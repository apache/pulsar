/*
 * Licensed to the Apache Software Foundation (ASF) under one
 * or more contributor license agreements.  See the NOTICE file
 * distributed with this work for additional information
 * regarding copyright ownership.  The ASF licenses this file
 * to you under the Apache License, Version 2.0 (the
 * "License"); you may not use this file except in compliance
 * with the License.  You may obtain a copy of the License at
 *
 *   http://www.apache.org/licenses/LICENSE-2.0
 *
 * Unless required by applicable law or agreed to in writing,
 * software distributed under the License is distributed on an
 * "AS IS" BASIS, WITHOUT WARRANTIES OR CONDITIONS OF ANY
 * KIND, either express or implied.  See the License for the
 * specific language governing permissions and limitations
 * under the License.
 */
package org.apache.pulsar.broker.authentication;

import static org.apache.pulsar.broker.web.AuthenticationFilter.AuthenticatedDataAttributeName;
import static org.apache.pulsar.broker.web.AuthenticationFilter.AuthenticatedRoleAttributeName;
import java.io.Closeable;
import java.io.IOException;
import java.util.ArrayList;
import java.util.HashMap;
import java.util.List;
import java.util.Map;
import java.util.Optional;
import java.util.stream.Collectors;
import javax.naming.AuthenticationException;
import javax.servlet.http.HttpServletRequest;
import javax.servlet.http.HttpServletResponse;
import org.apache.commons.lang3.StringUtils;
import org.apache.pulsar.broker.PulsarServerException;
import org.apache.pulsar.broker.ServiceConfiguration;
import org.apache.pulsar.broker.web.AuthenticationFilter;
import org.apache.pulsar.common.sasl.SaslConstants;
import org.slf4j.Logger;
import org.slf4j.LoggerFactory;

/**
 * Authentication service.
 *
 */
public class AuthenticationService implements Closeable {
    private static final Logger LOG = LoggerFactory.getLogger(AuthenticationService.class);
    private final String anonymousUserRole;

    private final Map<String, AuthenticationProvider> providers = new HashMap<>();

    public AuthenticationService(ServiceConfiguration conf) throws PulsarServerException {
        anonymousUserRole = conf.getAnonymousUserRole();
        if (conf.isAuthenticationEnabled()) {
            try {
                Map<String, List<AuthenticationProvider>> providerMap = new HashMap<>();
                for (String className : conf.getAuthenticationProviders()) {
                    if (className.isEmpty()) {
                        continue;
                    }
                    AuthenticationProvider provider = (AuthenticationProvider) Class.forName(className)
                            .getDeclaredConstructor().newInstance();

                    List<AuthenticationProvider> providerList = providerMap.get(provider.getAuthMethodName());
                    if (null == providerList) {
                        providerList = new ArrayList<>(1);
                        providerMap.put(provider.getAuthMethodName(), providerList);
                    }
                    providerList.add(provider);
                }

                for (Map.Entry<String, List<AuthenticationProvider>> entry : providerMap.entrySet()) {
                    AuthenticationProviderList provider = new AuthenticationProviderList(entry.getValue());
                    provider.initialize(conf);
                    providers.put(provider.getAuthMethodName(), provider);
                    LOG.info("[{}] has been loaded.",
                        entry.getValue().stream().map(
                            p -> p.getClass().getName()).collect(Collectors.joining(",")));
                }

                if (providers.isEmpty()) {
                    LOG.warn("No authentication providers are loaded.");
                }
            } catch (Throwable e) {
                throw new PulsarServerException("Failed to load an authentication provider.", e);
            }
        } else {
            LOG.info("Authentication is disabled");
        }
    }

    private String getAuthMethodName(HttpServletRequest request) {
        return request.getHeader(AuthenticationFilter.PULSAR_AUTH_METHOD_NAME);
    }

    private AuthenticationProvider getAuthProvider(String authMethodName) throws AuthenticationException {
        AuthenticationProvider providerToUse = providers.get(authMethodName);
        if (providerToUse == null) {
            throw new AuthenticationException(
                    String.format("Unsupported authentication method: [%s].", authMethodName));
        }
        return providerToUse;
    }

    public boolean authenticateHttpRequest(HttpServletRequest request, HttpServletResponse response)
            throws Exception {
        String authMethodName = getAuthMethodName(request);
        if (authMethodName == null
                && SaslConstants.SASL_TYPE_VALUE.equalsIgnoreCase(request.getHeader(SaslConstants.SASL_HEADER_TYPE))) {
            // This edge case must be handled because the Pulsar SASL implementation does not add the
            // X-Pulsar-Auth-Method-Name header.
            authMethodName = SaslConstants.AUTH_METHOD_NAME;
        }
        if (authMethodName != null) {
            AuthenticationProvider providerToUse = getAuthProvider(authMethodName);
            try {
                return providerToUse.authenticateHttpRequest(request, response);
            } catch (AuthenticationException e) {
                if (LOG.isDebugEnabled()) {
                    LOG.debug("Authentication failed for provider " + providerToUse.getAuthMethodName() + " : "
                            + e.getMessage(), e);
                }
                throw e;
            }
        } else {
            for (AuthenticationProvider provider : providers.values()) {
                try {
                    return provider.authenticateHttpRequest(request, response);
                } catch (AuthenticationException e) {
                    if (LOG.isDebugEnabled()) {
                        LOG.debug("Authentication failed for provider " + provider.getAuthMethodName() + ": "
                                + e.getMessage(), e);
                    }
                    // Ignore the exception because we don't know which authentication method is expected here.
                }
            }
            // No authentication provided
            if (!providers.isEmpty()) {
                if (StringUtils.isNotBlank(anonymousUserRole)) {
                    request.setAttribute(AuthenticatedRoleAttributeName, anonymousUserRole);
                    request.setAttribute(AuthenticatedDataAttributeName, new AuthenticationDataHttps(request));
                    return true;
                }
                // If at least a provider was configured, then the authentication needs to be provider
                throw new AuthenticationException("Authentication required");
            } else {
                // No authentication required
                return true;
            }
        }
    }

    /**
     * @deprecated use {@link #authenticateHttpRequest(HttpServletRequest, HttpServletResponse)}
     */
    @Deprecated(since = "2.12.0")
    public String authenticateHttpRequest(HttpServletRequest request, AuthenticationDataSource authData)
            throws AuthenticationException {
<<<<<<< HEAD
        String authMethodName = request.getHeader(AuthenticationFilter.PULSAR_AUTH_METHOD_NAME);
=======
        String authMethodName = getAuthMethodName(request);
>>>>>>> 457a0d5e

        if (authMethodName != null) {
            AuthenticationProvider providerToUse = getAuthProvider(authMethodName);
            try {
                if (authData == null) {
                    AuthenticationState authenticationState = providerToUse.newHttpAuthState(request);
                    authData = authenticationState.getAuthDataSource();
                }
                // Backward compatible, the authData value was null in the previous implementation
                return providerToUse.authenticate(authData);
            } catch (AuthenticationException e) {
                if (LOG.isDebugEnabled()) {
                    LOG.debug("Authentication failed for provider " + providerToUse.getAuthMethodName() + " : "
                            + e.getMessage(), e);
                }
                throw e;
            }
        } else {
            for (AuthenticationProvider provider : providers.values()) {
                try {
                    AuthenticationState authenticationState = provider.newHttpAuthState(request);
                    return provider.authenticate(authenticationState.getAuthDataSource());
                } catch (AuthenticationException e) {
                    if (LOG.isDebugEnabled()) {
                        LOG.debug("Authentication failed for provider " + provider.getAuthMethodName() + ": "
                                + e.getMessage(), e);
                    }
                    // Ignore the exception because we don't know which authentication method is expected here.
                }
            }
        }

        // No authentication provided
        if (!providers.isEmpty()) {
            if (StringUtils.isNotBlank(anonymousUserRole)) {
                return anonymousUserRole;
            }
            // If at least a provider was configured, then the authentication needs to be provider
            throw new AuthenticationException("Authentication required");
        } else {
            // No authentication required
            return "<none>";
        }
    }

    /**
     * Mark this function as deprecated, it is recommended to use a method with the AuthenticationDataSource
     * signature to implement it.
     * @deprecated use {@link #authenticateHttpRequest(HttpServletRequest, HttpServletResponse)}.
     */
    @Deprecated
    public String authenticateHttpRequest(HttpServletRequest request) throws AuthenticationException {
        return authenticateHttpRequest(request, (AuthenticationDataSource) null);
    }

    public AuthenticationProvider getAuthenticationProvider(String authMethodName) {
        return providers.get(authMethodName);
    }

    // called when authn enabled, but no authentication provided
    public Optional<String> getAnonymousUserRole() {
        if (StringUtils.isNotBlank(anonymousUserRole)) {
            return Optional.of(anonymousUserRole);
        }
        return Optional.empty();
    }

    @Override
    public void close() throws IOException {
        for (AuthenticationProvider provider : providers.values()) {
            provider.close();
        }
    }
}<|MERGE_RESOLUTION|>--- conflicted
+++ resolved
@@ -156,11 +156,7 @@
     @Deprecated(since = "2.12.0")
     public String authenticateHttpRequest(HttpServletRequest request, AuthenticationDataSource authData)
             throws AuthenticationException {
-<<<<<<< HEAD
-        String authMethodName = request.getHeader(AuthenticationFilter.PULSAR_AUTH_METHOD_NAME);
-=======
         String authMethodName = getAuthMethodName(request);
->>>>>>> 457a0d5e
 
         if (authMethodName != null) {
             AuthenticationProvider providerToUse = getAuthProvider(authMethodName);
