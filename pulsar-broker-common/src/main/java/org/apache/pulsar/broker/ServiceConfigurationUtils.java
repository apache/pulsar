/**
 * Licensed to the Apache Software Foundation (ASF) under one
 * or more contributor license agreements.  See the NOTICE file
 * distributed with this work for additional information
 * regarding copyright ownership.  The ASF licenses this file
 * to you under the Apache License, Version 2.0 (the
 * "License"); you may not use this file except in compliance
 * with the License.  You may obtain a copy of the License at
 *
 *   http://www.apache.org/licenses/LICENSE-2.0
 *
 * Unless required by applicable law or agreed to in writing,
 * software distributed under the License is distributed on an
 * "AS IS" BASIS, WITHOUT WARRANTIES OR CONDITIONS OF ANY
 * KIND, either express or implied.  See the License for the
 * specific language governing permissions and limitations
 * under the License.
 */
package org.apache.pulsar.broker;

import static org.apache.commons.lang3.StringUtils.isBlank;
import java.net.InetAddress;
import java.net.URI;
import java.net.UnknownHostException;
import java.util.Map;
import java.util.Optional;
import org.apache.pulsar.broker.validator.MultipleListenerValidator;
import org.apache.pulsar.policies.data.loadbalancer.AdvertisedListener;
import org.slf4j.Logger;
import org.slf4j.LoggerFactory;

public class ServiceConfigurationUtils {

    private static final Logger LOG = LoggerFactory.getLogger(ServiceConfigurationUtils.class);

    public static String getDefaultOrConfiguredAddress(String configuredAddress) {
        if (isBlank(configuredAddress)) {
            return unsafeLocalhostResolve();
        }
        return configuredAddress;
    }

    public static String unsafeLocalhostResolve() {
        try {
            // Get the fully qualified hostname
            return InetAddress.getLocalHost().getCanonicalHostName();
        } catch (UnknownHostException ex) {
            LOG.error(ex.getMessage(), ex);
            throw new IllegalStateException("Failed to resolve localhost name.", ex);
        }
    }

    /**
     * Get the address of Broker, first try to get it from AdvertisedAddress.
     * If it is not set, try to get the address set by advertisedListener.
     * If it is still not set, get it through InetAddress.getLocalHost().
     * @param configuration
     * @param ignoreAdvertisedListener Sometimes we can’t use the default key of AdvertisedListener,
     *                                 setting it to true can ignore AdvertisedListener.
     * @return
     */
    @Deprecated
    public static String getAppliedAdvertisedAddress(ServiceConfiguration configuration,
                                                     boolean ignoreAdvertisedListener) {
        Map<String, AdvertisedListener> result = MultipleListenerValidator
                .validateAndAnalysisAdvertisedListener(configuration);

        String advertisedAddress = configuration.getAdvertisedAddress();
        if (advertisedAddress != null) {
            return advertisedAddress;
        }

        AdvertisedListener advertisedListener = result.get(configuration.getInternalListenerName());
        if (advertisedListener != null && !ignoreAdvertisedListener) {
            String address = advertisedListener.getBrokerServiceUrl().getHost();
            if (address != null) {
                return address;
            }
        }

        return getDefaultOrConfiguredAddress(advertisedAddress);
    }

<<<<<<< HEAD
    /**
     * Gets the internal advertised listener for broker-to-broker communication.
     * @return an advertised listener
     */
    public static AdvertisedListener getInternalListener(ServiceConfiguration config) {
        Map<String, AdvertisedListener> result = MultipleListenerValidator
                .validateAndAnalysisAdvertisedListener(config);
        AdvertisedListener internal = result.get(config.getInternalListenerName());
        if (internal == null) {
            // synthesize an advertised listener based on legacy configuration properties
            String host = ServiceConfigurationUtils.getDefaultOrConfiguredAddress(config.getAdvertisedAddress());
            internal = AdvertisedListener.builder()
                    .brokerServiceUrl(createUriOrNull("pulsar", host, config.getBrokerServicePort()))
                    .brokerServiceUrlTls(createUriOrNull("pulsar+ssl", host, config.getBrokerServicePortTls()))
                    .build();

        }
        return internal;
    }

    private static URI createUriOrNull(String scheme, String hostname, Optional<Integer> port) {
        return port.map(p -> URI.create(String.format("%s://%s:%d", scheme, hostname, p))).orElse(null);
    }

    /**
     * Gets the web service address (hostname).
     */
    public static String getWebServiceAddress(ServiceConfiguration config) {
        return ServiceConfigurationUtils.getDefaultOrConfiguredAddress(config.getAdvertisedAddress());
=======
    public static String brokerUrl(String host, int port) {
        return String.format("pulsar://%s:%d", host, port);
    }

    public static String brokerUrlTls(String host, int port) {
        return String.format("pulsar+ssl://%s:%d", host, port);
    }

    public static String webServiceUrl(String host, int port) {
        return String.format("http://%s:%d", host, port);
    }

    public static String webServiceUrlTls(String host, int port) {
        return String.format("https://%s:%d", host, port);
>>>>>>> 3a337b89
    }
}<|MERGE_RESOLUTION|>--- conflicted
+++ resolved
@@ -81,7 +81,6 @@
         return getDefaultOrConfiguredAddress(advertisedAddress);
     }
 
-<<<<<<< HEAD
     /**
      * Gets the internal advertised listener for broker-to-broker communication.
      * @return an advertised listener
@@ -111,7 +110,8 @@
      */
     public static String getWebServiceAddress(ServiceConfiguration config) {
         return ServiceConfigurationUtils.getDefaultOrConfiguredAddress(config.getAdvertisedAddress());
-=======
+    }
+
     public static String brokerUrl(String host, int port) {
         return String.format("pulsar://%s:%d", host, port);
     }
@@ -126,6 +126,5 @@
 
     public static String webServiceUrlTls(String host, int port) {
         return String.format("https://%s:%d", host, port);
->>>>>>> 3a337b89
     }
 }