--- conflicted
+++ resolved
@@ -1123,14 +1123,14 @@
     private long httpMaxRequestSize = -1;
 
     @FieldContext(
-<<<<<<< HEAD
         category =  CATEGORY_HTTP,
         doc = "If true, the broker will reject all HTTP requests using the TRACE and TRACK verbs.\n"
         + " This setting may be necessary if the broker is deployed into an environment that uses http port\n"
         + " scanning and flags web servers allowing the TRACE method as insecure."
     )
     private boolean disableHttpDebugMethods = false;
-=======
+
+    @FieldContext(
             category =  CATEGORY_HTTP,
             doc = "Enable the enforcement of limits on the incoming HTTP requests"
         )
@@ -1141,7 +1141,6 @@
             doc = "Max HTTP requests per seconds allowed. The excess of requests will be rejected with HTTP code 429 (Too many requests)"
         )
     private double httpRequestsMaxPerSecond = 100.0;
->>>>>>> b054ebca
 
     @FieldContext(
         category = CATEGORY_SASL_AUTH,
