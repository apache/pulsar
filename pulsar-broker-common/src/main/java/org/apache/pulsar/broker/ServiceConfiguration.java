--- conflicted
+++ resolved
@@ -710,7 +710,6 @@
     private int maxNumPartitionsPerPartitionedTopic = 0;
 
     @FieldContext(
-<<<<<<< HEAD
             category = CATEGORY_SERVER,
             doc = "The directory to locate broker listeners"
     )
@@ -721,13 +720,13 @@
             doc = "List of broker listener to load, which is a list of broker listener names"
     )
     private Set<String> brokerListeners = Sets.newTreeSet();
-=======
+
+    @FieldContext(
         doc = "There are two policies when zookeeper session expired happens, \"shutdown\" and \"reconnect\". \n\n"
         + " If uses \"shutdown\" policy, shutdown the broker when zookeeper session expired happens.\n\n"
         + " If uses \"reconnect\" policy, try to reconnect to zookeeper server and re-register metadata to zookeeper."
     )
     private String zookeeperSessionExpiredPolicy = "shutdown";
->>>>>>> c0260e9c
 
     /**** --- Messaging Protocols --- ****/
 
