--- conflicted
+++ resolved
@@ -1230,7 +1230,6 @@
             doc = "Add entry timeout when broker tries to publish message to bookkeeper.(0 to disable it)")
     private long managedLedgerAddEntryTimeoutSeconds = 0;
 
-<<<<<<< HEAD
     @FieldContext(
             category = CATEGORY_STORAGE_ML,
             doc = "Managed ledger prometheus stats latency rollover seconds"
@@ -1243,14 +1242,13 @@
             doc = "Whether trace managed ledger task execution time"
     )
     private boolean managedLedgerTraceTaskExecution = true;
-=======
+
     @FieldContext(category = CATEGORY_STORAGE_ML,
             doc = "New entries check delay for the cursor under the managed ledger. \n"
                     + "If no new messages in the topic, the cursor will try to check again after the delay time. \n"
                     + "For consumption latency sensitive scenario, can set to a smaller value or set to 0.\n"
                     + "Of course, this may degrade consumption throughput. Default is 10ms.")
     private int managedLedgerNewEntriesCheckDelayInMillis = 10;
->>>>>>> 69261809
 
     /*** --- Load balancer --- ****/
     @FieldContext(
