--- conflicted
+++ resolved
@@ -97,35 +97,26 @@
         doc = "Configuration store connection string (as a comma-separated list)"
     )
     private String configurationStoreServers;
-<<<<<<< HEAD
     @FieldContext(
         category = CATEGORY_SERVER,
         doc = "The port for serving binary protobuf requests"
     )
-    private int brokerServicePort = 6650;
+    private Integer brokerServicePort = 6650;
     @FieldContext(
         category = CATEGORY_SERVER,
         doc = "The port for serving tls secured binary protobuf requests"
     )
-    private int brokerServicePortTls = 6651;
+    private Integer brokerServicePortTls = null;
     @FieldContext(
         category = CATEGORY_SERVER,
         doc = "The port for serving http requests"
     )
-    private int webServicePort = 8080;
+    private Integer webServicePort = 8080;
     @FieldContext(
         category = CATEGORY_SERVER,
         doc = "The port for serving https requests"
     )
-    private int webServicePortTls = 8443;
-=======
-    private Integer brokerServicePort = 6650;
-    private Integer brokerServicePortTls = null;
-    // Port to use to server HTTP request
-    private Integer webServicePort = 8080;
-    // Port to use to server HTTPS request
     private Integer webServicePortTls = null;
->>>>>>> 83cf25c9
 
     @FieldContext(
         category = CATEGORY_SERVER,
@@ -346,27 +337,17 @@
         doc = "Default number of message-bytes dispatching throttling-limit for every topic. \n\n"
             + "Using a value of 0, is disabling default message-byte dispatch-throttling")
     private long dispatchThrottlingRatePerTopicInByte = 0;
-<<<<<<< HEAD
     @FieldContext(
         dynamic = true,
         category = CATEGORY_POLICIES,
         doc = "Default number of message dispatching throttling-limit for a subscription. \n\n"
-            + "Using a value of 0, is disabling.")
+            + "Using a value of 0, is disabling default message dispatch-throttling.")
     private int dispatchThrottlingRatePerSubscriptionInMsg = 0;
     @FieldContext(
         dynamic = true,
         category = CATEGORY_POLICIES,
         doc = "Default number of message-bytes dispatching throttling-limit for a subscription. \n\n"
-            + "Using a value of 0, is disabling.")
-=======
-    // Default number of message dispatching throttling-limit for a subscription.
-    // Using a value of 0, is disabling default message dispatch-throttling.
-    @FieldContext(dynamic = true)
-    private int dispatchThrottlingRatePerSubscriptionInMsg = 0;
-    // Default number of message-bytes dispatching throttling-limit for a subscription.
-    // Using a value of 0, is disabling default message-byte dispatch-throttling.
-    @FieldContext(dynamic = true)
->>>>>>> 83cf25c9
+            + "Using a value of 0, is disabling default message-byte dispatch-throttling.")
     private long dispatchThrottlingRatePerSubscribeInByte = 0;
 
     @FieldContext(
@@ -443,14 +424,11 @@
     private int maxConsumersPerSubscription = 0;
 
     /***** --- TLS --- ****/
-<<<<<<< HEAD
     @FieldContext(
         category = CATEGORY_TLS,
         doc = "Enable TLS"
     )
-=======
     @Deprecated
->>>>>>> 83cf25c9
     private boolean tlsEnabled = false;
     @FieldContext(
         category = CATEGORY_TLS,
@@ -620,23 +598,20 @@
         doc = "Enable rack-aware bookie selection policy. \n\nBK will chose bookies from"
             + " different racks when forming a new bookie ensemble")
     private boolean bookkeeperClientRackawarePolicyEnabled = true;
-<<<<<<< HEAD
+    @FieldContext(
+        category = CATEGORY_STORAGE_BK,
+        doc = "Enable region-aware bookie selection policy. \n\nBK will chose bookies from"
+            + " different regions and racks when forming a new bookie ensemble")
+    private boolean bookkeeperClientRegionawarePolicyEnabled = false;
+    @FieldContext(
+        category = CATEGORY_STORAGE_BK,
+        doc = "Enable/disable reordering read sequence on reading entries")
+    private boolean bookkeeperClientReorderReadSequenceEnabled = false;
     @FieldContext(
         category = CATEGORY_STORAGE_BK,
         required = false,
         doc = "Enable bookie isolation by specifying a list of bookie groups to choose from. \n\n"
             + "Any bookie outside the specified groups will not be used by the broker")
-=======
-    // Enable region-aware bookie selection policy. BK will chose bookies from
-    // different regions and racks when forming a new bookie ensemble
-    private boolean bookkeeperClientRegionawarePolicyEnabled = false;
-    // Enable/disable reordering read sequence on reading entries.
-    private boolean bookkeeperClientReorderReadSequenceEnabled = false;
-    // Enable bookie isolation by specifying a list of bookie groups to choose
-    // from. Any bookie outside the specified groups will not be used by the
-    // broker
-    @FieldContext(required = false)
->>>>>>> 83cf25c9
     private String bookkeeperClientIsolationGroups;
 
     /**** --- Managed Ledger --- ****/
