--- conflicted
+++ resolved
@@ -101,38 +101,22 @@
         category = CATEGORY_SERVER,
         doc = "The port for serving binary protobuf requests"
     )
-<<<<<<< HEAD
-    private int brokerServicePort = 6650;
-=======
     private Integer brokerServicePort = 6650;
->>>>>>> 9c3f2a77
     @FieldContext(
         category = CATEGORY_SERVER,
         doc = "The port for serving tls secured binary protobuf requests"
     )
-<<<<<<< HEAD
-    private int brokerServicePortTls = 6651;
-=======
     private Integer brokerServicePortTls = null;
->>>>>>> 9c3f2a77
     @FieldContext(
         category = CATEGORY_SERVER,
         doc = "The port for serving http requests"
     )
-<<<<<<< HEAD
-    private int webServicePort = 8080;
-=======
     private Integer webServicePort = 8080;
->>>>>>> 9c3f2a77
     @FieldContext(
         category = CATEGORY_SERVER,
         doc = "The port for serving https requests"
     )
-<<<<<<< HEAD
-    private int webServicePortTls = 8443;
-=======
     private Integer webServicePortTls = null;
->>>>>>> 9c3f2a77
 
     @FieldContext(
         category = CATEGORY_SERVER,
@@ -357,21 +341,13 @@
         dynamic = true,
         category = CATEGORY_POLICIES,
         doc = "Default number of message dispatching throttling-limit for a subscription. \n\n"
-<<<<<<< HEAD
-            + "Using a value of 0, is disabling.")
-=======
             + "Using a value of 0, is disabling default message dispatch-throttling.")
->>>>>>> 9c3f2a77
     private int dispatchThrottlingRatePerSubscriptionInMsg = 0;
     @FieldContext(
         dynamic = true,
         category = CATEGORY_POLICIES,
         doc = "Default number of message-bytes dispatching throttling-limit for a subscription. \n\n"
-<<<<<<< HEAD
-            + "Using a value of 0, is disabling.")
-=======
             + "Using a value of 0, is disabling default message-byte dispatch-throttling.")
->>>>>>> 9c3f2a77
     private long dispatchThrottlingRatePerSubscribeInByte = 0;
 
     @FieldContext(
@@ -452,10 +428,7 @@
         category = CATEGORY_TLS,
         doc = "Enable TLS"
     )
-<<<<<<< HEAD
-=======
     @Deprecated
->>>>>>> 9c3f2a77
     private boolean tlsEnabled = false;
     @FieldContext(
         category = CATEGORY_TLS,
@@ -627,8 +600,6 @@
     private boolean bookkeeperClientRackawarePolicyEnabled = true;
     @FieldContext(
         category = CATEGORY_STORAGE_BK,
-<<<<<<< HEAD
-=======
         doc = "Enable region-aware bookie selection policy. \n\nBK will chose bookies from"
             + " different regions and racks when forming a new bookie ensemble")
     private boolean bookkeeperClientRegionawarePolicyEnabled = false;
@@ -638,7 +609,6 @@
     private boolean bookkeeperClientReorderReadSequenceEnabled = false;
     @FieldContext(
         category = CATEGORY_STORAGE_BK,
->>>>>>> 9c3f2a77
         required = false,
         doc = "Enable bookie isolation by specifying a list of bookie groups to choose from. \n\n"
             + "Any bookie outside the specified groups will not be used by the broker")
