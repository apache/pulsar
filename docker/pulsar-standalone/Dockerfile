--- conflicted
+++ resolved
@@ -23,11 +23,7 @@
 RUN apt-get -y install postgresql-9.6 sudo nginx supervisor
 
 # Python dependencies
-<<<<<<< HEAD
-RUN pip install uwsgi 'Django<2.0' 'psycopg2==2.7.7' pytz requests
-=======
-RUN pip -qq install uwsgi 'Django<2.0' psycopg2 pytz requests
->>>>>>> 4a02f5de
+RUN pip -qq install uwsgi 'Django<2.0' 'psycopg2==2.7.7' pytz requests
 
 # Postgres configuration
 COPY conf/postgresql.conf /etc/postgresql/9.6/main/
