--- conflicted
+++ resolved
@@ -50,10 +50,7 @@
     </dependency>
 
   </dependencies>
-<<<<<<< HEAD
-=======
 
->>>>>>> f09e3faf
   <build>
     <plugins>
       <plugin>
