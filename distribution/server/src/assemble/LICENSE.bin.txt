
                                 Apache License
                           Version 2.0, January 2004
                        http://www.apache.org/licenses/

   TERMS AND CONDITIONS FOR USE, REPRODUCTION, AND DISTRIBUTION

   1. Definitions.

      "License" shall mean the terms and conditions for use, reproduction,
      and distribution as defined by Sections 1 through 9 of this document.

      "Licensor" shall mean the copyright owner or entity authorized by
      the copyright owner that is granting the License.

      "Legal Entity" shall mean the union of the acting entity and all
      other entities that control, are controlled by, or are under common
      control with that entity. For the purposes of this definition,
      "control" means (i) the power, direct or indirect, to cause the
      direction or management of such entity, whether by contract or
      otherwise, or (ii) ownership of fifty percent (50%) or more of the
      outstanding shares, or (iii) beneficial ownership of such entity.

      "You" (or "Your") shall mean an individual or Legal Entity
      exercising permissions granted by this License.

      "Source" form shall mean the preferred form for making modifications,
      including but not limited to software source code, documentation
      source, and configuration files.

      "Object" form shall mean any form resulting from mechanical
      transformation or translation of a Source form, including but
      not limited to compiled object code, generated documentation,
      and conversions to other media types.

      "Work" shall mean the work of authorship, whether in Source or
      Object form, made available under the License, as indicated by a
      copyright notice that is included in or attached to the work
      (an example is provided in the Appendix below).

      "Derivative Works" shall mean any work, whether in Source or Object
      form, that is based on (or derived from) the Work and for which the
      editorial revisions, annotations, elaborations, or other modifications
      represent, as a whole, an original work of authorship. For the purposes
      of this License, Derivative Works shall not include works that remain
      separable from, or merely link (or bind by name) to the interfaces of,
      the Work and Derivative Works thereof.

      "Contribution" shall mean any work of authorship, including
      the original version of the Work and any modifications or additions
      to that Work or Derivative Works thereof, that is intentionally
      submitted to Licensor for inclusion in the Work by the copyright owner
      or by an individual or Legal Entity authorized to submit on behalf of
      the copyright owner. For the purposes of this definition, "submitted"
      means any form of electronic, verbal, or written communication sent
      to the Licensor or its representatives, including but not limited to
      communication on electronic mailing lists, source code control systems,
      and issue tracking systems that are managed by, or on behalf of, the
      Licensor for the purpose of discussing and improving the Work, but
      excluding communication that is conspicuously marked or otherwise
      designated in writing by the copyright owner as "Not a Contribution."

      "Contributor" shall mean Licensor and any individual or Legal Entity
      on behalf of whom a Contribution has been received by Licensor and
      subsequently incorporated within the Work.

   2. Grant of Copyright License. Subject to the terms and conditions of
      this License, each Contributor hereby grants to You a perpetual,
      worldwide, non-exclusive, no-charge, royalty-free, irrevocable
      copyright license to reproduce, prepare Derivative Works of,
      publicly display, publicly perform, sublicense, and distribute the
      Work and such Derivative Works in Source or Object form.

   3. Grant of Patent License. Subject to the terms and conditions of
      this License, each Contributor hereby grants to You a perpetual,
      worldwide, non-exclusive, no-charge, royalty-free, irrevocable
      (except as stated in this section) patent license to make, have made,
      use, offer to sell, sell, import, and otherwise transfer the Work,
      where such license applies only to those patent claims licensable
      by such Contributor that are necessarily infringed by their
      Contribution(s) alone or by combination of their Contribution(s)
      with the Work to which such Contribution(s) was submitted. If You
      institute patent litigation against any entity (including a
      cross-claim or counterclaim in a lawsuit) alleging that the Work
      or a Contribution incorporated within the Work constitutes direct
      or contributory patent infringement, then any patent licenses
      granted to You under this License for that Work shall terminate
      as of the date such litigation is filed.

   4. Redistribution. You may reproduce and distribute copies of the
      Work or Derivative Works thereof in any medium, with or without
      modifications, and in Source or Object form, provided that You
      meet the following conditions:

      (a) You must give any other recipients of the Work or
          Derivative Works a copy of this License; and

      (b) You must cause any modified files to carry prominent notices
          stating that You changed the files; and

      (c) You must retain, in the Source form of any Derivative Works
          that You distribute, all copyright, patent, trademark, and
          attribution notices from the Source form of the Work,
          excluding those notices that do not pertain to any part of
          the Derivative Works; and

      (d) If the Work includes a "NOTICE" text file as part of its
          distribution, then any Derivative Works that You distribute must
          include a readable copy of the attribution notices contained
          within such NOTICE file, excluding those notices that do not
          pertain to any part of the Derivative Works, in at least one
          of the following places: within a NOTICE text file distributed
          as part of the Derivative Works; within the Source form or
          documentation, if provided along with the Derivative Works; or,
          within a display generated by the Derivative Works, if and
          wherever such third-party notices normally appear. The contents
          of the NOTICE file are for informational purposes only and
          do not modify the License. You may add Your own attribution
          notices within Derivative Works that You distribute, alongside
          or as an addendum to the NOTICE text from the Work, provided
          that such additional attribution notices cannot be construed
          as modifying the License.

      You may add Your own copyright statement to Your modifications and
      may provide additional or different license terms and conditions
      for use, reproduction, or distribution of Your modifications, or
      for any such Derivative Works as a whole, provided Your use,
      reproduction, and distribution of the Work otherwise complies with
      the conditions stated in this License.

   5. Submission of Contributions. Unless You explicitly state otherwise,
      any Contribution intentionally submitted for inclusion in the Work
      by You to the Licensor shall be under the terms and conditions of
      this License, without any additional terms or conditions.
      Notwithstanding the above, nothing herein shall supersede or modify
      the terms of any separate license agreement you may have executed
      with Licensor regarding such Contributions.

   6. Trademarks. This License does not grant permission to use the trade
      names, trademarks, service marks, or product names of the Licensor,
      except as required for reasonable and customary use in describing the
      origin of the Work and reproducing the content of the NOTICE file.

   7. Disclaimer of Warranty. Unless required by applicable law or
      agreed to in writing, Licensor provides the Work (and each
      Contributor provides its Contributions) on an "AS IS" BASIS,
      WITHOUT WARRANTIES OR CONDITIONS OF ANY KIND, either express or
      implied, including, without limitation, any warranties or conditions
      of TITLE, NON-INFRINGEMENT, MERCHANTABILITY, or FITNESS FOR A
      PARTICULAR PURPOSE. You are solely responsible for determining the
      appropriateness of using or redistributing the Work and assume any
      risks associated with Your exercise of permissions under this License.

   8. Limitation of Liability. In no event and under no legal theory,
      whether in tort (including negligence), contract, or otherwise,
      unless required by applicable law (such as deliberate and grossly
      negligent acts) or agreed to in writing, shall any Contributor be
      liable to You for damages, including any direct, indirect, special,
      incidental, or consequential damages of any character arising as a
      result of this License or out of the use or inability to use the
      Work (including but not limited to damages for loss of goodwill,
      work stoppage, computer failure or malfunction, or any and all
      other commercial damages or losses), even if such Contributor
      has been advised of the possibility of such damages.

   9. Accepting Warranty or Additional Liability. While redistributing
      the Work or Derivative Works thereof, You may choose to offer,
      and charge a fee for, acceptance of support, warranty, indemnity,
      or other liability obligations and/or rights consistent with this
      License. However, in accepting such obligations, You may act only
      on Your own behalf and on Your sole responsibility, not on behalf
      of any other Contributor, and only if You agree to indemnify,
      defend, and hold each Contributor harmless for any liability
      incurred by, or claims asserted against, such Contributor by reason
      of your accepting any such warranty or additional liability.

   END OF TERMS AND CONDITIONS

   APPENDIX: How to apply the Apache License to your work.

      To apply the Apache License to your work, attach the following
      boilerplate notice, with the fields enclosed by brackets "[]"
      replaced with your own identifying information. (Don't include
      the brackets!)  The text should be enclosed in the appropriate
      comment syntax for the file format. We also recommend that a
      file or class name and description of purpose be included on the
      same "printed page" as the copyright notice for easier
      identification within third-party archives.

   Copyright [yyyy] [name of copyright owner]

   Licensed under the Apache License, Version 2.0 (the "License");
   you may not use this file except in compliance with the License.
   You may obtain a copy of the License at

       http://www.apache.org/licenses/LICENSE-2.0

   Unless required by applicable law or agreed to in writing, software
   distributed under the License is distributed on an "AS IS" BASIS,
   WITHOUT WARRANTIES OR CONDITIONS OF ANY KIND, either express or implied.
   See the License for the specific language governing permissions and
   limitations under the License.

----------------------------------------------------------------------------------------------------

pulsar-common/src/main/java/org/apache/pulsar/common/util/protobuf/ByteBufCoded{Input,Output}Stream.java

Copyright 2014, Google Inc.  All rights reserved.

Redistribution and use in source and binary forms, with or without
modification, are permitted provided that the following conditions are
met:

    * Redistributions of source code must retain the above copyright
notice, this list of conditions and the following disclaimer.
    * Redistributions in binary form must reproduce the above
copyright notice, this list of conditions and the following disclaimer
in the documentation and/or other materials provided with the
distribution.
    * Neither the name of Google Inc. nor the names of its
contributors may be used to endorse or promote products derived from
this software without specific prior written permission.

THIS SOFTWARE IS PROVIDED BY THE COPYRIGHT HOLDERS AND CONTRIBUTORS
"AS IS" AND ANY EXPRESS OR IMPLIED WARRANTIES, INCLUDING, BUT NOT
LIMITED TO, THE IMPLIED WARRANTIES OF MERCHANTABILITY AND FITNESS FOR
A PARTICULAR PURPOSE ARE DISCLAIMED. IN NO EVENT SHALL THE COPYRIGHT
OWNER OR CONTRIBUTORS BE LIABLE FOR ANY DIRECT, INDIRECT, INCIDENTAL,
SPECIAL, EXEMPLARY, OR CONSEQUENTIAL DAMAGES (INCLUDING, BUT NOT
LIMITED TO, PROCUREMENT OF SUBSTITUTE GOODS OR SERVICES; LOSS OF USE,
DATA, OR PROFITS; OR BUSINESS INTERRUPTION) HOWEVER CAUSED AND ON ANY
THEORY OF LIABILITY, WHETHER IN CONTRACT, STRICT LIABILITY, OR TORT
(INCLUDING NEGLIGENCE OR OTHERWISE) ARISING IN ANY WAY OUT OF THE USE
OF THIS SOFTWARE, EVEN IF ADVISED OF THE POSSIBILITY OF SUCH DAMAGE.

Code generated by the Protocol Buffer compiler is owned by the owner
of the input file used when generating it.  This code is not
standalone and requires a support library to be linked with it.  This
support library is itself covered by the above license.

----------------------------------------------------------------------------------------------------

pulsar-client-cpp/lib/lz4/lz4.{h,c}

LZ4 - Fast LZ compression algorithm
Copyright (C) 2011-2015, Yann Collet.

BSD 2-Clause License (http://www.opensource.org/licenses/bsd-license.php)

Redistribution and use in source and binary forms, with or without
modification, are permitted provided that the following conditions are
met:

    * Redistributions of source code must retain the above copyright
notice, this list of conditions and the following disclaimer.
    * Redistributions in binary form must reproduce the above
copyright notice, this list of conditions and the following disclaimer
in the documentation and/or other materials provided with the
distribution.

THIS SOFTWARE IS PROVIDED BY THE COPYRIGHT HOLDERS AND CONTRIBUTORS
"AS IS" AND ANY EXPRESS OR IMPLIED WARRANTIES, INCLUDING, BUT NOT
LIMITED TO, THE IMPLIED WARRANTIES OF MERCHANTABILITY AND FITNESS FOR
A PARTICULAR PURPOSE ARE DISCLAIMED. IN NO EVENT SHALL THE COPYRIGHT
OWNER OR CONTRIBUTORS BE LIABLE FOR ANY DIRECT, INDIRECT, INCIDENTAL,
SPECIAL, EXEMPLARY, OR CONSEQUENTIAL DAMAGES (INCLUDING, BUT NOT
LIMITED TO, PROCUREMENT OF SUBSTITUTE GOODS OR SERVICES; LOSS OF USE,
DATA, OR PROFITS; OR BUSINESS INTERRUPTION) HOWEVER CAUSED AND ON ANY
THEORY OF LIABILITY, WHETHER IN CONTRACT, STRICT LIABILITY, OR TORT
(INCLUDING NEGLIGENCE OR OTHERWISE) ARISING IN ANY WAY OUT OF THE USE
OF THIS SOFTWARE, EVEN IF ADVISED OF THE POSSIBILITY OF SUCH DAMAGE.

You can contact the author at :
- LZ4 source repository : https://github.com/Cyan4973/lz4
- LZ4 public forum : https://groups.google.com/forum/#!forum/lz4c

----------------------------------------------------------------------------------------------------

pulsar-client-cpp/lib/checksum/crc32c_sw.cc

/* crc32c.c -- compute CRC-32C using the Intel crc32 instruction
 * Copyright (C) 2013 Mark Adler
 * Version 1.1  1 Aug 2013  Mark Adler
 */

/*
 This software is provided 'as-is', without any express or implied
 warranty.  In no event will the author be held liable for any damages
 arising from the use of this software.

 Permission is granted to anyone to use this software for any purpose,
 including commercial applications, and to alter it and redistribute it
 freely, subject to the following restrictions:

 1. The origin of this software must not be misrepresented; you must not
 claim that you wrote the original software. If you use this software
 in a product, an acknowledgment in the product documentation would be
 appreciated but is not required.
 2. Altered source versions must be plainly marked as such, and must not be
 misrepresented as being the original software.
 3. This notice may not be removed or altered from any source distribution.

 Mark Adler
 madler@alumni.caltech.edu
 */

----------------------------------------------------------------------------------------------------

This projects includes binary packages with the following licenses:

The Apache Software License, Version 2.0
 * JCommander -- com.beust-jcommander-1.48.jar
 * High Performance Primitive Collections for Java -- com.carrotsearch-hppc-0.7.3.jar
 * Jackson
     - org.codehaus.jackson-jackson-core-asl-1.9.13.jar
     - org.codehaus.jackson-jackson-mapper-asl-1.9.13.jar
     - com.fasterxml.jackson.core-jackson-annotations-2.9.7.jar
     - com.fasterxml.jackson.core-jackson-core-2.9.7.jar
     - com.fasterxml.jackson.core-jackson-databind-2.9.7.jar
     - com.fasterxml.jackson.dataformat-jackson-dataformat-yaml-2.9.7.jar
     - com.fasterxml.jackson.jaxrs-jackson-jaxrs-base-2.9.7.jar
     - com.fasterxml.jackson.jaxrs-jackson-jaxrs-json-provider-2.9.7.jar
     - com.fasterxml.jackson.module-jackson-module-jaxb-annotations-2.9.7.jar
     - com.fasterxml.jackson.module-jackson-module-jsonSchema-2.9.7.jar
 * Caffeine -- com.github.ben-manes.caffeine-caffeine-2.6.2.jar
 * Proto Google Common Protos -- com.google.api.grpc-proto-google-common-protos-1.12.0.jar
 * Gson -- com.google.code.gson-gson-2.8.2.jar
 * Guava -- com.google.guava-guava-21.0.jar
 * Netty Reactive Streams -- com.typesafe.netty-netty-reactive-streams-2.0.0.jar
 * Swagger
    - io.swagger-swagger-annotations-1.5.21.jar
    - io.swagger-swagger-core-1.5.21.jar
    - io.swagger-swagger-models-1.5.21.jar
 * DataSketches
    - com.yahoo.datasketches-memory-0.8.3.jar
    - com.yahoo.datasketches-sketches-core-0.8.3.jar
 * Apache Commons
    - commons-beanutils-commons-beanutils-1.7.0.jar
    - commons-beanutils-commons-beanutils-core-1.8.0.jar
    - commons-cli-commons-cli-1.2.jar
    - commons-codec-commons-codec-1.10.jar
    - commons-collections-commons-collections-3.2.2.jar
    - commons-configuration-commons-configuration-1.6.jar
    - commons-digester-commons-digester-1.8.jar
    - commons-io-commons-io-2.5.jar
    - commons-lang-commons-lang-2.4.jar
    - commons-logging-commons-logging-1.1.1.jar
    - org.apache.commons-commons-collections4-4.1.jar
    - org.apache.commons-commons-compress-1.15.jar
    - org.apache.commons-commons-lang3-3.4.jar
 * Netty
    - io.netty-netty-3.10.1.Final.jar
    - io.netty-netty-all-4.1.32.Final.jar
    - io.netty-netty-tcnative-boringssl-static-2.0.20.Final.jar
 * Prometheus client
    - io.prometheus-simpleclient-0.5.0.jar
    - io.prometheus-simpleclient_common-0.5.0.jar
    - io.prometheus-simpleclient_hotspot-0.5.0.jar
    - io.prometheus-simpleclient_servlet-0.5.0.jar
    - io.prometheus-simpleclient_log4j2-0.5.0.jar
    - io.prometheus-simpleclient_jetty-0.5.0.jar
 * Bean Validation API -- javax.validation-validation-api-1.1.0.Final.jar
 * Log4J
    - log4j-log4j-1.2.17.jar
    - org.apache.logging.log4j-log4j-api-2.10.0.jar
    - org.apache.logging.log4j-log4j-core-2.10.0.jar
    - org.apache.logging.log4j-log4j-slf4j-impl-2.10.0.jar
    - org.apache.logging.log4j-log4j-web-2.10.0.jar
 * Java Native Access JNA -- net.java.dev.jna-jna-4.2.0.jar
 * BookKeeper
<<<<<<< HEAD
    - org.apache.bookkeeper-bookkeeper-common-4.9.0.jar
    - org.apache.bookkeeper-bookkeeper-common-allocator-4.9.0.jar
    - org.apache.bookkeeper-bookkeeper-proto-4.9.0.jar
    - org.apache.bookkeeper-bookkeeper-server-4.9.0.jar
    - org.apache.bookkeeper-bookkeeper-tools-framework-4.9.0.jar
    - org.apache.bookkeeper-circe-checksum-4.9.0.jar
    - org.apache.bookkeeper-cpu-affinity-4.9.0.jar
    - org.apache.bookkeeper-statelib-4.9.0.jar
    - org.apache.bookkeeper-stream-storage-api-4.9.0.jar
    - org.apache.bookkeeper-stream-storage-common-4.9.0.jar
    - org.apache.bookkeeper-stream-storage-java-client-4.9.0.jar
    - org.apache.bookkeeper-stream-storage-java-client-base-4.9.0.jar
    - org.apache.bookkeeper-stream-storage-proto-4.9.0.jar
    - org.apache.bookkeeper-stream-storage-server-4.9.0.jar
    - org.apache.bookkeeper-stream-storage-service-api-4.9.0.jar
    - org.apache.bookkeeper-stream-storage-service-impl-4.9.0.jar
    - org.apache.bookkeeper.http-http-server-4.9.0.jar
    - org.apache.bookkeeper.stats-bookkeeper-stats-api-4.9.0.jar
    - org.apache.bookkeeper.stats-prometheus-metrics-provider-4.9.0.jar
    - org.apache.bookkeeper.tests-stream-storage-tests-common-4.9.0.jar
    - org.apache.distributedlog-distributedlog-common-4.9.0.jar
    - org.apache.distributedlog-distributedlog-core-4.9.0-tests.jar
    - org.apache.distributedlog-distributedlog-core-4.9.0.jar
    - org.apache.distributedlog-distributedlog-protocol-4.9.0.jar
    - org.apache.bookkeeper.stats-codahale-metrics-provider-4.9.0.jar
=======
    - org.apache.bookkeeper-bookkeeper-common-4.7.3.jar
    - org.apache.bookkeeper-bookkeeper-proto-4.7.3.jar
    - org.apache.bookkeeper-bookkeeper-server-4.7.3.jar
    - org.apache.bookkeeper-circe-checksum-4.7.3.jar
    - org.apache.bookkeeper-statelib-4.7.3.jar
    - org.apache.bookkeeper-stream-storage-api-4.7.3.jar
    - org.apache.bookkeeper-stream-storage-common-4.7.3.jar
    - org.apache.bookkeeper-stream-storage-java-client-4.7.3.jar
    - org.apache.bookkeeper-stream-storage-java-client-base-4.7.3.jar
    - org.apache.bookkeeper-stream-storage-proto-4.7.3.jar
    - org.apache.bookkeeper-stream-storage-server-4.7.3.jar
    - org.apache.bookkeeper-stream-storage-service-api-4.7.3.jar
    - org.apache.bookkeeper-stream-storage-service-impl-4.7.3.jar
    - org.apache.bookkeeper.http-http-server-4.7.3.jar
    - org.apache.bookkeeper.http-vertx-http-server-4.7.3.jar
    - org.apache.bookkeeper.stats-bookkeeper-stats-api-4.7.3.jar
    - org.apache.bookkeeper.stats-prometheus-metrics-provider-4.7.3.jar
    - org.apache.bookkeeper.tests-stream-storage-tests-common-4.7.3.jar
    - org.apache.distributedlog-distributedlog-common-4.7.3.jar
    - org.apache.distributedlog-distributedlog-core-4.7.3-tests.jar
    - org.apache.distributedlog-distributedlog-core-4.7.3.jar
    - org.apache.distributedlog-distributedlog-protocol-4.7.3.jar
    - org.apache.bookkeeper.stats-codahale-metrics-provider-4.7.3.jar
>>>>>>> b424fad2
 * LZ4 -- org.lz4-lz4-java-1.5.0.jar
 * AsyncHttpClient
    - org.asynchttpclient-async-http-client-2.7.0.jar
    - org.asynchttpclient-async-http-client-netty-utils-2.7.0.jar
 * Jetty
    - org.eclipse.jetty-jetty-client-9.4.12.v20180830.jar
    - org.eclipse.jetty-jetty-continuation-9.4.12.v20180830.jar
    - org.eclipse.jetty-jetty-http-9.4.12.v20180830.jar
    - org.eclipse.jetty-jetty-io-9.4.12.v20180830.jar
    - org.eclipse.jetty-jetty-proxy-9.4.12.v20180830.jar
    - org.eclipse.jetty-jetty-security-9.4.12.v20180830.jar
    - org.eclipse.jetty-jetty-server-9.4.12.v20180830.jar
    - org.eclipse.jetty-jetty-servlet-9.4.12.v20180830.jar
    - org.eclipse.jetty-jetty-servlets-9.4.12.v20180830.jar
    - org.eclipse.jetty-jetty-util-9.4.12.v20180830.jar
    - org.eclipse.jetty-jetty-xml-9.4.12.v20180830.jar
    - org.eclipse.jetty.websocket-javax-websocket-client-impl-9.4.12.v20180830.jar
    - org.eclipse.jetty.websocket-websocket-api-9.4.12.v20180830.jar
    - org.eclipse.jetty.websocket-websocket-client-9.4.12.v20180830.jar
    - org.eclipse.jetty.websocket-websocket-common-9.4.12.v20180830.jar
    - org.eclipse.jetty.websocket-websocket-server-9.4.12.v20180830.jar
    - org.eclipse.jetty.websocket-websocket-servlet-9.4.12.v20180830.jar
 * SnakeYaml -- org.yaml-snakeyaml-1.23.jar
 * RocksDB - org.rocksdb-rocksdbjni-5.13.3.jar
 * HttpClient
    - org.apache.httpcomponents-httpclient-4.5.5.jar
    - org.apache.httpcomponents-httpcore-4.4.9.jar
 * Google Error Prone Annotations - com.google.errorprone-error_prone_annotations-2.2.0.jar
 * OkHttp - com.squareup.okhttp-okhttp-2.5.0.jar
 * Okio - com.squareup.okio-okio-1.13.0.jar
 * Javassist -- org.javassist-javassist-3.21.0-GA.jar
  * gRPC
    - io.grpc-grpc-all-1.18.0.jar
    - io.grpc-grpc-auth-1.18.0.jar
    - io.grpc-grpc-context-1.18.0.jar
    - io.grpc-grpc-core-1.18.0.jar
    - io.grpc-grpc-netty-1.18.0.jar
    - io.grpc-grpc-okhttp-1.18.0.jar
    - io.grpc-grpc-protobuf-1.18.0.jar
    - io.grpc-grpc-protobuf-lite-1.18.0.jar
    - io.grpc-grpc-protobuf-nano-1.18.0.jar
    - io.grpc-grpc-stub-1.18.0.jar
    - io.grpc-grpc-testing-1.12.0.jar
  * OpenCensus
    - io.opencensus-opencensus-api-0.12.3.jar
    - io.opencensus-opencensus-contrib-grpc-metrics-0.12.3.jar
  * Paranamer
    - com.thoughtworks.paranamer-paranamer-2.7.jar
  * Jodah
    - net.jodah-typetools-0.5.0.jar
  * Apache Avro
    - org.apache.avro-avro-1.8.2.jar
    - org.apache.avro-avro-protobuf-1.8.2.jar
  * Apache Curator
    - org.apache.curator-curator-client-4.0.1.jar
    - org.apache.curator-curator-framework-4.0.1.jar
    - org.apache.curator-curator-recipes-4.0.1.jar
  * Apache Yetus
    - org.apache.yetus-audience-annotations-0.5.0.jar
  * @FreeBuilder
    - org.inferred-freebuilder-1.14.9.jar
  * Snappy Java
    - org.xerial.snappy-snappy-java-1.1.1.3.jar
  * Objenesis
    - org.objenesis-objenesis-2.1.jar
  * Squareup
    - com.squareup.okhttp-logging-interceptor-2.7.5.jar
    - com.squareup.okhttp-okhttp-ws-2.7.5.jar
  * Kubernetes Client
    - io.kubernetes-client-java-2.0.0.jar
    - io.kubernetes-client-java-api-2.0.0.jar
    - io.kubernetes-client-java-proto-2.0.0.jar
  * Joda Time
    - joda-time-joda-time-2.9.3.jar
  * Dropwizard
    - io.dropwizard.metrics-metrics-core-3.1.0.jar
    - io.dropwizard.metrics-metrics-graphite-3.1.0.jar
    - io.dropwizard.metrics-metrics-jvm-3.1.0.jar
  * Prometheus
    - io.prometheus-simpleclient_httpserver-0.5.0.jar
  * Java JSON WebTokens
    - io.jsonwebtoken-jjwt-api-0.10.5.jar
    - io.jsonwebtoken-jjwt-impl-0.10.5.jar
    - io.jsonwebtoken-jjwt-jackson-0.10.5.jar
  * JavaX Injection
    - javax.inject-javax.inject-1.jar
<<<<<<< HEAD
  * JCTools - Java Concurrency Tools for the JVM
    - org.jctools-jctools-core-2.1.2.jar
=======
  * Vertx
    - io.vertx-vertx-auth-common-3.4.1.jar 
    - io.vertx-vertx-core-3.4.1.jar
    - io.vertx-vertx-web-3.4.1.jar
>>>>>>> b424fad2

BSD 3-clause "New" or "Revised" License
 * Google auth library
    - com.google.auth-google-auth-library-credentials-0.9.0.jar -- licenses/LICENSE-google-auth-library.txt
 * JLine -- jline-jline-0.9.94.jar -- licenses/LICENSE.JLine.txt
 * LevelDB -- (included in org.rocksdb.*.jar) -- licenses/LICENSE-LevelDB.txt
 * JSR305 -- com.google.code.findbugs-jsr305-3.0.2.jar -- licenses/LICENSE-JSR305.txt

BSD 2-Clause License
 * HdrHistogram -- org.hdrhistogram-HdrHistogram-2.1.9.jar -- licenses/LICENSE-HdrHistogram.txt
 * Zstandard JNI -- com.github.luben-zstd-jni-1.3.7-3.jar -- licenses/LICENSE-zstd-jni.txt

MIT License
 * Java SemVer -- com.github.zafarkhaja-java-semver-0.9.0.jar -- licenses/LICENSE-SemVer.txt
 * SLF4J -- licenses/LICENSE-SLF4J.txt
    - org.slf4j-jul-to-slf4j-1.7.25.jar
    - org.slf4j-slf4j-api-1.7.25.jar
    - org.slf4j-jcl-over-slf4j-1.7.25.jar
 * Animal Sniffer Annotations
    - org.codehaus.mojo-animal-sniffer-annotations-1.17.jar
 * The Checker Framework
    - org.checkerframework-checker-compat-qual-2.5.2.jar 

Protocol Buffers License
 * Protocol Buffers
   - com.google.protobuf-protobuf-java-3.5.1.jar -- licenses/LICENSE-protobuf.txt
   - com.google.protobuf-protobuf-java-util-3.5.1.jar -- licenses/LICENSE-protobuf.txt
   - com.google.protobuf.nano-protobuf-javanano-3.0.0-alpha-5.jar -- licenses/LICENSE-protobuf.txt

CDDL-1.1 -- licenses/LICENSE-CDDL-1.1.txt
 * Java Annotations API
    - javax.annotation-javax.annotation-api-1.2.jar
    - javax.activation-javax.activation-api-1.2.0.jar
    - com.sun.activation-javax.activation-1.2.0.jar
    - javax.xml.bind-activation-1.0.2.jar
    - javax.xml.bind-jaxb-api-2.3.1.jar
 * Java Servlet API -- javax.servlet-javax.servlet-api-3.1.0.jar
 * WebSocket Server API -- javax.websocket-javax.websocket-client-api-1.0.jar
 * Java Web Service REST API -- javax.ws.rs-javax.ws.rs-api-2.1.jar
 * HK2 - Dependency Injection Kernel
    - org.glassfish.hk2-hk2-api-2.5.0-b42.jar
    - org.glassfish.hk2-hk2-locator-2.5.0-b42.jar
    - org.glassfish.hk2-hk2-utils-2.5.0-b42.jar
    - org.glassfish.hk2-osgi-resource-locator-1.0.1.jar
    - org.glassfish.hk2.external-aopalliance-repackaged-2.5.0-b42.jar
    - org.glassfish.hk2.external-javax.inject-2.5.0-b42.jar
 * Jersey
    - org.glassfish.jersey.containers-jersey-container-servlet-2.27.jar
    - org.glassfish.jersey.containers-jersey-container-servlet-core-2.27.jar
    - org.glassfish.jersey.core-jersey-client-2.27.jar
    - org.glassfish.jersey.core-jersey-common-2.27.jar
    - org.glassfish.jersey.core-jersey-server-2.27.jar
    - org.glassfish.jersey.ext-jersey-entity-filtering-2.27.jar
    - org.glassfish.jersey.media-jersey-media-jaxb-2.27.jar
    - org.glassfish.jersey.media-jersey-media-json-jackson-2.27.jar
    - org.glassfish.jersey.media-jersey-media-multipart-2.27.jar
    - org.glassfish.jersey.inject-jersey-hk2-2.27.jar
 * Mimepull -- org.jvnet.mimepull-mimepull-1.9.6.jar

Eclipse Public License 1.0 -- licenses/LICENSE-AspectJ.txt
 * AspectJ
    - org.aspectj-aspectjrt-1.9.2.jar
    - org.aspectj-aspectjweaver-1.9.2.jar

Public Domain
 * XZ for Java -- licenses/LICENSE-xz.txt
    - org.tukaani-xz-1.5.jar

Public Domain (CC0) -- licenses/LICENSE-CC0.txt
 * Reactive Streams -- org.reactivestreams-reactive-streams-1.0.2.jar

Bouncy Castle License
 * Bouncy Castle -- licenses/LICENSE-bouncycastle.txt
    - org.bouncycastle-bcpkix-jdk15on-1.60.jar
    - org.bouncycastle-bcprov-jdk15on-1.60.jar
    - org.bouncycastle-bcprov-ext-jdk15on-1.60.jar

------------------------

Additionaly, Netty includes code with the following licenses:

Contains a modified portion of 'Webbit', an event based WebSocket and HTTP server, which can be obtained at:

 * LICENSE:
   * licenses/LICENSE-Webbit.txt (BSD License)
 * HOMEPAGE:
   * https://github.com/joewalnes/webbit

Contains a modified portion of 'SLF4J', a simple logging facade for Java, which can be obtained at:

 * LICENSE:
   * licenses/LICENSE-SLF4J.txt (MIT License)
 * HOMEPAGE:
   * http://www.slf4j.org/

Contains a modified portion of 'jbzip2', a Java bzip2 compression and decompression library written
by Matthew J. Francis. It can be obtained at:

 * LICENSE:
   * licenses/LICENSE-jbzip2.txt (MIT License)
 * HOMEPAGE:
   * https://code.google.com/p/jbzip2/

Contains a modified portion of 'libdivsufsort', a C API library to construct
the suffix array and the Burrows-Wheeler transformed string for any input string of
a constant-size alphabet written by Yuta Mori. It can be obtained at:

 * LICENSE:
   * licenses/LICENSE-libdivsufsort.txt (MIT License)
 * HOMEPAGE:
   * https://github.com/y-256/libdivsufsort

Contains a modified portion of 'jfastlz', a Java port of FastLZ compression
and decompression library written by William Kinney. It can be obtained at:

 * LICENSE:
   * licenses/LICENSE-jfastlz.txt (MIT License)
 * HOMEPAGE:
   * https://code.google.com/p/jfastlz/

Contains a modified portion of and optionally depends on 'Protocol Buffers', Google's data
interchange format, which can be obtained at:

 * LICENSE:
   * licenses/LICENSE-protobuf.txt (New BSD License)
 * HOMEPAGE:
* https://github.com/google/protobuf<|MERGE_RESOLUTION|>--- conflicted
+++ resolved
@@ -368,7 +368,6 @@
     - org.apache.logging.log4j-log4j-web-2.10.0.jar
  * Java Native Access JNA -- net.java.dev.jna-jna-4.2.0.jar
  * BookKeeper
-<<<<<<< HEAD
     - org.apache.bookkeeper-bookkeeper-common-4.9.0.jar
     - org.apache.bookkeeper-bookkeeper-common-allocator-4.9.0.jar
     - org.apache.bookkeeper-bookkeeper-proto-4.9.0.jar
@@ -386,6 +385,7 @@
     - org.apache.bookkeeper-stream-storage-service-api-4.9.0.jar
     - org.apache.bookkeeper-stream-storage-service-impl-4.9.0.jar
     - org.apache.bookkeeper.http-http-server-4.9.0.jar
+    - org.apache.bookkeeper.http-vertx-http-server-4.9.0.jar
     - org.apache.bookkeeper.stats-bookkeeper-stats-api-4.9.0.jar
     - org.apache.bookkeeper.stats-prometheus-metrics-provider-4.9.0.jar
     - org.apache.bookkeeper.tests-stream-storage-tests-common-4.9.0.jar
@@ -394,31 +394,6 @@
     - org.apache.distributedlog-distributedlog-core-4.9.0.jar
     - org.apache.distributedlog-distributedlog-protocol-4.9.0.jar
     - org.apache.bookkeeper.stats-codahale-metrics-provider-4.9.0.jar
-=======
-    - org.apache.bookkeeper-bookkeeper-common-4.7.3.jar
-    - org.apache.bookkeeper-bookkeeper-proto-4.7.3.jar
-    - org.apache.bookkeeper-bookkeeper-server-4.7.3.jar
-    - org.apache.bookkeeper-circe-checksum-4.7.3.jar
-    - org.apache.bookkeeper-statelib-4.7.3.jar
-    - org.apache.bookkeeper-stream-storage-api-4.7.3.jar
-    - org.apache.bookkeeper-stream-storage-common-4.7.3.jar
-    - org.apache.bookkeeper-stream-storage-java-client-4.7.3.jar
-    - org.apache.bookkeeper-stream-storage-java-client-base-4.7.3.jar
-    - org.apache.bookkeeper-stream-storage-proto-4.7.3.jar
-    - org.apache.bookkeeper-stream-storage-server-4.7.3.jar
-    - org.apache.bookkeeper-stream-storage-service-api-4.7.3.jar
-    - org.apache.bookkeeper-stream-storage-service-impl-4.7.3.jar
-    - org.apache.bookkeeper.http-http-server-4.7.3.jar
-    - org.apache.bookkeeper.http-vertx-http-server-4.7.3.jar
-    - org.apache.bookkeeper.stats-bookkeeper-stats-api-4.7.3.jar
-    - org.apache.bookkeeper.stats-prometheus-metrics-provider-4.7.3.jar
-    - org.apache.bookkeeper.tests-stream-storage-tests-common-4.7.3.jar
-    - org.apache.distributedlog-distributedlog-common-4.7.3.jar
-    - org.apache.distributedlog-distributedlog-core-4.7.3-tests.jar
-    - org.apache.distributedlog-distributedlog-core-4.7.3.jar
-    - org.apache.distributedlog-distributedlog-protocol-4.7.3.jar
-    - org.apache.bookkeeper.stats-codahale-metrics-provider-4.7.3.jar
->>>>>>> b424fad2
  * LZ4 -- org.lz4-lz4-java-1.5.0.jar
  * AsyncHttpClient
     - org.asynchttpclient-async-http-client-2.7.0.jar
@@ -505,15 +480,12 @@
     - io.jsonwebtoken-jjwt-jackson-0.10.5.jar
   * JavaX Injection
     - javax.inject-javax.inject-1.jar
-<<<<<<< HEAD
   * JCTools - Java Concurrency Tools for the JVM
     - org.jctools-jctools-core-2.1.2.jar
-=======
   * Vertx
     - io.vertx-vertx-auth-common-3.4.1.jar 
     - io.vertx-vertx-core-3.4.1.jar
     - io.vertx-vertx-web-3.4.1.jar
->>>>>>> b424fad2
 
 BSD 3-clause "New" or "Revised" License
  * Google auth library
