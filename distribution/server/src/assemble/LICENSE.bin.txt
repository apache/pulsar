
                                 Apache License
                           Version 2.0, January 2004
                        http://www.apache.org/licenses/

   TERMS AND CONDITIONS FOR USE, REPRODUCTION, AND DISTRIBUTION

   1. Definitions.

      "License" shall mean the terms and conditions for use, reproduction,
      and distribution as defined by Sections 1 through 9 of this document.

      "Licensor" shall mean the copyright owner or entity authorized by
      the copyright owner that is granting the License.

      "Legal Entity" shall mean the union of the acting entity and all
      other entities that control, are controlled by, or are under common
      control with that entity. For the purposes of this definition,
      "control" means (i) the power, direct or indirect, to cause the
      direction or management of such entity, whether by contract or
      otherwise, or (ii) ownership of fifty percent (50%) or more of the
      outstanding shares, or (iii) beneficial ownership of such entity.

      "You" (or "Your") shall mean an individual or Legal Entity
      exercising permissions granted by this License.

      "Source" form shall mean the preferred form for making modifications,
      including but not limited to software source code, documentation
      source, and configuration files.

      "Object" form shall mean any form resulting from mechanical
      transformation or translation of a Source form, including but
      not limited to compiled object code, generated documentation,
      and conversions to other media types.

      "Work" shall mean the work of authorship, whether in Source or
      Object form, made available under the License, as indicated by a
      copyright notice that is included in or attached to the work
      (an example is provided in the Appendix below).

      "Derivative Works" shall mean any work, whether in Source or Object
      form, that is based on (or derived from) the Work and for which the
      editorial revisions, annotations, elaborations, or other modifications
      represent, as a whole, an original work of authorship. For the purposes
      of this License, Derivative Works shall not include works that remain
      separable from, or merely link (or bind by name) to the interfaces of,
      the Work and Derivative Works thereof.

      "Contribution" shall mean any work of authorship, including
      the original version of the Work and any modifications or additions
      to that Work or Derivative Works thereof, that is intentionally
      submitted to Licensor for inclusion in the Work by the copyright owner
      or by an individual or Legal Entity authorized to submit on behalf of
      the copyright owner. For the purposes of this definition, "submitted"
      means any form of electronic, verbal, or written communication sent
      to the Licensor or its representatives, including but not limited to
      communication on electronic mailing lists, source code control systems,
      and issue tracking systems that are managed by, or on behalf of, the
      Licensor for the purpose of discussing and improving the Work, but
      excluding communication that is conspicuously marked or otherwise
      designated in writing by the copyright owner as "Not a Contribution."

      "Contributor" shall mean Licensor and any individual or Legal Entity
      on behalf of whom a Contribution has been received by Licensor and
      subsequently incorporated within the Work.

   2. Grant of Copyright License. Subject to the terms and conditions of
      this License, each Contributor hereby grants to You a perpetual,
      worldwide, non-exclusive, no-charge, royalty-free, irrevocable
      copyright license to reproduce, prepare Derivative Works of,
      publicly display, publicly perform, sublicense, and distribute the
      Work and such Derivative Works in Source or Object form.

   3. Grant of Patent License. Subject to the terms and conditions of
      this License, each Contributor hereby grants to You a perpetual,
      worldwide, non-exclusive, no-charge, royalty-free, irrevocable
      (except as stated in this section) patent license to make, have made,
      use, offer to sell, sell, import, and otherwise transfer the Work,
      where such license applies only to those patent claims licensable
      by such Contributor that are necessarily infringed by their
      Contribution(s) alone or by combination of their Contribution(s)
      with the Work to which such Contribution(s) was submitted. If You
      institute patent litigation against any entity (including a
      cross-claim or counterclaim in a lawsuit) alleging that the Work
      or a Contribution incorporated within the Work constitutes direct
      or contributory patent infringement, then any patent licenses
      granted to You under this License for that Work shall terminate
      as of the date such litigation is filed.

   4. Redistribution. You may reproduce and distribute copies of the
      Work or Derivative Works thereof in any medium, with or without
      modifications, and in Source or Object form, provided that You
      meet the following conditions:

      (a) You must give any other recipients of the Work or
          Derivative Works a copy of this License; and

      (b) You must cause any modified files to carry prominent notices
          stating that You changed the files; and

      (c) You must retain, in the Source form of any Derivative Works
          that You distribute, all copyright, patent, trademark, and
          attribution notices from the Source form of the Work,
          excluding those notices that do not pertain to any part of
          the Derivative Works; and

      (d) If the Work includes a "NOTICE" text file as part of its
          distribution, then any Derivative Works that You distribute must
          include a readable copy of the attribution notices contained
          within such NOTICE file, excluding those notices that do not
          pertain to any part of the Derivative Works, in at least one
          of the following places: within a NOTICE text file distributed
          as part of the Derivative Works; within the Source form or
          documentation, if provided along with the Derivative Works; or,
          within a display generated by the Derivative Works, if and
          wherever such third-party notices normally appear. The contents
          of the NOTICE file are for informational purposes only and
          do not modify the License. You may add Your own attribution
          notices within Derivative Works that You distribute, alongside
          or as an addendum to the NOTICE text from the Work, provided
          that such additional attribution notices cannot be construed
          as modifying the License.

      You may add Your own copyright statement to Your modifications and
      may provide additional or different license terms and conditions
      for use, reproduction, or distribution of Your modifications, or
      for any such Derivative Works as a whole, provided Your use,
      reproduction, and distribution of the Work otherwise complies with
      the conditions stated in this License.

   5. Submission of Contributions. Unless You explicitly state otherwise,
      any Contribution intentionally submitted for inclusion in the Work
      by You to the Licensor shall be under the terms and conditions of
      this License, without any additional terms or conditions.
      Notwithstanding the above, nothing herein shall supersede or modify
      the terms of any separate license agreement you may have executed
      with Licensor regarding such Contributions.

   6. Trademarks. This License does not grant permission to use the trade
      names, trademarks, service marks, or product names of the Licensor,
      except as required for reasonable and customary use in describing the
      origin of the Work and reproducing the content of the NOTICE file.

   7. Disclaimer of Warranty. Unless required by applicable law or
      agreed to in writing, Licensor provides the Work (and each
      Contributor provides its Contributions) on an "AS IS" BASIS,
      WITHOUT WARRANTIES OR CONDITIONS OF ANY KIND, either express or
      implied, including, without limitation, any warranties or conditions
      of TITLE, NON-INFRINGEMENT, MERCHANTABILITY, or FITNESS FOR A
      PARTICULAR PURPOSE. You are solely responsible for determining the
      appropriateness of using or redistributing the Work and assume any
      risks associated with Your exercise of permissions under this License.

   8. Limitation of Liability. In no event and under no legal theory,
      whether in tort (including negligence), contract, or otherwise,
      unless required by applicable law (such as deliberate and grossly
      negligent acts) or agreed to in writing, shall any Contributor be
      liable to You for damages, including any direct, indirect, special,
      incidental, or consequential damages of any character arising as a
      result of this License or out of the use or inability to use the
      Work (including but not limited to damages for loss of goodwill,
      work stoppage, computer failure or malfunction, or any and all
      other commercial damages or losses), even if such Contributor
      has been advised of the possibility of such damages.

   9. Accepting Warranty or Additional Liability. While redistributing
      the Work or Derivative Works thereof, You may choose to offer,
      and charge a fee for, acceptance of support, warranty, indemnity,
      or other liability obligations and/or rights consistent with this
      License. However, in accepting such obligations, You may act only
      on Your own behalf and on Your sole responsibility, not on behalf
      of any other Contributor, and only if You agree to indemnify,
      defend, and hold each Contributor harmless for any liability
      incurred by, or claims asserted against, such Contributor by reason
      of your accepting any such warranty or additional liability.

   END OF TERMS AND CONDITIONS

   APPENDIX: How to apply the Apache License to your work.

      To apply the Apache License to your work, attach the following
      boilerplate notice, with the fields enclosed by brackets "[]"
      replaced with your own identifying information. (Don't include
      the brackets!)  The text should be enclosed in the appropriate
      comment syntax for the file format. We also recommend that a
      file or class name and description of purpose be included on the
      same "printed page" as the copyright notice for easier
      identification within third-party archives.

   Copyright [yyyy] [name of copyright owner]

   Licensed under the Apache License, Version 2.0 (the "License");
   you may not use this file except in compliance with the License.
   You may obtain a copy of the License at

       http://www.apache.org/licenses/LICENSE-2.0

   Unless required by applicable law or agreed to in writing, software
   distributed under the License is distributed on an "AS IS" BASIS,
   WITHOUT WARRANTIES OR CONDITIONS OF ANY KIND, either express or implied.
   See the License for the specific language governing permissions and
   limitations under the License.

----------------------------------------------------------------------------------------------------

pulsar-common/src/main/java/org/apache/pulsar/common/util/protobuf/ByteBufCoded{Input,Output}Stream.java

Copyright 2014, Google Inc.  All rights reserved.

Redistribution and use in source and binary forms, with or without
modification, are permitted provided that the following conditions are
met:

    * Redistributions of source code must retain the above copyright
notice, this list of conditions and the following disclaimer.
    * Redistributions in binary form must reproduce the above
copyright notice, this list of conditions and the following disclaimer
in the documentation and/or other materials provided with the
distribution.
    * Neither the name of Google Inc. nor the names of its
contributors may be used to endorse or promote products derived from
this software without specific prior written permission.

THIS SOFTWARE IS PROVIDED BY THE COPYRIGHT HOLDERS AND CONTRIBUTORS
"AS IS" AND ANY EXPRESS OR IMPLIED WARRANTIES, INCLUDING, BUT NOT
LIMITED TO, THE IMPLIED WARRANTIES OF MERCHANTABILITY AND FITNESS FOR
A PARTICULAR PURPOSE ARE DISCLAIMED. IN NO EVENT SHALL THE COPYRIGHT
OWNER OR CONTRIBUTORS BE LIABLE FOR ANY DIRECT, INDIRECT, INCIDENTAL,
SPECIAL, EXEMPLARY, OR CONSEQUENTIAL DAMAGES (INCLUDING, BUT NOT
LIMITED TO, PROCUREMENT OF SUBSTITUTE GOODS OR SERVICES; LOSS OF USE,
DATA, OR PROFITS; OR BUSINESS INTERRUPTION) HOWEVER CAUSED AND ON ANY
THEORY OF LIABILITY, WHETHER IN CONTRACT, STRICT LIABILITY, OR TORT
(INCLUDING NEGLIGENCE OR OTHERWISE) ARISING IN ANY WAY OUT OF THE USE
OF THIS SOFTWARE, EVEN IF ADVISED OF THE POSSIBILITY OF SUCH DAMAGE.

Code generated by the Protocol Buffer compiler is owned by the owner
of the input file used when generating it.  This code is not
standalone and requires a support library to be linked with it.  This
support library is itself covered by the above license.

----------------------------------------------------------------------------------------------------

pulsar-client-cpp/lib/lz4/lz4.{h,c}

LZ4 - Fast LZ compression algorithm
Copyright (C) 2011-2015, Yann Collet.

BSD 2-Clause License (http://www.opensource.org/licenses/bsd-license.php)

Redistribution and use in source and binary forms, with or without
modification, are permitted provided that the following conditions are
met:

    * Redistributions of source code must retain the above copyright
notice, this list of conditions and the following disclaimer.
    * Redistributions in binary form must reproduce the above
copyright notice, this list of conditions and the following disclaimer
in the documentation and/or other materials provided with the
distribution.

THIS SOFTWARE IS PROVIDED BY THE COPYRIGHT HOLDERS AND CONTRIBUTORS
"AS IS" AND ANY EXPRESS OR IMPLIED WARRANTIES, INCLUDING, BUT NOT
LIMITED TO, THE IMPLIED WARRANTIES OF MERCHANTABILITY AND FITNESS FOR
A PARTICULAR PURPOSE ARE DISCLAIMED. IN NO EVENT SHALL THE COPYRIGHT
OWNER OR CONTRIBUTORS BE LIABLE FOR ANY DIRECT, INDIRECT, INCIDENTAL,
SPECIAL, EXEMPLARY, OR CONSEQUENTIAL DAMAGES (INCLUDING, BUT NOT
LIMITED TO, PROCUREMENT OF SUBSTITUTE GOODS OR SERVICES; LOSS OF USE,
DATA, OR PROFITS; OR BUSINESS INTERRUPTION) HOWEVER CAUSED AND ON ANY
THEORY OF LIABILITY, WHETHER IN CONTRACT, STRICT LIABILITY, OR TORT
(INCLUDING NEGLIGENCE OR OTHERWISE) ARISING IN ANY WAY OUT OF THE USE
OF THIS SOFTWARE, EVEN IF ADVISED OF THE POSSIBILITY OF SUCH DAMAGE.

You can contact the author at :
- LZ4 source repository : https://github.com/Cyan4973/lz4
- LZ4 public forum : https://groups.google.com/forum/#!forum/lz4c

----------------------------------------------------------------------------------------------------

pulsar-client-cpp/lib/checksum/crc32c_sw.cc

/* crc32c.c -- compute CRC-32C using the Intel crc32 instruction
 * Copyright (C) 2013 Mark Adler
 * Version 1.1  1 Aug 2013  Mark Adler
 */

/*
 This software is provided 'as-is', without any express or implied
 warranty.  In no event will the author be held liable for any damages
 arising from the use of this software.

 Permission is granted to anyone to use this software for any purpose,
 including commercial applications, and to alter it and redistribute it
 freely, subject to the following restrictions:

 1. The origin of this software must not be misrepresented; you must not
 claim that you wrote the original software. If you use this software
 in a product, an acknowledgment in the product documentation would be
 appreciated but is not required.
 2. Altered source versions must be plainly marked as such, and must not be
 misrepresented as being the original software.
 3. This notice may not be removed or altered from any source distribution.

 Mark Adler
 madler@alumni.caltech.edu
 */

----------------------------------------------------------------------------------------------------

This projects includes binary packages with the following licenses:

The Apache Software License, Version 2.0
 * JCommander -- com.beust-jcommander-1.48.jar
 * High Performance Primitive Collections for Java -- com.carrotsearch-hppc-0.7.3.jar
 * Jackson
     - org.codehaus.jackson-jackson-core-asl-1.9.13.jar
     - org.codehaus.jackson-jackson-mapper-asl-1.9.13.jar
     - com.fasterxml.jackson.core-jackson-annotations-2.10.1.jar
     - com.fasterxml.jackson.core-jackson-core-2.10.1.jar
     - com.fasterxml.jackson.core-jackson-databind-2.10.1.jar
     - com.fasterxml.jackson.dataformat-jackson-dataformat-yaml-2.10.1.jar
     - com.fasterxml.jackson.jaxrs-jackson-jaxrs-base-2.10.1.jar
     - com.fasterxml.jackson.jaxrs-jackson-jaxrs-json-provider-2.10.1.jar
     - com.fasterxml.jackson.module-jackson-module-jaxb-annotations-2.10.1.jar
     - com.fasterxml.jackson.module-jackson-module-jsonSchema-2.10.1.jar
 * Caffeine -- com.github.ben-manes.caffeine-caffeine-2.6.2.jar
 * Proto Google Common Protos -- com.google.api.grpc-proto-google-common-protos-1.12.0.jar
 * Gson -- com.google.code.gson-gson-2.8.2.jar
 * Guava
    - com.google.guava-guava-25.1-jre.jar
 * J2ObjC Annotations -- com.google.j2objc-j2objc-annotations-1.1.jar
 * Netty Reactive Streams -- com.typesafe.netty-netty-reactive-streams-2.0.0.jar
 * Swagger
    - io.swagger-swagger-annotations-1.5.21.jar
    - io.swagger-swagger-core-1.5.21.jar
    - io.swagger-swagger-models-1.5.21.jar
 * DataSketches
    - com.yahoo.datasketches-memory-0.8.3.jar
    - com.yahoo.datasketches-sketches-core-0.8.3.jar
 * Apache Commons
    - commons-cli-commons-cli-1.2.jar
    - commons-codec-commons-codec-1.10.jar
    - commons-collections-commons-collections-3.2.2.jar
    - commons-configuration-commons-configuration-1.10.jar
    - commons-io-commons-io-2.5.jar
    - commons-lang-commons-lang-2.6.jar
    - commons-logging-commons-logging-1.1.1.jar
    - org.apache.commons-commons-collections4-4.1.jar
    - org.apache.commons-commons-compress-1.19.jar
    - org.apache.commons-commons-lang3-3.4.jar
 * Netty
    - io.netty-netty-buffer-4.1.43.Final.jar
    - io.netty-netty-codec-4.1.43.Final.jar
    - io.netty-netty-codec-dns-4.1.43.Final.jar
    - io.netty-netty-codec-http-4.1.43.Final.jar
    - io.netty-netty-codec-http2-4.1.43.Final.jar
    - io.netty-netty-codec-socks-4.1.43.Final.jar
    - io.netty-netty-common-4.1.43.Final.jar
    - io.netty-netty-handler-4.1.43.Final.jar
    - io.netty-netty-handler-proxy-4.1.43.Final.jar
    - io.netty-netty-resolver-4.1.43.Final.jar
    - io.netty-netty-resolver-dns-4.1.43.Final.jar
    - io.netty-netty-transport-4.1.43.Final.jar
    - io.netty-netty-transport-native-epoll-4.1.33.Final-linux-x86_64.jar
    - io.netty-netty-transport-native-epoll-4.1.43.Final.jar
    - io.netty-netty-transport-native-unix-common-4.1.43.Final.jar
    - io.netty-netty-tcnative-boringssl-static-2.0.26.Final.jar
 * Prometheus client
    - io.prometheus-simpleclient-0.5.0.jar
    - io.prometheus-simpleclient_common-0.5.0.jar
    - io.prometheus-simpleclient_hotspot-0.5.0.jar
    - io.prometheus-simpleclient_servlet-0.5.0.jar
    - io.prometheus-simpleclient_log4j2-0.5.0.jar
    - io.prometheus-simpleclient_jetty-0.5.0.jar
<<<<<<< HEAD
    - io.prometheus.jmx-collector-0.12.0.jar
=======
    - io.prometheus-simpleclient_caffeine-0.5.0.jar
>>>>>>> 3a2122b9
 * Bean Validation API -- javax.validation-validation-api-1.1.0.Final.jar
 * Log4J
    - log4j-log4j-1.2.17.jar
    - org.apache.logging.log4j-log4j-api-2.10.0.jar
    - org.apache.logging.log4j-log4j-core-2.10.0.jar
    - org.apache.logging.log4j-log4j-slf4j-impl-2.10.0.jar
    - org.apache.logging.log4j-log4j-web-2.10.0.jar
 * Java Native Access JNA -- net.java.dev.jna-jna-4.2.0.jar
 * BookKeeper
    - org.apache.bookkeeper-bookkeeper-common-4.10.0.jar
    - org.apache.bookkeeper-bookkeeper-common-allocator-4.10.0.jar
    - org.apache.bookkeeper-bookkeeper-proto-4.10.0.jar
    - org.apache.bookkeeper-bookkeeper-server-4.10.0.jar
    - org.apache.bookkeeper-bookkeeper-tools-framework-4.10.0.jar
    - org.apache.bookkeeper-circe-checksum-4.10.0.jar
    - org.apache.bookkeeper-cpu-affinity-4.10.0.jar
    - org.apache.bookkeeper-statelib-4.10.0.jar
    - org.apache.bookkeeper-stream-storage-api-4.10.0.jar
    - org.apache.bookkeeper-stream-storage-common-4.10.0.jar
    - org.apache.bookkeeper-stream-storage-java-client-4.10.0.jar
    - org.apache.bookkeeper-stream-storage-java-client-base-4.10.0.jar
    - org.apache.bookkeeper-stream-storage-proto-4.10.0.jar
    - org.apache.bookkeeper-stream-storage-server-4.10.0.jar
    - org.apache.bookkeeper-stream-storage-service-api-4.10.0.jar
    - org.apache.bookkeeper-stream-storage-service-impl-4.10.0.jar
    - org.apache.bookkeeper.http-http-server-4.10.0.jar
    - org.apache.bookkeeper.http-vertx-http-server-4.10.0.jar
    - org.apache.bookkeeper.stats-bookkeeper-stats-api-4.10.0.jar
    - org.apache.bookkeeper.stats-prometheus-metrics-provider-4.10.0.jar
    - org.apache.bookkeeper.tests-stream-storage-tests-common-4.10.0.jar
    - org.apache.distributedlog-distributedlog-common-4.10.0.jar
    - org.apache.distributedlog-distributedlog-core-4.10.0-tests.jar
    - org.apache.distributedlog-distributedlog-core-4.10.0.jar
    - org.apache.distributedlog-distributedlog-protocol-4.10.0.jar
    - org.apache.bookkeeper.stats-codahale-metrics-provider-4.10.0.jar
 * LZ4 -- org.lz4-lz4-java-1.5.0.jar
 * AsyncHttpClient
    - org.asynchttpclient-async-http-client-2.7.0.jar
    - org.asynchttpclient-async-http-client-netty-utils-2.7.0.jar
 * Jetty
    - org.eclipse.jetty-jetty-client-9.4.20.v20190813.jar
    - org.eclipse.jetty-jetty-continuation-9.4.20.v20190813.jar
    - org.eclipse.jetty-jetty-http-9.4.20.v20190813.jar
    - org.eclipse.jetty-jetty-io-9.4.20.v20190813.jar
    - org.eclipse.jetty-jetty-proxy-9.4.20.v20190813.jar
    - org.eclipse.jetty-jetty-security-9.4.20.v20190813.jar
    - org.eclipse.jetty-jetty-server-9.4.20.v20190813.jar
    - org.eclipse.jetty-jetty-servlet-9.4.20.v20190813.jar
    - org.eclipse.jetty-jetty-servlets-9.4.20.v20190813.jar
    - org.eclipse.jetty-jetty-util-9.4.20.v20190813.jar
    - org.eclipse.jetty-jetty-xml-9.4.20.v20190813.jar
    - org.eclipse.jetty.websocket-javax-websocket-client-impl-9.4.20.v20190813.jar
    - org.eclipse.jetty.websocket-websocket-api-9.4.20.v20190813.jar
    - org.eclipse.jetty.websocket-websocket-client-9.4.20.v20190813.jar
    - org.eclipse.jetty.websocket-websocket-common-9.4.20.v20190813.jar
    - org.eclipse.jetty.websocket-websocket-server-9.4.20.v20190813.jar
    - org.eclipse.jetty.websocket-websocket-servlet-9.4.20.v20190813.jar
 * SnakeYaml -- org.yaml-snakeyaml-1.24.jar
 * RocksDB - org.rocksdb-rocksdbjni-5.13.3.jar
 * HttpClient
    - org.apache.httpcomponents-httpclient-4.5.5.jar
    - org.apache.httpcomponents-httpcore-4.4.9.jar
 * Google Error Prone Annotations - com.google.errorprone-error_prone_annotations-2.1.3.jar
 * OkHttp - com.squareup.okhttp-okhttp-2.5.0.jar
 * Okio - com.squareup.okio-okio-1.13.0.jar
 * Javassist -- org.javassist-javassist-3.25.0-GA.jar
  * gRPC
    - io.grpc-grpc-all-1.18.0.jar
    - io.grpc-grpc-auth-1.18.0.jar
    - io.grpc-grpc-context-1.18.0.jar
    - io.grpc-grpc-core-1.18.0.jar
    - io.grpc-grpc-netty-1.18.0.jar
    - io.grpc-grpc-okhttp-1.18.0.jar
    - io.grpc-grpc-protobuf-1.18.0.jar
    - io.grpc-grpc-protobuf-lite-1.18.0.jar
    - io.grpc-grpc-protobuf-nano-1.18.0.jar
    - io.grpc-grpc-stub-1.18.0.jar
    - io.grpc-grpc-testing-1.18.0.jar
  * OpenCensus
    - io.opencensus-opencensus-api-0.18.0.jar
    - io.opencensus-opencensus-contrib-grpc-metrics-0.18.0.jar
  * Paranamer
    - com.thoughtworks.paranamer-paranamer-2.7.jar
  * Jodah
    - net.jodah-typetools-0.5.0.jar
  * Apache Avro
    - org.apache.avro-avro-1.8.2.jar
    - org.apache.avro-avro-protobuf-1.8.2.jar
  * Apache Curator
    - org.apache.curator-curator-client-4.0.1.jar
    - org.apache.curator-curator-framework-4.0.1.jar
    - org.apache.curator-curator-recipes-4.0.1.jar
  * Apache Yetus
    - org.apache.yetus-audience-annotations-0.5.0.jar
  * @FreeBuilder
    - org.inferred-freebuilder-1.14.9.jar
  * Snappy Java
    - org.xerial.snappy-snappy-java-1.1.1.3.jar
  * Squareup
    - com.squareup.okhttp-logging-interceptor-2.7.5.jar
    - com.squareup.okhttp-okhttp-ws-2.7.5.jar
  * Kubernetes Client
    - io.kubernetes-client-java-2.0.0.jar
    - io.kubernetes-client-java-api-2.0.0.jar
    - io.kubernetes-client-java-proto-2.0.0.jar
  * Joda Time
    - joda-time-2.10.1.jar
    - joda-time-joda-time-2.10.1.jar
  * Dropwizard
    - io.dropwizard.metrics-metrics-core-3.1.0.jar
    - io.dropwizard.metrics-metrics-graphite-3.1.0.jar
    - io.dropwizard.metrics-metrics-jvm-3.1.0.jar
  * Prometheus
    - io.prometheus-simpleclient_httpserver-0.5.0.jar
  * Java JSON WebTokens
    - io.jsonwebtoken-jjwt-api-0.10.5.jar
    - io.jsonwebtoken-jjwt-impl-0.10.5.jar
    - io.jsonwebtoken-jjwt-jackson-0.10.5.jar
  * JavaX Injection
    - javax.inject-javax.inject-1.jar
  * JCTools - Java Concurrency Tools for the JVM
    - org.jctools-jctools-core-2.1.2.jar
  * Vertx
    - io.vertx-vertx-auth-common-3.4.1.jar
    - io.vertx-vertx-core-3.4.1.jar
    - io.vertx-vertx-web-3.4.1.jar
  * Apache ZooKeeper
    - org.apache.zookeeper-zookeeper-jute-3.5.6.jar

BSD 3-clause "New" or "Revised" License
 * Google auth library
    - com.google.auth-google-auth-library-credentials-0.9.0.jar -- licenses/LICENSE-google-auth-library.txt
 * LevelDB -- (included in org.rocksdb.*.jar) -- licenses/LICENSE-LevelDB.txt
 * JSR305 -- com.google.code.findbugs-jsr305-3.0.2.jar -- licenses/LICENSE-JSR305.txt
 * JavaHamcrest -- org.hamcrest-hamcrest-core-1.3.jar -- licenses/LICENSE-Hamcrest.txt

BSD 2-Clause License
 * HdrHistogram -- org.hdrhistogram-HdrHistogram-2.1.9.jar -- licenses/LICENSE-HdrHistogram.txt
 * Zstandard JNI -- com.github.luben-zstd-jni-1.3.7-3.jar -- licenses/LICENSE-zstd-jni.txt

MIT License
 * Java SemVer -- com.github.zafarkhaja-java-semver-0.9.0.jar -- licenses/LICENSE-SemVer.txt
 * SLF4J -- licenses/LICENSE-SLF4J.txt
    - org.slf4j-jul-to-slf4j-1.7.25.jar
    - org.slf4j-slf4j-api-1.7.25.jar
    - org.slf4j-jcl-over-slf4j-1.7.25.jar
 * Animal Sniffer Annotations
    - org.codehaus.mojo-animal-sniffer-annotations-1.14.jar
 * The Checker Framework
 	- org.checkerframework-checker-compat-qual-2.5.2.jar
    - org.checkerframework-checker-qual-2.0.0.jar

Protocol Buffers License
 * Protocol Buffers
   - com.google.protobuf-protobuf-java-3.5.1.jar -- licenses/LICENSE-protobuf.txt
   - com.google.protobuf-protobuf-java-util-3.5.1.jar -- licenses/LICENSE-protobuf.txt
   - com.google.protobuf.nano-protobuf-javanano-3.0.0-alpha-5.jar -- licenses/LICENSE-protobuf.txt

CDDL-1.1 -- licenses/LICENSE-CDDL-1.1.txt
 * Java Annotations API
    - javax.annotation-javax.annotation-api-1.2.jar
    - com.sun.activation-javax.activation-1.2.0.jar
    - javax.xml.bind-jaxb-api-2.3.1.jar
 * Java Servlet API -- javax.servlet-javax.servlet-api-3.1.0.jar
 * WebSocket Server API -- javax.websocket-javax.websocket-client-api-1.0.jar
 * Java Web Service REST API -- javax.ws.rs-javax.ws.rs-api-2.1.jar
 * HK2 - Dependency Injection Kernel
    - org.glassfish.hk2-hk2-api-2.5.0-b42.jar
    - org.glassfish.hk2-hk2-locator-2.5.0-b42.jar
    - org.glassfish.hk2-hk2-utils-2.5.0-b42.jar
    - org.glassfish.hk2-osgi-resource-locator-1.0.1.jar
    - org.glassfish.hk2.external-aopalliance-repackaged-2.5.0-b42.jar
    - org.glassfish.hk2.external-javax.inject-2.5.0-b42.jar
 * Jersey
    - org.glassfish.jersey.containers-jersey-container-servlet-2.27.jar
    - org.glassfish.jersey.containers-jersey-container-servlet-core-2.27.jar
    - org.glassfish.jersey.core-jersey-client-2.27.jar
    - org.glassfish.jersey.core-jersey-common-2.27.jar
    - org.glassfish.jersey.core-jersey-server-2.27.jar
    - org.glassfish.jersey.ext-jersey-entity-filtering-2.27.jar
    - org.glassfish.jersey.media-jersey-media-jaxb-2.27.jar
    - org.glassfish.jersey.media-jersey-media-json-jackson-2.27.jar
    - org.glassfish.jersey.media-jersey-media-multipart-2.27.jar
    - org.glassfish.jersey.inject-jersey-hk2-2.27.jar
 * Mimepull -- org.jvnet.mimepull-mimepull-1.9.6.jar

Eclipse Distribution License 1.0 -- licenses/LICENSE-EDL-1.0.txt
 * Jakarta Activation -- jakarta.activation-jakarta.activation-api-1.2.1.jar
 * Jakarta XML Binding -- jakarta.xml.bind-jakarta.xml.bind-api-2.3.2.jar

Eclipse Public License 1.0 -- licenses/LICENSE-AspectJ.txt
 * AspectJ
    - org.aspectj-aspectjrt-1.9.2.jar
    - org.aspectj-aspectjweaver-1.9.2.jar

Public Domain
 * XZ for Java -- licenses/LICENSE-xz.txt
    - org.tukaani-xz-1.5.jar

Public Domain (CC0) -- licenses/LICENSE-CC0.txt
 * Reactive Streams -- org.reactivestreams-reactive-streams-1.0.2.jar

Bouncy Castle License
 * Bouncy Castle -- licenses/LICENSE-bouncycastle.txt
    - org.bouncycastle-bcpkix-jdk15on-1.60.jar
    - org.bouncycastle-bcprov-jdk15on-1.60.jar
    - org.bouncycastle-bcprov-ext-jdk15on-1.60.jar

Creative Commons Attribution License
 * Jcip -- licenses/LICENSE-jcip.txt
    - net.jcip-jcip-annotations-1.0.jar

------------------------

Additionaly, Netty includes code with the following licenses:

Contains a modified portion of 'Webbit', an event based WebSocket and HTTP server, which can be obtained at:

 * LICENSE:
   * licenses/LICENSE-Webbit.txt (BSD License)
 * HOMEPAGE:
   * https://github.com/joewalnes/webbit

Contains a modified portion of 'SLF4J', a simple logging facade for Java, which can be obtained at:

 * LICENSE:
   * licenses/LICENSE-SLF4J.txt (MIT License)
 * HOMEPAGE:
   * http://www.slf4j.org/

Contains a modified portion of 'jbzip2', a Java bzip2 compression and decompression library written
by Matthew J. Francis. It can be obtained at:

 * LICENSE:
   * licenses/LICENSE-jbzip2.txt (MIT License)
 * HOMEPAGE:
   * https://code.google.com/p/jbzip2/

Contains a modified portion of 'libdivsufsort', a C API library to construct
the suffix array and the Burrows-Wheeler transformed string for any input string of
a constant-size alphabet written by Yuta Mori. It can be obtained at:

 * LICENSE:
   * licenses/LICENSE-libdivsufsort.txt (MIT License)
 * HOMEPAGE:
   * https://github.com/y-256/libdivsufsort

Contains a modified portion of 'jfastlz', a Java port of FastLZ compression
and decompression library written by William Kinney. It can be obtained at:

 * LICENSE:
   * licenses/LICENSE-jfastlz.txt (MIT License)
 * HOMEPAGE:
   * https://code.google.com/p/jfastlz/

Contains a modified portion of and optionally depends on 'Protocol Buffers', Google's data
interchange format, which can be obtained at:

 * LICENSE:
   * licenses/LICENSE-protobuf.txt (New BSD License)
 * HOMEPAGE:
* https://github.com/google/protobuf<|MERGE_RESOLUTION|>--- conflicted
+++ resolved
@@ -371,11 +371,8 @@
     - io.prometheus-simpleclient_servlet-0.5.0.jar
     - io.prometheus-simpleclient_log4j2-0.5.0.jar
     - io.prometheus-simpleclient_jetty-0.5.0.jar
-<<<<<<< HEAD
     - io.prometheus.jmx-collector-0.12.0.jar
-=======
     - io.prometheus-simpleclient_caffeine-0.5.0.jar
->>>>>>> 3a2122b9
  * Bean Validation API -- javax.validation-validation-api-1.1.0.Final.jar
  * Log4J
     - log4j-log4j-1.2.17.jar
