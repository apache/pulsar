
                                 Apache License
                           Version 2.0, January 2004
                        http://www.apache.org/licenses/

   TERMS AND CONDITIONS FOR USE, REPRODUCTION, AND DISTRIBUTION

   1. Definitions.

      "License" shall mean the terms and conditions for use, reproduction,
      and distribution as defined by Sections 1 through 9 of this document.

      "Licensor" shall mean the copyright owner or entity authorized by
      the copyright owner that is granting the License.

      "Legal Entity" shall mean the union of the acting entity and all
      other entities that control, are controlled by, or are under common
      control with that entity. For the purposes of this definition,
      "control" means (i) the power, direct or indirect, to cause the
      direction or management of such entity, whether by contract or
      otherwise, or (ii) ownership of fifty percent (50%) or more of the
      outstanding shares, or (iii) beneficial ownership of such entity.

      "You" (or "Your") shall mean an individual or Legal Entity
      exercising permissions granted by this License.

      "Source" form shall mean the preferred form for making modifications,
      including but not limited to software source code, documentation
      source, and configuration files.

      "Object" form shall mean any form resulting from mechanical
      transformation or translation of a Source form, including but
      not limited to compiled object code, generated documentation,
      and conversions to other media types.

      "Work" shall mean the work of authorship, whether in Source or
      Object form, made available under the License, as indicated by a
      copyright notice that is included in or attached to the work
      (an example is provided in the Appendix below).

      "Derivative Works" shall mean any work, whether in Source or Object
      form, that is based on (or derived from) the Work and for which the
      editorial revisions, annotations, elaborations, or other modifications
      represent, as a whole, an original work of authorship. For the purposes
      of this License, Derivative Works shall not include works that remain
      separable from, or merely link (or bind by name) to the interfaces of,
      the Work and Derivative Works thereof.

      "Contribution" shall mean any work of authorship, including
      the original version of the Work and any modifications or additions
      to that Work or Derivative Works thereof, that is intentionally
      submitted to Licensor for inclusion in the Work by the copyright owner
      or by an individual or Legal Entity authorized to submit on behalf of
      the copyright owner. For the purposes of this definition, "submitted"
      means any form of electronic, verbal, or written communication sent
      to the Licensor or its representatives, including but not limited to
      communication on electronic mailing lists, source code control systems,
      and issue tracking systems that are managed by, or on behalf of, the
      Licensor for the purpose of discussing and improving the Work, but
      excluding communication that is conspicuously marked or otherwise
      designated in writing by the copyright owner as "Not a Contribution."

      "Contributor" shall mean Licensor and any individual or Legal Entity
      on behalf of whom a Contribution has been received by Licensor and
      subsequently incorporated within the Work.

   2. Grant of Copyright License. Subject to the terms and conditions of
      this License, each Contributor hereby grants to You a perpetual,
      worldwide, non-exclusive, no-charge, royalty-free, irrevocable
      copyright license to reproduce, prepare Derivative Works of,
      publicly display, publicly perform, sublicense, and distribute the
      Work and such Derivative Works in Source or Object form.

   3. Grant of Patent License. Subject to the terms and conditions of
      this License, each Contributor hereby grants to You a perpetual,
      worldwide, non-exclusive, no-charge, royalty-free, irrevocable
      (except as stated in this section) patent license to make, have made,
      use, offer to sell, sell, import, and otherwise transfer the Work,
      where such license applies only to those patent claims licensable
      by such Contributor that are necessarily infringed by their
      Contribution(s) alone or by combination of their Contribution(s)
      with the Work to which such Contribution(s) was submitted. If You
      institute patent litigation against any entity (including a
      cross-claim or counterclaim in a lawsuit) alleging that the Work
      or a Contribution incorporated within the Work constitutes direct
      or contributory patent infringement, then any patent licenses
      granted to You under this License for that Work shall terminate
      as of the date such litigation is filed.

   4. Redistribution. You may reproduce and distribute copies of the
      Work or Derivative Works thereof in any medium, with or without
      modifications, and in Source or Object form, provided that You
      meet the following conditions:

      (a) You must give any other recipients of the Work or
          Derivative Works a copy of this License; and

      (b) You must cause any modified files to carry prominent notices
          stating that You changed the files; and

      (c) You must retain, in the Source form of any Derivative Works
          that You distribute, all copyright, patent, trademark, and
          attribution notices from the Source form of the Work,
          excluding those notices that do not pertain to any part of
          the Derivative Works; and

      (d) If the Work includes a "NOTICE" text file as part of its
          distribution, then any Derivative Works that You distribute must
          include a readable copy of the attribution notices contained
          within such NOTICE file, excluding those notices that do not
          pertain to any part of the Derivative Works, in at least one
          of the following places: within a NOTICE text file distributed
          as part of the Derivative Works; within the Source form or
          documentation, if provided along with the Derivative Works; or,
          within a display generated by the Derivative Works, if and
          wherever such third-party notices normally appear. The contents
          of the NOTICE file are for informational purposes only and
          do not modify the License. You may add Your own attribution
          notices within Derivative Works that You distribute, alongside
          or as an addendum to the NOTICE text from the Work, provided
          that such additional attribution notices cannot be construed
          as modifying the License.

      You may add Your own copyright statement to Your modifications and
      may provide additional or different license terms and conditions
      for use, reproduction, or distribution of Your modifications, or
      for any such Derivative Works as a whole, provided Your use,
      reproduction, and distribution of the Work otherwise complies with
      the conditions stated in this License.

   5. Submission of Contributions. Unless You explicitly state otherwise,
      any Contribution intentionally submitted for inclusion in the Work
      by You to the Licensor shall be under the terms and conditions of
      this License, without any additional terms or conditions.
      Notwithstanding the above, nothing herein shall supersede or modify
      the terms of any separate license agreement you may have executed
      with Licensor regarding such Contributions.

   6. Trademarks. This License does not grant permission to use the trade
      names, trademarks, service marks, or product names of the Licensor,
      except as required for reasonable and customary use in describing the
      origin of the Work and reproducing the content of the NOTICE file.

   7. Disclaimer of Warranty. Unless required by applicable law or
      agreed to in writing, Licensor provides the Work (and each
      Contributor provides its Contributions) on an "AS IS" BASIS,
      WITHOUT WARRANTIES OR CONDITIONS OF ANY KIND, either express or
      implied, including, without limitation, any warranties or conditions
      of TITLE, NON-INFRINGEMENT, MERCHANTABILITY, or FITNESS FOR A
      PARTICULAR PURPOSE. You are solely responsible for determining the
      appropriateness of using or redistributing the Work and assume any
      risks associated with Your exercise of permissions under this License.

   8. Limitation of Liability. In no event and under no legal theory,
      whether in tort (including negligence), contract, or otherwise,
      unless required by applicable law (such as deliberate and grossly
      negligent acts) or agreed to in writing, shall any Contributor be
      liable to You for damages, including any direct, indirect, special,
      incidental, or consequential damages of any character arising as a
      result of this License or out of the use or inability to use the
      Work (including but not limited to damages for loss of goodwill,
      work stoppage, computer failure or malfunction, or any and all
      other commercial damages or losses), even if such Contributor
      has been advised of the possibility of such damages.

   9. Accepting Warranty or Additional Liability. While redistributing
      the Work or Derivative Works thereof, You may choose to offer,
      and charge a fee for, acceptance of support, warranty, indemnity,
      or other liability obligations and/or rights consistent with this
      License. However, in accepting such obligations, You may act only
      on Your own behalf and on Your sole responsibility, not on behalf
      of any other Contributor, and only if You agree to indemnify,
      defend, and hold each Contributor harmless for any liability
      incurred by, or claims asserted against, such Contributor by reason
      of your accepting any such warranty or additional liability.

   END OF TERMS AND CONDITIONS

   APPENDIX: How to apply the Apache License to your work.

      To apply the Apache License to your work, attach the following
      boilerplate notice, with the fields enclosed by brackets "[]"
      replaced with your own identifying information. (Don't include
      the brackets!)  The text should be enclosed in the appropriate
      comment syntax for the file format. We also recommend that a
      file or class name and description of purpose be included on the
      same "printed page" as the copyright notice for easier
      identification within third-party archives.

   Copyright [yyyy] [name of copyright owner]

   Licensed under the Apache License, Version 2.0 (the "License");
   you may not use this file except in compliance with the License.
   You may obtain a copy of the License at

       http://www.apache.org/licenses/LICENSE-2.0

   Unless required by applicable law or agreed to in writing, software
   distributed under the License is distributed on an "AS IS" BASIS,
   WITHOUT WARRANTIES OR CONDITIONS OF ANY KIND, either express or implied.
   See the License for the specific language governing permissions and
   limitations under the License.

----------------------------------------------------------------------------------------------------

pulsar-common/src/main/java/org/apache/pulsar/common/util/protobuf/ByteBufCoded{Input,Output}Stream.java

Copyright 2014, Google Inc.  All rights reserved.

Redistribution and use in source and binary forms, with or without
modification, are permitted provided that the following conditions are
met:

    * Redistributions of source code must retain the above copyright
notice, this list of conditions and the following disclaimer.
    * Redistributions in binary form must reproduce the above
copyright notice, this list of conditions and the following disclaimer
in the documentation and/or other materials provided with the
distribution.
    * Neither the name of Google Inc. nor the names of its
contributors may be used to endorse or promote products derived from
this software without specific prior written permission.

THIS SOFTWARE IS PROVIDED BY THE COPYRIGHT HOLDERS AND CONTRIBUTORS
"AS IS" AND ANY EXPRESS OR IMPLIED WARRANTIES, INCLUDING, BUT NOT
LIMITED TO, THE IMPLIED WARRANTIES OF MERCHANTABILITY AND FITNESS FOR
A PARTICULAR PURPOSE ARE DISCLAIMED. IN NO EVENT SHALL THE COPYRIGHT
OWNER OR CONTRIBUTORS BE LIABLE FOR ANY DIRECT, INDIRECT, INCIDENTAL,
SPECIAL, EXEMPLARY, OR CONSEQUENTIAL DAMAGES (INCLUDING, BUT NOT
LIMITED TO, PROCUREMENT OF SUBSTITUTE GOODS OR SERVICES; LOSS OF USE,
DATA, OR PROFITS; OR BUSINESS INTERRUPTION) HOWEVER CAUSED AND ON ANY
THEORY OF LIABILITY, WHETHER IN CONTRACT, STRICT LIABILITY, OR TORT
(INCLUDING NEGLIGENCE OR OTHERWISE) ARISING IN ANY WAY OUT OF THE USE
OF THIS SOFTWARE, EVEN IF ADVISED OF THE POSSIBILITY OF SUCH DAMAGE.

Code generated by the Protocol Buffer compiler is owned by the owner
of the input file used when generating it.  This code is not
standalone and requires a support library to be linked with it.  This
support library is itself covered by the above license.

----------------------------------------------------------------------------------------------------

pulsar-client-cpp/lib/lz4/lz4.{h,c}

LZ4 - Fast LZ compression algorithm
Copyright (C) 2011-2015, Yann Collet.

BSD 2-Clause License (http://www.opensource.org/licenses/bsd-license.php)

Redistribution and use in source and binary forms, with or without
modification, are permitted provided that the following conditions are
met:

    * Redistributions of source code must retain the above copyright
notice, this list of conditions and the following disclaimer.
    * Redistributions in binary form must reproduce the above
copyright notice, this list of conditions and the following disclaimer
in the documentation and/or other materials provided with the
distribution.

THIS SOFTWARE IS PROVIDED BY THE COPYRIGHT HOLDERS AND CONTRIBUTORS
"AS IS" AND ANY EXPRESS OR IMPLIED WARRANTIES, INCLUDING, BUT NOT
LIMITED TO, THE IMPLIED WARRANTIES OF MERCHANTABILITY AND FITNESS FOR
A PARTICULAR PURPOSE ARE DISCLAIMED. IN NO EVENT SHALL THE COPYRIGHT
OWNER OR CONTRIBUTORS BE LIABLE FOR ANY DIRECT, INDIRECT, INCIDENTAL,
SPECIAL, EXEMPLARY, OR CONSEQUENTIAL DAMAGES (INCLUDING, BUT NOT
LIMITED TO, PROCUREMENT OF SUBSTITUTE GOODS OR SERVICES; LOSS OF USE,
DATA, OR PROFITS; OR BUSINESS INTERRUPTION) HOWEVER CAUSED AND ON ANY
THEORY OF LIABILITY, WHETHER IN CONTRACT, STRICT LIABILITY, OR TORT
(INCLUDING NEGLIGENCE OR OTHERWISE) ARISING IN ANY WAY OUT OF THE USE
OF THIS SOFTWARE, EVEN IF ADVISED OF THE POSSIBILITY OF SUCH DAMAGE.

You can contact the author at :
- LZ4 source repository : https://github.com/Cyan4973/lz4
- LZ4 public forum : https://groups.google.com/forum/#!forum/lz4c

----------------------------------------------------------------------------------------------------

pulsar-client-cpp/lib/checksum/crc32c_sw.cc

/* crc32c.c -- compute CRC-32C using the Intel crc32 instruction
 * Copyright (C) 2013 Mark Adler
 * Version 1.1  1 Aug 2013  Mark Adler
 */

/*
 This software is provided 'as-is', without any express or implied
 warranty.  In no event will the author be held liable for any damages
 arising from the use of this software.

 Permission is granted to anyone to use this software for any purpose,
 including commercial applications, and to alter it and redistribute it
 freely, subject to the following restrictions:

 1. The origin of this software must not be misrepresented; you must not
 claim that you wrote the original software. If you use this software
 in a product, an acknowledgment in the product documentation would be
 appreciated but is not required.
 2. Altered source versions must be plainly marked as such, and must not be
 misrepresented as being the original software.
 3. This notice may not be removed or altered from any source distribution.

 Mark Adler
 madler@alumni.caltech.edu
 */

----------------------------------------------------------------------------------------------------

This projects includes binary packages with the following licenses:

The Apache Software License, Version 2.0
 * JCommander -- com.beust-jcommander-1.48.jar
 * High Performance Primitive Collections for Java -- com.carrotsearch-hppc-0.7.3.jar
 * Jackson
     - org.codehaus.jackson-jackson-core-asl-1.9.13.jar
     - org.codehaus.jackson-jackson-mapper-asl-1.9.13.jar
     - com.fasterxml.jackson.core-jackson-annotations-2.9.9.jar
     - com.fasterxml.jackson.core-jackson-core-2.9.9.jar
     - com.fasterxml.jackson.core-jackson-databind-2.9.9.3.jar
     - com.fasterxml.jackson.dataformat-jackson-dataformat-yaml-2.9.9.jar
     - com.fasterxml.jackson.jaxrs-jackson-jaxrs-base-2.9.9.jar
     - com.fasterxml.jackson.jaxrs-jackson-jaxrs-json-provider-2.9.9.jar
     - com.fasterxml.jackson.module-jackson-module-jaxb-annotations-2.9.9.jar
     - com.fasterxml.jackson.module-jackson-module-jsonSchema-2.9.9.jar
 * Caffeine -- com.github.ben-manes.caffeine-caffeine-2.6.2.jar
 * Proto Google Common Protos -- com.google.api.grpc-proto-google-common-protos-1.12.0.jar
 * Gson -- com.google.code.gson-gson-2.8.2.jar
 * Guava
    - com.google.guava-guava-25.1-jre.jar
 * J2ObjC Annotations -- com.google.j2objc-j2objc-annotations-1.1.jar
 * Netty Reactive Streams -- com.typesafe.netty-netty-reactive-streams-2.0.0.jar
 * Swagger
    - io.swagger-swagger-annotations-1.5.21.jar
    - io.swagger-swagger-core-1.5.21.jar
    - io.swagger-swagger-models-1.5.21.jar
 * DataSketches
    - com.yahoo.datasketches-memory-0.8.3.jar
    - com.yahoo.datasketches-sketches-core-0.8.3.jar
 * Apache Commons
    - commons-cli-commons-cli-1.2.jar
    - commons-codec-commons-codec-1.10.jar
    - commons-collections-commons-collections-3.2.2.jar
    - commons-configuration-commons-configuration-1.10.jar
    - commons-io-commons-io-2.5.jar
    - commons-lang-commons-lang-2.6.jar
    - commons-logging-commons-logging-1.1.1.jar
    - org.apache.commons-commons-collections4-4.1.jar
    - org.apache.commons-commons-compress-1.19.jar
    - org.apache.commons-commons-lang3-3.4.jar
 * Netty
<<<<<<< HEAD
    - io.netty-netty-3.10.6.Final.jar
    - io.netty-netty-all-4.1.32.Final.jar
    - io.netty-netty-tcnative-boringssl-static-2.0.20.Final.jar
=======
    - io.netty-netty-buffer-4.1.43.Final.jar
    - io.netty-netty-codec-4.1.43.Final.jar
    - io.netty-netty-codec-dns-4.1.43.Final.jar
    - io.netty-netty-codec-http-4.1.43.Final.jar
    - io.netty-netty-codec-http2-4.1.43.Final.jar
    - io.netty-netty-codec-socks-4.1.43.Final.jar
    - io.netty-netty-common-4.1.43.Final.jar
    - io.netty-netty-handler-4.1.43.Final.jar
    - io.netty-netty-handler-proxy-4.1.43.Final.jar
    - io.netty-netty-resolver-4.1.43.Final.jar
    - io.netty-netty-resolver-dns-4.1.43.Final.jar
    - io.netty-netty-transport-4.1.43.Final.jar
    - io.netty-netty-transport-native-epoll-4.1.43.Final-linux-x86_64.jar
    - io.netty-netty-transport-native-epoll-4.1.43.Final.jar
    - io.netty-netty-transport-native-unix-common-4.1.43.Final.jar
    - io.netty-netty-3.10.6.Final.jar
    - io.netty-netty-tcnative-boringssl-static-2.0.26.Final.jar
>>>>>>> 49a8658c
 * Prometheus client
    - io.prometheus-simpleclient-0.5.0.jar
    - io.prometheus-simpleclient_common-0.5.0.jar
    - io.prometheus-simpleclient_hotspot-0.5.0.jar
    - io.prometheus-simpleclient_servlet-0.5.0.jar
    - io.prometheus-simpleclient_log4j2-0.5.0.jar
    - io.prometheus-simpleclient_jetty-0.5.0.jar
    - io.prometheus-simpleclient_caffeine-0.5.0.jar
 * Bean Validation API -- javax.validation-validation-api-1.1.0.Final.jar
 * Log4J
    - log4j-log4j-1.2.17.jar
    - org.apache.logging.log4j-log4j-api-2.10.0.jar
    - org.apache.logging.log4j-log4j-core-2.10.0.jar
    - org.apache.logging.log4j-log4j-slf4j-impl-2.10.0.jar
    - org.apache.logging.log4j-log4j-web-2.10.0.jar
 * Java Native Access JNA -- net.java.dev.jna-jna-4.2.0.jar
 * BookKeeper
    - org.apache.bookkeeper-bookkeeper-common-4.9.2.jar
    - org.apache.bookkeeper-bookkeeper-common-allocator-4.9.2.jar
    - org.apache.bookkeeper-bookkeeper-proto-4.9.2.jar
    - org.apache.bookkeeper-bookkeeper-server-4.9.2.jar
    - org.apache.bookkeeper-bookkeeper-tools-framework-4.9.2.jar
    - org.apache.bookkeeper-circe-checksum-4.9.2.jar
    - org.apache.bookkeeper-cpu-affinity-4.9.2.jar
    - org.apache.bookkeeper-statelib-4.9.2.jar
    - org.apache.bookkeeper-stream-storage-api-4.9.2.jar
    - org.apache.bookkeeper-stream-storage-common-4.9.2.jar
    - org.apache.bookkeeper-stream-storage-java-client-4.9.2.jar
    - org.apache.bookkeeper-stream-storage-java-client-base-4.9.2.jar
    - org.apache.bookkeeper-stream-storage-proto-4.9.2.jar
    - org.apache.bookkeeper-stream-storage-server-4.9.2.jar
    - org.apache.bookkeeper-stream-storage-service-api-4.9.2.jar
    - org.apache.bookkeeper-stream-storage-service-impl-4.9.2.jar
    - org.apache.bookkeeper.http-http-server-4.9.2.jar
    - org.apache.bookkeeper.http-vertx-http-server-4.9.2.jar
    - org.apache.bookkeeper.stats-bookkeeper-stats-api-4.9.2.jar
    - org.apache.bookkeeper.stats-prometheus-metrics-provider-4.9.2.jar
    - org.apache.bookkeeper.tests-stream-storage-tests-common-4.9.2.jar
    - org.apache.distributedlog-distributedlog-common-4.9.2.jar
    - org.apache.distributedlog-distributedlog-core-4.9.2-tests.jar
    - org.apache.distributedlog-distributedlog-core-4.9.2.jar
    - org.apache.distributedlog-distributedlog-protocol-4.9.2.jar
    - org.apache.bookkeeper.stats-codahale-metrics-provider-4.9.2.jar
 * LZ4 -- org.lz4-lz4-java-1.5.0.jar
 * AsyncHttpClient
    - org.asynchttpclient-async-http-client-2.7.0.jar
    - org.asynchttpclient-async-http-client-netty-utils-2.7.0.jar
 * Jetty
    - org.eclipse.jetty-jetty-client-9.4.20.v20190813.jar
    - org.eclipse.jetty-jetty-continuation-9.4.20.v20190813.jar
    - org.eclipse.jetty-jetty-http-9.4.20.v20190813.jar
    - org.eclipse.jetty-jetty-io-9.4.20.v20190813.jar
    - org.eclipse.jetty-jetty-proxy-9.4.20.v20190813.jar
    - org.eclipse.jetty-jetty-security-9.4.20.v20190813.jar
    - org.eclipse.jetty-jetty-server-9.4.20.v20190813.jar
    - org.eclipse.jetty-jetty-servlet-9.4.20.v20190813.jar
    - org.eclipse.jetty-jetty-servlets-9.4.20.v20190813.jar
    - org.eclipse.jetty-jetty-util-9.4.20.v20190813.jar
    - org.eclipse.jetty-jetty-xml-9.4.20.v20190813.jar
    - org.eclipse.jetty.websocket-javax-websocket-client-impl-9.4.20.v20190813.jar
    - org.eclipse.jetty.websocket-websocket-api-9.4.20.v20190813.jar
    - org.eclipse.jetty.websocket-websocket-client-9.4.20.v20190813.jar
    - org.eclipse.jetty.websocket-websocket-common-9.4.20.v20190813.jar
    - org.eclipse.jetty.websocket-websocket-server-9.4.20.v20190813.jar
    - org.eclipse.jetty.websocket-websocket-servlet-9.4.20.v20190813.jar
 * SnakeYaml -- org.yaml-snakeyaml-1.23.jar
 * RocksDB - org.rocksdb-rocksdbjni-5.13.3.jar
 * HttpClient
    - org.apache.httpcomponents-httpclient-4.5.5.jar
    - org.apache.httpcomponents-httpcore-4.4.9.jar
 * Google Error Prone Annotations - com.google.errorprone-error_prone_annotations-2.1.3.jar
 * OkHttp - com.squareup.okhttp-okhttp-2.5.0.jar
 * Okio - com.squareup.okio-okio-1.13.0.jar
 * Javassist -- org.javassist-javassist-3.25.0-GA.jar
  * gRPC
    - io.grpc-grpc-all-1.18.0.jar
    - io.grpc-grpc-auth-1.18.0.jar
    - io.grpc-grpc-context-1.18.0.jar
    - io.grpc-grpc-core-1.18.0.jar
    - io.grpc-grpc-netty-1.18.0.jar
    - io.grpc-grpc-okhttp-1.18.0.jar
    - io.grpc-grpc-protobuf-1.18.0.jar
    - io.grpc-grpc-protobuf-lite-1.18.0.jar
    - io.grpc-grpc-protobuf-nano-1.18.0.jar
    - io.grpc-grpc-stub-1.18.0.jar
    - io.grpc-grpc-testing-1.12.0.jar
  * OpenCensus
    - io.opencensus-opencensus-api-0.18.0.jar
    - io.opencensus-opencensus-contrib-grpc-metrics-0.18.0.jar
  * Paranamer
    - com.thoughtworks.paranamer-paranamer-2.7.jar
  * Jodah
    - net.jodah-typetools-0.5.0.jar
  * Apache Avro
    - org.apache.avro-avro-1.8.2.jar
    - org.apache.avro-avro-protobuf-1.8.2.jar
  * Apache Curator
    - org.apache.curator-curator-client-4.0.1.jar
    - org.apache.curator-curator-framework-4.0.1.jar
    - org.apache.curator-curator-recipes-4.0.1.jar
  * Apache Yetus
    - org.apache.yetus-audience-annotations-0.5.0.jar
  * @FreeBuilder
    - org.inferred-freebuilder-1.14.9.jar
  * Snappy Java
    - org.xerial.snappy-snappy-java-1.1.1.3.jar
  * Squareup
    - com.squareup.okhttp-logging-interceptor-2.7.5.jar
    - com.squareup.okhttp-okhttp-ws-2.7.5.jar
  * Kubernetes Client
    - io.kubernetes-client-java-2.0.0.jar
    - io.kubernetes-client-java-api-2.0.0.jar
    - io.kubernetes-client-java-proto-2.0.0.jar
  * Joda Time
    - joda-time-2.10.1.jar
    - joda-time-joda-time-2.10.1.jar
  * Dropwizard
    - io.dropwizard.metrics-metrics-core-3.1.0.jar
    - io.dropwizard.metrics-metrics-graphite-3.1.0.jar
    - io.dropwizard.metrics-metrics-jvm-3.1.0.jar
  * Prometheus
    - io.prometheus-simpleclient_httpserver-0.5.0.jar
  * Java JSON WebTokens
    - io.jsonwebtoken-jjwt-api-0.10.5.jar
    - io.jsonwebtoken-jjwt-impl-0.10.5.jar
    - io.jsonwebtoken-jjwt-jackson-0.10.5.jar
  * JavaX Injection
    - javax.inject-javax.inject-1.jar
  * JCTools - Java Concurrency Tools for the JVM
    - org.jctools-jctools-core-2.1.2.jar
  * Vertx
    - io.vertx-vertx-auth-common-3.4.1.jar
    - io.vertx-vertx-core-3.4.1.jar
    - io.vertx-vertx-web-3.4.1.jar

BSD 3-clause "New" or "Revised" License
 * Google auth library
    - com.google.auth-google-auth-library-credentials-0.9.0.jar -- licenses/LICENSE-google-auth-library.txt
 * JLine -- jline-jline-0.9.94.jar -- licenses/LICENSE.JLine.txt
 * LevelDB -- (included in org.rocksdb.*.jar) -- licenses/LICENSE-LevelDB.txt
 * JSR305 -- com.google.code.findbugs-jsr305-3.0.2.jar -- licenses/LICENSE-JSR305.txt

BSD 2-Clause License
 * HdrHistogram -- org.hdrhistogram-HdrHistogram-2.1.9.jar -- licenses/LICENSE-HdrHistogram.txt
 * Zstandard JNI -- com.github.luben-zstd-jni-1.3.7-3.jar -- licenses/LICENSE-zstd-jni.txt

MIT License
 * Java SemVer -- com.github.zafarkhaja-java-semver-0.9.0.jar -- licenses/LICENSE-SemVer.txt
 * SLF4J -- licenses/LICENSE-SLF4J.txt
    - org.slf4j-jul-to-slf4j-1.7.25.jar
    - org.slf4j-slf4j-api-1.7.25.jar
    - org.slf4j-jcl-over-slf4j-1.7.25.jar
 * Animal Sniffer Annotations
    - org.codehaus.mojo-animal-sniffer-annotations-1.14.jar
 * The Checker Framework
 	- org.checkerframework-checker-compat-qual-2.5.2.jar
    - org.checkerframework-checker-qual-2.0.0.jar

Protocol Buffers License
 * Protocol Buffers
   - com.google.protobuf-protobuf-java-3.5.1.jar -- licenses/LICENSE-protobuf.txt
   - com.google.protobuf-protobuf-java-util-3.5.1.jar -- licenses/LICENSE-protobuf.txt
   - com.google.protobuf.nano-protobuf-javanano-3.0.0-alpha-5.jar -- licenses/LICENSE-protobuf.txt

CDDL-1.1 -- licenses/LICENSE-CDDL-1.1.txt
 * Java Annotations API
    - javax.annotation-javax.annotation-api-1.2.jar
    - com.sun.activation-javax.activation-1.2.0.jar
    - javax.xml.bind-jaxb-api-2.3.1.jar
 * Java Servlet API -- javax.servlet-javax.servlet-api-3.1.0.jar
 * WebSocket Server API -- javax.websocket-javax.websocket-client-api-1.0.jar
 * Java Web Service REST API -- javax.ws.rs-javax.ws.rs-api-2.1.jar
 * HK2 - Dependency Injection Kernel
    - org.glassfish.hk2-hk2-api-2.5.0-b42.jar
    - org.glassfish.hk2-hk2-locator-2.5.0-b42.jar
    - org.glassfish.hk2-hk2-utils-2.5.0-b42.jar
    - org.glassfish.hk2-osgi-resource-locator-1.0.1.jar
    - org.glassfish.hk2.external-aopalliance-repackaged-2.5.0-b42.jar
    - org.glassfish.hk2.external-javax.inject-2.5.0-b42.jar
 * Jersey
    - org.glassfish.jersey.containers-jersey-container-servlet-2.27.jar
    - org.glassfish.jersey.containers-jersey-container-servlet-core-2.27.jar
    - org.glassfish.jersey.core-jersey-client-2.27.jar
    - org.glassfish.jersey.core-jersey-common-2.27.jar
    - org.glassfish.jersey.core-jersey-server-2.27.jar
    - org.glassfish.jersey.ext-jersey-entity-filtering-2.27.jar
    - org.glassfish.jersey.media-jersey-media-jaxb-2.27.jar
    - org.glassfish.jersey.media-jersey-media-json-jackson-2.27.jar
    - org.glassfish.jersey.media-jersey-media-multipart-2.27.jar
    - org.glassfish.jersey.inject-jersey-hk2-2.27.jar
 * Mimepull -- org.jvnet.mimepull-mimepull-1.9.6.jar

Eclipse Public License 1.0 -- licenses/LICENSE-AspectJ.txt
 * AspectJ
    - org.aspectj-aspectjrt-1.9.2.jar
    - org.aspectj-aspectjweaver-1.9.2.jar

Public Domain
 * XZ for Java -- licenses/LICENSE-xz.txt
    - org.tukaani-xz-1.5.jar

Public Domain (CC0) -- licenses/LICENSE-CC0.txt
 * Reactive Streams -- org.reactivestreams-reactive-streams-1.0.2.jar

Bouncy Castle License
 * Bouncy Castle -- licenses/LICENSE-bouncycastle.txt
    - org.bouncycastle-bcpkix-jdk15on-1.60.jar
    - org.bouncycastle-bcprov-jdk15on-1.60.jar
    - org.bouncycastle-bcprov-ext-jdk15on-1.60.jar

------------------------

Additionaly, Netty includes code with the following licenses:

Contains a modified portion of 'Webbit', an event based WebSocket and HTTP server, which can be obtained at:

 * LICENSE:
   * licenses/LICENSE-Webbit.txt (BSD License)
 * HOMEPAGE:
   * https://github.com/joewalnes/webbit

Contains a modified portion of 'SLF4J', a simple logging facade for Java, which can be obtained at:

 * LICENSE:
   * licenses/LICENSE-SLF4J.txt (MIT License)
 * HOMEPAGE:
   * http://www.slf4j.org/

Contains a modified portion of 'jbzip2', a Java bzip2 compression and decompression library written
by Matthew J. Francis. It can be obtained at:

 * LICENSE:
   * licenses/LICENSE-jbzip2.txt (MIT License)
 * HOMEPAGE:
   * https://code.google.com/p/jbzip2/

Contains a modified portion of 'libdivsufsort', a C API library to construct
the suffix array and the Burrows-Wheeler transformed string for any input string of
a constant-size alphabet written by Yuta Mori. It can be obtained at:

 * LICENSE:
   * licenses/LICENSE-libdivsufsort.txt (MIT License)
 * HOMEPAGE:
   * https://github.com/y-256/libdivsufsort

Contains a modified portion of 'jfastlz', a Java port of FastLZ compression
and decompression library written by William Kinney. It can be obtained at:

 * LICENSE:
   * licenses/LICENSE-jfastlz.txt (MIT License)
 * HOMEPAGE:
   * https://code.google.com/p/jfastlz/

Contains a modified portion of and optionally depends on 'Protocol Buffers', Google's data
interchange format, which can be obtained at:

 * LICENSE:
   * licenses/LICENSE-protobuf.txt (New BSD License)
 * HOMEPAGE:
* https://github.com/google/protobuf<|MERGE_RESOLUTION|>--- conflicted
+++ resolved
@@ -348,11 +348,6 @@
     - org.apache.commons-commons-compress-1.19.jar
     - org.apache.commons-commons-lang3-3.4.jar
  * Netty
-<<<<<<< HEAD
-    - io.netty-netty-3.10.6.Final.jar
-    - io.netty-netty-all-4.1.32.Final.jar
-    - io.netty-netty-tcnative-boringssl-static-2.0.20.Final.jar
-=======
     - io.netty-netty-buffer-4.1.43.Final.jar
     - io.netty-netty-codec-4.1.43.Final.jar
     - io.netty-netty-codec-dns-4.1.43.Final.jar
@@ -370,7 +365,6 @@
     - io.netty-netty-transport-native-unix-common-4.1.43.Final.jar
     - io.netty-netty-3.10.6.Final.jar
     - io.netty-netty-tcnative-boringssl-static-2.0.26.Final.jar
->>>>>>> 49a8658c
  * Prometheus client
     - io.prometheus-simpleclient-0.5.0.jar
     - io.prometheus-simpleclient_common-0.5.0.jar
