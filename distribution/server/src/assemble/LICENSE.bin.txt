--- conflicted
+++ resolved
@@ -508,7 +508,6 @@
   * RoaringBitmap
     - org.roaringbitmap-RoaringBitmap-0.9.44.jar
     - org.roaringbitmap-shims-0.9.44.jar
-<<<<<<< HEAD
   * OpenTelemetry
     - io.opentelemetry-opentelemetry-api-1.34.1.jar
     - io.opentelemetry-opentelemetry-api-events-1.34.1-alpha.jar
@@ -526,12 +525,6 @@
     - io.opentelemetry-opentelemetry-sdk-logs-1.34.1.jar
     - io.opentelemetry-opentelemetry-sdk-metrics-1.34.1.jar
     - io.opentelemetry-opentelemetry-sdk-trace-1.34.1.jar
-  * Android Annotations
-    - com.google.android-annotations-4.1.1.4.jar
-  * Java Native Access
-    - net.java.dev.jna-jna-5.12.1.jar
-=======
->>>>>>> 57025bc1
 
 BSD 3-clause "New" or "Revised" License
  * Google auth library
