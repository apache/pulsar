<!--

    Licensed to the Apache Software Foundation (ASF) under one
    or more contributor license agreements.  See the NOTICE file
    distributed with this work for additional information
    regarding copyright ownership.  The ASF licenses this file
    to you under the Apache License, Version 2.0 (the
    "License"); you may not use this file except in compliance
    with the License.  You may obtain a copy of the License at

      http://www.apache.org/licenses/LICENSE-2.0

    Unless required by applicable law or agreed to in writing,
    software distributed under the License is distributed on an
    "AS IS" BASIS, WITHOUT WARRANTIES OR CONDITIONS OF ANY
    KIND, either express or implied.  See the License for the
    specific language governing permissions and limitations
    under the License.

-->
<assembly
  xmlns="http://maven.apache.org/plugins/maven-assembly-plugin/assembly/1.1.2"
  xmlns:xsi="http://www.w3.org/2001/XMLSchema-instance"
  xsi:schemaLocation="http://maven.apache.org/plugins/maven-assembly-plugin/assembly/1.1.2 http://maven.apache.org/xsd/assembly-1.1.2.xsd">
  <id>bin</id>
  <formats>
    <format>dir</format>
  </formats>
  <includeBaseDirectory>false</includeBaseDirectory>
  <files>
    <file>
      <source>${basedir}/../../LICENSE</source>
      <outputDirectory>.</outputDirectory>
      <fileMode>644</fileMode>
    </file>
    <file>
      <source>${basedir}/src/assemble/README</source>
      <destName>README</destName>
      <outputDirectory>.</outputDirectory>
      <fileMode>644</fileMode>
    </file>

    <!-- Include all connectors.
         There doesn't seem to be a straight way to automatically
         include all nars and place them in a single directory.
     -->

<<<<<<< HEAD
    <file>
      <source>${basedir}/../../pulsar-io/aerospike/target/pulsar-io-aerospike-${project.version}.nar</source>
      <outputDirectory>connectors</outputDirectory>
      <fileMode>644</fileMode>
    </file>

    <file>
      <source>${basedir}/../../pulsar-io/elastic-search/target/pulsar-io-elastic-search-${project.version}.nar</source>
      <outputDirectory>connectors</outputDirectory>
      <fileMode>644</fileMode>
    </file>

    <file>
      <source>${basedir}/../../pulsar-io/kafka-connect-adaptor/target/pulsar-io-kafka-connect-adaptor-${project.version}.nar</source>
      <outputDirectory>connectors</outputDirectory>
      <fileMode>644</fileMode>
    </file>

    <file>
      <source>${basedir}/../../pulsar-io/hbase/target/pulsar-io-hbase-${project.version}.nar</source>
      <outputDirectory>connectors</outputDirectory>
      <fileMode>644</fileMode>
    </file>
    
  <file>
      <source>${basedir}/../../pulsar-io/nifi/target/pulsar-io-nifi-${project.version}.nar</source>
      <outputDirectory>connectors</outputDirectory>
      <fileMode>644</fileMode>
    </file>
=======
    <file><source>${basedir}/../../pulsar-io/cassandra/target/pulsar-io-cassandra-${project.version}.nar</source></file>
    <file><source>${basedir}/../../pulsar-io/twitter/target/pulsar-io-twitter-${project.version}.nar</source></file>
    <file><source>${basedir}/../../pulsar-io/kafka/target/pulsar-io-kafka-${project.version}.nar</source></file>
    <file><source>${basedir}/../../pulsar-io/kinesis/target/pulsar-io-kinesis-${project.version}.nar</source></file>
    <file><source>${basedir}/../../pulsar-io/rabbitmq/target/pulsar-io-rabbitmq-${project.version}.nar</source></file>
    <file><source>${basedir}/../../pulsar-io/jdbc/target/pulsar-io-jdbc-${project.version}.nar</source></file>
    <file><source>${basedir}/../../pulsar-io/data-generator/target/pulsar-io-data-generator-${project.version}.nar</source></file>
    <file><source>${basedir}/../../pulsar-io/aerospike/target/pulsar-io-aerospike-${project.version}.nar</source></file>
    <file><source>${basedir}/../../pulsar-io/elastic-search/target/pulsar-io-elastic-search-${project.version}.nar</source></file>
    <file><source>${basedir}/../../pulsar-io/kafka-connect-adaptor/target/pulsar-io-kafka-connect-adaptor-${project.version}.nar</source></file>
    <file><source>${basedir}/../../pulsar-io/hbase/target/pulsar-io-hbase-${project.version}.nar</source></file>
    <file><source>${basedir}/../../pulsar-io/kinesis/target/pulsar-io-kinesis-${project.version}.nar</source></file>
    <file><source>${basedir}/../../pulsar-io/hdfs2/target/pulsar-io-hdfs2-${project.version}.nar</source></file>
    <file><source>${basedir}/../../pulsar-io/hdfs3/target/pulsar-io-hdfs3-${project.version}.nar</source></file>
    <file><source>${basedir}/../../pulsar-io/file/target/pulsar-io-file-${project.version}.nar</source></file>
    <file><source>${basedir}/../../pulsar-io/data-generator/target/pulsar-io-data-generator-${project.version}.nar</source></file>
    <file><source>${basedir}/../../pulsar-io/canal/target/pulsar-io-canal-${project.version}.nar</source></file>
    <file><source>${basedir}/../../pulsar-io/netty/target/pulsar-io-netty-${project.version}.nar</source></file>
    <file><source>${basedir}/../../pulsar-io/debezium/target/pulsar-io-debezium-${project.version}.nar</source></file>
    <file><source>${basedir}/../../pulsar-io/mongo/target/pulsar-io-mongo-${project.version}.nar</source></file>
>>>>>>> bca09b0d
  </files>
</assembly><|MERGE_RESOLUTION|>--- conflicted
+++ resolved
@@ -45,37 +45,6 @@
          include all nars and place them in a single directory.
      -->
 
-<<<<<<< HEAD
-    <file>
-      <source>${basedir}/../../pulsar-io/aerospike/target/pulsar-io-aerospike-${project.version}.nar</source>
-      <outputDirectory>connectors</outputDirectory>
-      <fileMode>644</fileMode>
-    </file>
-
-    <file>
-      <source>${basedir}/../../pulsar-io/elastic-search/target/pulsar-io-elastic-search-${project.version}.nar</source>
-      <outputDirectory>connectors</outputDirectory>
-      <fileMode>644</fileMode>
-    </file>
-
-    <file>
-      <source>${basedir}/../../pulsar-io/kafka-connect-adaptor/target/pulsar-io-kafka-connect-adaptor-${project.version}.nar</source>
-      <outputDirectory>connectors</outputDirectory>
-      <fileMode>644</fileMode>
-    </file>
-
-    <file>
-      <source>${basedir}/../../pulsar-io/hbase/target/pulsar-io-hbase-${project.version}.nar</source>
-      <outputDirectory>connectors</outputDirectory>
-      <fileMode>644</fileMode>
-    </file>
-    
-  <file>
-      <source>${basedir}/../../pulsar-io/nifi/target/pulsar-io-nifi-${project.version}.nar</source>
-      <outputDirectory>connectors</outputDirectory>
-      <fileMode>644</fileMode>
-    </file>
-=======
     <file><source>${basedir}/../../pulsar-io/cassandra/target/pulsar-io-cassandra-${project.version}.nar</source></file>
     <file><source>${basedir}/../../pulsar-io/twitter/target/pulsar-io-twitter-${project.version}.nar</source></file>
     <file><source>${basedir}/../../pulsar-io/kafka/target/pulsar-io-kafka-${project.version}.nar</source></file>
@@ -96,6 +65,5 @@
     <file><source>${basedir}/../../pulsar-io/netty/target/pulsar-io-netty-${project.version}.nar</source></file>
     <file><source>${basedir}/../../pulsar-io/debezium/target/pulsar-io-debezium-${project.version}.nar</source></file>
     <file><source>${basedir}/../../pulsar-io/mongo/target/pulsar-io-mongo-${project.version}.nar</source></file>
->>>>>>> bca09b0d
   </files>
 </assembly>