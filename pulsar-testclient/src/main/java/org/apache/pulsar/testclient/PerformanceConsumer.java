--- conflicted
+++ resolved
@@ -205,7 +205,6 @@
         @Parameter(names = {"-bw", "--busy-wait"}, description = "Enable Busy-Wait on the Pulsar client")
         public boolean enableBusyWait = false;
 
-<<<<<<< HEAD
         @Parameter(names = {"-tto", "--txn-timeout"},  description = "Set the time value of transaction timeout,"
                 + " and the time unit is second. (After --txn-enable setting to true, --txn-timeout takes effect)")
         public long transactionTimeout = 10;
@@ -225,10 +224,9 @@
         @Parameter(names = {"-abort"}, description = "Abort the transaction. (After --txn-enable "
                 + "setting to true, -abort takes effect)")
         public boolean isAbortTransaction = false;
-=======
+
         @Parameter(names = { "--histogram-file" }, description = "HdrHistogram output file")
         public String histogramFile = null;
->>>>>>> 213f14c1
     }
 
     public static void main(String[] args) throws Exception {
@@ -578,14 +576,11 @@
                     reportHistogram.getValueAtPercentile(50), reportHistogram.getValueAtPercentile(95),
                     reportHistogram.getValueAtPercentile(99), reportHistogram.getValueAtPercentile(99.9),
                     reportHistogram.getValueAtPercentile(99.99), reportHistogram.getMaxValue());
-<<<<<<< HEAD
-=======
 
             if (histogramLogWriter != null) {
                 histogramLogWriter.outputIntervalHistogram(reportHistogram);
             }
 
->>>>>>> 213f14c1
             reportHistogram.reset();
             oldTime = now;
         }
@@ -641,6 +636,5 @@
                 reportHistogram.getValueAtPercentile(99.999), reportHistogram.getMaxValue());
     }
 
-
     private static final Logger log = LoggerFactory.getLogger(PerformanceConsumer.class);
 }