/*
 * Licensed to the Apache Software Foundation (ASF) under one
 * or more contributor license agreements.  See the NOTICE file
 * distributed with this work for additional information
 * regarding copyright ownership.  The ASF licenses this file
 * to you under the Apache License, Version 2.0 (the
 * "License"); you may not use this file except in compliance
 * with the License.  You may obtain a copy of the License at
 *
 *   http://www.apache.org/licenses/LICENSE-2.0
 *
 * Unless required by applicable law or agreed to in writing,
 * software distributed under the License is distributed on an
 * "AS IS" BASIS, WITHOUT WARRANTIES OR CONDITIONS OF ANY
 * KIND, either express or implied.  See the License for the
 * specific language governing permissions and limitations
 * under the License.
 */
package org.apache.pulsar.testclient;

import static org.apache.commons.lang3.StringUtils.isNotBlank;
import com.beust.jcommander.Parameter;
import com.beust.jcommander.Parameters;
import com.fasterxml.jackson.databind.ObjectMapper;
import com.fasterxml.jackson.databind.ObjectWriter;
import com.google.common.util.concurrent.RateLimiter;
import io.prometheus.client.Gauge;
import io.prometheus.client.Summary;
import io.prometheus.client.exporter.MetricsServlet;
import java.io.FileOutputStream;
import java.io.PrintStream;
import java.nio.ByteBuffer;
import java.text.DecimalFormat;
import java.util.ArrayList;
import java.util.Collections;
import java.util.List;
import java.util.Properties;
import java.util.concurrent.Future;
import java.util.concurrent.Semaphore;
import java.util.concurrent.TimeUnit;
import java.util.concurrent.atomic.AtomicLong;
import java.util.concurrent.atomic.AtomicReference;
import java.util.concurrent.atomic.LongAdder;
import org.HdrHistogram.Histogram;
import org.HdrHistogram.HistogramLogWriter;
import org.HdrHistogram.Recorder;
import org.apache.pulsar.client.api.ClientBuilder;
import org.apache.pulsar.client.api.Consumer;
import org.apache.pulsar.client.api.ConsumerBuilder;
import org.apache.pulsar.client.api.MessageListener;
import org.apache.pulsar.client.api.PulsarClient;
import org.apache.pulsar.client.api.Schema;
import org.apache.pulsar.client.api.SubscriptionInitialPosition;
import org.apache.pulsar.client.api.SubscriptionType;
import org.apache.pulsar.client.api.transaction.Transaction;
import org.apache.pulsar.client.impl.ConsumerBase;
import org.apache.pulsar.client.impl.ConsumerImpl;
import org.apache.pulsar.client.impl.MultiTopicsConsumerImpl;
import org.apache.pulsar.common.naming.TopicName;
import org.apache.pulsar.testclient.utils.PaddingDecimalFormat;
import org.eclipse.jetty.server.Server;
import org.eclipse.jetty.servlet.ServletContextHandler;
import org.eclipse.jetty.servlet.ServletHolder;
import org.slf4j.Logger;
import org.slf4j.LoggerFactory;

public class PerformanceConsumer {
    private static final Gauge messagesReceivedGauge = Gauge.build()
            .namespace("pulsar")
            .subsystem("perf_consumer")
            .name("messages_received")
            .labelNames("consumer", "subscription", "topic")
            .help("-")
            .register();
    private static final LongAdder messagesReceived = new LongAdder();

    private static final Gauge bytesReceivedGauge = Gauge.build()
            .namespace("pulsar")
            .subsystem("perf_consumer")
            .name("bytes_received")
            .labelNames("consumer", "subscription", "topic")
            .help("-")
            .register();
    private static final LongAdder bytesReceived = new LongAdder();
    private static final DecimalFormat intFormat = new PaddingDecimalFormat("0", 7);
    private static final DecimalFormat dec = new DecimalFormat("0.000");

    private static final Gauge totalMessagesReceivedGauge = Gauge.build()
            .namespace("pulsar")
            .subsystem("perf_consumer")
            .name("total_messages_received")
            .help("-")
            .register();
    private static final LongAdder totalMessagesReceived = new LongAdder();

    private static final Gauge totalBytesReceivedGauge = Gauge.build()
            .namespace("pulsar")
            .subsystem("perf_consumer")
            .name("total_bytes_received")
            .help("-")
            .register();
    private static final LongAdder totalBytesReceived = new LongAdder();

    private static final Gauge totalNumTxnOpenFailGauge = Gauge.build()
            .namespace("pulsar")
            .subsystem("perf_consumer")
            .name("total_txn_open_fail")
            .help("-")
            .register();
    private static final LongAdder totalNumTxnOpenFail = new LongAdder();

    private static final Gauge totalNumTxnOpenSuccessGauge = Gauge.build()
            .namespace("pulsar")
            .subsystem("perf_consumer")
            .name("total_txn_open_success")
            .help("-")
            .register();
    private static final LongAdder totalNumTxnOpenSuccess = new LongAdder();


    private static final Gauge totalMessageAckGauge = Gauge.build()
            .namespace("pulsar")
            .subsystem("perf_consumer")
            .name("total_message_ack")
            .help("-")
            .register();
    private static final LongAdder totalMessageAck = new LongAdder();

    private static final Gauge totalMessageAckFailedGauge = Gauge.build()
            .namespace("pulsar")
            .subsystem("perf_consumer")
            .name("total_message_ack_failed")
            .help("-")
            .register();
    private static final LongAdder totalMessageAckFailed = new LongAdder();

    private static final Gauge messageAckGauge = Gauge.build()
            .namespace("pulsar")
            .subsystem("perf_consumer")
            .name("message_ack")
            .labelNames("consumer", "subscription", "topic")
            .help("-")
            .register();
    private static final LongAdder messageAck = new LongAdder();

    private static final Gauge totalEndTxnOpFailNumGauge = Gauge.build()
            .namespace("pulsar")
            .subsystem("perf_consumer")
            .name("total_end_txn_failed")
            .help("-")
            .register();

    private static final LongAdder totalEndTxnOpFailNum = new LongAdder();
    private static final Gauge totalEndTxnOpSuccessNumGauge = Gauge.build()
            .namespace("pulsar")
            .subsystem("perf_consumer")
            .name("total_end_txn_success")
            .help("-")
            .register();
    private static final LongAdder totalEndTxnOpSuccessNum = new LongAdder();
    private static final Gauge numTxnOpSuccessGauge = Gauge.build()
            .namespace("pulsar")
            .subsystem("perf_consumer")
            .name("total_txn_op_success")
            .help("-")
            .register();
    private static final LongAdder numTxnOpSuccess = new LongAdder();

    private static final long MAX_LATENCY = TimeUnit.DAYS.toMillis(10);

    private static final double[] QUANTILES = {0.50, 0.75, 0.95, 0.99, 0.999, 1};

    private static final Summary consumerE2ELatency = Summary.build()
            .namespace("pulsar")
            .subsystem("perf_consumer")
            .name("consumer_e2e_latency")
            .labelNames("consumer", "subscription", "topic")
            .quantile(0.75, 0.01D)
            .quantile(0.95, 0.01D)
            .quantile(0.99, 0.01D)
            .unit("ms")
            .help("-")
            .register();

    private static final Recorder recorder = new Recorder(MAX_LATENCY, 5);

    private static final Summary cumulativeE2ELatency = Summary.build()
            .namespace("pulsar")
            .subsystem("perf_consumer")
            .name("total_consumer_e2e_latency")
            .quantile(0.75, 0.01D)
            .quantile(0.95, 0.01D)
            .quantile(0.99, 0.01D)
            .unit("ms")
            .help("-")
            .register();
    private static final Recorder cumulativeRecorder = new Recorder(MAX_LATENCY, 5);

    private static final Summary consumerQueueLength = Summary.build()
            .namespace("pulsar")
            .subsystem("perf_consumer")
            .name("consumer_queue_length")
            .labelNames("consumer", "subscription", "topic")
            .quantile(0.75, 0.01D)
            .quantile(0.95, 0.01D)
            .quantile(0.99, 0.01D)
            .help("-")
            .register();
    private static Recorder qRecorder;

    @Parameters(commandDescription = "Test pulsar consumer performance.")
    static class Arguments extends PerformanceTopicListArguments {

        @Parameter(names = { "-n", "--num-consumers" }, description = "Number of consumers (per subscription), only "
                + "one consumer is allowed when subscriptionType is Exclusive",
                validateWith = PositiveNumberParameterValidator.class)
        public int numConsumers = 1;

        @Parameter(names = { "-ns", "--num-subscriptions" }, description = "Number of subscriptions (per topic)",
                validateWith = PositiveNumberParameterValidator.class)
        public int numSubscriptions = 1;

        @Parameter(names = { "-s", "--subscriber-name" }, description = "Subscriber name prefix", hidden = true)
        public String subscriberName;

        @Parameter(names = { "-ss", "--subscriptions" },
                description = "A list of subscriptions to consume (for example, sub1,sub2)")
        public List<String> subscriptions = Collections.singletonList("sub");

        @Parameter(names = { "-st", "--subscription-type" }, description = "Subscription type")
        public SubscriptionType subscriptionType = SubscriptionType.Exclusive;

        @Parameter(names = { "-sp", "--subscription-position" }, description = "Subscription position")
        private SubscriptionInitialPosition subscriptionInitialPosition = SubscriptionInitialPosition.Latest;

        @Parameter(names = { "-r", "--rate" }, description = "Simulate a slow message consumer (rate in msg/s)")
        public double rate = 0;

        @Parameter(names = { "-q", "--receiver-queue-size" }, description = "Size of the receiver queue")
        public int receiverQueueSize = 1000;

        @Parameter(names = { "-p", "--receiver-queue-size-across-partitions" },
                description = "Max total size of the receiver queue across partitions")
        public int maxTotalReceiverQueueSizeAcrossPartitions = 50000;

        @Parameter(names = {"-aq", "--auto-scaled-receiver-queue-size"},
                description = "Enable autoScaledReceiverQueueSize")
        public boolean autoScaledReceiverQueueSize = false;

        @Parameter(names = {"-rs", "--replicated" },
                description = "Whether the subscription status should be replicated")
        public boolean replicatedSubscription = false;

        @Parameter(names = { "--acks-delay-millis" }, description = "Acknowledgements grouping delay in millis")
        public int acknowledgmentsGroupingDelayMillis = 100;

        @Parameter(names = {"-m",
                "--num-messages"},
                description = "Number of messages to consume in total. If <= 0, it will keep consuming")
        public long numMessages = 0;

        @Parameter(names = { "-mc", "--max_chunked_msg" }, description = "Max pending chunk messages")
        private int maxPendingChunkedMessage = 0;

        @Parameter(names = { "-ac",
                "--auto_ack_chunk_q_full" }, description = "Auto ack for oldest message on queue is full")
        private boolean autoAckOldestChunkedMessageOnQueueFull = false;

        @Parameter(names = { "-e",
                "--expire_time_incomplete_chunked_messages" },
                description = "Expire time in ms for incomplete chunk messages")
        private long expireTimeOfIncompleteChunkedMessageMs = 0;

        @Parameter(names = { "-v",
                "--encryption-key-value-file" },
                description = "The file which contains the private key to decrypt payload")
        public String encKeyFile = null;

        @Parameter(names = { "-time",
                "--test-duration" }, description = "Test duration in secs. If <= 0, it will keep consuming")
        public long testTime = 0;

        @Parameter(names = {"--batch-index-ack" }, description = "Enable or disable the batch index acknowledgment")
        public boolean batchIndexAck = false;

        @Parameter(names = { "-pm", "--pool-messages" }, description = "Use the pooled message", arity = 1)
        private boolean poolMessages = true;

        @Parameter(names = {"-tto", "--txn-timeout"},  description = "Set the time value of transaction timeout,"
                + " and the time unit is second. (After --txn-enable setting to true, --txn-timeout takes effect)")
        public long transactionTimeout = 10;

        @Parameter(names = {"-nmt", "--numMessage-perTransaction"},
                description = "The number of messages acknowledged by a transaction. "
                + "(After --txn-enable setting to true, -numMessage-perTransaction takes effect")
        public int numMessagesPerTransaction = 50;

        @Parameter(names = {"-txn", "--txn-enable"}, description = "Enable or disable the transaction")
        public boolean isEnableTransaction = false;

        @Parameter(names = {"-ntxn"}, description = "The number of opened transactions, 0 means keeping open."
                + "(After --txn-enable setting to true, -ntxn takes effect.)")
        public long totalNumTxn = 0;

        @Parameter(names = {"-abort"}, description = "Abort the transaction. (After --txn-enable "
                + "setting to true, -abort takes effect)")
        public boolean isAbortTransaction = false;

        @Parameter(names = { "--histogram-file" }, description = "HdrHistogram output file")
        public String histogramFile = null;

        @Parameter(names = { "--prometheus-metric-expose-port" },
                description = "The http server port for expose performance consumer prometheus metrics."
                        + "default not enabled. if config is enabled the metric can be "
                        + "get via http://0.0.0.0:${port}/metrics")
        public int prometheusMetricExposePort = -1;

        @Override
        public void fillArgumentsFromProperties(Properties prop) {
        }
<<<<<<< HEAD
    }

    private static void recordReceiveMessages(Consumer<ByteBuffer> consumer, long size) {
        String topic = consumer.getTopic();
        String subscription = consumer.getSubscription();
        String consumerName = consumer.getConsumerName();

        messagesReceivedGauge.labels(consumerName, subscription, topic).inc();
        messagesReceived.increment();

        bytesReceivedGauge.labels(consumerName, subscription, topic).inc();
        bytesReceived.add(size);

        totalMessagesReceivedGauge.inc();
        totalMessagesReceived.increment();

        totalBytesReceivedGauge.inc(size);
        totalBytesReceived.add(size);
    }

    private static void recordAckedMessage(Consumer<ByteBuffer> consumer) {
        String topic = consumer.getTopic();
        String subscription = consumer.getSubscription();
        String consumerName = consumer.getConsumerName();

        totalMessagesReceivedGauge.inc();
        totalMessageAck.increment();

        messageAckGauge.labels(consumerName, subscription, topic).inc();
        messageAck.increment();
    }

    private static void recordAckedFailed() {
        totalMessageAckFailedGauge.inc();
        totalMessageAckFailed.increment();
    }

    private static void recordTxnOpenSuccess() {
        totalNumTxnOpenSuccessGauge.inc();
        totalNumTxnOpenSuccess.increment();
    }

    private static void recordTxnOpenFailed() {
        totalNumTxnOpenFailGauge.inc();
        totalNumTxnOpenFail.increment();
    }

    private static void recordTxnOpSuccess(Consumer<ByteBuffer> consumer) {
        totalEndTxnOpSuccessNumGauge.inc();
        totalEndTxnOpSuccessNum.increment();

        numTxnOpSuccessGauge.inc();
        numTxnOpSuccess.increment();
    }

    private static void recordTxnOpFailed(Consumer<ByteBuffer> consumer) {
        totalEndTxnOpFailNumGauge.inc();
        totalEndTxnOpFailNum.increment();
    }

    private static void recordLatency(Consumer<ByteBuffer> consumer, long latency) {
        consumerE2ELatency
                .labels(consumer.getConsumerName(), consumer.getSubscription(), consumer.getTopic())
                .observe(latency);
        recorder.recordValue(latency);

        cumulativeE2ELatency.observe(latency);
        cumulativeRecorder.recordValue(latency);
    }

    private static void recordQueueSize(Consumer<ByteBuffer> consumer, long size) {
        if (qRecorder != null) {
            consumerQueueLength
                    .labels(consumer.getConsumerName(), consumer.getSubscription(), consumer.getTopic())
                    .observe(size);
            qRecorder.recordValue(size);
        }
    }

    public static void main(String[] args) throws Exception {
        final Arguments arguments = new Arguments();
        JCommander jc = new JCommander(arguments);
        jc.setProgramName("pulsar-perf consume");

        try {
            jc.parse(args);
        } catch (ParameterException e) {
            System.out.println(e.getMessage());
            jc.usage();
            PerfClientUtils.exit(1);
        }

        if (arguments.help) {
            jc.usage();
            PerfClientUtils.exit(1);
        }
=======
>>>>>>> da04f24b

        @Override
        public void validate() throws Exception {
            super.validate();
            if (subscriptionType == SubscriptionType.Exclusive && numConsumers > 1) {
                throw new Exception("Only one consumer is allowed when subscriptionType is Exclusive");
            }

            if (subscriptions != null && subscriptions.size() != numSubscriptions) {
                // keep compatibility with the previous version
                if (subscriptions.size() == 1) {
                    if (subscriberName == null) {
                        subscriberName = subscriptions.get(0);
                    }
                    List<String> defaultSubscriptions = new ArrayList<>();
                    for (int i = 0; i < numSubscriptions; i++) {
                        defaultSubscriptions.add(String.format("%s-%d", subscriberName, i));
                    }
                    subscriptions = defaultSubscriptions;
                } else {
                    throw new Exception("The size of subscriptions list should be equal to --num-subscriptions");
                }
            }
        }
    }

    public static void main(String[] args) throws Exception {
        final Arguments arguments = new Arguments();
        arguments.parseCLI("pulsar-perf consume", args);

        // Dump config variables
        PerfClientUtils.printJVMInformation(log);
        ObjectMapper m = new ObjectMapper();
        ObjectWriter w = m.writerWithDefaultPrettyPrinter();
        log.info("Starting Pulsar performance consumer with config: {}", w.writeValueAsString(arguments));


        Server server = null;

        int serverPort = arguments.prometheusMetricExposePort;
        if (serverPort != -1) {
            server = new Server(serverPort);
            ServletContextHandler context = new ServletContextHandler();
            context.setContextPath("/");
            server.setHandler(context);

            context.addServlet(new ServletHolder(new MetricsServlet()), "/metrics");
            log.info("Pulsar performance consumer metrics is expose at "
                    + "http://0.0.0.0:{}/metrics", serverPort);

            server.start();
        }

        qRecorder = arguments.autoScaledReceiverQueueSize
                ? new Recorder(arguments.receiverQueueSize, 5) : null;
        final RateLimiter limiter = arguments.rate > 0 ? RateLimiter.create(arguments.rate) : null;
        long startTime = System.nanoTime();
        long testEndTime = startTime + (long) (arguments.testTime * 1e9);

        ClientBuilder clientBuilder = PerfClientUtils.createClientBuilderFromArguments(arguments)
                .enableTransaction(arguments.isEnableTransaction);

        PulsarClient pulsarClient = clientBuilder.build();

        AtomicReference<Transaction> atomicReference;
        if (arguments.isEnableTransaction) {
            atomicReference = new AtomicReference<>(pulsarClient.newTransaction()
                    .withTransactionTimeout(arguments.transactionTimeout, TimeUnit.SECONDS).build().get());
        } else {
            atomicReference = new AtomicReference<>(null);
        }

        AtomicLong messageAckedCount = new AtomicLong();
        Semaphore messageReceiveLimiter = new Semaphore(arguments.numMessagesPerTransaction);
        Thread thread = Thread.currentThread();
        MessageListener<ByteBuffer> listener = (consumer, msg) -> {
                if (arguments.testTime > 0) {
                    if (System.nanoTime() > testEndTime) {
                        log.info("------------------- DONE -----------------------");
                        PerfClientUtils.exit(0);
                        thread.interrupt();
                    }
                }
                if (arguments.totalNumTxn > 0) {
                    if (totalEndTxnOpFailNum.sum() + totalEndTxnOpSuccessNum.sum() >= arguments.totalNumTxn) {
                        log.info("------------------- DONE -----------------------");
                        PerfClientUtils.exit(0);
                        thread.interrupt();
                    }
                }

                recordQueueSize(consumer, ((ConsumerBase<?>) consumer).getTotalIncomingMessages());
                recordReceiveMessages(consumer, msg.size());

                if (arguments.numMessages > 0 && totalMessagesReceived.sum() >= arguments.numMessages) {
                    log.info("------------------- DONE -----------------------");
                    PerfClientUtils.exit(0);
                    thread.interrupt();
                }

                if (limiter != null) {
                    limiter.acquire();
                }

                long latencyMillis = System.currentTimeMillis() - msg.getPublishTime();
                if (latencyMillis >= 0) {
                    if (latencyMillis >= MAX_LATENCY) {
                        latencyMillis = MAX_LATENCY;
                    }
                    recordLatency(consumer, latencyMillis);
                }
                if (arguments.isEnableTransaction) {
                    try {
                        messageReceiveLimiter.acquire();
                    } catch (InterruptedException e){
                        log.error("Got error: ", e);
                    }
                    consumer.acknowledgeAsync(msg.getMessageId(), atomicReference.get()).thenRun(() -> {
                        recordAckedMessage(consumer);
                    }).exceptionally(throwable ->{
                        log.error("Ack message {} failed with exception", msg, throwable);
                        recordAckedFailed();
                        return null;
                    });
                } else {
                    consumer.acknowledgeAsync(msg).thenRun(()->{
                        recordAckedMessage(consumer);
                    }
                    ).exceptionally(throwable ->{
                                log.error("Ack message {} failed with exception", msg, throwable);
                                recordAckedFailed();
                                return null;
                            }
                    );
                }
                if (arguments.poolMessages) {
                    msg.release();
                }
                if (arguments.isEnableTransaction
                        && messageAckedCount.incrementAndGet() == arguments.numMessagesPerTransaction) {
                    Transaction transaction = atomicReference.get();
                    if (!arguments.isAbortTransaction) {
                        transaction.commit()
                                .thenRun(() -> {
                                    if (log.isDebugEnabled()) {
                                        log.debug("Commit transaction {}", transaction.getTxnID());
                                    }
                                    recordTxnOpSuccess(consumer);
                                })
                                .exceptionally(exception -> {
                                    log.error("Commit transaction failed with exception : ", exception);
                                    recordTxnOpFailed(consumer);
                                    return null;
                                });
                    } else {
                        transaction.abort().thenRun(() -> {
                            if (log.isDebugEnabled()) {
                                log.debug("Abort transaction {}", transaction.getTxnID());
                            }
                            recordTxnOpSuccess(consumer);
                        }).exceptionally(exception -> {
                            log.error("Abort transaction {} failed with exception",
                                    transaction.getTxnID().toString(),
                                    exception);
                            recordTxnOpFailed(consumer);
                            return null;
                        });
                    }
                    while (true) {
                        try {
                            Transaction newTransaction = pulsarClient.newTransaction()
                                    .withTransactionTimeout(arguments.transactionTimeout, TimeUnit.SECONDS)
                                    .build().get();
                            atomicReference.compareAndSet(transaction, newTransaction);
                            recordTxnOpenSuccess();
                            messageAckedCount.set(0);
                            messageReceiveLimiter.release(arguments.numMessagesPerTransaction);
                            break;
                        } catch (Exception e) {
                            log.error("Failed to new transaction with exception:", e);
                            recordTxnOpenFailed();
                        }
                    }
                }

        };

        List<Future<Consumer<ByteBuffer>>> futures = new ArrayList<>();
        ConsumerBuilder<ByteBuffer> consumerBuilder = pulsarClient.newConsumer(Schema.BYTEBUFFER) //
                .messageListener(listener) //
                .receiverQueueSize(arguments.receiverQueueSize) //
                .maxTotalReceiverQueueSizeAcrossPartitions(arguments.maxTotalReceiverQueueSizeAcrossPartitions)
                .acknowledgmentGroupTime(arguments.acknowledgmentsGroupingDelayMillis, TimeUnit.MILLISECONDS) //
                .subscriptionType(arguments.subscriptionType)
                .subscriptionInitialPosition(arguments.subscriptionInitialPosition)
                .autoAckOldestChunkedMessageOnQueueFull(arguments.autoAckOldestChunkedMessageOnQueueFull)
                .enableBatchIndexAcknowledgment(arguments.batchIndexAck)
                .poolMessages(arguments.poolMessages)
                .replicateSubscriptionState(arguments.replicatedSubscription)
                .autoScaledReceiverQueueSizeEnabled(arguments.autoScaledReceiverQueueSize);
        if (arguments.maxPendingChunkedMessage > 0) {
            consumerBuilder.maxPendingChunkedMessage(arguments.maxPendingChunkedMessage);
        }
        if (arguments.expireTimeOfIncompleteChunkedMessageMs > 0) {
            consumerBuilder.expireTimeOfIncompleteChunkedMessage(arguments.expireTimeOfIncompleteChunkedMessageMs,
                    TimeUnit.MILLISECONDS);
        }

        if (isNotBlank(arguments.encKeyFile)) {
            consumerBuilder.defaultCryptoKeyReader(arguments.encKeyFile);
        }

        for (int i = 0; i < arguments.numTopics; i++) {
            final TopicName topicName = TopicName.get(arguments.topics.get(i));

            log.info("Adding {} consumers per subscription on topic {}", arguments.numConsumers, topicName);

            for (int j = 0; j < arguments.numSubscriptions; j++) {
                String subscriberName = arguments.subscriptions.get(j);
                for (int k = 0; k < arguments.numConsumers; k++) {
                    futures.add(consumerBuilder.clone().topic(topicName.toString()).subscriptionName(subscriberName)
                            .subscribeAsync());
                }
            }
        }
        for (Future<Consumer<ByteBuffer>> future : futures) {
            future.get();
        }
        log.info("Start receiving from {} consumers per subscription on {} topics", arguments.numConsumers,
                arguments.numTopics);

        long start = System.nanoTime();

        Runtime.getRuntime().addShutdownHook(new Thread(() -> {
            printAggregatedThroughput(start, arguments);
            printAggregatedStats();
        }));


        long oldTime = System.nanoTime();

        Histogram reportHistogram = null;
        Histogram qHistogram = null;
        HistogramLogWriter histogramLogWriter = null;

        if (arguments.histogramFile != null) {
            String statsFileName = arguments.histogramFile;
            log.info("Dumping latency stats to {}", statsFileName);

            PrintStream histogramLog = new PrintStream(new FileOutputStream(statsFileName), false);
            histogramLogWriter = new HistogramLogWriter(histogramLog);

            // Some log header bits
            histogramLogWriter.outputLogFormatVersion();
            histogramLogWriter.outputLegend();
        }

        while (true) {
            try {
                Thread.sleep(10000);
            } catch (InterruptedException e) {
                break;
            }

            long now = System.nanoTime();
            double elapsed = (now - oldTime) / 1e9;
            long total = totalMessagesReceived.sum();
            double rate = messagesReceived.sumThenReset() / elapsed;
            double throughput = bytesReceived.sumThenReset() / elapsed * 8 / 1024 / 1024;
            double rateAck = messageAck.sumThenReset() / elapsed;
            long totalTxnOpSuccessNum = 0;
            long totalTxnOpFailNum = 0;
            double rateOpenTxn = 0;
            reportHistogram = recorder.getIntervalHistogram(reportHistogram);

            if (arguments.isEnableTransaction) {
                totalTxnOpSuccessNum = totalEndTxnOpSuccessNum.sum();
                totalTxnOpFailNum = totalEndTxnOpFailNum.sum();
                rateOpenTxn = numTxnOpSuccess.sumThenReset() / elapsed;
                log.info("--- Transaction: {} transaction end successfully --- {} transaction end failed "
                                + "--- {}  Txn/s --- AckRate: {} msg/s",
                        totalTxnOpSuccessNum,
                        totalTxnOpFailNum,
                        dec.format(rateOpenTxn),
                        dec.format(rateAck));
            }
            log.info(
                    "Throughput received: {} msg --- {}  msg/s --- {} Mbit/s  "
                            + "--- Latency: mean: {} ms - med: {} "
                            + "- 95pct: {} - 99pct: {} - 99.9pct: {} - 99.99pct: {} - Max: {}",
                    intFormat.format(total),
                    dec.format(rate), dec.format(throughput), dec.format(reportHistogram.getMean()),
                    reportHistogram.getValueAtPercentile(50), reportHistogram.getValueAtPercentile(95),
                    reportHistogram.getValueAtPercentile(99), reportHistogram.getValueAtPercentile(99.9),
                    reportHistogram.getValueAtPercentile(99.99), reportHistogram.getMaxValue());

            if (arguments.autoScaledReceiverQueueSize && log.isDebugEnabled() && qRecorder != null) {
                qHistogram = qRecorder.getIntervalHistogram(qHistogram);
                log.debug("ReceiverQueueUsage: cnt={},mean={}, min={},max={},25pct={},50pct={},75pct={}",
                        qHistogram.getTotalCount(), dec.format(qHistogram.getMean()),
                        qHistogram.getMinValue(), qHistogram.getMaxValue(),
                        qHistogram.getValueAtPercentile(25),
                        qHistogram.getValueAtPercentile(50),
                        qHistogram.getValueAtPercentile(75)
                );
                qHistogram.reset();
                for (Future<Consumer<ByteBuffer>> future : futures) {
                    ConsumerBase<?> consumerBase = (ConsumerBase<?>) future.get();
                    log.debug("[{}] CurrentReceiverQueueSize={}", consumerBase.getConsumerName(),
                            consumerBase.getCurrentReceiverQueueSize());
                    if (consumerBase instanceof MultiTopicsConsumerImpl) {
                        for (ConsumerImpl<?> consumer : ((MultiTopicsConsumerImpl<?>) consumerBase).getConsumers()) {
                            log.debug("[{}] SubConsumer.CurrentReceiverQueueSize={}", consumer.getConsumerName(),
                                    consumer.getCurrentReceiverQueueSize());
                        }
                    }
                }
            }
            if (histogramLogWriter != null) {
                histogramLogWriter.outputIntervalHistogram(reportHistogram);
            }

            reportHistogram.reset();
            oldTime = now;
        }

        if (server != null) {
            server.stop();
        }

        pulsarClient.close();
    }

    private static void printAggregatedThroughput(long start, Arguments arguments) {
        double elapsed = (System.nanoTime() - start) / 1e9;
        double rate = totalMessagesReceived.sum() / elapsed;
        double throughput = totalBytesReceived.sum() / elapsed * 8 / 1024 / 1024;
        long totalEndTxnSuccess = 0;
        long totalEndTxnFail = 0;
        long numTransactionOpenFailed = 0;
        long numTransactionOpenSuccess = 0;
        long totalnumMessageAckFailed = 0;
        double rateAck = totalMessageAck.sum() / elapsed;
        double rateOpenTxn = 0;
        if (arguments.isEnableTransaction) {
            totalEndTxnSuccess = totalEndTxnOpSuccessNum.sum();
            totalEndTxnFail = totalEndTxnOpFailNum.sum();
            rateOpenTxn = (totalEndTxnSuccess + totalEndTxnFail) / elapsed;
            totalnumMessageAckFailed = totalMessageAckFailed.sum();
            numTransactionOpenFailed = totalNumTxnOpenFail.sum();
            numTransactionOpenSuccess = totalNumTxnOpenSuccess.sum();
            log.info("-- Transaction: {}  transaction end successfully --- {} transaction end failed "
                            + "--- {} transaction open successfully --- {} transaction open failed "
                            + "--- {} Txn/s ",
                    totalEndTxnSuccess,
                    totalEndTxnFail,
                    numTransactionOpenSuccess,
                    numTransactionOpenFailed,
                    dec.format(rateOpenTxn));
        }
        log.info(
            "Aggregated throughput stats --- {} records received --- {} msg/s --- {} Mbit/s"
                 + " --- AckRate: {}  msg/s --- ack failed {} msg",
            totalMessagesReceived.sum(),
            dec.format(rate),
            dec.format(throughput),
                rateAck,
                totalnumMessageAckFailed);
    }

    private static void printAggregatedStats() {
        Histogram reportHistogram = cumulativeRecorder.getIntervalHistogram();

        log.info(
                "Aggregated latency stats --- Latency: mean: {} ms - med: {} - 95pct: {} - 99pct: {} - 99.9pct: {} "
                        + "- 99.99pct: {} - 99.999pct: {} - Max: {}",
                dec.format(reportHistogram.getMean()), reportHistogram.getValueAtPercentile(50),
                reportHistogram.getValueAtPercentile(95), reportHistogram.getValueAtPercentile(99),
                reportHistogram.getValueAtPercentile(99.9), reportHistogram.getValueAtPercentile(99.99),
                reportHistogram.getValueAtPercentile(99.999), reportHistogram.getMaxValue());
    }

    private static final Logger log = LoggerFactory.getLogger(PerformanceConsumer.class);
}<|MERGE_RESOLUTION|>--- conflicted
+++ resolved
@@ -318,7 +318,30 @@
         @Override
         public void fillArgumentsFromProperties(Properties prop) {
         }
-<<<<<<< HEAD
+
+        @Override
+        public void validate() throws Exception {
+            super.validate();
+            if (subscriptionType == SubscriptionType.Exclusive && numConsumers > 1) {
+                throw new Exception("Only one consumer is allowed when subscriptionType is Exclusive");
+            }
+
+            if (subscriptions != null && subscriptions.size() != numSubscriptions) {
+                // keep compatibility with the previous version
+                if (subscriptions.size() == 1) {
+                    if (subscriberName == null) {
+                        subscriberName = subscriptions.get(0);
+                    }
+                    List<String> defaultSubscriptions = new ArrayList<>();
+                    for (int i = 0; i < numSubscriptions; i++) {
+                        defaultSubscriptions.add(String.format("%s-%d", subscriberName, i));
+                    }
+                    subscriptions = defaultSubscriptions;
+                } else {
+                    throw new Exception("The size of subscriptions list should be equal to --num-subscriptions");
+                }
+            }
+        }
     }
 
     private static void recordReceiveMessages(Consumer<ByteBuffer> consumer, long size) {
@@ -395,51 +418,6 @@
                     .labels(consumer.getConsumerName(), consumer.getSubscription(), consumer.getTopic())
                     .observe(size);
             qRecorder.recordValue(size);
-        }
-    }
-
-    public static void main(String[] args) throws Exception {
-        final Arguments arguments = new Arguments();
-        JCommander jc = new JCommander(arguments);
-        jc.setProgramName("pulsar-perf consume");
-
-        try {
-            jc.parse(args);
-        } catch (ParameterException e) {
-            System.out.println(e.getMessage());
-            jc.usage();
-            PerfClientUtils.exit(1);
-        }
-
-        if (arguments.help) {
-            jc.usage();
-            PerfClientUtils.exit(1);
-        }
-=======
->>>>>>> da04f24b
-
-        @Override
-        public void validate() throws Exception {
-            super.validate();
-            if (subscriptionType == SubscriptionType.Exclusive && numConsumers > 1) {
-                throw new Exception("Only one consumer is allowed when subscriptionType is Exclusive");
-            }
-
-            if (subscriptions != null && subscriptions.size() != numSubscriptions) {
-                // keep compatibility with the previous version
-                if (subscriptions.size() == 1) {
-                    if (subscriberName == null) {
-                        subscriberName = subscriptions.get(0);
-                    }
-                    List<String> defaultSubscriptions = new ArrayList<>();
-                    for (int i = 0; i < numSubscriptions; i++) {
-                        defaultSubscriptions.add(String.format("%s-%d", subscriberName, i));
-                    }
-                    subscriptions = defaultSubscriptions;
-                } else {
-                    throw new Exception("The size of subscriptions list should be equal to --num-subscriptions");
-                }
-            }
         }
     }
 
