--- conflicted
+++ resolved
@@ -94,12 +94,9 @@
     private static Recorder recorder = new Recorder(TimeUnit.SECONDS.toMicros(120000), 5);
     private static Recorder cumulativeRecorder = new Recorder(TimeUnit.SECONDS.toMicros(120000), 5);
 
-<<<<<<< HEAD
     private static IMessageFormatter messageFormatter = null;
 
-=======
     @Parameters(commandDescription = "Test pulsar producer performance.")
->>>>>>> bfe5dd7e
     static class Arguments {
 
         @Parameter(names = { "-h", "--help" }, description = "Help message", help = true)
