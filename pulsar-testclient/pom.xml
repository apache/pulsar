<?xml version="1.0"?>
<!--

    Licensed to the Apache Software Foundation (ASF) under one
    or more contributor license agreements.  See the NOTICE file
    distributed with this work for additional information
    regarding copyright ownership.  The ASF licenses this file
    to you under the Apache License, Version 2.0 (the
    "License"); you may not use this file except in compliance
    with the License.  You may obtain a copy of the License at

      http://www.apache.org/licenses/LICENSE-2.0

    Unless required by applicable law or agreed to in writing,
    software distributed under the License is distributed on an
    "AS IS" BASIS, WITHOUT WARRANTIES OR CONDITIONS OF ANY
    KIND, either express or implied.  See the License for the
    specific language governing permissions and limitations
    under the License.

-->
<project xmlns="http://maven.apache.org/POM/4.0.0" xmlns:xsi="http://www.w3.org/2001/XMLSchema-instance"
	xsi:schemaLocation="http://maven.apache.org/POM/4.0.0 http://maven.apache.org/xsd/maven-4.0.0.xsd">
	<modelVersion>4.0.0</modelVersion>
	<parent>
		<groupId>org.apache.pulsar</groupId>
		<artifactId>pulsar</artifactId>
		<version>3.1.0-SNAPSHOT</version>
		<relativePath>..</relativePath>
	</parent>

	<artifactId>pulsar-testclient</artifactId>
	<name>Pulsar Test Client</name>
	<description>Pulsar Test Client</description>

	<dependencies>
		<dependency>
			<groupId>${project.groupId}</groupId>
			<artifactId>testmocks</artifactId>
			<version>${project.version}</version>
			<scope>test</scope>
		</dependency>

		<dependency>
			<groupId>org.apache.zookeeper</groupId>
			<artifactId>zookeeper</artifactId>
			<exclusions>
				<exclusion>
					<groupId>ch.qos.logback</groupId>
					<artifactId>logback-core</artifactId>
				</exclusion>
				<exclusion>
					<groupId>ch.qos.logback</groupId>
					<artifactId>logback-classic</artifactId>
				</exclusion>
				<exclusion>
					<groupId>io.netty</groupId>
					<artifactId>netty-tcnative</artifactId>
				</exclusion>
			</exclusions>
		</dependency>

		<dependency>
			<groupId>${project.groupId}</groupId>
			<artifactId>pulsar-client-admin-original</artifactId>
			<version>${project.version}</version>
		</dependency>

		<dependency>
			<groupId>${project.groupId}</groupId>
			<artifactId>pulsar-client-original</artifactId>
			<version>${project.version}</version>
		</dependency>

		<dependency>
			<groupId>${project.groupId}</groupId>
			<artifactId>pulsar-client-messagecrypto-bc</artifactId>
			<version>${project.version}</version>
			<optional>true</optional>
		</dependency>

		<dependency>
			<groupId>${project.groupId}</groupId>
			<artifactId>pulsar-broker</artifactId>
			<version>${project.version}</version>
		</dependency>

		<dependency>
			<groupId>commons-configuration</groupId>
			<artifactId>commons-configuration</artifactId>
		</dependency>

		<dependency>
			<groupId>com.beust</groupId>
			<artifactId>jcommander</artifactId>
			<scope>compile</scope>
		</dependency>

		<dependency>
			<groupId>org.hdrhistogram</groupId>
			<artifactId>HdrHistogram</artifactId>
		</dependency>

		<dependency>
			<groupId>com.fasterxml.jackson.core</groupId>
			<artifactId>jackson-databind</artifactId>
		</dependency>

		<dependency>
			<groupId>org.awaitility</groupId>
			<artifactId>awaitility</artifactId>
			<scope>test</scope>
		</dependency>

<<<<<<< HEAD
		<!-- The client -->
		<dependency>
			<groupId>io.prometheus</groupId>
			<artifactId>simpleclient</artifactId>
			<version>0.16.0</version>
		</dependency>
=======
		<dependency>
			<groupId>com.github.tomakehurst</groupId>
			<artifactId>wiremock-jre8</artifactId>
			<version>${wiremock.version}</version>
			<scope>test</scope>
		</dependency>

>>>>>>> da04f24b

	</dependencies>

	<profiles>
		<profile>
			<!-- enables builds with -Dmaven.test.skip=true -->
			<id>test-jar-dependencies</id>
			<activation>
				<property>
					<name>maven.test.skip</name>
					<value>!true</value>
				</property>
			</activation>
			<dependencies>
				<dependency>
					<groupId>${project.groupId}</groupId>
					<artifactId>pulsar-broker</artifactId>
					<version>${project.version}</version>
					<type>test-jar</type>
					<scope>test</scope>
				</dependency>
			</dependencies>
		</profile>
	</profiles>

	<build>
		<plugins>
			<plugin>
				<groupId>org.gaul</groupId>
				<artifactId>modernizer-maven-plugin</artifactId>
				<configuration>
					<failOnViolations>true</failOnViolations>
					<javaVersion>8</javaVersion>
				</configuration>
				<executions>
					<execution>
						<id>modernizer</id>
						<phase>verify</phase>
						<goals>
							<goal>modernizer</goal>
						</goals>
					</execution>
				</executions>
			</plugin>

			<plugin>
				<groupId>org.apache.maven.plugins</groupId>
				<artifactId>maven-checkstyle-plugin</artifactId>
				<executions>
					<execution>
						<id>checkstyle</id>
						<phase>verify</phase>
						<goals>
							<goal>check</goal>
						</goals>
					</execution>
				</executions>
			</plugin>
		</plugins>
	</build>
</project><|MERGE_RESOLUTION|>--- conflicted
+++ resolved
@@ -112,22 +112,17 @@
 			<scope>test</scope>
 		</dependency>
 
-<<<<<<< HEAD
-		<!-- The client -->
 		<dependency>
 			<groupId>io.prometheus</groupId>
 			<artifactId>simpleclient</artifactId>
 			<version>0.16.0</version>
 		</dependency>
-=======
 		<dependency>
 			<groupId>com.github.tomakehurst</groupId>
 			<artifactId>wiremock-jre8</artifactId>
 			<version>${wiremock.version}</version>
 			<scope>test</scope>
 		</dependency>
-
->>>>>>> da04f24b
 
 	</dependencies>
 
