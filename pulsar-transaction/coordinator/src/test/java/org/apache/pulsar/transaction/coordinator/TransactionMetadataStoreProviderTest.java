/**
 * Licensed to the Apache Software Foundation (ASF) under one
 * or more contributor license agreements.  See the NOTICE file
 * distributed with this work for additional information
 * regarding copyright ownership.  The ASF licenses this file
 * to you under the Apache License, Version 2.0 (the
 * "License"); you may not use this file except in compliance
 * with the License.  You may obtain a copy of the License at
 *
 *   http://www.apache.org/licenses/LICENSE-2.0
 *
 * Unless required by applicable law or agreed to in writing,
 * software distributed under the License is distributed on an
 * "AS IS" BASIS, WITHOUT WARRANTIES OR CONDITIONS OF ANY
 * KIND, either express or implied.  See the License for the
 * specific language governing permissions and limitations
 * under the License.
 */
package org.apache.pulsar.transaction.coordinator;

import static org.testng.Assert.assertEquals;
import static org.testng.Assert.assertTrue;
import static org.testng.Assert.fail;

import java.util.ArrayList;
import java.util.List;
import java.util.concurrent.ExecutionException;

import org.apache.pulsar.common.api.proto.PulsarApi.TxnStatus;
import org.apache.pulsar.transaction.coordinator.exceptions.CoordinatorException.InvalidTxnStatusException;
import org.apache.pulsar.transaction.coordinator.exceptions.CoordinatorException.TransactionNotFoundException;
import org.apache.pulsar.client.api.transaction.TxnID;
import org.apache.pulsar.transaction.coordinator.impl.InMemTransactionMetadataStoreProvider;
import org.testng.annotations.BeforeMethod;
import org.testng.annotations.DataProvider;
import org.testng.annotations.Factory;
import org.testng.annotations.Test;

/**
 * Unit test different transaction metadata store provider.
 */
public class TransactionMetadataStoreProviderTest {

    @DataProvider(name = "providers")
    public static Object[][] providers() {
        return new Object[][] {
            { InMemTransactionMetadataStoreProvider.class.getName() }
        };
    }

    private final String providerClassName;
    private TransactionMetadataStoreProvider provider;
    private TransactionCoordinatorID tcId;
    private TransactionMetadataStore store;

    @Factory(dataProvider = "providers")
    public TransactionMetadataStoreProviderTest(String providerClassName) throws Exception {
        this.providerClassName = providerClassName;
        this.provider = TransactionMetadataStoreProvider.newProvider(providerClassName);
    }

    @BeforeMethod
    public void setup() throws Exception {
        this.tcId = new TransactionCoordinatorID(1L);
        this.store = this.provider.openStore(tcId, null).get();
    }

    @Test
    public void testGetTxnStatusNotFound() throws Exception {
        try {
            this.store.getTxnStatusAsync(
                new TxnID(tcId.getId(), 12345L)).get();
            fail("Should fail to get txn status of a non-existent transaction");
        } catch (ExecutionException ee) {
            assertTrue(ee.getCause() instanceof TransactionNotFoundException);
        }
    }

    @Test
    public void testGetTxnStatusSuccess() throws Exception {
        TxnID txnID = this.store.newTransactionAsync(0L).get();
        TxnStatus txnStatus = this.store.getTxnStatusAsync(txnID).get();
        assertEquals(txnStatus, TxnStatus.OPEN);
    }

    @Test
    public void testUpdateTxnStatusSuccess() throws Exception {
        TxnID txnID = this.store.newTransactionAsync(0L).get();
        TxnStatus txnStatus = this.store.getTxnStatusAsync(txnID).get();
        assertEquals(txnStatus, TxnStatus.OPEN);

        // update the status
        this.store.updateTxnStatusAsync(txnID, TxnStatus.COMMITTING, TxnStatus.OPEN).get();

        // get the new status
        TxnStatus newTxnStatus = this.store.getTxnStatusAsync(txnID).get();
        assertEquals(newTxnStatus, TxnStatus.COMMITTING);
    }

    @Test
    public void testUpdateTxnStatusNotExpectedStatus() throws Exception {
        TxnID txnID = this.store.newTransactionAsync(0L).get();
        TxnStatus txnStatus = this.store.getTxnStatusAsync(txnID).get();
        assertEquals(txnStatus, TxnStatus.OPEN);

        // update the status
        try {
            this.store.updateTxnStatusAsync(txnID, TxnStatus.COMMITTING, TxnStatus.COMMITTING).get();
            fail("Should fail to update txn status if it is not in expected status");
        } catch (ExecutionException ee) {
            assertTrue(ee.getCause() instanceof InvalidTxnStatusException);
        }

        // get the txn status, it should be changed.
        TxnStatus newTxnStatus = this.store.getTxnStatusAsync(txnID).get();
        assertEquals(newTxnStatus, TxnStatus.OPEN);
    }

    @Test
    public void testUpdateTxnStatusCannotTransition() throws Exception {
        TxnID txnID = this.store.newTransactionAsync(0L).get();
        TxnStatus txnStatus = this.store.getTxnStatusAsync(txnID).get();
        assertEquals(txnStatus, TxnStatus.OPEN);

        // update the status
        try {
            this.store.updateTxnStatusAsync(txnID, TxnStatus.COMMITTED, TxnStatus.OPEN).get();
            fail("Should fail to update txn status if it can not transition to the new status");
        } catch (ExecutionException ee) {
            assertTrue(ee.getCause() instanceof InvalidTxnStatusException);
        }

        // get the txn status, it should be changed.
        TxnStatus newTxnStatus = this.store.getTxnStatusAsync(txnID).get();
        assertEquals(newTxnStatus, TxnStatus.OPEN);
    }

    @Test
    public void testAddProducedPartition() throws Exception {
        TxnID txnID = this.store.newTransactionAsync(0L).get();
        TxnStatus txnStatus = this.store.getTxnStatusAsync(txnID).get();
        assertEquals(txnStatus, TxnStatus.OPEN);

        List<String> partitions = new ArrayList<>();
        partitions.add("ptn-0");
        partitions.add("ptn-1");
        partitions.add("ptn-2");

        // add the list of partitions to the transaction
        this.store.addProducedPartitionToTxnAsync(txnID, partitions).get();

        TxnMeta txn = this.store.getTxnMetaAsync(txnID).get();
        assertEquals(txn.status(), TxnStatus.OPEN);
        assertEquals(txn.producedPartitions(), partitions);

        // add another list of partition. duplicated partitions should be removed
        List<String> newPartitions = new ArrayList<>();
        newPartitions.add("ptn-2");
        newPartitions.add("ptn-3");
        newPartitions.add("ptn-4");
        this.store.addProducedPartitionToTxnAsync(txnID, newPartitions);

        txn = this.store.getTxnMetaAsync(txnID).get();
        assertEquals(txn.status(), TxnStatus.OPEN);
        List<String> finalPartitions = new ArrayList<>();
        finalPartitions.add("ptn-0");
        finalPartitions.add("ptn-1");
        finalPartitions.add("ptn-2");
        finalPartitions.add("ptn-3");
        finalPartitions.add("ptn-4");
        assertEquals(txn.producedPartitions(), finalPartitions);

        // change the transaction to `COMMITTING`
        this.store.updateTxnStatusAsync(txnID, TxnStatus.COMMITTING, TxnStatus.OPEN).get();

        // add partitions should fail if it is already committing.
        List<String> newPartitions2 = new ArrayList<>();
        newPartitions2.add("ptn-5");
        newPartitions2.add("ptn-6");
        try {
            this.store.addProducedPartitionToTxnAsync(txnID, newPartitions2).get();
            fail("Should fail to add produced partitions if the transaction is not in OPEN status");
        } catch (ExecutionException ee) {
            assertTrue(ee.getCause() instanceof InvalidTxnStatusException);
        }

        txn = this.store.getTxnMetaAsync(txnID).get();
        assertEquals(txn.status(), TxnStatus.COMMITTING);
        assertEquals(txn.producedPartitions(), finalPartitions);
    }

    @Test
    public void testAddAckedPartition() throws Exception {
        TxnID txnID = this.store.newTransactionAsync(0L).get();
        TxnStatus txnStatus = this.store.getTxnStatusAsync(txnID).get();
        assertEquals(txnStatus, TxnStatus.OPEN);

<<<<<<< HEAD
        List<TxnSubscription> partitions = new ArrayList<>();
        partitions.add(new TxnSubscription("topic-0", "sub-0"));
        partitions.add(new TxnSubscription("topic-1", "sub-1"));
        partitions.add(new TxnSubscription("topic-2", "sub-2"));
        partitions.add(new TxnSubscription("topic-3", "sub-3"));
=======
        String topicPartition1 = "persistent://public/default/txn-ack-partition-0";
        String topicPartition2 = "persistent://public/default/txn-ack-partition-1";
        String topicPartition3 = "persistent://public/default/txn-ack-partition-2";
        List<TransactionSubscription> partitions = new ArrayList<>();
        partitions.add(TransactionSubscription.builder().topic(topicPartition1).subscription("sub-0").build());
        partitions.add(TransactionSubscription.builder().topic(topicPartition1).subscription("sub-1").build());
        partitions.add(TransactionSubscription.builder().topic(topicPartition2).subscription("sub-2").build());
        partitions.add(TransactionSubscription.builder().topic(topicPartition3).subscription("sub-4").build());
>>>>>>> 41c4f44d

        // add the list of partitions to the transaction
        this.store.addAckedPartitionToTxnAsync(txnID, partitions).get();

        TxnMeta txn = this.store.getTxnMetaAsync(txnID).get();
        assertEquals(txn.status(), TxnStatus.OPEN);
        assertEquals(txn.ackedPartitions().size(), partitions.size());
        for (TxnSubscription partition : partitions) {
            assertTrue(txn.ackedPartitions().contains(partition));
        }

        // add another list of partition. duplicated partitions should be removed
<<<<<<< HEAD
        List<TxnSubscription> newPartitions = new ArrayList<>();
        newPartitions.add(new TxnSubscription("topic-4", "sub-4"));
        newPartitions.add(new TxnSubscription("topic-1", "sub-1"));
        this.store.addAckedPartitionToTxnAsync(txnID, newPartitions);
=======
        List<TransactionSubscription> newPartitions = new ArrayList<>();
        newPartitions.add(TransactionSubscription.builder().topic(topicPartition1).subscription("sub-0").build());
        newPartitions.add(TransactionSubscription.builder().topic(topicPartition1).subscription("sub-1").build());
        newPartitions.add(TransactionSubscription.builder().topic(topicPartition2).subscription("sub-5").build());
        newPartitions.add(TransactionSubscription.builder().topic(topicPartition3).subscription("sub-6").build());
        this.store.addAckedPartitionToTxn(txnID, newPartitions);
>>>>>>> 41c4f44d

        txn = this.store.getTxnMetaAsync(txnID).get();
        assertEquals(txn.status(), TxnStatus.OPEN);
<<<<<<< HEAD
        List<TxnSubscription> finalPartitions = new ArrayList<>();
        finalPartitions.add(new TxnSubscription("topic-0", "sub-0"));
        finalPartitions.add(new TxnSubscription("topic-1", "sub-1"));
        finalPartitions.add(new TxnSubscription("topic-2", "sub-2"));
        finalPartitions.add(new TxnSubscription("topic-3", "sub-3"));
        finalPartitions.add(new TxnSubscription("topic-4", "sub-4"));
        assertEquals(txn.ackedPartitions().size(), finalPartitions.size());
        for (TxnSubscription partition : finalPartitions) {
            assertTrue(txn.ackedPartitions().contains(partition));
        }
=======
        List<TransactionSubscription> finalPartitions = new ArrayList<>();
        finalPartitions.add(TransactionSubscription.builder().topic(topicPartition1).subscription("sub-0").build());
        finalPartitions.add(TransactionSubscription.builder().topic(topicPartition1).subscription("sub-1").build());
        finalPartitions.add(TransactionSubscription.builder().topic(topicPartition2).subscription("sub-2").build());
        finalPartitions.add(TransactionSubscription.builder().topic(topicPartition2).subscription("sub-5").build());
        finalPartitions.add(TransactionSubscription.builder().topic(topicPartition3).subscription("sub-4").build());
        finalPartitions.add(TransactionSubscription.builder().topic(topicPartition3).subscription("sub-6").build());
        assertEquals(txn.ackedPartitions(), finalPartitions);
>>>>>>> 41c4f44d

        // change the transaction to `COMMITTING`
        this.store.updateTxnStatusAsync(txnID, TxnStatus.COMMITTING, TxnStatus.OPEN).get();

        // add partitions should fail if it is already committing.
<<<<<<< HEAD
        List<TxnSubscription> newPartitions2 = new ArrayList<>();
        newPartitions2.add(new TxnSubscription("topic-4", "sub-4"));
        newPartitions2.add(new TxnSubscription("topic-5", "sub-5"));
=======
        List<TransactionSubscription> newPartitions2 = new ArrayList<>();
        newPartitions2.add(TransactionSubscription.builder().topic(topicPartition2).subscription("sub-7").build());
        newPartitions2.add(TransactionSubscription.builder().topic(topicPartition3).subscription("sub-8").build());
>>>>>>> 41c4f44d
        try {
            this.store.addAckedPartitionToTxnAsync(txnID, newPartitions2).get();
            fail("Should fail to add acked partitions if the transaction is not in OPEN status");
        } catch (ExecutionException ee) {
            assertTrue(ee.getCause() instanceof InvalidTxnStatusException);
        }

        txn = this.store.getTxnMetaAsync(txnID).get();
        assertEquals(txn.status(), TxnStatus.COMMITTING);
        assertEquals(txn.ackedPartitions().size(), finalPartitions.size());
        for (TxnSubscription partition : finalPartitions) {
            assertTrue(txn.ackedPartitions().contains(partition));
        }
    }

}<|MERGE_RESOLUTION|>--- conflicted
+++ resolved
@@ -195,13 +195,6 @@
         TxnStatus txnStatus = this.store.getTxnStatusAsync(txnID).get();
         assertEquals(txnStatus, TxnStatus.OPEN);
 
-<<<<<<< HEAD
-        List<TxnSubscription> partitions = new ArrayList<>();
-        partitions.add(new TxnSubscription("topic-0", "sub-0"));
-        partitions.add(new TxnSubscription("topic-1", "sub-1"));
-        partitions.add(new TxnSubscription("topic-2", "sub-2"));
-        partitions.add(new TxnSubscription("topic-3", "sub-3"));
-=======
         String topicPartition1 = "persistent://public/default/txn-ack-partition-0";
         String topicPartition2 = "persistent://public/default/txn-ack-partition-1";
         String topicPartition3 = "persistent://public/default/txn-ack-partition-2";
@@ -210,7 +203,6 @@
         partitions.add(TransactionSubscription.builder().topic(topicPartition1).subscription("sub-1").build());
         partitions.add(TransactionSubscription.builder().topic(topicPartition2).subscription("sub-2").build());
         partitions.add(TransactionSubscription.builder().topic(topicPartition3).subscription("sub-4").build());
->>>>>>> 41c4f44d
 
         // add the list of partitions to the transaction
         this.store.addAckedPartitionToTxnAsync(txnID, partitions).get();
@@ -218,39 +210,20 @@
         TxnMeta txn = this.store.getTxnMetaAsync(txnID).get();
         assertEquals(txn.status(), TxnStatus.OPEN);
         assertEquals(txn.ackedPartitions().size(), partitions.size());
-        for (TxnSubscription partition : partitions) {
+        for (TransactionSubscription partition : partitions) {
             assertTrue(txn.ackedPartitions().contains(partition));
         }
 
         // add another list of partition. duplicated partitions should be removed
-<<<<<<< HEAD
-        List<TxnSubscription> newPartitions = new ArrayList<>();
-        newPartitions.add(new TxnSubscription("topic-4", "sub-4"));
-        newPartitions.add(new TxnSubscription("topic-1", "sub-1"));
-        this.store.addAckedPartitionToTxnAsync(txnID, newPartitions);
-=======
         List<TransactionSubscription> newPartitions = new ArrayList<>();
         newPartitions.add(TransactionSubscription.builder().topic(topicPartition1).subscription("sub-0").build());
         newPartitions.add(TransactionSubscription.builder().topic(topicPartition1).subscription("sub-1").build());
         newPartitions.add(TransactionSubscription.builder().topic(topicPartition2).subscription("sub-5").build());
         newPartitions.add(TransactionSubscription.builder().topic(topicPartition3).subscription("sub-6").build());
-        this.store.addAckedPartitionToTxn(txnID, newPartitions);
->>>>>>> 41c4f44d
-
-        txn = this.store.getTxnMetaAsync(txnID).get();
-        assertEquals(txn.status(), TxnStatus.OPEN);
-<<<<<<< HEAD
-        List<TxnSubscription> finalPartitions = new ArrayList<>();
-        finalPartitions.add(new TxnSubscription("topic-0", "sub-0"));
-        finalPartitions.add(new TxnSubscription("topic-1", "sub-1"));
-        finalPartitions.add(new TxnSubscription("topic-2", "sub-2"));
-        finalPartitions.add(new TxnSubscription("topic-3", "sub-3"));
-        finalPartitions.add(new TxnSubscription("topic-4", "sub-4"));
-        assertEquals(txn.ackedPartitions().size(), finalPartitions.size());
-        for (TxnSubscription partition : finalPartitions) {
-            assertTrue(txn.ackedPartitions().contains(partition));
-        }
-=======
+        this.store.addAckedPartitionToTxnAsync(txnID, newPartitions).get();
+
+        txn = this.store.getTxnMetaAsync(txnID).get();
+        assertEquals(txn.status(), TxnStatus.OPEN);
         List<TransactionSubscription> finalPartitions = new ArrayList<>();
         finalPartitions.add(TransactionSubscription.builder().topic(topicPartition1).subscription("sub-0").build());
         finalPartitions.add(TransactionSubscription.builder().topic(topicPartition1).subscription("sub-1").build());
@@ -259,21 +232,15 @@
         finalPartitions.add(TransactionSubscription.builder().topic(topicPartition3).subscription("sub-4").build());
         finalPartitions.add(TransactionSubscription.builder().topic(topicPartition3).subscription("sub-6").build());
         assertEquals(txn.ackedPartitions(), finalPartitions);
->>>>>>> 41c4f44d
 
         // change the transaction to `COMMITTING`
         this.store.updateTxnStatusAsync(txnID, TxnStatus.COMMITTING, TxnStatus.OPEN).get();
 
         // add partitions should fail if it is already committing.
-<<<<<<< HEAD
-        List<TxnSubscription> newPartitions2 = new ArrayList<>();
-        newPartitions2.add(new TxnSubscription("topic-4", "sub-4"));
-        newPartitions2.add(new TxnSubscription("topic-5", "sub-5"));
-=======
+
         List<TransactionSubscription> newPartitions2 = new ArrayList<>();
         newPartitions2.add(TransactionSubscription.builder().topic(topicPartition2).subscription("sub-7").build());
         newPartitions2.add(TransactionSubscription.builder().topic(topicPartition3).subscription("sub-8").build());
->>>>>>> 41c4f44d
         try {
             this.store.addAckedPartitionToTxnAsync(txnID, newPartitions2).get();
             fail("Should fail to add acked partitions if the transaction is not in OPEN status");
@@ -284,7 +251,7 @@
         txn = this.store.getTxnMetaAsync(txnID).get();
         assertEquals(txn.status(), TxnStatus.COMMITTING);
         assertEquals(txn.ackedPartitions().size(), finalPartitions.size());
-        for (TxnSubscription partition : finalPartitions) {
+        for (TransactionSubscription partition : finalPartitions) {
             assertTrue(txn.ackedPartitions().contains(partition));
         }
     }
