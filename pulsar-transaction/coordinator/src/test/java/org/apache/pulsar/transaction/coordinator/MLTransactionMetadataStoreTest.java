--- conflicted
+++ resolved
@@ -75,14 +75,9 @@
         mlTransactionLog.initialize().join();
         MLTransactionMetadataStore transactionMetadataStore =
                 new MLTransactionMetadataStore(transactionCoordinatorID, mlTransactionLog,
-<<<<<<< HEAD
-                        new TransactionTimeoutTrackerImpl(), new TransactionRecoverTrackerImpl(),
+                        new TransactionTimeoutTrackerImpl(),
                         mlTransactionSequenceIdGenerator, 0L);
-=======
-                        new TransactionTimeoutTrackerImpl(),
-                        mlTransactionSequenceIdGenerator);
-        transactionMetadataStore.init(new TransactionRecoverTrackerImpl()).get();
->>>>>>> c7d74f39
+        transactionMetadataStore.init(new TransactionRecoverTrackerImpl()).get();
         int checkReplayRetryCount = 0;
         while (true) {
             checkReplayRetryCount++;
@@ -156,13 +151,8 @@
         mlTransactionLog.initialize().join();
         MLTransactionMetadataStore transactionMetadataStore =
                 new MLTransactionMetadataStore(transactionCoordinatorID, mlTransactionLog,
-<<<<<<< HEAD
-                        new TransactionTimeoutTrackerImpl(), new TransactionRecoverTrackerImpl(),
-                        mlTransactionSequenceIdGenerator, 0L);
-=======
-                        new TransactionTimeoutTrackerImpl(), mlTransactionSequenceIdGenerator);
-        transactionMetadataStore.init(new TransactionRecoverTrackerImpl()).get();
->>>>>>> c7d74f39
+                        new TransactionTimeoutTrackerImpl(), mlTransactionSequenceIdGenerator, 0L);
+        transactionMetadataStore.init(new TransactionRecoverTrackerImpl()).get();
 
         Awaitility.await().until(transactionMetadataStore::checkIfReady);
         TxnID txnID = transactionMetadataStore.newTransaction(20000).get();
@@ -191,13 +181,8 @@
         mlTransactionLog.initialize().join();
         transactionMetadataStore =
                 new MLTransactionMetadataStore(transactionCoordinatorID, mlTransactionLog,
-<<<<<<< HEAD
-                        new TransactionTimeoutTrackerImpl(), new TransactionRecoverTrackerImpl(),
-                        mlTransactionSequenceIdGenerator, 0L);
-=======
-                        new TransactionTimeoutTrackerImpl(), mlTransactionSequenceIdGenerator);
-        transactionMetadataStore.init(new TransactionRecoverTrackerImpl()).get();
->>>>>>> c7d74f39
+                        new TransactionTimeoutTrackerImpl(), mlTransactionSequenceIdGenerator, 0L);
+        transactionMetadataStore.init(new TransactionRecoverTrackerImpl()).get();
 
         Awaitility.await().until(transactionMetadataStore::checkIfReady);
         txnID = transactionMetadataStore.newTransaction(100000).get();
@@ -222,13 +207,8 @@
 
         MLTransactionMetadataStore transactionMetadataStore =
                 new MLTransactionMetadataStore(transactionCoordinatorID, mlTransactionLog,
-<<<<<<< HEAD
-                        new TransactionTimeoutTrackerImpl(), new TransactionRecoverTrackerImpl(),
-                        mlTransactionSequenceIdGenerator, 0L);
-=======
-                        new TransactionTimeoutTrackerImpl(), mlTransactionSequenceIdGenerator);
-        transactionMetadataStore.init(new TransactionRecoverTrackerImpl()).get();
->>>>>>> c7d74f39
+                        new TransactionTimeoutTrackerImpl(), mlTransactionSequenceIdGenerator, 0L);
+        transactionMetadataStore.init(new TransactionRecoverTrackerImpl()).get();
         int checkReplayRetryCount = 0;
         while (true) {
             if (checkReplayRetryCount > 3) {
@@ -271,13 +251,8 @@
 
                 MLTransactionMetadataStore transactionMetadataStoreTest =
                         new MLTransactionMetadataStore(transactionCoordinatorID,
-<<<<<<< HEAD
-                                txnLog2, new TransactionTimeoutTrackerImpl(), new TransactionRecoverTrackerImpl(),
-                                mlTransactionSequenceIdGenerator, 0L);
-=======
-                                txnLog2, new TransactionTimeoutTrackerImpl(), mlTransactionSequenceIdGenerator);
+                                txnLog2, new TransactionTimeoutTrackerImpl(), mlTransactionSequenceIdGenerator, 0L);
                 transactionMetadataStoreTest.init(new TransactionRecoverTrackerImpl()).get();
->>>>>>> c7d74f39
 
                 while (true) {
                     if (checkReplayRetryCount > 6) {
@@ -345,13 +320,8 @@
         mlTransactionLog.initialize().join();
         MLTransactionMetadataStore transactionMetadataStore =
                 new MLTransactionMetadataStore(transactionCoordinatorID, mlTransactionLog,
-<<<<<<< HEAD
-                        new TransactionTimeoutTrackerImpl(), new TransactionRecoverTrackerImpl(),
-                        mlTransactionSequenceIdGenerator, 0L);
-=======
-                        new TransactionTimeoutTrackerImpl(), mlTransactionSequenceIdGenerator);
-        transactionMetadataStore.init(new TransactionRecoverTrackerImpl()).get();
->>>>>>> c7d74f39
+                        new TransactionTimeoutTrackerImpl(), mlTransactionSequenceIdGenerator, 0L);
+        transactionMetadataStore.init(new TransactionRecoverTrackerImpl()).get();
         int checkReplayRetryCount = 0;
         while (true) {
             if (checkReplayRetryCount > 3) {
@@ -417,14 +387,8 @@
         mlTransactionLog.initialize().join();
         MLTransactionMetadataStore transactionMetadataStore =
                 new MLTransactionMetadataStore(transactionCoordinatorID, mlTransactionLog,
-<<<<<<< HEAD
-                        new TransactionTimeoutTrackerImpl(), new TransactionRecoverTrackerImpl(),
-                        mlTransactionSequenceIdGenerator, 0L);
-
-=======
-                        new TransactionTimeoutTrackerImpl(), mlTransactionSequenceIdGenerator);
-        transactionMetadataStore.init(new TransactionRecoverTrackerImpl()).get();
->>>>>>> c7d74f39
+                        new TransactionTimeoutTrackerImpl(), mlTransactionSequenceIdGenerator, 0L);
+        transactionMetadataStore.init(new TransactionRecoverTrackerImpl()).get();
 
         Awaitility.await().until(transactionMetadataStore::checkIfReady);
 
@@ -441,13 +405,8 @@
         mlTransactionLog.initialize().join();
         transactionMetadataStore =
                 new MLTransactionMetadataStore(transactionCoordinatorID, mlTransactionLog,
-<<<<<<< HEAD
-                        new TransactionTimeoutTrackerImpl(), new TransactionRecoverTrackerImpl(),
-                        mlTransactionSequenceIdGenerator, 0L);
-=======
-                        new TransactionTimeoutTrackerImpl(), mlTransactionSequenceIdGenerator);
-        transactionMetadataStore.init(new TransactionRecoverTrackerImpl()).get();
->>>>>>> c7d74f39
+                        new TransactionTimeoutTrackerImpl(), mlTransactionSequenceIdGenerator, 0L);
+        transactionMetadataStore.init(new TransactionRecoverTrackerImpl()).get();
 
         Awaitility.await().until(transactionMetadataStore::checkIfReady);
     }
@@ -468,13 +427,8 @@
         mlTransactionLog.initialize().join();
         MLTransactionMetadataStore transactionMetadataStore =
                 new MLTransactionMetadataStore(transactionCoordinatorID, mlTransactionLog,
-<<<<<<< HEAD
-                        new TransactionTimeoutTrackerImpl(), new TransactionRecoverTrackerImpl(),
-                        mlTransactionSequenceIdGenerator, 0L);
-=======
-                        new TransactionTimeoutTrackerImpl(), mlTransactionSequenceIdGenerator);
-        transactionMetadataStore.init(new TransactionRecoverTrackerImpl()).get();
->>>>>>> c7d74f39
+                        new TransactionTimeoutTrackerImpl(), mlTransactionSequenceIdGenerator, 0L);
+        transactionMetadataStore.init(new TransactionRecoverTrackerImpl()).get();
 
         Awaitility.await().until(transactionMetadataStore::checkIfReady);
         transactionMetadataStore.newTransaction(5000).get();
