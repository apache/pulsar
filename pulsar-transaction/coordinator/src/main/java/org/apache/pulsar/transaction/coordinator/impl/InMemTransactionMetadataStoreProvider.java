/**
 * Licensed to the Apache Software Foundation (ASF) under one
 * or more contributor license agreements.  See the NOTICE file
 * distributed with this work for additional information
 * regarding copyright ownership.  The ASF licenses this file
 * to you under the Apache License, Version 2.0 (the
 * "License"); you may not use this file except in compliance
 * with the License.  You may obtain a copy of the License at
 *
 *   http://www.apache.org/licenses/LICENSE-2.0
 *
 * Unless required by applicable law or agreed to in writing,
 * software distributed under the License is distributed on an
 * "AS IS" BASIS, WITHOUT WARRANTIES OR CONDITIONS OF ANY
 * KIND, either express or implied.  See the License for the
 * specific language governing permissions and limitations
 * under the License.
 */
package org.apache.pulsar.transaction.coordinator.impl;

import java.util.concurrent.CompletableFuture;
import org.apache.bookkeeper.mledger.ManagedLedgerConfig;
import org.apache.bookkeeper.mledger.ManagedLedgerFactory;
import org.apache.pulsar.transaction.coordinator.TransactionCoordinatorID;
import org.apache.pulsar.transaction.coordinator.TransactionMetadataStore;
import org.apache.pulsar.transaction.coordinator.TransactionMetadataStoreProvider;
import org.apache.pulsar.transaction.coordinator.TransactionTimeoutTrackerFactory;

/**
 * The provider that offers in-memory implementation of {@link TransactionMetadataStore}.
 */
public class InMemTransactionMetadataStoreProvider implements TransactionMetadataStoreProvider {

    @Override
    public CompletableFuture<TransactionMetadataStore> openStore(TransactionCoordinatorID transactionCoordinatorId,
                                                                 ManagedLedgerFactory managedLedgerFactory,
<<<<<<< HEAD
                                                                 TransactionTimeoutTrackerFactory timeoutFactory) {
=======
                                                                 ManagedLedgerConfig managedLedgerConfig) {
>>>>>>> 411bf710
        return CompletableFuture.completedFuture(
            new InMemTransactionMetadataStore(transactionCoordinatorId));
    }
}<|MERGE_RESOLUTION|>--- conflicted
+++ resolved
@@ -34,11 +34,8 @@
     @Override
     public CompletableFuture<TransactionMetadataStore> openStore(TransactionCoordinatorID transactionCoordinatorId,
                                                                  ManagedLedgerFactory managedLedgerFactory,
-<<<<<<< HEAD
+                                                                 ManagedLedgerConfig managedLedgerConfig,
                                                                  TransactionTimeoutTrackerFactory timeoutFactory) {
-=======
-                                                                 ManagedLedgerConfig managedLedgerConfig) {
->>>>>>> 411bf710
         return CompletableFuture.completedFuture(
             new InMemTransactionMetadataStore(transactionCoordinatorId));
     }
