/**
 * Licensed to the Apache Software Foundation (ASF) under one
 * or more contributor license agreements.  See the NOTICE file
 * distributed with this work for additional information
 * regarding copyright ownership.  The ASF licenses this file
 * to you under the Apache License, Version 2.0 (the
 * "License"); you may not use this file except in compliance
 * with the License.  You may obtain a copy of the License at
 *
 *   http://www.apache.org/licenses/LICENSE-2.0
 *
 * Unless required by applicable law or agreed to in writing,
 * software distributed under the License is distributed on an
 * "AS IS" BASIS, WITHOUT WARRANTIES OR CONDITIONS OF ANY
 * KIND, either express or implied.  See the License for the
 * specific language governing permissions and limitations
 * under the License.
 */
package org.apache.pulsar.transaction.coordinator;

import com.google.common.annotations.Beta;
import java.util.List;

import org.apache.bookkeeper.mledger.Position;
import org.apache.pulsar.client.api.transaction.TxnID;
import org.apache.pulsar.common.api.proto.PulsarApi.TxnStatus;
import org.apache.pulsar.transaction.coordinator.exceptions.CoordinatorException.InvalidTxnStatusException;

/**
 * An interface represents the metadata of a transaction in {@link TransactionMetadataStore}.
 */
@Beta
public interface TxnMeta {

    /**
     * Return the transaction id.
     *
     * @return transaction id.
     */
    TxnID id();

    /**
     * Return the transaction status.
     *
     * @return transaction status.
     */
    TxnStatus status();

    /**
     * Return the the list of partitions that this transaction produces to.
     *
     * @return the list of partitions that this transaction produced to.
     *         the returned list is sorted by partition name.
     */
    List<String> producedPartitions();

    /**
     * Return the the list of subscriptions that this transaction send to.
     *
     * @return the list of subscriptions that this transaction produced to.
     *         the returned list is sorted by partition name.
     */
<<<<<<< HEAD
    List<TxnSubscription> ackedPartitions();

    /**
     * Return the the positions of add entry to bookkeeper.
     *
     * @return the list of positions are stored in bookkeeper
     */
    List<Position> positions();
=======
    List<TransactionSubscription> ackedPartitions();
>>>>>>> 41c4f44d

    /**
     * Add the list of produced partitions to the transaction.
     *
     * @return transaction meta
     * @throws InvalidTxnStatusException if the transaction is not in
     *         {@link TxnStatus#OPEN}
     */
    TxnMeta addProducedPartitions(List<String> partitions)
        throws InvalidTxnStatusException;

    /**
     * Add the list of subscriptions to the transaction.
     *
     * @param subscriptions the ackd subscriptions add to the transaction
     * @return transaction meta
     * @throws InvalidTxnStatusException if the transaction is not in
     *         {@link TxnStatus#OPEN}
     */
<<<<<<< HEAD
    TxnMeta addAckedPartitions(List<TxnSubscription> subscriptions)
            throws InvalidTxnStatusException;
=======
    TxnMeta addAckedPartitions(List<TransactionSubscription> partitions)
        throws InvalidTxnStatusException;
>>>>>>> 41c4f44d

    /**
     * Update the transaction stats from the <tt>newStatus</tt> only when
     * the current status is the expected <tt>expectedStatus</tt>.
     *
     * @param newStatus the new transaction status
     * @param expectedStatus the expected transaction status
     * @return the transaction itself.
     * @throws InvalidTxnStatusException if the transaction is not in the expected
     *         status, or it can not be transitioned to the new status
     */
    TxnMeta updateTxnStatus(TxnStatus newStatus,
                            TxnStatus expectedStatus) throws InvalidTxnStatusException;

    /**
     * Add the position of transaction is stored in bookeeper.
     *
     * @param position the transaction is stored position
     * @return the transaction itself.
     * @throws InvalidTxnStatusException if the transaction is not in the expected
     *         status, or it can not be transitioned to the new status
     */
    TxnMeta addTxnPosition(Position position);

    /**
     * Check if the transaction is in an expected status.
     *
     * @param expectedStatus the transaction current status
     */
     void checkTxnStatus(TxnStatus expectedStatus) throws InvalidTxnStatusException;
}<|MERGE_RESOLUTION|>--- conflicted
+++ resolved
@@ -55,13 +55,12 @@
     List<String> producedPartitions();
 
     /**
-     * Return the the list of subscriptions that this transaction send to.
+     * Return the the list of partitions that this transaction acknowledges to.
      *
-     * @return the list of subscriptions that this transaction produced to.
+     * @return the list of partitions that this transaction acknowledges to.
      *         the returned list is sorted by partition name.
      */
-<<<<<<< HEAD
-    List<TxnSubscription> ackedPartitions();
+    List<TransactionSubscription> ackedPartitions();
 
     /**
      * Return the the positions of add entry to bookkeeper.
@@ -69,9 +68,6 @@
      * @return the list of positions are stored in bookkeeper
      */
     List<Position> positions();
-=======
-    List<TransactionSubscription> ackedPartitions();
->>>>>>> 41c4f44d
 
     /**
      * Add the list of produced partitions to the transaction.
@@ -84,20 +80,15 @@
         throws InvalidTxnStatusException;
 
     /**
-     * Add the list of subscriptions to the transaction.
+     * Add the list of acked partitions to the transaction.
      *
      * @param subscriptions the ackd subscriptions add to the transaction
      * @return transaction meta
      * @throws InvalidTxnStatusException if the transaction is not in
      *         {@link TxnStatus#OPEN}
      */
-<<<<<<< HEAD
-    TxnMeta addAckedPartitions(List<TxnSubscription> subscriptions)
-            throws InvalidTxnStatusException;
-=======
-    TxnMeta addAckedPartitions(List<TransactionSubscription> partitions)
+    TxnMeta addAckedPartitions(List<TransactionSubscription> subscriptions)
         throws InvalidTxnStatusException;
->>>>>>> 41c4f44d
 
     /**
      * Update the transaction stats from the <tt>newStatus</tt> only when
