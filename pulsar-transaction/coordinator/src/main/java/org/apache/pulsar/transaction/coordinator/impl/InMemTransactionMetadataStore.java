/**
 * Licensed to the Apache Software Foundation (ASF) under one
 * or more contributor license agreements.  See the NOTICE file
 * distributed with this work for additional information
 * regarding copyright ownership.  The ASF licenses this file
 * to you under the Apache License, Version 2.0 (the
 * "License"); you may not use this file except in compliance
 * with the License.  You may obtain a copy of the License at
 *
 *   http://www.apache.org/licenses/LICENSE-2.0
 *
 * Unless required by applicable law or agreed to in writing,
 * software distributed under the License is distributed on an
 * "AS IS" BASIS, WITHOUT WARRANTIES OR CONDITIONS OF ANY
 * KIND, either express or implied.  See the License for the
 * specific language governing permissions and limitations
 * under the License.
 */
package org.apache.pulsar.transaction.coordinator.impl;

import java.util.List;
import java.util.concurrent.CompletableFuture;
import java.util.concurrent.ConcurrentHashMap;
import java.util.concurrent.ConcurrentMap;
import java.util.concurrent.atomic.AtomicLong;

import org.apache.pulsar.client.api.transaction.TxnID;
import org.apache.pulsar.common.api.proto.PulsarApi.TxnStatus;
import org.apache.pulsar.transaction.coordinator.TransactionCoordinatorID;
import org.apache.pulsar.transaction.coordinator.TransactionMetadataStore;
import org.apache.pulsar.transaction.coordinator.TransactionSubscription;
import org.apache.pulsar.transaction.coordinator.TxnMeta;
import org.apache.pulsar.transaction.coordinator.TxnSubscription;
import org.apache.pulsar.transaction.coordinator.exceptions.CoordinatorException.InvalidTxnStatusException;
import org.apache.pulsar.transaction.coordinator.exceptions.CoordinatorException.TransactionNotFoundException;

/**
 * An in-memory implementation of {@link TransactionMetadataStore}.
 */
class InMemTransactionMetadataStore implements TransactionMetadataStore {

    private final TransactionCoordinatorID tcID;
    private final AtomicLong localID;
    private final ConcurrentMap<TxnID, TxnMetaImpl> transactions;

    InMemTransactionMetadataStore(TransactionCoordinatorID tcID) {
        this.tcID = tcID;
        this.localID = new AtomicLong(0L);
        this.transactions = new ConcurrentHashMap<>();
    }

    @Override
    public CompletableFuture<TxnMeta> getTxnMetaAsync(TxnID txnid) {
        CompletableFuture<TxnMeta> getFuture = new CompletableFuture<>();
        TxnMetaImpl txn = transactions.get(txnid);
        if (null == txn) {
            getFuture.completeExceptionally(
                new TransactionNotFoundException(txnid));
        } else {
            getFuture.complete(txn);
        }
        return getFuture;
    }

    @Override
    public CompletableFuture<TxnID> newTransactionAsync(long timeOut) {
        TxnID txnID = new TxnID(
                tcID.getId(),
                localID.getAndIncrement()
        );
        TxnMetaImpl txn = TxnMetaImpl.create(txnID);
        transactions.put(txnID, txn);
        return CompletableFuture.completedFuture(txnID);
    }

    @Override
    public CompletableFuture<Void> addProducedPartitionToTxnAsync(TxnID txnid, List<String> partitions) {
        return getTxnMetaAsync(txnid).thenCompose(txn -> {
            try {
                txn.addProducedPartitions(partitions);
                return CompletableFuture.completedFuture(null);
            } catch (InvalidTxnStatusException e) {
                CompletableFuture<Void> error = new CompletableFuture<>();
                error.completeExceptionally(e);
                return error;
            }
        });
    }

    @Override
<<<<<<< HEAD
    public CompletableFuture<Void> addAckedPartitionToTxnAsync(TxnID txnid, List<TxnSubscription> partitions) {
        return getTxnMetaAsync(txnid).thenCompose(txn -> {
=======
    public CompletableFuture<Void> addAckedPartitionToTxn(TxnID txnid, List<TransactionSubscription> partitions) {
        return getTxnMeta(txnid).thenCompose(txn -> {
>>>>>>> 41c4f44d
            try {
                txn.addAckedPartitions(partitions);
                return CompletableFuture.completedFuture(null);
            } catch (InvalidTxnStatusException e) {
                CompletableFuture<Void> error = new CompletableFuture<>();
                error.completeExceptionally(e);
                return error;
            }
        });
    }

    @Override
    public CompletableFuture<Void> updateTxnStatusAsync(TxnID txnid, TxnStatus newStatus, TxnStatus expectedStatus) {
        return getTxnMetaAsync(txnid).thenCompose(txn -> {
            try {
                txn.updateTxnStatus(newStatus, expectedStatus);
                return CompletableFuture.completedFuture(null);
            } catch (InvalidTxnStatusException e) {
                CompletableFuture<Void> error = new CompletableFuture<>();
                error.completeExceptionally(e);
                return error;
            }
        });
    }

    @Override
    public TransactionCoordinatorID getTransactionCoordinatorID() {
        return tcID;
    }

    @Override
    public CompletableFuture<Void> closeAsync() {
        transactions.clear();
        return CompletableFuture.completedFuture(null);
    }
}<|MERGE_RESOLUTION|>--- conflicted
+++ resolved
@@ -30,7 +30,6 @@
 import org.apache.pulsar.transaction.coordinator.TransactionMetadataStore;
 import org.apache.pulsar.transaction.coordinator.TransactionSubscription;
 import org.apache.pulsar.transaction.coordinator.TxnMeta;
-import org.apache.pulsar.transaction.coordinator.TxnSubscription;
 import org.apache.pulsar.transaction.coordinator.exceptions.CoordinatorException.InvalidTxnStatusException;
 import org.apache.pulsar.transaction.coordinator.exceptions.CoordinatorException.TransactionNotFoundException;
 
@@ -88,13 +87,8 @@
     }
 
     @Override
-<<<<<<< HEAD
-    public CompletableFuture<Void> addAckedPartitionToTxnAsync(TxnID txnid, List<TxnSubscription> partitions) {
+    public CompletableFuture<Void> addAckedPartitionToTxnAsync(TxnID txnid, List<TransactionSubscription> partitions) {
         return getTxnMetaAsync(txnid).thenCompose(txn -> {
-=======
-    public CompletableFuture<Void> addAckedPartitionToTxn(TxnID txnid, List<TransactionSubscription> partitions) {
-        return getTxnMeta(txnid).thenCompose(txn -> {
->>>>>>> 41c4f44d
             try {
                 txn.addAckedPartitions(partitions);
                 return CompletableFuture.completedFuture(null);
