--- conflicted
+++ resolved
@@ -59,17 +59,13 @@
      * @param transactionCoordinatorId {@link TransactionCoordinatorID} the coordinator id.
      * @param managedLedgerFactory {@link ManagedLedgerFactory} the managedLedgerFactory to create managedLedger.
      * @param managedLedgerConfig {@link ManagedLedgerConfig} the managedLedgerConfig to create managedLedger.
+     * @param timeoutTrackerFactory {@link TransactionTimeoutTrackerFactory} the tracker for transaction timeout.
      *
      * @return a future represents the result of the operation.
      *         an instance of {@link TransactionMetadataStore} is returned
      *         if the operation succeeds.
      */
     CompletableFuture<TransactionMetadataStore> openStore(
-<<<<<<< HEAD
-        TransactionCoordinatorID transactionCoordinatorId, ManagedLedgerFactory managedLedgerFactory,
-        TransactionTimeoutTrackerFactory timeoutTrackerFactory);
-=======
             TransactionCoordinatorID transactionCoordinatorId, ManagedLedgerFactory managedLedgerFactory,
-            ManagedLedgerConfig managedLedgerConfig);
->>>>>>> 411bf710
+            ManagedLedgerConfig managedLedgerConfig, TransactionTimeoutTrackerFactory timeoutTrackerFactory);
 }