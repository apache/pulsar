--- conflicted
+++ resolved
@@ -113,11 +113,7 @@
                                 positions.add(position);
                                 txnMetaMap.put(txnID, MutablePair.of(new TxnMetaImpl(txnID), positions));
                                 txnIdSortedSet.add(transactionMetadataEntry.getTxnidLeastBits());
-<<<<<<< HEAD
-                                timeoutTracker.replayAddTransaction(transactionMetadataEntry.getTxnidLeastBits(),
-=======
                                 recoverTracker.handleOpenStatusTransaction(txnSequenceId,
->>>>>>> 36c3bc31
                                         transactionMetadataEntry.getTimeoutMs()
                                                 + transactionMetadataEntry.getStartTime());
                             }
