--- conflicted
+++ resolved
@@ -104,35 +104,13 @@
         CompletableFuture<TransactionMetadataStore> completableFuture = new CompletableFuture<>();
         if (!changeToInitializingState()) {
             log.error("Managed ledger transaction metadata store change state error when init it");
-<<<<<<< HEAD
-            return;
-        }
-        recoverTime.setRecoverStartTime(System.currentTimeMillis());
-
-        internalPinnedExecutor.execute(() -> transactionLog.replayAsync(new TransactionLogReplayCallback() {
-
-            @Override
-            public void replayComplete() {
-                recoverTracker.appendOpenTransactionToTimeoutTracker();
-                if (!changeToReadyState()) {
-                    log.error("Managed ledger transaction metadata store change state error when replay complete");
-                } else {
-                    recoverTracker.handleCommittingAndAbortingTransaction();
-                    timeoutTracker.start();
-                }
-                recoverTime.setRecoverEndTime(System.currentTimeMillis());
-            }
-
-            @Override
-            public void handleMetadataEntry(Position position, TransactionMetadataEntry transactionMetadataEntry) {
-=======
             completableFuture
                     .completeExceptionally(new TransactionCoordinatorClientException
                     .CoordinatorNotFoundException("transaction metadata store with tcId "
                             + tcID.toString() + " change state to Initializing error when init it"));
         } else {
+            recoverTime.setRecoverStartTime(System.currentTimeMillis());
             internalPinnedExecutor.execute(() -> transactionLog.replayAsync(new TransactionLogReplayCallback() {
-
                 @Override
                 public void replayComplete() {
                     recoverTracker.appendOpenTransactionToTimeoutTracker();
@@ -147,9 +125,9 @@
                         recoverTracker.handleCommittingAndAbortingTransaction();
                         timeoutTracker.start();
                         completableFuture.complete(MLTransactionMetadataStore.this);
+                        recoverTime.setRecoverEndTime(System.currentTimeMillis());
                     }
                 }
->>>>>>> 771fd543
 
                 @Override
                 public void handleMetadataEntry(Position position, TransactionMetadataEntry transactionMetadataEntry) {
