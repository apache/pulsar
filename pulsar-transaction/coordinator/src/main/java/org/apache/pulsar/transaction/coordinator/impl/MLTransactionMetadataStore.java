--- conflicted
+++ resolved
@@ -50,7 +50,6 @@
 import org.slf4j.Logger;
 import org.slf4j.LoggerFactory;
 
-
 /**
  * The provider that offers managed ledger implementation of {@link TransactionMetadataStore}.
  */
@@ -319,15 +318,11 @@
                         return transactionLog.deletePosition(txnMetaListPair.getRight()).thenCompose(v -> {
                             txnMetaMap.remove(txnID);
                             txnIdSortedSet.remove(txnID.getLeastSigBits());
-<<<<<<< HEAD
-                            ((TxnMetaImpl) txnMetaListPair.getLeft()).recycle();
                             if (newStatus == TxnStatus.COMMITTED) {
                                 commitTransactionRate.recordEvent();
                             } else {
                                 abortTransactionRate.recordEvent();
                             }
-=======
->>>>>>> e137f265
                             return CompletableFuture.completedFuture(null);
                         });
                     }
