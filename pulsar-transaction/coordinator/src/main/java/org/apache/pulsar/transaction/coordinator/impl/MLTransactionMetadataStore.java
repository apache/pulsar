--- conflicted
+++ resolved
@@ -50,7 +50,6 @@
 import org.slf4j.Logger;
 import org.slf4j.LoggerFactory;
 
-
 /**
  * The provider that offers managed ledger implementation of {@link TransactionMetadataStore}.
  */
@@ -102,13 +101,7 @@
                             transactionMetadataEntry.getTxnidLeastBits());
                     switch (transactionMetadataEntry.getMetadataOp()) {
                         case NEW:
-<<<<<<< HEAD
-=======
                             long txnSequenceId = transactionMetadataEntry.getTxnidLeastBits();
-                            if (sequenceId.get() < txnSequenceId) {
-                                sequenceId.set(txnSequenceId);
-                            }
->>>>>>> 36c3bc31
                             if (txnMetaMap.containsKey(txnID)) {
                                 txnMetaMap.get(txnID).getRight().add(position);
                             } else {
