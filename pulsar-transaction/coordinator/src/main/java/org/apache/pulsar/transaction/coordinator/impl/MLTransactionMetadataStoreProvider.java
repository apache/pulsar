/**
 * Licensed to the Apache Software Foundation (ASF) under one
 * or more contributor license agreements.  See the NOTICE file
 * distributed with this work for additional information
 * regarding copyright ownership.  The ASF licenses this file
 * to you under the Apache License, Version 2.0 (the
 * "License"); you may not use this file except in compliance
 * with the License.  You may obtain a copy of the License at
 *
 *   http://www.apache.org/licenses/LICENSE-2.0
 *
 * Unless required by applicable law or agreed to in writing,
 * software distributed under the License is distributed on an
 * "AS IS" BASIS, WITHOUT WARRANTIES OR CONDITIONS OF ANY
 * KIND, either express or implied.  See the License for the
 * specific language governing permissions and limitations
 * under the License.
 */
package org.apache.pulsar.transaction.coordinator.impl;

import java.util.concurrent.CompletableFuture;
import org.apache.bookkeeper.mledger.ManagedLedgerConfig;
import org.apache.bookkeeper.mledger.ManagedLedgerFactory;
import org.apache.pulsar.transaction.coordinator.TransactionCoordinatorID;
import org.apache.pulsar.transaction.coordinator.TransactionMetadataStore;
import org.apache.pulsar.transaction.coordinator.TransactionMetadataStoreProvider;
import org.apache.pulsar.transaction.coordinator.TransactionRecoverTracker;
import org.apache.pulsar.transaction.coordinator.TransactionTimeoutTracker;
import org.slf4j.Logger;
import org.slf4j.LoggerFactory;

/**
 * The provider that offers managed ledger implementation of {@link TransactionMetadataStore}.
 */
public class MLTransactionMetadataStoreProvider implements TransactionMetadataStoreProvider {

    private static final Logger log = LoggerFactory.getLogger(MLTransactionMetadataStoreProvider.class);

    @Override
    public CompletableFuture<TransactionMetadataStore> openStore(TransactionCoordinatorID transactionCoordinatorId,
                                                                 ManagedLedgerFactory managedLedgerFactory,
                                                                 ManagedLedgerConfig managedLedgerConfig,
                                                                 TransactionTimeoutTracker timeoutTracker,
                                                                 TransactionRecoverTracker recoverTracker,
                                                                 long maxActiveTransactionsPerCoordinator) {
        MLTransactionSequenceIdGenerator mlTransactionSequenceIdGenerator = new MLTransactionSequenceIdGenerator();
        managedLedgerConfig.setManagedLedgerInterceptor(mlTransactionSequenceIdGenerator);
        MLTransactionLogImpl txnLog = new MLTransactionLogImpl(transactionCoordinatorId,
                managedLedgerFactory, managedLedgerConfig);

        // MLTransactionLogInterceptor will init sequenceId and update the sequenceId to managedLedger properties.
        return txnLog.initialize().thenCompose(__ ->
                new MLTransactionMetadataStore(transactionCoordinatorId, txnLog, timeoutTracker,
<<<<<<< HEAD
                        recoverTracker, mlTransactionSequenceIdGenerator, maxActiveTransactionsPerCoordinator));
=======
                        mlTransactionSequenceIdGenerator).init(recoverTracker));
>>>>>>> c7d74f39
    }
}<|MERGE_RESOLUTION|>--- conflicted
+++ resolved
@@ -51,10 +51,6 @@
         // MLTransactionLogInterceptor will init sequenceId and update the sequenceId to managedLedger properties.
         return txnLog.initialize().thenCompose(__ ->
                 new MLTransactionMetadataStore(transactionCoordinatorId, txnLog, timeoutTracker,
-<<<<<<< HEAD
-                        recoverTracker, mlTransactionSequenceIdGenerator, maxActiveTransactionsPerCoordinator));
-=======
-                        mlTransactionSequenceIdGenerator).init(recoverTracker));
->>>>>>> c7d74f39
+                        mlTransactionSequenceIdGenerator, maxActiveTransactionsPerCoordinator).init(recoverTracker));
     }
 }