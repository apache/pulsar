--- conflicted
+++ resolved
@@ -37,26 +37,17 @@
     private static final Logger log = LoggerFactory.getLogger(MLTransactionMetadataStoreProvider.class);
 
     @Override
-<<<<<<< HEAD
-    public CompletableFuture<TransactionMetadataStore>
-    openStore(TransactionCoordinatorID transactionCoordinatorId,
-              ManagedLedgerFactory managedLedgerFactory, TransactionTimeoutTrackerFactory timeoutTrackerFactory) {
-=======
+
     public CompletableFuture<TransactionMetadataStore> openStore(TransactionCoordinatorID transactionCoordinatorId,
                                                                  ManagedLedgerFactory managedLedgerFactory,
-                                                                 ManagedLedgerConfig managedLedgerConfig) {
->>>>>>> 411bf710
+                                                                 ManagedLedgerConfig managedLedgerConfig,
+                                                                 TransactionTimeoutTrackerFactory timeoutFactory) {
         TransactionMetadataStore transactionMetadataStore;
         try {
             transactionMetadataStore =
                     new MLTransactionMetadataStore(transactionCoordinatorId,
-<<<<<<< HEAD
-                            new MLTransactionLogImpl(transactionCoordinatorId, managedLedgerFactory),
-                            timeoutTrackerFactory);
-=======
                             new MLTransactionLogImpl(transactionCoordinatorId,
-                                    managedLedgerFactory, managedLedgerConfig));
->>>>>>> 411bf710
+                                    managedLedgerFactory, managedLedgerConfig), timeoutFactory);
         } catch (Exception e) {
             log.error("MLTransactionMetadataStore init fail", e);
             return FutureUtil.failedFuture(e);
