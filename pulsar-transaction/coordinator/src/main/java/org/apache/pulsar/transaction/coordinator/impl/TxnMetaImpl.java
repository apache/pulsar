/**
 * Licensed to the Apache Software Foundation (ASF) under one
 * or more contributor license agreements.  See the NOTICE file
 * distributed with this work for additional information
 * regarding copyright ownership.  The ASF licenses this file
 * to you under the Apache License, Version 2.0 (the
 * "License"); you may not use this file except in compliance
 * with the License.  You may obtain a copy of the License at
 *
 *   http://www.apache.org/licenses/LICENSE-2.0
 *
 * Unless required by applicable law or agreed to in writing,
 * software distributed under the License is distributed on an
 * "AS IS" BASIS, WITHOUT WARRANTIES OR CONDITIONS OF ANY
 * KIND, either express or implied.  See the License for the
 * specific language governing permissions and limitations
 * under the License.
 */
package org.apache.pulsar.transaction.coordinator.impl;

import io.netty.util.Recycler;
import io.netty.util.Recycler.Handle;

import java.util.ArrayList;
import java.util.Collections;
import java.util.HashSet;
import java.util.List;
import java.util.Set;

import org.apache.bookkeeper.mledger.Position;
import org.apache.pulsar.client.api.transaction.TxnID;
<<<<<<< HEAD
import org.apache.pulsar.common.api.proto.PulsarApi.TxnStatus;
=======
import org.apache.pulsar.transaction.coordinator.TransactionSubscription;
>>>>>>> 41c4f44d
import org.apache.pulsar.transaction.coordinator.TxnMeta;
import org.apache.pulsar.transaction.coordinator.TxnSubscription;
import org.apache.pulsar.transaction.coordinator.exceptions.CoordinatorException.InvalidTxnStatusException;
import org.apache.pulsar.transaction.coordinator.util.TransactionUtil;

/**
 * A class represents the metadata of a transaction stored in
 * the {@link org.apache.pulsar.transaction.coordinator.TransactionMetadataStore}.
 */
class TxnMetaImpl implements TxnMeta {

<<<<<<< HEAD
    private TxnID txnID;
    private Set<String> producedPartitions = new HashSet<>();
    private Set<TxnSubscription> ackedPartitions = new HashSet<>();
    private volatile TxnStatus txnStatus = TxnStatus.OPEN;
    private List<Position> positions = Collections.synchronizedList(new ArrayList<>());
    private Handle<TxnMetaImpl> recycleHandle;
=======
    private final TxnID txnID;
    private final Set<String> producedPartitions = new HashSet<>();
    private final Set<TransactionSubscription> ackedPartitions = new HashSet<>();
    private TxnStatus txnStatus;
>>>>>>> 41c4f44d

    private static final Recycler<TxnMetaImpl> RECYCLER = new Recycler<TxnMetaImpl>() {
        protected TxnMetaImpl newObject(Recycler.Handle<TxnMetaImpl> handle) {
            return new TxnMetaImpl(handle);
        }
    };

    TxnMetaImpl(Handle<TxnMetaImpl> handle) {
        this.recycleHandle = handle;
    }

    // Constructor for transaction metadata
    static TxnMetaImpl create(TxnID txnID) {
        @SuppressWarnings("unchecked")
        TxnMetaImpl txnMeta = RECYCLER.get();
        txnMeta.txnID = txnID;
        return txnMeta;
    }

    public void recycle() {
        this.producedPartitions.clear();
        this.ackedPartitions.clear();
        this.txnStatus = TxnStatus.OPEN;
        this.positions.clear();

        if (recycleHandle != null) {
            recycleHandle.recycle(this);
        }
    }
    @Override
    public TxnID id() {
        return txnID;
    }

    @Override
    public synchronized TxnStatus status() {
        return txnStatus;
    }

    @Override
    public List<String> producedPartitions() {
        List<String> returnedPartitions;
        synchronized (this) {
            returnedPartitions = new ArrayList<>(producedPartitions.size());
            returnedPartitions.addAll(producedPartitions);
        }
        Collections.sort(returnedPartitions);
        return returnedPartitions;
    }

<<<<<<< HEAD
    public List<TxnSubscription> ackedPartitions() {
        List<TxnSubscription> returnedSubscriptions;
=======
    @Override
    public List<TransactionSubscription> ackedPartitions() {
        List<TransactionSubscription> returnedPartitions;
>>>>>>> 41c4f44d
        synchronized (this) {
            returnedSubscriptions = new ArrayList<>(ackedPartitions.size());
            returnedSubscriptions.addAll(ackedPartitions);
        }
        return returnedSubscriptions;
    }

    @Override
    public List<Position> positions() {
        return positions;
    }

    @Override
    public synchronized void checkTxnStatus(TxnStatus expectedStatus) throws InvalidTxnStatusException {
        if (this.txnStatus != expectedStatus) {
            throw new InvalidTxnStatusException(
                txnID, expectedStatus, txnStatus
            );
        }
    }

    @Override
    public synchronized TxnMetaImpl addProducedPartitions(List<String> partitions) throws InvalidTxnStatusException {
        checkTxnStatus(TxnStatus.OPEN);

        this.producedPartitions.addAll(partitions);
        return this;
    }

    @Override
<<<<<<< HEAD
    public synchronized TxnMeta addAckedPartitions(List<TxnSubscription> partitions) throws InvalidTxnStatusException {
=======
    public synchronized TxnMetaImpl addAckedPartitions(List<TransactionSubscription> partitions)
            throws InvalidTxnStatusException {
>>>>>>> 41c4f44d
        checkTxnStatus(TxnStatus.OPEN);
        this.ackedPartitions.addAll(partitions);
        return this;
    }

    @Override
    public synchronized TxnMetaImpl updateTxnStatus(TxnStatus newStatus,
                                                    TxnStatus expectedStatus)
        throws InvalidTxnStatusException {
        checkTxnStatus(expectedStatus);
        if (!TransactionUtil.canTransitionTo(txnStatus, newStatus)) {
            throw new InvalidTxnStatusException(txnID, expectedStatus, newStatus);
        }
        this.txnStatus = newStatus;
        return this;
    }

    @Override
    public TxnMeta addTxnPosition(Position position) {
        positions.add(position);
        return this;
    }
}<|MERGE_RESOLUTION|>--- conflicted
+++ resolved
@@ -29,13 +29,9 @@
 
 import org.apache.bookkeeper.mledger.Position;
 import org.apache.pulsar.client.api.transaction.TxnID;
-<<<<<<< HEAD
 import org.apache.pulsar.common.api.proto.PulsarApi.TxnStatus;
-=======
 import org.apache.pulsar.transaction.coordinator.TransactionSubscription;
->>>>>>> 41c4f44d
 import org.apache.pulsar.transaction.coordinator.TxnMeta;
-import org.apache.pulsar.transaction.coordinator.TxnSubscription;
 import org.apache.pulsar.transaction.coordinator.exceptions.CoordinatorException.InvalidTxnStatusException;
 import org.apache.pulsar.transaction.coordinator.util.TransactionUtil;
 
@@ -45,19 +41,12 @@
  */
 class TxnMetaImpl implements TxnMeta {
 
-<<<<<<< HEAD
     private TxnID txnID;
     private Set<String> producedPartitions = new HashSet<>();
-    private Set<TxnSubscription> ackedPartitions = new HashSet<>();
+    private Set<TransactionSubscription> ackedPartitions = new HashSet<>();
     private volatile TxnStatus txnStatus = TxnStatus.OPEN;
     private List<Position> positions = Collections.synchronizedList(new ArrayList<>());
     private Handle<TxnMetaImpl> recycleHandle;
-=======
-    private final TxnID txnID;
-    private final Set<String> producedPartitions = new HashSet<>();
-    private final Set<TransactionSubscription> ackedPartitions = new HashSet<>();
-    private TxnStatus txnStatus;
->>>>>>> 41c4f44d
 
     private static final Recycler<TxnMetaImpl> RECYCLER = new Recycler<TxnMetaImpl>() {
         protected TxnMetaImpl newObject(Recycler.Handle<TxnMetaImpl> handle) {
@@ -108,19 +97,15 @@
         return returnedPartitions;
     }
 
-<<<<<<< HEAD
-    public List<TxnSubscription> ackedPartitions() {
-        List<TxnSubscription> returnedSubscriptions;
-=======
     @Override
     public List<TransactionSubscription> ackedPartitions() {
         List<TransactionSubscription> returnedPartitions;
->>>>>>> 41c4f44d
         synchronized (this) {
-            returnedSubscriptions = new ArrayList<>(ackedPartitions.size());
-            returnedSubscriptions.addAll(ackedPartitions);
+            returnedPartitions = new ArrayList<>(ackedPartitions.size());
+            returnedPartitions.addAll(ackedPartitions);
         }
-        return returnedSubscriptions;
+        Collections.sort(returnedPartitions);
+        return returnedPartitions;
     }
 
     @Override
@@ -145,18 +130,29 @@
         return this;
     }
 
+    /**
+     * Remove the list partitions that the transaction acknowledges to.
+     *
+     * @param partitions the list of partitions that the txn acknowledges to
+     * @return the transaction itself.
+     * @throws InvalidTxnStatusException
+     */
     @Override
-<<<<<<< HEAD
-    public synchronized TxnMeta addAckedPartitions(List<TxnSubscription> partitions) throws InvalidTxnStatusException {
-=======
-    public synchronized TxnMetaImpl addAckedPartitions(List<TransactionSubscription> partitions)
-            throws InvalidTxnStatusException {
->>>>>>> 41c4f44d
+    public synchronized TxnMetaImpl addAckedPartitions(List<TransactionSubscription> partitions) throws InvalidTxnStatusException {
         checkTxnStatus(TxnStatus.OPEN);
         this.ackedPartitions.addAll(partitions);
         return this;
     }
 
+    /**
+     * Update the transaction stats from the <tt>newStatus</tt> only when
+     * the current status is the expected <tt>expectedStatus</tt>.
+     *
+     * @param newStatus the new transaction status
+     * @param expectedStatus the expected transaction status
+     * @return the transaction itself.
+     * @throws InvalidTxnStatusException
+     */
     @Override
     public synchronized TxnMetaImpl updateTxnStatus(TxnStatus newStatus,
                                                     TxnStatus expectedStatus)
