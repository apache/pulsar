/**
 * Licensed to the Apache Software Foundation (ASF) under one
 * or more contributor license agreements.  See the NOTICE file
 * distributed with this work for additional information
 * regarding copyright ownership.  The ASF licenses this file
 * to you under the Apache License, Version 2.0 (the
 * "License"); you may not use this file except in compliance
 * with the License.  You may obtain a copy of the License at
 *
 *   http://www.apache.org/licenses/LICENSE-2.0
 *
 * Unless required by applicable law or agreed to in writing,
 * software distributed under the License is distributed on an
 * "AS IS" BASIS, WITHOUT WARRANTIES OR CONDITIONS OF ANY
 * KIND, either express or implied.  See the License for the
 * specific language governing permissions and limitations
 * under the License.
 */
package org.apache.pulsar.transaction.coordinator.impl;

import java.util.ArrayList;
import java.util.Collections;
import java.util.HashSet;
import java.util.List;
import java.util.Set;

import org.apache.pulsar.common.api.proto.PulsarApi.TxnStatus;
import org.apache.pulsar.transaction.coordinator.TxnMeta;
<<<<<<< HEAD
import org.apache.pulsar.transaction.coordinator.TxnSubscription;
import org.apache.pulsar.transaction.coordinator.exceptions.CoordinatorException;
import org.apache.pulsar.transaction.coordinator.exceptions.InvalidTxnStatusException;
import org.apache.pulsar.transaction.coordinator.util.TransactionUtil;
=======
import org.apache.pulsar.transaction.coordinator.exceptions.CoordinatorException.InvalidTxnStatusException;
>>>>>>> a8c8a7ee
import org.apache.pulsar.transaction.impl.common.TxnID;

/**
 * A class represents the metadata of a transaction stored in
 * the {@link org.apache.pulsar.transaction.coordinator.TransactionMetadataStore}.
 */
class TxnMetaImpl implements TxnMeta {

    private final TxnID txnID;
    private final Set<String> producedPartitions = new HashSet<>();
    private final Set<TxnSubscription> ackedPartitions = new HashSet<>();
    private TxnStatus txnStatus;

    TxnMetaImpl(TxnID txnID) {
        this.txnID = txnID;
        this.txnStatus = TxnStatus.OPEN;
    }

    @Override
    public TxnID id() {
        return txnID;
    }

    /**
     * Return the current status of the transaction.
     *
     * @return current status of the transaction.
     */
    @Override
    public synchronized TxnStatus status() {
        return txnStatus;
    }

    @Override
    public List<String> producedPartitions() {
        List<String> returnedPartitions;
        synchronized (this) {
            returnedPartitions = new ArrayList<>(producedPartitions.size());
            returnedPartitions.addAll(producedPartitions);
        }
        Collections.sort(returnedPartitions);
        return returnedPartitions;
    }

    public List<TxnSubscription> ackedPartitions() {
        List<TxnSubscription> returnedSubscriptions;
        synchronized (this) {
            returnedSubscriptions = new ArrayList<>(ackedPartitions.size());
            returnedSubscriptions.addAll(ackedPartitions);
        }
        return returnedSubscriptions;
    }

    /**
     * Check if the transaction is in an expected status.
     *
     * @param expectedStatus the transaction current status
     */
    @Override
    public synchronized void checkTxnStatus(TxnStatus expectedStatus) throws InvalidTxnStatusException {
        if (this.txnStatus != expectedStatus) {
            throw new InvalidTxnStatusException(
                txnID, expectedStatus, txnStatus
            );
        }
    }

    /**
     * Add the list partitions that the transaction produces to.
     *
     * @param partitions the list of partitions that the txn produces to
     * @return the transaction itself.
<<<<<<< HEAD
     * @throws CoordinatorException {@link CoordinatorException}
=======
     * @throws InvalidTxnStatusException
>>>>>>> a8c8a7ee
     */
    @Override
    public synchronized TxnMetaImpl addProducedPartitions(List<String> partitions) throws InvalidTxnStatusException {
        checkTxnStatus(TxnStatus.OPEN);

        this.producedPartitions.addAll(partitions);
        return this;
    }

<<<<<<< HEAD
=======
    /**
     * Remove the list partitions that the transaction acknowledges to.
     *
     * @param partitions the list of partitions that the txn acknowledges to
     * @return the transaction itself.
     * @throws InvalidTxnStatusException
     */
>>>>>>> a8c8a7ee
    @Override
    public synchronized TxnMeta addAckedPartitions(List<TxnSubscription> partitions) throws InvalidTxnStatusException {
        checkTxnStatus(TxnStatus.OPEN);

        this.ackedPartitions.addAll(partitions);
        return this;
    }

    /**
     * Update the transaction stats from the <tt>newStatus</tt> only when
     * the current status is the expected <tt>expectedStatus</tt>.
     *
     * @param newStatus the new transaction status
     * @param expectedStatus the expected transaction status
     * @return the transaction itself.
     * @throws InvalidTxnStatusException
     */
    @Override
    public synchronized TxnMetaImpl updateTxnStatus(TxnStatus newStatus,
                                                    TxnStatus expectedStatus)
        throws InvalidTxnStatusException {
        checkTxnStatus(expectedStatus);
        if (!TransactionUtil.canTransitionTo(txnStatus, newStatus)) {
            throw new InvalidTxnStatusException(
                "Transaction `" + txnID + "` CANNOT transaction from status " + txnStatus + " to " + newStatus);
        }
        this.txnStatus = newStatus;
        return this;
    }

}<|MERGE_RESOLUTION|>--- conflicted
+++ resolved
@@ -26,14 +26,9 @@
 
 import org.apache.pulsar.common.api.proto.PulsarApi.TxnStatus;
 import org.apache.pulsar.transaction.coordinator.TxnMeta;
-<<<<<<< HEAD
 import org.apache.pulsar.transaction.coordinator.TxnSubscription;
-import org.apache.pulsar.transaction.coordinator.exceptions.CoordinatorException;
 import org.apache.pulsar.transaction.coordinator.exceptions.InvalidTxnStatusException;
 import org.apache.pulsar.transaction.coordinator.util.TransactionUtil;
-=======
-import org.apache.pulsar.transaction.coordinator.exceptions.CoordinatorException.InvalidTxnStatusException;
->>>>>>> a8c8a7ee
 import org.apache.pulsar.transaction.impl.common.TxnID;
 
 /**
@@ -106,11 +101,7 @@
      *
      * @param partitions the list of partitions that the txn produces to
      * @return the transaction itself.
-<<<<<<< HEAD
-     * @throws CoordinatorException {@link CoordinatorException}
-=======
      * @throws InvalidTxnStatusException
->>>>>>> a8c8a7ee
      */
     @Override
     public synchronized TxnMetaImpl addProducedPartitions(List<String> partitions) throws InvalidTxnStatusException {
@@ -120,16 +111,13 @@
         return this;
     }
 
-<<<<<<< HEAD
-=======
     /**
-     * Remove the list partitions that the transaction acknowledges to.
+     * Add the list partitions that the transaction acknowledges to.
      *
      * @param partitions the list of partitions that the txn acknowledges to
      * @return the transaction itself.
      * @throws InvalidTxnStatusException
      */
->>>>>>> a8c8a7ee
     @Override
     public synchronized TxnMeta addAckedPartitions(List<TxnSubscription> partitions) throws InvalidTxnStatusException {
         checkTxnStatus(TxnStatus.OPEN);
