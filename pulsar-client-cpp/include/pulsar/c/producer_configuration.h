/**
 * Licensed to the Apache Software Foundation (ASF) under one
 * or more contributor license agreements.  See the NOTICE file
 * distributed with this work for additional information
 * regarding copyright ownership.  The ASF licenses this file
 * to you under the Apache License, Version 2.0 (the
 * "License"); you may not use this file except in compliance
 * with the License.  You may obtain a copy of the License at
 *
 *   http://www.apache.org/licenses/LICENSE-2.0
 *
 * Unless required by applicable law or agreed to in writing,
 * software distributed under the License is distributed on an
 * "AS IS" BASIS, WITHOUT WARRANTIES OR CONDITIONS OF ANY
 * KIND, either express or implied.  See the License for the
 * specific language governing permissions and limitations
 * under the License.
 */

#pragma once

#include <stdint.h>

#include <pulsar/defines.h>
#include <pulsar/c/message_router.h>

#ifdef __cplusplus
extern "C" {
#endif

typedef enum {
    pulsar_UseSinglePartition,
    pulsar_RoundRobinDistribution,
    pulsar_CustomPartition
} pulsar_partitions_routing_mode;

typedef enum { pulsar_Murmur3_32Hash, pulsar_BoostHash, pulsar_JavaStringHash } pulsar_hashing_scheme;

typedef enum {
    pulsar_CompressionNone = 0,
    pulsar_CompressionLZ4 = 1,
    pulsar_CompressionZLib = 2
} pulsar_compression_type;

typedef enum {
    pulsar_None = 0,
    pulsar_String = 1,
    pulsar_Json = 2,
    pulsar_Protobuf = 3,
    pulsar_Avro = 4,
    pulsar_Boolean = 5,
    pulsar_Int8 = 6,
    pulsar_Int16 = 7,
    pulsar_Int32 = 8,
    pulsar_Int64 = 9,
    pulsar_Float32 = 10,
    pulsar_Float64 = 11,
    pulsar_KeyValue = 15,
    pulsar_Bytes = -1,
    pulsar_AutoConsume = -3,
    pulsar_AutoPublish = -4,
} pulsar_schema_type;

typedef struct _pulsar_producer_configuration pulsar_producer_configuration_t;

PULSAR_PUBLIC pulsar_producer_configuration_t *pulsar_producer_configuration_create();

PULSAR_PUBLIC void pulsar_producer_configuration_free(pulsar_producer_configuration_t *conf);

PULSAR_PUBLIC void pulsar_producer_configuration_set_producer_name(pulsar_producer_configuration_t *conf,
                                                                   const char *producerName);

PULSAR_PUBLIC const char *pulsar_producer_configuration_get_producer_name(
    pulsar_producer_configuration_t *conf);

PULSAR_PUBLIC void pulsar_producer_configuration_set_send_timeout(pulsar_producer_configuration_t *conf,
                                                                  int sendTimeoutMs);

PULSAR_PUBLIC int pulsar_producer_configuration_get_send_timeout(pulsar_producer_configuration_t *conf);

PULSAR_PUBLIC void pulsar_producer_configuration_set_initial_sequence_id(
    pulsar_producer_configuration_t *conf, int64_t initialSequenceId);

PULSAR_PUBLIC int64_t
pulsar_producer_configuration_get_initial_sequence_id(pulsar_producer_configuration_t *conf);

PULSAR_PUBLIC void pulsar_producer_configuration_set_compression_type(
    pulsar_producer_configuration_t *conf, pulsar_compression_type compressionType);

PULSAR_PUBLIC pulsar_compression_type
pulsar_producer_configuration_get_compression_type(pulsar_producer_configuration_t *conf);

<<<<<<< HEAD
PULSAR_PUBLIC void pulsar_producer_configuration_set_max_pending_messages(
    pulsar_producer_configuration_t *conf, int maxPendingMessages);
=======
void pulsar_producer_configuration_set_schema_info(pulsar_producer_configuration_t *conf,
                                                   pulsar_schema_type schemaType, const char *name,
                                                   const char *schema, pulsar_string_map_t *properties);

void pulsar_producer_configuration_set_max_pending_messages(pulsar_producer_configuration_t *conf,
                                                            int maxPendingMessages);
>>>>>>> bd7b0cfe

PULSAR_PUBLIC int pulsar_producer_configuration_get_max_pending_messages(
    pulsar_producer_configuration_t *conf);

/**
 * Set the number of max pending messages across all the partitions
 * <p>
 * This setting will be used to lower the max pending messages for each partition
 * ({@link #setMaxPendingMessages(int)}), if the total exceeds the configured value.
 *
 * @param maxPendingMessagesAcrossPartitions
 */
PULSAR_PUBLIC void pulsar_producer_configuration_set_max_pending_messages_across_partitions(
    pulsar_producer_configuration_t *conf, int maxPendingMessagesAcrossPartitions);

/**
 *
 * @return the maximum number of pending messages allowed across all the partitions
 */
PULSAR_PUBLIC int pulsar_producer_configuration_get_max_pending_messages_across_partitions(
    pulsar_producer_configuration_t *conf);

PULSAR_PUBLIC void pulsar_producer_configuration_set_partitions_routing_mode(
    pulsar_producer_configuration_t *conf, pulsar_partitions_routing_mode mode);

PULSAR_PUBLIC pulsar_partitions_routing_mode
pulsar_producer_configuration_get_partitions_routing_mode(pulsar_producer_configuration_t *conf);

PULSAR_PUBLIC void pulsar_producer_configuration_set_message_router(pulsar_producer_configuration_t *conf,
                                                                    pulsar_message_router router, void *ctx);

PULSAR_PUBLIC void pulsar_producer_configuration_set_hashing_scheme(pulsar_producer_configuration_t *conf,
                                                                    pulsar_hashing_scheme scheme);

PULSAR_PUBLIC pulsar_hashing_scheme
pulsar_producer_configuration_get_hashing_scheme(pulsar_producer_configuration_t *conf);

PULSAR_PUBLIC void pulsar_producer_configuration_set_block_if_queue_full(
    pulsar_producer_configuration_t *conf, int blockIfQueueFull);

PULSAR_PUBLIC int pulsar_producer_configuration_get_block_if_queue_full(
    pulsar_producer_configuration_t *conf);

// Zero queue size feature will not be supported on consumer end if batching is enabled
PULSAR_PUBLIC void pulsar_producer_configuration_set_batching_enabled(pulsar_producer_configuration_t *conf,
                                                                      int batchingEnabled);

PULSAR_PUBLIC int pulsar_producer_configuration_get_batching_enabled(pulsar_producer_configuration_t *conf);

PULSAR_PUBLIC void pulsar_producer_configuration_set_batching_max_messages(
    pulsar_producer_configuration_t *conf, unsigned int batchingMaxMessages);

PULSAR_PUBLIC unsigned int pulsar_producer_configuration_get_batching_max_messages(
    pulsar_producer_configuration_t *conf);

PULSAR_PUBLIC void pulsar_producer_configuration_set_batching_max_allowed_size_in_bytes(
    pulsar_producer_configuration_t *conf, unsigned long batchingMaxAllowedSizeInBytes);

PULSAR_PUBLIC unsigned long pulsar_producer_configuration_get_batching_max_allowed_size_in_bytes(
    pulsar_producer_configuration_t *conf);

PULSAR_PUBLIC void pulsar_producer_configuration_set_batching_max_publish_delay_ms(
    pulsar_producer_configuration_t *conf, unsigned long batchingMaxPublishDelayMs);

PULSAR_PUBLIC unsigned long pulsar_producer_configuration_get_batching_max_publish_delay_ms(
    pulsar_producer_configuration_t *conf);

PULSAR_PUBLIC void pulsar_producer_configuration_set_property(pulsar_producer_configuration_t *conf,
                                                              const char *name, const char *value);

// const CryptoKeyReaderPtr getCryptoKeyReader() const;
// ProducerConfiguration &setCryptoKeyReader(CryptoKeyReaderPtr cryptoKeyReader);
//
// ProducerCryptoFailureAction getCryptoFailureAction() const;
// ProducerConfiguration &setCryptoFailureAction(ProducerCryptoFailureAction action);
//
// std::set <std::string> &getEncryptionKeys();
// int isEncryptionEnabled() const;
// ProducerConfiguration &addEncryptionKey(std::string key);

#ifdef __cplusplus
}
#endif<|MERGE_RESOLUTION|>--- conflicted
+++ resolved
@@ -90,18 +90,12 @@
 PULSAR_PUBLIC pulsar_compression_type
 pulsar_producer_configuration_get_compression_type(pulsar_producer_configuration_t *conf);
 
-<<<<<<< HEAD
-PULSAR_PUBLIC void pulsar_producer_configuration_set_max_pending_messages(
-    pulsar_producer_configuration_t *conf, int maxPendingMessages);
-=======
-void pulsar_producer_configuration_set_schema_info(pulsar_producer_configuration_t *conf,
+PULSAR_PUBLIC void pulsar_producer_configuration_set_schema_info(pulsar_producer_configuration_t *conf,
                                                    pulsar_schema_type schemaType, const char *name,
                                                    const char *schema, pulsar_string_map_t *properties);
 
-void pulsar_producer_configuration_set_max_pending_messages(pulsar_producer_configuration_t *conf,
+PULSAR_PUBLIC void pulsar_producer_configuration_set_max_pending_messages(pulsar_producer_configuration_t *conf,
                                                             int maxPendingMessages);
->>>>>>> bd7b0cfe
-
 PULSAR_PUBLIC int pulsar_producer_configuration_get_max_pending_messages(
     pulsar_producer_configuration_t *conf);
 
