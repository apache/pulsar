--- conflicted
+++ resolved
@@ -86,12 +86,8 @@
     ResultTransactionConflict,                       /// Transaction ack conflict
     ResultTransactionNotFound,                       /// Transaction not found
     ResultProducerFenced,                            /// Producer was fenced by broker
-<<<<<<< HEAD
     ResultPendingAckNotRecover,                      /// When pending ack not recover completely
-=======
-
     ResultMemoryBufferIsFull,  /// Client-wide memory limit has been reached
->>>>>>> b826e035
 };
 
 // Return string representation of result code
