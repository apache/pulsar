--- conflicted
+++ resolved
@@ -154,16 +154,9 @@
     }
     LOG_DEBUG("BatchMessageContainer::batchMessageCallBack called with [Result = "
               << r << "] [numOfMessages = " << messagesContainerListPtr->size() << "]");
-<<<<<<< HEAD
-    for (MessageContainerList::iterator iter = messagesContainerListPtr->begin();
-         iter != messagesContainerListPtr->end(); iter++) {
-        // callback(result, message)
-        iter->sendCallback_(r, iter->message_.getMessageId());
-=======
     size_t batch_size = messagesContainerListPtr->size();
     for (size_t i = 0; i < batch_size; i++) {
         messagesContainerListPtr->operator[](i).callBack(r);
->>>>>>> 5df64881
     }
     if (flushCallback) {
         flushCallback(ResultOk);
