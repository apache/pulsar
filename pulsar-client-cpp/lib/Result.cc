--- conflicted
+++ resolved
@@ -157,13 +157,11 @@
         case ResultProducerFenced:
             return "ResultProducerFenced";
 
-<<<<<<< HEAD
         case ResultPendingAckNotRecover:
             return "ResultPendingAckNotRecover";
-=======
+
         case ResultMemoryBufferIsFull:
             return "ResultMemoryBufferIsFull";
->>>>>>> b826e035
     };
     // NOTE : Do not add default case in the switch above. In future if we get new cases for
     // ServerError and miss them in the switch above we would like to get notified. Adding
