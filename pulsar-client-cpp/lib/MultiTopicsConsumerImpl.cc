/**
 * Licensed to the Apache Software Foundation (ASF) under one
 * or more contributor license agreements.  See the NOTICE file
 * distributed with this work for additional information
 * regarding copyright ownership.  The ASF licenses this file
 * to you under the Apache License, Version 2.0 (the
 * "License"); you may not use this file except in compliance
 * with the License.  You may obtain a copy of the License at
 *
 *   http://www.apache.org/licenses/LICENSE-2.0
 *
 * Unless required by applicable law or agreed to in writing,
 * software distributed under the License is distributed on an
 * "AS IS" BASIS, WITHOUT WARRANTIES OR CONDITIONS OF ANY
 * KIND, either express or implied.  See the License for the
 * specific language governing permissions and limitations
 * under the License.
 */
#include "MultiTopicsConsumerImpl.h"

DECLARE_LOG_OBJECT()

using namespace pulsar;

MultiTopicsConsumerImpl::MultiTopicsConsumerImpl(ClientImplPtr client, const std::vector<std::string>& topics,
                                                 const std::string& subscriptionName, TopicNamePtr topicName,
                                                 const ConsumerConfiguration& conf,
                                                 const LookupServicePtr lookupServicePtr)
    : client_(client),
      subscriptionName_(subscriptionName),
      topic_(topicName ? topicName->toString() : "EmptyTopics"),
      conf_(conf),
      state_(Pending),
      messages_(1000),
      listenerExecutor_(client->getListenerExecutorProvider()->get()),
      messageListener_(conf.getMessageListener()),
<<<<<<< HEAD
      namespaceName_(topicName ? topicName->getNamespaceName() : std::shared_ptr<NamespaceName>()),
=======
      pendingReceives_(),
      namespaceName_(topicName ? topicName->getNamespaceName() : boost::shared_ptr<NamespaceName>()),
>>>>>>> 55f98545
      lookupServicePtr_(lookupServicePtr),
      numberTopicPartitions_(std::make_shared<std::atomic<int>>(0)),
      topics_(topics) {
    std::stringstream consumerStrStream;
    consumerStrStream << "[Muti Topics Consumer: "
                      << "TopicName - " << topic_ << " - Subscription - " << subscriptionName << "]";
    consumerStr_ = consumerStrStream.str();

    if (conf.getUnAckedMessagesTimeoutMs() != 0) {
        unAckedMessageTrackerPtr_.reset(
            new UnAckedMessageTrackerEnabled(conf.getUnAckedMessagesTimeoutMs(), client, *this));
    } else {
        unAckedMessageTrackerPtr_.reset(new UnAckedMessageTrackerDisabled());
    }
}

void MultiTopicsConsumerImpl::start() {
    if (topics_.empty()) {
        if (compareAndSetState(Pending, Ready)) {
            LOG_DEBUG("No topics passed in when create MultiTopicsConsumer.");
            multiTopicsConsumerCreatedPromise_.setValue(shared_from_this());
            return;
        } else {
            LOG_ERROR("Consumer " << consumerStr_ << " in wrong state: " << state_);
            multiTopicsConsumerCreatedPromise_.setFailed(ResultUnknownError);
            return;
        }
    }

    // start call subscribeOneTopicAsync for each single topic
    int topicsNumber = topics_.size();
    std::shared_ptr<std::atomic<int>> topicsNeedCreate = std::make_shared<std::atomic<int>>(topicsNumber);
    // subscribe for each passed in topic
    for (std::vector<std::string>::const_iterator itr = topics_.begin(); itr != topics_.end(); itr++) {
        subscribeOneTopicAsync(*itr).addListener(
            std::bind(&MultiTopicsConsumerImpl::handleOneTopicSubscribed, shared_from_this(), std::placeholders::_1, std::placeholders::_2, *itr,
                        topicsNeedCreate));
    }
}

void MultiTopicsConsumerImpl::handleOneTopicSubscribed(Result result, Consumer consumer,
                                                       const std::string& topic,
                                                       std::shared_ptr<std::atomic<int>> topicsNeedCreate) {
    int previous = topicsNeedCreate->fetch_sub(1);
    assert(previous > 0);

    if (result != ResultOk) {
        setState(Failed);
        LOG_ERROR("Failed when subscribed to topic " << topic << " in TopicsConsumer. Error - " << result);
    }

    LOG_DEBUG("Subscribed to topic " << topic << " in TopicsConsumer ");

    if (topicsNeedCreate->load() == 0) {
        if (compareAndSetState(Pending, Ready)) {
            LOG_INFO("Successfully Subscribed to Topics");
            if (!namespaceName_) {
                namespaceName_ = TopicName::get(topic)->getNamespaceName();
            }
            multiTopicsConsumerCreatedPromise_.setValue(shared_from_this());
        } else {
            LOG_ERROR("Unable to create Consumer - " << consumerStr_ << " Error - " << result);
            // unsubscribed all of the successfully subscribed partitioned consumers
            ResultCallback nullCallbackForCleanup = NULL;
            closeAsync(nullCallbackForCleanup);
            multiTopicsConsumerCreatedPromise_.setFailed(result);
            return;
        }
        return;
    }
}

// subscribe for passed in topic
Future<Result, Consumer> MultiTopicsConsumerImpl::subscribeOneTopicAsync(const std::string& topic) {
    TopicNamePtr topicName;
    ConsumerSubResultPromisePtr topicPromise = std::make_shared<Promise<Result, Consumer>>();
    if (!(topicName = TopicName::get(topic))) {
        LOG_ERROR("TopicName invalid: " << topic);
        topicPromise->setFailed(ResultInvalidTopicName);
        return topicPromise->getFuture();
    }

    if (namespaceName_ && !(*namespaceName_ == *(topicName->getNamespaceName()))) {
        LOG_ERROR("TopicName namespace not the same with topicsConsumer. wanted namespace: "
                  << namespaceName_->toString() << " this topic: " << topic);
        topicPromise->setFailed(ResultInvalidTopicName);
        return topicPromise->getFuture();
    }

    if (state_ == Closed || state_ == Closing) {
        LOG_ERROR("MultiTopicsConsumer already closed when subscribe.");
        topicPromise->setFailed(ResultAlreadyClosed);
        return topicPromise->getFuture();
    }

    // subscribe for each partition, when all partitions completed, complete promise
    lookupServicePtr_->getPartitionMetadataAsync(topicName).addListener(
        std::bind(&MultiTopicsConsumerImpl::subscribeTopicPartitions, shared_from_this(), std::placeholders::_1, std::placeholders::_2, topicName,
                    subscriptionName_, conf_, topicPromise));
    return topicPromise->getFuture();
}

void MultiTopicsConsumerImpl::subscribeTopicPartitions(const Result result,
                                                       const LookupDataResultPtr partitionMetadata,
                                                       TopicNamePtr topicName,
                                                       const std::string& consumerName,
                                                       ConsumerConfiguration conf,
                                                       ConsumerSubResultPromisePtr topicSubResultPromise) {
    if (result != ResultOk) {
        LOG_ERROR("Error Checking/Getting Partition Metadata while MultiTopics Subscribing- "
                  << consumerStr_ << " result: " << result)
        topicSubResultPromise->setFailed(result);
        return;
    }

    std::shared_ptr<ConsumerImpl> consumer;
    ConsumerConfiguration config;
    ExecutorServicePtr internalListenerExecutor = client_->getPartitionListenerExecutorProvider()->get();

    // all the consumers should have same name.
    config.setConsumerName(conf_.getConsumerName());
    config.setConsumerType(conf_.getConsumerType());
    config.setBrokerConsumerStatsCacheTimeInMs(conf_.getBrokerConsumerStatsCacheTimeInMs());
    config.setMessageListener(
        std::bind(&MultiTopicsConsumerImpl::messageReceived, shared_from_this(), std::placeholders::_1, std::placeholders::_2));

    int numPartitions = partitionMetadata->getPartitions() >= 1 ? partitionMetadata->getPartitions() : 1;
    // Apply total limit of receiver queue size across partitions
    config.setReceiverQueueSize(
        std::min(conf_.getReceiverQueueSize(),
                 (int)(conf_.getMaxTotalReceiverQueueSizeAcrossPartitions() / numPartitions)));

    Lock lock(mutex_);
    topicsPartitions_.insert(std::make_pair(topicName->toString(), numPartitions));
    lock.unlock();
    numberTopicPartitions_->fetch_add(numPartitions);

    std::shared_ptr<std::atomic<int>> partitionsNeedCreate =
        std::make_shared<std::atomic<int>>(numPartitions);

    if (numPartitions == 1) {
        // We don't have to add partition-n suffix
        consumer = std::make_shared<ConsumerImpl>(client_, topicName->toString(), subscriptionName_, config,
                                                  internalListenerExecutor, NonPartitioned);
        consumer->getConsumerCreatedFuture().addListener(
            std::bind(&MultiTopicsConsumerImpl::handleSingleConsumerCreated, shared_from_this(), std::placeholders::_1, std::placeholders::_2,
                        partitionsNeedCreate, topicSubResultPromise));
        consumers_.insert(std::make_pair(topicName->toString(), consumer));
        LOG_DEBUG("Creating Consumer for - " << topicName << " - " << consumerStr_);
        consumer->start();

    } else {
        for (int i = 0; i < numPartitions; i++) {
            std::string topicPartitionName = topicName->getTopicPartitionName(i);
            consumer = std::make_shared<ConsumerImpl>(client_, topicPartitionName, subscriptionName_, config,
                                                      internalListenerExecutor, Partitioned);
            consumer->getConsumerCreatedFuture().addListener(
                std::bind(&MultiTopicsConsumerImpl::handleSingleConsumerCreated, shared_from_this(), std::placeholders::_1, std::placeholders::_2,
                            partitionsNeedCreate, topicSubResultPromise));
            consumer->setPartitionIndex(i);
            consumers_.insert(std::make_pair(topicPartitionName, consumer));
            LOG_DEBUG("Creating Consumer for - " << topicPartitionName << " - " << consumerStr_);
            consumer->start();
        }
    }
}

void MultiTopicsConsumerImpl::handleSingleConsumerCreated(
    Result result, ConsumerImplBaseWeakPtr consumerImplBaseWeakPtr,
    std::shared_ptr<std::atomic<int>> partitionsNeedCreate,
    ConsumerSubResultPromisePtr topicSubResultPromise) {
    if (state_ == Failed) {
        // one of the consumer creation failed, and we are cleaning up
        topicSubResultPromise->setFailed(ResultAlreadyClosed);
        LOG_ERROR("Unable to create Consumer " << consumerStr_ << " state == Failed, result: " << result);
        return;
    }

    int previous = partitionsNeedCreate->fetch_sub(1);
    assert(previous > 0);

    if (result != ResultOk) {
        topicSubResultPromise->setFailed(result);
        LOG_ERROR("Unable to create Consumer - " << consumerStr_ << " Error - " << result);
        return;
    }

    LOG_DEBUG("Successfully Subscribed to a single partition of topic in TopicsConsumer. "
              << "Partitions need to create - " << previous - 1);

    if (partitionsNeedCreate->load() == 0) {
        topicSubResultPromise->setValue(Consumer(shared_from_this()));
    }
}

void MultiTopicsConsumerImpl::unsubscribeAsync(ResultCallback callback) {
    LOG_INFO("[ Topics Consumer " << topic_ << "," << subscriptionName_ << "] Unsubscribing");

    Lock lock(mutex_);
    if (state_ == Closing || state_ == Closed) {
        LOG_INFO(consumerStr_ << " already closed");
        lock.unlock();
        callback(ResultAlreadyClosed);
        return;
    }
    state_ = Closing;
    lock.unlock();

    std::shared_ptr<std::atomic<int>> consumerUnsubed = std::make_shared<std::atomic<int>>(0);

    for (ConsumerMap::const_iterator consumer = consumers_.begin(); consumer != consumers_.end();
         consumer++) {
        LOG_DEBUG("Unsubcribing Consumer - " << consumer->first);
        (consumer->second)
            ->unsubscribeAsync(std::bind(&MultiTopicsConsumerImpl::handleUnsubscribedAsync,
                                           shared_from_this(), std::placeholders::_1, consumerUnsubed, callback));
    }
}

void MultiTopicsConsumerImpl::handleUnsubscribedAsync(Result result,
                                                      std::shared_ptr<std::atomic<int>> consumerUnsubed,
                                                      ResultCallback callback) {
    int previous = consumerUnsubed->fetch_add(1);
    assert(previous < numberTopicPartitions_->load());

    if (result != ResultOk) {
        setState(Failed);
        LOG_ERROR("Error Closing one of the consumers in TopicsConsumer, result: "
                  << result << " subscription - " << subscriptionName_);
    }

    if (consumerUnsubed->load() == numberTopicPartitions_->load()) {
        LOG_DEBUG("Unsubscribed all of the partition consumer for TopicsConsumer.  - " << consumerStr_);
        consumers_.clear();
        topicsPartitions_.clear();
        unAckedMessageTrackerPtr_->clear();

        Result result1 = (state_ != Failed) ? ResultOk : ResultUnknownError;
        setState(Closed);
        callback(result1);
        return;
    }
}

void MultiTopicsConsumerImpl::unsubscribeOneTopicAsync(const std::string& topic, ResultCallback callback) {
    std::map<std::string, int>::iterator it = topicsPartitions_.find(topic);
    if (it == topicsPartitions_.end()) {
        LOG_ERROR("TopicsConsumer does not subscribe topic : " << topic << " subscription - "
                                                               << subscriptionName_);
        callback(ResultTopicNotFound);
        return;
    }

    if (state_ == Closing || state_ == Closed) {
        LOG_ERROR("TopicsConsumer already closed when unsubscribe topic: " << topic << " subscription - "
                                                                           << subscriptionName_);
        callback(ResultAlreadyClosed);
        return;
    }

    TopicNamePtr topicName;
    if (!(topicName = TopicName::get(topic))) {
        LOG_ERROR("TopicName invalid: " << topic);
        callback(ResultUnknownError);
    }
    int numberPartitions = it->second;
    std::shared_ptr<std::atomic<int>> consumerUnsubed = std::make_shared<std::atomic<int>>(0);

    for (int i = 0; i < numberPartitions; i++) {
        std::string topicPartitionName = topicName->getTopicPartitionName(i);
        std::map<std::string, ConsumerImplPtr>::iterator iterator = consumers_.find(topicPartitionName);

        if (consumers_.end() == iterator) {
            LOG_ERROR("TopicsConsumer not subscribed on topicPartitionName: " << topicPartitionName);
            callback(ResultUnknownError);
        }

        (iterator->second)
            ->unsubscribeAsync(std::bind(&MultiTopicsConsumerImpl::handleOneTopicUnsubscribedAsync,
                                           shared_from_this(), std::placeholders::_1, consumerUnsubed, numberPartitions,
                                           topicName, topicPartitionName, callback));
    }
}

void MultiTopicsConsumerImpl::handleOneTopicUnsubscribedAsync(
    Result result, std::shared_ptr<std::atomic<int>> consumerUnsubed, int numberPartitions,
    TopicNamePtr topicNamePtr, std::string& topicPartitionName, ResultCallback callback) {
    int previous = consumerUnsubed->fetch_add(1);
    assert(previous < numberPartitions);

    if (result != ResultOk) {
        setState(Failed);
        LOG_ERROR("Error Closing one of the consumers in TopicsConsumer, result: "
                  << result << " topicPartitionName - " << topicPartitionName);
    }

    LOG_DEBUG("Successfully Unsubscribed one Consumer. topicPartitionName - " << topicPartitionName);

    std::map<std::string, ConsumerImplPtr>::iterator iterator = consumers_.find(topicPartitionName);
    if (consumers_.end() != iterator) {
        iterator->second->pauseMessageListener();
        consumers_.erase(iterator);
    }

    if (consumerUnsubed->load() == numberPartitions) {
        LOG_DEBUG("Unsubscribed all of the partition consumer for TopicsConsumer.  - " << consumerStr_);
        std::map<std::string, int>::iterator it = topicsPartitions_.find(topicNamePtr->toString());
        if (it != topicsPartitions_.end()) {
            numberTopicPartitions_->fetch_sub(numberPartitions);
            Lock lock(mutex_);
            topicsPartitions_.erase(it);
            lock.unlock();
        }
        if (state_ != Failed) {
            callback(ResultOk);
        } else {
            callback(ResultUnknownError);
        }
        unAckedMessageTrackerPtr_->removeTopicMessage(topicNamePtr->toString());
        return;
    }
}

void MultiTopicsConsumerImpl::closeAsync(ResultCallback callback) {
    if (state_ == Closing || state_ == Closed) {
        LOG_ERROR("TopicsConsumer already closed "
                  << " topic" << topic_ << " consumer - " << consumerStr_);
        callback(ResultAlreadyClosed);
        return;
    }

    setState(Closing);

    if (consumers_.empty()) {
        LOG_ERROR("TopicsConsumer have no consumers to close "
                  << " topic" << topic_ << " subscription - " << subscriptionName_);
        setState(Closed);
        callback(ResultAlreadyClosed);
        return;
    }

    // close successfully subscribed consumers
    for (ConsumerMap::const_iterator consumer = consumers_.begin(); consumer != consumers_.end();
         consumer++) {
        std::string topicPartitionName = consumer->first;
        ConsumerImplPtr consumerPtr = consumer->second;

        consumerPtr->closeAsync(std::bind(&MultiTopicsConsumerImpl::handleSingleConsumerClose,
                                            shared_from_this(), std::placeholders::_1, topicPartitionName, callback));
    }

    // fail pending recieve
    failPendingReceiveCallback();
}

void MultiTopicsConsumerImpl::handleSingleConsumerClose(Result result, std::string& topicPartitionName,
                                                        CloseCallback callback) {
    std::map<std::string, ConsumerImplPtr>::iterator iterator = consumers_.find(topicPartitionName);
    if (consumers_.end() != iterator) {
        consumers_.erase(iterator);
    }

    LOG_DEBUG("Closing the consumer for partition - " << topicPartitionName << " numberTopicPartitions_ - "
                                                      << numberTopicPartitions_->load());

    assert(numberTopicPartitions_->load() > 0);
    numberTopicPartitions_->fetch_sub(1);

    if (result != ResultOk) {
        setState(Failed);
        LOG_ERROR("Closing the consumer failed for partition - " << topicPartitionName << " with error - "
                                                                 << result);
    }

    // closed all consumers
    if (numberTopicPartitions_->load() == 0) {
        consumers_.clear();
        topicsPartitions_.clear();
        unAckedMessageTrackerPtr_->clear();

        if (state_ != Failed) {
            state_ = Closed;
        }

        multiTopicsConsumerCreatedPromise_.setFailed(ResultUnknownError);
        if (!callback) {
            callback(result);
        }
        return;
    }
}

void MultiTopicsConsumerImpl::messageReceived(Consumer consumer, const Message& msg) {
    LOG_DEBUG("Received Message from one of the topic - " << consumer.getTopic()
                                                          << " message:" << msg.getDataAsString());
    const std::string& topicPartitionName = consumer.getTopic();
    msg.impl_->setTopicName(topicPartitionName);

<<<<<<< HEAD
    if (messageListener_) {
        listenerExecutor_->postWork(
            std::bind(&MultiTopicsConsumerImpl::internalListener, shared_from_this(), consumer));
=======
    Lock lock(pendingReceiveMutex_);
    if (!pendingReceives_.empty()) {
        ReceiveCallback callback = pendingReceives_.front();
        pendingReceives_.pop();
        lock.unlock();
        unAckedMessageTrackerPtr_->add(msg.getMessageId());
        listenerExecutor_->postWork(boost::bind(callback, ResultOk, msg));
    } else {
        if (messages_.full()) {
            lock.unlock();
        }
        messages_.push(msg);
        if (messageListener_) {
            listenerExecutor_->postWork(
                boost::bind(&MultiTopicsConsumerImpl::internalListener, shared_from_this(), consumer));
        }
>>>>>>> 55f98545
    }
}

void MultiTopicsConsumerImpl::internalListener(Consumer consumer) {
    Message m;
    messages_.pop(m);

    try {
        messageListener_(Consumer(shared_from_this()), m);
    } catch (const std::exception& e) {
        LOG_ERROR("Exception thrown from listener of Partitioned Consumer" << e.what());
    }
}

Result MultiTopicsConsumerImpl::receive(Message& msg) {
    Lock lock(mutex_);
    if (state_ != Ready) {
        lock.unlock();
        return ResultAlreadyClosed;
    }

    if (messageListener_) {
        lock.unlock();
        LOG_ERROR("Can not receive when a listener has been set");
        return ResultInvalidConfiguration;
    }
    messages_.pop(msg);
    lock.unlock();

    unAckedMessageTrackerPtr_->add(msg.getMessageId());
    return ResultOk;
}

Result MultiTopicsConsumerImpl::receive(Message& msg, int timeout) {
    Lock lock(mutex_);
    if (state_ != Ready) {
        lock.unlock();
        return ResultAlreadyClosed;
    }

    if (messageListener_) {
        lock.unlock();
        LOG_ERROR("Can not receive when a listener has been set");
        return ResultInvalidConfiguration;
    }

    if (messages_.pop(msg, milliseconds(timeout))) {
        lock.unlock();
        unAckedMessageTrackerPtr_->add(msg.getMessageId());
        return ResultOk;
    } else {
        return ResultTimeout;
    }
}

void MultiTopicsConsumerImpl::receiveAsync(ReceiveCallback& callback) {
    Message msg;

    // fail the callback if consumer is closing or closed
    Lock stateLock(mutex_);
    if (state_ != Ready) {
        callback(ResultAlreadyClosed, msg);
        return;
    }
    stateLock.unlock();

    Lock lock(pendingReceiveMutex_);
    if (messages_.pop(msg, milliseconds(0))) {
        lock.unlock();
        unAckedMessageTrackerPtr_->add(msg.getMessageId());
        callback(ResultOk, msg);
    } else {
        pendingReceives_.push(callback);
    }
}

void MultiTopicsConsumerImpl::failPendingReceiveCallback() {
    Message msg;
    Lock lock(pendingReceiveMutex_);
    while (!pendingReceives_.empty()) {
        ReceiveCallback callback = pendingReceives_.front();
        pendingReceives_.pop();
        listenerExecutor_->postWork(boost::bind(callback, ResultAlreadyClosed, msg));
    }
    lock.unlock();
}

void MultiTopicsConsumerImpl::acknowledgeAsync(const MessageId& msgId, ResultCallback callback) {
    if (state_ != Ready) {
        callback(ResultAlreadyClosed);
        return;
    }

    const std::string& topicPartitionName = msgId.getTopicName();
    std::map<std::string, ConsumerImplPtr>::iterator iterator = consumers_.find(topicPartitionName);

    if (consumers_.end() != iterator) {
        unAckedMessageTrackerPtr_->remove(msgId);
        iterator->second->acknowledgeAsync(msgId, callback);
    } else {
        LOG_ERROR("Message of topic: " << topicPartitionName << " not in unAckedMessageTracker");
        callback(ResultUnknownError);
        return;
    }
}

void MultiTopicsConsumerImpl::acknowledgeCumulativeAsync(const MessageId& msgId, ResultCallback callback) {
    callback(ResultOperationNotSupported);
}

MultiTopicsConsumerImpl::~MultiTopicsConsumerImpl() {}

Future<Result, ConsumerImplBaseWeakPtr> MultiTopicsConsumerImpl::getConsumerCreatedFuture() {
    return multiTopicsConsumerCreatedPromise_.getFuture();
}
const std::string& MultiTopicsConsumerImpl::getSubscriptionName() const { return subscriptionName_; }

const std::string& MultiTopicsConsumerImpl::getTopic() const { return topic_; }

const std::string& MultiTopicsConsumerImpl::getName() const { return consumerStr_; }

void MultiTopicsConsumerImpl::setState(const MultiTopicsConsumerState state) {
    Lock lock(mutex_);
    state_ = state;
}

bool MultiTopicsConsumerImpl::compareAndSetState(MultiTopicsConsumerState expect,
                                                 MultiTopicsConsumerState update) {
    Lock lock(mutex_);
    if (state_ == expect) {
        state_ = update;
        return true;
    } else {
        return false;
    }
}

void MultiTopicsConsumerImpl::shutdown() {}

bool MultiTopicsConsumerImpl::isClosed() { return state_ == Closed; }

bool MultiTopicsConsumerImpl::isOpen() {
    Lock lock(mutex_);
    return state_ == Ready;
}

void MultiTopicsConsumerImpl::receiveMessages() {
    for (ConsumerMap::const_iterator consumer = consumers_.begin(); consumer != consumers_.end();
         consumer++) {
        ConsumerImplPtr consumerPtr = consumer->second;
        consumerPtr->receiveMessages(consumerPtr->getCnx().lock(), conf_.getReceiverQueueSize());
        LOG_DEBUG("Sending FLOW command for consumer - " << consumerPtr->getConsumerId());
    }
}

Result MultiTopicsConsumerImpl::pauseMessageListener() {
    if (!messageListener_) {
        return ResultInvalidConfiguration;
    }
    for (ConsumerMap::const_iterator consumer = consumers_.begin(); consumer != consumers_.end();
         consumer++) {
        (consumer->second)->pauseMessageListener();
    }
    return ResultOk;
}

Result MultiTopicsConsumerImpl::resumeMessageListener() {
    if (!messageListener_) {
        return ResultInvalidConfiguration;
    }
    for (ConsumerMap::const_iterator consumer = consumers_.begin(); consumer != consumers_.end();
         consumer++) {
        (consumer->second)->resumeMessageListener();
    }
    return ResultOk;
}

void MultiTopicsConsumerImpl::redeliverUnacknowledgedMessages() {
    LOG_DEBUG("Sending RedeliverUnacknowledgedMessages command for partitioned consumer.");
    for (ConsumerMap::const_iterator consumer = consumers_.begin(); consumer != consumers_.end();
         consumer++) {
        (consumer->second)->redeliverUnacknowledgedMessages();
    }
}

int MultiTopicsConsumerImpl::getNumOfPrefetchedMessages() const { return messages_.size(); }

void MultiTopicsConsumerImpl::getBrokerConsumerStatsAsync(BrokerConsumerStatsCallback callback) {
    Lock lock(mutex_);
    if (state_ != Ready) {
        lock.unlock();
        callback(ResultConsumerNotInitialized, BrokerConsumerStats());
        return;
    }
    MultiTopicsBrokerConsumerStatsPtr statsPtr =
        std::make_shared<MultiTopicsBrokerConsumerStatsImpl>(numberTopicPartitions_->load());
    LatchPtr latchPtr = std::make_shared<Latch>(numberTopicPartitions_->load());
    int size = consumers_.size();
    lock.unlock();

    ConsumerMap::const_iterator consumer = consumers_.begin();
    for (int i = 0; i < size; i++, consumer++) {
        consumer->second->getBrokerConsumerStatsAsync(
            std::bind(&MultiTopicsConsumerImpl::handleGetConsumerStats, shared_from_this(), std::placeholders::_1, std::placeholders::_2,
                        latchPtr, statsPtr, i, callback));
    }
}

void MultiTopicsConsumerImpl::handleGetConsumerStats(Result res, BrokerConsumerStats brokerConsumerStats,
                                                     LatchPtr latchPtr,
                                                     MultiTopicsBrokerConsumerStatsPtr statsPtr, size_t index,
                                                     BrokerConsumerStatsCallback callback) {
    Lock lock(mutex_);
    if (res == ResultOk) {
        latchPtr->countdown();
        statsPtr->add(brokerConsumerStats, index);
    } else {
        lock.unlock();
        callback(res, BrokerConsumerStats());
        return;
    }
    if (latchPtr->getCount() == 0) {
        lock.unlock();
        callback(ResultOk, BrokerConsumerStats(statsPtr));
    }
}

std::shared_ptr<TopicName> MultiTopicsConsumerImpl::topicNamesValid(
    const std::vector<std::string>& topics) {
    TopicNamePtr topicNamePtr = std::shared_ptr<TopicName>();
    NamespaceNamePtr namespaceNamePtr = std::shared_ptr<NamespaceName>();

    // all topics name valid, and all topics have same namespace
    for (std::vector<std::string>::const_iterator itr = topics.begin(); itr != topics.end(); itr++) {
        // topic name valid
        if (!(topicNamePtr = TopicName::get(*itr))) {
            LOG_ERROR("Topic name invalid when init " << *itr);
            return std::shared_ptr<TopicName>();
        }

        // all contains same namespace part
        if (!namespaceNamePtr) {
            namespaceNamePtr = topicNamePtr->getNamespaceName();
        } else if (!(*namespaceNamePtr == *(topicNamePtr->getNamespaceName()))) {
            LOG_ERROR("Different namespace name. expected: " << namespaceNamePtr->toString() << " now:"
                                                             << topicNamePtr->getNamespaceName()->toString());
            return std::shared_ptr<TopicName>();
        }
    }

    return topicNamePtr;
}

void MultiTopicsConsumerImpl::seekAsync(const MessageId& msgId, ResultCallback callback) {
    callback(ResultOperationNotSupported);
}<|MERGE_RESOLUTION|>--- conflicted
+++ resolved
@@ -34,12 +34,8 @@
       messages_(1000),
       listenerExecutor_(client->getListenerExecutorProvider()->get()),
       messageListener_(conf.getMessageListener()),
-<<<<<<< HEAD
+      pendingReceives_(),
       namespaceName_(topicName ? topicName->getNamespaceName() : std::shared_ptr<NamespaceName>()),
-=======
-      pendingReceives_(),
-      namespaceName_(topicName ? topicName->getNamespaceName() : boost::shared_ptr<NamespaceName>()),
->>>>>>> 55f98545
       lookupServicePtr_(lookupServicePtr),
       numberTopicPartitions_(std::make_shared<std::atomic<int>>(0)),
       topics_(topics) {
@@ -438,11 +434,6 @@
     const std::string& topicPartitionName = consumer.getTopic();
     msg.impl_->setTopicName(topicPartitionName);
 
-<<<<<<< HEAD
-    if (messageListener_) {
-        listenerExecutor_->postWork(
-            std::bind(&MultiTopicsConsumerImpl::internalListener, shared_from_this(), consumer));
-=======
     Lock lock(pendingReceiveMutex_);
     if (!pendingReceives_.empty()) {
         ReceiveCallback callback = pendingReceives_.front();
@@ -457,9 +448,8 @@
         messages_.push(msg);
         if (messageListener_) {
             listenerExecutor_->postWork(
-                boost::bind(&MultiTopicsConsumerImpl::internalListener, shared_from_this(), consumer));
-        }
->>>>>>> 55f98545
+                std::bind(&MultiTopicsConsumerImpl::internalListener, shared_from_this(), consumer));
+        }
     }
 }
 
