--- conflicted
+++ resolved
@@ -214,7 +214,6 @@
     client.close();
 }
 
-<<<<<<< HEAD
 class ProducerTest : public ::testing::TestWithParam<bool> {};
 
 TEST_P(ProducerTest, testMaxMessageSize) {
@@ -272,8 +271,6 @@
     client.close();
 }
 
-INSTANTIATE_TEST_CASE_P(Pulsar, ProducerTest, ::testing::Values(true, false));
-=======
 TEST(ProducerTest, testExclusiveProducer) {
     Client client(serviceUrl);
 
@@ -297,4 +294,5 @@
     producerConfiguration3.setProducerName("p-name-3");
     ASSERT_EQ(ResultProducerBusy, client.createProducer(topicName, producerConfiguration3, producer3));
 }
->>>>>>> 69f3f747
+
+INSTANTIATE_TEST_CASE_P(Pulsar, ProducerTest, ::testing::Values(true, false));