--- conflicted
+++ resolved
@@ -1958,15 +1958,6 @@
     client.shutdown();
 }
 
-<<<<<<< HEAD
-TEST(BasicEndToEndTest, testGetTopicPartitions) {
-    Client client(lookupUrl);
-    std::string topicName = "persistent://public/default/testGetPartitions";
-
-    // call admin api to make it partitioned
-    std::string url = adminUrl + "admin/v2/persistent/public/default/testGetPartitions/partitions";
-    int res = makePutRequest(url, "3");
-=======
 TEST(BasicEndToEndTest, testSyncFlushBatchMessages) {
     ClientConfiguration config;
     Client client(lookupUrl);
@@ -2077,28 +2068,10 @@
         adminUrl + "admin/persistent/prop/unit/ns/partition-testSyncFlushBatchMessages/partitions";
     int res = makePutRequest(url, "5");
     int numberOfPartitions = 5;
->>>>>>> 424034b5
 
     LOG_INFO("res = " << res);
     ASSERT_FALSE(res != 204 && res != 409);
 
-<<<<<<< HEAD
-    std::vector<std::string> partitionsList;
-    Result result = client.getPartitionsForTopic(topicName, partitionsList);
-    ASSERT_EQ(ResultOk, result);
-    ASSERT_EQ(3, partitionsList.size());
-    ASSERT_EQ(topicName + "-partition-0", partitionsList[0]);
-    ASSERT_EQ(topicName + "-partition-1", partitionsList[1]);
-    ASSERT_EQ(topicName + "-partition-2", partitionsList[2]);
-
-    std::vector<std::string> partitionsList2;
-    result = client.getPartitionsForTopic("persistent://public/default/testGetPartitions-non-partitioned",
-                                          partitionsList2);
-    ASSERT_EQ(ResultOk, result);
-    ASSERT_EQ(1, partitionsList2.size());
-    ASSERT_EQ(partitionsList2[0], "persistent://public/default/testGetPartitions-non-partitioned");
-
-=======
     Producer producer;
     int numOfMessages = 20;
     ProducerConfiguration tempProducerConfiguration;
@@ -2184,6 +2157,33 @@
     ASSERT_EQ(ResultOk, consumer[0].receive(m, 5000));
 
     producer.close();
->>>>>>> 424034b5
     client.shutdown();
-}+}
+
+TEST(BasicEndToEndTest, testGetTopicPartitions) {
+    Client client(lookupUrl);
+    std::string topicName = "persistent://public/default/testGetPartitions";
+
+    // call admin api to make it partitioned
+    std::string url = adminUrl + "admin/v2/persistent/public/default/testGetPartitions/partitions";
+    int res = makePutRequest(url, "3");
+
+    LOG_INFO("res = " << res);
+    ASSERT_FALSE(res != 204 && res != 409);
+    std::vector<std::string> partitionsList;
+    Result result = client.getPartitionsForTopic(topicName, partitionsList);
+    ASSERT_EQ(ResultOk, result);
+    ASSERT_EQ(3, partitionsList.size());
+    ASSERT_EQ(topicName + "-partition-0", partitionsList[0]);
+    ASSERT_EQ(topicName + "-partition-1", partitionsList[1]);
+    ASSERT_EQ(topicName + "-partition-2", partitionsList[2]);
+
+    std::vector<std::string> partitionsList2;
+    result = client.getPartitionsForTopic("persistent://public/default/testGetPartitions-non-partitioned",
+                                          partitionsList2);
+    ASSERT_EQ(ResultOk, result);
+    ASSERT_EQ(1, partitionsList2.size());
+    ASSERT_EQ(partitionsList2[0], "persistent://public/default/testGetPartitions-non-partitioned");
+
+    client.shutdown();
+}
