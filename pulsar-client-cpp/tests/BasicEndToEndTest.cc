/**
 * Copyright 2016 Yahoo Inc.
 *
 * Licensed under the Apache License, Version 2.0 (the "License");
 * you may not use this file except in compliance with the License.
 * You may obtain a copy of the License at
 *
 *     http://www.apache.org/licenses/LICENSE-2.0
 *
 * Unless required by applicable law or agreed to in writing, software
 * distributed under the License is distributed on an "AS IS" BASIS,
 * WITHOUT WARRANTIES OR CONDITIONS OF ANY KIND, either express or implied.
 * See the License for the specific language governing permissions and
 * limitations under the License.
 */

#include <gtest/gtest.h>
#include <pulsar/Client.h>
#include <boost/lexical_cast.hpp>
#include <lib/LogUtils.h>
#include <pulsar/MessageBuilder.h>
#include "DestinationName.h"
#include <lib/Commands.h>
#include <sstream>
#include "boost/date_time/posix_time/posix_time.hpp"
#include "CustomRoutingPolicy.h"
#include <boost/thread.hpp>
#include <boost/thread/mutex.hpp>

#include "HttpHelper.h"

#include "lib/Future.h"
#include "lib/Utils.h"
DECLARE_LOG_OBJECT()

using namespace pulsar;

boost::mutex mutex_;
static int globalTestBatchMessagesCounter = 0;
static int globalCount = 0;
static long globalResendMessageCount = 0;
static std::string lookupUrl = "pulsar://localhost:8885";
static std::string adminUrl = "http://localhost:8765/";

static void messageListenerFunction(Consumer consumer, const Message& msg) {
    globalCount++;
    consumer.acknowledge(msg);
}

static void sendCallBack(Result r, const Message& msg) {
    ASSERT_EQ(r, ResultOk);
    std::string prefix = "msg-batch-";
    std::string messageContent = prefix + boost::lexical_cast<std::string>(globalTestBatchMessagesCounter++);
    ASSERT_EQ(messageContent, msg.getDataAsString());
    LOG_DEBUG("Received publish acknowledgement for " << msg.getDataAsString());
}

TEST(BasicEndToEndTest, testBatchMessages)
{
    ClientConfiguration config;
    Client client(lookupUrl);
    std::string topicName = "persistent://property/cluster/namespace/test-batch-messages";
    std::string subName = "subscription-name";
    Producer producer;

    // Enable batching on producer side
    int batchSize = 2;
    int numOfMessages = 1000;
    ProducerConfiguration conf;
    conf.setCompressionType(CompressionLZ4);
    conf.setBatchingMaxMessages(batchSize);
    conf.setBatchingEnabled(true);

    Promise<Result, Producer> producerPromise;
    client.createProducerAsync(topicName, conf, WaitForCallbackValue<Producer>(producerPromise));
    Future<Result, Producer> producerFuture = producerPromise.getFuture();
    Result result = producerFuture.get(producer);
    ASSERT_EQ(ResultOk, result);

    Consumer consumer;
    Promise<Result, Consumer> consumerPromise;
    client.subscribeAsync(topicName, subName, WaitForCallbackValue<Consumer>(consumerPromise));
    Future<Result, Consumer> consumerFuture = consumerPromise.getFuture();
    result = consumerFuture.get(consumer);
    ASSERT_EQ(ResultOk, result);

    // handling dangling subscriptions
    consumer.unsubscribe();
    client.subscribe(topicName, subName, consumer);

    std::string temp = producer.getTopic();
    ASSERT_EQ(temp, topicName);
    temp = consumer.getTopic();
    ASSERT_EQ(temp, topicName);
    ASSERT_EQ(consumer.getSubscriptionName(), subName);

    // Send Asynchronously
    std::string prefix = "msg-batch-";
    for (int i = 0; i<numOfMessages; i++) {
        std::string messageContent = prefix + boost::lexical_cast<std::string>(i);
        Message msg = MessageBuilder().setContent(messageContent).setProperty("msgIndex", boost::lexical_cast<std::string>(i)).build();
        producer.sendAsync(msg, &sendCallBack);
        LOG_INFO("sending message " << messageContent);
    }

    Message receivedMsg;
    int i = 0;
    while (consumer.receive(receivedMsg, 5000) == ResultOk) {
        std::string expectedMessageContent = prefix + boost::lexical_cast<std::string>(i);
        LOG_INFO("Received Message with [ content - " << receivedMsg.getDataAsString() << "] [ messageID = " << receivedMsg.getMessageId() << "]");
        ASSERT_EQ(receivedMsg.getProperty("msgIndex"), boost::lexical_cast<std::string>(i++));
        ASSERT_EQ(expectedMessageContent, receivedMsg.getDataAsString());
        ASSERT_EQ(ResultOk, consumer.acknowledge(receivedMsg));
    }
    // Number of messages produced
    ASSERT_EQ(globalTestBatchMessagesCounter, numOfMessages);

    // Number of messages consumed
    ASSERT_EQ(i, numOfMessages);

}

void resendMessage(Result r, const Message& msg, Producer &producer) {
	Lock lock(mutex_);
    if (r != ResultOk) {
        LOG_DEBUG("globalResendMessageCount" << globalResendMessageCount);
		if (globalResendMessageCount++ >= 3) {
			return;
		}
		lock.unlock();
    }
<<<<<<< HEAD
=======
    usleep(2 * 1000);
>>>>>>> 74c5b6ef
    producer.sendAsync(MessageBuilder().build(),
                               boost::bind(resendMessage, _1, _2, producer));
}

    TEST(BasicEndToEndTest, testProduceConsume)
{
    ClientConfiguration config;
    Client client(lookupUrl);
    std::string topicName = "persistent://prop/unit/ns1/my-topic";
    std::string subName = "my-sub-name";
    Producer producer;

    Promise<Result, Producer> producerPromise;
    client.createProducerAsync(topicName, WaitForCallbackValue<Producer>(producerPromise));
    Future<Result, Producer> producerFuture = producerPromise.getFuture();
    Result result = producerFuture.get(producer);
    ASSERT_EQ(ResultOk, result);

    Consumer consumer;
    Promise<Result, Consumer> consumerPromise;
    client.subscribeAsync(topicName, subName, WaitForCallbackValue<Consumer>(consumerPromise));
    Future<Result, Consumer> consumerFuture = consumerPromise.getFuture();
    result = consumerFuture.get(consumer);
    ASSERT_EQ(ResultOk, result);
    std::string temp = producer.getTopic();
    ASSERT_EQ(temp, topicName);
    temp = consumer.getTopic();
    ASSERT_EQ(temp, topicName);
    ASSERT_EQ(consumer.getSubscriptionName(), subName);

    // Send synchronously
    std::string content = "msg-1-content";
    Message msg = MessageBuilder().setContent(content).build();
    result = producer.send(msg);
    ASSERT_EQ(ResultOk, result);

    Message receivedMsg;
    ASSERT_EQ(ResultOk, consumer.receive(receivedMsg));
    ASSERT_EQ(content, receivedMsg.getDataAsString());
    ASSERT_EQ(ResultOk, consumer.unsubscribe());
    ASSERT_EQ(ResultAlreadyClosed, consumer.close());
    ASSERT_EQ(ResultOk, producer.close());
    ASSERT_EQ(ResultOk, client.close());
}

TEST(BasicEndToEndTest, testLookupThrottling) {
    ClientConfiguration config;
    config.setConcurrentLookupRequest(0);
    Client client(lookupUrl, config);

    Producer producer;
    Result result = client.createProducer("persistent://prop/unit/ns1/my-topic-1", producer);
    ASSERT_EQ(ResultTooManyLookupRequestException, result);

    Consumer consumer1;
    result = client.subscribe("persistent://prop/unit/ns1/my-topic-1", "my-sub-name", consumer1);
    ASSERT_EQ(ResultTooManyLookupRequestException, result);

}

    TEST(BasicEndToEndTest, testNonExistingTopic)
{
    Client client(lookupUrl);
    Producer producer;
    Result result = client.createProducer("persistent://prop/unit/ns1", producer);
    ASSERT_EQ(ResultInvalidTopicName, result);

    Consumer consumer;
    result = client.subscribe("persistent://prop/unit/ns1", "my-sub-name", consumer);
    ASSERT_EQ(ResultInvalidTopicName, result);
}

    TEST(BasicEndToEndTest, testNonPersistentTopic)
{
    Client client(lookupUrl);
    Producer producer;
    Result result = client.createProducer("non-persistent://prop/unit/ns1/destination", producer);
    ASSERT_EQ(ResultInvalidTopicName, result);

    Consumer consumer;
    result = client.subscribe("non-persistent://prop/unit/ns1/destination", "my-sub-name",
                              consumer);
    ASSERT_EQ(ResultInvalidTopicName, result);
}

    TEST(BasicEndToEndTest, testSingleClientMultipleSubscriptions)
{
    Client client(lookupUrl);

    Producer producer;
    Result result = client.createProducer("persistent://prop/unit/ns1/my-topic-1", producer);
    ASSERT_EQ(ResultOk, result);

    Consumer consumer1;
    result = client.subscribe("persistent://prop/unit/ns1/my-topic-1", "my-sub-name", consumer1);
    ASSERT_EQ(ResultOk, result);

    Consumer consumer2;
    result = client.subscribe("persistent://prop/unit/ns1/my-topic-1", "my-sub-name", consumer2);
    ASSERT_EQ(ResultConsumerBusy, result);
    //at this point connection gets destroyed because this consumer creation fails
}

    TEST(BasicEndToEndTest, testMultipleClientsMultipleSubscriptions)
{
    Client client1(lookupUrl);
    Client client2(lookupUrl);

    Producer producer1;
    Result result = client1.createProducer("persistent://prop/unit/ns1/my-topic-2", producer1);
    ASSERT_EQ(ResultOk, result);

    Consumer consumer1;
    result = client1.subscribe("persistent://prop/unit/ns1/my-topic-2", "my-sub-name", consumer1);
    ASSERT_EQ(ResultOk, result);

    Consumer consumer2;
    result = client2.subscribe("persistent://prop/unit/ns1/my-topic-2", "my-sub-name", consumer2);
    ASSERT_EQ(ResultConsumerBusy, result);

    ASSERT_EQ(ResultOk, producer1.close());
    ASSERT_EQ(ResultOk, consumer1.close());
    ASSERT_EQ(ResultAlreadyClosed, consumer1.close());
    ASSERT_EQ(ResultConsumerNotInitialized, consumer2.close());
    ASSERT_EQ(ResultOk, client1.close());

    // 2 seconds
    usleep(2 * 1000 * 1000);

    ASSERT_EQ(ResultOk, client2.close());
}

    TEST(BasicEndToEndTest, testProduceAndConsumeAfterClientClose)
{
    Client client(lookupUrl);

    Producer producer;
    Result result = client.createProducer("persistent://prop/unit/ns1/my-topic-3", producer);
    ASSERT_EQ(ResultOk, result);

    Consumer consumer;
    result = client.subscribe("persistent://prop/unit/ns1/my-topic-3", "my-sub-name", consumer);
    ASSERT_EQ(ResultOk, result);

    // Send 10 messages synchronosly
    std::string msgContent = "msg-content";
    LOG_INFO("Publishing 10 messages synchronously");
    int numMsg = 0;
    for (; numMsg < 10; numMsg++) {
        Message msg = MessageBuilder().setContent(msgContent).setProperty(
                                                                          "msgIndex", boost::lexical_cast<std::string>(numMsg)).build();
        ASSERT_EQ(ResultOk, producer.send(msg));
    }

    LOG_INFO("Trying to receive 10 messages");
    Message msgReceived;
    for (int i = 0; i < 10; i++) {
        ASSERT_EQ(ResultOk, consumer.receive(msgReceived, 1000));
        LOG_INFO("Received message :" << msgReceived.getMessageId());
        ASSERT_EQ(msgContent, msgReceived.getDataAsString());
        ASSERT_EQ(boost::lexical_cast<std::string>(i), msgReceived.getProperty("msgIndex"));
        ASSERT_EQ(ResultOk, consumer.acknowledgeCumulative(msgReceived));
    }

    LOG_INFO("Closing client");
    ASSERT_EQ(ResultOk, client.close());

    LOG_INFO("Trying to publish a message after closing the client");
    Message msg = MessageBuilder().setContent(msgContent).setProperty(
                                                                      "msgIndex", boost::lexical_cast<std::string>(numMsg)).build();

    ASSERT_EQ(ResultAlreadyClosed, producer.send(msg));

    LOG_INFO("Trying to consume a message after closing the client");
    ASSERT_EQ(ResultAlreadyClosed, consumer.receive(msgReceived));
}

    TEST(BasicEndToEndTest, testIamSoFancyCharactersInTopicName)
{
    Client client(lookupUrl);
    Producer producer;
    Result result = client.createProducer("persistent://prop/unit/ns1/topic@%*)(&!%$#@#$><?", producer);
    ASSERT_EQ(ResultOk, result);

    Consumer consumer;
    result = client.subscribe("persistent://prop/unit/ns1/topic@%*)(&!%$#@#$><?", "my-sub-name", consumer);
    ASSERT_EQ(ResultOk, result);
}

    TEST(BasicEndToEndTest, testSubscribeCloseUnsubscribeSherpaScenario)
{
    ClientConfiguration config;
    Client client(lookupUrl, config);
    std::string topicName = "persistent://prop/unit/ns1/::,::bf11";
    std::string subName = "weird-ass-characters-@%*)(&!%$#@#$><?)";
    Producer producer;
    Result result = client.createProducer(topicName, producer);
    ASSERT_EQ(ResultOk, result);

    Consumer consumer;
    result = client.subscribe(topicName, subName, consumer);
    ASSERT_EQ(ResultOk, result);

    result = consumer.close();
    ASSERT_EQ(ResultOk,result);

    Consumer consumer1;
    result = client.subscribe(topicName, subName, consumer1);
    result = consumer1.unsubscribe();
    ASSERT_EQ(ResultOk, result);
}

    TEST(BasicEndToEndTest, testInvalidUrlPassed)
{
    Client client("localhost:4080");
    std::string topicName = "persistent://prop/unit/ns1/test";
    std::string subName = "test-sub";
    Producer producer;
    Result result = client.createProducer(topicName, producer);
    ASSERT_EQ(ResultConnectError, result);

    Client client1("test://localhost");
    result = client1.createProducer(topicName, producer);
    ASSERT_EQ(ResultConnectError, result);

    Client client2("test://:4080");
    result = client2.createProducer(topicName, producer);
    ASSERT_EQ(ResultConnectError, result);

    Client client3("");
    result = client3.createProducer(topicName, producer);
    ASSERT_EQ(ResultConnectError, result);

    Client client4("Dream of the day when this will be a valid URL");
    result = client4.createProducer(topicName, producer);
    ASSERT_EQ(ResultConnectError, result);
}

TEST(BasicEndToEndTest, testPartitionedProducerConsumer)
{
    ClientConfiguration config;
    config.setConnectionsPerBroker(4);
    Client client(lookupUrl);
    std::string topicName = "persistent://prop/unit/ns/partition-test";

    // call admin api to make it partitioned
    std::string url = adminUrl + "admin/persistent/prop/unit/ns/partition-test/partitions";
    int res = makePutRequest(url, "13");

    LOG_INFO("res = "<<res);
    ASSERT_FALSE(res != 204 && res != 409);
    
    Producer producer;
    Result result = client.createProducer(topicName, producer);
    ASSERT_EQ(ResultOk, result);

    Consumer consumer;
    result = client.subscribe(topicName, "subscription-A", consumer);
    ASSERT_EQ(ResultOk, result);

    for (int i = 0; i < 10; i++ ) {
        boost::posix_time::ptime t(boost::posix_time::microsec_clock::universal_time());
        long nanoSeconds = t.time_of_day().total_nanoseconds();
        std::stringstream ss;
        ss << nanoSeconds;
        Message msg = MessageBuilder().setContent(ss.str()).setPartitionKey(ss.str()).build();
        ASSERT_EQ(ResultOk, producer.send(msg));
        LOG_INFO("Message Timestamp is " << msg.getPublishTimestamp());
        LOG_INFO("Message is " << msg);
    }

    ASSERT_EQ(consumer.getSubscriptionName(), "subscription-A");
    for (int i = 0; i < 10; i++) {
        Message m;
        ASSERT_EQ(ResultOk, consumer.receive(m, 10000));
        ASSERT_EQ(ResultOk, consumer.acknowledge(m));
    }
    client.shutdown();
}

TEST(BasicEndToEndTest, testMessageTooBig)
{
    ClientConfiguration config;
    Client client(lookupUrl);
    std::string topicName = "persistent://prop/unit/ns1/my-topic";
    Producer producer;
    Result result = client.createProducer(topicName, producer);
    ASSERT_EQ(ResultOk, result);

    int size = Commands::MaxMessageSize + 1;
    char* content = new char[size];
    Message msg = MessageBuilder().setAllocatedContent(content, size).build();
    result = producer.send(msg);
    ASSERT_EQ(ResultMessageTooBig, result);

    // Anything up to MaxMessageSize should be allowed
    size = Commands::MaxMessageSize;
    msg = MessageBuilder().setAllocatedContent(content, size).build();
    result = producer.send(msg);
    ASSERT_EQ(ResultOk, result);

    delete[] content;
}

    TEST(BasicEndToEndTest, testCompressionLZ4)
{
    ClientConfiguration config;
    Client client(lookupUrl);
    std::string topicName = "persistent://prop/unit/namespace1/my-topic-lz4";
    std::string subName = "my-sub-name";
    Producer producer;
    ProducerConfiguration conf;
    conf.setCompressionType(CompressionLZ4);
    Result result = client.createProducer(topicName, conf, producer);
    ASSERT_EQ(ResultOk, result);

    Consumer consumer;
    client.subscribe(topicName, subName, consumer);

    // Send synchronously
    std::string content1 = "msg-1-content";
    Message msg = MessageBuilder().setContent(content1).build();
    result = producer.send(msg);
    ASSERT_EQ(ResultOk, result);

    std::string content2 = "msg-2-content";
    msg = MessageBuilder().setContent(content2).build();
    result = producer.send(msg);
    ASSERT_EQ(ResultOk, result);

    Message receivedMsg;
    ASSERT_EQ(ResultOk, consumer.receive(receivedMsg));
    ASSERT_EQ(content1, receivedMsg.getDataAsString());

    ASSERT_EQ(ResultOk, consumer.receive(receivedMsg));
    ASSERT_EQ(content2, receivedMsg.getDataAsString());

    ASSERT_EQ(ResultOk, consumer.unsubscribe());
    ASSERT_EQ(ResultAlreadyClosed, consumer.close());
    ASSERT_EQ(ResultOk, producer.close());
    ASSERT_EQ(ResultOk, client.close());
}

    TEST(BasicEndToEndTest, testCompressionZLib)
{
    ClientConfiguration config;
    Client client(lookupUrl);
    std::string topicName = "persistent://prop/unit/ns1/my-topic-zlib";
    std::string subName = "my-sub-name";
    Producer producer;
    ProducerConfiguration conf;
    conf.setCompressionType(CompressionZLib);
    Result result = client.createProducer(topicName, conf, producer);
    ASSERT_EQ(ResultOk, result);

    Consumer consumer;
    client.subscribe(topicName, subName, consumer);

    // Send synchronously
    std::string content1 = "msg-1-content";
    Message msg = MessageBuilder().setContent(content1).build();
    result = producer.send(msg);
    ASSERT_EQ(ResultOk, result);

    std::string content2 = "msg-2-content";
    msg = MessageBuilder().setContent(content2).build();
    result = producer.send(msg);
    ASSERT_EQ(ResultOk, result);

    Message receivedMsg;
    ASSERT_EQ(ResultOk, consumer.receive(receivedMsg));
    ASSERT_EQ(content1, receivedMsg.getDataAsString());

    ASSERT_EQ(ResultOk, consumer.receive(receivedMsg));
    ASSERT_EQ(content2, receivedMsg.getDataAsString());

    ASSERT_EQ(ResultOk, consumer.unsubscribe());
    ASSERT_EQ(ResultAlreadyClosed, consumer.close());
    ASSERT_EQ(ResultOk, producer.close());
    ASSERT_EQ(ResultOk, client.close());
}

    TEST(BasicEndToEndTest, testConfigurationFile)
{
    ClientConfiguration config1;
    config1.setOperationTimeoutSeconds(100);
    config1.setIOThreads(10);
    config1.setMessageListenerThreads(1);
    config1.setLogConfFilePath("/tmp/");

    ClientConfiguration config2 = config1;
    AuthenticationDataPtr authData;
    ASSERT_EQ(ResultOk, config1.getAuth().getAuthData(authData));
    ASSERT_EQ(100, config2.getOperationTimeoutSeconds());
    ASSERT_EQ(10, config2.getIOThreads());
    ASSERT_EQ(1, config2.getMessageListenerThreads());
    ASSERT_EQ(config2.getLogConfFilePath().compare("/tmp/"), 0);

}

TEST(BasicEndToEndTest, testSinglePartitionRoutingPolicy)
{
    Client client(lookupUrl);
    std::string topicName = "persistent://prop/unit/ns/partition-testSinglePartitionRoutingPolicy";

    // call admin api to make it partitioned
    std::string url = adminUrl + "admin/persistent/prop/unit/ns/partition-testSinglePartitionRoutingPolicy/partitions";
    int res = makePutRequest(url, "5");

    LOG_INFO("res = "<<res);
    ASSERT_FALSE(res != 204 && res != 409);

    Producer producer;
    ProducerConfiguration producerConfiguration;
    producerConfiguration.setPartitionsRoutingMode(ProducerConfiguration::UseSinglePartition);
    Result result = client.createProducer(topicName, producerConfiguration, producer);

    Consumer consumer;
    result = client.subscribe(topicName, "subscription-A", consumer);
    ASSERT_EQ(ResultOk, result);

    ASSERT_EQ(ResultOk, result);
    for (int i = 0; i < 10; i++ ) {
        boost::posix_time::ptime t(boost::posix_time::microsec_clock::universal_time());
        long nanoSeconds = t.time_of_day().total_nanoseconds();
        std::stringstream ss;
        ss << nanoSeconds;
        Message msg = MessageBuilder().setContent(ss.str()).build();
        ASSERT_EQ(ResultOk, producer.send(msg));
    }

<<<<<<< HEAD
    // Since we are getting all messages in order that means we are using a single producer
=======
>>>>>>> 74c5b6ef
    for (int i = 0; i < 10; i++) {
        Message m;
        ASSERT_EQ(ResultOk, consumer.receive(m));
        consumer.acknowledgeCumulative(m);
    }
    consumer.close();
    producer.closeAsync(0);
    client.close();
}

    TEST(BasicEndToEndTest, testNamespaceName)
{
    boost::shared_ptr<NamespaceName> nameSpaceName = NamespaceName::get("property", "bf1", "nameSpace");
    ASSERT_STREQ(nameSpaceName->getCluster().c_str(), "bf1");
    ASSERT_STREQ(nameSpaceName->getLocalName().c_str(), "nameSpace");
    ASSERT_STREQ(nameSpaceName->getProperty().c_str(), "property");
}

    TEST(BasicEndToEndTest, testConsumerClose)
{
    ClientConfiguration config;
    Client client(lookupUrl);
    std::string topicName = "persistent://prop/unit/ns1/testConsumerClose";
    std::string subName = "my-sub-name";
    Consumer consumer;
    ASSERT_EQ(ResultOk, client.subscribe(topicName, subName, consumer));
    ASSERT_EQ(consumer.close(), ResultOk);
    ASSERT_EQ(consumer.close(), ResultAlreadyClosed);
}

    TEST(BasicEndToEndTest, testDuplicateConsumerCreationOnPartitionedTopic)
{
    Client client(lookupUrl);
    std::string topicName = "persistent://prop/unit/ns/partition-testDuplicateConsumerCreationOnPartitionedTopic";

    // call admin api to make it partitioned
    std::string url = adminUrl + "admin/persistent/prop/unit/ns/testDuplicateConsumerCreationOnPartitionedTopic/partitions";
    int res = makePutRequest(url, "5");

    LOG_INFO("res = "<<res);
    ASSERT_FALSE(res != 204 && res != 409);

    usleep(2 * 1000 * 1000);

    Producer producer;
    ProducerConfiguration producerConfiguration;
    producerConfiguration.setPartitionsRoutingMode(ProducerConfiguration::CustomPartition);
    producerConfiguration.setMessageRouter(boost::make_shared<CustomRoutingPolicy>());

    Result result = client.createProducer(topicName, producer);
    ASSERT_EQ(ResultOk, result);
    for (int i = 0; i < 10; i++ ) {
        boost::posix_time::ptime t(boost::posix_time::microsec_clock::universal_time());
        long nanoSeconds = t.time_of_day().total_nanoseconds();
        std::stringstream ss;
        ss << nanoSeconds;
        Message msg = MessageBuilder().setContent(ss.str()).build();
        ASSERT_EQ(ResultOk, producer.send(msg));
    }


    LOG_INFO("Creating Subscriber");
    std::string consumerId = "CONSUMER";
    ConsumerConfiguration tempConsConfig;
    tempConsConfig.setConsumerType(ConsumerExclusive);
    ConsumerConfiguration consConfig = tempConsConfig;
    ASSERT_EQ(consConfig.getConsumerType(), ConsumerExclusive);
    Consumer consumer;
    Result subscribeResult = client.subscribe(topicName, consumerId,
        consConfig, consumer);
    ASSERT_EQ(ResultOk, subscribeResult);

    LOG_INFO("Creating Another Subscriber");
    Consumer consumer2;
    ASSERT_EQ(consumer2.getSubscriptionName(), "");
    subscribeResult = client.subscribe(topicName, consumerId,
        consConfig, consumer2);
    ASSERT_EQ(ResultConsumerBusy, subscribeResult);
    consumer.close();
    producer.close();
}

TEST(BasicEndToEndTest, testRoundRobinRoutingPolicy)
{
    Client client(lookupUrl);
    std::string topicName = "persistent://prop/unit/ns/partition-testRoundRobinRoutingPolicy";
    // call admin api to make it partitioned
    std::string url = adminUrl + "admin/persistent/prop/unit/ns/partition-testRoundRobinRoutingPolicy/partitions";
    int res = makePutRequest(url, "5");

    LOG_INFO("res = "<<res);
    ASSERT_FALSE(res != 204 && res != 409);

    Producer producer;
    ProducerConfiguration tempProducerConfiguration;
    tempProducerConfiguration.setPartitionsRoutingMode(ProducerConfiguration::RoundRobinDistribution);
    ProducerConfiguration producerConfiguration = tempProducerConfiguration;
    Result result = client.createProducer(topicName, producerConfiguration, producer);
    ASSERT_EQ(ResultOk, result);
    ASSERT_EQ(producer.getTopic(), topicName);

    // Topic is partitioned into 5 partitions so each partition will receive two messages
    LOG_INFO("Creating Subscriber");
    std::string consumerId = "CONSUMER";
    ConsumerConfiguration consConfig;
    consConfig.setConsumerType(ConsumerExclusive);
    consConfig.setReceiverQueueSize(2);
    ASSERT_FALSE(consConfig.hasMessageListener());
    Consumer consumer[5];
    Result subscribeResult;
    for (int i = 0; i < 5; i++) {
        std::stringstream partitionedTopicName;
        partitionedTopicName << topicName << "-partition-" << i;

        std::stringstream partitionedConsumerId;
        partitionedConsumerId << consumerId << i;
        subscribeResult = client.subscribe(partitionedTopicName.str(), partitionedConsumerId.str(), consConfig, consumer[i]);

        ASSERT_EQ(ResultOk, subscribeResult);
        ASSERT_EQ(consumer[i].getTopic(), partitionedTopicName.str());
    }

    for (int i = 0; i < 10; i++ ) {
        boost::posix_time::ptime t(boost::posix_time::microsec_clock::universal_time());
        long nanoSeconds = t.time_of_day().total_nanoseconds();
        std::stringstream ss;
        ss << nanoSeconds;
        Message msg = MessageBuilder().setContent(ss.str()).build();
        ASSERT_EQ(ResultOk, producer.send(msg));
    }

    Message m;
    for (int i = 0; i < 2; i++) {
        for (int partitionIndex = 0; partitionIndex < 5; partitionIndex++) {
            ASSERT_EQ(ResultOk, consumer[partitionIndex].receive(m));
            ASSERT_EQ(ResultOk, consumer[partitionIndex].acknowledge(m));
        }
    }

    for (int partitionIndex = 0; partitionIndex < 5; partitionIndex++) {
        consumer[partitionIndex].close();
    }
    producer.close();
    client.shutdown();

}

TEST(BasicEndToEndTest, testMessageListener)
{
    Client client(lookupUrl);
    std::string topicName = "persistent://prop/unit/ns/partition-testMessageListener";
    // call admin api to make it partitioned
    std::string url = adminUrl + "admin/persistent/prop/unit/ns/partition-testMessageListener/partitions";
    int res = makePutRequest(url, "5");

    LOG_INFO("res = "<<res);
    ASSERT_FALSE(res != 204 && res != 409);

    Producer producer;
    ProducerConfiguration producerConfiguration;
    producerConfiguration.setPartitionsRoutingMode(ProducerConfiguration::UseSinglePartition);
    Result result = client.createProducer(topicName, producerConfiguration, producer);

    // Initializing global Count
    globalCount = 0;

    ConsumerConfiguration consumerConfig;
    consumerConfig.setMessageListener(boost::bind(messageListenerFunction, _1, _2));
    Consumer consumer;
    result = client.subscribe(topicName, "subscription-A", consumerConfig, consumer);

    ASSERT_EQ(ResultOk, result);
    for (int i = 0; i < 10; i++ ) {
        boost::posix_time::ptime t(boost::posix_time::microsec_clock::universal_time());
        long nanoSeconds = t.time_of_day().total_nanoseconds();
        std::stringstream ss;
        ss << nanoSeconds;
        Message msg = MessageBuilder().setContent(ss.str()).setPartitionKey(ss.str()).build();
        ASSERT_EQ(ResultOk, producer.send(msg));
    }

    // Sleeping for 5 seconds
    usleep(5 * 1000 * 1000);
    ASSERT_EQ(globalCount, 10);
    consumer.close();
    producer.closeAsync(0);
    client.close();
}

TEST(BasicEndToEndTest, testMessageListenerPause)
{
    Client client(lookupUrl);
    std::string topicName = "persistent://property/cluster/namespace/partition-testMessageListener-pauses";

    // call admin api to make it partitioned
    std::string url = adminUrl + "admin/persistent/property/cluster/namespace/partition-testMessageListener-pauses/partitions";
    int res = makePutRequest(url, "5");

    LOG_INFO("res = "<<res);
    ASSERT_FALSE(res != 204 && res != 409);


    Producer producer;
    ProducerConfiguration producerConfiguration;
    producerConfiguration.setPartitionsRoutingMode(ProducerConfiguration::UseSinglePartition);
    Result result = client.createProducer(topicName, producerConfiguration, producer);

    // Initializing global Count
    globalCount = 0;

    ConsumerConfiguration consumerConfig;
    consumerConfig.setMessageListener(boost::bind(messageListenerFunction, _1, _2));
    Consumer consumer;
    // Removing dangling subscription from previous test failures
    result = client.subscribe(topicName, "subscription-name", consumerConfig, consumer);
    consumer.unsubscribe();

    result = client.subscribe(topicName, "subscription-name", consumerConfig, consumer);
    ASSERT_EQ(ResultOk, result);
    int temp = 1000;
    for (int i = 0; i < 10000; i++ ) {
        if(i && i%1000 == 0) {
            usleep(2 * 1000 * 1000);
            ASSERT_EQ(globalCount, temp);
            consumer.resumeMessageListener();
            usleep(2 * 1000 * 1000);
            ASSERT_EQ(globalCount, i);
            temp = globalCount;
            consumer.pauseMessageListener();
        }
        Message msg = MessageBuilder().build();
        ASSERT_EQ(ResultOk, producer.send(msg));
    }

    ASSERT_EQ(globalCount, temp);
    consumer.resumeMessageListener();
    // Sleeping for 2 seconds
    usleep(2 * 1000 * 1000);
    ASSERT_EQ(globalCount, 10000);
    consumer.close();
    producer.closeAsync(0);
    client.close();
}

    TEST(BasicEndToEndTest, testResendViaSendCallback)
{
    ClientConfiguration clientConfiguration;
    clientConfiguration.setIOThreads(1);
    Client client(lookupUrl, clientConfiguration);
    std::string topicName = "persistent://my-property/my-cluster/my-namespace/testResendViaListener";

    Producer producer;

    Promise<Result, Producer> producerPromise;
    ProducerConfiguration producerConfiguration;

    // Setting timeout of 1 ms
    producerConfiguration.setSendTimeout(1);
    client.createProducerAsync(topicName, producerConfiguration, WaitForCallbackValue<Producer>(producerPromise));
    Future<Result, Producer> producerFuture = producerPromise.getFuture();
    Result result = producerFuture.get(producer);
    ASSERT_EQ(ResultOk, result);

    // Send asynchronously for 3 seconds
    // Expect timeouts since we have set timeout to 1 ms
    // On receiving timeout send the message using the CMS client IO thread via cb function.
<<<<<<< HEAD
    producer.sendAsync(MessageBuilder().build(), boost::bind(resendMessage, _1, _2, producer));

=======
    for (int i = 0; i<1000; i++) {
        producer.sendAsync(MessageBuilder().build(), boost::bind(resendMessage, _1, _2, producer));
    }
>>>>>>> 74c5b6ef
    // 3 seconds
    usleep(3 * 1000 * 1000);
    Lock lock(mutex_);
    ASSERT_GE(globalResendMessageCount, 3);
}<|MERGE_RESOLUTION|>--- conflicted
+++ resolved
@@ -129,10 +129,7 @@
 		}
 		lock.unlock();
     }
-<<<<<<< HEAD
-=======
     usleep(2 * 1000);
->>>>>>> 74c5b6ef
     producer.sendAsync(MessageBuilder().build(),
                                boost::bind(resendMessage, _1, _2, producer));
 }
@@ -564,10 +561,7 @@
         ASSERT_EQ(ResultOk, producer.send(msg));
     }
 
-<<<<<<< HEAD
     // Since we are getting all messages in order that means we are using a single producer
-=======
->>>>>>> 74c5b6ef
     for (int i = 0; i < 10; i++) {
         Message m;
         ASSERT_EQ(ResultOk, consumer.receive(m));
@@ -834,14 +828,9 @@
     // Send asynchronously for 3 seconds
     // Expect timeouts since we have set timeout to 1 ms
     // On receiving timeout send the message using the CMS client IO thread via cb function.
-<<<<<<< HEAD
-    producer.sendAsync(MessageBuilder().build(), boost::bind(resendMessage, _1, _2, producer));
-
-=======
     for (int i = 0; i<1000; i++) {
         producer.sendAsync(MessageBuilder().build(), boost::bind(resendMessage, _1, _2, producer));
     }
->>>>>>> 74c5b6ef
     // 3 seconds
     usleep(3 * 1000 * 1000);
     Lock lock(mutex_);
