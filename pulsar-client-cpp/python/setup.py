--- conflicted
+++ resolved
@@ -63,11 +63,13 @@
 
 
 dependencies = [
-    'grpcio', 'protobuf',
+    'fastavro',
+    'grpcio',
+    'protobuf',
     'six',
-    'fastavro',
 
     # functions dependencies
+    "apache-bookkeeper-client",
     "prometheus_client",
     "ratelimit"
 ]
@@ -87,13 +89,6 @@
     author_email="dev@pulsar.apache.org",
     description="Apache Pulsar Python client library",
     license="Apache License v2.0",
-<<<<<<< HEAD
-    url="http://pulsar.apache.org/",
-    install_requires=[
-        'grpcio', 'protobuf', 'apache-bookkeeper-client'
-    ],
-=======
     url="https://pulsar.apache.org/",
     install_requires=dependencies,
->>>>>>> 1b44aaa7
 )