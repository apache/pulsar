/**
 * Licensed to the Apache Software Foundation (ASF) under one
 * or more contributor license agreements.  See the NOTICE file
 * distributed with this work for additional information
 * regarding copyright ownership.  The ASF licenses this file
 * to you under the Apache License, Version 2.0 (the
 * "License"); you may not use this file except in compliance
 * with the License.  You may obtain a copy of the License at
 *
 *   http://www.apache.org/licenses/LICENSE-2.0
 *
 * Unless required by applicable law or agreed to in writing,
 * software distributed under the License is distributed on an
 * "AS IS" BASIS, WITHOUT WARRANTIES OR CONDITIONS OF ANY
 * KIND, either express or implied.  See the License for the
 * specific language governing permissions and limitations
 * under the License.
 */
#include "utils.h"

#include <boost/python/suite/indexing/map_indexing_suite.hpp>

std::string MessageId_str(const BatchMessageId& msgId) {
    std::stringstream ss;
    ss << msgId;
    return ss.str();
}

std::string MessageId_serialize(const BatchMessageId& msgId) {
    std::string serialized;
    msgId.serialize(serialized);
    return serialized;
}

std::string Message_str(const Message& msg) {
    std::stringstream ss;
    ss << msg;
    return ss.str();
}

const BatchMessageId& Message_getMessageId(const Message& msg) {
    return static_cast<const BatchMessageId&>(msg.getMessageId());
}

void export_message() {
    using namespace boost::python;

    MessageBuilder& (MessageBuilder::*MessageBuilderSetContentString)(const std::string&) = &MessageBuilder::setContent;

    class_<MessageBuilder, boost::noncopyable>("MessageBuilder")
            .def("content", MessageBuilderSetContentString, return_self<>())
            .def("property", &MessageBuilder::setProperty, return_self<>())
            .def("properties", &MessageBuilder::setProperties, return_self<>())
            .def("partition_key", &MessageBuilder::setPartitionKey, return_self<>())
            .def("event_timestamp", &MessageBuilder::setEventTimestamp, return_self<>())
            .def("replication_clusters", &MessageBuilder::setReplicationClusters, return_self<>())
            .def("disable_replication", &MessageBuilder::disableReplication, return_self<>())
            .def("build", &MessageBuilder::build)
            ;

    class_<Message::StringMap>("MessageStringMap")
            .def(map_indexing_suite<Message::StringMap>())
            ;

    static const BatchMessageId& _MessageId_earliest = static_cast<const BatchMessageId&>(MessageId::earliest());
    static const BatchMessageId& _MessageId_latest = static_cast<const BatchMessageId&>(MessageId::latest());

    class_<BatchMessageId, boost::shared_ptr<BatchMessageId> >("MessageId")
            .def("__str__", &MessageId_str)
            .add_static_property("earliest", make_getter(&_MessageId_earliest))
            .add_static_property("latest", make_getter(&_MessageId_latest))
            .def("serialize", &MessageId_serialize)
            .def("deserialize", &MessageId::deserialize).staticmethod("deserialize")
            ;

    class_<Message>("Message")
            .def("properties", &Message::getProperties, return_value_policy<copy_const_reference>())
            .def("data", &Message::getDataAsString)
            .def("length", &Message::getLength)
            .def("partition_key", &Message::getPartitionKey, return_value_policy<copy_const_reference>())
            .def("publish_timestamp", &Message::getPublishTimestamp)
<<<<<<< HEAD
            .def("event_timestamp", &Message::getEventTimestamp)
            .def("message_id", &Message::getMessageId, return_value_policy<copy_const_reference>())
=======
            .def("message_id", &Message_getMessageId, return_value_policy<copy_const_reference>())
>>>>>>> 540b9bca
            .def("__str__", &Message_str)
            ;
}<|MERGE_RESOLUTION|>--- conflicted
+++ resolved
@@ -79,12 +79,8 @@
             .def("length", &Message::getLength)
             .def("partition_key", &Message::getPartitionKey, return_value_policy<copy_const_reference>())
             .def("publish_timestamp", &Message::getPublishTimestamp)
-<<<<<<< HEAD
             .def("event_timestamp", &Message::getEventTimestamp)
-            .def("message_id", &Message::getMessageId, return_value_policy<copy_const_reference>())
-=======
             .def("message_id", &Message_getMessageId, return_value_policy<copy_const_reference>())
->>>>>>> 540b9bca
             .def("__str__", &Message_str)
             ;
 }