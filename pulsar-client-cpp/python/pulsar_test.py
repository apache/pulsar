--- conflicted
+++ resolved
@@ -1250,7 +1250,6 @@
         second_encode = schema.encode(record)
         self.assertEqual(first_encode, second_encode)
 
-<<<<<<< HEAD
     def test_logger_thread_leaks(self):
         def _do_connect(close):
             logger = logging.getLogger(str(threading.currentThread().ident))
@@ -1279,7 +1278,7 @@
             for thread in threads:
                 thread.join()
             assert threading.active_count() == 1, "Explicit close: {}; threaded connect in parallel doesn't leak threads".format(should_close)
-=======
+
     def test_chunking(self):
         client = Client(self.serviceUrl)
         data_size = 10 * 1024 * 1024
@@ -1305,7 +1304,6 @@
             chunking_enabled=True,
             batching_enabled=True
         ))
->>>>>>> 57560bfb
 
     def _check_value_error(self, fun):
         with self.assertRaises(ValueError):
