#
# Licensed to the Apache Software Foundation (ASF) under one
# or more contributor license agreements.  See the NOTICE file
# distributed with this work for additional information
# regarding copyright ownership.  The ASF licenses this file
# to you under the Apache License, Version 2.0 (the
# "License"); you may not use this file except in compliance
# with the License.  You may obtain a copy of the License at
#
#   http://www.apache.org/licenses/LICENSE-2.0
#
# Unless required by applicable law or agreed to in writing,
# software distributed under the License is distributed on an
# "AS IS" BASIS, WITHOUT WARRANTIES OR CONDITIONS OF ANY
# KIND, either express or implied.  See the License for the
# specific language governing permissions and limitations
# under the License.
#

INCLUDE_DIRECTORIES("${Boost_INCLUDE_DIRS}" "${PYTHON_INCLUDE_DIRS}")

<<<<<<< HEAD
ADD_LIBRARY(_pulsar SHARED src/pulsar.cc src/producer.cc src/consumer.cc
                            src/config.cc src/enums.cc src/client.cc
                            src/message.cc src/authentication.cc
                            src/reader.cc src/schema.cc src/cryptoKeyReader.cc)
=======
ADD_LIBRARY(_pulsar SHARED src/pulsar.cc
                           src/producer.cc
                           src/consumer.cc
                           src/config.cc
                           src/enums.cc
                           src/client.cc
                           src/message.cc
                           src/authentication.cc
                           src/reader.cc
                           src/schema.cc)

>>>>>>> 530c128f
SET(CMAKE_SHARED_LIBRARY_PREFIX )
SET(CMAKE_SHARED_LIBRARY_SUFFIX .so)

if (NOT APPLE AND NOT MSVC)
    SET(CMAKE_CXX_FLAGS "${CMAKE_CXX_FLAGS_PYTHON}")
endif()

if("${CMAKE_CXX_COMPILER_ID}" STREQUAL "Clang")
  set(CMAKE_SHARED_LIBRARY_CREATE_CXX_FLAGS "${CMAKE_SHARED_LIBRARY_CREATE_CXX_FLAGS} -undefined dynamic_lookup")
endif()

# Newer boost versions don't use the -mt suffix
if (NOT DEFINED ${Boost_PYTHON27-MT_LIBRARY})
  set(Boost_PYTHON27-MT_LIBRARY ${Boost_PYTHON27_LIBRARY})
endif()

if (NOT DEFINED ${Boost_PYTHON37-MT_LIBRARY})
  set(Boost_PYTHON37-MT_LIBRARY ${Boost_PYTHON37_LIBRARY})
endif()

if (NOT DEFINED ${Boost_PYTHON38-MT_LIBRARY})
  set(Boost_PYTHON38-MT_LIBRARY ${Boost_PYTHON38_LIBRARY})
endif()

if (NOT DEFINED ${Boost_PYTHON39-MT_LIBRARY})
  set(Boost_PYTHON39-MT_LIBRARY ${Boost_PYTHON39_LIBRARY})
endif()

# Try all possible boost-python variable namings
set(PYTHON_WRAPPER_LIBS ${Boost_PYTHON_LIBRARY}
                        ${Boost_PYTHON3_LIBRARY}
                        ${Boost_PYTHON27-MT_LIBRARY}
                        ${Boost_PYTHON37-MT_LIBRARY}
                        ${Boost_PYTHON34_LIBRARY}
                        ${Boost_PYTHON35_LIBRARY}
                        ${Boost_PYTHON36_LIBRARY}
                        ${Boost_PYTHON38_LIBRARY}
                        ${Boost_PYTHON39_LIBRARY})

if (APPLE)
    set(PYTHON_WRAPPER_LIBS ${PYTHON_WRAPPER_LIBS}
                            ${Boost_PYTHON27-MT_LIBRARY_RELEASE}
                            ${Boost_PYTHON37-MT_LIBRARY_RELEASE}
                            ${Boost_PYTHON38-MT_LIBRARY_RELEASE}
                            ${Boost_PYTHON39-MT_LIBRARY_RELEASE})
endif()

message(STATUS "Using Boost Python libs: ${PYTHON_WRAPPER_LIBS}")

if (NOT PYTHON_WRAPPER_LIBS)
    MESSAGE(FATAL_ERROR "Could not find Boost Python library")
endif ()

if (APPLE)
    set(CMAKE_SHARED_LIBRARY_CREATE_CXX_FLAGS "${CMAKE_SHARED_LIBRARY_CREATE_CXX_FLAGS} -undefined dynamic_lookup")
    target_link_libraries(_pulsar -Wl,-all_load pulsarStatic ${PYTHON_WRAPPER_LIBS} ${COMMON_LIBS} ${ICU_LIBS})
else ()
    if (NOT MSVC)
      set (CMAKE_SHARED_LINKER_FLAGS " -static-libgcc  -static-libstdc++")
    endif()
    target_link_libraries(_pulsar pulsarStatic ${PYTHON_WRAPPER_LIBS} ${COMMON_LIBS})
endif ()<|MERGE_RESOLUTION|>--- conflicted
+++ resolved
@@ -19,12 +19,6 @@
 
 INCLUDE_DIRECTORIES("${Boost_INCLUDE_DIRS}" "${PYTHON_INCLUDE_DIRS}")
 
-<<<<<<< HEAD
-ADD_LIBRARY(_pulsar SHARED src/pulsar.cc src/producer.cc src/consumer.cc
-                            src/config.cc src/enums.cc src/client.cc
-                            src/message.cc src/authentication.cc
-                            src/reader.cc src/schema.cc src/cryptoKeyReader.cc)
-=======
 ADD_LIBRARY(_pulsar SHARED src/pulsar.cc
                            src/producer.cc
                            src/consumer.cc
@@ -34,9 +28,9 @@
                            src/message.cc
                            src/authentication.cc
                            src/reader.cc
-                           src/schema.cc)
+                           src/schema.cc
+                           src/cryptoKeyReader.cc)
 
->>>>>>> 530c128f
 SET(CMAKE_SHARED_LIBRARY_PREFIX )
 SET(CMAKE_SHARED_LIBRARY_SUFFIX .so)
 
