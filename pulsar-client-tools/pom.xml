--- conflicted
+++ resolved
@@ -76,11 +76,6 @@
     </dependency>
 
     <dependency>
-<<<<<<< HEAD
-      <groupId>${project.groupId}</groupId>
-      <artifactId>pulsar-functions-kubernetes</artifactId>
-      <version>${project.version}</version>
-=======
       <groupId>net.jodah</groupId>
       <artifactId>typetools</artifactId>
     </dependency>
@@ -88,7 +83,6 @@
     <dependency>
       <groupId>org.apache.bookkeeper</groupId>
       <artifactId>stream-storage-java-client</artifactId>
->>>>>>> 40ed8e45
     </dependency>
 
     <!-- functions related dependencies (end) -->
