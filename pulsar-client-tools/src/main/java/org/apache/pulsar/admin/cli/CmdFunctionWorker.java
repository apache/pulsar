--- conflicted
+++ resolved
@@ -18,13 +18,6 @@
  */
 package org.apache.pulsar.admin.cli;
 
-<<<<<<< HEAD
-import org.apache.pulsar.client.admin.PulsarAdmin;
-import org.apache.pulsar.client.api.PulsarClientException;
-
-import com.beust.jcommander.Parameter;
-=======
->>>>>>> 23a6622d
 import com.beust.jcommander.Parameters;
 import lombok.Getter;
 import lombok.extern.slf4j.Slf4j;
@@ -52,24 +45,6 @@
         abstract void runCmd() throws Exception;
     }
 
-<<<<<<< HEAD
-//    @Parameters(commandDescription = "dump all functions stats")
-//    class FunctionsStats extends BaseCommand {
-//
-//        @Parameter(names = { "-i", "--indent" }, description = "Indent JSON output", required = false)
-//        boolean indent = false;
-//
-//        @Override
-//        void runCmd() throws Exception {
-//            String json = JsonFormat.printer().print(admin.worker().getFunctionsStats());
-//            GsonBuilder gsonBuilder = new GsonBuilder();
-//            if (indent) {
-//                gsonBuilder.setPrettyPrinting();
-//            }
-//            System.out.println(gsonBuilder.create().toJson(new JsonParser().parse(json)));
-//        }
-//    }
-=======
     @Parameters(commandDescription = "Dump all functions stats running on this broker")
     class FunctionsStats extends BaseCommand {
 
@@ -78,7 +53,6 @@
             printList(admin.worker().getFunctionsStats());
         }
     }
->>>>>>> 23a6622d
 
     @Parameters(commandDescription = "Dump metrics for Monitoring")
     class CmdMonitoringMetrics extends BaseCommand {
