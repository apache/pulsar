/**
 * Licensed to the Apache Software Foundation (ASF) under one
 * or more contributor license agreements.  See the NOTICE file
 * distributed with this work for additional information
 * regarding copyright ownership.  The ASF licenses this file
 * to you under the Apache License, Version 2.0 (the
 * "License"); you may not use this file except in compliance
 * with the License.  You may obtain a copy of the License at
 *
 *   http://www.apache.org/licenses/LICENSE-2.0
 *
 * Unless required by applicable law or agreed to in writing,
 * software distributed under the License is distributed on an
 * "AS IS" BASIS, WITHOUT WARRANTIES OR CONDITIONS OF ANY
 * KIND, either express or implied.  See the License for the
 * specific language governing permissions and limitations
 * under the License.
 */
package org.apache.pulsar.admin.cli;

import com.beust.jcommander.Parameter;
import com.beust.jcommander.ParameterException;
import com.beust.jcommander.Parameters;
import com.beust.jcommander.converters.CommaParameterSplitter;
import com.google.common.base.Strings;
import com.google.common.collect.ImmutableList;
import com.google.common.collect.Lists;
import com.google.common.collect.Sets;
import java.io.IOException;
import java.util.Arrays;
import java.util.HashMap;
import java.util.HashSet;
import java.util.List;
import java.util.Map;
import java.util.Set;
import java.util.concurrent.TimeUnit;
import java.util.function.Supplier;
import java.util.stream.Collectors;

import io.swagger.util.Json;
import org.apache.commons.lang3.StringUtils;
import org.apache.pulsar.admin.cli.utils.IOUtils;
import org.apache.pulsar.client.admin.PulsarAdmin;
import org.apache.pulsar.client.admin.PulsarAdminException;
import org.apache.pulsar.client.api.SubscriptionType;
import org.apache.pulsar.common.naming.NamespaceName;
import org.apache.pulsar.common.policies.data.AutoSubscriptionCreationOverride;
import org.apache.pulsar.common.policies.data.AutoTopicCreationOverride;
import org.apache.pulsar.common.policies.data.BacklogQuota;
import org.apache.pulsar.common.policies.data.BookieAffinityGroupData;
import org.apache.pulsar.common.policies.data.BundlesData;
import org.apache.pulsar.common.policies.data.DelayedDeliveryPolicies;
import org.apache.pulsar.common.policies.data.DispatchRate;
import org.apache.pulsar.common.policies.data.InactiveTopicDeleteMode;
import org.apache.pulsar.common.policies.data.InactiveTopicPolicies;
import org.apache.pulsar.common.policies.data.OffloadPolicies;
import org.apache.pulsar.common.policies.data.OffloadPolicies.OffloadedReadPriority;
import org.apache.pulsar.common.policies.data.PersistencePolicies;
import org.apache.pulsar.common.policies.data.Policies;
import org.apache.pulsar.common.policies.data.PublishRate;
import org.apache.pulsar.common.policies.data.RetentionPolicies;
import org.apache.pulsar.common.policies.data.SchemaAutoUpdateCompatibilityStrategy;
import org.apache.pulsar.common.policies.data.SchemaCompatibilityStrategy;
import org.apache.pulsar.common.policies.data.SubscribeRate;
import org.apache.pulsar.common.policies.data.SubscriptionAuthMode;
import org.apache.pulsar.common.policies.data.TopicType;
import org.apache.pulsar.common.util.RelativeTimeUtil;

@Parameters(commandDescription = "Operations about namespaces")
public class CmdNamespaces extends CmdBase {
    @Parameters(commandDescription = "Get the namespaces for a tenant")
    private class GetNamespacesPerProperty extends CliCommand {
        @Parameter(description = "tenant-name", required = true)
        private java.util.List<String> params;

        @Override
        void run() throws PulsarAdminException {
            String tenant = getOneArgument(params);
            print(getAdmin().namespaces().getNamespaces(tenant));
        }
    }

    @Parameters(commandDescription = "Get the namespaces for a tenant in a cluster", hidden = true)
    private class GetNamespacesPerCluster extends CliCommand {
        @Parameter(description = "tenant/cluster", required = true)
        private java.util.List<String> params;

        @Override
        void run() throws PulsarAdminException {
            String[] parts = validatePropertyCluster(params);
            print(getAdmin().namespaces().getNamespaces(parts[0], parts[1]));
        }
    }

    @Parameters(commandDescription = "Get the list of topics for a namespace")
    private class GetTopics extends CliCommand {
        @Parameter(description = "tenant/namespace", required = true)
        private java.util.List<String> params;

        @Override
        void run() throws PulsarAdminException {
            String namespace = validateNamespace(params);
            print(getAdmin().namespaces().getTopics(namespace));
        }
    }

    @Parameters(commandDescription = "Get the list of bundles for a namespace")
    private class GetBundles extends CliCommand {
        @Parameter(description = "tenant/namespace", required = true)
        private java.util.List<String> params;

        @Override
        void run() throws PulsarAdminException {
            String namespace = validateNamespace(params);
            print(getAdmin().namespaces().getBundles(namespace));
        }
    }

    @Parameters(commandDescription = "Get the list of destinations for a namespace", hidden = true)
    private class GetDestinations extends CliCommand {
        @Parameter(description = "tenant/namespace", required = true)
        private java.util.List<String> params;

        @Override
        void run() throws PulsarAdminException {
            String namespace = validateNamespace(params);
            print(getAdmin().namespaces().getTopics(namespace));
        }
    }

    @Parameters(commandDescription = "Get the configuration policies of a namespace")
    private class GetPolicies extends CliCommand {
        @Parameter(description = "tenant/namespace", required = true)
        private java.util.List<String> params;

        @Override
        void run() throws PulsarAdminException {
            String namespace = validateNamespace(params);
            print(getAdmin().namespaces().getPolicies(namespace));
        }
    }

    @Parameters(commandDescription = "Creates a new namespace")
    private class Create extends CliCommand {
        @Parameter(description = "tenant/namespace", required = true)
        private java.util.List<String> params;

        @Parameter(names = { "--clusters", "-c" }, description = "List of clusters this namespace will be assigned", required = false)
        private java.util.List<String> clusters;

        @Parameter(names = { "--bundles", "-b" }, description = "number of bundles to activate", required = false)
        private int numBundles = 0;

        private static final long MAX_BUNDLES = ((long) 1) << 32;

        @Override
        void run() throws PulsarAdminException {
            String namespace = validateNamespace(params);
            if (numBundles < 0 || numBundles > MAX_BUNDLES) {
                throw new ParameterException(
                        "Invalid number of bundles. Number of numbles has to be in the range of (0, 2^32].");
            }

            NamespaceName namespaceName = NamespaceName.get(namespace);
            if (namespaceName.isV2()) {
                Policies policies = new Policies();
                policies.bundles = numBundles > 0 ? new BundlesData(numBundles) : null;

                if (clusters != null) {
                    policies.replication_clusters = new HashSet<>(clusters);
                }

                getAdmin().namespaces().createNamespace(namespace, policies);
            } else {
                if (numBundles == 0) {
                    getAdmin().namespaces().createNamespace(namespace);
                } else {
                    getAdmin().namespaces().createNamespace(namespace, numBundles);
                }

                if (clusters != null && !clusters.isEmpty()) {
                    getAdmin().namespaces().setNamespaceReplicationClusters(namespace, new HashSet<>(clusters));
                }
            }
        }
    }

    @Parameters(commandDescription = "Deletes a namespace.")
    private class Delete extends CliCommand {
        @Parameter(description = "tenant/namespace", required = true)
        private java.util.List<String> params;

        @Parameter(names = { "-f",
                "--force" }, description = "Delete namespace forcefully by force deleting all topics under it")
        private boolean force = false;

        @Override
        void run() throws PulsarAdminException {
            String namespace = validateNamespace(params);
            getAdmin().namespaces().deleteNamespace(namespace, force);
        }
    }

    @Parameters(commandDescription = "Grant permissions on a namespace")
    private class GrantPermissions extends CliCommand {
        @Parameter(description = "tenant/namespace", required = true)
        private java.util.List<String> params;

        @Parameter(names = "--role", description = "Client role to which grant permissions", required = true)
        private String role;

        @Parameter(names = "--actions", description = "Actions to be granted (produce,consume)", required = true, splitter = CommaParameterSplitter.class)
        private List<String> actions;

        @Override
        void run() throws PulsarAdminException {
            String namespace = validateNamespace(params);
            getAdmin().namespaces().grantPermissionOnNamespace(namespace, role, getAuthActions(actions));
        }
    }

    @Parameters(commandDescription = "Revoke permissions on a namespace")
    private class RevokePermissions extends CliCommand {
        @Parameter(description = "tenant/namespace", required = true)
        private java.util.List<String> params;

        @Parameter(names = "--role", description = "Client role to which revoke permissions", required = true)
        private String role;

        @Override
        void run() throws PulsarAdminException {
            String namespace = validateNamespace(params);
            getAdmin().namespaces().revokePermissionsOnNamespace(namespace, role);
        }
    }

    @Parameters(commandDescription = "Grant permissions to access subscription admin-api")
    private class GrantSubscriptionPermissions extends CliCommand {
        @Parameter(description = "tenant/namespace", required = true)
        private java.util.List<String> params;

        @Parameter(names = "--subscription", description = "Subscription name for which permission will be granted to roles", required = true)
        private String subscription;

        @Parameter(names = "--roles", description = "Client roles to which grant permissions (comma separated roles)", required = true, splitter = CommaParameterSplitter.class)
        private List<String> roles;

        @Override
        void run() throws PulsarAdminException {
            String namespace = validateNamespace(params);
            getAdmin().namespaces().grantPermissionOnSubscription(namespace, subscription, Sets.newHashSet(roles));
        }
    }

    @Parameters(commandDescription = "Revoke permissions to access subscription admin-api")
    private class RevokeSubscriptionPermissions extends CliCommand {
        @Parameter(description = "tenant/namespace", required = true)
        private java.util.List<String> params;

        @Parameter(names = "--subscription", description = "Subscription name for which permission will be revoked to roles", required = true)
        private String subscription;

        @Parameter(names = "--role", description = "Client role to which revoke permissions", required = true)
        private String role;

        @Override
        void run() throws PulsarAdminException {
            String namespace = validateNamespace(params);
            getAdmin().namespaces().revokePermissionOnSubscription(namespace, subscription, role);
        }
    }

    @Parameters(commandDescription = "Get the permissions on a namespace")
    private class Permissions extends CliCommand {
        @Parameter(description = "tenant/namespace", required = true)
        private java.util.List<String> params;

        @Override
        void run() throws PulsarAdminException {
            String namespace = validateNamespace(params);
            print(getAdmin().namespaces().getPermissions(namespace));
        }
    }

    @Parameters(commandDescription = "Set replication clusters for a namespace")
    private class SetReplicationClusters extends CliCommand {
        @Parameter(description = "tenant/namespace", required = true)
        private java.util.List<String> params;

        @Parameter(names = { "--clusters",
                "-c" }, description = "Replication Cluster Ids list (comma separated values)", required = true)
        private String clusterIds;

        @Override
        void run() throws PulsarAdminException {
            String namespace = validateNamespace(params);
            List<String> clusters = Lists.newArrayList(clusterIds.split(","));
            getAdmin().namespaces().setNamespaceReplicationClusters(namespace, Sets.newHashSet(clusters));
        }
    }

    @Parameters(commandDescription = "Get replication clusters for a namespace")
    private class GetReplicationClusters extends CliCommand {
        @Parameter(description = "tenant/namespace", required = true)
        private java.util.List<String> params;

        @Override
        void run() throws PulsarAdminException {
            String namespace = validateNamespace(params);
            print(getAdmin().namespaces().getNamespaceReplicationClusters(namespace));
        }
    }

    @Parameters(commandDescription = "Set subscription types enabled for a namespace")
    private class SetSubscriptionTypesEnabled extends CliCommand {
        @Parameter(description = "tenant/namespace", required = true)
        private java.util.List<String> params;

        @Parameter(names = { "--types",
                "-t" }, description = "Subscription types enabled list (comma separated values)", required = true)
        private String subTypes;

        @Override
        void run() throws PulsarAdminException {
            String namespace = validateNamespace(params);
            Set<SubscriptionType> types = new HashSet<>();
            Lists.newArrayList(subTypes.split(",")).forEach(s -> types.add(SubscriptionType.valueOf(s)));
            getAdmin().namespaces().setSubscriptionTypesEnabled(namespace, types);
        }
    }

    @Parameters(commandDescription = "Get subscription types enabled for a namespace")
    private class GetSubscriptionTypesEnabled extends CliCommand {
        @Parameter(description = "tenant/namespace", required = true)
        private java.util.List<String> params;

        @Override
        void run() throws PulsarAdminException {
            String namespace = validateNamespace(params);
            print(getAdmin().namespaces().getSubscriptionTypesEnabled(namespace));
        }
    }

    @Parameters(commandDescription = "Set Message TTL for a namespace")
    private class SetMessageTTL extends CliCommand {
        @Parameter(description = "tenant/namespace", required = true)
        private java.util.List<String> params;

        @Parameter(names = { "--messageTTL", "-ttl" }, description = "Message TTL in seconds. When the value is set to `0`, TTL is disabled.", required = true)
        private int messageTTL;

        @Override
        void run() throws PulsarAdminException {
            String namespace = validateNamespace(params);
            getAdmin().namespaces().setNamespaceMessageTTL(namespace, messageTTL);
        }
    }

    @Parameters(commandDescription = "Remove Message TTL for a namespace")
    private class RemoveMessageTTL extends CliCommand {
        @Parameter(description = "tenant/namespace", required = true)
        private java.util.List<String> params;

        @Override
        void run() throws PulsarAdminException {
            String namespace = validateNamespace(params);
            getAdmin().namespaces().removeNamespaceMessageTTL(namespace);
        }
    }

    @Parameters(commandDescription = "Get max subscriptions per topic for a namespace")
    private class GetMaxSubscriptionsPerTopic extends CliCommand {
        @Parameter(description = "tenant/namespace", required = true)
        private java.util.List<String> params;

        @Override
        void run() throws PulsarAdminException {
            String namespace = validateNamespace(params);
            print(getAdmin().namespaces().getMaxSubscriptionsPerTopic(namespace));
        }
    }

    @Parameters(commandDescription = "Set max subscriptions per topic for a namespace")
    private class SetMaxSubscriptionsPerTopic extends CliCommand {
        @Parameter(description = "tenant/namespace", required = true)
        private java.util.List<String> params;

        @Parameter(names = { "--max-subscriptions-per-topic", "-m" }, description = "Max subscriptions per topic",
                required = true)
        private int maxSubscriptionsPerTopic;

        @Override
        void run() throws PulsarAdminException {
            String namespace = validateNamespace(params);
            getAdmin().namespaces().setMaxSubscriptionsPerTopic(namespace, maxSubscriptionsPerTopic);
        }
    }

    @Parameters(commandDescription = "Remove max subscriptions per topic for a namespace")
    private class RemoveMaxSubscriptionsPerTopic extends CliCommand {
        @Parameter(description = "tenant/namespace", required = true)
        private java.util.List<String> params;

        @Override
        void run() throws PulsarAdminException {
            String namespace = validateNamespace(params);
            getAdmin().namespaces().removeMaxSubscriptionsPerTopic(namespace);
        }
    }

    @Parameters(commandDescription = "Set subscription expiration time for a namespace")
    private class SetSubscriptionExpirationTime extends CliCommand {
        @Parameter(description = "tenant/namespace", required = true)
        private java.util.List<String> params;

        @Parameter(names = { "-t", "--time" }, description = "Subscription expiration time in minutes", required = true)
        private int expirationTime;

        @Override
        void run() throws PulsarAdminException {
            String namespace = validateNamespace(params);
            getAdmin().namespaces().setSubscriptionExpirationTime(namespace, expirationTime);
        }
    }

    @Parameters(commandDescription = "Set Anti-affinity group name for a namespace")
    private class SetAntiAffinityGroup extends CliCommand {
        @Parameter(description = "tenant/namespace", required = true)
        private java.util.List<String> params;

        @Parameter(names = { "--group", "-g" }, description = "Anti-affinity group name", required = true)
        private String antiAffinityGroup;

        @Override
        void run() throws PulsarAdminException {
            String namespace = validateNamespace(params);
            getAdmin().namespaces().setNamespaceAntiAffinityGroup(namespace, antiAffinityGroup);
        }
    }

    @Parameters(commandDescription = "Get Anti-affinity group name for a namespace")
    private class GetAntiAffinityGroup extends CliCommand {
        @Parameter(description = "tenant/namespace", required = true)
        private java.util.List<String> params;

        @Override
        void run() throws PulsarAdminException {
            String namespace = validateNamespace(params);
            print(getAdmin().namespaces().getNamespaceAntiAffinityGroup(namespace));
        }
    }

    @Parameters(commandDescription = "Get Anti-affinity namespaces grouped with the given anti-affinity group name")
    private class GetAntiAffinityNamespaces extends CliCommand {

        @Parameter(names = { "--tenant",
                "-p" }, description = "tenant is only used for authorization. Client has to be admin of any of the tenant to access this api", required = false)
        private String tenant;

        @Parameter(names = { "--cluster", "-c" }, description = "Cluster name", required = true)
        private String cluster;

        @Parameter(names = { "--group", "-g" }, description = "Anti-affinity group name", required = true)
        private String antiAffinityGroup;

        @Override
        void run() throws PulsarAdminException {
            print(getAdmin().namespaces().getAntiAffinityNamespaces(tenant, cluster, antiAffinityGroup));
        }
    }

    @Parameters(commandDescription = "Remove Anti-affinity group name for a namespace")
    private class DeleteAntiAffinityGroup extends CliCommand {
        @Parameter(description = "tenant/namespace", required = true)
        private java.util.List<String> params;

        @Override
        void run() throws PulsarAdminException {
            String namespace = validateNamespace(params);
            getAdmin().namespaces().deleteNamespaceAntiAffinityGroup(namespace);
        }
    }

    @Parameters(commandDescription = "Get Deduplication for a namespace")
    private class GetDeduplication extends CliCommand {
        @Parameter(description = "tenant/namespace", required = true)
        private java.util.List<String> params;

        @Override
        void run() throws PulsarAdminException {
            String namespace = validateNamespace(params);
            print(getAdmin().namespaces().getDeduplicationStatus(namespace));
        }
    }

    @Parameters(commandDescription = "Remove Deduplication for a namespace")
    private class RemoveDeduplication extends CliCommand {
        @Parameter(description = "tenant/namespace", required = true)
        private java.util.List<String> params;

        @Override
        void run() throws PulsarAdminException {
            String namespace = validateNamespace(params);
            getAdmin().namespaces().removeDeduplicationStatus(namespace);
        }
    }

    @Parameters(commandDescription = "Enable or disable deduplication for a namespace")
    private class SetDeduplication extends CliCommand {
        @Parameter(description = "tenant/namespace", required = true)
        private java.util.List<String> params;

        @Parameter(names = { "--enable", "-e" }, description = "Enable deduplication")
        private boolean enable = false;

        @Parameter(names = { "--disable", "-d" }, description = "Disable deduplication")
        private boolean disable = false;

        @Override
        void run() throws PulsarAdminException {
            String namespace = validateNamespace(params);

            if (enable == disable) {
                throw new ParameterException("Need to specify either --enable or --disable");
            }
            getAdmin().namespaces().setDeduplicationStatus(namespace, enable);
        }
    }

    @Parameters(commandDescription = "Enable or disable autoTopicCreation for a namespace, overriding broker settings")
    private class SetAutoTopicCreation extends CliCommand {
        @Parameter(description = "tenant/namespace", required = true)
        private java.util.List<String> params;

        @Parameter(names = { "--enable", "-e" }, description = "Enable allowAutoTopicCreation on namespace")
        private boolean enable = false;

        @Parameter(names = { "--disable", "-d" }, description = "Disable allowAutoTopicCreation on namespace")
        private boolean disable = false;

        @Parameter(names = { "--type", "-t" }, description = "Type of topic to be auto-created. " +
                "Possible values: (partitioned, non-partitioned). Default value: non-partitioned")
        private String type = "non-partitioned";

        @Parameter(names = { "--num-partitions", "-n" }, description = "Default number of partitions of topic to be auto-created," +
                " applicable to partitioned topics only", required = false)
        private Integer defaultNumPartitions = null;

        @Override
        void run() throws PulsarAdminException {
            String namespace = validateNamespace(params);
            type = type.toLowerCase().trim();

            if (enable == disable) {
                throw new ParameterException("Need to specify either --enable or --disable");
            }
            if (enable) {
                if (!TopicType.isValidTopicType(type)) {
                    throw new ParameterException("Must specify type of topic to be created. " +
                            "Possible values: (partitioned, non-partitioned)");
                }

                if (TopicType.PARTITIONED.toString().equals(type) && !(defaultNumPartitions > 0)) {
                    throw new ParameterException("Must specify num-partitions > 0 for partitioned topic type.");
                }
            }
            getAdmin().namespaces().setAutoTopicCreation(namespace, new AutoTopicCreationOverride(enable, type, defaultNumPartitions));
        }
    }

    @Parameters(commandDescription = "Remove override of autoTopicCreation for a namespace")
    private class RemoveAutoTopicCreation extends CliCommand {
        @Parameter(description = "tenant/namespace", required = true)
        private java.util.List<String> params;

        @Override
        void run() throws PulsarAdminException {
            String namespace = validateNamespace(params);

            getAdmin().namespaces().removeAutoTopicCreation(namespace);
        }
    }

    @Parameters(commandDescription = "Enable autoSubscriptionCreation for a namespace, overriding broker settings")
    private class SetAutoSubscriptionCreation extends CliCommand {
        @Parameter(description = "tenant/namespace", required = true)
        private java.util.List<String> params;

        @Parameter(names = { "--enable", "-e" }, description = "Enable allowAutoSubscriptionCreation on namespace")
        private boolean enable = false;

        @Override
        void run() throws PulsarAdminException {
            String namespace = validateNamespace(params);
            getAdmin().namespaces().setAutoSubscriptionCreation(namespace, new AutoSubscriptionCreationOverride(enable));
        }
    }

    @Parameters(commandDescription = "Remove override of autoSubscriptionCreation for a namespace")
    private class RemoveAutoSubscriptionCreation extends CliCommand {
        @Parameter(description = "tenant/namespace", required = true)
        private java.util.List<String> params;

        @Override
        void run() throws PulsarAdminException {
            String namespace = validateNamespace(params);
            getAdmin().namespaces().removeAutoSubscriptionCreation(namespace);
        }
    }

    @Parameters(commandDescription = "Remove the retention policy for a namespace")
    private class RemoveRetention extends CliCommand {
        @Parameter(description = "tenant/namespace", required = true)
        private java.util.List<String> params;

        @Override
        void run() throws PulsarAdminException {
            String namespace = validateNamespace(params);
            getAdmin().namespaces().removeRetention(namespace);
        }
    }

    @Parameters(commandDescription = "Set the retention policy for a namespace")
    private class SetRetention extends CliCommand {
        @Parameter(description = "tenant/namespace", required = true)
        private java.util.List<String> params;

        @Parameter(names = { "--time",
                "-t" }, description = "Retention time in minutes (or minutes, hours,days,weeks eg: 100m, 3h, 2d, 5w). "
                        + "0 means no retention and -1 means infinite time retention", required = true)
        private String retentionTimeStr;

        @Parameter(names = { "--size", "-s" }, description = "Retention size limit (eg: 10M, 16G, 3T). "
                + "0 or less than 1MB means no retention and -1 means infinite size retention", required = true)
        private String limitStr;

        @Override
        void run() throws PulsarAdminException {
            String namespace = validateNamespace(params);
            long sizeLimit = validateSizeString(limitStr);
            long retentionTimeInSec = RelativeTimeUtil.parseRelativeTimeInSeconds(retentionTimeStr);

            final int retentionTimeInMin;
            if (retentionTimeInSec != -1) {
                retentionTimeInMin = (int) TimeUnit.SECONDS.toMinutes(retentionTimeInSec);
            } else {
                retentionTimeInMin = -1;
            }

            final int retentionSizeInMB;
            if (sizeLimit != -1) {
                retentionSizeInMB = (int) (sizeLimit / (1024 * 1024));
            } else {
                retentionSizeInMB = -1;
            }
            getAdmin().namespaces().setRetention(namespace, new RetentionPolicies(retentionTimeInMin, retentionSizeInMB));
        }
    }

    @Parameters(commandDescription = "Get the retention policy for a namespace")
    private class GetRetention extends CliCommand {
        @Parameter(description = "tenant/namespace", required = true)
        private java.util.List<String> params;

        @Override
        void run() throws PulsarAdminException {
            String namespace = validateNamespace(params);
            print(getAdmin().namespaces().getRetention(namespace));
        }
    }

    @Parameters(commandDescription = "Set the bookie-affinity group name")
    private class SetBookieAffinityGroup extends CliCommand {
        @Parameter(description = "tenant/namespace", required = true)
        private java.util.List<String> params;

        @Parameter(names = { "--primary-group",
                "-pg" }, description = "Bookie-affinity primary-groups (comma separated) name where namespace messages should be written", required = true)
        private String bookieAffinityGroupNamePrimary;
        @Parameter(names = { "--secondary-group",
                "-sg" }, description = "Bookie-affinity secondary-group (comma separated) name where namespace messages should be written. If you want to verify whether there are enough bookies in groups, use `--secondary-group` flag. Messages in this namespace are stored in secondary groups. If a group does not contain enough bookies, a topic cannot be created.", required = false)
        private String bookieAffinityGroupNameSecondary;


        @Override
        void run() throws PulsarAdminException {
            String namespace = validateNamespace(params);
            getAdmin().namespaces().setBookieAffinityGroup(namespace,
                    new BookieAffinityGroupData(bookieAffinityGroupNamePrimary, bookieAffinityGroupNameSecondary));
        }
    }

    @Parameters(commandDescription = "Set the bookie-affinity group name")
    private class DeleteBookieAffinityGroup extends CliCommand {
        @Parameter(description = "tenant/namespace", required = true)
        private java.util.List<String> params;

        @Override
        void run() throws PulsarAdminException {
            String namespace = validateNamespace(params);
            getAdmin().namespaces().deleteBookieAffinityGroup(namespace);
        }
    }

    @Parameters(commandDescription = "Get the bookie-affinity group name")
    private class GetBookieAffinityGroup extends CliCommand {
        @Parameter(description = "tenant/namespace", required = true)
        private java.util.List<String> params;

        @Override
        void run() throws PulsarAdminException {
            String namespace = validateNamespace(params);
            print(getAdmin().namespaces().getBookieAffinityGroup(namespace));
        }
    }

    @Parameters(commandDescription = "Get message TTL for a namespace")
    private class GetMessageTTL extends CliCommand {
        @Parameter(description = "tenant/namespace", required = true)
        private java.util.List<String> params;

        @Override
        void run() throws PulsarAdminException {
            String namespace = validateNamespace(params);
            print(getAdmin().namespaces().getNamespaceMessageTTL(namespace));
        }
    }

    @Parameters(commandDescription = "Get subscription expiration time for a namespace")
    private class GetSubscriptionExpirationTime extends CliCommand {
        @Parameter(description = "tenant/namespace", required = true)
        private java.util.List<String> params;

        @Override
        void run() throws PulsarAdminException {
            String namespace = validateNamespace(params);
            print(getAdmin().namespaces().getSubscriptionExpirationTime(namespace));
        }
    }

    @Parameters(commandDescription = "Unload a namespace from the current serving broker")
    private class Unload extends CliCommand {
        @Parameter(description = "tenant/namespace", required = true)
        private java.util.List<String> params;

        @Parameter(names = { "--bundle", "-b" }, description = "{start-boundary}_{end-boundary}")
        private String bundle;

        @Override
        void run() throws PulsarAdminException {
            String namespace = validateNamespace(params);
            if (bundle == null) {
                getAdmin().namespaces().unload(namespace);
            } else {
                getAdmin().namespaces().unloadNamespaceBundle(namespace, bundle);
            }
        }
    }

    @Parameters(commandDescription = "Split a namespace-bundle from the current serving broker")
    private class SplitBundle extends CliCommand {
        @Parameter(description = "tenant/namespace", required = true)
        private java.util.List<String> params;

        @Parameter(names = { "--bundle", "-b" }, description = "{start-boundary}_{end-boundary}", required = true)
        private String bundle;

        @Parameter(names = { "--unload",
                "-u" }, description = "Unload newly split bundles after splitting old bundle", required = false)
        private boolean unload;

        @Parameter(names = { "--split-algorithm-name", "-san" }, description = "Algorithm name for split namespace bundle." +
            " Valid options are: [range_equally_divide, topic_count_equally_divide]." +
            " Use broker side config if absent", required = false)
        private String splitAlgorithmName;

        @Override
        void run() throws PulsarAdminException {
            String namespace = validateNamespace(params);
            getAdmin().namespaces().splitNamespaceBundle(namespace, bundle, unload, splitAlgorithmName);
        }
    }

    @Parameters(commandDescription = "Set message-dispatch-rate for all topics of the namespace")
    private class SetDispatchRate extends CliCommand {
        @Parameter(description = "tenant/namespace", required = true)
        private java.util.List<String> params;

        @Parameter(names = { "--msg-dispatch-rate",
                "-md" }, description = "message-dispatch-rate (default -1 will be overwrite if not passed)", required = false)
        private int msgDispatchRate = -1;

        @Parameter(names = { "--byte-dispatch-rate",
                "-bd" }, description = "byte-dispatch-rate (default -1 will be overwrite if not passed)", required = false)
        private long byteDispatchRate = -1;

        @Parameter(names = { "--dispatch-rate-period",
                "-dt" }, description = "dispatch-rate-period in second type (default 1 second will be overwrite if not passed)", required = false)
        private int dispatchRatePeriodSec = 1;

        @Parameter(names = { "--relative-to-publish-rate",
                "-rp" }, description = "dispatch rate relative to publish-rate (if publish-relative flag is enabled then broker will apply throttling value to (publish-rate + dispatch rate))", required = false)
        private boolean relativeToPublishRate = false;

        @Override
        void run() throws PulsarAdminException {
            String namespace = validateNamespace(params);
            getAdmin().namespaces().setDispatchRate(namespace,
                    new DispatchRate(msgDispatchRate, byteDispatchRate, dispatchRatePeriodSec, relativeToPublishRate));
        }
    }

    @Parameters(commandDescription = "Remove configured message-dispatch-rate for all topics of the namespace")
    private class RemoveDispatchRate extends CliCommand {
        @Parameter(description = "tenant/namespace", required = true)
        private java.util.List<String> params;

        @Override
        void run() throws PulsarAdminException {
            String namespace = validateNamespace(params);
            getAdmin().namespaces().removeDispatchRate(namespace);
        }
    }

    @Parameters(commandDescription = "Get configured message-dispatch-rate for all topics of the namespace (Disabled if value < 0)")
    private class GetDispatchRate extends CliCommand {
        @Parameter(description = "tenant/namespace", required = true)
        private java.util.List<String> params;

        @Override
        void run() throws PulsarAdminException {
            String namespace = validateNamespace(params);
            print(getAdmin().namespaces().getDispatchRate(namespace));
        }
    }

    @Parameters(commandDescription = "Set subscribe-rate per consumer for all topics of the namespace")
    private class SetSubscribeRate extends CliCommand {

        @Parameter(description = "tenant/namespace", required = true)
        private java.util.List<String> params;

        @Parameter(names = { "--subscribe-rate",
                "-sr" }, description = "subscribe-rate (default -1 will be overwrite if not passed)", required = false)
        private int subscribeRate = -1;

        @Parameter(names = { "--subscribe-rate-period",
                "-st" }, description = "subscribe-rate-period in second type (default 30 second will be overwrite if not passed)", required = false)
        private int subscribeRatePeriodSec = 30;

        @Override
        void run() throws PulsarAdminException {
            String namespace = validateNamespace(params);
            getAdmin().namespaces().setSubscribeRate(namespace,
                    new SubscribeRate(subscribeRate, subscribeRatePeriodSec));
        }
    }

    @Parameters(commandDescription = "Get configured subscribe-rate per consumer for all topics of the namespace")
    private class GetSubscribeRate extends CliCommand {
        @Parameter(description = "tenant/namespace", required = true)
        private java.util.List<String> params;

        @Override
        void run() throws PulsarAdminException {
            String namespace = validateNamespace(params);
            print(getAdmin().namespaces().getSubscribeRate(namespace));
        }
    }

    @Parameters(commandDescription = "Remove configured subscribe-rate per consumer for all topics of the namespace")
    private class RemoveSubscribeRate extends CliCommand {
        @Parameter(description = "tenant/namespace", required = true)
        private java.util.List<String> params;

        @Override
        void run() throws PulsarAdminException {
            String namespace = validateNamespace(params);
            getAdmin().namespaces().removeSubscribeRate(namespace);
        }
    }


    @Parameters(commandDescription = "Set subscription message-dispatch-rate for all subscription of the namespace")
    private class SetSubscriptionDispatchRate extends CliCommand {
        @Parameter(description = "tenant/namespace", required = true)
        private java.util.List<String> params;

        @Parameter(names = { "--msg-dispatch-rate",
            "-md" }, description = "message-dispatch-rate (default -1 will be overwrite if not passed)", required = false)
        private int msgDispatchRate = -1;

        @Parameter(names = { "--byte-dispatch-rate",
            "-bd" }, description = "byte-dispatch-rate (default -1 will be overwrite if not passed)", required = false)
        private long byteDispatchRate = -1;

        @Parameter(names = { "--dispatch-rate-period",
            "-dt" }, description = "dispatch-rate-period in second type (default 1 second will be overwrite if not passed)", required = false)
        private int dispatchRatePeriodSec = 1;

        @Parameter(names = { "--relative-to-publish-rate",
                "-rp" }, description = "dispatch rate relative to publish-rate (if publish-relative flag is enabled then broker will apply throttling value to (publish-rate + dispatch rate))", required = false)
        private boolean relativeToPublishRate = false;

        @Override
        void run() throws PulsarAdminException {
            String namespace = validateNamespace(params);
            getAdmin().namespaces().setSubscriptionDispatchRate(namespace,
                    new DispatchRate(msgDispatchRate, byteDispatchRate, dispatchRatePeriodSec, relativeToPublishRate));
        }
    }

    @Parameters(commandDescription = "Remove subscription configured message-dispatch-rate " +
            "for all topics of the namespace")
    private class RemoveSubscriptionDispatchRate extends CliCommand {
        @Parameter(description = "tenant/namespace", required = true)
        private java.util.List<String> params;

        @Override
        void run() throws PulsarAdminException {
            String namespace = validateNamespace(params);
            getAdmin().namespaces().removeSubscriptionDispatchRate(namespace);
        }
    }

    @Parameters(commandDescription = "Get subscription configured message-dispatch-rate for all topics of the namespace (Disabled if value < 0)")
    private class GetSubscriptionDispatchRate extends CliCommand {
        @Parameter(description = "tenant/namespace", required = true)
        private java.util.List<String> params;

        @Override
        void run() throws PulsarAdminException {
            String namespace = validateNamespace(params);
            print(getAdmin().namespaces().getSubscriptionDispatchRate(namespace));
        }
    }

    @Parameters(commandDescription = "Set publish-rate for all topics of the namespace")
    private class SetPublishRate extends CliCommand {
        @Parameter(description = "tenant/namespace", required = true)
        private java.util.List<String> params;

         @Parameter(names = { "--msg-publish-rate",
            "-m" }, description = "message-publish-rate (default -1 will be overwrite if not passed)", required = false)
        private int msgPublishRate = -1;

         @Parameter(names = { "--byte-publish-rate",
            "-b" }, description = "byte-publish-rate (default -1 will be overwrite if not passed)", required = false)
        private long bytePublishRate = -1;

         @Override
        void run() throws PulsarAdminException {
            String namespace = validateNamespace(params);
            getAdmin().namespaces().setPublishRate(namespace,
                new PublishRate(msgPublishRate, bytePublishRate));
        }
    }

    @Parameters(commandDescription = "Remove publish-rate for all topics of the namespace")
    private class RemovePublishRate extends CliCommand {
        @Parameter(description = "tenant/namespace", required = true)
        private java.util.List<String> params;

        @Override
        void run() throws PulsarAdminException {
            String namespace = validateNamespace(params);
            getAdmin().namespaces().removePublishRate(namespace);
        }
    }

     @Parameters(commandDescription = "Get configured message-publish-rate for all topics of the namespace (Disabled if value < 0)")
    private class GetPublishRate extends CliCommand {
        @Parameter(description = "tenant/namespace", required = true)
        private java.util.List<String> params;

         @Override
        void run() throws PulsarAdminException {
            String namespace = validateNamespace(params);
            print(getAdmin().namespaces().getPublishRate(namespace));
        }
    }

    @Parameters(commandDescription = "Set replicator message-dispatch-rate for all topics of the namespace")
    private class SetReplicatorDispatchRate extends CliCommand {
        @Parameter(description = "tenant/namespace", required = true)
        private java.util.List<String> params;

        @Parameter(names = { "--msg-dispatch-rate",
            "-md" }, description = "message-dispatch-rate (default -1 will be overwrite if not passed)", required = false)
        private int msgDispatchRate = -1;

        @Parameter(names = { "--byte-dispatch-rate",
            "-bd" }, description = "byte-dispatch-rate (default -1 will be overwrite if not passed)", required = false)
        private long byteDispatchRate = -1;

        @Parameter(names = { "--dispatch-rate-period",
            "-dt" }, description = "dispatch-rate-period in second type (default 1 second will be overwrite if not passed)", required = false)
        private int dispatchRatePeriodSec = 1;

        @Override
        void run() throws PulsarAdminException {
            String namespace = validateNamespace(params);
            getAdmin().namespaces().setReplicatorDispatchRate(namespace,
                new DispatchRate(msgDispatchRate, byteDispatchRate, dispatchRatePeriodSec));
        }
    }

    @Parameters(commandDescription = "Get replicator configured message-dispatch-rate for all topics of the namespace (Disabled if value < 0)")
    private class GetReplicatorDispatchRate extends CliCommand {
        @Parameter(description = "tenant/namespace", required = true)
        private java.util.List<String> params;

        @Override
        void run() throws PulsarAdminException {
            String namespace = validateNamespace(params);
            print(getAdmin().namespaces().getReplicatorDispatchRate(namespace));
        }
    }

    @Parameters(commandDescription = "Remove replicator configured message-dispatch-rate " +
            "for all topics of the namespace")
    private class RemoveReplicatorDispatchRate extends CliCommand {
        @Parameter(description = "tenant/namespace", required = true)
        private java.util.List<String> params;

        @Override
        void run() throws PulsarAdminException {
            String namespace = validateNamespace(params);
            getAdmin().namespaces().removeReplicatorDispatchRate(namespace);
        }
    }

    @Parameters(commandDescription = "Get the backlog quota policies for a namespace")
    private class GetBacklogQuotaMap extends CliCommand {
        @Parameter(description = "tenant/namespace", required = true)
        private java.util.List<String> params;

        @Override
        void run() throws PulsarAdminException {
            String namespace = validateNamespace(params);
            print(getAdmin().namespaces().getBacklogQuotaMap(namespace));
        }
    }

    @Parameters(commandDescription = "Set a backlog quota policy for a namespace")
    private class SetBacklogQuota extends CliCommand {
        @Parameter(description = "tenant/namespace", required = true)
        private java.util.List<String> params;

        @Parameter(names = { "-l", "--limit" }, description = "Size limit (eg: 10M, 16G)", required = true)
        private String limitStr;

        @Parameter(names = { "-p", "--policy" }, description = "Retention policy to enforce when the limit is reached. "
                + "Valid options are: [producer_request_hold, producer_exception, consumer_backlog_eviction]", required = true)
        private String policyStr;

        @Override
        void run() throws PulsarAdminException {
            BacklogQuota.RetentionPolicy policy;
            long limit;

            try {
                policy = BacklogQuota.RetentionPolicy.valueOf(policyStr);
            } catch (IllegalArgumentException e) {
                throw new ParameterException(String.format("Invalid retention policy type '%s'. Valid options are: %s",
                        policyStr, Arrays.toString(BacklogQuota.RetentionPolicy.values())));
            }

            limit = validateSizeString(limitStr);

            String namespace = validateNamespace(params);
            getAdmin().namespaces().setBacklogQuota(namespace, new BacklogQuota(limit, policy));
        }
    }

    @Parameters(commandDescription = "Remove a backlog quota policy from a namespace")
    private class RemoveBacklogQuota extends CliCommand {
        @Parameter(description = "tenant/namespace", required = true)
        private java.util.List<String> params;

        @Override
        void run() throws PulsarAdminException {
            String namespace = validateNamespace(params);
            getAdmin().namespaces().removeBacklogQuota(namespace);
        }
    }

    @Parameters(commandDescription = "Get the persistence policies for a namespace")
    private class GetPersistence extends CliCommand {
        @Parameter(description = "tenant/namespace", required = true)
        private java.util.List<String> params;

        @Override
        void run() throws PulsarAdminException {
            String namespace = validateNamespace(params);
            print(getAdmin().namespaces().getPersistence(namespace));
        }
    }

    @Parameters(commandDescription = "Remove the persistence policies for a namespace")
    private class RemovePersistence extends CliCommand {
        @Parameter(description = "tenant/namespace", required = true)
        private java.util.List<String> params;

        @Override
        void run() throws PulsarAdminException {
            String namespace = validateNamespace(params);
            getAdmin().namespaces().removePersistence(namespace);
        }
    }

    @Parameters(commandDescription = "Set the persistence policies for a namespace")
    private class SetPersistence extends CliCommand {
        @Parameter(description = "tenant/namespace", required = true)
        private java.util.List<String> params;

        @Parameter(names = { "-e",
                "--bookkeeper-ensemble" }, description = "Number of bookies to use for a topic", required = true)
        private int bookkeeperEnsemble;

        @Parameter(names = { "-w",
                "--bookkeeper-write-quorum" }, description = "How many writes to make of each entry", required = true)
        private int bookkeeperWriteQuorum;

        @Parameter(names = { "-a",
                "--bookkeeper-ack-quorum" }, description = "Number of acks (garanteed copies) to wait for each entry", required = true)
        private int bookkeeperAckQuorum;

        @Parameter(names = { "-r",
                "--ml-mark-delete-max-rate" }, description = "Throttling rate of mark-delete operation (0 means no throttle)", required = true)
        private double managedLedgerMaxMarkDeleteRate;

        @Override
        void run() throws PulsarAdminException {
            String namespace = validateNamespace(params);
            getAdmin().namespaces().setPersistence(namespace, new PersistencePolicies(bookkeeperEnsemble,
                    bookkeeperWriteQuorum, bookkeeperAckQuorum, managedLedgerMaxMarkDeleteRate));
        }
    }

    @Parameters(commandDescription = "Clear backlog for a namespace")
    private class ClearBacklog extends CliCommand {
        @Parameter(description = "tenant/namespace", required = true)
        private java.util.List<String> params;

        @Parameter(names = { "--sub", "-s" }, description = "subscription name")
        private String subscription;

        @Parameter(names = { "--bundle", "-b" }, description = "{start-boundary}_{end-boundary}")
        private String bundle;

        @Parameter(names = { "--force", "-force" }, description = "Whether to force clear backlog without prompt")
        private boolean force;

        @Override
        void run() throws PulsarAdminException, IOException {
            if (!force) {
                String prompt = "Are you sure you want to clear the backlog?";
                boolean confirm = IOUtils.confirmPrompt(prompt);
                if (!confirm) {
                    return;
                }
            }
            String namespace = validateNamespace(params);
            if (subscription != null && bundle != null) {
                getAdmin().namespaces().clearNamespaceBundleBacklogForSubscription(namespace, bundle, subscription);
            } else if (subscription != null) {
                getAdmin().namespaces().clearNamespaceBacklogForSubscription(namespace, subscription);
            } else if (bundle != null) {
                getAdmin().namespaces().clearNamespaceBundleBacklog(namespace, bundle);
            } else {
                getAdmin().namespaces().clearNamespaceBacklog(namespace);
            }
        }
    }

    @Parameters(commandDescription = "Unsubscribe the given subscription on all topics on a namespace")
    private class Unsubscribe extends CliCommand {
        @Parameter(description = "tenant/namespace", required = true)
        private java.util.List<String> params;

        @Parameter(names = { "--sub", "-s" }, description = "subscription name", required = true)
        private String subscription;

        @Parameter(names = { "--bundle", "-b" }, description = "{start-boundary}_{end-boundary}")
        private String bundle;

        @Override
        void run() throws Exception {
            String namespace = validateNamespace(params);
            if (bundle != null) {
                getAdmin().namespaces().unsubscribeNamespaceBundle(namespace, bundle, subscription);
            } else {
                getAdmin().namespaces().unsubscribeNamespace(namespace, subscription);
            }
        }

    }

    @Parameters(commandDescription = "Enable or disable message encryption required for a namespace")
    private class SetEncryptionRequired extends CliCommand {
        @Parameter(description = "tenant/namespace", required = true)
        private java.util.List<String> params;

        @Parameter(names = { "--enable", "-e" }, description = "Enable message encryption required")
        private boolean enable = false;

        @Parameter(names = { "--disable", "-d" }, description = "Disable message encryption required")
        private boolean disable = false;

        @Override
        void run() throws PulsarAdminException {
            String namespace = validateNamespace(params);

            if (enable == disable) {
                throw new ParameterException("Need to specify either --enable or --disable");
            }
            getAdmin().namespaces().setEncryptionRequiredStatus(namespace, enable);
        }
    }

    @Parameters(commandDescription = "Get the delayed delivery policy for a namespace")
    private class GetDelayedDelivery extends CliCommand {
        @Parameter(description = "tenant/namespace", required = true)
        private java.util.List<String> params;

        @Override
        void run() throws PulsarAdminException {
            String namespace = validateNamespace(params);
            print(getAdmin().namespaces().getDelayedDelivery(namespace));
        }
    }

    @Parameters(commandDescription = "Remove delayed delivery policies from a namespace")
    private class RemoveDelayedDelivery extends CliCommand {
        @Parameter(description = "tenant/namespace", required = true)
        private java.util.List<String> params;

        @Override
        void run() throws PulsarAdminException {
            String namespace = validateNamespace(params);
            getAdmin().namespaces().removeDelayedDeliveryMessages(namespace);
        }
    }

    @Parameters(commandDescription = "Get the inactive topic policy for a namespace")
    private class GetInactiveTopicPolicies extends CliCommand {
        @Parameter(description = "tenant/namespace", required = true)
        private java.util.List<String> params;

        @Override
        void run() throws PulsarAdminException {
            String namespace = validateNamespace(params);
            print(getAdmin().namespaces().getInactiveTopicPolicies(namespace));
        }
    }

    @Parameters(commandDescription = "Remove inactive topic policies from a namespace")
    private class RemoveInactiveTopicPolicies extends CliCommand {
        @Parameter(description = "tenant/namespace", required = true)
        private java.util.List<String> params;

        @Override
        void run() throws PulsarAdminException {
            String namespace = validateNamespace(params);
            getAdmin().namespaces().removeInactiveTopicPolicies(namespace);
        }
    }

    @Parameters(commandDescription = "Set the inactive topic policies on a namespace")
    private class SetInactiveTopicPolicies extends CliCommand {
        @Parameter(description = "tenant/namespace", required = true)
        private java.util.List<String> params;

        @Parameter(names = { "--enable-delete-while-inactive", "-e" }, description = "Enable delete while inactive")
        private boolean enableDeleteWhileInactive = false;

        @Parameter(names = { "--disable-delete-while-inactive", "-d" }, description = "Disable delete while inactive")
        private boolean disableDeleteWhileInactive = false;

        @Parameter(names = {"--max-inactive-duration", "-t"}, description = "Max duration of topic inactivity in seconds" +
                ",topics that are inactive for longer than this value will be deleted (eg: 1s, 10s, 1m, 5h, 3d)", required = true)
        private String deleteInactiveTopicsMaxInactiveDuration;

        @Parameter(names = { "--delete-mode", "-m" }, description = "Mode of delete inactive topic" +
                ",Valid options are: [delete_when_no_subscriptions, delete_when_subscriptions_caught_up]", required = true)
        private String inactiveTopicDeleteMode;

        @Override
        void run() throws PulsarAdminException {
            String namespace = validateNamespace(params);
            long maxInactiveDurationInSeconds = TimeUnit.SECONDS.toSeconds(RelativeTimeUtil.parseRelativeTimeInSeconds(deleteInactiveTopicsMaxInactiveDuration));

            if (enableDeleteWhileInactive == disableDeleteWhileInactive) {
                throw new ParameterException("Need to specify either enable-delete-while-inactive or disable-delete-while-inactive");
            }
            InactiveTopicDeleteMode deleteMode = null;
            try {
                deleteMode = InactiveTopicDeleteMode.valueOf(inactiveTopicDeleteMode);
            } catch (IllegalArgumentException e) {
                throw new ParameterException("delete mode can only be set to delete_when_no_subscriptions or delete_when_subscriptions_caught_up");
            }
            getAdmin().namespaces().setInactiveTopicPolicies(namespace, new InactiveTopicPolicies(deleteMode, (int) maxInactiveDurationInSeconds, enableDeleteWhileInactive));
        }
    }

    @Parameters(commandDescription = "Set the delayed delivery policy on a namespace")
    private class SetDelayedDelivery extends CliCommand {
        @Parameter(description = "tenant/namespace", required = true)
        private java.util.List<String> params;

        @Parameter(names = { "--enable", "-e" }, description = "Enable delayed delivery messages")
        private boolean enable = false;

        @Parameter(names = { "--disable", "-d" }, description = "Disable delayed delivery messages")
        private boolean disable = false;

        @Parameter(names = { "--time", "-t" }, description = "The tick time for when retrying on delayed delivery messages, " +
                "affecting the accuracy of the delivery time compared to the scheduled time. (eg: 1s, 10s, 1m, 5h, 3d)")
        private String delayedDeliveryTimeStr = "1s";

        @Override
        void run() throws PulsarAdminException {
            String namespace = validateNamespace(params);
            long delayedDeliveryTimeInMills = TimeUnit.SECONDS.toMillis(RelativeTimeUtil.parseRelativeTimeInSeconds(delayedDeliveryTimeStr));

            if (enable == disable) {
                throw new ParameterException("Need to specify either --enable or --disable");
            }

            getAdmin().namespaces().setDelayedDeliveryMessages(namespace, new DelayedDeliveryPolicies(delayedDeliveryTimeInMills, enable));
        }
    }

    @Parameters(commandDescription = "Set subscription auth mode on a namespace")
    private class SetSubscriptionAuthMode extends CliCommand {
        @Parameter(description = "tenant/namespace", required = true)
        private java.util.List<String> params;

        @Parameter(names = { "-m", "--subscription-auth-mode" }, description = "Subscription authorization mode for "
                + "Pulsar policies. Valid options are: [None, Prefix]", required = true)
        private String mode;

        @Override
        void run() throws Exception {
            String namespace = validateNamespace(params);
            getAdmin().namespaces().setSubscriptionAuthMode(namespace, SubscriptionAuthMode.valueOf(mode));
        }
    }

    @Parameters(commandDescription = "Get deduplicationSnapshotInterval for a namespace")
    private class GetDeduplicationSnapshotInterval extends CliCommand {
        @Parameter(description = "tenant/namespace", required = true)
        private java.util.List<String> params;

        @Override
        void run() throws PulsarAdminException {
            String namespace = validateNamespace(params);
            print(getAdmin().namespaces().getDeduplicationSnapshotInterval(namespace));
        }
    }

    @Parameters(commandDescription = "Remove deduplicationSnapshotInterval for a namespace")
    private class RemoveDeduplicationSnapshotInterval extends CliCommand {
        @Parameter(description = "tenant/namespace", required = true)
        private java.util.List<String> params;

        @Override
        void run() throws PulsarAdminException {
            String namespace = validateNamespace(params);
            getAdmin().namespaces().removeDeduplicationSnapshotInterval(namespace);
        }
    }

    @Parameters(commandDescription = "Set deduplicationSnapshotInterval for a namespace")
    private class SetDeduplicationSnapshotInterval extends CliCommand {
        @Parameter(description = "tenant/namespace", required = true)
        private java.util.List<String> params;

        @Parameter(names = {"--interval", "-i"}
                , description = "deduplicationSnapshotInterval for a namespace", required = true)
        private int interval;

        @Override
        void run() throws PulsarAdminException {
            String namespace = validateNamespace(params);
            getAdmin().namespaces().setDeduplicationSnapshotInterval(namespace, interval);
        }
    }

    @Parameters(commandDescription = "Get maxProducersPerTopic for a namespace")
    private class GetMaxProducersPerTopic extends CliCommand {
        @Parameter(description = "tenant/namespace", required = true)
        private java.util.List<String> params;

        @Override
        void run() throws PulsarAdminException {
            String namespace = validateNamespace(params);
            print(getAdmin().namespaces().getMaxProducersPerTopic(namespace));
        }
    }

    @Parameters(commandDescription = "Remove max producers per topic for a namespace")
    private class RemoveMaxProducersPerTopic extends CliCommand {
        @Parameter(description = "tenant/namespace", required = true)
        private java.util.List<String> params;

        @Override
        void run() throws PulsarAdminException {
            String namespace = validateNamespace(params);
            getAdmin().namespaces().removeMaxProducersPerTopic(namespace);
        }
    }

    @Parameters(commandDescription = "Set maxProducersPerTopic for a namespace")
    private class SetMaxProducersPerTopic extends CliCommand {
        @Parameter(description = "tenant/namespace", required = true)
        private java.util.List<String> params;

        @Parameter(names = { "--max-producers-per-topic", "-p" }, description = "maxProducersPerTopic for a namespace", required = true)
        private int maxProducersPerTopic;

        @Override
        void run() throws PulsarAdminException {
            String namespace = validateNamespace(params);
            getAdmin().namespaces().setMaxProducersPerTopic(namespace, maxProducersPerTopic);
        }
    }

    @Parameters(commandDescription = "Get maxConsumersPerTopic for a namespace")
    private class GetMaxConsumersPerTopic extends CliCommand {
        @Parameter(description = "tenant/namespace", required = true)
        private java.util.List<String> params;

        @Override
        void run() throws PulsarAdminException {
            String namespace = validateNamespace(params);
            print(getAdmin().namespaces().getMaxConsumersPerTopic(namespace));
        }
    }

    @Parameters(commandDescription = "Set maxConsumersPerTopic for a namespace")
    private class SetMaxConsumersPerTopic extends CliCommand {
        @Parameter(description = "tenant/namespace", required = true)
        private java.util.List<String> params;

        @Parameter(names = { "--max-consumers-per-topic", "-c" }, description = "maxConsumersPerTopic for a namespace", required = true)
        private int maxConsumersPerTopic;

        @Override
        void run() throws PulsarAdminException {
            String namespace = validateNamespace(params);
            getAdmin().namespaces().setMaxConsumersPerTopic(namespace, maxConsumersPerTopic);
        }
    }

    @Parameters(commandDescription = "Remove max consumers per topic for a namespace")
    private class RemoveMaxConsumersPerTopic extends CliCommand {
        @Parameter(description = "tenant/namespace", required = true)
        private java.util.List<String> params;

        @Override
        void run() throws PulsarAdminException {
            String namespace = validateNamespace(params);
            getAdmin().namespaces().removeMaxConsumersPerTopic(namespace);
        }
    }

    @Parameters(commandDescription = "Get maxConsumersPerSubscription for a namespace")
    private class GetMaxConsumersPerSubscription extends CliCommand {
        @Parameter(description = "tenant/namespace", required = true)
        private java.util.List<String> params;

        @Override
        void run() throws PulsarAdminException {
            String namespace = validateNamespace(params);
            print(getAdmin().namespaces().getMaxConsumersPerSubscription(namespace));
        }
    }

    @Parameters(commandDescription = "Remove maxConsumersPerSubscription for a namespace")
    private class RemoveMaxConsumersPerSubscription extends CliCommand {
        @Parameter(description = "tenant/namespace", required = true)
        private java.util.List<String> params;

        @Override
        void run() throws PulsarAdminException {
            String namespace = validateNamespace(params);
            getAdmin().namespaces().removeMaxConsumersPerSubscription(namespace);
        }
    }

    @Parameters(commandDescription = "Set maxConsumersPerSubscription for a namespace")
    private class SetMaxConsumersPerSubscription extends CliCommand {
        @Parameter(description = "tenant/namespace", required = true)
        private java.util.List<String> params;

        @Parameter(names = { "--max-consumers-per-subscription", "-c" }, description = "maxConsumersPerSubscription for a namespace", required = true)
        private int maxConsumersPerSubscription;

        @Override
        void run() throws PulsarAdminException {
            String namespace = validateNamespace(params);
            getAdmin().namespaces().setMaxConsumersPerSubscription(namespace, maxConsumersPerSubscription);
        }
    }

    @Parameters(commandDescription = "Get maxUnackedMessagesPerConsumer for a namespace")
    private class GetMaxUnackedMessagesPerConsumer extends CliCommand {
        @Parameter(description = "tenant/namespace", required = true)
        private java.util.List<String> params;

        @Override
        void run() throws PulsarAdminException {
            String namespace = validateNamespace(params);
            print(getAdmin().namespaces().getMaxUnackedMessagesPerConsumer(namespace));
        }
    }

    @Parameters(commandDescription = "Set maxUnackedMessagesPerConsumer for a namespace")
    private class SetMaxUnackedMessagesPerConsumer extends CliCommand {
        @Parameter(description = "tenant/namespace", required = true)
        private java.util.List<String> params;

        @Parameter(names = { "--max-unacked-messages-per-topic", "-c" }, description = "maxUnackedMessagesPerConsumer for a namespace", required = true)
        private int maxUnackedMessagesPerConsumer;

        @Override
        void run() throws PulsarAdminException {
            String namespace = validateNamespace(params);
            getAdmin().namespaces().setMaxUnackedMessagesPerConsumer(namespace, maxUnackedMessagesPerConsumer);
        }
    }

    @Parameters(commandDescription = "Get maxUnackedMessagesPerSubscription for a namespace")
    private class GetMaxUnackedMessagesPerSubscription extends CliCommand {
        @Parameter(description = "tenant/namespace", required = true)
        private java.util.List<String> params;

        @Override
        void run() throws PulsarAdminException {
            String namespace = validateNamespace(params);
            print(getAdmin().namespaces().getMaxUnackedMessagesPerSubscription(namespace));
        }
    }

    @Parameters(commandDescription = "Set maxUnackedMessagesPerSubscription for a namespace")
    private class SetMaxUnackedMessagesPerSubscription extends CliCommand {
        @Parameter(description = "tenant/namespace", required = true)
        private java.util.List<String> params;

        @Parameter(names = { "--max-unacked-messages-per-subscription", "-c" }, description = "maxUnackedMessagesPerSubscription for a namespace", required = true)
        private int maxUnackedMessagesPerSubscription;

        @Override
        void run() throws PulsarAdminException {
            String namespace = validateNamespace(params);
            getAdmin().namespaces().setMaxUnackedMessagesPerSubscription(namespace, maxUnackedMessagesPerSubscription);
        }
    }

    @Parameters(commandDescription = "Remove maxUnackedMessagesPerSubscription for a namespace")
    private class RemoveMaxUnackedMessagesPerSubscription extends CliCommand {
        @Parameter(description = "tenant/namespace", required = true)
        private java.util.List<String> params;

        @Override
        void run() throws PulsarAdminException {
            String namespace = validateNamespace(params);
            getAdmin().namespaces().removeMaxUnackedMessagesPerSubscription(namespace);
        }
    }

    @Parameters(commandDescription = "Get compactionThreshold for a namespace")
    private class GetCompactionThreshold extends CliCommand {
        @Parameter(description = "tenant/namespace", required = true)
        private java.util.List<String> params;

        @Override
        void run() throws PulsarAdminException {
            String namespace = validateNamespace(params);
            print(getAdmin().namespaces().getCompactionThreshold(namespace));
        }
    }

    @Parameters(commandDescription = "Remove compactionThreshold for a namespace")
    private class RemoveCompactionThreshold extends CliCommand {
        @Parameter(description = "tenant/namespace", required = true)
        private java.util.List<String> params;

        @Override
        void run() throws PulsarAdminException {
            String namespace = validateNamespace(params);
            getAdmin().namespaces().removeCompactionThreshold(namespace);
        }
    }

    @Parameters(commandDescription = "Set compactionThreshold for a namespace")
    private class SetCompactionThreshold extends CliCommand {
        @Parameter(description = "tenant/namespace", required = true)
        private java.util.List<String> params;

        @Parameter(names = { "--threshold", "-t" },
                   description = "Maximum number of bytes in a topic backlog before compaction is triggered "
                                 + "(eg: 10M, 16G, 3T). 0 disables automatic compaction",
                   required = true)
        private String threshold = "0";

        @Override
        void run() throws PulsarAdminException {
            String namespace = validateNamespace(params);
            getAdmin().namespaces().setCompactionThreshold(namespace, validateSizeString(threshold));
        }
    }

    @Parameters(commandDescription = "Get offloadThreshold for a namespace")
    private class GetOffloadThreshold extends CliCommand {
        @Parameter(description = "tenant/namespace", required = true)
        private java.util.List<String> params;

        @Override
        void run() throws PulsarAdminException {
            String namespace = validateNamespace(params);
            print(getAdmin().namespaces().getOffloadThreshold(namespace));
        }
    }

    @Parameters(commandDescription = "Set offloadThreshold for a namespace")
    private class SetOffloadThreshold extends CliCommand {
        @Parameter(description = "tenant/namespace", required = true)
        private java.util.List<String> params;

        @Parameter(names = { "--size", "-s" },
                   description = "Maximum number of bytes stored in the pulsar cluster for a topic before data will"
                                 + " start being automatically offloaded to longterm storage (eg: 10M, 16G, 3T, 100)."
                                 + " -1 falls back to the cluster's namespace default."
                                 + " Negative values disable automatic offload."
                                 + " 0 triggers offloading as soon as possible.",
                   required = true)
        private String threshold = "-1";

        @Override
        void run() throws PulsarAdminException {
            String namespace = validateNamespace(params);
            getAdmin().namespaces().setOffloadThreshold(namespace, validateSizeString(threshold));
        }
    }

    @Parameters(commandDescription = "Get offloadDeletionLag, in minutes, for a namespace")
    private class GetOffloadDeletionLag extends CliCommand {
        @Parameter(description = "tenant/namespace", required = true)
        private java.util.List<String> params;

        @Override
        void run() throws PulsarAdminException {
            String namespace = validateNamespace(params);
            Long lag = getAdmin().namespaces().getOffloadDeleteLagMs(namespace);
            if (lag != null) {
                System.out.println(TimeUnit.MINUTES.convert(lag, TimeUnit.MILLISECONDS) + " minute(s)");
            } else {
                System.out.println("Unset for namespace. Defaulting to broker setting.");
            }
        }
    }

    @Parameters(commandDescription = "Set offloadDeletionLag for a namespace")
    private class SetOffloadDeletionLag extends CliCommand {
        @Parameter(description = "tenant/namespace", required = true)
        private java.util.List<String> params;

        @Parameter(names = { "--lag", "-l" },
                   description = "Duration to wait after offloading a ledger segment, before deleting the copy of that"
                                  + " segment from cluster local storage. (eg: 10m, 5h, 3d, 2w).",
                   required = true)
        private String lag = "-1";

        @Override
        void run() throws PulsarAdminException {
            String namespace = validateNamespace(params);
            getAdmin().namespaces().setOffloadDeleteLag(namespace, RelativeTimeUtil.parseRelativeTimeInSeconds(lag),
                    TimeUnit.SECONDS);
        }
    }

    @Parameters(commandDescription = "Clear offloadDeletionLag for a namespace")
    private class ClearOffloadDeletionLag extends CliCommand {
        @Parameter(description = "tenant/namespace", required = true)
        private java.util.List<String> params;

        @Override
        void run() throws PulsarAdminException {
            String namespace = validateNamespace(params);
            getAdmin().namespaces().clearOffloadDeleteLag(namespace);
        }
    }

    @Parameters(commandDescription = "Get the schema auto-update strategy for a namespace", hidden = true)
    private class GetSchemaAutoUpdateStrategy extends CliCommand {
        @Parameter(description = "tenant/namespace", required = true)
        private java.util.List<String> params;

        @Override
        void run() throws PulsarAdminException {
            String namespace = validateNamespace(params);
            System.out.println(getAdmin().namespaces().getSchemaAutoUpdateCompatibilityStrategy(namespace)
                               .toString().toUpperCase());
        }
    }

    @Parameters(commandDescription = "Set the schema auto-update strategy for a namespace", hidden = true)
    private class SetSchemaAutoUpdateStrategy extends CliCommand {
        @Parameter(description = "tenant/namespace", required = true)
        private java.util.List<String> params;

        @Parameter(names = { "--compatibility", "-c" },
                   description = "Compatibility level required for new schemas created via a Producer. "
                                 + "Possible values (Full, Backward, Forward).")
        private String strategyParam = null;

        @Parameter(names = { "--disabled", "-d" }, description = "Disable automatic schema updates")
        private boolean disabled = false;

        @Override
        void run() throws PulsarAdminException {
            String namespace = validateNamespace(params);

            SchemaAutoUpdateCompatibilityStrategy strategy = null;
            String strategyStr = strategyParam != null ? strategyParam.toUpperCase() : "";
            if (disabled) {
                strategy = SchemaAutoUpdateCompatibilityStrategy.AutoUpdateDisabled;
            } else if (strategyStr.equals("FULL")) {
                strategy = SchemaAutoUpdateCompatibilityStrategy.Full;
            } else if (strategyStr.equals("BACKWARD")) {
                strategy = SchemaAutoUpdateCompatibilityStrategy.Backward;
            } else if (strategyStr.equals("FORWARD")) {
                strategy = SchemaAutoUpdateCompatibilityStrategy.Forward;
            } else if (strategyStr.equals("NONE")) {
                strategy = SchemaAutoUpdateCompatibilityStrategy.AlwaysCompatible;
            } else {
                throw new PulsarAdminException("Either --compatibility or --disabled must be specified");
            }
            getAdmin().namespaces().setSchemaAutoUpdateCompatibilityStrategy(namespace, strategy);
        }
    }

    @Parameters(commandDescription = "Get the schema compatibility strategy for a namespace")
    private class GetSchemaCompatibilityStrategy extends CliCommand {
        @Parameter(description = "tenant/namespace", required = true)
        private java.util.List<String> params;

        @Override
        void run() throws PulsarAdminException {
            String namespace = validateNamespace(params);
            System.out.println(getAdmin().namespaces().getSchemaCompatibilityStrategy(namespace)
                    .toString().toUpperCase());
        }
    }

    @Parameters(commandDescription = "Set the schema compatibility strategy for a namespace")
    private class SetSchemaCompatibilityStrategy extends CliCommand {
        @Parameter(description = "tenant/namespace", required = true)
        private java.util.List<String> params;

        @Parameter(names = { "--compatibility", "-c" },
                description = "Compatibility level required for new schemas created via a Producer. "
                        + "Possible values (FULL, BACKWARD, FORWARD, " +
                        "UNDEFINED, BACKWARD_TRANSITIVE, " +
                        "FORWARD_TRANSITIVE, FULL_TRANSITIVE, " +
                        "ALWAYS_INCOMPATIBLE," +
                        "ALWAYS_COMPATIBLE).")
        private String strategyParam = null;

        @Override
        void run() throws PulsarAdminException {
            String namespace = validateNamespace(params);

            String strategyStr = strategyParam != null ? strategyParam.toUpperCase() : "";
            getAdmin().namespaces().setSchemaCompatibilityStrategy(namespace, SchemaCompatibilityStrategy.valueOf(strategyStr));
        }
    }

    @Parameters(commandDescription = "Get the namespace whether allow auto update schema")
    private class GetIsAllowAutoUpdateSchema extends CliCommand {
        @Parameter(description = "tenant/namespace", required = true)
        private java.util.List<String> params;

        @Override
        void run() throws PulsarAdminException {
            String namespace = validateNamespace(params);

            System.out.println(getAdmin().namespaces().getIsAllowAutoUpdateSchema(namespace));
        }
    }

    @Parameters(commandDescription = "Set the namespace whether allow auto update schema")
    private class SetIsAllowAutoUpdateSchema extends CliCommand {
        @Parameter(description = "tenant/namespace", required = true)
        private java.util.List<String> params;

        @Parameter(names = { "--enable", "-e" }, description = "Enable schema validation enforced")
        private boolean enable = false;

        @Parameter(names = { "--disable", "-d" }, description = "Disable schema validation enforced")
        private boolean disable = false;

        @Override
        void run() throws PulsarAdminException {
            String namespace = validateNamespace(params);

            if (enable == disable) {
                throw new ParameterException("Need to specify either --enable or --disable");
            }
            getAdmin().namespaces().setIsAllowAutoUpdateSchema(namespace, enable);
        }
    }

    @Parameters(commandDescription = "Get the schema validation enforced")
    private class GetSchemaValidationEnforced extends CliCommand {
        @Parameter(description = "tenant/namespace", required = true)
        private java.util.List<String> params;

        @Override
        void run() throws PulsarAdminException {
            String namespace = validateNamespace(params);

            System.out.println(getAdmin().namespaces().getSchemaValidationEnforced(namespace));
        }
    }

    @Parameters(commandDescription = "Set the schema whether open schema validation enforced")
    private class SetSchemaValidationEnforced extends CliCommand {
        @Parameter(description = "tenant/namespace", required = true)
        private java.util.List<String> params;

        @Parameter(names = { "--enable", "-e" }, description = "Enable schema validation enforced")
        private boolean enable = false;

        @Parameter(names = { "--disable", "-d" }, description = "Disable schema validation enforced")
        private boolean disable = false;

        @Override
        void run() throws PulsarAdminException {
            String namespace = validateNamespace(params);

            if (enable == disable) {
                throw new ParameterException("Need to specify either --enable or --disable");
            }
            getAdmin().namespaces().setSchemaValidationEnforced(namespace, enable);
        }
    }

    @Parameters(commandDescription = "Set the offload policies for a namespace")
    private class SetOffloadPolicies extends CliCommand {
        @Parameter(description = "tenant/namespace", required = true)
        private java.util.List<String> params;

        @Parameter(
                names = {"--driver", "-d"},
                description = "Driver to use to offload old data to long term storage, " +
                        "(Possible values: S3, aws-s3, google-cloud-storage, filesystem, azureblob)",
                required = true)
        private String driver;

        @Parameter(
                names = {"--region", "-r"},
                description = "The long term storage region, " +
                        "default is s3ManagedLedgerOffloadRegion or gcsManagedLedgerOffloadRegion in broker.conf",
                required = false)
        private String region;

        @Parameter(
                names = {"--bucket", "-b"},
                description = "Bucket to place offloaded ledger into",
                required = true)
        private String bucket;

        @Parameter(
                names = {"--endpoint", "-e"},
                description = "Alternative endpoint to connect to, " +
                        "s3 default is s3ManagedLedgerOffloadServiceEndpoint in broker.conf",
                required = false)
        private String endpoint;

        @Parameter(
                names = {"--aws-id", "-i"},
                description = "AWS Credential Id to use when using driver S3 or aws-s3",
                required = false)
        private String awsId;

        @Parameter(
                names = {"--aws-secret", "-s"},
                description = "AWS Credential Secret to use when using driver S3 or aws-s3",
                required = false)
        private String awsSecret;

        @Parameter(
                names = {"--maxBlockSize", "-mbs"},
                description = "Max block size (eg: 32M, 64M), default is 64MB",
                required = false)
        private String maxBlockSizeStr;

        @Parameter(
                names = {"--readBufferSize", "-rbs"},
                description = "Read buffer size (eg: 1M, 5M), default is 1MB",
                required = false)
        private String readBufferSizeStr;

        @Parameter(
                names = {"--offloadAfterElapsed", "-oae"},
                description = "Offload after elapsed in minutes (or minutes, hours,days,weeks eg: 100m, 3h, 2d, 5w).",
                required = false)
        private String offloadAfterElapsedStr;

        @Parameter(
                names = {"--offloadAfterThreshold", "-oat"},
                description = "Offload after threshold size (eg: 1M, 5M)",
                required = false)
        private String offloadAfterThresholdStr;

        @Parameter(
                names = {"--offloadedReadPriority", "-orp"},
                description = "Read priority for offloaded messages. By default, once messages are offloaded to long-term storage, brokers read messages from long-term storage, but messages can still exist in BookKeeper for a period depends on your configuration. For messages that exist in both long-term storage and BookKeeper, you can set where to read messages from with the option `tiered-storage-first` or `bookkeeper-first`.",
                required = false
        )
        private String offloadReadPriorityStr;

        public final ImmutableList<String> DRIVER_NAMES = OffloadPolicies.DRIVER_NAMES;

        public boolean driverSupported(String driver) {
            return DRIVER_NAMES.stream().anyMatch(d -> d.equalsIgnoreCase(driver));
        }

        public boolean isS3Driver(String driver) {
            if (StringUtils.isEmpty(driver)) {
                return false;
            }
            return driver.equalsIgnoreCase(DRIVER_NAMES.get(0)) || driver.equalsIgnoreCase(DRIVER_NAMES.get(1));
        }

        public boolean positiveCheck(String paramName, long value) {
            if (value <= 0) {
                throw new ParameterException(paramName + " is not be negative or 0!");
            }
            return true;
        }

        public boolean maxValueCheck(String paramName, long value, long maxValue) {
            if (value > maxValue) {
                throw new ParameterException(paramName + " is not bigger than " + maxValue + "!");
            }
            return true;
        }

        @Override
        void run() throws PulsarAdminException {
            String namespace = validateNamespace(params);

            if (!driverSupported(driver)) {
                throw new ParameterException(
                        "The driver " + driver + " is not supported, " +
                                "(Possible values: " + String.join(",", DRIVER_NAMES) + ").");
            }

            if (isS3Driver(driver) && Strings.isNullOrEmpty(region) && Strings.isNullOrEmpty(endpoint)) {
                throw new ParameterException(
                        "Either s3ManagedLedgerOffloadRegion or s3ManagedLedgerOffloadServiceEndpoint must be set"
                                + " if s3 offload enabled");
            }

            int maxBlockSizeInBytes = OffloadPolicies.DEFAULT_MAX_BLOCK_SIZE_IN_BYTES;
            if (StringUtils.isNotEmpty(maxBlockSizeStr)) {
                long maxBlockSize = validateSizeString(maxBlockSizeStr);
                if (positiveCheck("MaxBlockSize", maxBlockSize)
                        && maxValueCheck("MaxBlockSize", maxBlockSize, Integer.MAX_VALUE)) {
                    maxBlockSizeInBytes = new Long(maxBlockSize).intValue();
                }
            }

            int readBufferSizeInBytes = OffloadPolicies.DEFAULT_READ_BUFFER_SIZE_IN_BYTES;
            if (StringUtils.isNotEmpty(readBufferSizeStr) ) {
                long readBufferSize = validateSizeString(readBufferSizeStr);
                if (positiveCheck("ReadBufferSize", readBufferSize)
                        && maxValueCheck("ReadBufferSize", readBufferSize, Integer.MAX_VALUE)) {
                    readBufferSizeInBytes = new Long(readBufferSize).intValue();
                }
            }

            Long offloadAfterElapsedInMillis = OffloadPolicies.DEFAULT_OFFLOAD_DELETION_LAG_IN_MILLIS;
            if (StringUtils.isNotEmpty(offloadAfterElapsedStr)) {
                Long offloadAfterElapsed = TimeUnit.SECONDS.toMillis(RelativeTimeUtil.parseRelativeTimeInSeconds(offloadAfterElapsedStr));
                if (positiveCheck("OffloadAfterElapsed", offloadAfterElapsed)
                        && maxValueCheck("OffloadAfterElapsed", offloadAfterElapsed, Long.MAX_VALUE)) {
                    offloadAfterElapsedInMillis = offloadAfterElapsed;
                }
            }

            Long offloadAfterThresholdInBytes = OffloadPolicies.DEFAULT_OFFLOAD_THRESHOLD_IN_BYTES;
            if (StringUtils.isNotEmpty(offloadAfterThresholdStr)) {
                long offloadAfterThreshold = validateSizeString(offloadAfterThresholdStr);
                if (positiveCheck("OffloadAfterThreshold", offloadAfterThreshold)
                        && maxValueCheck("OffloadAfterThreshold", offloadAfterThreshold, Long.MAX_VALUE)) {
                    offloadAfterThresholdInBytes = offloadAfterThreshold;
                }
            }
            OffloadedReadPriority offloadedReadPriority = OffloadPolicies.DEFAULT_OFFLOADED_READ_PRIORITY;

            if (this.offloadReadPriorityStr != null) {
                try {
                    offloadedReadPriority = OffloadedReadPriority.fromString(this.offloadReadPriorityStr);
                } catch (Exception e) {
                    throw new ParameterException("--offloadedReadPriority parameter must be one of " +
                            Arrays.stream(OffloadedReadPriority.values())
                                    .map(OffloadedReadPriority::toString)
                                    .collect(Collectors.joining(","))
                            + " but got: " + this.offloadReadPriorityStr, e);
                }
            }

            OffloadPolicies offloadPolicies = OffloadPolicies.create(driver, region, bucket, endpoint, awsId, awsSecret,
                    maxBlockSizeInBytes, readBufferSizeInBytes, offloadAfterThresholdInBytes,
                    offloadAfterElapsedInMillis, offloadedReadPriority);

            getAdmin().namespaces().setOffloadPolicies(namespace, offloadPolicies);
        }
    }

    @Parameters(commandDescription = "Remove the offload policies for a namespace")
    private class RemoveOffloadPolicies extends CliCommand {
        @Parameter(description = "tenant/namespace", required = true)
        private java.util.List<String> params;

        @Override
        void run() throws PulsarAdminException {
            String namespace = validateNamespace(params);

            getAdmin().namespaces().removeOffloadPolicies(namespace);
        }
    }


    @Parameters(commandDescription = "Get the offload policies for a namespace")
    private class GetOffloadPolicies extends CliCommand {
        @Parameter(description = "tenant/namespace", required = true)
        private java.util.List<String> params;

        @Override
        void run() throws PulsarAdminException {
            String namespace = validateNamespace(params);
            print(getAdmin().namespaces().getOffloadPolicies(namespace));
        }
    }

    @Parameters(commandDescription = "Set max topics per namespace")
    private class SetMaxTopicsPerNamespace extends CliCommand {
        @Parameter(description = "tenant/namespace", required = true)
        private java.util.List<String> params;

        @Parameter(names = {"--max-topics-per-namespace", "-t"}, description = "max topics per namespace", required = true)
        private int maxTopicsPerNamespace;

        @Override
        void run() throws PulsarAdminException {
            String namespace = validateNamespace(params);
            getAdmin().namespaces().setMaxTopicsPerNamespace(namespace, maxTopicsPerNamespace);
        }
    }

    @Parameters(commandDescription = "Get max topics per namespace")
    private class GetMaxTopicsPerNamespace extends CliCommand {
        @Parameter(description = "tenant/namespace", required = true)
        private java.util.List<String> params;

        @Override
        void run() throws PulsarAdminException {
            String namespace = validateNamespace(params);
            print(getAdmin().namespaces().getMaxTopicsPerNamespace(namespace));
        }
    }

    @Parameters(commandDescription = "Remove max topics per namespace")
    private class RemoveMaxTopicsPerNamespace extends CliCommand {
        @Parameter(description = "tenant/namespace", required = true)
        private java.util.List<String> params;

        @Override
        void run() throws PulsarAdminException {
            String namespace = validateNamespace(params);
            getAdmin().namespaces().removeMaxTopicsPerNamespace(namespace);
        }
    }

<<<<<<< HEAD
    @Parameters(commandDescription = "Set property for a namespace")
    private class SetPropertyForNamespace extends CliCommand {

        @Parameter(description = "tenant/namespace\n", required = true)
        private java.util.List<String> params;

        @Parameter(names = {"--key", "-k"}, description = "Key of the property", required = true)
        private String key;

        @Parameter(names = {"--value", "-v"}, description = "Value of the property", required = true)
        private String value;

        @Override
        void run() throws Exception {
            String namespace = validateNamespace(params);
            getAdmin().namespaces().setProperty(namespace, key, value);
        }
    }

    @Parameters(commandDescription = "Set properties of a namespace")
    private class SetPropertiesForNamespace extends CliCommand {

        @Parameter(description = "tenant/namespace\n", required = true)
        private java.util.List<String> params;

        @Parameter(names = {"--properties", "-p"}, description = "key value pair properties(a=a,b=b,c=c)",
                required = true)
        private java.util.List<String> properties;

        @Override
        void run() throws Exception {
            String namespace = validateNamespace(params);
            Map<String, String> map = new HashMap<>();
            if (properties.size() == 0) {
                throw new IllegalArgumentException("Required at least one property for the namespace.");
            }
            for (String property : properties) {
                if (!property.contains("=")) {
                    throw new IllegalArgumentException("Invalid key value pair format.");
                } else {
                    String[] keyValue = property.split("=");
                    if (keyValue.length != 2) {
                        throw new IllegalArgumentException("Invalid key value pair format.");
                    }
                    map.put(keyValue[0], keyValue[1]);
                }
            }
            getAdmin().namespaces().setProperties(namespace, map);
        }
    }

    @Parameters(commandDescription = "Get property for a namespace")
    private class GetPropertyForNamespace extends CliCommand {

        @Parameter(description = "tenant/namespace\n", required = true)
        private java.util.List<String> params;

        @Parameter(names = {"--key", "-k"}, description = "Key of the property", required = true)
        private String key;

        @Override
        void run() throws Exception {
            String namespace = validateNamespace(params);
            print(getAdmin().namespaces().getProperty(namespace, key));
        }
    }

    @Parameters(commandDescription = "Get properties of a namespace")
    private class GetPropertiesForNamespace extends CliCommand {

        @Parameter(description = "tenant/namespace\n", required = true)
        private java.util.List<String> params;

        @Override
        void run() throws Exception {
            String namespace = validateNamespace(params);
            Json.prettyPrint(getAdmin().namespaces().getProperties(namespace));
        }
    }

    @Parameters(commandDescription = "Remove property for a namespace")
    private class RemovePropertyForNamespace extends CliCommand {

        @Parameter(description = "tenant/namespace\n", required = true)
        private java.util.List<String> params;

        @Parameter(names = {"--key", "-k"}, description = "Key of the property", required = true)
        private String key;

        @Override
        void run() throws Exception {
            String namespace = validateNamespace(params);
            print(getAdmin().namespaces().removeProperty(namespace, key));
        }
    }

    @Parameters(commandDescription = "Clear all properties for a namespace")
    private class ClearPropertiesForNamespace extends CliCommand {

        @Parameter(description = "tenant/namespace\n", required = true)
        private java.util.List<String> params;

        @Override
        void run() throws Exception {
            String namespace = validateNamespace(params);
            getAdmin().namespaces().clearProperties(namespace);
=======
    @Parameters(commandDescription = "Get ResourceGroup for a namespace")
    private class GetResourceGroup extends CliCommand {
        @Parameter(description = "tenant/namespace", required = true)
        private java.util.List<String> params;

        @Override
        void run() throws PulsarAdminException {
            String namespace = validateNamespace(params);
            print(getAdmin().namespaces().getNamespaceResourceGroup(namespace));
        }
    }

    @Parameters(commandDescription = "Set ResourceGroup for a namespace")
    private class SetResourceGroup extends CliCommand {
        @Parameter(description = "tenant/namespace", required = true)
        private java.util.List<String> params;

        @Parameter(names = { "--resource-group-name", "-rgn" }, description = "ResourceGroup name", required = true)
        private String rgName;

        @Override
        void run() throws PulsarAdminException {
            String namespace = validateNamespace(params);
            getAdmin().namespaces().setNamespaceResourceGroup(namespace, rgName);
        }
    }

    @Parameters(commandDescription = "Remove ResourceGroup from a namespace")
    private class RemoveResourceGroup extends CliCommand {
        @Parameter(description = "tenant/namespace", required = true)
        private java.util.List<String> params;

        @Override
        void run() throws PulsarAdminException {
            String namespace = validateNamespace(params);
            getAdmin().namespaces().removeNamespaceResourceGroup(namespace);
>>>>>>> 69a173a8
        }
    }

    public CmdNamespaces(Supplier<PulsarAdmin> admin) {
        super("namespaces", admin);
        jcommander.addCommand("list", new GetNamespacesPerProperty());
        jcommander.addCommand("list-cluster", new GetNamespacesPerCluster());

        jcommander.addCommand("topics", new GetTopics());
        jcommander.addCommand("bundles", new GetBundles());
        jcommander.addCommand("destinations", new GetDestinations());
        jcommander.addCommand("policies", new GetPolicies());
        jcommander.addCommand("create", new Create());
        jcommander.addCommand("delete", new Delete());

        jcommander.addCommand("permissions", new Permissions());
        jcommander.addCommand("grant-permission", new GrantPermissions());
        jcommander.addCommand("revoke-permission", new RevokePermissions());

        jcommander.addCommand("grant-subscription-permission", new GrantSubscriptionPermissions());
        jcommander.addCommand("revoke-subscription-permission", new RevokeSubscriptionPermissions());

        jcommander.addCommand("set-clusters", new SetReplicationClusters());
        jcommander.addCommand("get-clusters", new GetReplicationClusters());

        jcommander.addCommand("set-subscription-types-enabled", new SetSubscriptionTypesEnabled());
        jcommander.addCommand("get-subscription-types-enabled", new GetSubscriptionTypesEnabled());

        jcommander.addCommand("get-backlog-quotas", new GetBacklogQuotaMap());
        jcommander.addCommand("set-backlog-quota", new SetBacklogQuota());
        jcommander.addCommand("remove-backlog-quota", new RemoveBacklogQuota());

        jcommander.addCommand("get-persistence", new GetPersistence());
        jcommander.addCommand("set-persistence", new SetPersistence());
        jcommander.addCommand("remove-persistence", new RemovePersistence());

        jcommander.addCommand("get-message-ttl", new GetMessageTTL());
        jcommander.addCommand("set-message-ttl", new SetMessageTTL());
        jcommander.addCommand("remove-message-ttl", new RemoveMessageTTL());

        jcommander.addCommand("get-max-subscriptions-per-topic", new GetMaxSubscriptionsPerTopic());
        jcommander.addCommand("set-max-subscriptions-per-topic", new SetMaxSubscriptionsPerTopic());
        jcommander.addCommand("remove-max-subscriptions-per-topic", new RemoveMaxSubscriptionsPerTopic());

        jcommander.addCommand("get-subscription-expiration-time", new GetSubscriptionExpirationTime());
        jcommander.addCommand("set-subscription-expiration-time", new SetSubscriptionExpirationTime());

        jcommander.addCommand("get-anti-affinity-group", new GetAntiAffinityGroup());
        jcommander.addCommand("set-anti-affinity-group", new SetAntiAffinityGroup());
        jcommander.addCommand("get-anti-affinity-namespaces", new GetAntiAffinityNamespaces());
        jcommander.addCommand("delete-anti-affinity-group", new DeleteAntiAffinityGroup());

        jcommander.addCommand("set-deduplication", new SetDeduplication());
        jcommander.addCommand("get-deduplication", new GetDeduplication());
        jcommander.addCommand("remove-deduplication", new RemoveDeduplication());

        jcommander.addCommand("set-auto-topic-creation", new SetAutoTopicCreation());
        jcommander.addCommand("remove-auto-topic-creation", new RemoveAutoTopicCreation());

        jcommander.addCommand("set-auto-subscription-creation", new SetAutoSubscriptionCreation());
        jcommander.addCommand("remove-auto-subscription-creation", new RemoveAutoSubscriptionCreation());

        jcommander.addCommand("get-retention", new GetRetention());
        jcommander.addCommand("set-retention", new SetRetention());
        jcommander.addCommand("remove-retention", new RemoveRetention());

        jcommander.addCommand("set-bookie-affinity-group", new SetBookieAffinityGroup());
        jcommander.addCommand("get-bookie-affinity-group", new GetBookieAffinityGroup());
        jcommander.addCommand("delete-bookie-affinity-group", new DeleteBookieAffinityGroup());

        jcommander.addCommand("unload", new Unload());

        jcommander.addCommand("split-bundle", new SplitBundle());

        jcommander.addCommand("set-dispatch-rate", new SetDispatchRate());
        jcommander.addCommand("remove-dispatch-rate", new RemoveDispatchRate());
        jcommander.addCommand("get-dispatch-rate", new GetDispatchRate());

        jcommander.addCommand("set-subscribe-rate", new SetSubscribeRate());
        jcommander.addCommand("get-subscribe-rate", new GetSubscribeRate());
        jcommander.addCommand("remove-subscribe-rate", new RemoveSubscribeRate());

        jcommander.addCommand("set-subscription-dispatch-rate", new SetSubscriptionDispatchRate());
        jcommander.addCommand("get-subscription-dispatch-rate", new GetSubscriptionDispatchRate());
        jcommander.addCommand("remove-subscription-dispatch-rate", new RemoveSubscriptionDispatchRate());

        jcommander.addCommand("set-publish-rate", new SetPublishRate());
        jcommander.addCommand("get-publish-rate", new GetPublishRate());
        jcommander.addCommand("remove-publish-rate", new RemovePublishRate());

        jcommander.addCommand("set-replicator-dispatch-rate", new SetReplicatorDispatchRate());
        jcommander.addCommand("get-replicator-dispatch-rate", new GetReplicatorDispatchRate());
        jcommander.addCommand("remove-replicator-dispatch-rate", new RemoveReplicatorDispatchRate());

        jcommander.addCommand("clear-backlog", new ClearBacklog());

        jcommander.addCommand("unsubscribe", new Unsubscribe());

        jcommander.addCommand("set-encryption-required", new SetEncryptionRequired());
        jcommander.addCommand("set-subscription-auth-mode", new SetSubscriptionAuthMode());

        jcommander.addCommand("set-delayed-delivery", new SetDelayedDelivery());
        jcommander.addCommand("get-delayed-delivery", new GetDelayedDelivery());
        jcommander.addCommand("remove-delayed-delivery", new RemoveDelayedDelivery());

        jcommander.addCommand("get-inactive-topic-policies", new GetInactiveTopicPolicies());
        jcommander.addCommand("set-inactive-topic-policies", new SetInactiveTopicPolicies());
        jcommander.addCommand("remove-inactive-topic-policies", new RemoveInactiveTopicPolicies());

        jcommander.addCommand("get-max-producers-per-topic", new GetMaxProducersPerTopic());
        jcommander.addCommand("set-max-producers-per-topic", new SetMaxProducersPerTopic());
        jcommander.addCommand("remove-max-producers-per-topic", new RemoveMaxProducersPerTopic());

        jcommander.addCommand("get-max-consumers-per-topic", new GetMaxConsumersPerTopic());
        jcommander.addCommand("set-max-consumers-per-topic", new SetMaxConsumersPerTopic());
        jcommander.addCommand("remove-max-consumers-per-topic", new RemoveMaxConsumersPerTopic());

        jcommander.addCommand("get-max-consumers-per-subscription", new GetMaxConsumersPerSubscription());
        jcommander.addCommand("set-max-consumers-per-subscription", new SetMaxConsumersPerSubscription());
        jcommander.addCommand("remove-max-consumers-per-subscription", new RemoveMaxConsumersPerSubscription());

        jcommander.addCommand("get-max-unacked-messages-per-subscription", new GetMaxUnackedMessagesPerSubscription());
        jcommander.addCommand("set-max-unacked-messages-per-subscription", new SetMaxUnackedMessagesPerSubscription());
        jcommander.addCommand("remove-max-unacked-messages-per-subscription",
                new RemoveMaxUnackedMessagesPerSubscription());

        jcommander.addCommand("get-max-unacked-messages-per-consumer", new GetMaxUnackedMessagesPerConsumer());
        jcommander.addCommand("set-max-unacked-messages-per-consumer", new SetMaxUnackedMessagesPerConsumer());

        jcommander.addCommand("get-compaction-threshold", new GetCompactionThreshold());
        jcommander.addCommand("set-compaction-threshold", new SetCompactionThreshold());
        jcommander.addCommand("remove-compaction-threshold", new RemoveCompactionThreshold());

        jcommander.addCommand("get-offload-threshold", new GetOffloadThreshold());
        jcommander.addCommand("set-offload-threshold", new SetOffloadThreshold());

        jcommander.addCommand("get-offload-deletion-lag", new GetOffloadDeletionLag());
        jcommander.addCommand("set-offload-deletion-lag", new SetOffloadDeletionLag());
        jcommander.addCommand("clear-offload-deletion-lag", new ClearOffloadDeletionLag());

        jcommander.addCommand("get-schema-autoupdate-strategy", new GetSchemaAutoUpdateStrategy());
        jcommander.addCommand("set-schema-autoupdate-strategy", new SetSchemaAutoUpdateStrategy());

        jcommander.addCommand("get-schema-compatibility-strategy", new GetSchemaCompatibilityStrategy());
        jcommander.addCommand("set-schema-compatibility-strategy", new SetSchemaCompatibilityStrategy());

        jcommander.addCommand("get-is-allow-auto-update-schema", new GetIsAllowAutoUpdateSchema());
        jcommander.addCommand("set-is-allow-auto-update-schema", new SetIsAllowAutoUpdateSchema());

        jcommander.addCommand("get-schema-validation-enforce", new GetSchemaValidationEnforced());
        jcommander.addCommand("set-schema-validation-enforce", new SetSchemaValidationEnforced());

        jcommander.addCommand("set-offload-policies", new SetOffloadPolicies());
        jcommander.addCommand("remove-offload-policies", new RemoveOffloadPolicies());
        jcommander.addCommand("get-offload-policies", new GetOffloadPolicies());

        jcommander.addCommand("set-deduplication-snapshot-interval", new SetDeduplicationSnapshotInterval());
        jcommander.addCommand("get-deduplication-snapshot-interval", new GetDeduplicationSnapshotInterval());
        jcommander.addCommand("remove-deduplication-snapshot-interval", new RemoveDeduplicationSnapshotInterval());

        jcommander.addCommand("set-max-topics-per-namespace", new SetMaxTopicsPerNamespace());
        jcommander.addCommand("get-max-topics-per-namespace", new GetMaxTopicsPerNamespace());
        jcommander.addCommand("remove-max-topics-per-namespace", new RemoveMaxTopicsPerNamespace());

<<<<<<< HEAD
        jcommander.addCommand("set-property", new SetPropertyForNamespace());
        jcommander.addCommand("get-property", new GetPropertyForNamespace());
        jcommander.addCommand("remove-property", new RemovePropertyForNamespace());
        jcommander.addCommand("set-properties", new SetPropertiesForNamespace());
        jcommander.addCommand("get-properties", new GetPropertiesForNamespace());
        jcommander.addCommand("clear-properties", new ClearPropertiesForNamespace());
=======
        jcommander.addCommand("get-resource-group", new GetResourceGroup());
        jcommander.addCommand("set-resource-group", new SetResourceGroup());
        jcommander.addCommand("remove-resource-group", new RemoveResourceGroup());

>>>>>>> 69a173a8
    }
}<|MERGE_RESOLUTION|>--- conflicted
+++ resolved
@@ -2089,7 +2089,6 @@
         }
     }
 
-<<<<<<< HEAD
     @Parameters(commandDescription = "Set property for a namespace")
     private class SetPropertyForNamespace extends CliCommand {
 
@@ -2196,7 +2195,9 @@
         void run() throws Exception {
             String namespace = validateNamespace(params);
             getAdmin().namespaces().clearProperties(namespace);
-=======
+        }
+    }
+
     @Parameters(commandDescription = "Get ResourceGroup for a namespace")
     private class GetResourceGroup extends CliCommand {
         @Parameter(description = "tenant/namespace", required = true)
@@ -2233,7 +2234,6 @@
         void run() throws PulsarAdminException {
             String namespace = validateNamespace(params);
             getAdmin().namespaces().removeNamespaceResourceGroup(namespace);
->>>>>>> 69a173a8
         }
     }
 
@@ -2398,18 +2398,15 @@
         jcommander.addCommand("get-max-topics-per-namespace", new GetMaxTopicsPerNamespace());
         jcommander.addCommand("remove-max-topics-per-namespace", new RemoveMaxTopicsPerNamespace());
 
-<<<<<<< HEAD
         jcommander.addCommand("set-property", new SetPropertyForNamespace());
         jcommander.addCommand("get-property", new GetPropertyForNamespace());
         jcommander.addCommand("remove-property", new RemovePropertyForNamespace());
         jcommander.addCommand("set-properties", new SetPropertiesForNamespace());
         jcommander.addCommand("get-properties", new GetPropertiesForNamespace());
         jcommander.addCommand("clear-properties", new ClearPropertiesForNamespace());
-=======
+
         jcommander.addCommand("get-resource-group", new GetResourceGroup());
         jcommander.addCommand("set-resource-group", new SetResourceGroup());
         jcommander.addCommand("remove-resource-group", new RemoveResourceGroup());
-
->>>>>>> 69a173a8
     }
 }