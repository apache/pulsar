/*
 * Licensed to the Apache Software Foundation (ASF) under one
 * or more contributor license agreements.  See the NOTICE file
 * distributed with this work for additional information
 * regarding copyright ownership.  The ASF licenses this file
 * to you under the Apache License, Version 2.0 (the
 * "License"); you may not use this file except in compliance
 * with the License.  You may obtain a copy of the License at
 *
 *   http://www.apache.org/licenses/LICENSE-2.0
 *
 * Unless required by applicable law or agreed to in writing,
 * software distributed under the License is distributed on an
 * "AS IS" BASIS, WITHOUT WARRANTIES OR CONDITIONS OF ANY
 * KIND, either express or implied.  See the License for the
 * specific language governing permissions and limitations
 * under the License.
 */
package org.apache.pulsar.admin.cli;

import com.google.common.base.Strings;
import com.google.common.collect.Lists;
import com.google.common.collect.Sets;
import java.io.IOException;
import java.util.Arrays;
import java.util.HashSet;
import java.util.List;
import java.util.Map;
import java.util.Set;
import java.util.concurrent.TimeUnit;
import java.util.function.Supplier;
import java.util.stream.Collectors;
import org.apache.commons.lang3.StringUtils;
import org.apache.pulsar.admin.cli.utils.IOUtils;
import org.apache.pulsar.cli.converters.picocli.ByteUnitToIntegerConverter;
import org.apache.pulsar.cli.converters.picocli.ByteUnitToLongConverter;
import org.apache.pulsar.cli.converters.picocli.TimeUnitToMillisConverter;
import org.apache.pulsar.cli.converters.picocli.TimeUnitToSecondsConverter;
import org.apache.pulsar.client.admin.ListNamespaceTopicsOptions;
import org.apache.pulsar.client.admin.Mode;
import org.apache.pulsar.client.admin.PulsarAdmin;
import org.apache.pulsar.client.admin.PulsarAdminException;
import org.apache.pulsar.client.api.SubscriptionType;
import org.apache.pulsar.common.naming.NamespaceName;
import org.apache.pulsar.common.policies.data.AutoSubscriptionCreationOverride;
import org.apache.pulsar.common.policies.data.AutoTopicCreationOverride;
import org.apache.pulsar.common.policies.data.BacklogQuota;
import org.apache.pulsar.common.policies.data.BookieAffinityGroupData;
import org.apache.pulsar.common.policies.data.BundlesData;
import org.apache.pulsar.common.policies.data.DelayedDeliveryPolicies;
import org.apache.pulsar.common.policies.data.DispatchRate;
import org.apache.pulsar.common.policies.data.EntryFilters;
import org.apache.pulsar.common.policies.data.InactiveTopicDeleteMode;
import org.apache.pulsar.common.policies.data.InactiveTopicPolicies;
import org.apache.pulsar.common.policies.data.OffloadPolicies;
import org.apache.pulsar.common.policies.data.OffloadPoliciesImpl;
import org.apache.pulsar.common.policies.data.OffloadedReadPriority;
import org.apache.pulsar.common.policies.data.PersistencePolicies;
import org.apache.pulsar.common.policies.data.Policies;
import org.apache.pulsar.common.policies.data.Policies.BundleType;
import org.apache.pulsar.common.policies.data.PublishRate;
import org.apache.pulsar.common.policies.data.RetentionPolicies;
import org.apache.pulsar.common.policies.data.SchemaAutoUpdateCompatibilityStrategy;
import org.apache.pulsar.common.policies.data.SchemaCompatibilityStrategy;
import org.apache.pulsar.common.policies.data.SubscribeRate;
import org.apache.pulsar.common.policies.data.SubscriptionAuthMode;
import org.apache.pulsar.common.policies.data.TopicType;
import picocli.CommandLine.Command;
import picocli.CommandLine.Option;
import picocli.CommandLine.Parameters;

@Command(description = "Operations about namespaces")
public class CmdNamespaces extends CmdBase {
    @Command(description = "Get the namespaces for a tenant")
    private class GetNamespacesPerProperty extends CliCommand {
        @Parameters(description = "tenant-name", arity = "1")
        private String tenant;

        @Override
        void run() throws PulsarAdminException {
            print(getAdmin().namespaces().getNamespaces(tenant));
        }
    }

    @Command(description = "Get the namespaces for a tenant in a cluster", hidden = true)
    private class GetNamespacesPerCluster extends CliCommand {
        @Parameters(description = "tenant/cluster", arity = "1")
        private String params;

        @Override
        void run() throws PulsarAdminException {
            String[] parts = validatePropertyCluster(params);
            print(getAdmin().namespaces().getNamespaces(parts[0], parts[1]));
        }
    }

    @Command(description = "Get the list of topics for a namespace")
    private class GetTopics extends CliCommand {
        @Parameters(description = "tenant/namespace", arity = "1")
        private String namespaceName;

        @Option(names = {"-m", "--mode"},
                description = "Allowed topic domain mode (persistent, non_persistent, all).")
        private Mode mode;

        @Option(names = { "-ist",
                "--include-system-topic" }, description = "Include system topic")
        private boolean includeSystemTopic;

        @Override
        void run() throws PulsarAdminException {
            String namespace = validateNamespace(namespaceName);
            ListNamespaceTopicsOptions options = ListNamespaceTopicsOptions.builder()
                    .mode(mode)
                    .includeSystemTopic(includeSystemTopic)
                    .build();
            print(getAdmin().namespaces().getTopics(namespace, options));
        }
    }

    @Command(description = "Get the list of bundles for a namespace")
    private class GetBundles extends CliCommand {
        @Parameters(description = "tenant/namespace", arity = "1")
        private String namespaceName;

        @Override
        void run() throws PulsarAdminException {
            String namespace = validateNamespace(namespaceName);
            print(getAdmin().namespaces().getBundles(namespace));
        }
    }

    @Command(description = "Get the list of destinations for a namespace", hidden = true)
    private class GetDestinations extends CliCommand {
        @Parameters(description = "tenant/namespace", arity = "1")
        private String namespaceName;

        @Override
        void run() throws PulsarAdminException {
            String namespace = validateNamespace(namespaceName);
            print(getAdmin().namespaces().getTopics(namespace));
        }
    }

    @Command(description = "Get the configuration policies of a namespace")
    private class GetPolicies extends CliCommand {
        @Parameters(description = "tenant/namespace", arity = "1")
        private String namespaceName;

        @Override
        void run() throws PulsarAdminException {
            String namespace = validateNamespace(namespaceName);
            print(getAdmin().namespaces().getPolicies(namespace));
        }
    }

    @Command(description = "Creates a new namespace")
    private class Create extends CliCommand {
        @Parameters(description = "tenant/namespace", arity = "1")
        private String namespaceName;

        @Option(names = { "--clusters", "-c" },
                description = "List of clusters this namespace will be assigned", required = false, split = ",")
        private java.util.List<String> clusters;

        @Option(names = { "--bundles", "-b" }, description = "number of bundles to activate", required = false)
        private int numBundles = 0;

        private static final long MAX_BUNDLES = ((long) 1) << 32;

        @Override
        void run() throws PulsarAdminException {
            String namespace = validateNamespace(namespaceName);
            if (numBundles < 0 || numBundles > MAX_BUNDLES) {
                throw new ParameterException(
                        "Invalid number of bundles. Number of bundles has to be in the range of (0, 2^32].");
            }

            NamespaceName namespaceName = NamespaceName.get(namespace);
            if (namespaceName.isV2()) {
                Policies policies = new Policies();
                policies.bundles = numBundles > 0 ? BundlesData.builder()
                        .numBundles(numBundles).build() : null;

                if (clusters != null) {
                    policies.replication_clusters = new HashSet<>(clusters);
                }

                getAdmin().namespaces().createNamespace(namespace, policies);
            } else {
                if (numBundles == 0) {
                    getAdmin().namespaces().createNamespace(namespace);
                } else {
                    getAdmin().namespaces().createNamespace(namespace, numBundles);
                }

                if (clusters != null && !clusters.isEmpty()) {
                    getAdmin().namespaces().setNamespaceReplicationClusters(namespace, new HashSet<>(clusters));
                }
            }
        }
    }

    @Command(description = "Deletes a namespace.")
    private class Delete extends CliCommand {
        @Parameters(description = "tenant/namespace", arity = "1")
        private String namespaceName;

        @Option(names = { "-f",
                "--force" }, description = "Delete namespace forcefully by force deleting all topics under it")
        private boolean force = false;

        @Override
        void run() throws PulsarAdminException {
            String namespace = validateNamespace(namespaceName);
            getAdmin().namespaces().deleteNamespace(namespace, force);
        }
    }

    @Command(description = "Grant permissions on a namespace")
    private class GrantPermissions extends CliCommand {
        @Parameters(description = "tenant/namespace", arity = "1")
        private String namespaceName;

        @Option(names = "--role", description = "Client role to which grant permissions", required = true)
        private String role;

        @Option(names = "--actions", description = "Actions to be granted (produce,consume,sources,sinks,"
                + "functions,packages)", required = true, split = ",")
        private List<String> actions;

        @Override
        void run() throws PulsarAdminException {
            String namespace = validateNamespace(namespaceName);
            getAdmin().namespaces().grantPermissionOnNamespace(namespace, role, getAuthActions(actions));
        }
    }

    @Command(description = "Revoke permissions on a namespace")
    private class RevokePermissions extends CliCommand {
        @Parameters(description = "tenant/namespace", arity = "1")
        private String namespaceName;

        @Option(names = "--role", description = "Client role to which revoke permissions", required = true)
        private String role;

        @Override
        void run() throws PulsarAdminException {
            String namespace = validateNamespace(namespaceName);
            getAdmin().namespaces().revokePermissionsOnNamespace(namespace, role);
        }
    }

    @Command(description = "Get permissions to access subscription admin-api")
    private class SubscriptionPermissions extends CliCommand {
        @Parameters(description = "tenant/namespace", arity = "1")
        private String namespaceName;

        @Override
        void run() throws PulsarAdminException {
            String namespace = validateNamespace(namespaceName);
            print(getAdmin().namespaces().getPermissionOnSubscription(namespace));
        }
    }

    @Command(description = "Grant permissions to access subscription admin-api")
    private class GrantSubscriptionPermissions extends CliCommand {
        @Parameters(description = "tenant/namespace", arity = "1")
        private String namespaceName;

        @Option(names = {"-s", "--subscription"},
                description = "Subscription name for which permission will be granted to roles", required = true)
        private String subscription;

        @Option(names = {"-rs", "--roles"},
                description = "Client roles to which grant permissions (comma separated roles)",
                required = true, split = ",")
        private List<String> roles;

        @Override
        void run() throws PulsarAdminException {
            String namespace = validateNamespace(namespaceName);
            getAdmin().namespaces().grantPermissionOnSubscription(namespace, subscription, Sets.newHashSet(roles));
        }
    }

    @Command(description = "Revoke permissions to access subscription admin-api")
    private class RevokeSubscriptionPermissions extends CliCommand {
        @Parameters(description = "tenant/namespace", arity = "1")
        private String namespaceName;

        @Option(names = {"-s", "--subscription"}, description = "Subscription name for which permission "
                + "will be revoked to roles", required = true)
        private String subscription;

        @Option(names = {"-r", "--role"},
                description = "Client role to which revoke permissions", required = true)
        private String role;

        @Override
        void run() throws PulsarAdminException {
            String namespace = validateNamespace(namespaceName);
            getAdmin().namespaces().revokePermissionOnSubscription(namespace, subscription, role);
        }
    }

    @Command(description = "Get the permissions on a namespace")
    private class Permissions extends CliCommand {
        @Parameters(description = "tenant/namespace", arity = "1")
        private String namespaceName;

        @Override
        void run() throws PulsarAdminException {
            String namespace = validateNamespace(namespaceName);
            print(getAdmin().namespaces().getPermissions(namespace));
        }
    }

    @Command(description = "Set replication clusters for a namespace")
    private class SetReplicationClusters extends CliCommand {
        @Parameters(description = "tenant/namespace", arity = "1")
        private String namespaceName;

        @Option(names = { "--clusters",
                "-c" }, description = "Replication Cluster Ids list (comma separated values)", required = true)
        private String clusterIds;

        @Override
        void run() throws PulsarAdminException {
            String namespace = validateNamespace(namespaceName);
            List<String> clusters = Lists.newArrayList(clusterIds.split(","));
            getAdmin().namespaces().setNamespaceReplicationClusters(namespace, Sets.newHashSet(clusters));
        }
    }

    @Command(description = "Get replication clusters for a namespace")
    private class GetReplicationClusters extends CliCommand {
        @Parameters(description = "tenant/namespace", arity = "1")
        private String namespaceName;

        @Override
        void run() throws PulsarAdminException {
            String namespace = validateNamespace(namespaceName);
            print(getAdmin().namespaces().getNamespaceReplicationClusters(namespace));
        }
    }

    @Command(description = "Set subscription types enabled for a namespace")
    private class SetSubscriptionTypesEnabled extends CliCommand {
        @Parameters(description = "tenant/namespace", arity = "1")
        private String namespaceName;

        @Option(names = {"--types", "-t"}, description = "Subscription types enabled list (comma separated values)."
                + " Possible values: (Exclusive, Shared, Failover, Key_Shared).", required = true, split = ",")
        private List<String> subTypes;

        @Override
        void run() throws PulsarAdminException {
            String namespace = validateNamespace(namespaceName);
            Set<SubscriptionType> types = new HashSet<>();
            subTypes.forEach(s -> {
                SubscriptionType subType;
                try {
                    subType = SubscriptionType.valueOf(s);
                } catch (IllegalArgumentException exception) {
                    throw new ParameterException(String.format("Illegal subscription type %s. Possible values: %s.", s,
                            Arrays.toString(SubscriptionType.values())));
                }
                types.add(subType);
            });
            getAdmin().namespaces().setSubscriptionTypesEnabled(namespace, types);
        }
    }

    @Command(description = "Get subscription types enabled for a namespace")
    private class GetSubscriptionTypesEnabled extends CliCommand {
        @Parameters(description = "tenant/namespace", arity = "1")
        private String namespaceName;

        @Override
        void run() throws PulsarAdminException {
            String namespace = validateNamespace(namespaceName);
            print(getAdmin().namespaces().getSubscriptionTypesEnabled(namespace));
        }
    }

    @Command(description = "Remove subscription types enabled for a namespace")
    private class RemoveSubscriptionTypesEnabled extends CliCommand {
        @Parameters(description = "tenant/namespace", arity = "1")
        private String namespaceName;

        @Override
        void run() throws PulsarAdminException {
            String namespace = validateNamespace(namespaceName);
            getAdmin().namespaces().removeSubscriptionTypesEnabled(namespace);
        }
    }

    @Command(description = "Set Message TTL for a namespace")
    private class SetMessageTTL extends CliCommand {
        @Parameters(description = "tenant/namespace", arity = "1")
        private String namespaceName;

        @Option(names = {"--messageTTL", "-ttl"},
                description = "Message TTL in seconds (or minutes, hours, days, weeks eg: 100m, 3h, 2d, 5w). "
                        + "When the value is set to `0`, TTL is disabled.", required = true,
                converter = TimeUnitToSecondsConverter.class)
        private Long messageTTLInSecond;

        @Override
        void run() throws PulsarAdminException {
            String namespace = validateNamespace(namespaceName);
            getAdmin().namespaces().setNamespaceMessageTTL(namespace, messageTTLInSecond.intValue());
        }
    }

    @Command(description = "Remove Message TTL for a namespace")
    private class RemoveMessageTTL extends CliCommand {
        @Parameters(description = "tenant/namespace", arity = "1")
        private String namespaceName;

        @Override
        void run() throws PulsarAdminException {
            String namespace = validateNamespace(namespaceName);
            getAdmin().namespaces().removeNamespaceMessageTTL(namespace);
        }
    }

    @Command(description = "Get max subscriptions per topic for a namespace")
    private class GetMaxSubscriptionsPerTopic extends CliCommand {
        @Parameters(description = "tenant/namespace", arity = "1")
        private String namespaceName;

        @Override
        void run() throws PulsarAdminException {
            String namespace = validateNamespace(namespaceName);
            print(getAdmin().namespaces().getMaxSubscriptionsPerTopic(namespace));
        }
    }

    @Command(description = "Set max subscriptions per topic for a namespace")
    private class SetMaxSubscriptionsPerTopic extends CliCommand {
        @Parameters(description = "tenant/namespace", arity = "1")
        private String namespaceName;

        @Option(names = { "--max-subscriptions-per-topic", "-m" }, description = "Max subscriptions per topic",
                required = true)
        private int maxSubscriptionsPerTopic;

        @Override
        void run() throws PulsarAdminException {
            String namespace = validateNamespace(namespaceName);
            getAdmin().namespaces().setMaxSubscriptionsPerTopic(namespace, maxSubscriptionsPerTopic);
        }
    }

    @Command(description = "Remove max subscriptions per topic for a namespace")
    private class RemoveMaxSubscriptionsPerTopic extends CliCommand {
        @Parameters(description = "tenant/namespace", arity = "1")
        private String namespaceName;

        @Override
        void run() throws PulsarAdminException {
            String namespace = validateNamespace(namespaceName);
            getAdmin().namespaces().removeMaxSubscriptionsPerTopic(namespace);
        }
    }

    @Command(description = "Set subscription expiration time for a namespace")
    private class SetSubscriptionExpirationTime extends CliCommand {
        @Parameters(description = "tenant/namespace", arity = "1")
        private String namespaceName;

        @Option(names = { "-t", "--time" }, description = "Subscription expiration time in minutes", required = true)
        private int expirationTime;

        @Override
        void run() throws PulsarAdminException {
            String namespace = validateNamespace(namespaceName);
            getAdmin().namespaces().setSubscriptionExpirationTime(namespace, expirationTime);
        }
    }

    @Command(description = "Remove subscription expiration time for a namespace")
    private class RemoveSubscriptionExpirationTime extends CliCommand {
        @Parameters(description = "tenant/namespace", arity = "1")
        private String namespaceName;

        @Override
        void run() throws PulsarAdminException {
            String namespace = validateNamespace(namespaceName);
            getAdmin().namespaces().removeSubscriptionExpirationTime(namespace);
        }
    }

    @Command(description = "Set Anti-affinity group name for a namespace")
    private class SetAntiAffinityGroup extends CliCommand {
        @Parameters(description = "tenant/namespace", arity = "1")
        private String namespaceName;

        @Option(names = { "--group", "-g" }, description = "Anti-affinity group name", required = true)
        private String antiAffinityGroup;

        @Override
        void run() throws PulsarAdminException {
            String namespace = validateNamespace(namespaceName);
            getAdmin().namespaces().setNamespaceAntiAffinityGroup(namespace, antiAffinityGroup);
        }
    }

    @Command(description = "Get Anti-affinity group name for a namespace")
    private class GetAntiAffinityGroup extends CliCommand {
        @Parameters(description = "tenant/namespace", arity = "1")
        private String namespaceName;

        @Override
        void run() throws PulsarAdminException {
            String namespace = validateNamespace(namespaceName);
            print(getAdmin().namespaces().getNamespaceAntiAffinityGroup(namespace));
        }
    }

    @Command(description = "Get Anti-affinity namespaces grouped with the given anti-affinity group name")
    private class GetAntiAffinityNamespaces extends CliCommand {

        @Option(names = { "--tenant",
                "-p" }, description = "tenant is only used for authorization. "
                + "Client has to be admin of any of the tenant to access this api", required = false)
        private String tenant;

        @Option(names = { "--cluster", "-c" }, description = "Cluster name", required = true)
        private String cluster;

        @Option(names = { "--group", "-g" }, description = "Anti-affinity group name", required = true)
        private String antiAffinityGroup;

        @Override
        void run() throws PulsarAdminException {
            print(getAdmin().namespaces().getAntiAffinityNamespaces(tenant, cluster, antiAffinityGroup));
        }
    }

    @Command(description = "Remove Anti-affinity group name for a namespace")
    private class DeleteAntiAffinityGroup extends CliCommand {
        @Parameters(description = "tenant/namespace", arity = "1")
        private String namespaceName;

        @Override
        void run() throws PulsarAdminException {
            String namespace = validateNamespace(namespaceName);
            getAdmin().namespaces().deleteNamespaceAntiAffinityGroup(namespace);
        }
    }

    @Command(description = "Get Deduplication for a namespace")
    private class GetDeduplication extends CliCommand {
        @Parameters(description = "tenant/namespace", arity = "1")
        private String namespaceName;

        @Override
        void run() throws PulsarAdminException {
            String namespace = validateNamespace(namespaceName);
            print(getAdmin().namespaces().getDeduplicationStatus(namespace));
        }
    }

    @Command(description = "Remove Deduplication for a namespace")
    private class RemoveDeduplication extends CliCommand {
        @Parameters(description = "tenant/namespace", arity = "1")
        private String namespaceName;

        @Override
        void run() throws PulsarAdminException {
            String namespace = validateNamespace(namespaceName);
            getAdmin().namespaces().removeDeduplicationStatus(namespace);
        }
    }

    @Command(description = "Enable or disable deduplication for a namespace")
    private class SetDeduplication extends CliCommand {
        @Parameters(description = "tenant/namespace", arity = "1")
        private String namespaceName;

        @Option(names = { "--enable", "-e" }, description = "Enable deduplication")
        private boolean enable = false;

        @Option(names = { "--disable", "-d" }, description = "Disable deduplication")
        private boolean disable = false;

        @Override
        void run() throws PulsarAdminException {
            String namespace = validateNamespace(namespaceName);

            if (enable == disable) {
                throw new ParameterException("Need to specify either --enable or --disable");
            }
            getAdmin().namespaces().setDeduplicationStatus(namespace, enable);
        }
    }

    @Command(description = "Enable or disable autoTopicCreation for a namespace, overriding broker settings")
    private class SetAutoTopicCreation extends CliCommand {
        @Parameters(description = "tenant/namespace", arity = "1")
        private String namespaceName;

        @Option(names = { "--enable", "-e" }, description = "Enable allowAutoTopicCreation on namespace")
        private boolean enable = false;

        @Option(names = { "--disable", "-d" }, description = "Disable allowAutoTopicCreation on namespace")
        private boolean disable = false;

        @Option(names = { "--type", "-t" }, description = "Type of topic to be auto-created. "
                + "Possible values: (partitioned, non-partitioned). Default value: non-partitioned")
        private String type = "non-partitioned";

        @Option(names = { "--num-partitions", "-n" }, description = "Default number of partitions of topic to "
                + "be auto-created, applicable to partitioned topics only", required = false)
        private Integer defaultNumPartitions = null;

        @Override
        void run() throws PulsarAdminException {
            String namespace = validateNamespace(namespaceName);
            type = type.toLowerCase().trim();

            if (enable == disable) {
                throw new ParameterException("Need to specify either --enable or --disable");
            }
            if (enable) {
                if (!TopicType.isValidTopicType(type)) {
                    throw new ParameterException("Must specify type of topic to be created. "
                            + "Possible values: (partitioned, non-partitioned)");
                }

                if (TopicType.PARTITIONED.toString().equals(type)
                        && (defaultNumPartitions == null || defaultNumPartitions <= 0)) {
                    throw new ParameterException("Must specify num-partitions or num-partitions > 0 "
                            + "for partitioned topic type.");
                }
            }
            getAdmin().namespaces().setAutoTopicCreation(namespace,
                    AutoTopicCreationOverride.builder()
                            .allowAutoTopicCreation(enable)
                            .topicType(type)
                            .defaultNumPartitions(defaultNumPartitions)
                            .build());
        }
    }

    @Command(description = "Get autoTopicCreation info for a namespace")
    private class GetAutoTopicCreation extends CliCommand {
        @Parameters(description = "tenant/namespace", arity = "1")
        private String namespaceName;

        @Override
        void run() throws PulsarAdminException {
            String namespace = validateNamespace(namespaceName);
            print(getAdmin().namespaces().getAutoTopicCreation(namespace));
        }
    }

    @Command(description = "Remove override of autoTopicCreation for a namespace")
    private class RemoveAutoTopicCreation extends CliCommand {
        @Parameters(description = "tenant/namespace", arity = "1")
        private String namespaceName;

        @Override
        void run() throws PulsarAdminException {
            String namespace = validateNamespace(namespaceName);

            getAdmin().namespaces().removeAutoTopicCreation(namespace);
        }
    }

    @Command(description = "Enable autoSubscriptionCreation for a namespace, overriding broker settings")
    private class SetAutoSubscriptionCreation extends CliCommand {
        @Parameters(description = "tenant/namespace", arity = "1")
        private String namespaceName;

        @Option(names = {"--enable", "-e"}, description = "Enable allowAutoSubscriptionCreation on namespace")
        private boolean enable = false;

        @Override
        void run() throws PulsarAdminException {
            String namespace = validateNamespace(namespaceName);
            getAdmin().namespaces().setAutoSubscriptionCreation(namespace,
                    AutoSubscriptionCreationOverride.builder()
                            .allowAutoSubscriptionCreation(enable)
                            .build());
        }
    }

    @Command(description = "Get the autoSubscriptionCreation for a namespace")
    private class GetAutoSubscriptionCreation extends CliCommand {
        @Parameters(description = "tenant/namespace", arity = "1")
        private String namespaceName;

        @Override
        void run() throws PulsarAdminException {
            String namespace = validateNamespace(namespaceName);
            print(getAdmin().namespaces().getAutoSubscriptionCreation(namespace));
        }
    }

    @Command(description = "Remove override of autoSubscriptionCreation for a namespace")
    private class RemoveAutoSubscriptionCreation extends CliCommand {
        @Parameters(description = "tenant/namespace", arity = "1")
        private String namespaceName;

        @Override
        void run() throws PulsarAdminException {
            String namespace = validateNamespace(namespaceName);
            getAdmin().namespaces().removeAutoSubscriptionCreation(namespace);
        }
    }

    @Command(description = "Remove the retention policy for a namespace")
    private class RemoveRetention extends CliCommand {
        @Parameters(description = "tenant/namespace", arity = "1")
        private String namespaceName;

        @Override
        void run() throws PulsarAdminException {
            String namespace = validateNamespace(namespaceName);
            getAdmin().namespaces().removeRetention(namespace);
        }
    }

    @Command(description = "Set the retention policy for a namespace")
    private class SetRetention extends CliCommand {
        @Parameters(description = "tenant/namespace", arity = "1")
        private String namespaceName;

        @Option(names = { "--time",
                "-t" }, description = "Retention time with optional time unit suffix. "
                        + "For example, 100m, 3h, 2d, 5w. "
                        + "If the time unit is not specified, the default unit is seconds. For example, "
                        + "-t 120 sets retention to 2 minutes. "
                        + "0 means no retention and -1 means infinite time retention.", required = true,
                        converter = TimeUnitToSecondsConverter.class)
        private Long retentionTimeInSec;

        @Option(names = { "--size", "-s" }, description = "Retention size limit with optional size unit suffix. "
                + "For example, 4096, 10M, 16G, 3T.  The size unit suffix character can be k/K, m/M, g/G, or t/T.  "
                + "If the size unit suffix is not specified, the default unit is bytes. "
                + "0 or less than 1MB means no retention and -1 means infinite size retention", required = true,
                converter = ByteUnitToLongConverter.class)
        private Long sizeLimit;

        @Override
        void run() throws PulsarAdminException {
            String namespace = validateNamespace(namespaceName);
            final int retentionTimeInMin = retentionTimeInSec !=  -1
                    ? (int) TimeUnit.SECONDS.toMinutes(retentionTimeInSec)
                    : retentionTimeInSec.intValue();
            final long retentionSizeInMB = sizeLimit != -1
                    ? (sizeLimit / (1024 * 1024))
                    : sizeLimit;
            getAdmin().namespaces()
                    .setRetention(namespace, new RetentionPolicies(retentionTimeInMin, retentionSizeInMB));
        }
    }

    @Command(description = "Get the retention policy for a namespace")
    private class GetRetention extends CliCommand {
        @Parameters(description = "tenant/namespace", arity = "1")
        private String namespaceName;

        @Override
        void run() throws PulsarAdminException {
            String namespace = validateNamespace(namespaceName);
            print(getAdmin().namespaces().getRetention(namespace));
        }
    }

    @Command(description = "Set the bookie-affinity group name")
    private class SetBookieAffinityGroup extends CliCommand {
        @Parameters(description = "tenant/namespace", arity = "1")
        private String namespaceName;

        @Option(names = { "--primary-group",
                "-pg" }, description = "Bookie-affinity primary-groups (comma separated) name "
                + "where namespace messages should be written", required = true)
        private String bookieAffinityGroupNamePrimary;
        @Option(names = { "--secondary-group",
                "-sg" }, description = "Bookie-affinity secondary-group (comma separated) name where namespace "
                + "messages should be written. If you want to verify whether there are enough bookies in groups, "
                + "use `--secondary-group` flag. Messages in this namespace are stored in secondary groups. "
                + "If a group does not contain enough bookies, a topic cannot be created.", required = false)
        private String bookieAffinityGroupNameSecondary;


        @Override
        void run() throws PulsarAdminException {
            String namespace = validateNamespace(namespaceName);
            getAdmin().namespaces().setBookieAffinityGroup(namespace,
                    BookieAffinityGroupData.builder()
                            .bookkeeperAffinityGroupPrimary(bookieAffinityGroupNamePrimary)
                            .bookkeeperAffinityGroupSecondary(bookieAffinityGroupNameSecondary)
                            .build());
        }
    }

    @Command(description = "Set the bookie-affinity group name")
    private class DeleteBookieAffinityGroup extends CliCommand {
        @Parameters(description = "tenant/namespace", arity = "1")
        private String namespaceName;

        @Override
        void run() throws PulsarAdminException {
            String namespace = validateNamespace(namespaceName);
            getAdmin().namespaces().deleteBookieAffinityGroup(namespace);
        }
    }

    @Command(description = "Get the bookie-affinity group name")
    private class GetBookieAffinityGroup extends CliCommand {
        @Parameters(description = "tenant/namespace", arity = "1")
        private String namespaceName;

        @Override
        void run() throws PulsarAdminException {
            String namespace = validateNamespace(namespaceName);
            print(getAdmin().namespaces().getBookieAffinityGroup(namespace));
        }
    }

    @Command(description = "Get message TTL for a namespace")
    private class GetMessageTTL extends CliCommand {
        @Parameters(description = "tenant/namespace", arity = "1")
        private String namespaceName;

        @Override
        void run() throws PulsarAdminException {
            String namespace = validateNamespace(namespaceName);
            print(getAdmin().namespaces().getNamespaceMessageTTL(namespace));
        }
    }

    @Command(description = "Get subscription expiration time for a namespace")
    private class GetSubscriptionExpirationTime extends CliCommand {
        @Parameters(description = "tenant/namespace", arity = "1")
        private String namespaceName;

        @Override
        void run() throws PulsarAdminException {
            String namespace = validateNamespace(namespaceName);
            print(getAdmin().namespaces().getSubscriptionExpirationTime(namespace));
        }
    }

    @Command(description = "Unload a namespace from the current serving broker")
    private class Unload extends CliCommand {
        @Parameters(description = "tenant/namespace", arity = "1")
        private String namespaceName;

        @Option(names = { "--bundle", "-b" }, description = "{start-boundary}_{end-boundary}")
        private String bundle;

        @Option(names = { "--destinationBroker", "-d" },
                description = "Target brokerWebServiceAddress to which the bundle has to be allocated to. "
                        + "--destinationBroker cannot be set when --bundle is not specified.")
        private String destinationBroker;

        @Override
        void run() throws PulsarAdminException {
            String namespace = validateNamespace(namespaceName);


            if (bundle == null) {
                if (StringUtils.isNotBlank(destinationBroker)) {
                    throw new ParameterException("--destinationBroker cannot be set when --bundle is not specified.");
                }
                getAdmin().namespaces().unload(namespace);
            } else {
                getAdmin().namespaces().unloadNamespaceBundle(namespace, bundle, destinationBroker);
            }
        }
    }

    @Command(description = "Split a namespace-bundle from the current serving broker")
    private class SplitBundle extends CliCommand {
        @Parameters(description = "tenant/namespace", arity = "1")
        private String namespaceName;

        @Option(names = { "--bundle",
                "-b" }, description = "{start-boundary}_{end-boundary} "
                        + "(mutually exclusive with --bundle-type)", required = false)
        private String bundle;

        @Option(names = { "--bundle-type",
        "-bt" }, description = "bundle type (mutually exclusive with --bundle)", required = false)
        private BundleType bundleType;

        @Option(names = { "--unload",
                "-u" }, description = "Unload newly split bundles after splitting old bundle", required = false)
        private boolean unload;

        @Option(names = { "--split-algorithm-name", "-san" }, description = "Algorithm name for split "
                + "namespace bundle. Valid options are: [range_equally_divide, topic_count_equally_divide, "
                + "specified_positions_divide, flow_or_qps_equally_divide]. Use broker side config if absent"
                , required = false)
        private String splitAlgorithmName;

        @Option(names = { "--split-boundaries",
                "-sb" }, description = "Specified split boundary for bundle split, will split one bundle "
                + "to multi bundles only works with specified_positions_divide algorithm", required = false)
        private List<Long> splitBoundaries;

        @Override
        void run() throws PulsarAdminException {
            String namespace = validateNamespace(namespaceName);
            if (StringUtils.isBlank(bundle) && bundleType == null) {
                throw new ParameterException("Must pass one of the params: --bundle / --bundle-type");
            }
            if (StringUtils.isNotBlank(bundle) && bundleType != null) {
                throw new ParameterException("--bundle and --bundle-type are mutually exclusive");
            }
            bundle = bundleType != null ? bundleType.toString() : bundle;
            if (splitBoundaries == null || splitBoundaries.size() == 0) {
                getAdmin().namespaces().splitNamespaceBundle(
                        namespace, bundle, unload, splitAlgorithmName);
            } else {
                getAdmin().namespaces().splitNamespaceBundle(
                        namespace, bundle, unload, splitAlgorithmName, splitBoundaries);
            }
        }
    }

    @Command(description = "Get the positions for one or more topic(s) in a namespace bundle")
    private class GetTopicHashPositions extends CliCommand {
        @Parameters(description = "tenant/namespace", arity = "1")
        private String namespaceName;

        @Option(
                names = { "--bundle", "-b" },
                description = "{start-boundary}_{end-boundary} format namespace bundle",
                required = false)
        private String bundle;

        @Option(
                names = { "--topic-list",  "-tl" },
                description = "The list of topics(both non-partitioned topic and partitioned topic) to get positions "
                        + "in this bundle, if none topic provided, will get the positions of all topics in this bundle",
                required = false)
        private List<String> topics;

        @Override
        void run() throws PulsarAdminException {
            String namespace = validateNamespace(namespaceName);
            if (StringUtils.isBlank(bundle)) {
                throw new ParameterException("Must pass one of the params: --bundle ");
            }
            print(getAdmin().namespaces().getTopicHashPositions(namespace, bundle, topics));
        }
    }

    @Command(description = "Set message-dispatch-rate for all topics of the namespace")
    private class SetDispatchRate extends CliCommand {
        @Parameters(description = "tenant/namespace", arity = "1")
        private String namespaceName;

        @Option(names = { "--msg-dispatch-rate",
                "-md" }, description = "message-dispatch-rate "
                + "(default -1 will be overwrite if not passed)", required = false)
        private int msgDispatchRate = -1;

        @Option(names = { "--byte-dispatch-rate",
                "-bd" }, description = "byte-dispatch-rate "
                + "(default -1 will be overwrite if not passed)", required = false)
        private long byteDispatchRate = -1;

        @Option(names = { "--dispatch-rate-period",
                "-dt" }, description = "dispatch-rate-period in second type "
                + "(default 1 second will be overwrite if not passed)", required = false)
        private int dispatchRatePeriodSec = 1;

        @Option(names = { "--relative-to-publish-rate",
                "-rp" }, description = "dispatch rate relative to publish-rate (if publish-relative flag is enabled "
                + "then broker will apply throttling value to (publish-rate + dispatch rate))", required = false)
        private boolean relativeToPublishRate = false;

        @Override
        void run() throws PulsarAdminException {
            String namespace = validateNamespace(namespaceName);
            getAdmin().namespaces().setDispatchRate(namespace,
                    DispatchRate.builder()
                            .dispatchThrottlingRateInMsg(msgDispatchRate)
                            .dispatchThrottlingRateInByte(byteDispatchRate)
                            .ratePeriodInSecond(dispatchRatePeriodSec)
                            .relativeToPublishRate(relativeToPublishRate)
                            .build());
        }
    }

    @Command(description = "Remove configured message-dispatch-rate for all topics of the namespace")
    private class RemoveDispatchRate extends CliCommand {
        @Parameters(description = "tenant/namespace", arity = "1")
        private String namespaceName;

        @Override
        void run() throws PulsarAdminException {
            String namespace = validateNamespace(namespaceName);
            getAdmin().namespaces().removeDispatchRate(namespace);
        }
    }

    @Command(description = "Get configured message-dispatch-rate for all topics of the namespace "
            + "(Disabled if value < 0)")
    private class GetDispatchRate extends CliCommand {
        @Parameters(description = "tenant/namespace", arity = "1")
        private String namespaceName;

        @Override
        void run() throws PulsarAdminException {
            String namespace = validateNamespace(namespaceName);
            print(getAdmin().namespaces().getDispatchRate(namespace));
        }
    }

    @Command(description = "Set subscribe-rate per consumer for all topics of the namespace")
    private class SetSubscribeRate extends CliCommand {

        @Parameters(description = "tenant/namespace", arity = "1")
        private String namespaceName;

        @Option(names = { "--subscribe-rate",
                "-sr" }, description = "subscribe-rate (default -1 will be overwrite if not passed)", required = false)
        private int subscribeRate = -1;

        @Option(names = { "--subscribe-rate-period",
                "-st" }, description = "subscribe-rate-period in second type "
                + "(default 30 second will be overwrite if not passed)", required = false)
        private int subscribeRatePeriodSec = 30;

        @Override
        void run() throws PulsarAdminException {
            String namespace = validateNamespace(namespaceName);
            getAdmin().namespaces().setSubscribeRate(namespace,
                    new SubscribeRate(subscribeRate, subscribeRatePeriodSec));
        }
    }

    @Command(description = "Get configured subscribe-rate per consumer for all topics of the namespace")
    private class GetSubscribeRate extends CliCommand {
        @Parameters(description = "tenant/namespace", arity = "1")
        private String namespaceName;

        @Override
        void run() throws PulsarAdminException {
            String namespace = validateNamespace(namespaceName);
            print(getAdmin().namespaces().getSubscribeRate(namespace));
        }
    }

    @Command(description = "Remove configured subscribe-rate per consumer for all topics of the namespace")
    private class RemoveSubscribeRate extends CliCommand {
        @Parameters(description = "tenant/namespace", arity = "1")
        private String namespaceName;

        @Override
        void run() throws PulsarAdminException {
            String namespace = validateNamespace(namespaceName);
            getAdmin().namespaces().removeSubscribeRate(namespace);
        }
    }


    @Command(description = "Set subscription message-dispatch-rate for all subscription of the namespace")
    private class SetSubscriptionDispatchRate extends CliCommand {
        @Parameters(description = "tenant/namespace", arity = "1")
        private String namespaceName;

        @Option(names = { "--msg-dispatch-rate",
            "-md" }, description = "message-dispatch-rate "
                + "(default -1 will be overwrite if not passed)", required = false)
        private int msgDispatchRate = -1;

        @Option(names = { "--byte-dispatch-rate",
            "-bd" }, description = "byte-dispatch-rate (default -1 will be overwrite if not passed)", required = false)
        private long byteDispatchRate = -1;

        @Option(names = { "--dispatch-rate-period",
            "-dt" }, description = "dispatch-rate-period in second type "
                + "(default 1 second will be overwrite if not passed)", required = false)
        private int dispatchRatePeriodSec = 1;

        @Option(names = { "--relative-to-publish-rate",
                "-rp" }, description = "dispatch rate relative to publish-rate (if publish-relative flag is enabled "
                + "then broker will apply throttling value to (publish-rate + dispatch rate))", required = false)
        private boolean relativeToPublishRate = false;

        @Override
        void run() throws PulsarAdminException {
            String namespace = validateNamespace(namespaceName);
            getAdmin().namespaces().setSubscriptionDispatchRate(namespace,
                    DispatchRate.builder()
                            .dispatchThrottlingRateInMsg(msgDispatchRate)
                            .dispatchThrottlingRateInByte(byteDispatchRate)
                            .ratePeriodInSecond(dispatchRatePeriodSec)
                            .relativeToPublishRate(relativeToPublishRate)
                            .build());
        }
    }

    @Command(description = "Remove subscription configured message-dispatch-rate "
            + "for all topics of the namespace")
    private class RemoveSubscriptionDispatchRate extends CliCommand {
        @Parameters(description = "tenant/namespace", arity = "1")
        private String namespaceName;

        @Override
        void run() throws PulsarAdminException {
            String namespace = validateNamespace(namespaceName);
            getAdmin().namespaces().removeSubscriptionDispatchRate(namespace);
        }
    }

    @Command(description = "Get subscription configured message-dispatch-rate for all topics of "
            + "the namespace (Disabled if value < 0)")
    private class GetSubscriptionDispatchRate extends CliCommand {
        @Parameters(description = "tenant/namespace", arity = "1")
        private String namespaceName;

        @Override
        void run() throws PulsarAdminException {
            String namespace = validateNamespace(namespaceName);
            print(getAdmin().namespaces().getSubscriptionDispatchRate(namespace));
        }
    }

    @Command(description = "Set publish-rate for all topics of the namespace")
    private class SetPublishRate extends CliCommand {
        @Parameters(description = "tenant/namespace", arity = "1")
        private String namespaceName;

         @Option(names = { "--msg-publish-rate",
            "-m" }, description = "message-publish-rate (default -1 will be overwrite if not passed)", required = false)
        private int msgPublishRate = -1;

         @Option(names = { "--byte-publish-rate",
            "-b" }, description = "byte-publish-rate (default -1 will be overwrite if not passed)", required = false)
        private long bytePublishRate = -1;

        @Override
        void run() throws PulsarAdminException {
            String namespace = validateNamespace(namespaceName);
            getAdmin().namespaces().setPublishRate(namespace,
                new PublishRate(msgPublishRate, bytePublishRate));
        }
    }

    @Command(description = "Remove publish-rate for all topics of the namespace")
    private class RemovePublishRate extends CliCommand {
        @Parameters(description = "tenant/namespace", arity = "1")
        private String namespaceName;

        @Override
        void run() throws PulsarAdminException {
            String namespace = validateNamespace(namespaceName);
            getAdmin().namespaces().removePublishRate(namespace);
        }
    }

    @Command(name = "get-publish-rate",
            description = "Get configured message-publish-rate for all topics of the namespace (Disabled if value < 0)")
    private class GetPublishRate extends CliCommand {
        @Parameters(description = "tenant/namespace", arity = "1")
        private String namespaceName;

        @Override
        void run() throws PulsarAdminException {
            String namespace = validateNamespace(namespaceName);
            print(getAdmin().namespaces().getPublishRate(namespace));
        }
    }

    @Command(description = "Set replicator message-dispatch-rate for all topics of the namespace")
    private class SetReplicatorDispatchRate extends CliCommand {
        @Parameters(description = "tenant/namespace", arity = "1")
        private String namespaceName;

        @Option(names = { "--msg-dispatch-rate",
            "-md" }, description = "message-dispatch-rate "
                + "(default -1 will be overwrite if not passed)", required = false)
        private int msgDispatchRate = -1;

        @Option(names = { "--byte-dispatch-rate",
            "-bd" }, description = "byte-dispatch-rate (default -1 will be overwrite if not passed)", required = false)
        private long byteDispatchRate = -1;

        @Option(names = { "--dispatch-rate-period",
            "-dt" }, description = "dispatch-rate-period in second type "
                + "(default 1 second will be overwrite if not passed)", required = false)
        private int dispatchRatePeriodSec = 1;

        @Override
        void run() throws PulsarAdminException {
            String namespace = validateNamespace(namespaceName);
            getAdmin().namespaces().setReplicatorDispatchRate(namespace,
                    DispatchRate.builder()
                            .dispatchThrottlingRateInMsg(msgDispatchRate)
                            .dispatchThrottlingRateInByte(byteDispatchRate)
                            .ratePeriodInSecond(dispatchRatePeriodSec)
                            .build());
        }
    }

    @Command(description = "Get replicator configured message-dispatch-rate for all topics of the namespace "
            + "(Disabled if value < 0)")
    private class GetReplicatorDispatchRate extends CliCommand {
        @Parameters(description = "tenant/namespace", arity = "1")
        private String namespaceName;

        @Override
        void run() throws PulsarAdminException {
            String namespace = validateNamespace(namespaceName);
            print(getAdmin().namespaces().getReplicatorDispatchRate(namespace));
        }
    }

    @Command(description = "Remove replicator configured message-dispatch-rate "
            + "for all topics of the namespace")
    private class RemoveReplicatorDispatchRate extends CliCommand {
        @Parameters(description = "tenant/namespace", arity = "1")
        private String namespaceName;

        @Override
        void run() throws PulsarAdminException {
            String namespace = validateNamespace(namespaceName);
            getAdmin().namespaces().removeReplicatorDispatchRate(namespace);
        }
    }

    @Command(description = "Get the backlog quota policies for a namespace")
    private class GetBacklogQuotaMap extends CliCommand {
        @Parameters(description = "tenant/namespace", arity = "1")
        private String namespaceName;

        @Override
        void run() throws PulsarAdminException {
            String namespace = validateNamespace(namespaceName);
            print(getAdmin().namespaces().getBacklogQuotaMap(namespace));
        }
    }

    @Command(description = "Set a backlog quota policy for a namespace")
    private class SetBacklogQuota extends CliCommand {
        @Parameters(description = "tenant/namespace", arity = "1")
        private String namespaceName;

        @Option(names = { "-l", "--limit" }, description = "Size limit (eg: 10M, 16G)",
                converter = ByteUnitToLongConverter.class)
        private Long limit;

        @Option(names = { "-lt", "--limitTime" },
                description = "Time limit in second (or minutes, hours, days, weeks eg: 100m, 3h, 2d, 5w), "
                        + "non-positive number for disabling time limit.",
                converter = TimeUnitToSecondsConverter.class)
        private Long limitTimeInSec;

        @Option(names = { "-p", "--policy" }, description = "Retention policy to enforce when the limit is reached. "
                + "Valid options are: [producer_request_hold, producer_exception, consumer_backlog_eviction]",
                required = true)
        private String policyStr;

        @Option(names = {"-t", "--type"}, description = "Backlog quota type to set. Valid options are: "
                + "destination_storage (default) and message_age. "
                + "destination_storage limits backlog by size. "
                + "message_age limits backlog by time, that is, message timestamp (broker or publish timestamp). "
                + "You can set size or time to control the backlog, or combine them together to control the backlog. ")
        private String backlogQuotaTypeStr = BacklogQuota.BacklogQuotaType.destination_storage.name();

        @Override
        void run() throws PulsarAdminException {
            BacklogQuota.RetentionPolicy policy;
            BacklogQuota.BacklogQuotaType backlogQuotaType;

            try {
                policy = BacklogQuota.RetentionPolicy.valueOf(policyStr);
            } catch (IllegalArgumentException e) {
                throw new ParameterException(String.format("Invalid retention policy type '%s'. Valid options are: %s",
                        policyStr, Arrays.toString(BacklogQuota.RetentionPolicy.values())));
            }

            try {
                backlogQuotaType = BacklogQuota.BacklogQuotaType.valueOf(backlogQuotaTypeStr);
            } catch (IllegalArgumentException e) {
                throw new ParameterException(String.format("Invalid backlog quota type '%s'. Valid options are: %s",
                        backlogQuotaTypeStr, Arrays.toString(BacklogQuota.BacklogQuotaType.values())));
            }

            String namespace = validateNamespace(namespaceName);

            BacklogQuota.Builder builder = BacklogQuota.builder().retentionPolicy(policy);
            if (backlogQuotaType == BacklogQuota.BacklogQuotaType.destination_storage) {
                // set quota by storage size
                if (limit == null) {
                    throw new ParameterException("Quota type of 'destination_storage' needs a size limit");
                }
                builder.limitSize(limit);
            } else {
                // set quota by time
                if (limitTimeInSec == null) {
                    throw new ParameterException("Quota type of 'message_age' needs a time limit");
                }
                builder.limitTime(limitTimeInSec.intValue());
            }
            getAdmin().namespaces().setBacklogQuota(namespace, builder.build(), backlogQuotaType);
        }
    }

    @Command(description = "Remove a backlog quota policy from a namespace")
    private class RemoveBacklogQuota extends CliCommand {
        @Parameters(description = "tenant/namespace", arity = "1")
        private String namespaceName;

        @Option(names = {"-t", "--type"}, description = "Backlog quota type to remove. Valid options are: "
                + "destination_storage, message_age")
        private String backlogQuotaTypeStr = BacklogQuota.BacklogQuotaType.destination_storage.name();

        @Override
        void run() throws PulsarAdminException {
            String namespace = validateNamespace(namespaceName);
            BacklogQuota.BacklogQuotaType backlogQuotaType;
            try {
                backlogQuotaType = BacklogQuota.BacklogQuotaType.valueOf(backlogQuotaTypeStr);
            } catch (IllegalArgumentException e) {
                throw new ParameterException(String.format("Invalid backlog quota type '%s'. Valid options are: %s",
                        backlogQuotaTypeStr, Arrays.toString(BacklogQuota.BacklogQuotaType.values())));
            }
            getAdmin().namespaces().removeBacklogQuota(namespace, backlogQuotaType);
        }
    }

    @Command(description = "Get the persistence policies for a namespace")
    private class GetPersistence extends CliCommand {
        @Parameters(description = "tenant/namespace", arity = "1")
        private String namespaceName;

        @Override
        void run() throws PulsarAdminException {
            String namespace = validateNamespace(namespaceName);
            print(getAdmin().namespaces().getPersistence(namespace));
        }
    }

    @Command(description = "Remove the persistence policies for a namespace")
    private class RemovePersistence extends CliCommand {
        @Parameters(description = "tenant/namespace", arity = "1")
        private String namespaceName;

        @Override
        void run() throws PulsarAdminException {
            String namespace = validateNamespace(namespaceName);
            getAdmin().namespaces().removePersistence(namespace);
        }
    }

    @Command(description = "Set the persistence policies for a namespace")
    private class SetPersistence extends CliCommand {
        @Parameters(description = "tenant/namespace", arity = "1")
        private String namespaceName;

        @Option(names = { "-e",
                "--bookkeeper-ensemble" }, description = "Number of bookies to use for a topic")
        private int bookkeeperEnsemble = 2;

        @Option(names = { "-w",
                "--bookkeeper-write-quorum" }, description = "How many writes to make of each entry")
        private int bookkeeperWriteQuorum = 2;

        @Option(names = { "-a",
                "--bookkeeper-ack-quorum" },
                description = "Number of acks (guaranteed copies) to wait for each entry")
        private int bookkeeperAckQuorum = 2;

        @Option(names = { "-r",
                "--ml-mark-delete-max-rate" },
                description = "Throttling rate of mark-delete operation (0 means no throttle)")
        private double managedLedgerMaxMarkDeleteRate = 0;

        @Override
        void run() throws PulsarAdminException {
            String namespace = validateNamespace(namespaceName);
            if (bookkeeperEnsemble <= 0 || bookkeeperWriteQuorum <= 0 || bookkeeperAckQuorum <= 0) {
                throw new ParameterException("[--bookkeeper-ensemble], [--bookkeeper-write-quorum] "
                        + "and [--bookkeeper-ack-quorum] must greater than 0.");
            }
            if (managedLedgerMaxMarkDeleteRate < 0) {
                throw new ParameterException("[--ml-mark-delete-max-rate] cannot less than 0.");
            }
            getAdmin().namespaces().setPersistence(namespace, new PersistencePolicies(bookkeeperEnsemble,
                    bookkeeperWriteQuorum, bookkeeperAckQuorum, managedLedgerMaxMarkDeleteRate));
        }
    }

    @Command(description = "Clear backlog for a namespace")
    private class ClearBacklog extends CliCommand {
        @Parameters(description = "tenant/namespace", arity = "1")
        private String namespaceName;

        @Option(names = { "--sub", "-s" }, description = "subscription name")
        private String subscription;

        @Option(names = { "--bundle", "-b" }, description = "{start-boundary}_{end-boundary}")
        private String bundle;

        @Option(names = { "--force", "-force" }, description = "Whether to force clear backlog without prompt")
        private boolean force;

        @Override
        void run() throws PulsarAdminException, IOException {
            if (!force) {
                String prompt = "Are you sure you want to clear the backlog?";
                boolean confirm = IOUtils.confirmPrompt(prompt);
                if (!confirm) {
                    return;
                }
            }
            String namespace = validateNamespace(namespaceName);
            if (subscription != null && bundle != null) {
                getAdmin().namespaces().clearNamespaceBundleBacklogForSubscription(namespace, bundle, subscription);
            } else if (subscription != null) {
                getAdmin().namespaces().clearNamespaceBacklogForSubscription(namespace, subscription);
            } else if (bundle != null) {
                getAdmin().namespaces().clearNamespaceBundleBacklog(namespace, bundle);
            } else {
                getAdmin().namespaces().clearNamespaceBacklog(namespace);
            }
        }
    }

    @Command(description = "Unsubscribe the given subscription on all topics on a namespace")
    private class Unsubscribe extends CliCommand {
        @Parameters(description = "tenant/namespace", arity = "1")
        private String namespaceName;

        @Option(names = { "--sub", "-s" }, description = "subscription name", required = true)
        private String subscription;

        @Option(names = { "--bundle", "-b" }, description = "{start-boundary}_{end-boundary}")
        private String bundle;

        @Override
        void run() throws Exception {
            String namespace = validateNamespace(namespaceName);
            if (bundle != null) {
                getAdmin().namespaces().unsubscribeNamespaceBundle(namespace, bundle, subscription);
            } else {
                getAdmin().namespaces().unsubscribeNamespace(namespace, subscription);
            }
        }

    }

    @Command(description = "Enable or disable message encryption required for a namespace")
    private class SetEncryptionRequired extends CliCommand {
        @Parameters(description = "tenant/namespace", arity = "1")
        private String namespaceName;

        @Option(names = { "--enable", "-e" }, description = "Enable message encryption required")
        private boolean enable = false;

        @Option(names = { "--disable", "-d" }, description = "Disable message encryption required")
        private boolean disable = false;

        @Override
        void run() throws PulsarAdminException {
            String namespace = validateNamespace(namespaceName);

            if (enable == disable) {
                throw new ParameterException("Need to specify either --enable or --disable");
            }
            getAdmin().namespaces().setEncryptionRequiredStatus(namespace, enable);
        }
    }

    @Command(description = "Get encryption required for a namespace")
    private class GetEncryptionRequired extends CliCommand {
        @Parameters(description = "tenant/namespace", arity = "1")
        private String namespaceName;

        @Override
        void run() throws PulsarAdminException {
            String namespace = validateNamespace(namespaceName);
            print(getAdmin().namespaces().getEncryptionRequiredStatus(namespace));
        }
    }

    @Command(description = "Get the delayed delivery policy for a namespace")
    private class GetDelayedDelivery extends CliCommand {
        @Parameters(description = "tenant/namespace", arity = "1")
        private String namespaceName;

        @Override
        void run() throws PulsarAdminException {
            String namespace = validateNamespace(namespaceName);
            print(getAdmin().namespaces().getDelayedDelivery(namespace));
        }
    }

    @Command(description = "Remove delayed delivery policies from a namespace")
    private class RemoveDelayedDelivery extends CliCommand {
        @Parameters(description = "tenant/namespace", arity = "1")
        private String namespaceName;

        @Override
        void run() throws PulsarAdminException {
            String namespace = validateNamespace(namespaceName);
            getAdmin().namespaces().removeDelayedDeliveryMessages(namespace);
        }
    }

    @Command(description = "Get the inactive topic policy for a namespace")
    private class GetInactiveTopicPolicies extends CliCommand {
        @Parameters(description = "tenant/namespace", arity = "1")
        private String namespaceName;

        @Override
        void run() throws PulsarAdminException {
            String namespace = validateNamespace(namespaceName);
            print(getAdmin().namespaces().getInactiveTopicPolicies(namespace));
        }
    }

    @Command(description = "Remove inactive topic policies from a namespace")
    private class RemoveInactiveTopicPolicies extends CliCommand {
        @Parameters(description = "tenant/namespace", arity = "1")
        private String namespaceName;

        @Override
        void run() throws PulsarAdminException {
            String namespace = validateNamespace(namespaceName);
            getAdmin().namespaces().removeInactiveTopicPolicies(namespace);
        }
    }

    @Command(description = "Set the inactive topic policies on a namespace")
    private class SetInactiveTopicPolicies extends CliCommand {
        @Parameters(description = "tenant/namespace", arity = "1")
        private String namespaceName;

        @Option(names = { "--enable-delete-while-inactive", "-e" }, description = "Enable delete while inactive")
        private boolean enableDeleteWhileInactive = false;

        @Option(names = { "--disable-delete-while-inactive", "-d" }, description = "Disable delete while inactive")
        private boolean disableDeleteWhileInactive = false;

        @Option(names = {"--max-inactive-duration", "-t"}, description = "Max duration of topic inactivity in "
                + "seconds, topics that are inactive for longer than this value will be deleted "
                + "(eg: 1s, 10s, 1m, 5h, 3d)", required = true,
                converter = TimeUnitToSecondsConverter.class)
        private Long maxInactiveDurationInSeconds;

        @Option(names = { "--delete-mode", "-m" }, description = "Mode of delete inactive topic, Valid options are: "
                + "[delete_when_no_subscriptions, delete_when_subscriptions_caught_up]", required = true)
        private String inactiveTopicDeleteMode;

        @Override
        void run() throws PulsarAdminException {
            String namespace = validateNamespace(namespaceName);
            if (enableDeleteWhileInactive == disableDeleteWhileInactive) {
                throw new ParameterException("Need to specify either enable-delete-while-inactive or "
                        + "disable-delete-while-inactive");
            }
            InactiveTopicDeleteMode deleteMode = null;
            try {
                deleteMode = InactiveTopicDeleteMode.valueOf(inactiveTopicDeleteMode);
            } catch (IllegalArgumentException e) {
                throw new ParameterException("delete mode can only be set to delete_when_no_subscriptions or "
                        + "delete_when_subscriptions_caught_up");
            }
            getAdmin().namespaces().setInactiveTopicPolicies(namespace, new InactiveTopicPolicies(deleteMode,
                    maxInactiveDurationInSeconds.intValue(), enableDeleteWhileInactive));
        }
    }

    @Command(description = "Set the delayed delivery policy on a namespace")
    private class SetDelayedDelivery extends CliCommand {
        @Parameters(description = "tenant/namespace", arity = "1")
        private String namespaceName;

        @Option(names = { "--enable", "-e" }, description = "Enable delayed delivery messages")
        private boolean enable = false;

        @Option(names = { "--disable", "-d" }, description = "Disable delayed delivery messages")
        private boolean disable = false;

        @Option(names = { "--time", "-t" }, description = "The tick time for when retrying on "
                + "delayed delivery messages, affecting the accuracy of the delivery time compared to "
                + "the scheduled time. (eg: 1s, 10s, 1m, 5h, 3d)",
                converter = TimeUnitToMillisConverter.class)
        private Long delayedDeliveryTimeInMills = 1000L;

        @Option(names = { "--maxDelay", "-md" },
                description = "The max allowed delay for delayed delivery. (eg: 1s, 10s, 1m, 5h, 3d)",
                converter = TimeUnitToMillisConverter.class)
        private Long delayedDeliveryMaxDelayInMillis = 0L;

        @Override
        void run() throws PulsarAdminException {
            String namespace = validateNamespace(namespaceName);
            if (enable == disable) {
                throw new ParameterException("Need to specify either --enable or --disable");
            }

            getAdmin().namespaces().setDelayedDeliveryMessages(namespace, DelayedDeliveryPolicies.builder()
                    .tickTime(delayedDeliveryTimeInMills)
                    .active(enable)
                    .maxDeliveryDelayInMillis(delayedDeliveryMaxDelayInMillis)
                    .build());
        }
    }

    @Command(description = "Set subscription auth mode on a namespace")
    private class SetSubscriptionAuthMode extends CliCommand {
        @Parameters(description = "tenant/namespace", arity = "1")
        private String namespaceName;

        @Option(names = { "-m", "--subscription-auth-mode" }, description = "Subscription authorization mode for "
                + "Pulsar policies. Valid options are: [None, Prefix]", required = true)
        private String mode;

        @Override
        void run() throws Exception {
            String namespace = validateNamespace(namespaceName);
            getAdmin().namespaces().setSubscriptionAuthMode(namespace, SubscriptionAuthMode.valueOf(mode));
        }
    }

    @Command(description = "Get subscriptionAuthMod for a namespace")
    private class GetSubscriptionAuthMode extends CliCommand {
        @Parameters(description = "tenant/namespace", arity = "1")
        private String namespaceName;

        @Override
        void run() throws PulsarAdminException {
            String namespace = validateNamespace(namespaceName);
            print(getAdmin().namespaces().getSubscriptionAuthMode(namespace));
        }
    }

    @Command(description = "Get deduplicationSnapshotInterval for a namespace")
    private class GetDeduplicationSnapshotInterval extends CliCommand {
        @Parameters(description = "tenant/namespace", arity = "1")
        private String namespaceName;

        @Override
        void run() throws PulsarAdminException {
            String namespace = validateNamespace(namespaceName);
            print(getAdmin().namespaces().getDeduplicationSnapshotInterval(namespace));
        }
    }

    @Command(description = "Remove deduplicationSnapshotInterval for a namespace")
    private class RemoveDeduplicationSnapshotInterval extends CliCommand {
        @Parameters(description = "tenant/namespace", arity = "1")
        private String namespaceName;

        @Override
        void run() throws PulsarAdminException {
            String namespace = validateNamespace(namespaceName);
            getAdmin().namespaces().removeDeduplicationSnapshotInterval(namespace);
        }
    }

    @Command(description = "Set deduplicationSnapshotInterval for a namespace")
    private class SetDeduplicationSnapshotInterval extends CliCommand {
        @Parameters(description = "tenant/namespace", arity = "1")
        private String namespaceName;

        @Option(names = {"--interval", "-i"}
                , description = "deduplicationSnapshotInterval for a namespace", required = true)
        private int interval;

        @Override
        void run() throws PulsarAdminException {
            String namespace = validateNamespace(namespaceName);
            getAdmin().namespaces().setDeduplicationSnapshotInterval(namespace, interval);
        }
    }

    @Command(description = "Get maxProducersPerTopic for a namespace")
    private class GetMaxProducersPerTopic extends CliCommand {
        @Parameters(description = "tenant/namespace", arity = "1")
        private String namespaceName;

        @Override
        void run() throws PulsarAdminException {
            String namespace = validateNamespace(namespaceName);
            print(getAdmin().namespaces().getMaxProducersPerTopic(namespace));
        }
    }

    @Command(description = "Remove max producers per topic for a namespace")
    private class RemoveMaxProducersPerTopic extends CliCommand {
        @Parameters(description = "tenant/namespace", arity = "1")
        private String namespaceName;

        @Override
        void run() throws PulsarAdminException {
            String namespace = validateNamespace(namespaceName);
            getAdmin().namespaces().removeMaxProducersPerTopic(namespace);
        }
    }

    @Command(description = "Set maxProducersPerTopic for a namespace")
    private class SetMaxProducersPerTopic extends CliCommand {
        @Parameters(description = "tenant/namespace", arity = "1")
        private String namespaceName;

        @Option(names = { "--max-producers-per-topic", "-p" },
                description = "maxProducersPerTopic for a namespace", required = true)
        private int maxProducersPerTopic;

        @Override
        void run() throws PulsarAdminException {
            String namespace = validateNamespace(namespaceName);
            getAdmin().namespaces().setMaxProducersPerTopic(namespace, maxProducersPerTopic);
        }
    }

    @Command(description = "Get maxConsumersPerTopic for a namespace")
    private class GetMaxConsumersPerTopic extends CliCommand {
        @Parameters(description = "tenant/namespace", arity = "1")
        private String namespaceName;

        @Override
        void run() throws PulsarAdminException {
            String namespace = validateNamespace(namespaceName);
            print(getAdmin().namespaces().getMaxConsumersPerTopic(namespace));
        }
    }

    @Command(description = "Set maxConsumersPerTopic for a namespace")
    private class SetMaxConsumersPerTopic extends CliCommand {
        @Parameters(description = "tenant/namespace", arity = "1")
        private String namespaceName;

        @Option(names = { "--max-consumers-per-topic", "-c" },
                description = "maxConsumersPerTopic for a namespace", required = true)
        private int maxConsumersPerTopic;

        @Override
        void run() throws PulsarAdminException {
            String namespace = validateNamespace(namespaceName);
            getAdmin().namespaces().setMaxConsumersPerTopic(namespace, maxConsumersPerTopic);
        }
    }

    @Command(description = "Remove max consumers per topic for a namespace")
    private class RemoveMaxConsumersPerTopic extends CliCommand {
        @Parameters(description = "tenant/namespace", arity = "1")
        private String namespaceName;

        @Override
        void run() throws PulsarAdminException {
            String namespace = validateNamespace(namespaceName);
            getAdmin().namespaces().removeMaxConsumersPerTopic(namespace);
        }
    }

    @Command(description = "Get maxConsumersPerSubscription for a namespace")
    private class GetMaxConsumersPerSubscription extends CliCommand {
        @Parameters(description = "tenant/namespace", arity = "1")
        private String namespaceName;

        @Override
        void run() throws PulsarAdminException {
            String namespace = validateNamespace(namespaceName);
            print(getAdmin().namespaces().getMaxConsumersPerSubscription(namespace));
        }
    }

    @Command(description = "Remove maxConsumersPerSubscription for a namespace")
    private class RemoveMaxConsumersPerSubscription extends CliCommand {
        @Parameters(description = "tenant/namespace", arity = "1")
        private String namespaceName;

        @Override
        void run() throws PulsarAdminException {
            String namespace = validateNamespace(namespaceName);
            getAdmin().namespaces().removeMaxConsumersPerSubscription(namespace);
        }
    }

    @Command(description = "Set maxConsumersPerSubscription for a namespace")
    private class SetMaxConsumersPerSubscription extends CliCommand {
        @Parameters(description = "tenant/namespace", arity = "1")
        private String namespaceName;

        @Option(names = { "--max-consumers-per-subscription", "-c" },
                description = "maxConsumersPerSubscription for a namespace", required = true)
        private int maxConsumersPerSubscription;

        @Override
        void run() throws PulsarAdminException {
            String namespace = validateNamespace(namespaceName);
            getAdmin().namespaces().setMaxConsumersPerSubscription(namespace, maxConsumersPerSubscription);
        }
    }

    @Command(description = "Get maxUnackedMessagesPerConsumer for a namespace")
    private class GetMaxUnackedMessagesPerConsumer extends CliCommand {
        @Parameters(description = "tenant/namespace", arity = "1")
        private String namespaceName;

        @Override
        void run() throws PulsarAdminException {
            String namespace = validateNamespace(namespaceName);
            print(getAdmin().namespaces().getMaxUnackedMessagesPerConsumer(namespace));
        }
    }

    @Command(description = "Set maxUnackedMessagesPerConsumer for a namespace")
    private class SetMaxUnackedMessagesPerConsumer extends CliCommand {
        @Parameters(description = "tenant/namespace", arity = "1")
        private String namespaceName;

        @Option(names = { "--max-unacked-messages-per-topic", "-c" },
                description = "maxUnackedMessagesPerConsumer for a namespace", required = true)
        private int maxUnackedMessagesPerConsumer;

        @Override
        void run() throws PulsarAdminException {
            String namespace = validateNamespace(namespaceName);
            getAdmin().namespaces().setMaxUnackedMessagesPerConsumer(namespace, maxUnackedMessagesPerConsumer);
        }
    }

    @Command(description = "Remove maxUnackedMessagesPerConsumer for a namespace")
    private class RemoveMaxUnackedMessagesPerConsumer extends CliCommand {
        @Parameters(description = "tenant/namespace", arity = "1")
        private String namespaceName;

        @Override
        void run() throws PulsarAdminException {
            String namespace = validateNamespace(namespaceName);
            getAdmin().namespaces().removeMaxUnackedMessagesPerConsumer(namespace);
        }
    }

    @Command(description = "Get maxUnackedMessagesPerSubscription for a namespace")
    private class GetMaxUnackedMessagesPerSubscription extends CliCommand {
        @Parameters(description = "tenant/namespace", arity = "1")
        private String namespaceName;

        @Override
        void run() throws PulsarAdminException {
            String namespace = validateNamespace(namespaceName);
            print(getAdmin().namespaces().getMaxUnackedMessagesPerSubscription(namespace));
        }
    }

    @Command(description = "Set maxUnackedMessagesPerSubscription for a namespace")
    private class SetMaxUnackedMessagesPerSubscription extends CliCommand {
        @Parameters(description = "tenant/namespace", arity = "1")
        private String namespaceName;

        @Option(names = {"--max-unacked-messages-per-subscription", "-c"},
                description = "maxUnackedMessagesPerSubscription for a namespace", required = true)
        private int maxUnackedMessagesPerSubscription;

        @Override
        void run() throws PulsarAdminException {
            String namespace = validateNamespace(namespaceName);
            getAdmin().namespaces().setMaxUnackedMessagesPerSubscription(namespace, maxUnackedMessagesPerSubscription);
        }
    }

    @Command(description = "Remove maxUnackedMessagesPerSubscription for a namespace")
    private class RemoveMaxUnackedMessagesPerSubscription extends CliCommand {
        @Parameters(description = "tenant/namespace", arity = "1")
        private String namespaceName;

        @Override
        void run() throws PulsarAdminException {
            String namespace = validateNamespace(namespaceName);
            getAdmin().namespaces().removeMaxUnackedMessagesPerSubscription(namespace);
        }
    }

    @Command(description = "Get compactionThreshold for a namespace")
    private class GetCompactionThreshold extends CliCommand {
        @Parameters(description = "tenant/namespace", arity = "1")
        private String namespaceName;

        @Override
        void run() throws PulsarAdminException {
            String namespace = validateNamespace(namespaceName);
            print(getAdmin().namespaces().getCompactionThreshold(namespace));
        }
    }

    @Command(description = "Remove compactionThreshold for a namespace")
    private class RemoveCompactionThreshold extends CliCommand {
        @Parameters(description = "tenant/namespace", arity = "1")
        private String namespaceName;

        @Override
        void run() throws PulsarAdminException {
            String namespace = validateNamespace(namespaceName);
            getAdmin().namespaces().removeCompactionThreshold(namespace);
        }
    }

    @Command(description = "Set compactionThreshold for a namespace")
    private class SetCompactionThreshold extends CliCommand {
        @Parameters(description = "tenant/namespace", arity = "1")
        private String namespaceName;

        @Option(names = { "--threshold", "-t" },
                   description = "Maximum number of bytes in a topic backlog before compaction is triggered "
                                 + "(eg: 10M, 16G, 3T). 0 disables automatic compaction",
                   required = true,
                    converter = ByteUnitToLongConverter.class)
        private Long threshold = 0L;

        @Override
        void run() throws PulsarAdminException {
            String namespace = validateNamespace(namespaceName);
            getAdmin().namespaces().setCompactionThreshold(namespace, threshold);
        }
    }

    @Command(description = "Get offloadThreshold for a namespace")
    private class GetOffloadThreshold extends CliCommand {
        @Parameters(description = "tenant/namespace", arity = "1")
        private String namespaceName;

        @Override
        void run() throws PulsarAdminException {
            String namespace = validateNamespace(namespaceName);
            print("offloadThresholdInBytes: " + getAdmin().namespaces().getOffloadThreshold(namespace));
            print("offloadThresholdInSeconds: " + getAdmin().namespaces().getOffloadThresholdInSeconds(namespace));
        }
    }

    @Command(description = "Set offloadThreshold for a namespace")
    private class SetOffloadThreshold extends CliCommand {
        @Parameters(description = "tenant/namespace", arity = "1")
        private String namespaceName;

        @Option(names = { "--size", "-s" },
                   description = "Maximum number of bytes stored in the pulsar cluster for a topic before data will"
                                 + " start being automatically offloaded to longterm storage (eg: 10M, 16G, 3T, 100)."
                                 + " -1 falls back to the cluster's namespace default."
                                 + " Negative values disable automatic offload."
                                 + " 0 triggers offloading as soon as possible.",
                   required = true,
                    converter = ByteUnitToLongConverter.class)
        private Long threshold = -1L;

        @Option(names = {"--time", "-t"},
            description = "Maximum number of seconds stored on the pulsar cluster for a topic"
                + " before the broker will start offloading to longterm storage (eg: 10m, 5h, 3d, 2w).",
            converter = TimeUnitToSecondsConverter.class)
        private Long thresholdInSeconds = -1L;

        @Override
        void run() throws PulsarAdminException {
            String namespace = validateNamespace(namespaceName);
            getAdmin().namespaces().setOffloadThreshold(namespace, threshold);
            getAdmin().namespaces().setOffloadThresholdInSeconds(namespace, thresholdInSeconds);
        }
    }

    @Command(description = "Get offloadDeletionLag, in minutes, for a namespace")
    private class GetOffloadDeletionLag extends CliCommand {
        @Parameters(description = "tenant/namespace", arity = "1")
        private String namespaceName;

        @Override
        void run() throws PulsarAdminException {
            String namespace = validateNamespace(namespaceName);
            Long lag = getAdmin().namespaces().getOffloadDeleteLagMs(namespace);
            if (lag != null) {
                System.out.println(TimeUnit.MINUTES.convert(lag, TimeUnit.MILLISECONDS) + " minute(s)");
            } else {
                System.out.println("Unset for namespace. Defaulting to broker setting.");
            }
        }
    }

    @Command(description = "Set offloadDeletionLag for a namespace")
    private class SetOffloadDeletionLag extends CliCommand {
        @Parameters(description = "tenant/namespace", arity = "1")
        private String namespaceName;

        @Option(names = { "--lag", "-l" },
                   description = "Duration to wait after offloading a ledger segment, before deleting the copy of that"
                                  + " segment from cluster local storage. (eg: 10m, 5h, 3d, 2w).",
                   required = true,
                    converter = TimeUnitToSecondsConverter.class)
        private Long lagInSec = -1L;

        @Override
        void run() throws PulsarAdminException {
            String namespace = validateNamespace(namespaceName);
            getAdmin().namespaces().setOffloadDeleteLag(namespace, lagInSec,
                    TimeUnit.SECONDS);
        }
    }

    @Command(description = "Clear offloadDeletionLag for a namespace")
    private class ClearOffloadDeletionLag extends CliCommand {
        @Parameters(description = "tenant/namespace", arity = "1")
        private String namespaceName;

        @Override
        void run() throws PulsarAdminException {
            String namespace = validateNamespace(namespaceName);
            getAdmin().namespaces().clearOffloadDeleteLag(namespace);
        }
    }

    @Command(description = "Get the schema auto-update strategy for a namespace")
    private class GetSchemaAutoUpdateStrategy extends CliCommand {
        @Parameters(description = "tenant/namespace", arity = "1")
        private String namespaceName;

        @Override
        void run() throws PulsarAdminException {
            String namespace = validateNamespace(namespaceName);
            System.out.println(getAdmin().namespaces().getSchemaAutoUpdateCompatibilityStrategy(namespace)
                               .toString().toUpperCase());
        }
    }

    @Command(description = "Set the schema auto-update strategy for a namespace")
    private class SetSchemaAutoUpdateStrategy extends CliCommand {
        @Parameters(description = "tenant/namespace", arity = "1")
        private String namespaceName;

        @Option(names = { "--compatibility", "-c" },
                   description = "Compatibility level required for new schemas created via a Producer. "
                                 + "Possible values (Full, Backward, Forward).")
        private String strategyParam = null;

        @Option(names = { "--disabled", "-d" }, description = "Disable automatic schema updates")
        private boolean disabled = false;

        @Override
        void run() throws PulsarAdminException {
            String namespace = validateNamespace(namespaceName);

            SchemaAutoUpdateCompatibilityStrategy strategy = null;
            String strategyStr = strategyParam != null ? strategyParam.toUpperCase() : "";
            if (disabled) {
                strategy = SchemaAutoUpdateCompatibilityStrategy.AutoUpdateDisabled;
            } else if (strategyStr.equals("FULL")) {
                strategy = SchemaAutoUpdateCompatibilityStrategy.Full;
            } else if (strategyStr.equals("BACKWARD")) {
                strategy = SchemaAutoUpdateCompatibilityStrategy.Backward;
            } else if (strategyStr.equals("FORWARD")) {
                strategy = SchemaAutoUpdateCompatibilityStrategy.Forward;
            } else if (strategyStr.equals("NONE")) {
                strategy = SchemaAutoUpdateCompatibilityStrategy.AlwaysCompatible;
            } else {
                throw new ParameterException("Either --compatibility or --disabled must be specified");
            }
            getAdmin().namespaces().setSchemaAutoUpdateCompatibilityStrategy(namespace, strategy);
        }
    }

    @Command(description = "Get the schema compatibility strategy for a namespace")
    private class GetSchemaCompatibilityStrategy extends CliCommand {
        @Parameters(description = "tenant/namespace", arity = "1")
        private String namespaceName;

        @Override
        void run() throws PulsarAdminException {
            String namespace = validateNamespace(namespaceName);
            System.out.println(getAdmin().namespaces().getSchemaCompatibilityStrategy(namespace)
                    .toString().toUpperCase());
        }
    }

    @Command(description = "Set the schema compatibility strategy for a namespace")
    private class SetSchemaCompatibilityStrategy extends CliCommand {
        @Parameters(description = "tenant/namespace", arity = "1")
        private String namespaceName;

        @Option(names = { "--compatibility", "-c" },
                description = "Compatibility level required for new schemas created via a Producer. "
                        + "Possible values (FULL, BACKWARD, FORWARD, "
                        + "UNDEFINED, BACKWARD_TRANSITIVE, "
                        + "FORWARD_TRANSITIVE, FULL_TRANSITIVE, "
                        + "ALWAYS_INCOMPATIBLE,"
                        + "ALWAYS_COMPATIBLE).")
        private String strategyParam = null;

        @Override
        void run() throws PulsarAdminException {
            String namespace = validateNamespace(namespaceName);

            String strategyStr = strategyParam != null ? strategyParam.toUpperCase() : "";
            SchemaCompatibilityStrategy strategy;
            try {
                strategy = SchemaCompatibilityStrategy.valueOf(strategyStr);
            } catch (IllegalArgumentException exception) {
                throw new ParameterException(String.format("Illegal schema compatibility strategy %s. "
                        + "Possible values: %s", strategyStr, Arrays.toString(SchemaCompatibilityStrategy.values())));
            }
            getAdmin().namespaces().setSchemaCompatibilityStrategy(namespace, strategy);
        }
    }

    @Command(description = "Get the namespace whether allow auto update schema")
    private class GetIsAllowAutoUpdateSchema extends CliCommand {
        @Parameters(description = "tenant/namespace", arity = "1")
        private String namespaceName;

        @Override
        void run() throws PulsarAdminException {
            String namespace = validateNamespace(namespaceName);

            System.out.println(getAdmin().namespaces().getIsAllowAutoUpdateSchema(namespace));
        }
    }

    @Command(description = "Set the namespace whether allow auto update schema")
    private class SetIsAllowAutoUpdateSchema extends CliCommand {
        @Parameters(description = "tenant/namespace", arity = "1")
        private String namespaceName;

        @Option(names = { "--enable", "-e" }, description = "Enable schema validation enforced")
        private boolean enable = false;

        @Option(names = { "--disable", "-d" }, description = "Disable schema validation enforced")
        private boolean disable = false;

        @Override
        void run() throws PulsarAdminException {
            String namespace = validateNamespace(namespaceName);

            if (enable == disable) {
                throw new ParameterException("Need to specify either --enable or --disable");
            }
            getAdmin().namespaces().setIsAllowAutoUpdateSchema(namespace, enable);
        }
    }

    @Command(description = "Get the schema validation enforced")
    private class GetSchemaValidationEnforced extends CliCommand {
        @Parameters(description = "tenant/namespace", arity = "1")
        private String namespaceName;

        @Option(names = { "-ap", "--applied" }, description = "Get the applied policy of the namespace")
        private boolean applied = false;

        @Override
        void run() throws PulsarAdminException {
            String namespace = validateNamespace(namespaceName);

            System.out.println(getAdmin().namespaces().getSchemaValidationEnforced(namespace, applied));
        }
    }

    @Command(description = "Set the schema whether open schema validation enforced")
    private class SetSchemaValidationEnforced extends CliCommand {
        @Parameters(description = "tenant/namespace", arity = "1")
        private String namespaceName;

        @Option(names = { "--enable", "-e" }, description = "Enable schema validation enforced")
        private boolean enable = false;

        @Option(names = { "--disable", "-d" }, description = "Disable schema validation enforced")
        private boolean disable = false;

        @Override
        void run() throws PulsarAdminException {
            String namespace = validateNamespace(namespaceName);

            if (enable == disable) {
                throw new ParameterException("Need to specify either --enable or --disable");
            }
            getAdmin().namespaces().setSchemaValidationEnforced(namespace, enable);
        }
    }

    @Command(description = "Set the offload policies for a namespace")
    private class SetOffloadPolicies extends CliCommand {
        @Parameters(description = "tenant/namespace", arity = "1")
        private String namespaceName;

        @Option(
                names = {"--driver", "-d"},
                description = "Driver to use to offload old data to long term storage, "
                        + "(Possible values: S3, aws-s3, google-cloud-storage, filesystem, azureblob)",
                required = true)
        private String driver;

        @Option(
                names = {"--region", "-r"},
                description = "The long term storage region, "
                        + "default is s3ManagedLedgerOffloadRegion or gcsManagedLedgerOffloadRegion in broker.conf",
                required = false)
        private String region;

        @Option(
                names = {"--bucket", "-b"},
                description = "Bucket to place offloaded ledger into",
                required = false)
        private String bucket;

        @Option(
                names = {"--endpoint", "-e"},
                description = "Alternative endpoint to connect to, "
                        + "s3 default is s3ManagedLedgerOffloadServiceEndpoint in broker.conf",
                required = false)
        private String endpoint;

        @Option(
                names = {"--aws-id", "-i"},
                description = "AWS Credential Id to use when using driver S3 or aws-s3",
                required = false)
        private String awsId;

        @Option(
                names = {"--aws-secret", "-s"},
                description = "AWS Credential Secret to use when using driver S3 or aws-s3",
                required = false)
        private String awsSecret;

        @Option(
                names = {"--s3-role", "-ro"},
                description = "S3 Role used for STSAssumeRoleSessionCredentialsProvider",
                required = false)
        private String s3Role;

        @Option(
                names = {"--s3-role-session-name", "-rsn"},
                description = "S3 role session name used for STSAssumeRoleSessionCredentialsProvider",
                required = false)
        private String s3RoleSessionName;

        @Option(
                names = {"--maxBlockSize", "-mbs"},
                description = "Max block size (eg: 32M, 64M), default is 64MB"
                  + "s3 and google-cloud-storage requires this parameter",
                required = false,
                converter = ByteUnitToIntegerConverter.class)
        private Integer maxBlockSizeInBytes = OffloadPoliciesImpl.DEFAULT_MAX_BLOCK_SIZE_IN_BYTES;

        @Option(
                names = {"--readBufferSize", "-rbs"},
                description = "Read buffer size (eg: 1M, 5M), default is 1MB",
                required = false,
                converter = ByteUnitToIntegerConverter.class)
        private Integer readBufferSizeInBytes = OffloadPoliciesImpl.DEFAULT_READ_BUFFER_SIZE_IN_BYTES;

        @Option(
                names = {"--offloadAfterElapsed", "-oae"},
                description = "Delay time in Millis for deleting the bookkeeper ledger after offload "
                    + "(or seconds,minutes,hours,days,weeks eg: 10s, 100m, 3h, 2d, 5w).",
                required = false,
                converter = TimeUnitToMillisConverter.class)
        private Long offloadAfterElapsedInMillis = OffloadPoliciesImpl.DEFAULT_OFFLOAD_DELETION_LAG_IN_MILLIS;

        @Option(
                names = {"--offloadAfterThreshold", "-oat"},
                description = "Offload after threshold size (eg: 1M, 5M)",
                required = false,
                converter = ByteUnitToLongConverter.class)
        private Long offloadAfterThresholdInBytes = OffloadPoliciesImpl.DEFAULT_OFFLOAD_THRESHOLD_IN_BYTES;

        @Option(
                names = {"--offloadAfterThresholdInSeconds", "-oats"},
                description = "Offload after threshold seconds (or minutes,hours,days,weeks eg: 100m, 3h, 2d, 5w).",
                required = false,
                converter = TimeUnitToSecondsConverter.class)
        private Long offloadThresholdInSeconds = OffloadPoliciesImpl.DEFAULT_OFFLOAD_THRESHOLD_IN_SECONDS;

        @Option(
                names = {"--offloadedReadPriority", "-orp"},
                description = "Read priority for offloaded messages. By default, once messages are offloaded to "
                        + "long-term storage, brokers read messages from long-term storage, but messages can "
                        + "still exist in BookKeeper for a period depends on your configuration. "
                        + "For messages that exist in both long-term storage and BookKeeper, you can set where to "
                        + "read messages from with the option `tiered-storage-first` or `bookkeeper-first`.",
                required = false
        )
        private String offloadReadPriorityStr;

        public final List<String> driverNames = OffloadPoliciesImpl.DRIVER_NAMES;

        public boolean driverSupported(String driver) {
            return driverNames.stream().anyMatch(d -> d.equalsIgnoreCase(driver));
        }

        public boolean isS3Driver(String driver) {
            if (StringUtils.isEmpty(driver)) {
                return false;
            }
            return driver.equalsIgnoreCase(driverNames.get(0)) || driver.equalsIgnoreCase(driverNames.get(1));
        }

        @Override
        void run() throws PulsarAdminException {
            String namespace = validateNamespace(namespaceName);

            if (!driverSupported(driver)) {
                throw new ParameterException("The driver " + driver + " is not supported, "
                        + "(Possible values: " + String.join(",", driverNames) + ").");
            }

            if (isS3Driver(driver) && Strings.isNullOrEmpty(region) && Strings.isNullOrEmpty(endpoint)) {
                throw new ParameterException(
                        "Either s3ManagedLedgerOffloadRegion or s3ManagedLedgerOffloadServiceEndpoint must be set"
                                + " if s3 offload enabled");
            }

            OffloadedReadPriority offloadedReadPriority = OffloadPoliciesImpl.DEFAULT_OFFLOADED_READ_PRIORITY;
            if (this.offloadReadPriorityStr != null) {
                try {
                    offloadedReadPriority = OffloadedReadPriority.fromString(this.offloadReadPriorityStr);
                } catch (Exception e) {
                    throw new ParameterException("--offloadedReadPriority parameter must be one of "
                            + Arrays.stream(OffloadedReadPriority.values())
                            .map(OffloadedReadPriority::toString)
                            .collect(Collectors.joining(","))
                            + " but got: " + this.offloadReadPriorityStr, e);
                }
            }

            OffloadPolicies offloadPolicies = OffloadPoliciesImpl.create(driver, region, bucket, endpoint,
                    s3Role, s3RoleSessionName,
                    awsId, awsSecret,
                    maxBlockSizeInBytes, readBufferSizeInBytes, offloadAfterThresholdInBytes,
                    offloadThresholdInSeconds, offloadAfterElapsedInMillis, offloadedReadPriority);

            getAdmin().namespaces().setOffloadPolicies(namespace, offloadPolicies);
        }
    }

    @Command(description = "Remove the offload policies for a namespace")
    private class RemoveOffloadPolicies extends CliCommand {
        @Parameters(description = "tenant/namespace", arity = "1")
        private String namespaceName;

        @Override
        void run() throws PulsarAdminException {
            String namespace = validateNamespace(namespaceName);

            getAdmin().namespaces().removeOffloadPolicies(namespace);
        }
    }


    @Command(description = "Get the offload policies for a namespace")
    private class GetOffloadPolicies extends CliCommand {
        @Parameters(description = "tenant/namespace", arity = "1")
        private String namespaceName;

        @Override
        void run() throws PulsarAdminException {
            String namespace = validateNamespace(namespaceName);
            print(getAdmin().namespaces().getOffloadPolicies(namespace));
        }
    }

    @Command(description = "Set max topics per namespace")
    private class SetMaxTopicsPerNamespace extends CliCommand {
        @Parameters(description = "tenant/namespace", arity = "1")
        private String namespaceName;

        @Option(names = {"--max-topics-per-namespace", "-t"},
                description = "max topics per namespace", required = true)
        private int maxTopicsPerNamespace;

        @Override
        void run() throws PulsarAdminException {
            String namespace = validateNamespace(namespaceName);
            getAdmin().namespaces().setMaxTopicsPerNamespace(namespace, maxTopicsPerNamespace);
        }
    }

    @Command(description = "Get max topics per namespace")
    private class GetMaxTopicsPerNamespace extends CliCommand {
        @Parameters(description = "tenant/namespace", arity = "1")
        private String namespaceName;

        @Override
        void run() throws PulsarAdminException {
            String namespace = validateNamespace(namespaceName);
            print(getAdmin().namespaces().getMaxTopicsPerNamespace(namespace));
        }
    }

    @Command(description = "Remove max topics per namespace")
    private class RemoveMaxTopicsPerNamespace extends CliCommand {
        @Parameters(description = "tenant/namespace", arity = "1")
        private String namespaceName;

        @Override
        void run() throws PulsarAdminException {
            String namespace = validateNamespace(namespaceName);
            getAdmin().namespaces().removeMaxTopicsPerNamespace(namespace);
        }
    }

    @Command(description = "Set property for a namespace")
    private class SetPropertyForNamespace extends CliCommand {

        @Parameters(description = "tenant/namespace", arity = "1")
        private String namespaceName;

        @Option(names = {"--key", "-k"}, description = "Key of the property", required = true)
        private String key;

        @Option(names = {"--value", "-v"}, description = "Value of the property", required = true)
        private String value;

        @Override
        void run() throws Exception {
            String namespace = validateNamespace(namespaceName);
            getAdmin().namespaces().setProperty(namespace, key, value);
        }
    }

    @Command(description = "Set properties of a namespace")
    private class SetPropertiesForNamespace extends CliCommand {

        @Parameters(description = "tenant/namespace", arity = "1")
        private String namespaceName;

        @Option(names = {"--properties", "-p"}, description = "key value pair properties(a=a,b=b,c=c)",
                required = true)
        private java.util.List<String> properties;

        @Override
        void run() throws Exception {
            String namespace = validateNamespace(namespaceName);
            if (properties.size() == 0) {
                throw new ParameterException(String.format("Required at least one property for the namespace, "
                        + "but found %d.", properties.size()));
            }
            Map<String, String> map = parseListKeyValueMap(properties);
            getAdmin().namespaces().setProperties(namespace, map);
        }
    }

    @Command(description = "Get property for a namespace")
    private class GetPropertyForNamespace extends CliCommand {

        @Parameters(description = "tenant/namespace", arity = "1")
        private String namespaceName;

        @Option(names = {"--key", "-k"}, description = "Key of the property", required = true)
        private String key;

        @Override
        void run() throws Exception {
            String namespace = validateNamespace(namespaceName);
            print(getAdmin().namespaces().getProperty(namespace, key));
        }
    }

    @Command(description = "Get properties of a namespace")
    private class GetPropertiesForNamespace extends CliCommand {

        @Parameters(description = "tenant/namespace", arity = "1")
        private String namespaceName;

        @Override
        void run() throws Exception {
            final String namespace = validateNamespace(namespaceName);
            final Map<String, String> properties = getAdmin().namespaces().getProperties(namespace);
            prettyPrint(properties);
        }
    }

    @Command(description = "Remove property for a namespace")
    private class RemovePropertyForNamespace extends CliCommand {

        @Parameters(description = "tenant/namespace", arity = "1")
        private String namespaceName;

        @Option(names = {"--key", "-k"}, description = "Key of the property", required = true)
        private String key;

        @Override
        void run() throws Exception {
            String namespace = validateNamespace(namespaceName);
            print(getAdmin().namespaces().removeProperty(namespace, key));
        }
    }

    @Command(description = "Clear all properties for a namespace")
    private class ClearPropertiesForNamespace extends CliCommand {

        @Parameters(description = "tenant/namespace", arity = "1")
        private String namespaceName;

        @Override
        void run() throws Exception {
            String namespace = validateNamespace(namespaceName);
            getAdmin().namespaces().clearProperties(namespace);
        }
    }

    @Command(description = "Get ResourceGroup for a namespace")
    private class GetResourceGroup extends CliCommand {
        @Parameters(description = "tenant/namespace", arity = "1")
        private String namespaceName;

        @Override
        void run() throws PulsarAdminException {
            String namespace = validateNamespace(namespaceName);
            print(getAdmin().namespaces().getNamespaceResourceGroup(namespace));
        }
    }

    @Command(description = "Set ResourceGroup for a namespace")
    private class SetResourceGroup extends CliCommand {
        @Parameters(description = "tenant/namespace", arity = "1")
        private String namespaceName;

        @Option(names = {"--resource-group-name", "-rgn"}, description = "ResourceGroup name", required = true)
        private String rgName;

        @Override
        void run() throws PulsarAdminException {
            String namespace = validateNamespace(namespaceName);
            getAdmin().namespaces().setNamespaceResourceGroup(namespace, rgName);
        }
    }

    @Command(description = "Remove ResourceGroup from a namespace")
    private class RemoveResourceGroup extends CliCommand {
        @Parameters(description = "tenant/namespace", arity = "1")
        private String namespaceName;

        @Override
        void run() throws PulsarAdminException {
            String namespace = validateNamespace(namespaceName);
            getAdmin().namespaces().removeNamespaceResourceGroup(namespace);
        }
    }

    @Command(description = "Update migration state for a namespace")
    private class UpdateMigrationState extends CliCommand {
        @Parameters(description = "tenant/namespace", arity = "1")
        private String namespaceName;

        @Option(names = "--migrated", description = "Is namespace migrated")
        private boolean migrated;

        @Override
        void run() throws PulsarAdminException {
            String namespace = validateNamespace(namespaceName);
            getAdmin().namespaces().updateMigrationState(namespace, migrated);
        }
    }

    @Command(description = "Get entry filters for a namespace")
    private class GetEntryFiltersPerTopic extends CliCommand {
        @Parameters(description = "tenant/namespace", arity = "1")
        private String namespaceName;

        @Override
        void run() throws PulsarAdminException {
            String namespace = validateNamespace(namespaceName);
            print(getAdmin().namespaces().getNamespaceEntryFilters(namespace));
        }
    }

    @Command(description = "Set entry filters for a namespace")
    private class SetEntryFiltersPerTopic extends CliCommand {
        @Parameters(description = "tenant/namespace", arity = "1")
        private String namespaceName;

        @Option(names = { "--entry-filters-name", "-efn" },
                description = "The class name for the entry filter.", required = true)
        private String entryFiltersName = "";

        @Override
        void run() throws PulsarAdminException {
            String namespace = validateNamespace(namespaceName);
            getAdmin().namespaces().setNamespaceEntryFilters(namespace, new EntryFilters(entryFiltersName));
        }
    }

    @Command(description = "Remove entry filters for a namespace")
    private class RemoveEntryFiltersPerTopic extends CliCommand {
        @Parameters(description = "tenant/namespace", arity = "1")
        private String namespaceName;

        @Override
        void run() throws PulsarAdminException {
            String namespace = validateNamespace(namespaceName);
            getAdmin().namespaces().removeNamespaceEntryFilters(namespace);
        }
    }

<<<<<<< HEAD
    @Parameters(commandDescription = "Set allowed clusters for a namespace")
    private class SetAllowedClusters extends CliCommand {
        @Parameter(description = "tenant/namespace", required = true)
        private java.util.List<String> params;

        @Parameter(names = { "--clusters",
                "-c" }, description = "Allowed Cluster Ids list (comma separated values)", required = true)
        private String clusterIds;

        @Override
        void run() throws PulsarAdminException {
            String namespace = validateNamespace(params);
            List<String> clusters = Lists.newArrayList(clusterIds.split(","));
            getAdmin().namespaces().setNamespaceAllowedClusters(namespace, Sets.newHashSet(clusters));
        }
    }

    @Parameters(commandDescription = "Get allowed clusters for a namespace")
    private class GetAllowedClusters extends CliCommand {
        @Parameter(description = "tenant/namespace", required = true)
        private java.util.List<String> params;

        @Override
        void run() throws PulsarAdminException {
            String namespace = validateNamespace(params);
            print(getAdmin().namespaces().getNamespaceAllowedClusters(namespace));
=======
    @Command(description = "Enable dispatcherPauseOnAckStatePersistent for a namespace")
    private class SetDispatcherPauseOnAckStatePersistent extends CliCommand {
        @Parameters(description = "tenant/namespace", arity = "1")
        private String namespaceName;

        @Override
        void run() throws PulsarAdminException {
            String namespace = validateNamespace(namespaceName);
            getAdmin().namespaces().setDispatcherPauseOnAckStatePersistent(namespace);
        }
    }

    @Command(description = "Get the dispatcherPauseOnAckStatePersistent for a namespace")
    private class GetDispatcherPauseOnAckStatePersistent extends CliCommand {
        @Parameters(description = "tenant/namespace", arity = "1")
        private String namespaceName;

        @Override
        void run() throws PulsarAdminException {
            String namespace = validateNamespace(namespaceName);
            print(getAdmin().namespaces().getDispatcherPauseOnAckStatePersistent(namespace));
        }
    }

    @Command(description = "Remove dispatcherPauseOnAckStatePersistent for a namespace")
    private class RemoveDispatcherPauseOnAckStatePersistent extends CliCommand {
        @Parameters(description = "tenant/namespace", arity = "1")
        private String namespaceName;

        @Override
        void run() throws PulsarAdminException {
            String namespace = validateNamespace(namespaceName);
            getAdmin().namespaces().removeDispatcherPauseOnAckStatePersistent(namespace);
>>>>>>> 80b491da
        }
    }

    public CmdNamespaces(Supplier<PulsarAdmin> admin) {
        super("namespaces", admin);
        addCommand("list", new GetNamespacesPerProperty());
        addCommand("list-cluster", new GetNamespacesPerCluster());

        addCommand("topics", new GetTopics());
        addCommand("bundles", new GetBundles());
        addCommand("destinations", new GetDestinations());
        addCommand("policies", new GetPolicies());
        addCommand("create", new Create());
        addCommand("delete", new Delete());

        addCommand("permissions", new Permissions());
        addCommand("grant-permission", new GrantPermissions());
        addCommand("revoke-permission", new RevokePermissions());

        addCommand("subscription-permission", new SubscriptionPermissions());
        addCommand("grant-subscription-permission", new GrantSubscriptionPermissions());
        addCommand("revoke-subscription-permission", new RevokeSubscriptionPermissions());

        addCommand("set-clusters", new SetReplicationClusters());
        addCommand("get-clusters", new GetReplicationClusters());

<<<<<<< HEAD
        jcommander.addCommand("set-allowed-clusters", new SetAllowedClusters());
        jcommander.addCommand("get-allowed-clusters", new GetAllowedClusters());

        jcommander.addCommand("set-subscription-types-enabled", new SetSubscriptionTypesEnabled());
        jcommander.addCommand("get-subscription-types-enabled", new GetSubscriptionTypesEnabled());
        jcommander.addCommand("remove-subscription-types-enabled", new RemoveSubscriptionTypesEnabled());
=======
        addCommand("set-subscription-types-enabled", new SetSubscriptionTypesEnabled());
        addCommand("get-subscription-types-enabled", new GetSubscriptionTypesEnabled());
        addCommand("remove-subscription-types-enabled", new RemoveSubscriptionTypesEnabled());
>>>>>>> 80b491da

        addCommand("get-backlog-quotas", new GetBacklogQuotaMap());
        addCommand("set-backlog-quota", new SetBacklogQuota());
        addCommand("remove-backlog-quota", new RemoveBacklogQuota());

        addCommand("get-persistence", new GetPersistence());
        addCommand("set-persistence", new SetPersistence());
        addCommand("remove-persistence", new RemovePersistence());

        addCommand("get-message-ttl", new GetMessageTTL());
        addCommand("set-message-ttl", new SetMessageTTL());
        addCommand("remove-message-ttl", new RemoveMessageTTL());

        addCommand("get-max-subscriptions-per-topic", new GetMaxSubscriptionsPerTopic());
        addCommand("set-max-subscriptions-per-topic", new SetMaxSubscriptionsPerTopic());
        addCommand("remove-max-subscriptions-per-topic", new RemoveMaxSubscriptionsPerTopic());

        addCommand("get-subscription-expiration-time", new GetSubscriptionExpirationTime());
        addCommand("set-subscription-expiration-time", new SetSubscriptionExpirationTime());
        addCommand("remove-subscription-expiration-time", new RemoveSubscriptionExpirationTime());

        addCommand("get-anti-affinity-group", new GetAntiAffinityGroup());
        addCommand("set-anti-affinity-group", new SetAntiAffinityGroup());
        addCommand("get-anti-affinity-namespaces", new GetAntiAffinityNamespaces());
        addCommand("delete-anti-affinity-group", new DeleteAntiAffinityGroup());

        addCommand("set-deduplication", new SetDeduplication());
        addCommand("get-deduplication", new GetDeduplication());
        addCommand("remove-deduplication", new RemoveDeduplication());

        addCommand("set-auto-topic-creation", new SetAutoTopicCreation());
        addCommand("get-auto-topic-creation", new GetAutoTopicCreation());
        addCommand("remove-auto-topic-creation", new RemoveAutoTopicCreation());

        addCommand("set-auto-subscription-creation", new SetAutoSubscriptionCreation());
        addCommand("get-auto-subscription-creation", new GetAutoSubscriptionCreation());
        addCommand("remove-auto-subscription-creation", new RemoveAutoSubscriptionCreation());

        addCommand("get-retention", new GetRetention());
        addCommand("set-retention", new SetRetention());
        addCommand("remove-retention", new RemoveRetention());

        addCommand("set-bookie-affinity-group", new SetBookieAffinityGroup());
        addCommand("get-bookie-affinity-group", new GetBookieAffinityGroup());
        addCommand("delete-bookie-affinity-group", new DeleteBookieAffinityGroup());

        addCommand("unload", new Unload());

        addCommand("split-bundle", new SplitBundle());
        addCommand("get-topic-positions", new GetTopicHashPositions());

        addCommand("set-dispatch-rate", new SetDispatchRate());
        addCommand("remove-dispatch-rate", new RemoveDispatchRate());
        addCommand("get-dispatch-rate", new GetDispatchRate());

        addCommand("set-subscribe-rate", new SetSubscribeRate());
        addCommand("get-subscribe-rate", new GetSubscribeRate());
        addCommand("remove-subscribe-rate", new RemoveSubscribeRate());

        addCommand("set-subscription-dispatch-rate", new SetSubscriptionDispatchRate());
        addCommand("get-subscription-dispatch-rate", new GetSubscriptionDispatchRate());
        addCommand("remove-subscription-dispatch-rate", new RemoveSubscriptionDispatchRate());

        addCommand("set-publish-rate", new SetPublishRate());
        addCommand("get-publish-rate", new GetPublishRate());
        addCommand("remove-publish-rate", new RemovePublishRate());

        addCommand("set-replicator-dispatch-rate", new SetReplicatorDispatchRate());
        addCommand("get-replicator-dispatch-rate", new GetReplicatorDispatchRate());
        addCommand("remove-replicator-dispatch-rate", new RemoveReplicatorDispatchRate());

        addCommand("clear-backlog", new ClearBacklog());

        addCommand("unsubscribe", new Unsubscribe());

        addCommand("set-encryption-required", new SetEncryptionRequired());
        addCommand("get-encryption-required", new GetEncryptionRequired());
        addCommand("set-subscription-auth-mode", new SetSubscriptionAuthMode());
        addCommand("get-subscription-auth-mode", new GetSubscriptionAuthMode());

        addCommand("set-delayed-delivery", new SetDelayedDelivery());
        addCommand("get-delayed-delivery", new GetDelayedDelivery());
        addCommand("remove-delayed-delivery", new RemoveDelayedDelivery());

        addCommand("get-inactive-topic-policies", new GetInactiveTopicPolicies());
        addCommand("set-inactive-topic-policies", new SetInactiveTopicPolicies());
        addCommand("remove-inactive-topic-policies", new RemoveInactiveTopicPolicies());

        addCommand("get-max-producers-per-topic", new GetMaxProducersPerTopic());
        addCommand("set-max-producers-per-topic", new SetMaxProducersPerTopic());
        addCommand("remove-max-producers-per-topic", new RemoveMaxProducersPerTopic());

        addCommand("get-max-consumers-per-topic", new GetMaxConsumersPerTopic());
        addCommand("set-max-consumers-per-topic", new SetMaxConsumersPerTopic());
        addCommand("remove-max-consumers-per-topic", new RemoveMaxConsumersPerTopic());

        addCommand("get-max-consumers-per-subscription", new GetMaxConsumersPerSubscription());
        addCommand("set-max-consumers-per-subscription", new SetMaxConsumersPerSubscription());
        addCommand("remove-max-consumers-per-subscription", new RemoveMaxConsumersPerSubscription());

        addCommand("get-max-unacked-messages-per-subscription", new GetMaxUnackedMessagesPerSubscription());
        addCommand("set-max-unacked-messages-per-subscription", new SetMaxUnackedMessagesPerSubscription());
        addCommand("remove-max-unacked-messages-per-subscription",
                new RemoveMaxUnackedMessagesPerSubscription());

        addCommand("get-max-unacked-messages-per-consumer", new GetMaxUnackedMessagesPerConsumer());
        addCommand("set-max-unacked-messages-per-consumer", new SetMaxUnackedMessagesPerConsumer());
        addCommand("remove-max-unacked-messages-per-consumer", new RemoveMaxUnackedMessagesPerConsumer());

        addCommand("get-compaction-threshold", new GetCompactionThreshold());
        addCommand("set-compaction-threshold", new SetCompactionThreshold());
        addCommand("remove-compaction-threshold", new RemoveCompactionThreshold());

        addCommand("get-offload-threshold", new GetOffloadThreshold());
        addCommand("set-offload-threshold", new SetOffloadThreshold());

        addCommand("get-offload-deletion-lag", new GetOffloadDeletionLag());
        addCommand("set-offload-deletion-lag", new SetOffloadDeletionLag());
        addCommand("clear-offload-deletion-lag", new ClearOffloadDeletionLag());

        addCommand("get-schema-autoupdate-strategy", new GetSchemaAutoUpdateStrategy());
        addCommand("set-schema-autoupdate-strategy", new SetSchemaAutoUpdateStrategy());

        addCommand("get-schema-compatibility-strategy", new GetSchemaCompatibilityStrategy());
        addCommand("set-schema-compatibility-strategy", new SetSchemaCompatibilityStrategy());

        addCommand("get-is-allow-auto-update-schema", new GetIsAllowAutoUpdateSchema());
        addCommand("set-is-allow-auto-update-schema", new SetIsAllowAutoUpdateSchema());

        addCommand("get-schema-validation-enforce", new GetSchemaValidationEnforced());
        addCommand("set-schema-validation-enforce", new SetSchemaValidationEnforced());

        addCommand("set-offload-policies", new SetOffloadPolicies());
        addCommand("remove-offload-policies", new RemoveOffloadPolicies());
        addCommand("get-offload-policies", new GetOffloadPolicies());

        addCommand("set-deduplication-snapshot-interval", new SetDeduplicationSnapshotInterval());
        addCommand("get-deduplication-snapshot-interval", new GetDeduplicationSnapshotInterval());
        addCommand("remove-deduplication-snapshot-interval", new RemoveDeduplicationSnapshotInterval());

        addCommand("set-max-topics-per-namespace", new SetMaxTopicsPerNamespace());
        addCommand("get-max-topics-per-namespace", new GetMaxTopicsPerNamespace());
        addCommand("remove-max-topics-per-namespace", new RemoveMaxTopicsPerNamespace());

        addCommand("set-property", new SetPropertyForNamespace());
        addCommand("get-property", new GetPropertyForNamespace());
        addCommand("remove-property", new RemovePropertyForNamespace());
        addCommand("set-properties", new SetPropertiesForNamespace());
        addCommand("get-properties", new GetPropertiesForNamespace());
        addCommand("clear-properties", new ClearPropertiesForNamespace());

        addCommand("get-resource-group", new GetResourceGroup());
        addCommand("set-resource-group", new SetResourceGroup());
        addCommand("remove-resource-group", new RemoveResourceGroup());

        addCommand("get-entry-filters", new GetEntryFiltersPerTopic());
        addCommand("set-entry-filters", new SetEntryFiltersPerTopic());
        addCommand("remove-entry-filters", new RemoveEntryFiltersPerTopic());

        addCommand("update-migration-state", new UpdateMigrationState());

        addCommand("set-dispatcher-pause-on-ack-state-persistent",
                new SetDispatcherPauseOnAckStatePersistent());
        addCommand("get-dispatcher-pause-on-ack-state-persistent",
                new GetDispatcherPauseOnAckStatePersistent());
        addCommand("remove-dispatcher-pause-on-ack-state-persistent",
                new RemoveDispatcherPauseOnAckStatePersistent());
    }
}<|MERGE_RESOLUTION|>--- conflicted
+++ resolved
@@ -2594,7 +2594,42 @@
         }
     }
 
-<<<<<<< HEAD
+    @Command(description = "Enable dispatcherPauseOnAckStatePersistent for a namespace")
+    private class SetDispatcherPauseOnAckStatePersistent extends CliCommand {
+        @Parameters(description = "tenant/namespace", arity = "1")
+        private String namespaceName;
+
+        @Override
+        void run() throws PulsarAdminException {
+            String namespace = validateNamespace(namespaceName);
+            getAdmin().namespaces().setDispatcherPauseOnAckStatePersistent(namespace);
+        }
+    }
+
+    @Command(description = "Get the dispatcherPauseOnAckStatePersistent for a namespace")
+    private class GetDispatcherPauseOnAckStatePersistent extends CliCommand {
+        @Parameters(description = "tenant/namespace", arity = "1")
+        private String namespaceName;
+
+        @Override
+        void run() throws PulsarAdminException {
+            String namespace = validateNamespace(namespaceName);
+            print(getAdmin().namespaces().getDispatcherPauseOnAckStatePersistent(namespace));
+        }
+    }
+
+    @Command(description = "Remove dispatcherPauseOnAckStatePersistent for a namespace")
+    private class RemoveDispatcherPauseOnAckStatePersistent extends CliCommand {
+        @Parameters(description = "tenant/namespace", arity = "1")
+        private String namespaceName;
+
+        @Override
+        void run() throws PulsarAdminException {
+            String namespace = validateNamespace(namespaceName);
+            getAdmin().namespaces().removeDispatcherPauseOnAckStatePersistent(namespace);
+        }
+    }
+
     @Parameters(commandDescription = "Set allowed clusters for a namespace")
     private class SetAllowedClusters extends CliCommand {
         @Parameter(description = "tenant/namespace", required = true)
@@ -2621,41 +2656,6 @@
         void run() throws PulsarAdminException {
             String namespace = validateNamespace(params);
             print(getAdmin().namespaces().getNamespaceAllowedClusters(namespace));
-=======
-    @Command(description = "Enable dispatcherPauseOnAckStatePersistent for a namespace")
-    private class SetDispatcherPauseOnAckStatePersistent extends CliCommand {
-        @Parameters(description = "tenant/namespace", arity = "1")
-        private String namespaceName;
-
-        @Override
-        void run() throws PulsarAdminException {
-            String namespace = validateNamespace(namespaceName);
-            getAdmin().namespaces().setDispatcherPauseOnAckStatePersistent(namespace);
-        }
-    }
-
-    @Command(description = "Get the dispatcherPauseOnAckStatePersistent for a namespace")
-    private class GetDispatcherPauseOnAckStatePersistent extends CliCommand {
-        @Parameters(description = "tenant/namespace", arity = "1")
-        private String namespaceName;
-
-        @Override
-        void run() throws PulsarAdminException {
-            String namespace = validateNamespace(namespaceName);
-            print(getAdmin().namespaces().getDispatcherPauseOnAckStatePersistent(namespace));
-        }
-    }
-
-    @Command(description = "Remove dispatcherPauseOnAckStatePersistent for a namespace")
-    private class RemoveDispatcherPauseOnAckStatePersistent extends CliCommand {
-        @Parameters(description = "tenant/namespace", arity = "1")
-        private String namespaceName;
-
-        @Override
-        void run() throws PulsarAdminException {
-            String namespace = validateNamespace(namespaceName);
-            getAdmin().namespaces().removeDispatcherPauseOnAckStatePersistent(namespace);
->>>>>>> 80b491da
         }
     }
 
@@ -2682,18 +2682,12 @@
         addCommand("set-clusters", new SetReplicationClusters());
         addCommand("get-clusters", new GetReplicationClusters());
 
-<<<<<<< HEAD
-        jcommander.addCommand("set-allowed-clusters", new SetAllowedClusters());
-        jcommander.addCommand("get-allowed-clusters", new GetAllowedClusters());
-
-        jcommander.addCommand("set-subscription-types-enabled", new SetSubscriptionTypesEnabled());
-        jcommander.addCommand("get-subscription-types-enabled", new GetSubscriptionTypesEnabled());
-        jcommander.addCommand("remove-subscription-types-enabled", new RemoveSubscriptionTypesEnabled());
-=======
         addCommand("set-subscription-types-enabled", new SetSubscriptionTypesEnabled());
         addCommand("get-subscription-types-enabled", new GetSubscriptionTypesEnabled());
         addCommand("remove-subscription-types-enabled", new RemoveSubscriptionTypesEnabled());
->>>>>>> 80b491da
+
+        addCommand("set-allowed-clusters", new SetAllowedClusters());
+        addCommand("get-allowed-clusters", new GetAllowedClusters());
 
         addCommand("get-backlog-quotas", new GetBacklogQuotaMap());
         addCommand("set-backlog-quota", new SetBacklogQuota());
