/**
 * Licensed to the Apache Software Foundation (ASF) under one
 * or more contributor license agreements.  See the NOTICE file
 * distributed with this work for additional information
 * regarding copyright ownership.  The ASF licenses this file
 * to you under the Apache License, Version 2.0 (the
 * "License"); you may not use this file except in compliance
 * with the License.  You may obtain a copy of the License at
 *
 *   http://www.apache.org/licenses/LICENSE-2.0
 *
 * Unless required by applicable law or agreed to in writing,
 * software distributed under the License is distributed on an
 * "AS IS" BASIS, WITHOUT WARRANTIES OR CONDITIONS OF ANY
 * KIND, either express or implied.  See the License for the
 * specific language governing permissions and limitations
 * under the License.
 */
package org.apache.pulsar.admin.cli;

import static org.apache.commons.lang3.StringUtils.isBlank;
import static org.apache.commons.lang3.StringUtils.isNotBlank;
import static org.apache.pulsar.common.naming.TopicName.DEFAULT_NAMESPACE;
import static org.apache.pulsar.common.naming.TopicName.PUBLIC_TENANT;
import static org.apache.pulsar.functions.utils.Utils.convertProcessingGuarantee;
import static org.apache.pulsar.functions.utils.Utils.fileExists;
import static org.apache.pulsar.functions.worker.Utils.downloadFromHttpUrl;

import com.beust.jcommander.Parameter;
import com.beust.jcommander.ParameterException;
import com.beust.jcommander.Parameters;
import com.beust.jcommander.converters.StringConverter;
import com.google.gson.Gson;
import com.google.gson.reflect.TypeToken;

import java.io.File;
import java.io.FileOutputStream;
import java.io.IOException;
import java.lang.reflect.Type;
import java.nio.file.Paths;
import java.util.Arrays;
import java.util.Collections;
import java.util.HashMap;
import java.util.List;
import java.util.Map;
import java.util.Set;

import lombok.Getter;
import lombok.extern.slf4j.Slf4j;

import org.apache.commons.lang3.text.WordUtils;
import org.apache.pulsar.admin.cli.utils.CmdUtils;
import org.apache.pulsar.client.admin.PulsarAdmin;
import org.apache.pulsar.client.admin.PulsarAdminException;
import org.apache.pulsar.client.admin.internal.FunctionsImpl;
import org.apache.pulsar.common.io.ConnectorDefinition;
import org.apache.pulsar.common.nar.NarClassLoader;
import org.apache.pulsar.functions.api.utils.IdentityFunction;
import org.apache.pulsar.functions.instance.AuthenticationConfig;
import org.apache.pulsar.functions.proto.Function;
import org.apache.pulsar.functions.proto.Function.ConsumerSpec;
import org.apache.pulsar.functions.proto.Function.FunctionDetails;
import org.apache.pulsar.functions.proto.Function.Resources;
import org.apache.pulsar.functions.proto.Function.SinkSpec;
import org.apache.pulsar.functions.proto.Function.SourceSpec;
import org.apache.pulsar.functions.proto.Function.SubscriptionType;
import org.apache.pulsar.functions.utils.FunctionConfig;
import org.apache.pulsar.functions.utils.FunctionConfig.ProcessingGuarantees;
import org.apache.pulsar.functions.utils.SinkConfig;
import org.apache.pulsar.functions.utils.ConsumerConfig;
import org.apache.pulsar.functions.utils.Utils;
import org.apache.pulsar.functions.utils.io.ConnectorUtils;
import org.apache.pulsar.functions.utils.io.Connectors;
import org.apache.pulsar.functions.utils.validation.ConfigValidation;

@Getter
@Parameters(commandDescription = "Interface for managing Pulsar IO sinks (egress data from Pulsar)")
@Slf4j
public class CmdSinks extends CmdBase {

    private final CreateSink createSink;
    private final UpdateSink updateSink;
    private final DeleteSink deleteSink;
    private final LocalSinkRunner localSinkRunner;

    public CmdSinks(PulsarAdmin admin) {
        super("sink", admin);
        createSink = new CreateSink();
        updateSink = new UpdateSink();
        deleteSink = new DeleteSink();
        localSinkRunner = new LocalSinkRunner();

        jcommander.addCommand("create", createSink);
        jcommander.addCommand("update", updateSink);
        jcommander.addCommand("delete", deleteSink);
        jcommander.addCommand("localrun", localSinkRunner);
        jcommander.addCommand("available-sinks", new ListSinks());
    }

    /**
     * Base command
     */
    @Getter
    abstract class BaseCommand extends CliCommand {
        @Override
        void run() throws Exception {
            processArguments();
            runCmd();
        }

        void processArguments() throws Exception {
        }

        abstract void runCmd() throws Exception;
    }

    @Parameters(commandDescription = "Run a Pulsar IO sink connector locally (rather than deploying it to the Pulsar cluster)")
    protected class LocalSinkRunner extends CreateSink {

        @Parameter(names = "--brokerServiceUrl", description = "The URL for the Pulsar broker")
        protected String brokerServiceUrl;

        @Parameter(names = "--clientAuthPlugin", description = "Client authentication plugin using which function-process can connect to broker")
        protected String clientAuthPlugin;

        @Parameter(names = "--clientAuthParams", description = "Client authentication param")
        protected String clientAuthParams;

        @Parameter(names = "--use_tls", description = "Use tls connection\n")
        protected boolean useTls;

        @Parameter(names = "--tls_allow_insecure", description = "Allow insecure tls connection\n")
        protected boolean tlsAllowInsecureConnection;

        @Parameter(names = "--hostname_verification_enabled", description = "Enable hostname verification")
        protected boolean tlsHostNameVerificationEnabled;

        @Parameter(names = "--tls_trust_cert_path", description = "tls trust cert file path")
        protected String tlsTrustCertFilePath;

        @Override
        void runCmd() throws Exception {
            CmdFunctions.startLocalRun(createSinkConfigProto2(sinkConfig), sinkConfig.getParallelism(),
                    0, brokerServiceUrl, null,
                    AuthenticationConfig.builder().clientAuthenticationPlugin(clientAuthPlugin)
                            .clientAuthenticationParameters(clientAuthParams).useTls(useTls)
                            .tlsAllowInsecureConnection(tlsAllowInsecureConnection)
                            .tlsHostnameVerificationEnable(tlsHostNameVerificationEnabled)
                            .tlsTrustCertsFilePath(tlsTrustCertFilePath).build(),
                    sinkConfig.getArchive(), admin);
        }

        @Override
        protected String validateSinkType(String sinkType) throws IOException {
            // Validate the connector sink type from the locally available connectors
            String pulsarHome = System.getenv("PULSAR_HOME");
            if (pulsarHome == null) {
                pulsarHome = Paths.get("").toAbsolutePath().toString();
            }
            String connectorsDir = Paths.get(pulsarHome, "connectors").toString();
            Connectors connectors = ConnectorUtils.searchForConnectors(connectorsDir);

            if (!connectors.getSinks().containsKey(sinkType)) {
                throw new ParameterException("Invalid sink type '" + sinkType + "' -- Available sinks are: "
                        + connectors.getSinks().keySet());
            }

            // Sink type is a valid built-in connector type. For local-run we'll fill it up with its own archive path
            return connectors.getSinks().get(sinkType).toString();
        }
    }

    @Parameters(commandDescription = "Submit a Pulsar IO sink connector to run in a Pulsar cluster")
    protected class CreateSink extends SinkCommand {
        @Override
        void runCmd() throws Exception {
            if (Utils.isFunctionPackageUrlSupported(archive)) {
                admin.functions().createFunctionWithUrl(createSinkConfig(sinkConfig), sinkConfig.getArchive());
            } else {
                admin.functions().createFunction(createSinkConfig(sinkConfig), sinkConfig.getArchive());
            }
            print("Created successfully");
        }
    }

    @Parameters(commandDescription = "Update a Pulsar IO sink connector")
    protected class UpdateSink extends SinkCommand {
        @Override
        void runCmd() throws Exception {
            if (Utils.isFunctionPackageUrlSupported(archive)) {
                admin.functions().updateFunctionWithUrl(createSinkConfig(sinkConfig), sinkConfig.getArchive());
            } else {
                admin.functions().updateFunction(createSinkConfig(sinkConfig), sinkConfig.getArchive());
            }
            print("Updated successfully");
        }
    }

    abstract class SinkCommand extends BaseCommand {
        @Parameter(names = "--tenant", description = "The sink's tenant")
        protected String tenant;
        @Parameter(names = "--namespace", description = "The sink's namespace")
        protected String namespace;
        @Parameter(names = "--name", description = "The sink's name")
        protected String name;

        @Parameter(names = { "-t", "--sink-type" }, description = "The sinks's connector provider")
        protected String sinkType;

        @Parameter(names = { "-i",
                "--inputs" }, description = "The sink's input topic or topics (multiple topics can be specified as a comma-separated list)")
        protected String inputs;

        @Parameter(names = "--topicsPattern", description = "TopicsPattern to consume from list of topics under a namespace that match the pattern. [--input] and [--topicsPattern] are mutually exclusive. Add SerDe class name for a pattern in --customSerdeInputs  (supported for java fun only)", hidden = true)
        protected String topicsPattern;

        @Parameter(names = { "-st",
                "--schemaType" }, description = "The builtin schema type (eg: 'avro', 'json', etc..) or the class name for a Schema or Serde implementation")
        protected String schemaTypeOrClassName = "";

        @Parameter(names = "--subsName", description = "Pulsar source subscription name if user wants a specific subscription-name for input-topic consumer")
        protected String subsName;

        @Parameter(names = "--customSerdeInputs", description = "The map of input topics to SerDe class names (as a JSON string)", hidden = true)
        protected String customSerdeInputString;

        @Parameter(names = "--customSchemaInputs", description = "The map of input topics to Schema types or class names (as a JSON string)")
        protected String customSchemaInputString;


        @Parameter(names = "--processingGuarantees", description = "The processing guarantees (aka delivery semantics) applied to the sink")
        protected FunctionConfig.ProcessingGuarantees processingGuarantees;
        @Parameter(names = "--retainOrdering", description = "Sink consumes and sinks messages in order")
        protected boolean retainOrdering;
        @Parameter(names = "--parallelism", description = "The sink's parallelism factor (i.e. the number of sink instances to run)")
        protected Integer parallelism;
        @Parameter(names = {"-a", "--archive"}, description = "Path to the archive file for the sink. It also supports url-path [http/https/file (file protocol assumes that file already exists on worker host)] from which worker can download the package.", listConverter = StringConverter.class)
        protected String archive;
        @Parameter(names = "--className", description = "The sink's class name if archive is file-url-path (file://)")
        protected String className;

        @Parameter(names = "--sinkConfigFile", description = "The path to a YAML config file specifying the "
                + "sink's configuration")
        protected String sinkConfigFile;
        @Parameter(names = "--cpu", description = "The CPU (in cores) that needs to be allocated per sink instance (applicable only to Docker runtime)")
        protected Double cpu;
        @Parameter(names = "--ram", description = "The RAM (in bytes) that need to be allocated per sink instance (applicable only to the process and Docker runtimes)")
        protected Long ram;
        @Parameter(names = "--disk", description = "The disk (in bytes) that need to be allocated per sink instance (applicable only to Docker runtime)")
        protected Long disk;
        @Parameter(names = "--sinkConfig", description = "User defined configs key/values")
        protected String sinkConfigString;

        protected SinkConfig sinkConfig;

        @Override
        void processArguments() throws Exception {
            super.processArguments();

            if (null != sinkConfigFile) {
                this.sinkConfig = CmdUtils.loadConfig(sinkConfigFile, SinkConfig.class);
            } else {
                this.sinkConfig = new SinkConfig();
            }

            if (null != tenant) {
                sinkConfig.setTenant(tenant);
            }

            if (null != namespace) {
                sinkConfig.setNamespace(namespace);
            }

            if (null != className) {
                sinkConfig.setClassName(className);
            }

            if (null != name) {
                sinkConfig.setName(name);
            }
            if (null != processingGuarantees) {
                sinkConfig.setProcessingGuarantees(processingGuarantees);
            }

            sinkConfig.setRetainOrdering(retainOrdering);

            Map<String, ConsumerConfig> topicsToSchema = new HashMap<>();
            if (null != inputs) {
                parseInputs(inputs, topicsToSchema);
            }
            if (null != customSerdeInputString) {
                parseCustomSerdeInput(customSerdeInputString, topicsToSchema);
            }

            if (null != customSchemaInputString) {
                parseCustomSerdeInput(customSchemaInputString, topicsToSchema);
            }

            if (!topicsToSchema.isEmpty()) {
                sinkConfig.getTopicsToSchema().putAll(topicsToSchema);
            }

            if (isNotBlank(subsName)) {
                sinkConfig.setSourceSubscriptionName(subsName);
            }

            if (null != topicsPattern) {
                sinkConfig.getTopicsToSchema().put(topicsPattern,
                        ConsumerConfig.builder()
                                .schemaTypeOrClassName(schemaTypeOrClassName)
                                .isRegexPattern(true)
                                .build());
            }

            if (parallelism != null) {
                sinkConfig.setParallelism(parallelism);
            }

            if (archive != null && sinkType != null) {
                throw new ParameterException("Cannot specify both archive and sink-type");
            }

            if (null != archive) {
                sinkConfig.setArchive(archive);
            }

            if (sinkType != null) {
                sinkConfig.setArchive(validateSinkType(sinkType));
            }

            org.apache.pulsar.functions.utils.Resources resources = sinkConfig.getResources();
            if (resources == null) {
                resources = new org.apache.pulsar.functions.utils.Resources();
            }
            if (cpu != null) {
                resources.setCpu(cpu);
            }

            if (ram != null) {
                resources.setRam(ram);
            }

            if (disk != null) {
                resources.setDisk(disk);
            }
            sinkConfig.setResources(resources);

            if (null != sinkConfigString) {
                sinkConfig.setConfigs(parseConfigs(sinkConfigString));
            }

            inferMissingArguments(sinkConfig);
        }

        protected Map<String, Object> parseConfigs(String str) {
            Type type = new TypeToken<Map<String, String>>(){}.getType();
            return new Gson().fromJson(str, type);
        }

        protected void parseCustomSerdeInput(String str, Map<String, ConsumerConfig> topicsSchema) {
            Type type = new TypeToken<Map<String, String>>(){}.getType();
            Map<String, String> customSerdeInputMap = new Gson().fromJson(str, type);
            customSerdeInputMap.forEach((topic, serde) -> {
                topicsSchema.put(topic, ConsumerConfig.builder()
                        .schemaTypeOrClassName(serde)
                        .isRegexPattern(false)
                        .build());
            });
        }

        protected void parseInputs(String str, Map<String, ConsumerConfig> topicsSchema) {
            List<String> inputTopics = Arrays.asList(str.split(","));
            inputTopics.forEach(s -> topicsSchema.put(s,
                    ConsumerConfig.builder()
                            .schemaTypeOrClassName(schemaTypeOrClassName)
                            .isRegexPattern(false)
                            .build()));
        }

        protected void addTopicPattern(String topicPattern, Map<String, ConsumerConfig> topicsSchema) {
            topicsSchema.put(topicPattern,
                    ConsumerConfig.builder()
                            .schemaTypeOrClassName(schemaTypeOrClassName)
                            .isRegexPattern(true)
                            .build());
        }

        protected void inferMissingArguments(SinkConfig sinkConfig) {
            if (sinkConfig.getTenant() == null) {
                sinkConfig.setTenant(PUBLIC_TENANT);
            }
            if (sinkConfig.getNamespace() == null) {
                sinkConfig.setNamespace(DEFAULT_NAMESPACE);
            }
        }

        protected void validateSinkConfigs(SinkConfig sinkConfig) {

            if (isBlank(sinkConfig.getArchive())) {
                throw new ParameterException("Sink archive not specfied");
            }

            boolean isConnectorBuiltin = sinkConfig.getArchive().startsWith(Utils.BUILTIN);
            boolean isArchivePathUrl = Utils.isFunctionPackageUrlSupported(sinkConfig.getArchive());

            String archivePath = null;
            if (isArchivePathUrl) {
                // download jar file if url is http
                if(sinkConfig.getArchive().startsWith(Utils.HTTP)) {
                    File tempPkgFile = null;
                    try {
                        tempPkgFile = File.createTempFile(sinkConfig.getName(), "sink");
                        downloadFromHttpUrl(sinkConfig.getArchive(), new FileOutputStream(tempPkgFile));
                        archivePath = tempPkgFile.getAbsolutePath();
                    } catch(Exception e) {
                        if(tempPkgFile!=null ) {
                            tempPkgFile.deleteOnExit();
                        }
                        throw new ParameterException("Failed to download archive from " + sinkConfig.getArchive()
                                + ", due to =" + e.getMessage());
                    }
                }
            } else if (isConnectorBuiltin) {
                // Ignore local checks when submitting built-in connector
                archivePath = null;
            } else {
                archivePath = sinkConfig.getArchive();
            }

            // if jar file is present locally then load jar and validate SinkClass in it
            if (archivePath != null) {
                if (!fileExists(archivePath)) {
                    throw new ParameterException("Archive file " + archivePath + " does not exist");
                }

                try {
                    ConnectorDefinition connector = ConnectorUtils.getConnectorDefinition(archivePath);
                    log.info("Connector: {}", connector);

                    // Validate sink class
                    ConnectorUtils.getIOSinkClass(archivePath);
                } catch (IOException e) {
                    throw new ParameterException("Connector from " + archivePath + " has error: " + e.getMessage());
                }
            }

            try {
                // Need to load jar and set context class loader before calling
                ConfigValidation.validateConfig(sinkConfig, FunctionConfig.Runtime.JAVA.name());
            } catch (Exception e) {
                throw new ParameterException(e.getMessage());
            }
        }


        protected org.apache.pulsar.functions.proto.Function.FunctionDetails createSinkConfigProto2(SinkConfig sinkConfig)
                throws IOException {
            org.apache.pulsar.functions.proto.Function.FunctionDetails.Builder functionDetailsBuilder
                    = org.apache.pulsar.functions.proto.Function.FunctionDetails.newBuilder();
            Utils.mergeJson(FunctionsImpl.printJson(createSinkConfig(sinkConfig)), functionDetailsBuilder);
            return functionDetailsBuilder.build();
        }

        protected FunctionDetails createSinkConfig(SinkConfig sinkConfig) throws IOException {

            // check if configs are valid
            validateSinkConfigs(sinkConfig);

            String sinkClassName = null;
            String typeArg = null;

            FunctionDetails.Builder functionDetailsBuilder = FunctionDetails.newBuilder();

            boolean isBuiltin = sinkConfig.getArchive().startsWith(Utils.BUILTIN);

            if (!isBuiltin) {
                if (sinkConfig.getArchive().startsWith(Utils.FILE)) {
                    if (isBlank(sinkConfig.getClassName())) {
                        throw new ParameterException("Class-name must be present for archive with file-url");
                    }
                    sinkClassName = sinkConfig.getClassName(); // server derives the arg-type by loading a class
                } else {
                    sinkClassName = ConnectorUtils.getIOSinkClass(sinkConfig.getArchive());
                    try (NarClassLoader ncl = NarClassLoader.getFromArchive(new File(sinkConfig.getArchive()),
                            Collections.emptySet())) {
                        typeArg = Utils.getSinkType(sinkClassName, ncl).getName();
                    }
                }
            }

            if (sinkConfig.getTenant() != null) {
                functionDetailsBuilder.setTenant(sinkConfig.getTenant());
            }
            if (sinkConfig.getNamespace() != null) {
                functionDetailsBuilder.setNamespace(sinkConfig.getNamespace());
            }
            if (sinkConfig.getName() != null) {
                functionDetailsBuilder.setName(sinkConfig.getName());
            }
            functionDetailsBuilder.setRuntime(FunctionDetails.Runtime.JAVA);
            functionDetailsBuilder.setParallelism(sinkConfig.getParallelism());
            functionDetailsBuilder.setClassName(IdentityFunction.class.getName());
            if (sinkConfig.getProcessingGuarantees() != null) {
                functionDetailsBuilder.setProcessingGuarantees(
                        convertProcessingGuarantee(sinkConfig.getProcessingGuarantees()));
            }

            // set source spec
            // source spec classname should be empty so that the default pulsar source will be used
            SourceSpec.Builder sourceSpecBuilder = SourceSpec.newBuilder();
<<<<<<< HEAD
            sourceSpecBuilder.setSubscriptionType(Function.SubscriptionType.SHARED);
            if (sinkConfig.getTopicsToSchema() != null) {
                sinkConfig.getTopicsToSchema().forEach((topic, spec) -> {
                    sourceSpecBuilder.putTopicsToSchema(topic,
                            ConsumerSpec.newBuilder()
                                    .setSchemaTypeOrClassName(spec.getSchemaTypeOrClassName())
                                    .setIsRegexPattern(spec.isRegexPattern())
                                    .build());
                });
=======
            if (sinkConfig.getTopicToSerdeClassName() != null) {
                sourceSpecBuilder.putAllTopicsToSerDeClassName(sinkConfig.getTopicToSerdeClassName());
>>>>>>> 461647a2
            }

            if (typeArg != null) {
                sourceSpecBuilder.setTypeClassName(typeArg);
            }
            if (isNotBlank(sinkConfig.getSourceSubscriptionName())) {
                sourceSpecBuilder.setSubscriptionName(sinkConfig.getSourceSubscriptionName());
            }
<<<<<<< HEAD

            sourceSpecBuilder.setSubscriptionType(
                    sinkConfig.isRetainOrdering() ? SubscriptionType.FAILOVER : SubscriptionType.SHARED);
=======
            
            SubscriptionType subType = (sinkConfig.isRetainOrdering()
                    || ProcessingGuarantees.EFFECTIVELY_ONCE.equals(sinkConfig.getProcessingGuarantees()))
                            ? SubscriptionType.FAILOVER
                            : SubscriptionType.SHARED;
            sourceSpecBuilder.setSubscriptionType(subType);
>>>>>>> 461647a2

            functionDetailsBuilder.setAutoAck(true);
            functionDetailsBuilder.setSource(sourceSpecBuilder);

            // set up sink spec
            SinkSpec.Builder sinkSpecBuilder = SinkSpec.newBuilder();
            if (sinkClassName != null) {
                sinkSpecBuilder.setClassName(sinkClassName);
            }

            if (isBuiltin) {
                String builtin = sinkConfig.getArchive().replaceFirst("^builtin://", "");
                sinkSpecBuilder.setBuiltin(builtin);
            }

            if (sinkConfig.getConfigs() != null) {
                sinkSpecBuilder.setConfigs(new Gson().toJson(sinkConfig.getConfigs()));
            }
            if (typeArg != null) {
                sinkSpecBuilder.setTypeClassName(typeArg);
            }
            functionDetailsBuilder.setSink(sinkSpecBuilder);

            if (sinkConfig.getResources() != null) {
                Resources.Builder bldr = Resources.newBuilder();
                if (sinkConfig.getResources().getCpu() != null) {
                    bldr.setCpu(sinkConfig.getResources().getCpu());
                }
                if (sinkConfig.getResources().getRam() != null) {
                    bldr.setRam(sinkConfig.getResources().getRam());
                }
                if (sinkConfig.getResources().getDisk() != null) {
                    bldr.setDisk(sinkConfig.getResources().getDisk());
                }
                functionDetailsBuilder.setResources(bldr.build());
            }
            return functionDetailsBuilder.build();
        }

        protected String validateSinkType(String sinkType) throws IOException {
            Set<String> availableSinks;
            try {
                availableSinks = admin.functions().getSinks();
            } catch (PulsarAdminException e) {
                throw new IOException(e);
            }

            if (!availableSinks.contains(sinkType)) {
                throw new ParameterException(
                        "Invalid sink type '" + sinkType + "' -- Available sinks are: " + availableSinks);
            }

            // Source type is a valid built-in connector type
            return "builtin://" + sinkType;
        }
    }

    @Parameters(commandDescription = "Stops a Pulsar IO sink connector")
    protected class DeleteSink extends BaseCommand {

        @Parameter(names = "--tenant", description = "The tenant of the sink")
        protected String tenant;

        @Parameter(names = "--namespace", description = "The namespace of the sink")
        protected String namespace;

        @Parameter(names = "--name", description = "The name of the sink")
        protected String name;

        @Override
        void processArguments() throws Exception {
            super.processArguments();
            if (null == name) {
                throw new ParameterException(
                        "You must specify a name for the sink");
            }
            if (tenant == null) {
                tenant = PUBLIC_TENANT;
            }
            if (namespace == null) {
                namespace = DEFAULT_NAMESPACE;
            }
        }

        @Override
        void runCmd() throws Exception {
            admin.functions().deleteFunction(tenant, namespace, name);
            print("Deleted successfully");
        }
    }

    @Parameters(commandDescription = "Get the list of Pulsar IO connector sinks supported by Pulsar cluster")
    public class ListSinks extends BaseCommand {
        @Override
        void runCmd() throws Exception {
            admin.functions().getConnectorsList().stream().filter(x -> isNotBlank(x.getSinkClass()))
                    .forEach(connector -> {
                        System.out.println(connector.getName());
                        System.out.println(WordUtils.wrap(connector.getDescription(), 80));
                        System.out.println("----------------------------------------");
                    });
        }
    }
}<|MERGE_RESOLUTION|>--- conflicted
+++ resolved
@@ -215,7 +215,7 @@
         protected String topicsPattern;
 
         @Parameter(names = { "-st",
-                "--schemaType" }, description = "The builtin schema type (eg: 'avro', 'json', etc..) or the class name for a Schema or Serde implementation")
+                "--schema-type" }, description = "The builtin schema type (eg: 'avro', 'json', etc..) or the class name for a Schema or Serde implementation")
         protected String schemaTypeOrClassName = "";
 
         @Parameter(names = "--subsName", description = "Pulsar source subscription name if user wants a specific subscription-name for input-topic consumer")
@@ -508,7 +508,6 @@
             // set source spec
             // source spec classname should be empty so that the default pulsar source will be used
             SourceSpec.Builder sourceSpecBuilder = SourceSpec.newBuilder();
-<<<<<<< HEAD
             sourceSpecBuilder.setSubscriptionType(Function.SubscriptionType.SHARED);
             if (sinkConfig.getTopicsToSchema() != null) {
                 sinkConfig.getTopicsToSchema().forEach((topic, spec) -> {
@@ -518,10 +517,6 @@
                                     .setIsRegexPattern(spec.isRegexPattern())
                                     .build());
                 });
-=======
-            if (sinkConfig.getTopicToSerdeClassName() != null) {
-                sourceSpecBuilder.putAllTopicsToSerDeClassName(sinkConfig.getTopicToSerdeClassName());
->>>>>>> 461647a2
             }
 
             if (typeArg != null) {
@@ -530,18 +525,12 @@
             if (isNotBlank(sinkConfig.getSourceSubscriptionName())) {
                 sourceSpecBuilder.setSubscriptionName(sinkConfig.getSourceSubscriptionName());
             }
-<<<<<<< HEAD
-
-            sourceSpecBuilder.setSubscriptionType(
-                    sinkConfig.isRetainOrdering() ? SubscriptionType.FAILOVER : SubscriptionType.SHARED);
-=======
-            
+
             SubscriptionType subType = (sinkConfig.isRetainOrdering()
                     || ProcessingGuarantees.EFFECTIVELY_ONCE.equals(sinkConfig.getProcessingGuarantees()))
                             ? SubscriptionType.FAILOVER
                             : SubscriptionType.SHARED;
             sourceSpecBuilder.setSubscriptionType(subType);
->>>>>>> 461647a2
 
             functionDetailsBuilder.setAutoAck(true);
             functionDetailsBuilder.setSource(sourceSpecBuilder);
