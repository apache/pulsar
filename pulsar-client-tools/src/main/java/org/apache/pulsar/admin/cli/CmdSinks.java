--- conflicted
+++ resolved
@@ -24,7 +24,6 @@
 import com.beust.jcommander.converters.StringConverter;
 import com.google.gson.Gson;
 import com.google.gson.reflect.TypeToken;
-<<<<<<< HEAD
 
 import java.io.File;
 import java.io.FileOutputStream;
@@ -38,8 +37,6 @@
 import java.util.Map;
 import java.util.Set;
 
-=======
->>>>>>> a92ac3d4
 import lombok.Getter;
 import lombok.extern.slf4j.Slf4j;
 import org.apache.commons.lang3.StringUtils;
@@ -295,13 +292,10 @@
                 sinkConfig.setArchive(archive);
             }
 
-<<<<<<< HEAD
             if (sinkType != null) {
                 sinkConfig.setArchive(validateSinkType(sinkType));
             }
 
-            sinkConfig.setResources(new org.apache.pulsar.functions.utils.Resources(cpu, ram, disk));
-=======
             org.apache.pulsar.functions.utils.Resources resources = sinkConfig.getResources();
             if (resources == null) {
                 resources = new org.apache.pulsar.functions.utils.Resources();
@@ -318,7 +312,6 @@
                 resources.setDisk(disk);
             }
             sinkConfig.setResources(resources);
->>>>>>> a92ac3d4
 
             if (null != sinkConfigString) {
                 sinkConfig.setConfigs(parseConfigs(sinkConfigString));
@@ -396,10 +389,7 @@
                 try {
                     ConnectorDefinition connector = ConnectorUtils.getConnectorDefinition(archivePath);
                     log.info("Connector: {}", connector);
-<<<<<<< HEAD
-
-=======
->>>>>>> a92ac3d4
+
                     // Validate sink class
                     ConnectorUtils.getIOSinkClass(archivePath);
                 } catch (IOException e) {
