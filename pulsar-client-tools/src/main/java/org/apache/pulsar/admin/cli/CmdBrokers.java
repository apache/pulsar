--- conflicted
+++ resolved
@@ -203,10 +203,7 @@
         jcommander.addCommand("healthcheck", new HealthcheckCmd());
         jcommander.addCommand("backlog-quota-check", new BacklogQuotaCheckCmd());
         jcommander.addCommand("version", new PulsarVersion());
-<<<<<<< HEAD
+        jcommander.addCommand("shutdown", new ShutDownBrokerGracefully());
         jcommander.addCommand("update-logger-level", new UpdateLoggerLevelCmd());
-=======
-        jcommander.addCommand("shutdown", new ShutDownBrokerGracefully());
->>>>>>> a6401462
     }
 }