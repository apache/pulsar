/**
 * Licensed to the Apache Software Foundation (ASF) under one
 * or more contributor license agreements.  See the NOTICE file
 * distributed with this work for additional information
 * regarding copyright ownership.  The ASF licenses this file
 * to you under the Apache License, Version 2.0 (the
 * "License"); you may not use this file except in compliance
 * with the License.  You may obtain a copy of the License at
 *
 *   http://www.apache.org/licenses/LICENSE-2.0
 *
 * Unless required by applicable law or agreed to in writing,
 * software distributed under the License is distributed on an
 * "AS IS" BASIS, WITHOUT WARRANTIES OR CONDITIONS OF ANY
 * KIND, either express or implied.  See the License for the
 * specific language governing permissions and limitations
 * under the License.
 */
package org.apache.pulsar.admin.cli;

import com.beust.jcommander.JCommander;
import com.beust.jcommander.Parameter;

import java.io.FileInputStream;
import java.lang.reflect.InvocationTargetException;
import java.util.Arrays;
import java.util.HashMap;
import java.util.Map;
import java.util.Properties;
import java.util.function.Function;

import org.apache.commons.lang3.StringUtils;
import org.apache.pulsar.client.admin.PulsarAdmin;
import org.apache.pulsar.client.admin.PulsarAdminBuilder;

public class PulsarAdminTool {
    protected final Map<String, Class<?>> commandMap;
    private final JCommander jcommander;
    protected final PulsarAdminBuilder adminBuilder;

    @Parameter(names = { "--admin-url" }, description = "Admin Service URL to which to connect.")
    String serviceUrl = null;

    @Parameter(names = { "--auth-plugin" }, description = "Authentication plugin class name.")
    String authPluginClassName = null;

    @Parameter(names = { "--auth-params" }, description = "Authentication parameters, e.g., \"key1:val1,key2:val2\".")
    String authParams = null;

    @Parameter(names = { "--tls-allow-insecure" }, description = "Allow TLS insecure connection")
    Boolean tlsAllowInsecureConnection;


    @Parameter(names = { "--tls-enable-hostname-verification" }, description = "Enable TLS common name verification")
    Boolean tlsEnableHostnameVerification;

    @Parameter(names = { "-h", "--help", }, help = true, description = "Show this help.")
    boolean help;

    PulsarAdminTool(Properties properties) throws Exception {
        // fallback to previous-version serviceUrl property to maintain backward-compatibility
        serviceUrl = StringUtils.isNotBlank(properties.getProperty("webServiceUrl"))
                ? properties.getProperty("webServiceUrl")
                : properties.getProperty("serviceUrl");
        authPluginClassName = properties.getProperty("authPlugin");
        authParams = properties.getProperty("authParams");
        boolean tlsAllowInsecureConnection = this.tlsAllowInsecureConnection != null ? this.tlsAllowInsecureConnection
                : Boolean.parseBoolean(properties.getProperty("tlsAllowInsecureConnection", "false"));

        boolean tlsEnableHostnameVerification = this.tlsEnableHostnameVerification != null
                ? this.tlsEnableHostnameVerification
                : Boolean.parseBoolean(properties.getProperty("tlsEnableHostnameVerification", "false"));
        String tlsTrustCertsFilePath = properties.getProperty("tlsTrustCertsFilePath");

        adminBuilder = PulsarAdmin.builder().allowTlsInsecureConnection(tlsAllowInsecureConnection)
                .enableTlsHostnameVerification(tlsEnableHostnameVerification)
                .tlsTrustCertsFilePath(tlsTrustCertsFilePath);

        jcommander = new JCommander();
        jcommander.setProgramName("pulsar-admin");
        jcommander.addObject(this);

        commandMap = new HashMap<>();
        commandMap.put("clusters", CmdClusters.class);
        commandMap.put("ns-isolation-policy", CmdNamespaceIsolationPolicy.class);
        commandMap.put("brokers", CmdBrokers.class);
        commandMap.put("broker-stats", CmdBrokerStats.class);
        commandMap.put("tenants", CmdTenants.class);
        commandMap.put("properties", CmdTenants.CmdProperties.class); // deprecated, doesn't show in usage()
        commandMap.put("namespaces", CmdNamespaces.class);
        commandMap.put("topics", CmdTopics.class);
        commandMap.put("schemas", CmdSchemas.class);
        commandMap.put("bookies", CmdBookies.class);

        // Hidden deprecated "persistent" and "non-persistent" subcommands
        commandMap.put("persistent", CmdPersistentTopics.class);
        commandMap.put("non-persistent", CmdNonPersistentTopics.class);


        commandMap.put("resource-quotas", CmdResourceQuotas.class);
        commandMap.put("functions", CmdFunctions.class);
        commandMap.put("functions-worker", CmdFunctionWorker.class);
        commandMap.put("source", CmdSources.class);
        commandMap.put("sink", CmdSinks.class);
    }

    private void setupCommands(Function<PulsarAdminBuilder, ? extends PulsarAdmin> adminFactory) {
        try {
            adminBuilder.serviceHttpUrl(serviceUrl);
            adminBuilder.authentication(authPluginClassName, authParams);
            PulsarAdmin admin = adminFactory.apply(adminBuilder);
            for (Map.Entry<String, Class<?>> c : commandMap.entrySet()) {
                jcommander.addCommand(c.getKey(), c.getValue().getConstructor(PulsarAdmin.class).newInstance(admin));
            }
        } catch (Exception e) {
            Throwable cause;
            if (e instanceof InvocationTargetException && null != e.getCause()) {
                cause = e.getCause();
            } else {
                cause = e;
            }
            System.err.println(cause.getClass() + ": " + cause.getMessage());
            System.exit(1);
        }
    }

    boolean run(String[] args) {
        return run(args, adminBuilder -> {
            try {
                return adminBuilder.build();
            } catch (Exception ex) {
                System.err.println(ex.getClass() + ": " + ex.getMessage());
                System.exit(1);
                return null;
            }
        });
    }

    boolean run(String[] args, Function<PulsarAdminBuilder, ? extends PulsarAdmin> adminFactory) {
        if (args.length == 0) {
            setupCommands(adminFactory);
            jcommander.usage();
            return false;
        }

        int cmdPos;
        for (cmdPos = 0; cmdPos < args.length; cmdPos++) {
            if (commandMap.containsKey(args[cmdPos])) {
                break;
            }
        }

        try {
            jcommander.parse(Arrays.copyOfRange(args, 0, Math.min(cmdPos, args.length)));
        } catch (Exception e) {
            System.err.println(e.getMessage());
            System.err.println();
            setupCommands(adminFactory);
            jcommander.usage();
            return false;
        }

        if (help) {
            setupCommands(adminFactory);
            jcommander.usage();
            return true;
        }

        if (cmdPos == args.length) {
            setupCommands(adminFactory);
            jcommander.usage();
            return false;
        } else {
            setupCommands(adminFactory);
            String cmd = args[cmdPos];
            JCommander obj = jcommander.getCommands().get(cmd);
            CmdBase cmdObj = (CmdBase) obj.getObjects().get(0);

            return cmdObj.run(Arrays.copyOfRange(args, cmdPos + 1, args.length));
        }
    }

    public static void main(String[] args) throws Exception {
        String configFile = args[0];
        Properties properties = new Properties();

        if (configFile != null) {
            FileInputStream fis = null;
            try {
                fis = new FileInputStream(configFile);
                properties.load(fis);
            } finally {
                if (fis != null)
                    fis.close();
            }
        }

        PulsarAdminTool tool = new PulsarAdminTool(properties);

        int cmdPos;
        for (cmdPos = 1; cmdPos < args.length; cmdPos++) {
            if (tool.commandMap.containsKey(args[cmdPos])) {
                break;
            }
        }

        ++cmdPos;
<<<<<<< HEAD
=======
        boolean isLocalRun = cmdPos < args.length && "localrun".equals(args[cmdPos].toLowerCase());

>>>>>>> d4c11f3a
        Function<PulsarAdminBuilder, ? extends PulsarAdmin> adminFactory;

        adminFactory = (adminBuilder) -> {
            try {
                return adminBuilder.build();
            } catch (Exception ex) {
                System.err.println(ex.getClass() + ": " + ex.getMessage());
                System.exit(1);
                return null;
            }
        };

        if (tool.run(Arrays.copyOfRange(args, 1, args.length), adminFactory)) {
            System.exit(0);
        } else {
            System.exit(1);
        }
    }
}<|MERGE_RESOLUTION|>--- conflicted
+++ resolved
@@ -205,13 +205,8 @@
         }
 
         ++cmdPos;
-<<<<<<< HEAD
-=======
-        boolean isLocalRun = cmdPos < args.length && "localrun".equals(args[cmdPos].toLowerCase());
-
->>>>>>> d4c11f3a
+
         Function<PulsarAdminBuilder, ? extends PulsarAdmin> adminFactory;
-
         adminFactory = (adminBuilder) -> {
             try {
                 return adminBuilder.build();
