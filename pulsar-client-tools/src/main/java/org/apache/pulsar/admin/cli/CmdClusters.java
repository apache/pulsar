/*
 * Licensed to the Apache Software Foundation (ASF) under one
 * or more contributor license agreements.  See the NOTICE file
 * distributed with this work for additional information
 * regarding copyright ownership.  The ASF licenses this file
 * to you under the Apache License, Version 2.0 (the
 * "License"); you may not use this file except in compliance
 * with the License.  You may obtain a copy of the License at
 *
 *   http://www.apache.org/licenses/LICENSE-2.0
 *
 * Unless required by applicable law or agreed to in writing,
 * software distributed under the License is distributed on an
 * "AS IS" BASIS, WITHOUT WARRANTIES OR CONDITIONS OF ANY
 * KIND, either express or implied.  See the License for the
 * specific language governing permissions and limitations
 * under the License.
 */
package org.apache.pulsar.admin.cli;

import static org.apache.commons.lang3.StringUtils.isNotBlank;
import com.beust.jcommander.Parameter;
import com.beust.jcommander.Parameters;
import com.google.common.collect.Sets;
import java.util.Arrays;
import java.util.function.Supplier;
import java.util.stream.Collectors;
import lombok.Getter;
import org.apache.commons.lang3.StringUtils;
import org.apache.pulsar.admin.cli.utils.CmdUtils;
import org.apache.pulsar.client.admin.PulsarAdmin;
import org.apache.pulsar.client.admin.PulsarAdminException;
import org.apache.pulsar.client.api.ProxyProtocol;
import org.apache.pulsar.common.policies.data.ClusterData;
import org.apache.pulsar.common.policies.data.ClusterData.ClusterUrl;
import org.apache.pulsar.common.policies.data.ClusterDataImpl;
import org.apache.pulsar.common.policies.data.FailureDomain;
import org.apache.pulsar.common.policies.data.FailureDomainImpl;

@Parameters(commandDescription = "Operations about clusters")
public class CmdClusters extends CmdBase {

    @Parameters(commandDescription = "List the existing clusters")
    private class List extends CliCommand {

        @Parameter(names = { "-c", "--current" },
                description = "Print the current cluster with (*)", required = false)
        private boolean current = false;

        void run() throws PulsarAdminException {
            java.util.List<String> clusters = getAdmin().clusters().getClusters();
            String clusterName = getAdmin().brokers().getRuntimeConfigurations().get("clusterName");
            final java.util.List<String> result = clusters.stream().map(c ->
                    c.equals(clusterName) ? (current ? c + "(*)" : c) : c
            ).collect(Collectors.toList());
            print(result);
        }
    }

    @Parameters(commandDescription = "Get the configuration data for the specified cluster")
    private class Get extends CliCommand {
        @Parameter(description = "cluster-name", required = true)
        private java.util.List<String> params;

        void run() throws PulsarAdminException {
            String cluster = getOneArgument(params);
            print(getAdmin().clusters().getCluster(cluster));
        }
    }

    @Parameters(commandDescription = "Provisions a new cluster. This operation requires Pulsar super-user privileges")
    private class Create extends ClusterDetailsCommand {

        @Override
        void runCmd() throws Exception {
            String cluster = getOneArgument(params);
            getAdmin().clusters().createCluster(cluster, clusterData);
        }

    }

    protected void validateClusterData(ClusterData clusterData) {
        if (clusterData.isBrokerClientTlsEnabled()) {
            if (clusterData.isBrokerClientTlsEnabledWithKeyStore()) {
                if (StringUtils.isAnyBlank(clusterData.getBrokerClientTlsTrustStoreType(),
                        clusterData.getBrokerClientTlsTrustStore(),
                        clusterData.getBrokerClientTlsTrustStorePassword())) {
                    throw new RuntimeException(
                            "You must specify tls-trust-store-type, tls-trust-store and tls-trust-store-pwd"
                                    + " when enable tls-enable-keystore");
                }
            }
        }
    }

    @Parameters(commandDescription = "Update the configuration for a cluster")
    private class Update extends ClusterDetailsCommand {

        @Override
        void runCmd() throws Exception {
            String cluster = getOneArgument(params);
            getAdmin().clusters().updateCluster(cluster, clusterData);
        }

    }

    @Parameters(commandDescription = "Deletes an existing cluster")
    private class Delete extends CliCommand {
        @Parameter(description = "cluster-name", required = true)
        private java.util.List<String> params;

        @Parameter(names = { "-a", "--all" },
                description = "Delete all data (tenants) of the cluster", required = false)
        private boolean deleteAll = false;

        void run() throws PulsarAdminException {
            String cluster = getOneArgument(params);

            if (deleteAll) {
                for (String tenant : getAdmin().tenants().getTenants()) {
                    for (String namespace : getAdmin().namespaces().getNamespaces(tenant)) {
                        // Partitioned topic's schema must be deleted by deletePartitionedTopic()
                        // but not delete() for each partition
                        for (String topic : getAdmin().topics().getPartitionedTopicList(namespace)) {
                            getAdmin().topics().deletePartitionedTopic(topic, true, true);
                        }
                        for (String topic : getAdmin().topics().getList(namespace)) {
                            getAdmin().topics().delete(topic, true, true);
                        }
                        getAdmin().namespaces().deleteNamespace(namespace, true);
                    }
                    getAdmin().tenants().deleteTenant(tenant);
                }
            }

            getAdmin().clusters().deleteCluster(cluster);
        }
    }

    @Parameters(commandDescription = "Update peer cluster names")
    private class UpdatePeerClusters extends CliCommand {
        @Parameter(description = "cluster-name", required = true)
        private java.util.List<String> params;

        @Parameter(names = "--peer-clusters", description = "Comma separated peer-cluster names "
                + "[Pass empty string \"\" to delete list]", required = true)
        private String peerClusterNames;

        void run() throws PulsarAdminException {
            String cluster = getOneArgument(params);
            java.util.LinkedHashSet<String> clusters = StringUtils.isBlank(peerClusterNames) ? null
                    : Sets.newLinkedHashSet(Arrays.asList(peerClusterNames.split(",")));
            getAdmin().clusters().updatePeerClusterNames(cluster, clusters);
        }
    }

    @Parameters(commandDescription = "Update cluster migration")
    private class UpdateClusterMigration extends CliCommand {
        @Parameter(description = "cluster-name", required = true)
        private java.util.List<String> params;

        @Parameter(names = "--migrated", description = "Is cluster migrated")
        private boolean migrated;

<<<<<<< HEAD
        @Parameter(names = "--service-url", description = "New migrated cluster service url")
        private String serviceUrl;

        @Parameter(names = "--service-url-secure",
                description = "New migrated cluster service url secure")
        private String serviceUrlTls;

        @Parameter(names = "--broker-url", description = "New migrated cluster broker service url")
=======
        @Parameter(names = "--service-url", description = "New migrated cluster service url", required = false)
        private String serviceUrl;

        @Parameter(names = "--service-url-secure",
                description = "New migrated cluster service url secure", required = false)
        private String serviceUrlTls;

        @Parameter(names = "--broker-url", description = "New migrated cluster broker service url", required = false)
>>>>>>> d09642c7
        private String brokerServiceUrl;

        @Parameter(names = "--broker-url-secure", description = "New migrated cluster broker service url secure")
        private String brokerServiceUrlTls;

        void run() throws PulsarAdminException {
            String cluster = getOneArgument(params);
            ClusterUrl clusterUrl = new ClusterUrl(serviceUrl, serviceUrlTls, brokerServiceUrl, brokerServiceUrlTls);
            getAdmin().clusters().updateClusterMigration(cluster, migrated, clusterUrl);
        }
    }

    @Parameters(commandDescription = "Get list of peer-clusters")
    private class GetPeerClusters extends CliCommand {

        @Parameter(description = "cluster-name", required = true)
        private java.util.List<String> params;

        void run() throws PulsarAdminException {
            String cluster = getOneArgument(params);
            print(getAdmin().clusters().getPeerClusterNames(cluster));
        }
    }


    @Parameters(commandDescription = "Create a new failure-domain for a cluster. updates it if already created.")
    private class CreateFailureDomain extends CliCommand {
        @Parameter(description = "cluster-name", required = true)
        private java.util.List<String> params;

        @Parameter(names = "--domain-name", description = "domain-name", required = true)
        private String domainName;

        @Parameter(names = "--broker-list", description = "Comma separated broker list", required = false)
        private String brokerList;

        void run() throws PulsarAdminException {
            String cluster = getOneArgument(params);
            FailureDomain domain = FailureDomainImpl.builder()
                    .brokers((isNotBlank(brokerList) ? Sets.newHashSet(brokerList.split(",")) : null))
                    .build();
            getAdmin().clusters().createFailureDomain(cluster, domainName, domain);
        }
    }

    @Parameters(commandDescription = "Update failure-domain for a cluster. Creates a new one if not exist.")
    private class UpdateFailureDomain extends CliCommand {
        @Parameter(description = "cluster-name", required = true)
        private java.util.List<String> params;

        @Parameter(names = "--domain-name", description = "domain-name", required = true)
        private String domainName;

        @Parameter(names = "--broker-list", description = "Comma separated broker list", required = false)
        private String brokerList;

        void run() throws PulsarAdminException {
            String cluster = getOneArgument(params);
            FailureDomain domain = FailureDomainImpl.builder()
                    .brokers((isNotBlank(brokerList) ? Sets.newHashSet(brokerList.split(",")) : null))
                    .build();
            getAdmin().clusters().updateFailureDomain(cluster, domainName, domain);
        }
    }

    @Parameters(commandDescription = "Deletes an existing failure-domain")
    private class DeleteFailureDomain extends CliCommand {
        @Parameter(description = "cluster-name", required = true)
        private java.util.List<String> params;

        @Parameter(names = "--domain-name", description = "domain-name", required = true)
        private String domainName;

        void run() throws PulsarAdminException {
            String cluster = getOneArgument(params);
            getAdmin().clusters().deleteFailureDomain(cluster, domainName);
        }
    }

    @Parameters(commandDescription = "List the existing failure-domains for a cluster")
    private class ListFailureDomains extends CliCommand {

        @Parameter(description = "cluster-name", required = true)
        private java.util.List<String> params;

        void run() throws PulsarAdminException {
            String cluster = getOneArgument(params);
            print(getAdmin().clusters().getFailureDomains(cluster));
        }
    }

    @Parameters(commandDescription = "Get the configuration brokers of a failure-domain")
    private class GetFailureDomain extends CliCommand {
        @Parameter(description = "cluster-name", required = true)
        private java.util.List<String> params;

        @Parameter(names = "--domain-name", description = "domain-name", required = true)
        private String domainName;

        void run() throws PulsarAdminException {
            String cluster = getOneArgument(params);
            print(getAdmin().clusters().getFailureDomain(cluster, domainName));
        }
    }

    /**
     * Base command.
     */
    @Getter
    abstract class BaseCommand extends CliCommand {
        @Override
        void run() throws Exception {
            try {
                processArguments();
            } catch (Exception e) {
                String chosenCommand = jcommander.getParsedCommand();
                getUsageFormatter().usage(chosenCommand);
                throw e;
            }
            runCmd();
        }

        void processArguments() throws Exception {
        }

        abstract void runCmd() throws Exception;
    }

    abstract class ClusterDetailsCommand extends BaseCommand {
        @Parameter(description = "cluster-name", required = true)
        protected java.util.List<String> params;

        @Parameter(names = "--url", description = "service-url", required = false)
        protected String serviceUrl;

        @Parameter(names = "--url-secure", description = "service-url for secure connection", required = false)
        protected String serviceUrlTls;

        @Parameter(names = "--broker-url", description = "broker-service-url", required = false)
        protected String brokerServiceUrl;

        @Parameter(names = "--broker-url-secure",
                description = "broker-service-url for secure connection", required = false)
        protected String brokerServiceUrlTls;

        @Parameter(names = "--proxy-url",
                description = "Proxy-service url when client would like to connect to broker via proxy.")
        protected String proxyServiceUrl;

        @Parameter(names = "--auth-plugin", description = "authentication plugin", required = false)
        protected String authenticationPlugin;

        @Parameter(names = "--auth-parameters", description = "authentication parameters", required = false)
        protected String authenticationParameters;

        @Parameter(names = "--proxy-protocol",
                description = "protocol to decide type of proxy routing eg: SNI", required = false)
        protected ProxyProtocol proxyProtocol;

        @Parameter(names = "--tls-enable", description = "Enable tls connection", required = false)
        protected Boolean brokerClientTlsEnabled;

        @Parameter(names = "--tls-allow-insecure", description = "Allow insecure tls connection", required = false)
        protected Boolean tlsAllowInsecureConnection;

        @Parameter(names = "--tls-enable-keystore",
                description = "Whether use KeyStore type to authenticate", required = false)
        protected Boolean brokerClientTlsEnabledWithKeyStore;

        @Parameter(names = "--tls-trust-store-type",
                description = "TLS TrustStore type configuration for internal client eg: JKS", required = false)
        protected String brokerClientTlsTrustStoreType;

        @Parameter(names = "--tls-trust-store",
                description = "TLS TrustStore path for internal client", required = false)
        protected String brokerClientTlsTrustStore;

        @Parameter(names = "--tls-trust-store-pwd",
                description = "TLS TrustStore password for internal client", required = false)
        protected String brokerClientTlsTrustStorePassword;

        @Parameter(names = "--tls-key-store-type",
                description = "TLS TrustStore type configuration for internal client eg: JKS", required = false)
        protected String brokerClientTlsKeyStoreType;

        @Parameter(names = "--tls-key-store",
                description = "TLS KeyStore path for internal client", required = false)
        protected String brokerClientTlsKeyStore;

        @Parameter(names = "--tls-key-store-pwd",
                description = "TLS KeyStore password for internal client", required = false)
        protected String brokerClientTlsKeyStorePassword;

        @Parameter(names = "--tls-trust-certs-filepath",
                description = "path for the trusted TLS certificate file", required = false)
        protected String brokerClientTrustCertsFilePath;

        @Parameter(names = "--tls-key-filepath",
                description = "path for the TLS private key file", required = false)
        protected String brokerClientKeyFilePath;

        @Parameter(names = "--tls-certs-filepath",
                description = "path for the TLS certificate file", required = false)
        protected String brokerClientCertificateFilePath;

        @Parameter(names = "--listener-name",
                description = "listenerName when client would like to connect to cluster", required = false)
        protected String listenerName;

        @Parameter(names = "--cluster-config-file", description = "The path to a YAML config file specifying the "
                + "cluster's configuration")
        protected String clusterConfigFile;

        protected ClusterData clusterData;

        @Override
        void processArguments() throws Exception {
            super.processArguments();

            ClusterData.Builder builder;
            if (null != clusterConfigFile) {
                builder = CmdUtils.loadConfig(clusterConfigFile, ClusterDataImpl.ClusterDataImplBuilder.class);
            } else {
                builder = ClusterData.builder();
            }

            if (serviceUrl != null) {
                builder.serviceUrl(serviceUrl);
            }
            if (serviceUrlTls != null) {
                builder.serviceUrlTls(serviceUrlTls);
            }
            if (brokerServiceUrl != null) {
                builder.brokerServiceUrl(brokerServiceUrl);
            }
            if (brokerServiceUrlTls != null) {
                builder.brokerServiceUrlTls(brokerServiceUrlTls);
            }
            if (proxyServiceUrl != null) {
                builder.proxyServiceUrl(proxyServiceUrl);
            }
            if (authenticationPlugin != null) {
                builder.authenticationPlugin(authenticationPlugin);
            }
            if (authenticationParameters != null) {
                builder.authenticationParameters(authenticationParameters);
            }
            if (proxyProtocol != null) {
                builder.proxyProtocol(proxyProtocol);
            }
            if (brokerClientTlsEnabled != null) {
                builder.brokerClientTlsEnabled(brokerClientTlsEnabled);
            }
            if (tlsAllowInsecureConnection != null) {
                builder.tlsAllowInsecureConnection(tlsAllowInsecureConnection);
            }
            if (brokerClientTlsEnabledWithKeyStore != null) {
                builder.brokerClientTlsEnabledWithKeyStore(brokerClientTlsEnabledWithKeyStore);
            }
            if (brokerClientTlsTrustStoreType != null) {
                builder.brokerClientTlsTrustStoreType(brokerClientTlsTrustStoreType);
            }
            if (brokerClientTlsTrustStore != null) {
                builder.brokerClientTlsTrustStore(brokerClientTlsTrustStore);
            }
            if (brokerClientTlsTrustStorePassword != null) {
                builder.brokerClientTlsTrustStorePassword(brokerClientTlsTrustStorePassword);
            }
            if (brokerClientTlsKeyStoreType != null) {
                builder.brokerClientTlsKeyStoreType(brokerClientTlsKeyStoreType);
            }
            if (brokerClientTlsKeyStore != null) {
                builder.brokerClientTlsKeyStore(brokerClientTlsKeyStore);
            }
            if (brokerClientTlsKeyStorePassword != null) {
                builder.brokerClientTlsKeyStorePassword(brokerClientTlsKeyStorePassword);
            }
            if (brokerClientTrustCertsFilePath != null) {
                builder.brokerClientTrustCertsFilePath(brokerClientTrustCertsFilePath);
            }
            if (brokerClientKeyFilePath != null) {
                builder.brokerClientKeyFilePath(brokerClientKeyFilePath);
            }
            if (brokerClientCertificateFilePath != null) {
                builder.brokerClientCertificateFilePath(brokerClientCertificateFilePath);
            }

            if (listenerName != null) {
                builder.listenerName(listenerName);
            }

            this.clusterData = builder.build();
            validateClusterData(clusterData);
        }
    }

    public CmdClusters(Supplier<PulsarAdmin> admin) {
        super("clusters", admin);
        jcommander.addCommand("get", new Get());
        jcommander.addCommand("create", new Create());
        jcommander.addCommand("update", new Update());
        jcommander.addCommand("delete", new Delete());
        jcommander.addCommand("list", new List());
        jcommander.addCommand("update-peer-clusters", new UpdatePeerClusters());
        jcommander.addCommand("update-cluster-migration", new UpdateClusterMigration());
        jcommander.addCommand("get-peer-clusters", new GetPeerClusters());
        jcommander.addCommand("get-failure-domain", new GetFailureDomain());
        jcommander.addCommand("create-failure-domain", new CreateFailureDomain());
        jcommander.addCommand("update-failure-domain", new UpdateFailureDomain());
        jcommander.addCommand("delete-failure-domain", new DeleteFailureDomain());
        jcommander.addCommand("list-failure-domains", new ListFailureDomains());
    }

}<|MERGE_RESOLUTION|>--- conflicted
+++ resolved
@@ -162,16 +162,6 @@
         @Parameter(names = "--migrated", description = "Is cluster migrated")
         private boolean migrated;
 
-<<<<<<< HEAD
-        @Parameter(names = "--service-url", description = "New migrated cluster service url")
-        private String serviceUrl;
-
-        @Parameter(names = "--service-url-secure",
-                description = "New migrated cluster service url secure")
-        private String serviceUrlTls;
-
-        @Parameter(names = "--broker-url", description = "New migrated cluster broker service url")
-=======
         @Parameter(names = "--service-url", description = "New migrated cluster service url", required = false)
         private String serviceUrl;
 
@@ -179,11 +169,11 @@
                 description = "New migrated cluster service url secure", required = false)
         private String serviceUrlTls;
 
-        @Parameter(names = "--broker-url", description = "New migrated cluster broker service url", required = false)
->>>>>>> d09642c7
+        @Parameter(names = "--broker-url", description = "New migrated cluster broker service url")
         private String brokerServiceUrl;
 
-        @Parameter(names = "--broker-url-secure", description = "New migrated cluster broker service url secure")
+        @Parameter(names = "--broker-url-secure", description = "New migrated cluster broker service url secure",
+                required = false)
         private String brokerServiceUrlTls;
 
         void run() throws PulsarAdminException {
