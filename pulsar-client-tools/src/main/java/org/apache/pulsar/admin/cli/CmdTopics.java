/**
 * Licensed to the Apache Software Foundation (ASF) under one
 * or more contributor license agreements.  See the NOTICE file
 * distributed with this work for additional information
 * regarding copyright ownership.  The ASF licenses this file
 * to you under the Apache License, Version 2.0 (the
 * "License"); you may not use this file except in compliance
 * with the License.  You may obtain a copy of the License at
 *
 *   http://www.apache.org/licenses/LICENSE-2.0
 *
 * Unless required by applicable law or agreed to in writing,
 * software distributed under the License is distributed on an
 * "AS IS" BASIS, WITHOUT WARRANTIES OR CONDITIONS OF ANY
 * KIND, either express or implied.  See the License for the
 * specific language governing permissions and limitations
 * under the License.
 */
package org.apache.pulsar.admin.cli;

import static org.apache.commons.lang3.StringUtils.isNotBlank;

import com.beust.jcommander.Parameter;
import com.beust.jcommander.ParameterException;
import com.beust.jcommander.Parameters;
import com.beust.jcommander.converters.CommaParameterSplitter;
import com.google.common.collect.Lists;
import com.google.gson.Gson;
import com.google.gson.GsonBuilder;
import com.google.gson.JsonObject;

import io.netty.buffer.ByteBuf;
import io.netty.buffer.ByteBufUtil;
import io.netty.buffer.Unpooled;

import java.util.Arrays;
import java.util.LinkedList;
import java.util.List;
import java.util.concurrent.ExecutionException;
import java.util.concurrent.TimeUnit;

import org.apache.pulsar.client.admin.LongRunningProcessStatus;
import org.apache.pulsar.client.admin.PulsarAdmin;
import org.apache.pulsar.client.admin.PulsarAdminException;
import org.apache.pulsar.client.admin.Topics;
import org.apache.pulsar.client.api.Message;
import org.apache.pulsar.client.api.MessageId;
import org.apache.pulsar.client.impl.BatchMessageIdImpl;
import org.apache.pulsar.client.impl.MessageIdImpl;
import org.apache.pulsar.common.policies.data.BacklogQuota;
import org.apache.pulsar.common.policies.data.DelayedDeliveryPolicies;
import org.apache.pulsar.common.policies.data.DispatchRate;
import org.apache.pulsar.common.policies.data.PersistencePolicies;
import org.apache.pulsar.common.policies.data.PersistentTopicInternalStats;
import org.apache.pulsar.common.policies.data.PublishRate;
import org.apache.pulsar.common.policies.data.RetentionPolicies;
import org.apache.pulsar.common.util.RelativeTimeUtil;

@Parameters(commandDescription = "Operations on persistent topics")
public class CmdTopics extends CmdBase {
    private final Topics topics;

    public CmdTopics(PulsarAdmin admin) {
        super("topics", admin);
        topics = admin.topics();

        jcommander.addCommand("list", new ListCmd());
        jcommander.addCommand("list-partitioned-topics", new PartitionedTopicListCmd());
        jcommander.addCommand("permissions", new Permissions());
        jcommander.addCommand("grant-permission", new GrantPermissions());
        jcommander.addCommand("revoke-permission", new RevokePermissions());
        jcommander.addCommand("lookup", new Lookup());
        jcommander.addCommand("bundle-range", new GetBundleRange());
        jcommander.addCommand("delete", new DeleteCmd());
        jcommander.addCommand("unload", new UnloadCmd());
        jcommander.addCommand("subscriptions", new ListSubscriptions());
        jcommander.addCommand("unsubscribe", new DeleteSubscription());
        jcommander.addCommand("create-subscription", new CreateSubscription());

        jcommander.addCommand("stats", new GetStats());
        jcommander.addCommand("stats-internal", new GetInternalStats());
        jcommander.addCommand("info-internal", new GetInternalInfo());

        jcommander.addCommand("partitioned-stats", new GetPartitionedStats());
        jcommander.addCommand("partitioned-stats-internal", new GetPartitionedStatsInternal());

        jcommander.addCommand("skip", new Skip());
        jcommander.addCommand("clear-backlog", new ClearBacklog());

        jcommander.addCommand("expire-messages", new ExpireMessages());
        jcommander.addCommand("expire-messages-all-subscriptions", new ExpireMessagesForAllSubscriptions());

        jcommander.addCommand("create-partitioned-topic", new CreatePartitionedCmd());
        jcommander.addCommand("create-missed-partitions", new CreateMissedPartitionsCmd());
        jcommander.addCommand("create", new CreateNonPartitionedCmd());
        jcommander.addCommand("update-partitioned-topic", new UpdatePartitionedCmd());
        jcommander.addCommand("get-partitioned-topic-metadata", new GetPartitionedTopicMetadataCmd());

        jcommander.addCommand("delete-partitioned-topic", new DeletePartitionedCmd());
        jcommander.addCommand("peek-messages", new PeekMessages());
        jcommander.addCommand("get-message-by-id", new GetMessageById());
        jcommander.addCommand("reset-cursor", new ResetCursor());
        jcommander.addCommand("terminate", new Terminate());
        jcommander.addCommand("compact", new Compact());
        jcommander.addCommand("compaction-status", new CompactionStatusCmd());
        jcommander.addCommand("offload", new Offload());
        jcommander.addCommand("offload-status", new OffloadStatusCmd());
        jcommander.addCommand("last-message-id", new GetLastMessageId());
        jcommander.addCommand("get-backlog-quotas", new GetBacklogQuotaMap());
        jcommander.addCommand("set-backlog-quota", new SetBacklogQuota());
        jcommander.addCommand("remove-backlog-quota", new RemoveBacklogQuota());
        jcommander.addCommand("get-message-ttl", new GetMessageTTL());
        jcommander.addCommand("set-message-ttl", new SetMessageTTL());
        jcommander.addCommand("remove-message-ttl", new RemoveMessageTTL());
        jcommander.addCommand("get-retention", new GetRetention());
        jcommander.addCommand("set-retention", new SetRetention());
        jcommander.addCommand("remove-retention", new RemoveRetention());
        jcommander.addCommand("get-delayed-delivery", new GetDelayedDelivery());
        jcommander.addCommand("set-delayed-delivery", new SetDelayedDelivery());
        jcommander.addCommand("remove-delayed-delivery", new RemoveDelayedDelivery());
        jcommander.addCommand("get-persistence", new GetPersistence());
        jcommander.addCommand("set-persistence", new SetPersistence());
        jcommander.addCommand("remove-persistence", new RemovePersistence());
        jcommander.addCommand("get-dispatch-rate", new GetDispatchRate());
        jcommander.addCommand("set-dispatch-rate", new SetDispatchRate());
        jcommander.addCommand("remove-dispatch-rate", new RemoveDispatchRate());
        jcommander.addCommand("get-compaction-threshold", new GetCompactionThreshold());
        jcommander.addCommand("set-compaction-threshold", new SetCompactionThreshold());
        jcommander.addCommand("remove-compaction-threshold", new RemoveCompactionThreshold());
<<<<<<< HEAD

        jcommander.addCommand("get-max-unacked-messages-on-consumer", new GetMaxUnackedMessagesOnConsumer());
        jcommander.addCommand("set-max-unacked-messages-on-consumer", new SetMaxUnackedMessagesOnConsumer());
        jcommander.addCommand("remove-max-unacked-messages-on-consumer", new RemoveMaxUnackedMessagesOnConsumer());

        jcommander.addCommand("get-max-unacked-messages-on-subscription", new GetMaxUnackedMessagesOnSubscription());
        jcommander.addCommand("set-max-unacked-messages-on-subscription", new SetMaxUnackedMessagesOnSubscription());
        jcommander.addCommand("remove-max-unacked-messages-on-subscription", new RemoveMaxUnackedMessagesOnSubscription());
=======
        jcommander.addCommand("get-publish-rate", new GetPublishRate());
        jcommander.addCommand("set-publish-rate", new SetPublishRate());
        jcommander.addCommand("remove-publish-rate", new RemovePublishRate());
>>>>>>> 66688d15
    }

    @Parameters(commandDescription = "Get the list of topics under a namespace.")
    private class ListCmd extends CliCommand {
        @Parameter(description = "tenant/namespace\n", required = true)
        private java.util.List<String> params;

        @Override
        void run() throws PulsarAdminException {
            String namespace = validateNamespace(params);
            print(topics.getList(namespace));
        }
    }

    @Parameters(commandDescription = "Get the list of partitioned topics under a namespace.")
    private class PartitionedTopicListCmd extends CliCommand {
        @Parameter(description = "tenant/namespace\n", required = true)
        private java.util.List<String> params;

        @Override
        void run() throws PulsarAdminException {
            String namespace = validateNamespace(params);
            print(topics.getPartitionedTopicList(namespace));
        }
    }

    @Parameters(commandDescription = "Grant a new permission to a client role on a single topic.")
    private class GrantPermissions extends CliCommand {
        @Parameter(description = "persistent://tenant/namespace/topic", required = true)
        private java.util.List<String> params;

        @Parameter(names = "--role", description = "Client role to which grant permissions", required = true)
        private String role;

        @Parameter(names = "--actions", description = "Actions to be granted (produce,consume)", required = true, splitter = CommaParameterSplitter.class)
        private List<String> actions;

        @Override
        void run() throws PulsarAdminException {
            String topic = validateTopicName(params);
            topics.grantPermission(topic, role, getAuthActions(actions));
        }
    }

    @Parameters(commandDescription = "Revoke permissions on a topic \n "
            + "\t\t\t   Revoke permissions to a client role on a single topic. If the permission \n"
            + "\t\t\t   was not set at the topic level, but rather at the namespace level, this \n"
            + "\t\t\t   operation will return an error (HTTP status code 412).")
    private class RevokePermissions extends CliCommand {
        @Parameter(description = "persistent://tenant/namespace/topic", required = true)
        private java.util.List<String> params;

        @Parameter(names = "--role", description = "Client role to which revoke permissions", required = true)
        private String role;

        @Override
        void run() throws PulsarAdminException {
            String topic = validateTopicName(params);
            topics.revokePermissions(topic, role);
        }
    }

    @Parameters(commandDescription = "Get the permissions on a topic\n"
            + "\t\t     Retrieve the effective permissions for a topic. These permissions are defined \n"
            + "\t\t     by the permissions set at the namespace level combined (union) with any eventual \n"
            + "\t\t     specific permission set on the topic.")
    private class Permissions extends CliCommand {
        @Parameter(description = "persistent://tenant/namespace/topic\n", required = true)
        private java.util.List<String> params;

        @Override
        void run() throws PulsarAdminException {
            String topic = validateTopicName(params);
            print(topics.getPermissions(topic));
        }
    }

    @Parameters(commandDescription = "Lookup a topic from the current serving broker")
    private class Lookup extends CliCommand {
        @Parameter(description = "persistent://tenant/namespace/topic\n", required = true)
        private java.util.List<String> params;

        @Override
        void run() throws PulsarAdminException {
            String topic = validateTopicName(params);
            print(admin.lookups().lookupTopic(topic));
        }
    }

    @Parameters(commandDescription = "Get Namespace bundle range of a topic")
    private class GetBundleRange extends CliCommand {
        @Parameter(description = "persistent://tenant/namespace/topic\n", required = true)
        private java.util.List<String> params;

        @Override
        void run() throws PulsarAdminException {
            String topic = validateTopicName(params);
            print(admin.lookups().getBundleRange(topic));
        }
    }

    @Parameters(commandDescription = "Create a partitioned topic. \n"
            + "\t\tThe partitioned topic has to be created before creating a producer on it.")
    private class CreatePartitionedCmd extends CliCommand {

        @Parameter(description = "persistent://tenant/namespace/topic\n", required = true)
        private java.util.List<String> params;

        @Parameter(names = { "-p",
                "--partitions" }, description = "Number of partitions for the topic", required = true)
        private int numPartitions;

        @Override
        void run() throws Exception {
            String topic = validateTopicName(params);
            topics.createPartitionedTopic(topic, numPartitions);
        }
    }

    @Parameters(commandDescription = "Try to create partitions for partitioned topic. \n"
            + "\t\t     The partitions of partition topic has to be created, can be used by repair partitions when \n"
            + "\t\t     topic auto creation is disabled")
    private class CreateMissedPartitionsCmd extends CliCommand {

        @Parameter(description = "persistent://tenant/namespace/topic\n", required = true)
        private java.util.List<String> params;

        @Override
        void run() throws Exception {
            String topic = validateTopicName(params);
            topics.createMissedPartitions(topic);
        }
    }

    @Parameters(commandDescription = "Create a non-partitioned topic.")
    private class CreateNonPartitionedCmd extends CliCommand {

    	@Parameter(description = "persistent://tenant/namespace/topic\n", required = true)
    	private java.util.List<String> params;

    	@Override
    	void run() throws Exception {
    		String topic = validateTopicName(params);
    		topics.createNonPartitionedTopic(topic);
    	}
    }

    @Parameters(commandDescription = "Update existing non-global partitioned topic. \n"
            + "\t\tNew updating number of partitions must be greater than existing number of partitions.")
    private class UpdatePartitionedCmd extends CliCommand {

        @Parameter(description = "persistent://tenant/namespace/topic\n", required = true)
        private java.util.List<String> params;

        @Parameter(names = { "-p",
                "--partitions" }, description = "Number of partitions for the topic", required = true)
        private int numPartitions;

        @Override
        void run() throws Exception {
            String topic = validateTopicName(params);
            topics.updatePartitionedTopic(topic, numPartitions);
        }
    }

    @Parameters(commandDescription = "Get the partitioned topic metadata. \n"
            + "\t\tIf the topic is not created or is a non-partitioned topic, it returns empty topic with 0 partitions")
    private class GetPartitionedTopicMetadataCmd extends CliCommand {

        @Parameter(description = "persistent://tenant/namespace/topic\n", required = true)
        private java.util.List<String> params;

        @Override
        void run() throws Exception {
            String topic = validateTopicName(params);
            print(topics.getPartitionedTopicMetadata(topic));
        }
    }

    @Parameters(commandDescription = "Delete a partitioned topic. \n"
            + "\t\tIt will also delete all the partitions of the topic if it exists.")
    private class DeletePartitionedCmd extends CliCommand {

        @Parameter(description = "persistent://tenant/namespace/topic\n", required = true)
        private java.util.List<String> params;

        @Parameter(names = { "-f",
                "--force" }, description = "Close all producer/consumer/replicator and delete topic forcefully")
        private boolean force = false;

        @Parameter(names = { "-d",
                "--deleteSchema" }, description = "Delete schema while deleting topic")
        private boolean deleteSchema = false;

        @Override
        void run() throws Exception {
            String topic = validateTopicName(params);
            topics.deletePartitionedTopic(topic, force);
            if (deleteSchema) {
                admin.schemas().deleteSchema(topic);
            }
        }
    }

    @Parameters(commandDescription = "Delete a topic. \n"
            + "\t\tThe topic cannot be deleted if there's any active subscription or producers connected to it.")
    private class DeleteCmd extends CliCommand {
        @Parameter(description = "persistent://tenant/namespace/topic\n", required = true)
        private java.util.List<String> params;

        @Parameter(names = { "-f",
                "--force" }, description = "Close all producer/consumer/replicator and delete topic forcefully")
        private boolean force = false;

        @Parameter(names = { "-d",
                "--deleteSchema" }, description = "Delete schema while deleting topic")
        private boolean deleteSchema = false;

        @Override
        void run() throws PulsarAdminException {
            String topic = validateTopicName(params);
            topics.delete(topic, force);
            if (deleteSchema) {
                admin.schemas().deleteSchema(topic);
            }
        }
    }

    @Parameters(commandDescription = "Unload a topic. \n")
    private class UnloadCmd extends CliCommand {
        @Parameter(description = "persistent://tenant/namespace/topic\n", required = true)
        private java.util.List<String> params;

        @Override
        void run() throws PulsarAdminException {
            String topic = validateTopicName(params);
            topics.unload(topic);
        }
    }

    @Parameters(commandDescription = "Get the list of subscriptions on the topic")
    private class ListSubscriptions extends CliCommand {
        @Parameter(description = "persistent://tenant/namespace/topic\n", required = true)
        private java.util.List<String> params;

        @Override
        void run() throws Exception {
            String topic = validateTopicName(params);
            print(topics.getSubscriptions(topic));
        }
    }

    @Parameters(commandDescription = "Delete a durable subscriber from a topic. \n"
            + "\t\tThe subscription cannot be deleted if there are any active consumers attached to it \n")
    private class DeleteSubscription extends CliCommand {
        @Parameter(description = "persistent://tenant/namespace/topic", required = true)
        private java.util.List<String> params;

        @Parameter(names = { "-f",
            "--force" }, description = "Disconnect and close all consumers and delete subscription forcefully")
        private boolean force = false;

        @Parameter(names = { "-s", "--subscription" }, description = "Subscription to be deleted", required = true)
        private String subName;

        @Override
        void run() throws PulsarAdminException {
            String topic = validateTopicName(params);
            topics.deleteSubscription(topic, subName, force);
        }
    }

    @Parameters(commandDescription = "Get the stats for the topic and its connected producers and consumers. \n"
            + "\t       All the rates are computed over a 1 minute window and are relative the last completed 1 minute period.")
    private class GetStats extends CliCommand {
        @Parameter(description = "persistent://tenant/namespace/topic\n", required = true)
        private java.util.List<String> params;

        @Parameter(names = { "-gpb",
            "--get-precise-backlog" }, description = "Set true to get precise backlog")
        private boolean getPreciseBacklog = false;

        @Override
        void run() throws PulsarAdminException {
            String topic = validateTopicName(params);
            print(topics.getStats(topic, getPreciseBacklog));
        }
    }

    @Parameters(commandDescription = "Get the internal stats for the topic")
    private class GetInternalStats extends CliCommand {
        @Parameter(description = "persistent://tenant/namespace/topic\n", required = true)
        private java.util.List<String> params;

        @Override
        void run() throws PulsarAdminException {
            String topic = validateTopicName(params);
            print(topics.getInternalStats(topic));
        }
    }

    @Parameters(commandDescription = "Get the internal metadata info for the topic")
    private class GetInternalInfo extends CliCommand {
        @Parameter(description = "persistent://tenant/namespace/topic\n", required = true)
        private java.util.List<String> params;

        @Override
        void run() throws PulsarAdminException {
            String topic = validateTopicName(params);
            JsonObject result = topics.getInternalInfo(topic);
            Gson gson = new GsonBuilder().setPrettyPrinting().create();
            System.out.println(gson.toJson(result));
        }
    }

    @Parameters(commandDescription = "Get the stats for the partitioned topic and its connected producers and consumers. \n"
            + "\t       All the rates are computed over a 1 minute window and are relative the last completed 1 minute period.")
    private class GetPartitionedStats extends CliCommand {
        @Parameter(description = "persistent://tenant/namespace/topic\n", required = true)
        private java.util.List<String> params;

        @Parameter(names = "--per-partition", description = "Get per partition stats")
        private boolean perPartition = false;

        @Parameter(names = { "-gpb",
            "--get-precise-backlog" }, description = "Set true to get precise backlog")
        private boolean getPreciseBacklog = false;

        @Override
        void run() throws Exception {
            String topic = validateTopicName(params);
            print(topics.getPartitionedStats(topic, perPartition, getPreciseBacklog));
        }
    }

    @Parameters(commandDescription = "Get the internal stats for the partitioned topic and its connected producers and consumers. \n"
            + "\t       All the rates are computed over a 1 minute window and are relative the last completed 1 minute period.")
    private class GetPartitionedStatsInternal extends CliCommand {
        @Parameter(description = "persistent://tenant/namespace/topic\n", required = true)
        private java.util.List<String> params;

        @Override
        void run() throws Exception {
            String topic = validateTopicName(params);
            print(topics.getPartitionedInternalStats(topic));
        }
    }

    @Parameters(commandDescription = "Skip all the messages for the subscription")
    private class ClearBacklog extends CliCommand {
        @Parameter(description = "persistent://tenant/namespace/topic", required = true)
        private java.util.List<String> params;

        @Parameter(names = { "-s", "--subscription" }, description = "Subscription to be cleared", required = true)
        private String subName;

        @Override
        void run() throws PulsarAdminException {
            String topic = validateTopicName(params);
            topics.skipAllMessages(topic, subName);
        }
    }

    @Parameters(commandDescription = "Skip some messages for the subscription")
    private class Skip extends CliCommand {
        @Parameter(description = "persistent://tenant/namespace/topic", required = true)
        private java.util.List<String> params;

        @Parameter(names = { "-s",
                "--subscription" }, description = "Subscription to be skip messages on", required = true)
        private String subName;

        @Parameter(names = { "-n", "--count" }, description = "Number of messages to skip", required = true)
        private long numMessages;

        @Override
        void run() throws PulsarAdminException {
            String topic = validateTopicName(params);
            topics.skipMessages(topic, subName, numMessages);
        }
    }

    @Parameters(commandDescription = "Expire messages that older than given expiry time (in seconds) for the subscription")
    private class ExpireMessages extends CliCommand {
        @Parameter(description = "persistent://tenant/namespace/topic", required = true)
        private java.util.List<String> params;

        @Parameter(names = { "-s",
                "--subscription" }, description = "Subscription to be skip messages on", required = true)
        private String subName;

        @Parameter(names = { "-t", "--expireTime" }, description = "Expire messages older than time in seconds", required = true)
        private long expireTimeInSeconds;

        @Override
        void run() throws PulsarAdminException {
            String topic = validateTopicName(params);
            topics.expireMessages(topic, subName, expireTimeInSeconds);
        }
    }

    @Parameters(commandDescription = "Expire messages that older than given expiry time (in seconds) for all subscriptions")
    private class ExpireMessagesForAllSubscriptions extends CliCommand {
        @Parameter(description = "persistent://tenant/namespace/topic", required = true)
        private java.util.List<String> params;

        @Parameter(names = { "-t", "--expireTime" }, description = "Expire messages older than time in seconds", required = true)
        private long expireTimeInSeconds;

        @Override
        void run() throws PulsarAdminException {
            String topic = validateTopicName(params);
            topics.expireMessagesForAllSubscriptions(topic, expireTimeInSeconds);
        }
    }

    @Parameters(commandDescription = "Create a new subscription on a topic")
    private class CreateSubscription extends CliCommand {
        @Parameter(description = "persistent://tenant/namespace/topic", required = true)
        private java.util.List<String> params;

        @Parameter(names = { "-s",
                "--subscription" }, description = "Subscription to reset position on", required = true)
        private String subscriptionName;

        @Parameter(names = { "--messageId",
                "-m" }, description = "messageId where to create the subscription. It can be either 'latest', 'earliest' or (ledgerId:entryId)", required = false)
        private String messageIdStr = "latest";

        @Override
        void run() throws PulsarAdminException {
            String topic = validateTopicName(params);
            MessageId messageId;
            if (messageIdStr.equals("latest")) {
                messageId = MessageId.latest;
            } else if (messageIdStr.equals("earliest")) {
                messageId = MessageId.earliest;
            } else {
                messageId = validateMessageIdString(messageIdStr);
            }

            topics.createSubscription(topic, subscriptionName, messageId);
        }
    }

    @Parameters(commandDescription = "Reset position for subscription to a position that is closest to timestamp or messageId.")
    private class ResetCursor extends CliCommand {
        @Parameter(description = "persistent://tenant/namespace/topic", required = true)
        private java.util.List<String> params;

        @Parameter(names = { "-s",
                "--subscription" }, description = "Subscription to reset position on", required = true)
        private String subName;

        @Parameter(names = { "--time",
                "-t" }, description = "time in minutes to reset back to (or minutes, hours,days,weeks eg: 100m, 3h, 2d, 5w)", required = false)
        private String resetTimeStr;

        @Parameter(names = { "--messageId",
                "-m" }, description = "messageId to reset back to (ledgerId:entryId)", required = false)
        private String resetMessageIdStr;

        @Override
        void run() throws PulsarAdminException {
            String persistentTopic = validatePersistentTopic(params);
            if (isNotBlank(resetMessageIdStr)) {
                MessageId messageId = validateMessageIdString(resetMessageIdStr);
                topics.resetCursor(persistentTopic, subName, messageId);
            } else if (isNotBlank(resetTimeStr)) {
                long resetTimeInMillis = TimeUnit.SECONDS
                        .toMillis(RelativeTimeUtil.parseRelativeTimeInSeconds(resetTimeStr));
                // now - go back time
                long timestamp = System.currentTimeMillis() - resetTimeInMillis;
                topics.resetCursor(persistentTopic, subName, timestamp);
            } else {
                throw new PulsarAdminException(
                        "Either Timestamp (--time) or Position (--position) has to be provided to reset cursor");
            }
        }
    }

    @Parameters(commandDescription = "Terminate a topic and don't allow any more messages to be published")
    private class Terminate extends CliCommand {
        @Parameter(description = "persistent://tenant/namespace/topic", required = true)
        private java.util.List<String> params;

        @Override
        void run() throws PulsarAdminException {
            String persistentTopic = validatePersistentTopic(params);

            try {
                MessageId lastMessageId = topics.terminateTopicAsync(persistentTopic).get();
                System.out.println("Topic succesfully terminated at " + lastMessageId);
            } catch (InterruptedException | ExecutionException e) {
                throw new PulsarAdminException(e);
            }
        }
    }

    @Parameters(commandDescription = "Peek some messages for the subscription")
    private class PeekMessages extends CliCommand {
        @Parameter(description = "persistent://tenant/namespace/topic", required = true)
        private java.util.List<String> params;

        @Parameter(names = { "-s",
                "--subscription" }, description = "Subscription to get messages from", required = true)
        private String subName;

        @Parameter(names = { "-n", "--count" }, description = "Number of messages (default 1)", required = false)
        private int numMessages = 1;

        @Override
        void run() throws PulsarAdminException {
            String persistentTopic = validatePersistentTopic(params);
            List<Message<byte[]>> messages = topics.peekMessages(persistentTopic, subName, numMessages);
            int position = 0;
            for (Message<byte[]> msg : messages) {
                if (++position != 1) {
                    System.out.println("-------------------------------------------------------------------------\n");
                }
                if (msg.getMessageId() instanceof BatchMessageIdImpl) {
                    BatchMessageIdImpl msgId = (BatchMessageIdImpl) msg.getMessageId();
                    System.out.println("Batch Message ID: " + msgId.getLedgerId() + ":" + msgId.getEntryId() + ":" + msgId.getBatchIndex());
                } else {
                    MessageIdImpl msgId = (MessageIdImpl) msg.getMessageId();
                    System.out.println("Message ID: " + msgId.getLedgerId() + ":" + msgId.getEntryId());
                }
                if (msg.getProperties().size() > 0) {
                    System.out.println("Tenants:");
                    print(msg.getProperties());
                }
                ByteBuf data = Unpooled.wrappedBuffer(msg.getData());
                System.out.println(ByteBufUtil.prettyHexDump(data));
            }
        }
    }

    @Parameters(commandDescription = "Get message by its ledgerId and entryId")
    private class GetMessageById extends CliCommand {
        @Parameter(description = "persistent://tenant/namespace/topic", required = true)
        private java.util.List<String> params;

        @Parameter(names = { "-l", "--ledgerId" },
            description = "ledger id pointing to the desired ledger",
            required = true)
        private long ledgerId;

        @Parameter(names = { "-e", "--entryId" },
            description = "entry id pointing to the desired entry",
            required = true)
        private long entryId;

        @Override
        void run() throws PulsarAdminException {
            String persistentTopic = validatePersistentTopic(params);

            Message<byte[]> message = topics.getMessageById(persistentTopic, ledgerId, entryId);

            ByteBuf date = Unpooled.wrappedBuffer(message.getData());
            System.out.println(ByteBufUtil.prettyHexDump(date));
        }
    }

    @Parameters(commandDescription = "Compact a topic")
    private class Compact extends CliCommand {
        @Parameter(description = "persistent://tenant/namespace/topic", required = true)
        private java.util.List<String> params;

        @Override
        void run() throws PulsarAdminException {
            String persistentTopic = validatePersistentTopic(params);

            topics.triggerCompaction(persistentTopic);
            System.out.println("Topic compaction requested for " + persistentTopic);
        }
    }

    @Parameters(commandDescription = "Status of compaction on a topic")
    private class CompactionStatusCmd extends CliCommand {
        @Parameter(description = "persistent://tenant/namespace/topic", required = true)
        private java.util.List<String> params;

        @Parameter(names = { "-w", "--wait-complete" },
                   description = "Wait for compaction to complete", required = false)
        private boolean wait = false;

        @Override
        void run() throws PulsarAdminException {
            String persistentTopic = validatePersistentTopic(params);

            try {
                LongRunningProcessStatus status = topics.compactionStatus(persistentTopic);
                while (wait && status.status == LongRunningProcessStatus.Status.RUNNING) {
                    Thread.sleep(1000);
                    status = topics.compactionStatus(persistentTopic);
                }

                switch (status.status) {
                case NOT_RUN:
                    System.out.println("Compaction has not been run for " + persistentTopic
                                       + " since broker startup");
                    break;
                case RUNNING:
                    System.out.println("Compaction is currently running");
                    break;
                case SUCCESS:
                    System.out.println("Compaction was a success");
                    break;
                case ERROR:
                    System.out.println("Error in compaction");
                    throw new PulsarAdminException("Error compacting: " + status.lastError);
                }
            } catch (InterruptedException e) {
                throw new PulsarAdminException(e);
            }
        }
    }

    static MessageId findFirstLedgerWithinThreshold(List<PersistentTopicInternalStats.LedgerInfo> ledgers,
                                                    long sizeThreshold) {
        long suffixSize = 0L;

        ledgers = Lists.reverse(ledgers);
        long previousLedger = ledgers.get(0).ledgerId;
        for (PersistentTopicInternalStats.LedgerInfo l : ledgers) {
            suffixSize += l.size;
            if (suffixSize > sizeThreshold) {
                return new MessageIdImpl(previousLedger, 0L, -1);
            }
            previousLedger = l.ledgerId;
        }
        return null;
    }

    @Parameters(commandDescription = "Trigger offload of data from a topic to long-term storage (e.g. Amazon S3)")
    private class Offload extends CliCommand {
        @Parameter(names = { "-s", "--size-threshold" },
                   description = "Maximum amount of data to keep in BookKeeper for the specified topic (e.g. 10M, 5G).",
                   required = true)
        private String sizeThresholdStr;

        @Parameter(description = "persistent://tenant/namespace/topic", required = true)
        private java.util.List<String> params;

        @Override
        void run() throws PulsarAdminException {
            long sizeThreshold = validateSizeString(sizeThresholdStr);
            String persistentTopic = validatePersistentTopic(params);

            PersistentTopicInternalStats stats = topics.getInternalStats(persistentTopic);
            if (stats.ledgers.size() < 1) {
                throw new PulsarAdminException("Topic doesn't have any data");
            }

            LinkedList<PersistentTopicInternalStats.LedgerInfo> ledgers = new LinkedList(stats.ledgers);
            ledgers.get(ledgers.size()-1).size = stats.currentLedgerSize; // doesn't get filled in now it seems
            MessageId messageId = findFirstLedgerWithinThreshold(ledgers, sizeThreshold);

            if (messageId == null) {
                System.out.println("Nothing to offload");
                return;
            }

            topics.triggerOffload(persistentTopic, messageId);
            System.out.println("Offload triggered for " + persistentTopic + " for messages before " + messageId);
        }
    }

    @Parameters(commandDescription = "Check the status of data offloading from a topic to long-term storage")
    private class OffloadStatusCmd extends CliCommand {
        @Parameter(description = "persistent://tenant/namespace/topic", required = true)
        private java.util.List<String> params;

        @Parameter(names = { "-w", "--wait-complete" },
                   description = "Wait for offloading to complete", required = false)
        private boolean wait = false;

        @Override
        void run() throws PulsarAdminException {
            String persistentTopic = validatePersistentTopic(params);

            try {
                LongRunningProcessStatus status = topics.offloadStatus(persistentTopic);
                while (wait && status.status == LongRunningProcessStatus.Status.RUNNING) {
                    Thread.sleep(1000);
                    status = topics.offloadStatus(persistentTopic);
                }

                switch (status.status) {
                case NOT_RUN:
                    System.out.println("Offload has not been run for " + persistentTopic
                                       + " since broker startup");
                    break;
                case RUNNING:
                    System.out.println("Offload is currently running");
                    break;
                case SUCCESS:
                    System.out.println("Offload was a success");
                    break;
                case ERROR:
                    System.out.println("Error in offload");
                    throw new PulsarAdminException("Error offloading: " + status.lastError);
                }
            } catch (InterruptedException e) {
                throw new PulsarAdminException(e);
            }
        }
    }

    @Parameters(commandDescription = "get the last commit message id of topic")
    private class GetLastMessageId extends CliCommand {
        @Parameter(description = "persistent://tenant/namespace/topic", required = true)
        private java.util.List<String> params;

        @Override
        void run() throws PulsarAdminException {
            String persistentTopic = validatePersistentTopic(params);
            print(topics.getLastMessageId(persistentTopic));
        }
    }

    @Parameters(commandDescription = "Get the backlog quota policies for a topic")
    private class GetBacklogQuotaMap extends CliCommand {
        @Parameter(description = "persistent://tenant/namespace/topic", required = true)
        private java.util.List<String> params;

        @Override
        void run() throws PulsarAdminException {
            String persistentTopic = validatePersistentTopic(params);
            print(admin.topics().getBacklogQuotaMap(persistentTopic));
        }
    }

    @Parameters(commandDescription = "Set a backlog quota policy for a topic")
    private class SetBacklogQuota extends CliCommand {
        @Parameter(description = "persistent://tenant/namespace/topic", required = true)
        private java.util.List<String> params;

        @Parameter(names = { "-l", "--limit" }, description = "Size limit (eg: 10M, 16G)", required = true)
        private String limitStr;

        @Parameter(names = { "-p", "--policy" }, description = "Retention policy to enforce when the limit is reached. "
                + "Valid options are: [producer_request_hold, producer_exception, consumer_backlog_eviction]", required = true)
        private String policyStr;

        @Override
        void run() throws PulsarAdminException {
            BacklogQuota.RetentionPolicy policy;
            long limit;

            try {
                policy = BacklogQuota.RetentionPolicy.valueOf(policyStr);
            } catch (IllegalArgumentException e) {
                throw new ParameterException(String.format("Invalid retention policy type '%s'. Valid options are: %s",
                        policyStr, Arrays.toString(BacklogQuota.RetentionPolicy.values())));
            }

            limit = validateSizeString(limitStr);

            String persistentTopic = validatePersistentTopic(params);
            admin.topics().setBacklogQuota(persistentTopic, new BacklogQuota(limit, policy));
        }
    }

    @Parameters(commandDescription = "Remove a backlog quota policy from a topic")
    private class RemoveBacklogQuota extends CliCommand {

        @Parameter(description = "persistent://tenant/namespace/topic", required = true)
        private java.util.List<String> params;

        @Override
        void run() throws PulsarAdminException {
            String persistentTopic = validatePersistentTopic(params);
            admin.topics().removeBacklogQuota(persistentTopic);
        }
    }

    @Parameters(commandDescription = "Get the delayed delivery policy for a topic")
    private class GetDelayedDelivery extends CliCommand {
        @Parameter(description = "tenant/namespace/topic\n", required = true)
        private java.util.List<String> params;

        @Override
        void run() throws PulsarAdminException {
            String topicName = validateTopicName(params);
            print(admin.topics().getDelayedDeliveryPolicy(topicName));
        }
    }

    @Parameters(commandDescription = "Set the delayed delivery policy on a topic")
    private class SetDelayedDelivery extends CliCommand {
        @Parameter(description = "tenant/namespace", required = true)
        private java.util.List<String> params;

        @Parameter(names = { "--enable", "-e" }, description = "Enable delayed delivery messages")
        private boolean enable = false;

        @Parameter(names = { "--disable", "-d" }, description = "Disable delayed delivery messages")
        private boolean disable = false;

        @Parameter(names = { "--time", "-t" }, description = "The tick time for when retrying on delayed delivery messages, " +
                "affecting the accuracy of the delivery time compared to the scheduled time. (eg: 1s, 10s, 1m, 5h, 3d)")
        private String delayedDeliveryTimeStr = "1s";

        @Override
        void run() throws PulsarAdminException {
            String topicName = validateTopicName(params);
            long delayedDeliveryTimeInMills = TimeUnit.SECONDS.toMillis(RelativeTimeUtil.parseRelativeTimeInSeconds(delayedDeliveryTimeStr));

            if (enable == disable) {
                throw new ParameterException("Need to specify either --enable or --disable");
            }

            admin.topics().setDelayedDeliveryPolicy(topicName, new DelayedDeliveryPolicies(delayedDeliveryTimeInMills, enable));
        }
    }

    @Parameters(commandDescription = "Remove the delayed delivery policy on a topic")
    private class RemoveDelayedDelivery extends CliCommand {
        @Parameter(description = "tenant/namespace", required = true)
        private java.util.List<String> params;

        @Override
        void run() throws PulsarAdminException {
            String topicName = validateTopicName(params);
            admin.topics().removeDelayedDeliveryPolicy(topicName);
        }
    }

    @Parameters(commandDescription = "Get the message TTL for a topic")
    private class GetMessageTTL extends CliCommand {
        @Parameter(description = "persistent://tenant/namespace/topic", required = true)
        private java.util.List<String> params;

        @Override
        void run() throws PulsarAdminException {
            String persistentTopic = validatePersistentTopic(params);
            print(admin.topics().getMessageTTL(persistentTopic));
        }
    }

    @Parameters(commandDescription = "Set message TTL for a topic")
    private class SetMessageTTL extends CliCommand {
        @Parameter(description = "persistent://tenant/namespace/topic", required = true)
        private java.util.List<String> params;

        @Parameter(names = { "-t", "--ttl" }, description = "Message TTL for topic in second, allowed range from 1 to Integer.MAX_VALUE", required = true)
        private int messageTTLInSecond;

        @Override
        void run() throws PulsarAdminException {
            if (messageTTLInSecond < 0) {
                throw new ParameterException(String.format("Invalid retention policy type '%d'. ", messageTTLInSecond));
            }

            String persistentTopic = validatePersistentTopic(params);
            admin.topics().setMessageTTL(persistentTopic, messageTTLInSecond);
        }
    }

    @Parameters(commandDescription = "Remove message TTL for a topic")
    private class RemoveMessageTTL extends CliCommand {

        @Parameter(description = "persistent://tenant/namespace/topic", required = true)
        private java.util.List<String> params;

        @Override
        void run() throws PulsarAdminException {
            String persistentTopic = validatePersistentTopic(params);
            admin.topics().removeMessageTTL(persistentTopic);
        }
    }

    @Parameters(commandDescription = "Get the retention policy for a topic")
    private class GetRetention extends CliCommand {
        @Parameter(description = "persistent://tenant/namespace/topic", required = true)
        private java.util.List<String> params;

        @Override
        void run() throws PulsarAdminException {
            String persistentTopic = validatePersistentTopic(params);
            print(admin.topics().getRetention(persistentTopic));
        }
    }

    @Parameters(commandDescription = "Set the retention policy for a topic")
    private class SetRetention extends CliCommand {
        @Parameter(description = "persistent://tenant/namespace/topic", required = true)
        private java.util.List<String> params;

        @Parameter(names = { "--time",
                "-t" }, description = "Retention time in minutes (or minutes, hours,days,weeks eg: 100m, 3h, 2d, 5w). "
                + "0 means no retention and -1 means infinite time retention", required = true)
        private String retentionTimeStr;

        @Parameter(names = { "--size", "-s" }, description = "Retention size limit (eg: 10M, 16G, 3T). "
                + "0 or less than 1MB means no retention and -1 means infinite size retention", required = true)
        private String limitStr;

        @Override
        void run() throws PulsarAdminException {
            String persistentTopic = validatePersistentTopic(params);
            long sizeLimit = validateSizeString(limitStr);
            long retentionTimeInSec = RelativeTimeUtil.parseRelativeTimeInSeconds(retentionTimeStr);

            final int retentionTimeInMin;
            if (retentionTimeInSec != -1) {
                retentionTimeInMin = (int) TimeUnit.SECONDS.toMinutes(retentionTimeInSec);
            } else {
                retentionTimeInMin = -1;
            }

            final int retentionSizeInMB;
            if (sizeLimit != -1) {
                retentionSizeInMB = (int) (sizeLimit / (1024 * 1024));
            } else {
                retentionSizeInMB = -1;
            }
            admin.topics().setRetention(persistentTopic, new RetentionPolicies(retentionTimeInMin, retentionSizeInMB));
        }
    }

    @Parameters(commandDescription = "Remove the retention policy for a topic")
    private class RemoveRetention extends CliCommand {
        @Parameter(description = "persistent://tenant/namespace/topic", required = true)
        private java.util.List<String> params;

        @Override
        void run() throws PulsarAdminException {
            String persistentTopic = validatePersistentTopic(params);
            admin.topics().removeRetention(persistentTopic);
        }
    }

    @Parameters(commandDescription = "Get the persistence policies for a topic")
    private class GetPersistence extends CliCommand {
        @Parameter(description = "persistent://tenant/namespace/topic", required = true)
        private java.util.List<String> params;

        @Override
        void run() throws PulsarAdminException {
            String persistentTopic = validatePersistentTopic(params);
            print(admin.topics().getPersistence(persistentTopic));
        }
    }

    @Parameters(commandDescription = "Set the persistence policies for a topic")
    private class SetPersistence extends CliCommand {
        @Parameter(description = "persistent://tenant/namespace/topic", required = true)
        private java.util.List<String> params;

        @Parameter(names = { "-e",
                "--bookkeeper-ensemble" }, description = "Number of bookies to use for a topic", required = true)
        private int bookkeeperEnsemble;

        @Parameter(names = { "-w",
                "--bookkeeper-write-quorum" }, description = "How many writes to make of each entry", required = true)
        private int bookkeeperWriteQuorum;

        @Parameter(names = { "-a",
                "--bookkeeper-ack-quorum" }, description = "Number of acks (garanteed copies) to wait for each entry", required = true)
        private int bookkeeperAckQuorum;

        @Parameter(names = { "-r",
                "--ml-mark-delete-max-rate" }, description = "Throttling rate of mark-delete operation (0 means no throttle)", required = true)
        private double managedLedgerMaxMarkDeleteRate;

        @Override
        void run() throws PulsarAdminException {
            String persistentTopic = validatePersistentTopic(params);
            admin.topics().setPersistence(persistentTopic, new PersistencePolicies(bookkeeperEnsemble,
                    bookkeeperWriteQuorum, bookkeeperAckQuorum, managedLedgerMaxMarkDeleteRate));
        }
    }

    @Parameters(commandDescription = "Remove the persistence policy for a topic")
    private class RemovePersistence extends CliCommand {
        @Parameter(description = "persistent://tenant/namespace/topic", required = true)
        private java.util.List<String> params;

        @Override
        void run() throws PulsarAdminException {
            String persistentTopic = validatePersistentTopic(params);
            admin.topics().removePersistence(persistentTopic);
        }
    }

    @Parameters(commandDescription = "Get message dispatch rate for a topic")
    private class GetDispatchRate extends CliCommand {
        @Parameter(description = "persistent://tenant/namespace/topic", required = true)
        private java.util.List<String> params;

        @Override
        void run() throws PulsarAdminException {
            String persistentTopic = validatePersistentTopic(params);
            print(admin.topics().getDispatchRate(persistentTopic));
        }
    }

    @Parameters(commandDescription = "Set message dispatch rate for a topic")
    private class SetDispatchRate extends CliCommand {
        @Parameter(description = "persistent://tenant/namespace/topic", required = true)
        private java.util.List<String> params;

        @Parameter(names = { "--msg-dispatch-rate",
                "-md" }, description = "message-dispatch-rate (default -1 will be overwrite if not passed)\n", required = false)
        private int msgDispatchRate = -1;

        @Parameter(names = { "--byte-dispatch-rate",
                "-bd" }, description = "byte-dispatch-rate (default -1 will be overwrite if not passed)\n", required = false)
        private long byteDispatchRate = -1;

        @Parameter(names = { "--dispatch-rate-period",
                "-dt" }, description = "dispatch-rate-period in second type (default 1 second will be overwrite if not passed)\n", required = false)
        private int dispatchRatePeriodSec = 1;

        @Parameter(names = { "--relative-to-publish-rate",
                "-rp" }, description = "dispatch rate relative to publish-rate (if publish-relative flag is enabled then broker will apply throttling value to (publish-rate + dispatch rate))\n", required = false)
        private boolean relativeToPublishRate = false;

        @Override
        void run() throws PulsarAdminException {
            String persistentTopic = validatePersistentTopic(params);
            admin.topics().setDispatchRate(persistentTopic,
                new DispatchRate(msgDispatchRate, byteDispatchRate, dispatchRatePeriodSec, relativeToPublishRate));
        }
    }

    @Parameters(commandDescription = "Remove message dispatch rate for a topic")
    private class RemoveDispatchRate extends CliCommand {
        @Parameter(description = "persistent://tenant/namespace/topic", required = true)
        private java.util.List<String> params;

        @Override
        void run() throws PulsarAdminException {
            String persistentTopic = validatePersistentTopic(params);
            admin.topics().removeDispatchRate(persistentTopic);
        }
    }

    @Parameters(commandDescription = "Get max unacked messages policy on consumer for a topic")
    private class GetMaxUnackedMessagesOnConsumer extends CliCommand {
        @Parameter(description = "persistent://tenant/namespace/topic", required = true)
        private java.util.List<String> params;

        @Override
        void run() throws PulsarAdminException {
            String persistentTopic = validatePersistentTopic(params);
            print(admin.topics().getMaxUnackedMessagesOnConsumer(persistentTopic));
        }
    }

    @Parameters(commandDescription = "Remove max unacked messages policy on consumer for a topic")
    private class RemoveMaxUnackedMessagesOnConsumer extends CliCommand {
        @Parameter(description = "persistent://tenant/namespace/topic", required = true)
        private java.util.List<String> params;

        @Override
        void run() throws PulsarAdminException {
            String persistentTopic = validatePersistentTopic(params);
            admin.topics().removeMaxUnackedMessagesOnConsumer(persistentTopic);
        }
    }

    @Parameters(commandDescription = "Set max unacked messages policy on consumer for a topic")
    private class SetMaxUnackedMessagesOnConsumer extends CliCommand {
        @Parameter(description = "persistent://tenant/namespace/topic", required = true)
        private java.util.List<String> params;

        @Parameter(names = {"-m", "--maxNum"}, description = "max unacked messages num on consumer", required = true)
        private int maxNum;

        @Override
        void run() throws PulsarAdminException {
            String persistentTopic = validatePersistentTopic(params);
            admin.topics().setMaxUnackedMessagesOnConsumer(persistentTopic, maxNum);
        }
    }

    @Parameters(commandDescription = "Get max unacked messages policy on subscription for a topic")
    private class GetMaxUnackedMessagesOnSubscription extends CliCommand {
        @Parameter(description = "persistent://tenant/namespace/topic", required = true)
        private java.util.List<String> params;

        @Override
        void run() throws PulsarAdminException {
            String persistentTopic = validatePersistentTopic(params);
            print(admin.topics().getMaxUnackedMessagesOnSubscription(persistentTopic));
        }
    }

    @Parameters(commandDescription = "Remove max unacked messages policy on subscription for a topic")
    private class RemoveMaxUnackedMessagesOnSubscription extends CliCommand {
        @Parameter(description = "persistent://tenant/namespace/topic", required = true)
        private java.util.List<String> params;

        @Override
        void run() throws PulsarAdminException {
            String persistentTopic = validatePersistentTopic(params);
            admin.topics().removeMaxUnackedMessagesOnSubscription(persistentTopic);
        }
    }

    @Parameters(commandDescription = "Set max unacked messages policy on subscription for a topic")
    private class SetMaxUnackedMessagesOnSubscription extends CliCommand {
        @Parameter(description = "persistent://tenant/namespace/topic", required = true)
        private java.util.List<String> params;

        @Parameter(names = {"-m", "--maxNum"}, description = "max unacked messages num on subscription", required = true)
        private int maxNum;

        @Override
        void run() throws PulsarAdminException {
            String persistentTopic = validatePersistentTopic(params);
            admin.topics().setMaxUnackedMessagesOnSubscription(persistentTopic, maxNum);
        }
    }

    @Parameters(commandDescription = "Get compaction threshold for a topic")
    private class GetCompactionThreshold extends CliCommand {
        @Parameter(description = "persistent://tenant/namespace/topic", required = true)
        private java.util.List<String> params;

        @Override
        void run() throws PulsarAdminException {
            String persistentTopic = validatePersistentTopic(params);
            print(admin.topics().getCompactionThreshold(persistentTopic));
        }
    }

    @Parameters(commandDescription = "Set compaction threshold for a topic")
    private class SetCompactionThreshold extends CliCommand {
        @Parameter(description = "persistent://tenant/namespace/topic", required = true)
        private java.util.List<String> params;

        @Parameter(names = { "--threshold", "-t" },
            description = "Maximum number of bytes in a topic backlog before compaction is triggered "
                + "(eg: 10M, 16G, 3T). 0 disables automatic compaction",
            required = true)
        private String threshold = "0";

        @Override
        void run() throws PulsarAdminException {
            String persistentTopic = validatePersistentTopic(params);
            admin.topics().setCompactionThreshold(persistentTopic, validateSizeString(threshold));
        }
    }

    @Parameters(commandDescription = "Remove compaction threshold for a topic")
    private class RemoveCompactionThreshold extends CliCommand {
        @Parameter(description = "persistent://tenant/namespace/topic", required = true)
        private java.util.List<String> params;

        @Override
        void run() throws PulsarAdminException {
            String persistentTopic = validatePersistentTopic(params);
            admin.topics().removeCompactionThreshold(persistentTopic);
        }
    }

    @Parameters(commandDescription = "Get publish rate for a topic")
    private class GetPublishRate extends CliCommand {
        @Parameter(description = "persistent://tenant/namespace/topic", required = true)
        private java.util.List<String> params;

        @Override
        void run() throws PulsarAdminException {
            String persistentTopic = validatePersistentTopic(params);
            print(admin.topics().getPublishRate(persistentTopic));
        }
    }

    @Parameters(commandDescription = "Set publish rate for a topic")
    private class SetPublishRate extends CliCommand {
        @Parameter(description = "persistent://tenant/namespace/topic", required = true)
        private java.util.List<String> params;

        @Parameter(names = { "--msg-publish-rate",
            "-m" }, description = "message-publish-rate (default -1 will be overwrite if not passed)\n", required = false)
        private int msgPublishRate = -1;

         @Parameter(names = { "--byte-publish-rate",
            "-b" }, description = "byte-publish-rate (default -1 will be overwrite if not passed)\n", required = false)
        private long bytePublishRate = -1;

        @Override
        void run() throws PulsarAdminException {
            String persistentTopic = validatePersistentTopic(params);
            admin.topics().setPublishRate(persistentTopic,
                new PublishRate(msgPublishRate, bytePublishRate));
        }
    }

    @Parameters(commandDescription = "Remove publish rate for a topic")
    private class RemovePublishRate extends CliCommand {
        @Parameter(description = "persistent://tenant/namespace/topic", required = true)
        private java.util.List<String> params;

        @Override
        void run() throws PulsarAdminException {
            String persistentTopic = validatePersistentTopic(params);
            admin.topics().removePublishRate(persistentTopic);
        }
    }
}<|MERGE_RESOLUTION|>--- conflicted
+++ resolved
@@ -127,20 +127,15 @@
         jcommander.addCommand("get-compaction-threshold", new GetCompactionThreshold());
         jcommander.addCommand("set-compaction-threshold", new SetCompactionThreshold());
         jcommander.addCommand("remove-compaction-threshold", new RemoveCompactionThreshold());
-<<<<<<< HEAD
-
         jcommander.addCommand("get-max-unacked-messages-on-consumer", new GetMaxUnackedMessagesOnConsumer());
         jcommander.addCommand("set-max-unacked-messages-on-consumer", new SetMaxUnackedMessagesOnConsumer());
         jcommander.addCommand("remove-max-unacked-messages-on-consumer", new RemoveMaxUnackedMessagesOnConsumer());
-
         jcommander.addCommand("get-max-unacked-messages-on-subscription", new GetMaxUnackedMessagesOnSubscription());
         jcommander.addCommand("set-max-unacked-messages-on-subscription", new SetMaxUnackedMessagesOnSubscription());
         jcommander.addCommand("remove-max-unacked-messages-on-subscription", new RemoveMaxUnackedMessagesOnSubscription());
-=======
         jcommander.addCommand("get-publish-rate", new GetPublishRate());
         jcommander.addCommand("set-publish-rate", new SetPublishRate());
         jcommander.addCommand("remove-publish-rate", new RemovePublishRate());
->>>>>>> 66688d15
     }
 
     @Parameters(commandDescription = "Get the list of topics under a namespace.")
