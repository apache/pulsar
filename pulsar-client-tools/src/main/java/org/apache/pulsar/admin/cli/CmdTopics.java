--- conflicted
+++ resolved
@@ -2055,11 +2055,7 @@
         @Override
         void run() throws PulsarAdminException {
             String persistentTopic = validatePersistentTopic(params);
-<<<<<<< HEAD
-            print(admin.topics().getMaxConsumers(persistentTopic, applied));
-=======
-            print(getAdmin().topics().getMaxConsumers(persistentTopic));
->>>>>>> 4896192b
+            print(getAdmin().topics().getMaxConsumers(persistentTopic, applied));
         }
     }
 
