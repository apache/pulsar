--- conflicted
+++ resolved
@@ -109,15 +109,12 @@
         jcommander.addCommand("get-message-ttl", new GetMessageTTL());
         jcommander.addCommand("set-message-ttl", new SetMessageTTL());
         jcommander.addCommand("remove-message-ttl", new RemoveMessageTTL());
-<<<<<<< HEAD
+        jcommander.addCommand("get-retention", new GetRetention());
+        jcommander.addCommand("set-retention", new SetRetention());
+        jcommander.addCommand("remove-retention", new RemoveRetention());
         jcommander.addCommand("get-delayed-delivery", new GetDelayedDelivery());
         jcommander.addCommand("set-delayed-delivery", new SetDelayedDelivery());
         jcommander.addCommand("remove-delayed-delivery", new RemoveDelayedDelivery());
-=======
-        jcommander.addCommand("get-retention", new GetRetention());
-        jcommander.addCommand("set-retention", new SetRetention());
-        jcommander.addCommand("remove-retention", new RemoveRetention());
->>>>>>> bd8d2bab
     }
 
     @Parameters(commandDescription = "Get the list of topics under a namespace.")
