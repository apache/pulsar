/**
 * Licensed to the Apache Software Foundation (ASF) under one
 * or more contributor license agreements.  See the NOTICE file
 * distributed with this work for additional information
 * regarding copyright ownership.  The ASF licenses this file
 * to you under the Apache License, Version 2.0 (the
 * "License"); you may not use this file except in compliance
 * with the License.  You may obtain a copy of the License at
 *
 *   http://www.apache.org/licenses/LICENSE-2.0
 *
 * Unless required by applicable law or agreed to in writing,
 * software distributed under the License is distributed on an
 * "AS IS" BASIS, WITHOUT WARRANTIES OR CONDITIONS OF ANY
 * KIND, either express or implied.  See the License for the
 * specific language governing permissions and limitations
 * under the License.
 */
package org.apache.pulsar.admin.cli;

import static org.apache.commons.lang3.StringUtils.isNotBlank;

import com.beust.jcommander.IUsageFormatter;
import com.beust.jcommander.Parameter;
import com.beust.jcommander.ParameterException;
import com.beust.jcommander.Parameters;
import com.google.common.collect.Lists;
import com.google.gson.Gson;
import com.google.gson.GsonBuilder;
import com.google.gson.JsonObject;
import com.google.gson.JsonParser;
import io.netty.buffer.ByteBuf;
import io.netty.buffer.ByteBufUtil;
import io.netty.buffer.Unpooled;

import java.util.Arrays;
import java.util.ArrayList;
import java.util.HashMap;
import java.util.HashSet;
import java.util.LinkedList;
import java.util.List;
import java.util.Map;
import java.util.Set;
import java.util.concurrent.ExecutionException;
import java.util.concurrent.TimeUnit;
import java.util.concurrent.TimeoutException;
import java.util.function.Supplier;
import java.util.stream.Collectors;

import lombok.Getter;

import org.apache.pulsar.client.admin.LongRunningProcessStatus;
import org.apache.pulsar.client.admin.OffloadProcessStatus;
import org.apache.pulsar.client.admin.PulsarAdmin;
import org.apache.pulsar.client.admin.PulsarAdminException;
import org.apache.pulsar.client.admin.Topics;
import org.apache.pulsar.client.api.Message;
import org.apache.pulsar.client.api.MessageId;
import org.apache.pulsar.client.api.SubscriptionType;
import org.apache.pulsar.client.impl.BatchMessageIdImpl;
import org.apache.pulsar.client.impl.MessageIdImpl;
import org.apache.pulsar.client.impl.MessageImpl;
import org.apache.pulsar.common.naming.TopicDomain;
import org.apache.pulsar.common.naming.TopicName;
import org.apache.pulsar.common.policies.data.BacklogQuota;
import org.apache.pulsar.common.policies.data.DelayedDeliveryPolicies;
import org.apache.pulsar.common.policies.data.DispatchRate;
import org.apache.pulsar.common.policies.data.InactiveTopicDeleteMode;
import org.apache.pulsar.common.policies.data.InactiveTopicPolicies;
import org.apache.pulsar.common.policies.data.OffloadPoliciesImpl;
import org.apache.pulsar.common.policies.data.OffloadedReadPriority;
import org.apache.pulsar.common.policies.data.PersistencePolicies;
import org.apache.pulsar.common.policies.data.PersistentTopicInternalStats;
import org.apache.pulsar.common.policies.data.PublishRate;
import org.apache.pulsar.common.policies.data.RetentionPolicies;
import org.apache.pulsar.common.policies.data.SubscribeRate;
import org.apache.pulsar.common.util.DateFormatter;
import org.apache.pulsar.common.util.RelativeTimeUtil;

@Getter
@Parameters(commandDescription = "Operations on persistent topics")
public class CmdTopics extends CmdBase {
    private final CmdTopics.PartitionedLookup partitionedLookup;

    public CmdTopics(Supplier<PulsarAdmin> admin) {
        super("topics", admin);
        partitionedLookup = new PartitionedLookup();
        jcommander.addCommand("list", new ListCmd());
        jcommander.addCommand("list-partitioned-topics", new PartitionedTopicListCmd());
        jcommander.addCommand("permissions", new Permissions());
        jcommander.addCommand("grant-permission", new GrantPermissions());
        jcommander.addCommand("revoke-permission", new RevokePermissions());
        jcommander.addCommand("lookup", new Lookup());
        jcommander.addCommand("partitioned-lookup", partitionedLookup);
        jcommander.addCommand("bundle-range", new GetBundleRange());
        jcommander.addCommand("delete", new DeleteCmd());
        jcommander.addCommand("truncate", new TruncateCmd());
        jcommander.addCommand("unload", new UnloadCmd());
        jcommander.addCommand("subscriptions", new ListSubscriptions());
        jcommander.addCommand("unsubscribe", new DeleteSubscription());
        jcommander.addCommand("create-subscription", new CreateSubscription());

        jcommander.addCommand("stats", new GetStats());
        jcommander.addCommand("stats-internal", new GetInternalStats());
        jcommander.addCommand("info-internal", new GetInternalInfo());

        jcommander.addCommand("partitioned-stats", new GetPartitionedStats());
        jcommander.addCommand("partitioned-stats-internal", new GetPartitionedStatsInternal());

        jcommander.addCommand("skip", new Skip());
        jcommander.addCommand("clear-backlog", new ClearBacklog());

        jcommander.addCommand("expire-messages", new ExpireMessages());
        jcommander.addCommand("expire-messages-all-subscriptions", new ExpireMessagesForAllSubscriptions());

        jcommander.addCommand("create-partitioned-topic", new CreatePartitionedCmd());
        jcommander.addCommand("create-missed-partitions", new CreateMissedPartitionsCmd());
        jcommander.addCommand("create", new CreateNonPartitionedCmd());
        jcommander.addCommand("update-partitioned-topic", new UpdatePartitionedCmd());
        jcommander.addCommand("get-partitioned-topic-metadata", new GetPartitionedTopicMetadataCmd());

        jcommander.addCommand("delete-partitioned-topic", new DeletePartitionedCmd());
        jcommander.addCommand("peek-messages", new PeekMessages());
        jcommander.addCommand("examine-messages", new ExamineMessages());
        jcommander.addCommand("get-message-by-id", new GetMessageById());
        jcommander.addCommand("get-message-id", new GetMessageId());
        jcommander.addCommand("reset-cursor", new ResetCursor());
        jcommander.addCommand("terminate", new Terminate());
        jcommander.addCommand("partitioned-terminate", new PartitionedTerminate());
        jcommander.addCommand("compact", new Compact());
        jcommander.addCommand("compaction-status", new CompactionStatusCmd());
        jcommander.addCommand("offload", new Offload());
        jcommander.addCommand("offload-status", new OffloadStatusCmd());
        jcommander.addCommand("last-message-id", new GetLastMessageId());
        jcommander.addCommand("get-backlog-quotas", new GetBacklogQuotaMap());
        jcommander.addCommand("set-backlog-quota", new SetBacklogQuota());
        jcommander.addCommand("remove-backlog-quota", new RemoveBacklogQuota());
        jcommander.addCommand("get-message-ttl", new GetMessageTTL());
        jcommander.addCommand("set-message-ttl", new SetMessageTTL());
        jcommander.addCommand("remove-message-ttl", new RemoveMessageTTL());
        jcommander.addCommand("get-retention", new GetRetention());
        jcommander.addCommand("set-retention", new SetRetention());
        jcommander.addCommand("remove-retention", new RemoveRetention());
        //deprecated commands
        jcommander.addCommand("enable-deduplication", new EnableDeduplication());
        jcommander.addCommand("disable-deduplication", new DisableDeduplication());
        jcommander.addCommand("get-deduplication-enabled", new GetDeduplicationStatus());

        jcommander.addCommand("set-deduplication", new SetDeduplicationStatus());
        jcommander.addCommand("get-deduplication", new GetDeduplicationStatus());
        jcommander.addCommand("remove-deduplication", new RemoveDeduplicationStatus());

        jcommander.addCommand("get-deduplication-snapshot-interval", new GetDeduplicationSnapshotInterval());
        jcommander.addCommand("set-deduplication-snapshot-interval", new SetDeduplicationSnapshotInterval());
        jcommander.addCommand("remove-deduplication-snapshot-interval", new RemoveDeduplicationSnapshotInterval());

        jcommander.addCommand("get-delayed-delivery", new GetDelayedDelivery());
        jcommander.addCommand("set-delayed-delivery", new SetDelayedDelivery());
        jcommander.addCommand("remove-delayed-delivery", new RemoveDelayedDelivery());
        jcommander.addCommand("get-persistence", new GetPersistence());
        jcommander.addCommand("set-persistence", new SetPersistence());
        jcommander.addCommand("remove-persistence", new RemovePersistence());
        jcommander.addCommand("get-offload-policies", new GetOffloadPolicies());
        jcommander.addCommand("set-offload-policies", new SetOffloadPolicies());
        jcommander.addCommand("remove-offload-policies", new RemoveOffloadPolicies());

        jcommander.addCommand("get-dispatch-rate", new GetDispatchRate());
        jcommander.addCommand("set-dispatch-rate", new SetDispatchRate());
        jcommander.addCommand("remove-dispatch-rate", new RemoveDispatchRate());

        jcommander.addCommand("get-subscription-dispatch-rate", new GetSubscriptionDispatchRate());
        jcommander.addCommand("set-subscription-dispatch-rate", new SetSubscriptionDispatchRate());
        jcommander.addCommand("remove-subscription-dispatch-rate", new RemoveSubscriptionDispatchRate());

        jcommander.addCommand("get-replicator-dispatch-rate", new GetReplicatorDispatchRate());
        jcommander.addCommand("set-replicator-dispatch-rate", new SetReplicatorDispatchRate());
        jcommander.addCommand("remove-replicator-dispatch-rate", new RemoveReplicatorDispatchRate());

        jcommander.addCommand("get-compaction-threshold", new GetCompactionThreshold());
        jcommander.addCommand("set-compaction-threshold", new SetCompactionThreshold());
        jcommander.addCommand("remove-compaction-threshold", new RemoveCompactionThreshold());

        //deprecated commands
        jcommander.addCommand("get-max-unacked-messages-on-consumer", new GetMaxUnackedMessagesOnConsumer());
        jcommander.addCommand("set-max-unacked-messages-on-consumer", new SetMaxUnackedMessagesOnConsumer());
        jcommander.addCommand("remove-max-unacked-messages-on-consumer", new RemoveMaxUnackedMessagesOnConsumer());
        jcommander.addCommand("get-max-unacked-messages-on-subscription", new GetMaxUnackedMessagesOnSubscription());
        jcommander.addCommand("set-max-unacked-messages-on-subscription", new SetMaxUnackedMessagesOnSubscription());
        jcommander.addCommand("remove-max-unacked-messages-on-subscription", new RemoveMaxUnackedMessagesOnSubscription());

        jcommander.addCommand("get-max-unacked-messages-per-consumer", new GetMaxUnackedMessagesOnConsumer());
        jcommander.addCommand("set-max-unacked-messages-per-consumer", new SetMaxUnackedMessagesOnConsumer());
        jcommander.addCommand("remove-max-unacked-messages-per-consumer", new RemoveMaxUnackedMessagesOnConsumer());
        jcommander.addCommand("get-max-unacked-messages-per-subscription", new GetMaxUnackedMessagesOnSubscription());
        jcommander.addCommand("set-max-unacked-messages-per-subscription", new SetMaxUnackedMessagesOnSubscription());
        jcommander.addCommand("remove-max-unacked-messages-per-subscription", new RemoveMaxUnackedMessagesOnSubscription());
        jcommander.addCommand("get-publish-rate", new GetPublishRate());
        jcommander.addCommand("set-publish-rate", new SetPublishRate());
        jcommander.addCommand("remove-publish-rate", new RemovePublishRate());

        jcommander.addCommand("set-subscription-types-enabled", new SetSubscriptionTypesEnabled());
        jcommander.addCommand("get-subscription-types-enabled", new GetSubscriptionTypesEnabled());
        jcommander.addCommand("remove-subscription-types-enabled", new RemoveSubscriptionTypesEnabled());

        //deprecated commands
        jcommander.addCommand("get-maxProducers", new GetMaxProducers());
        jcommander.addCommand("set-maxProducers", new SetMaxProducers());
        jcommander.addCommand("remove-maxProducers", new RemoveMaxProducers());

        jcommander.addCommand("get-max-producers", new GetMaxProducers());
        jcommander.addCommand("set-max-producers", new SetMaxProducers());
        jcommander.addCommand("remove-max-producers", new RemoveMaxProducers());

        jcommander.addCommand("get-max-subscriptions", new GetMaxSubscriptionsPerTopic());
        jcommander.addCommand("set-max-subscriptions", new SetMaxSubscriptionsPerTopic());
        jcommander.addCommand("remove-max-subscriptions", new RemoveMaxSubscriptionsPerTopic());

        jcommander.addCommand("get-max-message-size", new GetMaxMessageSize());
        jcommander.addCommand("set-max-message-size", new SetMaxMessageSize());
        jcommander.addCommand("remove-max-message-size", new RemoveMaxMessageSize());

        jcommander.addCommand("get-max-consumers-per-subscription", new GetMaxConsumersPerSubscription());
        jcommander.addCommand("set-max-consumers-per-subscription", new SetMaxConsumersPerSubscription());
        jcommander.addCommand("remove-max-consumers-per-subscription", new RemoveMaxConsumersPerSubscription());

        jcommander.addCommand("get-inactive-topic-policies", new GetInactiveTopicPolicies());
        jcommander.addCommand("set-inactive-topic-policies", new SetInactiveTopicPolicies());
        jcommander.addCommand("remove-inactive-topic-policies", new RemoveInactiveTopicPolicies());

        jcommander.addCommand("get-max-consumers", new GetMaxConsumers());
        jcommander.addCommand("set-max-consumers", new SetMaxConsumers());
        jcommander.addCommand("remove-max-consumers", new RemoveMaxConsumers());

        jcommander.addCommand("get-subscribe-rate", new GetSubscribeRate());
        jcommander.addCommand("set-subscribe-rate", new SetSubscribeRate());
        jcommander.addCommand("remove-subscribe-rate", new RemoveSubscribeRate());

        jcommander.addCommand("set-replicated-subscription-status", new SetReplicatedSubscriptionStatus());
        jcommander.addCommand("get-replicated-subscription-status", new GetReplicatedSubscriptionStatus());
        jcommander.addCommand("get-backlog-size", new GetBacklogSizeByMessageId());

        jcommander.addCommand("get-replication-clusters", new GetReplicationClusters());
        jcommander.addCommand("set-replication-clusters", new SetReplicationClusters());
        jcommander.addCommand("remove-replication-clusters", new RemoveReplicationClusters());

        initDeprecatedCommands();
    }

    private void initDeprecatedCommands() {
        IUsageFormatter usageFormatter = jcommander.getUsageFormatter();
        if (usageFormatter instanceof CmdUsageFormatter) {
            CmdUsageFormatter cmdUsageFormatter = (CmdUsageFormatter) usageFormatter;
            cmdUsageFormatter.addDeprecatedCommand("enable-deduplication");
            cmdUsageFormatter.addDeprecatedCommand("disable-deduplication");
            cmdUsageFormatter.addDeprecatedCommand("get-deduplication-enabled");

            cmdUsageFormatter.addDeprecatedCommand("get-message-ttl");
            cmdUsageFormatter.addDeprecatedCommand("set-message-ttl");
            cmdUsageFormatter.addDeprecatedCommand("remove-message-ttl");

            cmdUsageFormatter.addDeprecatedCommand("get-max-unacked-messages-on-consumer");
            cmdUsageFormatter.addDeprecatedCommand("remove-max-unacked-messages-on-consumer");
            cmdUsageFormatter.addDeprecatedCommand("set-max-unacked-messages-on-consumer");

            cmdUsageFormatter.addDeprecatedCommand("get-max-unacked-messages-on-subscription");
            cmdUsageFormatter.addDeprecatedCommand("remove-max-unacked-messages-on-subscription");
            cmdUsageFormatter.addDeprecatedCommand("set-max-unacked-messages-on-subscription");

            cmdUsageFormatter.addDeprecatedCommand("get-maxProducers");
            cmdUsageFormatter.addDeprecatedCommand("set-maxProducers");
            cmdUsageFormatter.addDeprecatedCommand("remove-maxProducers");

            cmdUsageFormatter.addDeprecatedCommand("get-retention");
            cmdUsageFormatter.addDeprecatedCommand("set-retention");
            cmdUsageFormatter.addDeprecatedCommand("remove-retention");

            cmdUsageFormatter.addDeprecatedCommand("get-backlog-quotas");
            cmdUsageFormatter.addDeprecatedCommand("set-backlog-quota");
            cmdUsageFormatter.addDeprecatedCommand("remove-backlog-quota");

            cmdUsageFormatter.addDeprecatedCommand("get-persistence");
            cmdUsageFormatter.addDeprecatedCommand("set-persistence");
            cmdUsageFormatter.addDeprecatedCommand("remove-persistence");

<<<<<<< HEAD
            cmdUsageFormatter.addDeprecatedCommand("get-dispatch-rate");
            cmdUsageFormatter.addDeprecatedCommand("set-dispatch-rate");
            cmdUsageFormatter.addDeprecatedCommand("remove-dispatch-rate");
=======
            cmdUsageFormatter.addDeprecatedCommand("get-deduplication");
            cmdUsageFormatter.addDeprecatedCommand("set-deduplication");
            cmdUsageFormatter.addDeprecatedCommand("remove-deduplication");
>>>>>>> 53bc0d5b
        }
    }

    @Parameters(commandDescription = "Get the list of topics under a namespace.")
    private class ListCmd extends CliCommand {
        @Parameter(description = "tenant/namespace", required = true)
        private java.util.List<String> params;

        @Parameter(names = {"-td", "--topic-domain"}, description = "Allowed topic domain (persistent, non_persistent).")
        private TopicDomain topicDomain;

        @Override
        void run() throws PulsarAdminException {
            String namespace = validateNamespace(params);
            print(getTopics().getList(namespace, topicDomain));
        }
    }

    @Parameters(commandDescription = "Get the list of partitioned topics under a namespace.")
    private class PartitionedTopicListCmd extends CliCommand {
        @Parameter(description = "tenant/namespace", required = true)
        private java.util.List<String> params;

        @Override
        void run() throws PulsarAdminException {
            String namespace = validateNamespace(params);
            print(getTopics().getPartitionedTopicList(namespace));
        }
    }

    @Parameters(commandDescription = "Grant a new permission to a client role on a single topic.")
    private class GrantPermissions extends CliCommand {
        @Parameter(description = "persistent://tenant/namespace/topic", required = true)
        private java.util.List<String> params;

        @Parameter(names = "--role", description = "Client role to which grant permissions", required = true)
        private String role;

        @Parameter(names = "--actions", description = "Actions to be granted (produce,consume,sources,sinks," +
                "functions,packages)", required = true)
        private List<String> actions;

        @Override
        void run() throws PulsarAdminException {
            String topic = validateTopicName(params);
            getTopics().grantPermission(topic, role, getAuthActions(actions));
        }
    }

    @Parameters(commandDescription = "Revoke permissions on a topic. "
            + "Revoke permissions to a client role on a single topic. If the permission "
            + "was not set at the topic level, but rather at the namespace level, this "
            + "operation will return an error (HTTP status code 412).")
    private class RevokePermissions extends CliCommand {
        @Parameter(description = "persistent://tenant/namespace/topic", required = true)
        private java.util.List<String> params;

        @Parameter(names = "--role", description = "Client role to which revoke permissions", required = true)
        private String role;

        @Override
        void run() throws PulsarAdminException {
            String topic = validateTopicName(params);
            getTopics().revokePermissions(topic, role);
        }
    }

    @Parameters(commandDescription = "Get the permissions on a topic. "
            + "Retrieve the effective permissions for a topic. These permissions are defined "
            + "by the permissions set at the namespace level combined (union) with any eventual "
            + "specific permission set on the topic.")
    private class Permissions extends CliCommand {
        @Parameter(description = "persistent://tenant/namespace/topic", required = true)
        private java.util.List<String> params;

        @Override
        void run() throws PulsarAdminException {
            String topic = validateTopicName(params);
            print(getTopics().getPermissions(topic));
        }
    }

    @Parameters(commandDescription = "Lookup a topic from the current serving broker")
    private class Lookup extends CliCommand {
        @Parameter(description = "persistent://tenant/namespace/topic", required = true)
        private java.util.List<String> params;

        @Override
        void run() throws PulsarAdminException {
            String topic = validateTopicName(params);
            print(getAdmin().lookups().lookupTopic(topic));
        }
    }

    @Parameters(commandDescription = "Lookup a partitioned topic from the current serving broker")
    protected class PartitionedLookup extends CliCommand {
        @Parameter(description = "persistent://tenant/namespace/partitionedTopic", required = true)
        protected java.util.List<String> params;
        @Parameter(names = { "-s",
                                "--sort-by-broker" }, description = "Sort partitioned-topic by Broker Url")
        protected boolean sortByBroker = false;

        @Override
        void run() throws PulsarAdminException {
            String topic = validateTopicName(params);
            if (sortByBroker) {
                print(lookupPartitionedTopicSortByBroker(topic));
            } else {
                print(getAdmin().lookups().lookupPartitionedTopic(topic));
            }
        }
    }

    private Map<String, List<String>> lookupPartitionedTopicSortByBroker(String topic) throws PulsarAdminException {
        Map<String, String> partitionLookup = getAdmin().lookups().lookupPartitionedTopic(topic);
        Map<String, List<String>> result = new HashMap<>();
        for (Map.Entry<String, String> entry : partitionLookup.entrySet()) {
            List<String> topics = result.getOrDefault(entry.getValue(), new ArrayList<String>());
            topics.add(entry.getKey());
            result.put(entry.getValue(), topics);
        }
        return result;
    }

    @Parameters(commandDescription = "Get Namespace bundle range of a topic")
    private class GetBundleRange extends CliCommand {
        @Parameter(description = "persistent://tenant/namespace/topic", required = true)
        private java.util.List<String> params;

        @Override
        void run() throws PulsarAdminException {
            String topic = validateTopicName(params);
            print(getAdmin().lookups().getBundleRange(topic));
        }
    }

    @Parameters(commandDescription = "Create a partitioned topic. "
            + "The partitioned topic has to be created before creating a producer on it.")
    private class CreatePartitionedCmd extends CliCommand {

        @Parameter(description = "persistent://tenant/namespace/topic", required = true)
        private java.util.List<String> params;

        @Parameter(names = { "-p",
                "--partitions" }, description = "Number of partitions for the topic", required = true)
        private int numPartitions;

        @Override
        void run() throws Exception {
            String topic = validateTopicName(params);
            getTopics().createPartitionedTopic(topic, numPartitions);
        }
    }

    @Parameters(commandDescription = "Try to create partitions for partitioned topic. "
            + "The partitions of partition topic has to be created, can be used by repair partitions when "
            + "topic auto creation is disabled")
    private class CreateMissedPartitionsCmd extends CliCommand {

        @Parameter(description = "persistent://tenant/namespace/topic", required = true)
        private java.util.List<String> params;

        @Override
        void run() throws Exception {
            String topic = validateTopicName(params);
            getTopics().createMissedPartitions(topic);
        }
    }

    @Parameters(commandDescription = "Create a non-partitioned topic.")
    private class CreateNonPartitionedCmd extends CliCommand {

    	@Parameter(description = "persistent://tenant/namespace/topic", required = true)
    	private java.util.List<String> params;

    	@Override
    	void run() throws Exception {
    		String topic = validateTopicName(params);
    		getTopics().createNonPartitionedTopic(topic);
    	}
    }

    @Parameters(commandDescription = "Update existing non-global partitioned topic. "
            + "New updating number of partitions must be greater than existing number of partitions.")
    private class UpdatePartitionedCmd extends CliCommand {

        @Parameter(description = "persistent://tenant/namespace/topic", required = true)
        private java.util.List<String> params;

        @Parameter(names = { "-p",
                "--partitions" }, description = "Number of partitions for the topic", required = true)
        private int numPartitions;

        @Parameter(names = { "-f",
                "--force" }, description = "Update forcefully without validating existing partitioned topic ", required = false)
        private boolean force;

        @Override
        void run() throws Exception {
            String topic = validateTopicName(params);
            getTopics().updatePartitionedTopic(topic, numPartitions, false, force);
        }
    }

    @Parameters(commandDescription = "Get the partitioned topic metadata. "
            + "If the topic is not created or is a non-partitioned topic, it returns empty topic with 0 partitions")
    private class GetPartitionedTopicMetadataCmd extends CliCommand {

        @Parameter(description = "persistent://tenant/namespace/topic", required = true)
        private java.util.List<String> params;

        @Override
        void run() throws Exception {
            String topic = validateTopicName(params);
            print(getTopics().getPartitionedTopicMetadata(topic));
        }
    }

    @Parameters(commandDescription = "Delete a partitioned topic. "
            + "It will also delete all the partitions of the topic if it exists.")
    private class DeletePartitionedCmd extends CliCommand {

        @Parameter(description = "persistent://tenant/namespace/topic", required = true)
        private java.util.List<String> params;

        @Parameter(names = { "-f",
                "--force" }, description = "Close all producer/consumer/replicator and delete topic forcefully")
        private boolean force = false;

        @Parameter(names = { "-d",
                "--deleteSchema" }, description = "Delete schema while deleting topic")
        private boolean deleteSchema = false;

        @Override
        void run() throws Exception {
            String topic = validateTopicName(params);
            getTopics().deletePartitionedTopic(topic, force, deleteSchema);
        }
    }

    @Parameters(commandDescription = "Delete a topic. "
            + "The topic cannot be deleted if there's any active subscription or producers connected to it.")
    private class DeleteCmd extends CliCommand {
        @Parameter(description = "persistent://tenant/namespace/topic", required = true)
        private java.util.List<String> params;

        @Parameter(names = { "-f",
                "--force" }, description = "Close all producer/consumer/replicator and delete topic forcefully")
        private boolean force = false;

        @Parameter(names = { "-d",
                "--deleteSchema" }, description = "Delete schema while deleting topic")
        private boolean deleteSchema = false;

        @Override
        void run() throws PulsarAdminException {
            String topic = validateTopicName(params);
            getTopics().delete(topic, force, deleteSchema);
        }
    }

    @Parameters(commandDescription = "Truncate a topic. \n"
            + "\t\tThe truncate operation will move all cursors to the end of the topic and delete all inactive ledgers. ")
    private class TruncateCmd extends CliCommand {
        @Parameter(description = "persistent://tenant/namespace/topic\n", required = true)
        private java.util.List<String> params;

        @Override
        void run() throws PulsarAdminException {
            String topic = validateTopicName(params);
            getTopics().truncate(topic);
        }
    }

    @Parameters(commandDescription = "Unload a topic.")
    private class UnloadCmd extends CliCommand {
        @Parameter(description = "persistent://tenant/namespace/topic", required = true)
        private java.util.List<String> params;

        @Override
        void run() throws PulsarAdminException {
            String topic = validateTopicName(params);
            getTopics().unload(topic);
        }
    }

    @Parameters(commandDescription = "Get the list of subscriptions on the topic")
    private class ListSubscriptions extends CliCommand {
        @Parameter(description = "persistent://tenant/namespace/topic", required = true)
        private java.util.List<String> params;

        @Override
        void run() throws Exception {
            String topic = validateTopicName(params);
            print(getTopics().getSubscriptions(topic));
        }
    }

    @Parameters(commandDescription = "Delete a durable subscriber from a topic. "
            + "The subscription cannot be deleted if there are any active consumers attached to it")
    private class DeleteSubscription extends CliCommand {
        @Parameter(description = "persistent://tenant/namespace/topic", required = true)
        private java.util.List<String> params;

        @Parameter(names = { "-f",
            "--force" }, description = "Disconnect and close all consumers and delete subscription forcefully")
        private boolean force = false;

        @Parameter(names = { "-s", "--subscription" }, description = "Subscription to be deleted", required = true)
        private String subName;

        @Override
        void run() throws PulsarAdminException {
            String topic = validateTopicName(params);
            getTopics().deleteSubscription(topic, subName, force);
        }
    }

    @Parameters(commandDescription = "Get the stats for the topic and its connected producers and consumers. "
            + "All the rates are computed over a 1 minute window and are relative the last completed 1 minute period.")
    private class GetStats extends CliCommand {
        @Parameter(description = "persistent://tenant/namespace/topic", required = true)
        private java.util.List<String> params;

        @Parameter(names = { "-gpb",
            "--get-precise-backlog" }, description = "Set true to get precise backlog")
        private boolean getPreciseBacklog = false;

        @Parameter(names = { "-sbs",
                "--get-subscription-backlog-size" }, description = "Set true to get backlog size for each subscription"
        + ", locking required.")
        private boolean subscriptionBacklogSize = false;

        @Parameter(names = { "-etb",
                "--get-earliest-time-in-backlog" }, description = "Set true to get earliest time in backlog")
        private boolean getEarliestTimeInBacklog = false;

        @Override
        void run() throws PulsarAdminException {
            String topic = validateTopicName(params);
            print(getTopics().getStats(topic, getPreciseBacklog, subscriptionBacklogSize, getEarliestTimeInBacklog));
        }
    }

    @Parameters(commandDescription = "Get the internal stats for the topic")
    private class GetInternalStats extends CliCommand {
        @Parameter(description = "persistent://tenant/namespace/topic", required = true)
        private java.util.List<String> params;

        @Parameter(names = { "-m",
        "--metadata" }, description = "Flag to include ledger metadata")
        private boolean metadata = false;

        @Override
        void run() throws PulsarAdminException {
            String topic = validateTopicName(params);
            print(getTopics().getInternalStats(topic, metadata));
        }
    }

    @Parameters(commandDescription = "Get the internal metadata info for the topic")
    private class GetInternalInfo extends CliCommand {
        @Parameter(description = "persistent://tenant/namespace/topic", required = true)
        private java.util.List<String> params;

        @Override
        void run() throws PulsarAdminException {
            String topic = validateTopicName(params);
            String internalInfo = getTopics().getInternalInfo(topic);
            if (internalInfo == null) {
                System.out.println("Did not find any internal metadata info");
                return;
            }
            JsonObject result = JsonParser.parseString(internalInfo).getAsJsonObject();
            Gson gson = new GsonBuilder().setPrettyPrinting().create();
            System.out.println(gson.toJson(result));
        }
    }

    @Parameters(commandDescription = "Get the stats for the partitioned topic and its connected producers and consumers. "
            + "All the rates are computed over a 1 minute window and are relative the last completed 1 minute period.")
    private class GetPartitionedStats extends CliCommand {
        @Parameter(description = "persistent://tenant/namespace/topic", required = true)
        private java.util.List<String> params;

        @Parameter(names = "--per-partition", description = "Get per partition stats")
        private boolean perPartition = false;

        @Parameter(names = { "-gpb",
            "--get-precise-backlog" }, description = "Set true to get precise backlog")
        private boolean getPreciseBacklog = false;

        @Parameter(names = { "-sbs",
                "--get-subscription-backlog-size" }, description = "Set true to get backlog size for each subscription"
                + ", locking required.")
        private boolean subscriptionBacklogSize = false;

        @Override
        void run() throws Exception {
            String topic = validateTopicName(params);
            print(getTopics().getPartitionedStats(topic, perPartition, getPreciseBacklog, subscriptionBacklogSize));
        }
    }

    @Parameters(commandDescription = "Get the internal stats for the partitioned topic and its connected producers and consumers. "
            + "All the rates are computed over a 1 minute window and are relative the last completed 1 minute period.")
    private class GetPartitionedStatsInternal extends CliCommand {
        @Parameter(description = "persistent://tenant/namespace/topic", required = true)
        private java.util.List<String> params;

        @Override
        void run() throws Exception {
            String topic = validateTopicName(params);
            print(getTopics().getPartitionedInternalStats(topic));
        }
    }

    @Parameters(commandDescription = "Skip all the messages for the subscription")
    private class ClearBacklog extends CliCommand {
        @Parameter(description = "persistent://tenant/namespace/topic", required = true)
        private java.util.List<String> params;

        @Parameter(names = { "-s", "--subscription" }, description = "Subscription to be cleared", required = true)
        private String subName;

        @Override
        void run() throws PulsarAdminException {
            String topic = validateTopicName(params);
            getTopics().skipAllMessages(topic, subName);
        }
    }

    @Parameters(commandDescription = "Skip some messages for the subscription")
    private class Skip extends CliCommand {
        @Parameter(description = "persistent://tenant/namespace/topic", required = true)
        private java.util.List<String> params;

        @Parameter(names = { "-s",
                "--subscription" }, description = "Subscription to be skip messages on", required = true)
        private String subName;

        @Parameter(names = { "-n", "--count" }, description = "Number of messages to skip", required = true)
        private long numMessages;

        @Override
        void run() throws PulsarAdminException {
            String topic = validateTopicName(params);
            getTopics().skipMessages(topic, subName, numMessages);
        }
    }

    @Parameters(commandDescription = "Expire messages that older than given expiry time (in seconds) for the subscription")
    private class ExpireMessages extends CliCommand {
        @Parameter(description = "persistent://tenant/namespace/topic", required = true)
        private java.util.List<String> params;

        @Parameter(names = { "-s",
                "--subscription" }, description = "Subscription to be skip messages on", required = true)
        private String subName;

        @Parameter(names = { "-t", "--expireTime" }, description = "Expire messages older than time in seconds")
        private long expireTimeInSeconds = -1;

        @Parameter(names = { "--position",
                "-p" }, description = "message position to reset back to (ledgerId:entryId)", required = false)
        private String messagePosition;

        @Parameter(names = { "-e", "--exclude-reset-position" },
                description = "Exclude the reset position, start consume messages from the next position.", required = false)
        private boolean excludeResetPosition = false;

        @Override
        void run() throws PulsarAdminException {
            if (expireTimeInSeconds >= 0 && isNotBlank(messagePosition)) {
                throw new ParameterException(String.format("Can't expire message by time and " +
                        "by message position at the same time."));
            }
            String topic = validateTopicName(params);
            if (expireTimeInSeconds >= 0) {
                getTopics().expireMessages(topic, subName, expireTimeInSeconds);
            } else if (isNotBlank(messagePosition)) {
                int partitionIndex = TopicName.get(topic).getPartitionIndex();
                MessageId messageId = validateMessageIdString(messagePosition, partitionIndex);
                getTopics().expireMessages(topic, subName, messageId, excludeResetPosition);
            } else {
                throw new ParameterException(
                        "Either time (--expireTime) or message position (--position) has to be provided" +
                                " to expire messages");
            }
        }
    }

    @Parameters(commandDescription = "Expire messages that older than given expiry time (in seconds) for all subscriptions")
    private class ExpireMessagesForAllSubscriptions extends CliCommand {
        @Parameter(description = "persistent://tenant/namespace/topic", required = true)
        private java.util.List<String> params;

        @Parameter(names = { "-t", "--expireTime" }, description = "Expire messages older than time in seconds", required = true)
        private long expireTimeInSeconds;

        @Override
        void run() throws PulsarAdminException {
            String topic = validateTopicName(params);
            getTopics().expireMessagesForAllSubscriptions(topic, expireTimeInSeconds);
        }
    }

    @Parameters(commandDescription = "Create a new subscription on a topic")
    private class CreateSubscription extends CliCommand {
        @Parameter(description = "persistent://tenant/namespace/topic", required = true)
        private java.util.List<String> params;

        @Parameter(names = { "-s",
                "--subscription" }, description = "Subscription to reset position on", required = true)
        private String subscriptionName;

        @Parameter(names = { "--messageId",
                "-m" }, description = "messageId where to create the subscription. It can be either 'latest', 'earliest' or (ledgerId:entryId)", required = false)
        private String messageIdStr = "latest";

        @Override
        void run() throws PulsarAdminException {
            String topic = validateTopicName(params);
            MessageId messageId;
            if (messageIdStr.equals("latest")) {
                messageId = MessageId.latest;
            } else if (messageIdStr.equals("earliest")) {
                messageId = MessageId.earliest;
            } else {
                messageId = validateMessageIdString(messageIdStr);
            }

            getTopics().createSubscription(topic, subscriptionName, messageId);
        }
    }

    @Parameters(commandDescription = "Reset position for subscription to a position that is closest to timestamp or messageId.")
    private class ResetCursor extends CliCommand {
        @Parameter(description = "persistent://tenant/namespace/topic", required = true)
        private java.util.List<String> params;

        @Parameter(names = { "-s",
                "--subscription" }, description = "Subscription to reset position on", required = true)
        private String subName;

        @Parameter(names = { "--time",
                "-t" }, description = "time in minutes to reset back to (or minutes, hours,days,weeks eg: 100m, 3h, 2d, 5w)", required = false)
        private String resetTimeStr;

        @Parameter(names = { "--messageId",
                "-m" }, description = "messageId to reset back to ('latest', 'earliest', or 'ledgerId:entryId')", required =
                false)
        private String resetMessageIdStr;

        @Parameter(names = { "-e", "--exclude-reset-position" },
                description = "Exclude the reset position, start consume messages from the next position.", required = false)
        private boolean excludeResetPosition = false;

        @Override
        void run() throws PulsarAdminException {
            String persistentTopic = validatePersistentTopic(params);
            if (isNotBlank(resetMessageIdStr)) {
                MessageId messageId;
                if ("earliest".equals(resetMessageIdStr)) {
                    messageId = MessageId.earliest;
                } else if ("latest".equals(resetMessageIdStr)) {
                    messageId = MessageId.latest;
                } else {
                    messageId = validateMessageIdString(resetMessageIdStr);
                }
                if (excludeResetPosition) {
                    getTopics().resetCursor(persistentTopic, subName, messageId, true);
                } else {
                    getTopics().resetCursor(persistentTopic, subName, messageId);
                }
            } else if (isNotBlank(resetTimeStr)) {
                long resetTimeInMillis;
                try {
                    resetTimeInMillis = TimeUnit.SECONDS.toMillis(
                            RelativeTimeUtil.parseRelativeTimeInSeconds(resetTimeStr));
                } catch (IllegalArgumentException exception) {
                    throw new ParameterException(exception.getMessage());
                }
                // now - go back time
                long timestamp = System.currentTimeMillis() - resetTimeInMillis;
                getTopics().resetCursor(persistentTopic, subName, timestamp);
            } else {
                throw new PulsarAdminException(
                        "Either Timestamp (--time) or messageId (--messageId) has to be provided to reset cursor");
            }
        }
    }

    @Parameters(commandDescription = "Terminate a topic and don't allow any more messages to be published")
    private class Terminate extends CliCommand {
        @Parameter(description = "persistent://tenant/namespace/topic", required = true)
        private java.util.List<String> params;

        @Override
        void run() throws PulsarAdminException {
            String persistentTopic = validatePersistentTopic(params);

            try {
                MessageId lastMessageId = getTopics().terminateTopicAsync(persistentTopic).get();
                System.out.println("Topic successfully terminated at " + lastMessageId);
            } catch (InterruptedException | ExecutionException e) {
                throw new PulsarAdminException(e);
            }
        }
    }

    @Parameters(commandDescription = "Terminate a partitioned topic and don't allow any more messages to be published")
    private class PartitionedTerminate extends CliCommand {
        @Parameter(description = "persistent://tenant/namespace/topic", required = true)
        private java.util.List<String> params;

        @Override
        void run() throws PulsarAdminException, TimeoutException {
            String persistentTopic = validatePersistentTopic(params);
            Map<Integer, MessageId> messageIds = getTopics().terminatePartitionedTopic(persistentTopic);
            for (Map.Entry<Integer, MessageId> entry: messageIds.entrySet()) {
                String topicName = persistentTopic + "-partition-" + entry.getKey();
                System.out.println("Topic " + topicName +  " succesfully terminated at " + entry.getValue());
            }
        }
    }

    @Parameters(commandDescription = "Peek some messages for the subscription")
    private class PeekMessages extends CliCommand {
        @Parameter(description = "persistent://tenant/namespace/topic", required = true)
        private java.util.List<String> params;

        @Parameter(names = { "-s",
                "--subscription" }, description = "Subscription to get messages from", required = true)
        private String subName;

        @Parameter(names = { "-n", "--count" }, description = "Number of messages (default 1)", required = false)
        private int numMessages = 1;

        @Override
        void run() throws PulsarAdminException {
            String persistentTopic = validatePersistentTopic(params);
            List<Message<byte[]>> messages = getTopics().peekMessages(persistentTopic, subName, numMessages);
            int position = 0;
            for (Message<byte[]> msg : messages) {
                MessageImpl message = (MessageImpl) msg;
                if (++position != 1) {
                    System.out.println("-------------------------------------------------------------------------\n");
                }
                if (message.getMessageId() instanceof BatchMessageIdImpl) {
                    BatchMessageIdImpl msgId = (BatchMessageIdImpl) message.getMessageId();
                    System.out.println("Batch Message ID: " + msgId.getLedgerId() + ":" + msgId.getEntryId() + ":" + msgId.getBatchIndex());
                } else {
                    MessageIdImpl msgId = (MessageIdImpl) msg.getMessageId();
                    System.out.println("Message ID: " + msgId.getLedgerId() + ":" + msgId.getEntryId());
                }

                System.out.println("Publish time: " + message.getPublishTime());
                System.out.println("Event time: " + message.getEventTime());

                if (message.getDeliverAtTime() != 0) {
                    System.out.println("Deliver at time: " + message.getDeliverAtTime());
                }

                if (message.getBrokerEntryMetadata() != null) {
                    if (message.getBrokerEntryMetadata().hasBrokerTimestamp()) {
                        System.out.println("Broker entry metadata timestamp: " + message.getBrokerEntryMetadata().getBrokerTimestamp());
                    }
                    if (message.getBrokerEntryMetadata().hasIndex()) {
                        System.out.println("Broker entry metadata index: " + message.getBrokerEntryMetadata().getIndex());
                    }
                }

                if (message.getProperties().size() > 0) {
                    System.out.println("Properties:");
                    print(msg.getProperties());
                }
                ByteBuf data = Unpooled.wrappedBuffer(msg.getData());
                System.out.println(ByteBufUtil.prettyHexDump(data));
            }
        }
    }


    @Parameters(commandDescription = "Examine a specific message on a topic by position relative to the" +
            " earliest or the latest message.")
    private class ExamineMessages extends CliCommand {
        @Parameter(description = "persistent://tenant/namespace/topic", required = true)
        private java.util.List<String> params;

        @Parameter(names = { "-i", "--initialPosition" },
                description = "Relative start position to examine message." +
                        "It can be 'latest' or 'earliest', default is latest")
        private String initialPosition = "latest";

        @Parameter(names = { "-m", "--messagePosition" },
                description = "The position of messages (default 1)", required = false)
        private long messagePosition = 1;

        @Override
        void run() throws PulsarAdminException {
            String persistentTopic = validatePersistentTopic(params);
            MessageImpl message =
                    (MessageImpl) getTopics().examineMessage(persistentTopic, initialPosition, messagePosition);

            if (message.getMessageId() instanceof BatchMessageIdImpl) {
                BatchMessageIdImpl msgId = (BatchMessageIdImpl) message.getMessageId();
                System.out.println("Batch Message ID: " + msgId.getLedgerId() + ":" + msgId.getEntryId() + ":" + msgId.getBatchIndex());
            } else {
                MessageIdImpl msgId = (MessageIdImpl) message.getMessageId();
                System.out.println("Message ID: " + msgId.getLedgerId() + ":" + msgId.getEntryId());
            }

            System.out.println("Publish time: " + message.getPublishTime());
            System.out.println("Event time: " + message.getEventTime());

            if (message.getDeliverAtTime() != 0) {
                System.out.println("Deliver at time: " + message.getDeliverAtTime());
            }

            if (message.getBrokerEntryMetadata() != null) {
                if (message.getBrokerEntryMetadata().hasBrokerTimestamp()) {
                    System.out.println("Broker entry metadata timestamp: " + message.getBrokerEntryMetadata().getBrokerTimestamp());
                }
                if (message.getBrokerEntryMetadata().hasIndex()) {
                    System.out.println("Broker entry metadata index: " + message.getBrokerEntryMetadata().getIndex());
                }
            }

            if (message.getProperties().size() > 0) {
                System.out.println("Properties:");
                print(message.getProperties());
            }
            ByteBuf data = Unpooled.wrappedBuffer(message.getData());
            System.out.println(ByteBufUtil.prettyHexDump(data));
        }
    }

    @Parameters(commandDescription = "Get message by its ledgerId and entryId")
    private class GetMessageById extends CliCommand {
        @Parameter(description = "persistent://tenant/namespace/topic", required = true)
        private java.util.List<String> params;

        @Parameter(names = { "-l", "--ledgerId" },
            description = "ledger id pointing to the desired ledger",
            required = true)
        private long ledgerId;

        @Parameter(names = { "-e", "--entryId" },
            description = "entry id pointing to the desired entry",
            required = true)
        private long entryId;

        @Override
        void run() throws PulsarAdminException {
            String persistentTopic = validatePersistentTopic(params);

            MessageImpl message = (MessageImpl) getTopics().getMessageById(persistentTopic, ledgerId, entryId);
            if (message == null) {
                System.out.println("Cannot find any messages based on ledgerId:"
                        + ledgerId + " entryId:" + entryId);
            } else {
                if (message.getMessageId() instanceof BatchMessageIdImpl) {
                    BatchMessageIdImpl msgId = (BatchMessageIdImpl) message.getMessageId();
                    System.out.println("Batch Message ID: " + msgId.getLedgerId() + ":" + msgId.getEntryId() + ":" + msgId.getBatchIndex());
                } else {
                    MessageIdImpl msgId = (MessageIdImpl) message.getMessageId();
                    System.out.println("Message ID: " + msgId.getLedgerId() + ":" + msgId.getEntryId());
                }

                System.out.println("Publish time: " + message.getPublishTime());
                System.out.println("Event time: " + message.getEventTime());

                if (message.getDeliverAtTime() != 0) {
                    System.out.println("Deliver at time: " + message.getDeliverAtTime());
                }

                if (message.getBrokerEntryMetadata() != null) {
                    if (message.getBrokerEntryMetadata().hasBrokerTimestamp()) {
                        System.out.println("Broker entry metadata timestamp: " + message.getBrokerEntryMetadata().getBrokerTimestamp());
                    }
                    if (message.getBrokerEntryMetadata().hasIndex()) {
                        System.out.println("Broker entry metadata index: " + message.getBrokerEntryMetadata().getIndex());
                    }
                }

                if (message.getProperties().size() > 0) {
                    System.out.println("Properties:");
                    print(message.getProperties());
                }
                ByteBuf date = Unpooled.wrappedBuffer(message.getData());
                System.out.println(ByteBufUtil.prettyHexDump(date));
            }
        }
    }

    @Parameters(commandDescription = "Get message ID")
    private class GetMessageId extends CliCommand {
        @Parameter(description = "persistent://tenant/namespace/topic", required = true)
        private java.util.List<String> params;

        @Parameter(names = { "-d", "--datetime" },
                description = "datetime at or before this messageId. This datetime is in format of ISO_OFFSET_DATE_TIME,"
                        + " e.g. 2021-06-28T16:53:08Z or 2021-06-28T16:53:08.123456789+08:00",
                required = true)
        private String datetime;

        @Override
        void run() throws PulsarAdminException {
            String persistentTopic = validatePersistentTopic(params);

            long timestamp = DateFormatter.parse(datetime);
            MessageId messageId = getTopics().getMessageIdByTimestamp(persistentTopic, timestamp);
            if (messageId == null) {
                System.out.println("Cannot find any messages based on timestamp " + timestamp);
            } else {
                print(messageId);
            }
        }
    }

    @Parameters(commandDescription = "Compact a topic")
    private class Compact extends CliCommand {
        @Parameter(description = "persistent://tenant/namespace/topic", required = true)
        private java.util.List<String> params;

        @Override
        void run() throws PulsarAdminException {
            String persistentTopic = validatePersistentTopic(params);

            getTopics().triggerCompaction(persistentTopic);
            System.out.println("Topic compaction requested for " + persistentTopic);
        }
    }

    @Parameters(commandDescription = "Status of compaction on a topic")
    private class CompactionStatusCmd extends CliCommand {
        @Parameter(description = "persistent://tenant/namespace/topic", required = true)
        private java.util.List<String> params;

        @Parameter(names = { "-w", "--wait-complete" },
                   description = "Wait for compaction to complete", required = false)
        private boolean wait = false;

        @Override
        void run() throws PulsarAdminException {
            String persistentTopic = validatePersistentTopic(params);

            try {
                LongRunningProcessStatus status = getTopics().compactionStatus(persistentTopic);
                while (wait && status.status == LongRunningProcessStatus.Status.RUNNING) {
                    Thread.sleep(1000);
                    status = getTopics().compactionStatus(persistentTopic);
                }

                switch (status.status) {
                case NOT_RUN:
                    System.out.println("Compaction has not been run for " + persistentTopic
                                       + " since broker startup");
                    break;
                case RUNNING:
                    System.out.println("Compaction is currently running");
                    break;
                case SUCCESS:
                    System.out.println("Compaction was a success");
                    break;
                case ERROR:
                    System.out.println("Error in compaction");
                    throw new PulsarAdminException("Error compacting: " + status.lastError);
                }
            } catch (InterruptedException e) {
                throw new PulsarAdminException(e);
            }
        }
    }

    static MessageId findFirstLedgerWithinThreshold(List<PersistentTopicInternalStats.LedgerInfo> ledgers,
                                                    long sizeThreshold) {
        long suffixSize = 0L;

        ledgers = Lists.reverse(ledgers);
        long previousLedger = ledgers.get(0).ledgerId;
        for (PersistentTopicInternalStats.LedgerInfo l : ledgers) {
            suffixSize += l.size;
            if (suffixSize > sizeThreshold) {
                return new MessageIdImpl(previousLedger, 0L, -1);
            }
            previousLedger = l.ledgerId;
        }
        return null;
    }

    @Parameters(commandDescription = "Trigger offload of data from a topic to long-term storage (e.g. Amazon S3)")
    private class Offload extends CliCommand {
        @Parameter(names = { "-s", "--size-threshold" },
                   description = "Maximum amount of data to keep in BookKeeper for the specified topic (e.g. 10M, 5G).",
                   required = true)
        private String sizeThresholdStr;

        @Parameter(description = "persistent://tenant/namespace/topic", required = true)
        private java.util.List<String> params;

        @Override
        void run() throws PulsarAdminException {
            String persistentTopic = validatePersistentTopic(params);
            long sizeThreshold = validateSizeString(sizeThresholdStr);

            PersistentTopicInternalStats stats = getTopics().getInternalStats(persistentTopic, false);
            if (stats.ledgers.size() < 1) {
                throw new PulsarAdminException("Topic doesn't have any data");
            }

            LinkedList<PersistentTopicInternalStats.LedgerInfo> ledgers = new LinkedList(stats.ledgers);
            ledgers.get(ledgers.size()-1).size = stats.currentLedgerSize; // doesn't get filled in now it seems
            MessageId messageId = findFirstLedgerWithinThreshold(ledgers, sizeThreshold);

            if (messageId == null) {
                System.out.println("Nothing to offload");
                return;
            }

            getTopics().triggerOffload(persistentTopic, messageId);
            System.out.println("Offload triggered for " + persistentTopic + " for messages before " + messageId);
        }
    }

    @Parameters(commandDescription = "Check the status of data offloading from a topic to long-term storage")
    private class OffloadStatusCmd extends CliCommand {
        @Parameter(description = "persistent://tenant/namespace/topic", required = true)
        private java.util.List<String> params;

        @Parameter(names = { "-w", "--wait-complete" },
                   description = "Wait for offloading to complete", required = false)
        private boolean wait = false;

        @Override
        void run() throws PulsarAdminException {
            String persistentTopic = validatePersistentTopic(params);

            try {
                OffloadProcessStatus status = getTopics().offloadStatus(persistentTopic);
                while (wait && status.getStatus() == LongRunningProcessStatus.Status.RUNNING) {
                    Thread.sleep(1000);
                    status = getTopics().offloadStatus(persistentTopic);
                }

                switch (status.getStatus()) {
                case NOT_RUN:
                    System.out.println("Offload has not been run for " + persistentTopic
                                       + " since broker startup");
                    break;
                case RUNNING:
                    System.out.println("Offload is currently running");
                    break;
                case SUCCESS:
                    System.out.println("Offload was a success");
                    break;
                case ERROR:
                    System.out.println("Error in offload");
                    throw new PulsarAdminException("Error offloading: " + status.getLastError());
                }
            } catch (InterruptedException e) {
                throw new PulsarAdminException(e);
            }
        }
    }

    @Parameters(commandDescription = "get the last commit message id of topic")
    private class GetLastMessageId extends CliCommand {
        @Parameter(description = "persistent://tenant/namespace/topic", required = true)
        private java.util.List<String> params;

        @Override
        void run() throws PulsarAdminException {
            String persistentTopic = validatePersistentTopic(params);
            print(getTopics().getLastMessageId(persistentTopic));
        }
    }

    @Parameters(commandDescription = "Get the backlog quota policies for a topic")
    private class GetBacklogQuotaMap extends CliCommand {
        @Parameter(description = "persistent://tenant/namespace/topic", required = true)
        private java.util.List<String> params;

        @Parameter(names = {"-ap", "--applied"}, description = "Get the applied policy of the topic")
        private boolean applied = false;

        @Override
        void run() throws PulsarAdminException {
            String persistentTopic = validatePersistentTopic(params);
            print(getTopics().getBacklogQuotaMap(persistentTopic, applied));
        }
    }

    @Parameters(commandDescription = "Set a backlog quota policy for a topic")
    private class SetBacklogQuota extends CliCommand {
        @Parameter(description = "persistent://tenant/namespace/topic", required = true)
        private java.util.List<String> params;

        @Parameter(names = { "-l", "--limit" }, description = "Size limit (eg: 10M, 16G)")
        private String limitStr = "-1";

        @Parameter(names = { "-lt", "--limitTime" }, description = "Time limit in second, non-positive number for disabling time limit.")
        private int limitTime = -1;

        @Parameter(names = { "-p", "--policy" }, description = "Retention policy to enforce when the limit is reached. "
                + "Valid options are: [producer_request_hold, producer_exception, consumer_backlog_eviction]", required = true)
        private String policyStr;

        @Parameter(names = {"-t", "--type"}, description = "Backlog quota type to set. Valid options are: " +
                "destination_storage and message_age. " + 
                "destination_storage limits backlog by size (in bytes). " +
                "message_age limits backlog by time, that is, message timestamp (broker or publish timestamp). " +
                "You can set size or time to control the backlog, or combine them together to control the backlog. ")
        private String backlogQuotaTypeStr = BacklogQuota.BacklogQuotaType.destination_storage.name();

        @Override
        void run() throws PulsarAdminException {
            BacklogQuota.RetentionPolicy policy;
            long limit;
            BacklogQuota.BacklogQuotaType backlogQuotaType;

            try {
                policy = BacklogQuota.RetentionPolicy.valueOf(policyStr);
            } catch (IllegalArgumentException e) {
                throw new ParameterException(String.format("Invalid retention policy type '%s'. Valid options are: %s",
                        policyStr, Arrays.toString(BacklogQuota.RetentionPolicy.values())));
            }

            limit = validateSizeString(limitStr);

            try {
                backlogQuotaType = BacklogQuota.BacklogQuotaType.valueOf(backlogQuotaTypeStr);
            } catch (IllegalArgumentException e) {
                throw new ParameterException(String.format("Invalid backlog quota type '%s'. Valid options are: %s",
                        backlogQuotaTypeStr, Arrays.toString(BacklogQuota.BacklogQuotaType.values())));
            }

            String persistentTopic = validatePersistentTopic(params);
            getTopics().setBacklogQuota(persistentTopic,
                    BacklogQuota.builder().limitSize(limit)
                            .limitTime(limitTime)
                            .retentionPolicy(policy)
                            .build(),
                    backlogQuotaType);
        }
    }

    @Parameters(commandDescription = "Remove a backlog quota policy from a topic")
    private class RemoveBacklogQuota extends CliCommand {

        @Parameter(description = "persistent://tenant/namespace/topic", required = true)
        private java.util.List<String> params;

        @Parameter(names = {"-t", "--type"}, description = "Backlog quota type to remove")
        private String backlogQuotaType = BacklogQuota.BacklogQuotaType.destination_storage.name();

        @Override
        void run() throws PulsarAdminException {
            String persistentTopic = validatePersistentTopic(params);
            getTopics().removeBacklogQuota(persistentTopic, BacklogQuota.BacklogQuotaType.valueOf(backlogQuotaType));
        }
    }

    @Parameters(commandDescription = "Get the replication clusters for a topic")
    private class GetReplicationClusters extends CliCommand {
        @Parameter(description = "persistent://tenant/namespace/topic", required = true)
        private java.util.List<String> params;

        @Parameter(names = { "-ap", "--applied" }, description = "Get the applied policy of the topic")
        private boolean applied = false;

        @Override
        void run() throws PulsarAdminException {
            String persistentTopic = validatePersistentTopic(params);
            print(getTopics().getReplicationClusters(persistentTopic, applied));
        }
    }

    @Parameters(commandDescription = "Set the replication clusters for a topic")
    private class SetReplicationClusters extends CliCommand {
        @Parameter(description = "persistent://tenant/namespace/topic", required = true)
        private java.util.List<String> params;

        @Parameter(names = { "--clusters",
                "-c" }, description = "Replication Cluster Ids list (comma separated values)", required = true)
        private String clusterIds;

        @Override
        void run() throws PulsarAdminException {
            String persistentTopic = validatePersistentTopic(params);
            List<String> clusters = Lists.newArrayList(clusterIds.split(","));
            getTopics().setReplicationClusters(persistentTopic, clusters);
        }
    }

    @Parameters(commandDescription = "Remove the replication clusters for a topic")
    private class RemoveReplicationClusters extends CliCommand {
        @Parameter(description = "persistent://tenant/namespace/topic", required = true)
        private java.util.List<String> params;

        @Override
        void run() throws PulsarAdminException {
            String persistentTopic = validatePersistentTopic(params);
            getTopics().removeReplicationClusters(persistentTopic);
        }
    }

    @Parameters(commandDescription = "Get the delayed delivery policy for a topic")
    private class GetDelayedDelivery extends CliCommand {
        @Parameter(description = "tenant/namespace/topic", required = true)
        private java.util.List<String> params;

        @Parameter(names = { "-ap", "--applied" }, description = "Get the applied policy of the topic")
        private boolean applied = false;

        @Override
        void run() throws PulsarAdminException {
            String topicName = validateTopicName(params);
            print(getTopics().getDelayedDeliveryPolicy(topicName, applied));
        }
    }

    @Parameters(commandDescription = "Set the delayed delivery policy on a topic")
    private class SetDelayedDelivery extends CliCommand {
        @Parameter(description = "tenant/namespace", required = true)
        private java.util.List<String> params;

        @Parameter(names = { "--enable", "-e" }, description = "Enable delayed delivery messages")
        private boolean enable = false;

        @Parameter(names = { "--disable", "-d" }, description = "Disable delayed delivery messages")
        private boolean disable = false;

        @Parameter(names = { "--time", "-t" }, description = "The tick time for when retrying on delayed delivery messages, " +
                "affecting the accuracy of the delivery time compared to the scheduled time. (eg: 1s, 10s, 1m, 5h, 3d)")
        private String delayedDeliveryTimeStr = "1s";

        @Override
        void run() throws PulsarAdminException {
            String topicName = validateTopicName(params);
            long delayedDeliveryTimeInMills;
            try {
                delayedDeliveryTimeInMills = TimeUnit.SECONDS.toMillis(
                        RelativeTimeUtil.parseRelativeTimeInSeconds(delayedDeliveryTimeStr));
            } catch (IllegalArgumentException exception) {
                throw new ParameterException(exception.getMessage());
            }

            if (enable == disable) {
                throw new ParameterException("Need to specify either --enable or --disable");
            }

            getTopics().setDelayedDeliveryPolicy(topicName, DelayedDeliveryPolicies.builder()
                    .tickTime(delayedDeliveryTimeInMills)
                    .active(enable)
                    .build());
        }
    }

    @Parameters(commandDescription = "Remove the delayed delivery policy on a topic")
    private class RemoveDelayedDelivery extends CliCommand {
        @Parameter(description = "tenant/namespace", required = true)
        private java.util.List<String> params;

        @Override
        void run() throws PulsarAdminException {
            String topicName = validateTopicName(params);
            getTopics().removeDelayedDeliveryPolicy(topicName);
        }
    }

    @Parameters(commandDescription = "Get the message TTL for a topic")
    private class GetMessageTTL extends CliCommand {
        @Parameter(description = "persistent://tenant/namespace/topic", required = true)
        private java.util.List<String> params;

        @Parameter(names = { "-ap", "--applied" }, description = "Get the applied policy of the topic")
        private boolean applied = false;

        @Override
        void run() throws PulsarAdminException {
            String persistentTopic = validatePersistentTopic(params);
            print(getTopics().getMessageTTL(persistentTopic, applied));
        }
    }

    @Parameters(commandDescription = "Set message TTL for a topic")
    private class SetMessageTTL extends CliCommand {
        @Parameter(description = "persistent://tenant/namespace/topic", required = true)
        private java.util.List<String> params;

        @Parameter(names = { "-t", "--ttl" }, description = "Message TTL for topic in second, allowed range from 1 to Integer.MAX_VALUE", required = true)
        private int messageTTLInSecond;

        @Override
        void run() throws PulsarAdminException {
            if (messageTTLInSecond < 0) {
                throw new ParameterException(String.format("Invalid retention policy type '%d'. ", messageTTLInSecond));
            }

            String persistentTopic = validatePersistentTopic(params);
            getTopics().setMessageTTL(persistentTopic, messageTTLInSecond);
        }
    }

    @Parameters(commandDescription = "Remove message TTL for a topic")
    private class RemoveMessageTTL extends CliCommand {

        @Parameter(description = "persistent://tenant/namespace/topic", required = true)
        private java.util.List<String> params;

        @Override
        void run() throws PulsarAdminException {
            String persistentTopic = validatePersistentTopic(params);
            getTopics().removeMessageTTL(persistentTopic);
        }
    }

    @Parameters(commandDescription = "Get deduplication snapshot interval for a topic")
    private class GetDeduplicationSnapshotInterval extends CliCommand {
        @Parameter(description = "persistent://tenant/namespace/topic", required = true)
        private java.util.List<String> params;

        @Override
        void run() throws PulsarAdminException {
            String persistentTopic = validatePersistentTopic(params);
            print(getTopics().getDeduplicationSnapshotInterval(persistentTopic));
        }
    }

    @Parameters(commandDescription = "Set deduplication snapshot interval for a topic")
    private class SetDeduplicationSnapshotInterval extends CliCommand {
        @Parameter(description = "persistent://tenant/namespace/topic", required = true)
        private java.util.List<String> params;

        @Parameter(names = { "-i", "--interval" }, description =
                "Deduplication snapshot interval for topic in second, allowed range from 0 to Integer.MAX_VALUE", required = true)
        private int interval;

        @Override
        void run() throws PulsarAdminException {
            if (interval < 0) {
                throw new ParameterException(String.format("Invalid interval '%d'. ", interval));
            }

            String persistentTopic = validatePersistentTopic(params);
            getTopics().setDeduplicationSnapshotInterval(persistentTopic, interval);
        }
    }

    @Parameters(commandDescription = "Remove deduplication snapshot interval for a topic")
    private class RemoveDeduplicationSnapshotInterval extends CliCommand {

        @Parameter(description = "persistent://tenant/namespace/topic", required = true)
        private java.util.List<String> params;

        @Override
        void run() throws PulsarAdminException {
            String persistentTopic = validatePersistentTopic(params);
            getTopics().removeDeduplicationSnapshotInterval(persistentTopic);
        }
    }

    @Parameters(commandDescription = "Get the retention policy for a topic")
    private class GetRetention extends CliCommand {
        @Parameter(description = "persistent://tenant/namespace/topic", required = true)
        private java.util.List<String> params;

        @Parameter(names = { "-ap", "--applied" }, description = "Get the applied policy of the topic")
        private boolean applied = false;

        @Override
        void run() throws PulsarAdminException {
            String persistentTopic = validatePersistentTopic(params);
            print(getTopics().getRetention(persistentTopic, applied));
        }
    }

    @Parameters(commandDescription = "Set the retention policy for a topic")
    private class SetRetention extends CliCommand {
        @Parameter(description = "persistent://tenant/namespace/topic", required = true)
        private java.util.List<String> params;

        @Parameter(names = { "--time",
                "-t" }, description = "Retention time in minutes (or minutes, hours,days,weeks eg: 100m, 3h, 2d, 5w). "
                + "0 means no retention and -1 means infinite time retention", required = true)
        private String retentionTimeStr;

        @Parameter(names = { "--size", "-s" }, description = "Retention size limit (eg: 10M, 16G, 3T). "
                + "0 or less than 1MB means no retention and -1 means infinite size retention", required = true)
        private String limitStr;

        @Override
        void run() throws PulsarAdminException {
            String persistentTopic = validatePersistentTopic(params);
            long sizeLimit = validateSizeString(limitStr);
            long retentionTimeInSec;
            try {
                retentionTimeInSec = RelativeTimeUtil.parseRelativeTimeInSeconds(retentionTimeStr);
            } catch (IllegalArgumentException exception) {
                throw new ParameterException(exception.getMessage());
            }

            final int retentionTimeInMin;
            if (retentionTimeInSec != -1) {
                retentionTimeInMin = (int) TimeUnit.SECONDS.toMinutes(retentionTimeInSec);
            } else {
                retentionTimeInMin = -1;
            }

            final int retentionSizeInMB;
            if (sizeLimit != -1) {
                retentionSizeInMB = (int) (sizeLimit / (1024 * 1024));
            } else {
                retentionSizeInMB = -1;
            }
            getTopics().setRetention(persistentTopic, new RetentionPolicies(retentionTimeInMin, retentionSizeInMB));
        }
    }

    @Deprecated
    @Parameters(commandDescription = "Enable the deduplication policy for a topic")
    private class EnableDeduplication extends CliCommand {
        @Parameter(description = "persistent://tenant/namespace/topic", required = true)
        private java.util.List<String> params;

        @Override
        void run() throws PulsarAdminException {
            String persistentTopic = validatePersistentTopic(params);
            getTopics().enableDeduplication(persistentTopic, true);
        }
    }

    @Deprecated
    @Parameters(commandDescription = "Disable the deduplication policy for a topic")
    private class DisableDeduplication extends CliCommand {
        @Parameter(description = "persistent://tenant/namespace/topic", required = true)
        private java.util.List<String> params;

        @Override
        void run() throws PulsarAdminException {
            String persistentTopic = validatePersistentTopic(params);
            getTopics().enableDeduplication(persistentTopic, false);
        }
    }

    @Parameters(commandDescription = "Enable or disable deduplication for a topic")
    private class SetDeduplicationStatus extends CliCommand {
        @Parameter(description = "persistent://tenant/namespace/topic", required = true)
        private java.util.List<String> params;

        @Parameter(names = { "--enable", "-e" }, description = "Enable deduplication")
        private boolean enable = false;

        @Parameter(names = { "--disable", "-d" }, description = "Disable deduplication")
        private boolean disable = false;

        @Override
        void run() throws PulsarAdminException {
            String persistentTopic = validatePersistentTopic(params);

            if (enable == disable) {
                throw new ParameterException("Need to specify either --enable or --disable");
            }
            getTopics().setDeduplicationStatus(persistentTopic, enable);
        }
    }

    @Parameters(commandDescription = "Get the deduplication policy for a topic")
    private class GetDeduplicationStatus extends CliCommand {
        @Parameter(description = "persistent://tenant/namespace/topic", required = true)
        private java.util.List<String> params;

        @Override
        void run() throws PulsarAdminException {
            String persistentTopic = validatePersistentTopic(params);
            print(getTopics().getDeduplicationStatus(persistentTopic));
        }
    }

    @Parameters(commandDescription = "Remove the deduplication policy for a topic")
    private class RemoveDeduplicationStatus extends CliCommand {
        @Parameter(description = "persistent://tenant/namespace/topic", required = true)
        private java.util.List<String> params;

        @Override
        void run() throws PulsarAdminException {
            String persistentTopic = validatePersistentTopic(params);
            getTopics().removeDeduplicationStatus(persistentTopic);
        }
    }

    @Parameters(commandDescription = "Remove the retention policy for a topic")
    private class RemoveRetention extends CliCommand {
        @Parameter(description = "persistent://tenant/namespace/topic", required = true)
        private java.util.List<String> params;

        @Override
        void run() throws PulsarAdminException {
            String persistentTopic = validatePersistentTopic(params);
            getTopics().removeRetention(persistentTopic);
        }
    }

    @Parameters(commandDescription = "Get the persistence policies for a topic")
    private class GetPersistence extends CliCommand {
        @Parameter(description = "persistent://tenant/namespace/topic", required = true)
        private java.util.List<String> params;

        @Override
        void run() throws PulsarAdminException {
            String persistentTopic = validatePersistentTopic(params);
            print(getTopics().getPersistence(persistentTopic));
        }
    }

    @Parameters(commandDescription = "Get the offload policies for a topic")
    private class GetOffloadPolicies extends CliCommand {
        @Parameter(description = "persistent://tenant/namespace/topic", required = true)
        private java.util.List<String> params;

        @Parameter(names = { "-ap", "--applied" }, description = "Get the applied policy of the topic")
        private boolean applied = false;

        @Override
        void run() throws PulsarAdminException {
            String persistentTopic = validatePersistentTopic(params);
            print(getTopics().getOffloadPolicies(persistentTopic, applied));
        }
    }

    @Parameters(commandDescription = "Remove the offload policies for a topic")
    private class RemoveOffloadPolicies extends CliCommand {
        @Parameter(description = "persistent://tenant/namespace/topic", required = true)
        private java.util.List<String> params;

        @Override
        void run() throws PulsarAdminException {
            String persistentTopic = validatePersistentTopic(params);
            getTopics().removeOffloadPolicies(persistentTopic);
        }
    }

    @Parameters(commandDescription = "Set the offload policies for a topic")
    private class SetOffloadPolicies extends CliCommand {
        @Parameter(description = "persistent://tenant/namespace/topic", required = true)
        private java.util.List<String> params;

        @Parameter(names = {"-d", "--driver"}, description = "ManagedLedger offload driver", required = true)
        private String driver;

        @Parameter(names = {"-r", "--region"}
                , description = "ManagedLedger offload region, s3 and google-cloud-storage requires this parameter")
        private String region;

        @Parameter(names = {"-b", "--bucket"}
                , description = "ManagedLedger offload bucket, s3 and google-cloud-storage requires this parameter")
        private String bucket;

        @Parameter(names = {"-e", "--endpoint"}
                , description = "ManagedLedger offload service endpoint, only s3 requires this parameter")
        private String endpoint;

        @Parameter(names = {"-i", "--aws-id"}
                , description = "AWS Credential Id to use when using driver S3 or aws-s3")
        private String awsId;

        @Parameter(names = {"-s", "--aws-secret"}
                , description = "AWS Credential Secret to use when using driver S3 or aws-s3")
        private String awsSecret;

        @Parameter(names = {"--ro", "--s3-role"}
                , description = "S3 Role used for STSAssumeRoleSessionCredentialsProvider")
        private String s3Role;

        @Parameter(names = {"--s3-role-session-name", "-rsn"}
                , description = "S3 role session name used for STSAssumeRoleSessionCredentialsProvider")
        private String s3RoleSessionName;

        @Parameter(names = {"-m", "--maxBlockSizeInBytes"},
                description = "ManagedLedger offload max block Size in bytes,"
                + "s3 and google-cloud-storage requires this parameter")
        private int maxBlockSizeInBytes;

        @Parameter(names = {"-rb", "--readBufferSizeInBytes"},
                description = "ManagedLedger offload read buffer size in bytes,"
                + "s3 and google-cloud-storage requires this parameter")
        private int readBufferSizeInBytes;

        @Parameter(names = {"-t", "--offloadThresholdInBytes"}
                , description = "ManagedLedger offload threshold in bytes", required = true)
        private long offloadThresholdInBytes;

        @Parameter(names = {"-dl", "--offloadDeletionLagInMillis"}
                , description = "ManagedLedger offload deletion lag in bytes")
        private Long offloadDeletionLagInMillis;

        @Parameter(
                names = {"--offloadedReadPriority", "-orp"},
                description = "Read priority for offloaded messages. By default, once messages are offloaded to long-term storage, brokers read messages from long-term storage, but messages can still exist in BookKeeper for a period depends on your configuration. For messages that exist in both long-term storage and BookKeeper, you can set where to read messages from with the option `tiered-storage-first` or `bookkeeper-first`.",
                required = false
        )
        private String offloadReadPriorityStr;

        @Override
        void run() throws PulsarAdminException {
            String persistentTopic = validatePersistentTopic(params);

            OffloadedReadPriority offloadedReadPriority = OffloadPoliciesImpl.DEFAULT_OFFLOADED_READ_PRIORITY;

            if (this.offloadReadPriorityStr != null) {
                try {
                    offloadedReadPriority = OffloadedReadPriority.fromString(this.offloadReadPriorityStr);
                } catch (Exception e) {
                    throw new ParameterException("--offloadedReadPriority parameter must be one of "
                            + Arrays.stream(OffloadedReadPriority.values())
                                    .map(OffloadedReadPriority::toString)
                                    .collect(Collectors.joining(","))
                            + " but got: " + this.offloadReadPriorityStr, e);
                }
            }

            OffloadPoliciesImpl offloadPolicies = OffloadPoliciesImpl.create(driver, region, bucket, endpoint,
                    s3Role, s3RoleSessionName,
                    awsId, awsSecret,
                    maxBlockSizeInBytes,
                    readBufferSizeInBytes, offloadThresholdInBytes, offloadDeletionLagInMillis, offloadedReadPriority);

            getTopics().setOffloadPolicies(persistentTopic, offloadPolicies);
        }
    }

    @Parameters(commandDescription = "Set the persistence policies for a topic")
    private class SetPersistence extends CliCommand {
        @Parameter(description = "persistent://tenant/namespace/topic", required = true)
        private java.util.List<String> params;

        @Parameter(names = { "-e",
                "--bookkeeper-ensemble" }, description = "Number of bookies to use for a topic", required = true)
        private int bookkeeperEnsemble;

        @Parameter(names = { "-w",
                "--bookkeeper-write-quorum" }, description = "How many writes to make of each entry", required = true)
        private int bookkeeperWriteQuorum;

        @Parameter(names = { "-a",
                "--bookkeeper-ack-quorum" }, description = "Number of acks (guaranteed copies) to wait for each entry", required = true)
        private int bookkeeperAckQuorum;

        @Parameter(names = { "-r",
                "--ml-mark-delete-max-rate" }, description = "Throttling rate of mark-delete operation (0 means no throttle)", required = true)
        private double managedLedgerMaxMarkDeleteRate;

        @Override
        void run() throws PulsarAdminException {
            String persistentTopic = validatePersistentTopic(params);
            getTopics().setPersistence(persistentTopic, new PersistencePolicies(bookkeeperEnsemble,
                    bookkeeperWriteQuorum, bookkeeperAckQuorum, managedLedgerMaxMarkDeleteRate));
        }
    }

    @Parameters(commandDescription = "Remove the persistence policy for a topic")
    private class RemovePersistence extends CliCommand {
        @Parameter(description = "persistent://tenant/namespace/topic", required = true)
        private java.util.List<String> params;

        @Override
        void run() throws PulsarAdminException {
            String persistentTopic = validatePersistentTopic(params);
            getTopics().removePersistence(persistentTopic);
        }
    }

    @Parameters(commandDescription = "Get message dispatch rate for a topic")
    private class GetDispatchRate extends CliCommand {
        @Parameter(description = "persistent://tenant/namespace/topic", required = true)
        private java.util.List<String> params;

        @Parameter(names = { "-ap", "--applied" }, description = "Get the applied policy of the topic")
        private boolean applied = false;

        @Override
        void run() throws PulsarAdminException {
            String persistentTopic = validatePersistentTopic(params);
            print(getTopics().getDispatchRate(persistentTopic, applied));
        }
    }

    @Parameters(commandDescription = "Set message dispatch rate for a topic")
    private class SetDispatchRate extends CliCommand {
        @Parameter(description = "persistent://tenant/namespace/topic", required = true)
        private java.util.List<String> params;

        @Parameter(names = { "--msg-dispatch-rate",
                "-md" }, description = "message-dispatch-rate (default -1 will be overwrite if not passed)", required = false)
        private int msgDispatchRate = -1;

        @Parameter(names = { "--byte-dispatch-rate",
                "-bd" }, description = "byte-dispatch-rate (default -1 will be overwrite if not passed)", required = false)
        private long byteDispatchRate = -1;

        @Parameter(names = { "--dispatch-rate-period",
                "-dt" }, description = "dispatch-rate-period in second type (default 1 second will be overwrite if not passed)", required = false)
        private int dispatchRatePeriodSec = 1;

        @Parameter(names = { "--relative-to-publish-rate",
                "-rp" }, description = "dispatch rate relative to publish-rate (if publish-relative flag is enabled then broker will apply throttling value to (publish-rate + dispatch rate))", required = false)
        private boolean relativeToPublishRate = false;

        @Override
        void run() throws PulsarAdminException {
            String persistentTopic = validatePersistentTopic(params);
            getTopics().setDispatchRate(persistentTopic,
                    DispatchRate.builder()
                            .dispatchThrottlingRateInMsg(msgDispatchRate)
                            .dispatchThrottlingRateInByte(byteDispatchRate)
                            .ratePeriodInSecond(dispatchRatePeriodSec)
                            .relativeToPublishRate(relativeToPublishRate)
                            .build());
        }
    }

    @Parameters(commandDescription = "Remove message dispatch rate for a topic")
    private class RemoveDispatchRate extends CliCommand {
        @Parameter(description = "persistent://tenant/namespace/topic", required = true)
        private java.util.List<String> params;

        @Override
        void run() throws PulsarAdminException {
            String persistentTopic = validatePersistentTopic(params);
            getTopics().removeDispatchRate(persistentTopic);
        }
    }

    @Parameters(commandDescription = "Get max unacked messages policy on consumer for a topic")
    private class GetMaxUnackedMessagesOnConsumer extends CliCommand {
        @Parameter(description = "persistent://tenant/namespace/topic", required = true)
        private java.util.List<String> params;

        @Parameter(names = { "-ap", "--applied" }, description = "Get the applied policy of the topic")
        private boolean applied = false;

        @Override
        void run() throws PulsarAdminException {
            String persistentTopic = validatePersistentTopic(params);
            print(getTopics().getMaxUnackedMessagesOnConsumer(persistentTopic, applied));
        }
    }

    @Parameters(commandDescription = "Remove max unacked messages policy on consumer for a topic")
    private class RemoveMaxUnackedMessagesOnConsumer extends CliCommand {
        @Parameter(description = "persistent://tenant/namespace/topic", required = true)
        private java.util.List<String> params;

        @Override
        void run() throws PulsarAdminException {
            String persistentTopic = validatePersistentTopic(params);
            getTopics().removeMaxUnackedMessagesOnConsumer(persistentTopic);
        }
    }

    @Parameters(commandDescription = "Set max unacked messages policy on consumer for a topic")
    private class SetMaxUnackedMessagesOnConsumer extends CliCommand {
        @Parameter(description = "persistent://tenant/namespace/topic", required = true)
        private java.util.List<String> params;

        @Parameter(names = {"-m", "--maxNum"}, description = "max unacked messages num on consumer", required = true)
        private int maxNum;

        @Override
        void run() throws PulsarAdminException {
            String persistentTopic = validatePersistentTopic(params);
            getTopics().setMaxUnackedMessagesOnConsumer(persistentTopic, maxNum);
        }
    }

    @Parameters(commandDescription = "Get max unacked messages policy on subscription for a topic")
    private class GetMaxUnackedMessagesOnSubscription extends CliCommand {
        @Parameter(description = "persistent://tenant/namespace/topic", required = true)
        private java.util.List<String> params;

        @Parameter(names = { "-ap", "--applied" }, description = "Get the applied policy of the topic")
        private boolean applied = false;

        @Override
        void run() throws PulsarAdminException {
            String persistentTopic = validatePersistentTopic(params);
            print(getTopics().getMaxUnackedMessagesOnSubscription(persistentTopic, applied));
        }
    }

    @Parameters(commandDescription = "Remove max unacked messages policy on subscription for a topic")
    private class RemoveMaxUnackedMessagesOnSubscription extends CliCommand {
        @Parameter(description = "persistent://tenant/namespace/topic", required = true)
        private java.util.List<String> params;

        @Override
        void run() throws PulsarAdminException {
            String persistentTopic = validatePersistentTopic(params);
            getTopics().removeMaxUnackedMessagesOnSubscription(persistentTopic);
        }
    }

    @Parameters(commandDescription = "Set max unacked messages policy on subscription for a topic")
    private class SetMaxUnackedMessagesOnSubscription extends CliCommand {
        @Parameter(description = "persistent://tenant/namespace/topic", required = true)
        private java.util.List<String> params;

        @Parameter(names = {"-m", "--maxNum"}, description = "max unacked messages num on subscription", required = true)
        private int maxNum;

        @Override
        void run() throws PulsarAdminException {
            String persistentTopic = validatePersistentTopic(params);
            getTopics().setMaxUnackedMessagesOnSubscription(persistentTopic, maxNum);
        }
    }


    @Parameters(commandDescription = "Set subscription types enabled for a topic")
    private class SetSubscriptionTypesEnabled extends CliCommand {
        @Parameter(description = "persistent://tenant/namespace/topic", required = true)
        private java.util.List<String> params;

        @Parameter(names = {"--types", "-t"}, description = "Subscription types enabled list (comma separated values)."
                + " Possible values: (Exclusive, Shared, Failover, Key_Shared).", required = true)
        private List<String> subTypes;

        @Override
        void run() throws PulsarAdminException {
            String persistentTopic = validatePersistentTopic(params);
            Set<SubscriptionType> types = new HashSet<>();
            subTypes.forEach(s -> {
                SubscriptionType subType;
                try {
                    subType = SubscriptionType.valueOf(s);
                } catch (IllegalArgumentException exception) {
                    throw new ParameterException(String.format("Illegal subscription type %s. Possible values: %s.", s,
                            Arrays.toString(SubscriptionType.values())));
                }
                types.add(subType);
            });
            getTopics().setSubscriptionTypesEnabled(persistentTopic, types);
        }
    }

    @Parameters(commandDescription = "Get subscription types enabled for a topic")
    private class GetSubscriptionTypesEnabled extends CliCommand {
        @Parameter(description = "persistent://tenant/namespace/topic", required = true)
        private java.util.List<String> params;

        @Override
        void run() throws PulsarAdminException {
            String persistentTopic = validatePersistentTopic(params);
            print(getTopics().getSubscriptionTypesEnabled(persistentTopic));
        }
    }

    @Parameters(commandDescription = "Remove subscription types enabled for a topic")
    private class RemoveSubscriptionTypesEnabled extends CliCommand {
        @Parameter(description = "persistent://tenant/namespace/topic", required = true)
        private java.util.List<String> params;

        @Override
        void run() throws PulsarAdminException {
            String persistentTopic = validatePersistentTopic(params);
            getTopics().removeSubscriptionTypesEnabled(persistentTopic);
        }
    }

    @Parameters(commandDescription = "Get compaction threshold for a topic")
    private class GetCompactionThreshold extends CliCommand {
        @Parameter(description = "persistent://tenant/namespace/topic", required = true)
        private java.util.List<String> params;

        @Parameter(names = { "-ap", "--applied" }, description = "Get the applied policy of the topic")
        private boolean applied = false;

        @Override
        void run() throws PulsarAdminException {
            String persistentTopic = validatePersistentTopic(params);
            print(getTopics().getCompactionThreshold(persistentTopic, applied));
        }
    }

    @Parameters(commandDescription = "Set compaction threshold for a topic")
    private class SetCompactionThreshold extends CliCommand {
        @Parameter(description = "persistent://tenant/namespace/topic", required = true)
        private java.util.List<String> params;

        @Parameter(names = { "--threshold", "-t" },
            description = "Maximum number of bytes in a topic backlog before compaction is triggered "
                + "(eg: 10M, 16G, 3T). 0 disables automatic compaction",
            required = true)
        private String thresholdStr = "0";

        @Override
        void run() throws PulsarAdminException {
            String persistentTopic = validatePersistentTopic(params);
            long threshold = validateSizeString(thresholdStr);
            getTopics().setCompactionThreshold(persistentTopic, threshold);
        }
    }

    @Parameters(commandDescription = "Remove compaction threshold for a topic")
    private class RemoveCompactionThreshold extends CliCommand {
        @Parameter(description = "persistent://tenant/namespace/topic", required = true)
        private java.util.List<String> params;

        @Override
        void run() throws PulsarAdminException {
            String persistentTopic = validatePersistentTopic(params);
            getTopics().removeCompactionThreshold(persistentTopic);
        }
    }

    @Parameters(commandDescription = "Get publish rate for a topic")
    private class GetPublishRate extends CliCommand {
        @Parameter(description = "persistent://tenant/namespace/topic", required = true)
        private java.util.List<String> params;

        @Override
        void run() throws PulsarAdminException {
            String persistentTopic = validatePersistentTopic(params);
            print(getTopics().getPublishRate(persistentTopic));
        }
    }

    @Parameters(commandDescription = "Set publish rate for a topic")
    private class SetPublishRate extends CliCommand {
        @Parameter(description = "persistent://tenant/namespace/topic", required = true)
        private java.util.List<String> params;

        @Parameter(names = { "--msg-publish-rate",
            "-m" }, description = "message-publish-rate (default -1 will be overwrite if not passed)", required = false)
        private int msgPublishRate = -1;

         @Parameter(names = { "--byte-publish-rate",
            "-b" }, description = "byte-publish-rate (default -1 will be overwrite if not passed)", required = false)
        private long bytePublishRate = -1;

        @Override
        void run() throws PulsarAdminException {
            String persistentTopic = validatePersistentTopic(params);
            getTopics().setPublishRate(persistentTopic,
                new PublishRate(msgPublishRate, bytePublishRate));
        }
    }

    @Parameters(commandDescription = "Remove publish rate for a topic")
    private class RemovePublishRate extends CliCommand {
        @Parameter(description = "persistent://tenant/namespace/topic", required = true)
        private java.util.List<String> params;

        @Override
        void run() throws PulsarAdminException {
            String persistentTopic = validatePersistentTopic(params);
            getTopics().removePublishRate(persistentTopic);
        }
    }

    @Parameters(commandDescription = "Get subscription message-dispatch-rate for a topic")
    private class GetSubscriptionDispatchRate extends CliCommand {
        @Parameter(description = "persistent://tenant/namespace/topic", required = true)
        private java.util.List<String> params;

        @Parameter(names = { "-ap", "--applied" }, description = "Get the applied policy of the topic")
        private boolean applied = false;

        @Override
        void run() throws PulsarAdminException {
            String persistentTopic = validatePersistentTopic(params);
            print(getTopics().getSubscriptionDispatchRate(persistentTopic, applied));
        }
    }

    @Parameters(commandDescription = "Set subscription message-dispatch-rate for a topic")
    private class SetSubscriptionDispatchRate extends CliCommand {
        @Parameter(description = "persistent://tenant/namespace/topic", required = true)
        private java.util.List<String> params;

        @Parameter(names = { "--msg-dispatch-rate",
            "-md" }, description = "message-dispatch-rate (default -1 will be overwrite if not passed)", required = false)
        private int msgDispatchRate = -1;

        @Parameter(names = { "--byte-dispatch-rate",
            "-bd" }, description = "byte-dispatch-rate (default -1 will be overwrite if not passed)", required = false)
        private long byteDispatchRate = -1;

        @Parameter(names = { "--dispatch-rate-period",
            "-dt" }, description = "dispatch-rate-period in second type (default 1 second will be overwrite if not passed)", required = false)
        private int dispatchRatePeriodSec = 1;

        @Parameter(names = { "--relative-to-publish-rate",
                "-rp" }, description = "dispatch rate relative to publish-rate (if publish-relative flag is enabled then broker will apply throttling value to (publish-rate + dispatch rate))", required = false)
        private boolean relativeToPublishRate = false;

        @Override
        void run() throws PulsarAdminException {
            String persistentTopic = validatePersistentTopic(params);
            getTopics().setSubscriptionDispatchRate(persistentTopic,
                    DispatchRate.builder()
                            .dispatchThrottlingRateInMsg(msgDispatchRate)
                            .dispatchThrottlingRateInByte(byteDispatchRate)
                            .ratePeriodInSecond(dispatchRatePeriodSec)
                            .relativeToPublishRate(relativeToPublishRate)
                            .build());
        }
    }

    @Parameters(commandDescription = "Remove subscription message-dispatch-rate for a topic")
    private class RemoveSubscriptionDispatchRate extends CliCommand {
        @Parameter(description = "persistent://tenant/namespace/topic", required = true)
        private java.util.List<String> params;

        @Override
        void run() throws PulsarAdminException {
            String persistentTopic = validatePersistentTopic(params);
            getTopics().removeSubscriptionDispatchRate(persistentTopic);
        }
    }

    @Parameters(commandDescription = "Get replicator message-dispatch-rate for a topic")
    private class GetReplicatorDispatchRate extends CliCommand {
        @Parameter(description = "persistent://tenant/namespace/topic", required = true)
        private java.util.List<String> params;

        @Parameter(names = {"-ap", "--applied"}, description = "Get the applied policy of the topic")
        private boolean applied = false;

        @Override
        void run() throws PulsarAdminException {
            String topic = validatePersistentTopic(params);
            print(getTopics().getReplicatorDispatchRate(topic, applied));
        }
    }

    @Parameters(commandDescription = "Set replicator message-dispatch-rate for a topic")
    private class SetReplicatorDispatchRate extends CliCommand {
        @Parameter(description = "persistent://tenant/namespace/topic", required = true)
        private java.util.List<String> params;

        @Parameter(names = { "--msg-dispatch-rate",
            "-md" }, description = "message-dispatch-rate (default -1 will be overwrite if not passed)", required = false)
        private int msgDispatchRate = -1;

        @Parameter(names = { "--byte-dispatch-rate",
            "-bd" }, description = "byte-dispatch-rate (default -1 will be overwrite if not passed)", required = false)
        private long byteDispatchRate = -1;

        @Parameter(names = { "--dispatch-rate-period",
            "-dt" }, description = "dispatch-rate-period in second type (default 1 second will be overwrite if not passed)", required = false)
        private int dispatchRatePeriodSec = 1;

        @Parameter(names = { "--relative-to-publish-rate",
                "-rp" }, description = "dispatch rate relative to publish-rate (if publish-relative flag is enabled then broker will apply throttling value to (publish-rate + dispatch rate))", required = false)
        private boolean relativeToPublishRate = false;

        @Override
        void run() throws PulsarAdminException {
            String persistentTopic = validatePersistentTopic(params);
            getTopics().setReplicatorDispatchRate(persistentTopic,
                    DispatchRate.builder()
                            .dispatchThrottlingRateInMsg(msgDispatchRate)
                            .dispatchThrottlingRateInByte(byteDispatchRate)
                            .ratePeriodInSecond(dispatchRatePeriodSec)
                            .relativeToPublishRate(relativeToPublishRate)
                            .build());
        }
    }

    @Parameters(commandDescription = "Remove replicator message-dispatch-rate for a topic")
    private class RemoveReplicatorDispatchRate extends CliCommand {
        @Parameter(description = "persistent://tenant/namespace/topic", required = true)
        private java.util.List<String> params;

        @Override
        void run() throws PulsarAdminException {
            String persistentTopic = validatePersistentTopic(params);
            getTopics().removeReplicatorDispatchRate(persistentTopic);
        }
    }

    @Parameters(commandDescription = "Get max number of producers for a topic")
    private class GetMaxProducers extends CliCommand {
        @Parameter(description = "persistent://tenant/namespace/topic", required = true)
        private java.util.List<String> params;

        @Parameter(names = { "-ap", "--applied" }, description = "Get the applied policy of the topic")
        private boolean applied = false;

        @Override
        void run() throws PulsarAdminException {
            String persistentTopic = validatePersistentTopic(params);
            print(getTopics().getMaxProducers(persistentTopic, applied));
        }
    }

    @Parameters(commandDescription = "Set max number of producers for a topic")
    private class SetMaxProducers extends CliCommand {
        @Parameter(description = "persistent://tenant/namespace/topic", required = true)
        private java.util.List<String> params;

        @Parameter(names = {"--max-producers", "-p"}, description = "Max producers for a topic", required = true)
        private int maxProducers;

        @Override
        void run() throws PulsarAdminException {
            String persistentTopic = validatePersistentTopic(params);
            getTopics().setMaxProducers(persistentTopic, maxProducers);
        }
    }

    @Parameters(commandDescription = "Remove max number of producers for a topic")
    private class RemoveMaxProducers extends CliCommand {
        @Parameter(description = "persistent://tenant/namespace/topic", required = true)
        private java.util.List<String> params;

        @Override
        void run() throws PulsarAdminException {
            String persistentTopic = validatePersistentTopic(params);
            getTopics().removeMaxProducers(persistentTopic);
        }
    }

    @Parameters(commandDescription = "Get max number of subscriptions for a topic")
    private class GetMaxSubscriptionsPerTopic extends CliCommand {
        @Parameter(description = "persistent://tenant/namespace/topic", required = true)
        private java.util.List<String> params;

        @Override
        void run() throws PulsarAdminException {
            String persistentTopic = validatePersistentTopic(params);
            print(getTopics().getMaxSubscriptionsPerTopic(persistentTopic));
        }
    }

    @Parameters(commandDescription = "Set max number of subscriptions for a topic")
    private class SetMaxSubscriptionsPerTopic extends CliCommand {
        @Parameter(description = "persistent://tenant/namespace/topic", required = true)
        private java.util.List<String> params;

        @Parameter(names = {"--max-subscriptions-per-topic", "-m"},
                description = "Maximum subscription limit for a topic", required = true)
        private int maxSubscriptionsPerTopic;

        @Override
        void run() throws PulsarAdminException {
            String persistentTopic = validatePersistentTopic(params);
            getTopics().setMaxSubscriptionsPerTopic(persistentTopic, maxSubscriptionsPerTopic);
        }
    }

    @Parameters(commandDescription = "Remove max number of subscriptions for a topic")
    private class RemoveMaxSubscriptionsPerTopic extends CliCommand {
        @Parameter(description = "persistent://tenant/namespace/topic", required = true)
        private java.util.List<String> params;

        @Override
        void run() throws PulsarAdminException {
            String persistentTopic = validatePersistentTopic(params);
            getTopics().removeMaxSubscriptionsPerTopic(persistentTopic);
        }
    }

    @Parameters(commandDescription = "Get max message size for a topic")
    private class GetMaxMessageSize extends CliCommand {
        @Parameter(description = "persistent://tenant/namespace/topic", required = true)
        private java.util.List<String> params;

        @Override
        void run() throws PulsarAdminException {
            String persistentTopic = validatePersistentTopic(params);
            print(getTopics().getMaxMessageSize(persistentTopic));
        }
    }

    @Parameters(commandDescription = "Set max message size for a topic")
    private class SetMaxMessageSize extends CliCommand {
        @Parameter(description = "persistent://tenant/namespace/topic", required = true)
        private java.util.List<String> params;

        @Parameter(names = {"--max-message-size", "-m"}, description = "Max message size for a topic", required = true)
        private int maxMessageSize;

        @Override
        void run() throws PulsarAdminException {
            String persistentTopic = validatePersistentTopic(params);
            getTopics().setMaxMessageSize(persistentTopic, maxMessageSize);
        }
    }

    @Parameters(commandDescription = "Remove max message size for a topic")
    private class RemoveMaxMessageSize extends CliCommand {
        @Parameter(description = "persistent://tenant/namespace/topic", required = true)
        private java.util.List<String> params;

        @Override
        void run() throws PulsarAdminException {
            String persistentTopic = validatePersistentTopic(params);
            getTopics().removeMaxMessageSize(persistentTopic);
        }
    }

    @Parameters(commandDescription = "Get max consumers per subscription for a topic")
    private class GetMaxConsumersPerSubscription extends CliCommand {
        @Parameter(description = "persistent://tenant/namespace/topic", required = true)
        private java.util.List<String> params;

        @Override
        void run() throws PulsarAdminException {
            String persistentTopic = validatePersistentTopic(params);
            print(getTopics().getMaxConsumersPerSubscription(persistentTopic));
        }
    }

    @Parameters(commandDescription = "Set max consumers per subscription for a topic")
    private class SetMaxConsumersPerSubscription extends CliCommand {
        @Parameter(description = "persistent://tenant/namespace/topic", required = true)
        private java.util.List<String> params;

        @Parameter(names = { "--max-consumers-per-subscription", "-c" }, description = "maxConsumersPerSubscription for a namespace", required = true)
        private int maxConsumersPerSubscription;

        @Override
        void run() throws PulsarAdminException {
            String persistentTopic = validatePersistentTopic(params);
            getTopics().setMaxConsumersPerSubscription(persistentTopic, maxConsumersPerSubscription);
        }
    }

    @Parameters(commandDescription = "Remove max consumers per subscription for a topic")
    private class RemoveMaxConsumersPerSubscription extends CliCommand {
        @Parameter(description = "persistent://tenant/namespace/topic", required = true)
        private java.util.List<String> params;

        @Override
        void run() throws PulsarAdminException {
            String persistentTopic = validatePersistentTopic(params);
            getTopics().removeMaxConsumersPerSubscription(persistentTopic);
        }
    }

    @Parameters(commandDescription = "Get the inactive topic policies on a topic")
    private class GetInactiveTopicPolicies extends CliCommand {
        @Parameter(description = "persistent://tenant/namespace/topic", required = true)
        private java.util.List<String> params;

        @Parameter(names = { "-ap", "--applied" }, description = "Get the applied policy of the topic")
        private boolean applied = false;

        @Override
        void run() throws PulsarAdminException {
            String persistentTopic = validatePersistentTopic(params);
            print(getTopics().getInactiveTopicPolicies(persistentTopic, applied));
        }
    }

    @Parameters(commandDescription = "Set the inactive topic policies on a topic")
    private class SetInactiveTopicPolicies extends CliCommand {
        @Parameter(description = "persistent://tenant/namespace/topic", required = true)
        private java.util.List<String> params;

        @Parameter(names = { "--enable-delete-while-inactive", "-e" }, description = "Enable delete while inactive")
        private boolean enableDeleteWhileInactive = false;

        @Parameter(names = { "--disable-delete-while-inactive", "-d" }, description = "Disable delete while inactive")
        private boolean disableDeleteWhileInactive = false;

        @Parameter(names = {"--max-inactive-duration", "-t"}, description = "Max duration of topic inactivity in seconds" +
                ",topics that are inactive for longer than this value will be deleted (eg: 1s, 10s, 1m, 5h, 3d)", required = true)
        private String deleteInactiveTopicsMaxInactiveDuration;

        @Parameter(names = { "--delete-mode", "-m" }, description = "Mode of delete inactive topic" +
                ",Valid options are: [delete_when_no_subscriptions, delete_when_subscriptions_caught_up]", required = true)
        private String inactiveTopicDeleteMode;

        @Override
        void run() throws PulsarAdminException {
            String persistentTopic = validatePersistentTopic(params);
            long maxInactiveDurationInSeconds;
            try {
                maxInactiveDurationInSeconds = TimeUnit.SECONDS.toSeconds(
                        RelativeTimeUtil.parseRelativeTimeInSeconds(deleteInactiveTopicsMaxInactiveDuration));
            } catch (IllegalArgumentException exception) {
                throw new ParameterException(exception.getMessage());
            }

            if (enableDeleteWhileInactive == disableDeleteWhileInactive) {
                throw new ParameterException("Need to specify either enable-delete-while-inactive or disable-delete-while-inactive");
            }
            InactiveTopicDeleteMode deleteMode = null;
            try {
                deleteMode = InactiveTopicDeleteMode.valueOf(inactiveTopicDeleteMode);
            } catch (IllegalArgumentException e) {
                throw new ParameterException("delete mode can only be set to delete_when_no_subscriptions or delete_when_subscriptions_caught_up");
            }
            getTopics().setInactiveTopicPolicies(persistentTopic,
                    new InactiveTopicPolicies(deleteMode, (int) maxInactiveDurationInSeconds, enableDeleteWhileInactive));
        }
    }

    @Parameters(commandDescription = "Remove inactive topic policies from a topic")
    private class RemoveInactiveTopicPolicies extends CliCommand {
        @Parameter(description = "persistent://tenant/namespace/topic", required = true)
        private java.util.List<String> params;

        @Override
        void run() throws PulsarAdminException {
            String persistentTopic = validatePersistentTopic(params);
            getTopics().removeInactiveTopicPolicies(persistentTopic);
        }
    }

    @Parameters(commandDescription = "Get max number of consumers for a topic")
    private class GetMaxConsumers extends CliCommand {
        @Parameter(description = "persistent://tenant/namespace/topic", required = true)
        private java.util.List<String> params;

        @Parameter(names = { "-ap", "--applied" }, description = "Get the applied policy of the topic")
        private boolean applied = false;

        @Override
        void run() throws PulsarAdminException {
            String persistentTopic = validatePersistentTopic(params);
            print(getTopics().getMaxConsumers(persistentTopic, applied));
        }
    }

    @Parameters(commandDescription = "Set max number of consumers for a topic")
    private class SetMaxConsumers extends CliCommand {
        @Parameter(description = "persistent://tenant/namespace/topic", required = true)
        private java.util.List<String> params;

        @Parameter(names = { "--max-consumers", "-c" }, description = "Max consumers for a topic", required = true)
        private int maxConsumers;

        @Override
        void run() throws PulsarAdminException {
            String persistentTopic = validatePersistentTopic(params);
            getTopics().setMaxConsumers(persistentTopic, maxConsumers);
        }
    }

    @Parameters(commandDescription = "Remove max number of consumers for a topic")
    private class RemoveMaxConsumers extends CliCommand {
        @Parameter(description = "persistent://tenant/namespace/topic", required = true)
        private java.util.List<String> params;

        @Override
        void run() throws PulsarAdminException {
            String persistentTopic = validatePersistentTopic(params);
            getTopics().removeMaxConsumers(persistentTopic);
        }
    }

    @Parameters(commandDescription = "Get consumer subscribe rate for a topic")
    private class GetSubscribeRate extends CliCommand {
        @Parameter(description = "persistent://tenant/namespace/topic", required = true)
        private java.util.List<String> params;

        @Parameter(names = { "-ap", "--applied" }, description = "Get the applied policy of the topic")
        private boolean applied = false;

        @Override
        void run() throws PulsarAdminException {
            String persistentTopic = validatePersistentTopic(params);
            print(getTopics().getSubscribeRate(persistentTopic, applied));
        }
    }

    @Parameters(commandDescription = "Set consumer subscribe rate for a topic")
    private class SetSubscribeRate extends CliCommand {
        @Parameter(description = "persistent://tenant/namespace/topic", required = true)
        private java.util.List<String> params;

        @Parameter(names = { "--subscribe-rate",
                "-sr" }, description = "subscribe-rate (default -1 will be overwrite if not passed)", required = false)
        private int subscribeRate = -1;

        @Parameter(names = { "--subscribe-rate-period",
                "-st" }, description = "subscribe-rate-period in second type (default 30 second will be overwrite if not passed)", required = false)
        private int subscribeRatePeriodSec = 30;

        @Override
        void run() throws PulsarAdminException {
            String persistentTopic = validatePersistentTopic(params);
            getTopics().setSubscribeRate(persistentTopic,
                    new SubscribeRate(subscribeRate, subscribeRatePeriodSec));
        }
    }

    @Parameters(commandDescription = "Remove consumer subscribe rate for a topic")
    private class RemoveSubscribeRate extends CliCommand {
        @Parameter(description = "persistent://tenant/namespace/topic", required = true)
        private java.util.List<String> params;

        @Override
        void run() throws PulsarAdminException {
            String persistentTopic = validatePersistentTopic(params);
            getTopics().removeSubscribeRate(persistentTopic);
        }
    }

    @Parameters(commandDescription = "Enable or disable a replicated subscription on a topic")
    private class SetReplicatedSubscriptionStatus extends CliCommand {
        @Parameter(description = "persistent://tenant/namespace/topic", required = true)
        private java.util.List<String> params;

        @Parameter(names = { "-s",
                "--subscription" }, description = "Subscription name to enable or disable replication", required = true)
        private String subName;

        @Parameter(names = { "--enable", "-e" }, description = "Enable replication")
        private boolean enable = false;

        @Parameter(names = { "--disable", "-d" }, description = "Disable replication")
        private boolean disable = false;

        @Override
        void run() throws PulsarAdminException {
            String persistentTopic = validatePersistentTopic(params);
            if (enable == disable) {
                throw new ParameterException("Need to specify either --enable or --disable");
            }
            getTopics().setReplicatedSubscriptionStatus(persistentTopic, subName, enable);
        }
    }

    @Parameters(commandDescription = "Get replicated subscription status on a topic")
    private class GetReplicatedSubscriptionStatus extends CliCommand {
        @Parameter(description = "persistent://tenant/namespace/topic", required = true)
        private java.util.List<String> params;

        @Parameter(names = {"-s",
                "--subscription"}, description = "Subscription name", required = true)
        private String subName;

        @Override
        void run() throws PulsarAdminException {
            String persistentTopic = validatePersistentTopic(params);
            print(getTopics().getReplicatedSubscriptionStatus(persistentTopic, subName));
        }
    }

    private Topics getTopics() {
        return getAdmin().topics();
    }

    @Parameters(commandDescription = "Calculate backlog size by a message ID (in bytes).")
    private class GetBacklogSizeByMessageId extends CliCommand {
        @Parameter(description = "persistent://tenant/namespace/topic", required = true)
        private java.util.List<String> params;

        @Parameter(names = { "--messageId",
                "-m" }, description = "messageId used to calculate backlog size. It can be (ledgerId:entryId).", required = false)
        private String messagePosition = "-1:-1";

        @Override
        void run() throws PulsarAdminException {
            String persistentTopic = validatePersistentTopic(params);
            MessageId messageId;
            if("-1:-1".equals(messagePosition)) {
                messageId = MessageId.earliest;
            } else {
                messageId = validateMessageIdString(messagePosition);
            }
            print(getTopics().getBacklogSizeByMessageId(persistentTopic, messageId));

        }
    }
}<|MERGE_RESOLUTION|>--- conflicted
+++ resolved
@@ -282,15 +282,14 @@
             cmdUsageFormatter.addDeprecatedCommand("set-persistence");
             cmdUsageFormatter.addDeprecatedCommand("remove-persistence");
 
-<<<<<<< HEAD
             cmdUsageFormatter.addDeprecatedCommand("get-dispatch-rate");
             cmdUsageFormatter.addDeprecatedCommand("set-dispatch-rate");
             cmdUsageFormatter.addDeprecatedCommand("remove-dispatch-rate");
-=======
+
             cmdUsageFormatter.addDeprecatedCommand("get-deduplication");
             cmdUsageFormatter.addDeprecatedCommand("set-deduplication");
             cmdUsageFormatter.addDeprecatedCommand("remove-deduplication");
->>>>>>> 53bc0d5b
+
         }
     }
 
