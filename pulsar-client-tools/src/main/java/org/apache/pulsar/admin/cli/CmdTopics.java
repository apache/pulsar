/**
 * Licensed to the Apache Software Foundation (ASF) under one
 * or more contributor license agreements.  See the NOTICE file
 * distributed with this work for additional information
 * regarding copyright ownership.  The ASF licenses this file
 * to you under the Apache License, Version 2.0 (the
 * "License"); you may not use this file except in compliance
 * with the License.  You may obtain a copy of the License at
 *
 *   http://www.apache.org/licenses/LICENSE-2.0
 *
 * Unless required by applicable law or agreed to in writing,
 * software distributed under the License is distributed on an
 * "AS IS" BASIS, WITHOUT WARRANTIES OR CONDITIONS OF ANY
 * KIND, either express or implied.  See the License for the
 * specific language governing permissions and limitations
 * under the License.
 */
package org.apache.pulsar.admin.cli;

import static org.apache.commons.lang3.StringUtils.isNotBlank;

import com.beust.jcommander.Parameter;
import com.beust.jcommander.ParameterException;
import com.beust.jcommander.Parameters;
import com.beust.jcommander.converters.CommaParameterSplitter;
import com.google.common.collect.Lists;
import com.google.gson.Gson;
import com.google.gson.GsonBuilder;
import com.google.gson.JsonObject;

import io.netty.buffer.ByteBuf;
import io.netty.buffer.ByteBufUtil;
import io.netty.buffer.Unpooled;

import java.util.Arrays;
import java.util.LinkedList;
import java.util.List;
import java.util.concurrent.ExecutionException;
import java.util.concurrent.TimeUnit;

import org.apache.pulsar.client.admin.LongRunningProcessStatus;
import org.apache.pulsar.client.admin.PulsarAdmin;
import org.apache.pulsar.client.admin.PulsarAdminException;
import org.apache.pulsar.client.admin.Topics;
import org.apache.pulsar.client.api.Message;
import org.apache.pulsar.client.api.MessageId;
import org.apache.pulsar.client.impl.BatchMessageIdImpl;
import org.apache.pulsar.client.impl.MessageIdImpl;
import org.apache.pulsar.common.policies.data.BacklogQuota;
import org.apache.pulsar.common.policies.data.DelayedDeliveryPolicies;
import org.apache.pulsar.common.policies.data.DispatchRate;
import org.apache.pulsar.common.policies.data.InactiveTopicDeleteMode;
import org.apache.pulsar.common.policies.data.InactiveTopicPolicies;
import org.apache.pulsar.common.policies.data.OffloadPolicies;
import org.apache.pulsar.common.policies.data.PersistencePolicies;
import org.apache.pulsar.common.policies.data.PersistentTopicInternalStats;
import org.apache.pulsar.common.policies.data.PublishRate;
import org.apache.pulsar.common.policies.data.RetentionPolicies;
import org.apache.pulsar.common.util.RelativeTimeUtil;

@Parameters(commandDescription = "Operations on persistent topics")
public class CmdTopics extends CmdBase {
    private final Topics topics;

    public CmdTopics(PulsarAdmin admin) {
        super("topics", admin);
        topics = admin.topics();

        jcommander.addCommand("list", new ListCmd());
        jcommander.addCommand("list-partitioned-topics", new PartitionedTopicListCmd());
        jcommander.addCommand("permissions", new Permissions());
        jcommander.addCommand("grant-permission", new GrantPermissions());
        jcommander.addCommand("revoke-permission", new RevokePermissions());
        jcommander.addCommand("lookup", new Lookup());
        jcommander.addCommand("bundle-range", new GetBundleRange());
        jcommander.addCommand("delete", new DeleteCmd());
        jcommander.addCommand("unload", new UnloadCmd());
        jcommander.addCommand("subscriptions", new ListSubscriptions());
        jcommander.addCommand("unsubscribe", new DeleteSubscription());
        jcommander.addCommand("create-subscription", new CreateSubscription());

        jcommander.addCommand("stats", new GetStats());
        jcommander.addCommand("stats-internal", new GetInternalStats());
        jcommander.addCommand("info-internal", new GetInternalInfo());

        jcommander.addCommand("partitioned-stats", new GetPartitionedStats());
        jcommander.addCommand("partitioned-stats-internal", new GetPartitionedStatsInternal());

        jcommander.addCommand("skip", new Skip());
        jcommander.addCommand("clear-backlog", new ClearBacklog());

        jcommander.addCommand("expire-messages", new ExpireMessages());
        jcommander.addCommand("expire-messages-all-subscriptions", new ExpireMessagesForAllSubscriptions());

        jcommander.addCommand("create-partitioned-topic", new CreatePartitionedCmd());
        jcommander.addCommand("create-missed-partitions", new CreateMissedPartitionsCmd());
        jcommander.addCommand("create", new CreateNonPartitionedCmd());
        jcommander.addCommand("update-partitioned-topic", new UpdatePartitionedCmd());
        jcommander.addCommand("get-partitioned-topic-metadata", new GetPartitionedTopicMetadataCmd());

        jcommander.addCommand("delete-partitioned-topic", new DeletePartitionedCmd());
        jcommander.addCommand("peek-messages", new PeekMessages());
        jcommander.addCommand("get-message-by-id", new GetMessageById());
        jcommander.addCommand("reset-cursor", new ResetCursor());
        jcommander.addCommand("terminate", new Terminate());
        jcommander.addCommand("compact", new Compact());
        jcommander.addCommand("compaction-status", new CompactionStatusCmd());
        jcommander.addCommand("offload", new Offload());
        jcommander.addCommand("offload-status", new OffloadStatusCmd());
        jcommander.addCommand("last-message-id", new GetLastMessageId());
        jcommander.addCommand("get-backlog-quotas", new GetBacklogQuotaMap());
        jcommander.addCommand("set-backlog-quota", new SetBacklogQuota());
        jcommander.addCommand("remove-backlog-quota", new RemoveBacklogQuota());
        jcommander.addCommand("get-message-ttl", new GetMessageTTL());
        jcommander.addCommand("set-message-ttl", new SetMessageTTL());
        jcommander.addCommand("remove-message-ttl", new RemoveMessageTTL());
        jcommander.addCommand("get-retention", new GetRetention());
        jcommander.addCommand("set-retention", new SetRetention());
        jcommander.addCommand("remove-retention", new RemoveRetention());

        jcommander.addCommand("enable-deduplication", new EnableDeduplication());
        jcommander.addCommand("disable-deduplication", new DisableDeduplication());
        jcommander.addCommand("get-deduplication-enabled", new GetDeduplicationEnabled());

        jcommander.addCommand("get-delayed-delivery", new GetDelayedDelivery());
        jcommander.addCommand("set-delayed-delivery", new SetDelayedDelivery());
        jcommander.addCommand("remove-delayed-delivery", new RemoveDelayedDelivery());
        jcommander.addCommand("get-persistence", new GetPersistence());
        jcommander.addCommand("set-persistence", new SetPersistence());
        jcommander.addCommand("remove-persistence", new RemovePersistence());
        jcommander.addCommand("get-offload-policies", new GetOffloadPolicies());
        jcommander.addCommand("set-offload-policies", new SetOffloadPolicies());
        jcommander.addCommand("remove-offload-policies", new RemoveOffloadPolicies());
        jcommander.addCommand("get-dispatch-rate", new GetDispatchRate());
        jcommander.addCommand("set-dispatch-rate", new SetDispatchRate());
        jcommander.addCommand("remove-dispatch-rate", new RemoveDispatchRate());
        jcommander.addCommand("get-compaction-threshold", new GetCompactionThreshold());
        jcommander.addCommand("set-compaction-threshold", new SetCompactionThreshold());
        jcommander.addCommand("remove-compaction-threshold", new RemoveCompactionThreshold());
        jcommander.addCommand("get-max-unacked-messages-on-consumer", new GetMaxUnackedMessagesOnConsumer());
        jcommander.addCommand("set-max-unacked-messages-on-consumer", new SetMaxUnackedMessagesOnConsumer());
        jcommander.addCommand("remove-max-unacked-messages-on-consumer", new RemoveMaxUnackedMessagesOnConsumer());
        jcommander.addCommand("get-max-unacked-messages-on-subscription", new GetMaxUnackedMessagesOnSubscription());
        jcommander.addCommand("set-max-unacked-messages-on-subscription", new SetMaxUnackedMessagesOnSubscription());
        jcommander.addCommand("remove-max-unacked-messages-on-subscription", new RemoveMaxUnackedMessagesOnSubscription());
        jcommander.addCommand("get-publish-rate", new GetPublishRate());
        jcommander.addCommand("set-publish-rate", new SetPublishRate());
        jcommander.addCommand("remove-publish-rate", new RemovePublishRate());
        jcommander.addCommand("get-maxProducers", new GetMaxProducers());
        jcommander.addCommand("set-maxProducers", new SetMaxProducers());
        jcommander.addCommand("remove-maxProducers", new RemoveMaxProducers());
<<<<<<< HEAD
        jcommander.addCommand("get-maxConsumers", new GetMaxConsumers());
        jcommander.addCommand("set-maxConsumers", new SetMaxConsumers());
        jcommander.addCommand("remove-maxConsumers", new RemoveMaxConsumers());
=======
        jcommander.addCommand("get-inactive-topic-policies", new GetInactiveTopicPolicies());
        jcommander.addCommand("set-inactive-topic-policies", new SetInactiveTopicPolicies());
        jcommander.addCommand("remove-inactive-topic-policies", new RemoveInactiveTopicPolicies());
>>>>>>> 80bbe5a8
    }

    @Parameters(commandDescription = "Get the list of topics under a namespace.")
    private class ListCmd extends CliCommand {
        @Parameter(description = "tenant/namespace\n", required = true)
        private java.util.List<String> params;

        @Override
        void run() throws PulsarAdminException {
            String namespace = validateNamespace(params);
            print(topics.getList(namespace));
        }
    }

    @Parameters(commandDescription = "Get the list of partitioned topics under a namespace.")
    private class PartitionedTopicListCmd extends CliCommand {
        @Parameter(description = "tenant/namespace\n", required = true)
        private java.util.List<String> params;

        @Override
        void run() throws PulsarAdminException {
            String namespace = validateNamespace(params);
            print(topics.getPartitionedTopicList(namespace));
        }
    }

    @Parameters(commandDescription = "Grant a new permission to a client role on a single topic.")
    private class GrantPermissions extends CliCommand {
        @Parameter(description = "persistent://tenant/namespace/topic", required = true)
        private java.util.List<String> params;

        @Parameter(names = "--role", description = "Client role to which grant permissions", required = true)
        private String role;

        @Parameter(names = "--actions", description = "Actions to be granted (produce,consume)", required = true, splitter = CommaParameterSplitter.class)
        private List<String> actions;

        @Override
        void run() throws PulsarAdminException {
            String topic = validateTopicName(params);
            topics.grantPermission(topic, role, getAuthActions(actions));
        }
    }

    @Parameters(commandDescription = "Revoke permissions on a topic \n "
            + "\t\t\t   Revoke permissions to a client role on a single topic. If the permission \n"
            + "\t\t\t   was not set at the topic level, but rather at the namespace level, this \n"
            + "\t\t\t   operation will return an error (HTTP status code 412).")
    private class RevokePermissions extends CliCommand {
        @Parameter(description = "persistent://tenant/namespace/topic", required = true)
        private java.util.List<String> params;

        @Parameter(names = "--role", description = "Client role to which revoke permissions", required = true)
        private String role;

        @Override
        void run() throws PulsarAdminException {
            String topic = validateTopicName(params);
            topics.revokePermissions(topic, role);
        }
    }

    @Parameters(commandDescription = "Get the permissions on a topic\n"
            + "\t\t     Retrieve the effective permissions for a topic. These permissions are defined \n"
            + "\t\t     by the permissions set at the namespace level combined (union) with any eventual \n"
            + "\t\t     specific permission set on the topic.")
    private class Permissions extends CliCommand {
        @Parameter(description = "persistent://tenant/namespace/topic\n", required = true)
        private java.util.List<String> params;

        @Override
        void run() throws PulsarAdminException {
            String topic = validateTopicName(params);
            print(topics.getPermissions(topic));
        }
    }

    @Parameters(commandDescription = "Lookup a topic from the current serving broker")
    private class Lookup extends CliCommand {
        @Parameter(description = "persistent://tenant/namespace/topic\n", required = true)
        private java.util.List<String> params;

        @Override
        void run() throws PulsarAdminException {
            String topic = validateTopicName(params);
            print(admin.lookups().lookupTopic(topic));
        }
    }

    @Parameters(commandDescription = "Get Namespace bundle range of a topic")
    private class GetBundleRange extends CliCommand {
        @Parameter(description = "persistent://tenant/namespace/topic\n", required = true)
        private java.util.List<String> params;

        @Override
        void run() throws PulsarAdminException {
            String topic = validateTopicName(params);
            print(admin.lookups().getBundleRange(topic));
        }
    }

    @Parameters(commandDescription = "Create a partitioned topic. \n"
            + "\t\tThe partitioned topic has to be created before creating a producer on it.")
    private class CreatePartitionedCmd extends CliCommand {

        @Parameter(description = "persistent://tenant/namespace/topic\n", required = true)
        private java.util.List<String> params;

        @Parameter(names = { "-p",
                "--partitions" }, description = "Number of partitions for the topic", required = true)
        private int numPartitions;

        @Override
        void run() throws Exception {
            String topic = validateTopicName(params);
            topics.createPartitionedTopic(topic, numPartitions);
        }
    }

    @Parameters(commandDescription = "Try to create partitions for partitioned topic. \n"
            + "\t\t     The partitions of partition topic has to be created, can be used by repair partitions when \n"
            + "\t\t     topic auto creation is disabled")
    private class CreateMissedPartitionsCmd extends CliCommand {

        @Parameter(description = "persistent://tenant/namespace/topic\n", required = true)
        private java.util.List<String> params;

        @Override
        void run() throws Exception {
            String topic = validateTopicName(params);
            topics.createMissedPartitions(topic);
        }
    }

    @Parameters(commandDescription = "Create a non-partitioned topic.")
    private class CreateNonPartitionedCmd extends CliCommand {

    	@Parameter(description = "persistent://tenant/namespace/topic\n", required = true)
    	private java.util.List<String> params;

    	@Override
    	void run() throws Exception {
    		String topic = validateTopicName(params);
    		topics.createNonPartitionedTopic(topic);
    	}
    }

    @Parameters(commandDescription = "Update existing non-global partitioned topic. \n"
            + "\t\tNew updating number of partitions must be greater than existing number of partitions.")
    private class UpdatePartitionedCmd extends CliCommand {

        @Parameter(description = "persistent://tenant/namespace/topic\n", required = true)
        private java.util.List<String> params;

        @Parameter(names = { "-p",
                "--partitions" }, description = "Number of partitions for the topic", required = true)
        private int numPartitions;

        @Override
        void run() throws Exception {
            String topic = validateTopicName(params);
            topics.updatePartitionedTopic(topic, numPartitions);
        }
    }

    @Parameters(commandDescription = "Get the partitioned topic metadata. \n"
            + "\t\tIf the topic is not created or is a non-partitioned topic, it returns empty topic with 0 partitions")
    private class GetPartitionedTopicMetadataCmd extends CliCommand {

        @Parameter(description = "persistent://tenant/namespace/topic\n", required = true)
        private java.util.List<String> params;

        @Override
        void run() throws Exception {
            String topic = validateTopicName(params);
            print(topics.getPartitionedTopicMetadata(topic));
        }
    }

    @Parameters(commandDescription = "Delete a partitioned topic. \n"
            + "\t\tIt will also delete all the partitions of the topic if it exists.")
    private class DeletePartitionedCmd extends CliCommand {

        @Parameter(description = "persistent://tenant/namespace/topic\n", required = true)
        private java.util.List<String> params;

        @Parameter(names = { "-f",
                "--force" }, description = "Close all producer/consumer/replicator and delete topic forcefully")
        private boolean force = false;

        @Parameter(names = { "-d",
                "--deleteSchema" }, description = "Delete schema while deleting topic")
        private boolean deleteSchema = false;

        @Override
        void run() throws Exception {
            String topic = validateTopicName(params);
            topics.deletePartitionedTopic(topic, force);
            if (deleteSchema) {
                admin.schemas().deleteSchema(topic);
            }
        }
    }

    @Parameters(commandDescription = "Delete a topic. \n"
            + "\t\tThe topic cannot be deleted if there's any active subscription or producers connected to it.")
    private class DeleteCmd extends CliCommand {
        @Parameter(description = "persistent://tenant/namespace/topic\n", required = true)
        private java.util.List<String> params;

        @Parameter(names = { "-f",
                "--force" }, description = "Close all producer/consumer/replicator and delete topic forcefully")
        private boolean force = false;

        @Parameter(names = { "-d",
                "--deleteSchema" }, description = "Delete schema while deleting topic")
        private boolean deleteSchema = false;

        @Override
        void run() throws PulsarAdminException {
            String topic = validateTopicName(params);
            topics.delete(topic, force);
            if (deleteSchema) {
                admin.schemas().deleteSchema(topic);
            }
        }
    }

    @Parameters(commandDescription = "Unload a topic. \n")
    private class UnloadCmd extends CliCommand {
        @Parameter(description = "persistent://tenant/namespace/topic\n", required = true)
        private java.util.List<String> params;

        @Override
        void run() throws PulsarAdminException {
            String topic = validateTopicName(params);
            topics.unload(topic);
        }
    }

    @Parameters(commandDescription = "Get the list of subscriptions on the topic")
    private class ListSubscriptions extends CliCommand {
        @Parameter(description = "persistent://tenant/namespace/topic\n", required = true)
        private java.util.List<String> params;

        @Override
        void run() throws Exception {
            String topic = validateTopicName(params);
            print(topics.getSubscriptions(topic));
        }
    }

    @Parameters(commandDescription = "Delete a durable subscriber from a topic. \n"
            + "\t\tThe subscription cannot be deleted if there are any active consumers attached to it \n")
    private class DeleteSubscription extends CliCommand {
        @Parameter(description = "persistent://tenant/namespace/topic", required = true)
        private java.util.List<String> params;

        @Parameter(names = { "-f",
            "--force" }, description = "Disconnect and close all consumers and delete subscription forcefully")
        private boolean force = false;

        @Parameter(names = { "-s", "--subscription" }, description = "Subscription to be deleted", required = true)
        private String subName;

        @Override
        void run() throws PulsarAdminException {
            String topic = validateTopicName(params);
            topics.deleteSubscription(topic, subName, force);
        }
    }

    @Parameters(commandDescription = "Get the stats for the topic and its connected producers and consumers. \n"
            + "\t       All the rates are computed over a 1 minute window and are relative the last completed 1 minute period.")
    private class GetStats extends CliCommand {
        @Parameter(description = "persistent://tenant/namespace/topic\n", required = true)
        private java.util.List<String> params;

        @Parameter(names = { "-gpb",
            "--get-precise-backlog" }, description = "Set true to get precise backlog")
        private boolean getPreciseBacklog = false;

        @Override
        void run() throws PulsarAdminException {
            String topic = validateTopicName(params);
            print(topics.getStats(topic, getPreciseBacklog));
        }
    }

    @Parameters(commandDescription = "Get the internal stats for the topic")
    private class GetInternalStats extends CliCommand {
        @Parameter(description = "persistent://tenant/namespace/topic\n", required = true)
        private java.util.List<String> params;

        @Override
        void run() throws PulsarAdminException {
            String topic = validateTopicName(params);
            print(topics.getInternalStats(topic));
        }
    }

    @Parameters(commandDescription = "Get the internal metadata info for the topic")
    private class GetInternalInfo extends CliCommand {
        @Parameter(description = "persistent://tenant/namespace/topic\n", required = true)
        private java.util.List<String> params;

        @Override
        void run() throws PulsarAdminException {
            String topic = validateTopicName(params);
            JsonObject result = topics.getInternalInfo(topic);
            Gson gson = new GsonBuilder().setPrettyPrinting().create();
            System.out.println(gson.toJson(result));
        }
    }

    @Parameters(commandDescription = "Get the stats for the partitioned topic and its connected producers and consumers. \n"
            + "\t       All the rates are computed over a 1 minute window and are relative the last completed 1 minute period.")
    private class GetPartitionedStats extends CliCommand {
        @Parameter(description = "persistent://tenant/namespace/topic\n", required = true)
        private java.util.List<String> params;

        @Parameter(names = "--per-partition", description = "Get per partition stats")
        private boolean perPartition = false;

        @Parameter(names = { "-gpb",
            "--get-precise-backlog" }, description = "Set true to get precise backlog")
        private boolean getPreciseBacklog = false;

        @Override
        void run() throws Exception {
            String topic = validateTopicName(params);
            print(topics.getPartitionedStats(topic, perPartition, getPreciseBacklog));
        }
    }

    @Parameters(commandDescription = "Get the internal stats for the partitioned topic and its connected producers and consumers. \n"
            + "\t       All the rates are computed over a 1 minute window and are relative the last completed 1 minute period.")
    private class GetPartitionedStatsInternal extends CliCommand {
        @Parameter(description = "persistent://tenant/namespace/topic\n", required = true)
        private java.util.List<String> params;

        @Override
        void run() throws Exception {
            String topic = validateTopicName(params);
            print(topics.getPartitionedInternalStats(topic));
        }
    }

    @Parameters(commandDescription = "Skip all the messages for the subscription")
    private class ClearBacklog extends CliCommand {
        @Parameter(description = "persistent://tenant/namespace/topic", required = true)
        private java.util.List<String> params;

        @Parameter(names = { "-s", "--subscription" }, description = "Subscription to be cleared", required = true)
        private String subName;

        @Override
        void run() throws PulsarAdminException {
            String topic = validateTopicName(params);
            topics.skipAllMessages(topic, subName);
        }
    }

    @Parameters(commandDescription = "Skip some messages for the subscription")
    private class Skip extends CliCommand {
        @Parameter(description = "persistent://tenant/namespace/topic", required = true)
        private java.util.List<String> params;

        @Parameter(names = { "-s",
                "--subscription" }, description = "Subscription to be skip messages on", required = true)
        private String subName;

        @Parameter(names = { "-n", "--count" }, description = "Number of messages to skip", required = true)
        private long numMessages;

        @Override
        void run() throws PulsarAdminException {
            String topic = validateTopicName(params);
            topics.skipMessages(topic, subName, numMessages);
        }
    }

    @Parameters(commandDescription = "Expire messages that older than given expiry time (in seconds) for the subscription")
    private class ExpireMessages extends CliCommand {
        @Parameter(description = "persistent://tenant/namespace/topic", required = true)
        private java.util.List<String> params;

        @Parameter(names = { "-s",
                "--subscription" }, description = "Subscription to be skip messages on", required = true)
        private String subName;

        @Parameter(names = { "-t", "--expireTime" }, description = "Expire messages older than time in seconds", required = true)
        private long expireTimeInSeconds;

        @Override
        void run() throws PulsarAdminException {
            String topic = validateTopicName(params);
            topics.expireMessages(topic, subName, expireTimeInSeconds);
        }
    }

    @Parameters(commandDescription = "Expire messages that older than given expiry time (in seconds) for all subscriptions")
    private class ExpireMessagesForAllSubscriptions extends CliCommand {
        @Parameter(description = "persistent://tenant/namespace/topic", required = true)
        private java.util.List<String> params;

        @Parameter(names = { "-t", "--expireTime" }, description = "Expire messages older than time in seconds", required = true)
        private long expireTimeInSeconds;

        @Override
        void run() throws PulsarAdminException {
            String topic = validateTopicName(params);
            topics.expireMessagesForAllSubscriptions(topic, expireTimeInSeconds);
        }
    }

    @Parameters(commandDescription = "Create a new subscription on a topic")
    private class CreateSubscription extends CliCommand {
        @Parameter(description = "persistent://tenant/namespace/topic", required = true)
        private java.util.List<String> params;

        @Parameter(names = { "-s",
                "--subscription" }, description = "Subscription to reset position on", required = true)
        private String subscriptionName;

        @Parameter(names = { "--messageId",
                "-m" }, description = "messageId where to create the subscription. It can be either 'latest', 'earliest' or (ledgerId:entryId)", required = false)
        private String messageIdStr = "latest";

        @Override
        void run() throws PulsarAdminException {
            String topic = validateTopicName(params);
            MessageId messageId;
            if (messageIdStr.equals("latest")) {
                messageId = MessageId.latest;
            } else if (messageIdStr.equals("earliest")) {
                messageId = MessageId.earliest;
            } else {
                messageId = validateMessageIdString(messageIdStr);
            }

            topics.createSubscription(topic, subscriptionName, messageId);
        }
    }

    @Parameters(commandDescription = "Reset position for subscription to a position that is closest to timestamp or messageId.")
    private class ResetCursor extends CliCommand {
        @Parameter(description = "persistent://tenant/namespace/topic", required = true)
        private java.util.List<String> params;

        @Parameter(names = { "-s",
                "--subscription" }, description = "Subscription to reset position on", required = true)
        private String subName;

        @Parameter(names = { "--time",
                "-t" }, description = "time in minutes to reset back to (or minutes, hours,days,weeks eg: 100m, 3h, 2d, 5w)", required = false)
        private String resetTimeStr;

        @Parameter(names = { "--messageId",
                "-m" }, description = "messageId to reset back to (ledgerId:entryId)", required = false)
        private String resetMessageIdStr;

        @Override
        void run() throws PulsarAdminException {
            String persistentTopic = validatePersistentTopic(params);
            if (isNotBlank(resetMessageIdStr)) {
                MessageId messageId = validateMessageIdString(resetMessageIdStr);
                topics.resetCursor(persistentTopic, subName, messageId);
            } else if (isNotBlank(resetTimeStr)) {
                long resetTimeInMillis = TimeUnit.SECONDS
                        .toMillis(RelativeTimeUtil.parseRelativeTimeInSeconds(resetTimeStr));
                // now - go back time
                long timestamp = System.currentTimeMillis() - resetTimeInMillis;
                topics.resetCursor(persistentTopic, subName, timestamp);
            } else {
                throw new PulsarAdminException(
                        "Either Timestamp (--time) or Position (--position) has to be provided to reset cursor");
            }
        }
    }

    @Parameters(commandDescription = "Terminate a topic and don't allow any more messages to be published")
    private class Terminate extends CliCommand {
        @Parameter(description = "persistent://tenant/namespace/topic", required = true)
        private java.util.List<String> params;

        @Override
        void run() throws PulsarAdminException {
            String persistentTopic = validatePersistentTopic(params);

            try {
                MessageId lastMessageId = topics.terminateTopicAsync(persistentTopic).get();
                System.out.println("Topic succesfully terminated at " + lastMessageId);
            } catch (InterruptedException | ExecutionException e) {
                throw new PulsarAdminException(e);
            }
        }
    }

    @Parameters(commandDescription = "Peek some messages for the subscription")
    private class PeekMessages extends CliCommand {
        @Parameter(description = "persistent://tenant/namespace/topic", required = true)
        private java.util.List<String> params;

        @Parameter(names = { "-s",
                "--subscription" }, description = "Subscription to get messages from", required = true)
        private String subName;

        @Parameter(names = { "-n", "--count" }, description = "Number of messages (default 1)", required = false)
        private int numMessages = 1;

        @Override
        void run() throws PulsarAdminException {
            String persistentTopic = validatePersistentTopic(params);
            List<Message<byte[]>> messages = topics.peekMessages(persistentTopic, subName, numMessages);
            int position = 0;
            for (Message<byte[]> msg : messages) {
                if (++position != 1) {
                    System.out.println("-------------------------------------------------------------------------\n");
                }
                if (msg.getMessageId() instanceof BatchMessageIdImpl) {
                    BatchMessageIdImpl msgId = (BatchMessageIdImpl) msg.getMessageId();
                    System.out.println("Batch Message ID: " + msgId.getLedgerId() + ":" + msgId.getEntryId() + ":" + msgId.getBatchIndex());
                } else {
                    MessageIdImpl msgId = (MessageIdImpl) msg.getMessageId();
                    System.out.println("Message ID: " + msgId.getLedgerId() + ":" + msgId.getEntryId());
                }
                if (msg.getProperties().size() > 0) {
                    System.out.println("Tenants:");
                    print(msg.getProperties());
                }
                ByteBuf data = Unpooled.wrappedBuffer(msg.getData());
                System.out.println(ByteBufUtil.prettyHexDump(data));
            }
        }
    }

    @Parameters(commandDescription = "Get message by its ledgerId and entryId")
    private class GetMessageById extends CliCommand {
        @Parameter(description = "persistent://tenant/namespace/topic", required = true)
        private java.util.List<String> params;

        @Parameter(names = { "-l", "--ledgerId" },
            description = "ledger id pointing to the desired ledger",
            required = true)
        private long ledgerId;

        @Parameter(names = { "-e", "--entryId" },
            description = "entry id pointing to the desired entry",
            required = true)
        private long entryId;

        @Override
        void run() throws PulsarAdminException {
            String persistentTopic = validatePersistentTopic(params);

            Message<byte[]> message = topics.getMessageById(persistentTopic, ledgerId, entryId);

            ByteBuf date = Unpooled.wrappedBuffer(message.getData());
            System.out.println(ByteBufUtil.prettyHexDump(date));
        }
    }

    @Parameters(commandDescription = "Compact a topic")
    private class Compact extends CliCommand {
        @Parameter(description = "persistent://tenant/namespace/topic", required = true)
        private java.util.List<String> params;

        @Override
        void run() throws PulsarAdminException {
            String persistentTopic = validatePersistentTopic(params);

            topics.triggerCompaction(persistentTopic);
            System.out.println("Topic compaction requested for " + persistentTopic);
        }
    }

    @Parameters(commandDescription = "Status of compaction on a topic")
    private class CompactionStatusCmd extends CliCommand {
        @Parameter(description = "persistent://tenant/namespace/topic", required = true)
        private java.util.List<String> params;

        @Parameter(names = { "-w", "--wait-complete" },
                   description = "Wait for compaction to complete", required = false)
        private boolean wait = false;

        @Override
        void run() throws PulsarAdminException {
            String persistentTopic = validatePersistentTopic(params);

            try {
                LongRunningProcessStatus status = topics.compactionStatus(persistentTopic);
                while (wait && status.status == LongRunningProcessStatus.Status.RUNNING) {
                    Thread.sleep(1000);
                    status = topics.compactionStatus(persistentTopic);
                }

                switch (status.status) {
                case NOT_RUN:
                    System.out.println("Compaction has not been run for " + persistentTopic
                                       + " since broker startup");
                    break;
                case RUNNING:
                    System.out.println("Compaction is currently running");
                    break;
                case SUCCESS:
                    System.out.println("Compaction was a success");
                    break;
                case ERROR:
                    System.out.println("Error in compaction");
                    throw new PulsarAdminException("Error compacting: " + status.lastError);
                }
            } catch (InterruptedException e) {
                throw new PulsarAdminException(e);
            }
        }
    }

    static MessageId findFirstLedgerWithinThreshold(List<PersistentTopicInternalStats.LedgerInfo> ledgers,
                                                    long sizeThreshold) {
        long suffixSize = 0L;

        ledgers = Lists.reverse(ledgers);
        long previousLedger = ledgers.get(0).ledgerId;
        for (PersistentTopicInternalStats.LedgerInfo l : ledgers) {
            suffixSize += l.size;
            if (suffixSize > sizeThreshold) {
                return new MessageIdImpl(previousLedger, 0L, -1);
            }
            previousLedger = l.ledgerId;
        }
        return null;
    }

    @Parameters(commandDescription = "Trigger offload of data from a topic to long-term storage (e.g. Amazon S3)")
    private class Offload extends CliCommand {
        @Parameter(names = { "-s", "--size-threshold" },
                   description = "Maximum amount of data to keep in BookKeeper for the specified topic (e.g. 10M, 5G).",
                   required = true)
        private String sizeThresholdStr;

        @Parameter(description = "persistent://tenant/namespace/topic", required = true)
        private java.util.List<String> params;

        @Override
        void run() throws PulsarAdminException {
            long sizeThreshold = validateSizeString(sizeThresholdStr);
            String persistentTopic = validatePersistentTopic(params);

            PersistentTopicInternalStats stats = topics.getInternalStats(persistentTopic);
            if (stats.ledgers.size() < 1) {
                throw new PulsarAdminException("Topic doesn't have any data");
            }

            LinkedList<PersistentTopicInternalStats.LedgerInfo> ledgers = new LinkedList(stats.ledgers);
            ledgers.get(ledgers.size()-1).size = stats.currentLedgerSize; // doesn't get filled in now it seems
            MessageId messageId = findFirstLedgerWithinThreshold(ledgers, sizeThreshold);

            if (messageId == null) {
                System.out.println("Nothing to offload");
                return;
            }

            topics.triggerOffload(persistentTopic, messageId);
            System.out.println("Offload triggered for " + persistentTopic + " for messages before " + messageId);
        }
    }

    @Parameters(commandDescription = "Check the status of data offloading from a topic to long-term storage")
    private class OffloadStatusCmd extends CliCommand {
        @Parameter(description = "persistent://tenant/namespace/topic", required = true)
        private java.util.List<String> params;

        @Parameter(names = { "-w", "--wait-complete" },
                   description = "Wait for offloading to complete", required = false)
        private boolean wait = false;

        @Override
        void run() throws PulsarAdminException {
            String persistentTopic = validatePersistentTopic(params);

            try {
                LongRunningProcessStatus status = topics.offloadStatus(persistentTopic);
                while (wait && status.status == LongRunningProcessStatus.Status.RUNNING) {
                    Thread.sleep(1000);
                    status = topics.offloadStatus(persistentTopic);
                }

                switch (status.status) {
                case NOT_RUN:
                    System.out.println("Offload has not been run for " + persistentTopic
                                       + " since broker startup");
                    break;
                case RUNNING:
                    System.out.println("Offload is currently running");
                    break;
                case SUCCESS:
                    System.out.println("Offload was a success");
                    break;
                case ERROR:
                    System.out.println("Error in offload");
                    throw new PulsarAdminException("Error offloading: " + status.lastError);
                }
            } catch (InterruptedException e) {
                throw new PulsarAdminException(e);
            }
        }
    }

    @Parameters(commandDescription = "get the last commit message id of topic")
    private class GetLastMessageId extends CliCommand {
        @Parameter(description = "persistent://tenant/namespace/topic", required = true)
        private java.util.List<String> params;

        @Override
        void run() throws PulsarAdminException {
            String persistentTopic = validatePersistentTopic(params);
            print(topics.getLastMessageId(persistentTopic));
        }
    }

    @Parameters(commandDescription = "Get the backlog quota policies for a topic")
    private class GetBacklogQuotaMap extends CliCommand {
        @Parameter(description = "persistent://tenant/namespace/topic", required = true)
        private java.util.List<String> params;

        @Override
        void run() throws PulsarAdminException {
            String persistentTopic = validatePersistentTopic(params);
            print(admin.topics().getBacklogQuotaMap(persistentTopic));
        }
    }

    @Parameters(commandDescription = "Set a backlog quota policy for a topic")
    private class SetBacklogQuota extends CliCommand {
        @Parameter(description = "persistent://tenant/namespace/topic", required = true)
        private java.util.List<String> params;

        @Parameter(names = { "-l", "--limit" }, description = "Size limit (eg: 10M, 16G)", required = true)
        private String limitStr;

        @Parameter(names = { "-p", "--policy" }, description = "Retention policy to enforce when the limit is reached. "
                + "Valid options are: [producer_request_hold, producer_exception, consumer_backlog_eviction]", required = true)
        private String policyStr;

        @Override
        void run() throws PulsarAdminException {
            BacklogQuota.RetentionPolicy policy;
            long limit;

            try {
                policy = BacklogQuota.RetentionPolicy.valueOf(policyStr);
            } catch (IllegalArgumentException e) {
                throw new ParameterException(String.format("Invalid retention policy type '%s'. Valid options are: %s",
                        policyStr, Arrays.toString(BacklogQuota.RetentionPolicy.values())));
            }

            limit = validateSizeString(limitStr);

            String persistentTopic = validatePersistentTopic(params);
            admin.topics().setBacklogQuota(persistentTopic, new BacklogQuota(limit, policy));
        }
    }

    @Parameters(commandDescription = "Remove a backlog quota policy from a topic")
    private class RemoveBacklogQuota extends CliCommand {

        @Parameter(description = "persistent://tenant/namespace/topic", required = true)
        private java.util.List<String> params;

        @Override
        void run() throws PulsarAdminException {
            String persistentTopic = validatePersistentTopic(params);
            admin.topics().removeBacklogQuota(persistentTopic);
        }
    }

    @Parameters(commandDescription = "Get the delayed delivery policy for a topic")
    private class GetDelayedDelivery extends CliCommand {
        @Parameter(description = "tenant/namespace/topic\n", required = true)
        private java.util.List<String> params;

        @Override
        void run() throws PulsarAdminException {
            String topicName = validateTopicName(params);
            print(admin.topics().getDelayedDeliveryPolicy(topicName));
        }
    }

    @Parameters(commandDescription = "Set the delayed delivery policy on a topic")
    private class SetDelayedDelivery extends CliCommand {
        @Parameter(description = "tenant/namespace", required = true)
        private java.util.List<String> params;

        @Parameter(names = { "--enable", "-e" }, description = "Enable delayed delivery messages")
        private boolean enable = false;

        @Parameter(names = { "--disable", "-d" }, description = "Disable delayed delivery messages")
        private boolean disable = false;

        @Parameter(names = { "--time", "-t" }, description = "The tick time for when retrying on delayed delivery messages, " +
                "affecting the accuracy of the delivery time compared to the scheduled time. (eg: 1s, 10s, 1m, 5h, 3d)")
        private String delayedDeliveryTimeStr = "1s";

        @Override
        void run() throws PulsarAdminException {
            String topicName = validateTopicName(params);
            long delayedDeliveryTimeInMills = TimeUnit.SECONDS.toMillis(RelativeTimeUtil.parseRelativeTimeInSeconds(delayedDeliveryTimeStr));

            if (enable == disable) {
                throw new ParameterException("Need to specify either --enable or --disable");
            }

            admin.topics().setDelayedDeliveryPolicy(topicName, new DelayedDeliveryPolicies(delayedDeliveryTimeInMills, enable));
        }
    }

    @Parameters(commandDescription = "Remove the delayed delivery policy on a topic")
    private class RemoveDelayedDelivery extends CliCommand {
        @Parameter(description = "tenant/namespace", required = true)
        private java.util.List<String> params;

        @Override
        void run() throws PulsarAdminException {
            String topicName = validateTopicName(params);
            admin.topics().removeDelayedDeliveryPolicy(topicName);
        }
    }

    @Parameters(commandDescription = "Get the message TTL for a topic")
    private class GetMessageTTL extends CliCommand {
        @Parameter(description = "persistent://tenant/namespace/topic", required = true)
        private java.util.List<String> params;

        @Override
        void run() throws PulsarAdminException {
            String persistentTopic = validatePersistentTopic(params);
            print(admin.topics().getMessageTTL(persistentTopic));
        }
    }

    @Parameters(commandDescription = "Set message TTL for a topic")
    private class SetMessageTTL extends CliCommand {
        @Parameter(description = "persistent://tenant/namespace/topic", required = true)
        private java.util.List<String> params;

        @Parameter(names = { "-t", "--ttl" }, description = "Message TTL for topic in second, allowed range from 1 to Integer.MAX_VALUE", required = true)
        private int messageTTLInSecond;

        @Override
        void run() throws PulsarAdminException {
            if (messageTTLInSecond < 0) {
                throw new ParameterException(String.format("Invalid retention policy type '%d'. ", messageTTLInSecond));
            }

            String persistentTopic = validatePersistentTopic(params);
            admin.topics().setMessageTTL(persistentTopic, messageTTLInSecond);
        }
    }

    @Parameters(commandDescription = "Remove message TTL for a topic")
    private class RemoveMessageTTL extends CliCommand {

        @Parameter(description = "persistent://tenant/namespace/topic", required = true)
        private java.util.List<String> params;

        @Override
        void run() throws PulsarAdminException {
            String persistentTopic = validatePersistentTopic(params);
            admin.topics().removeMessageTTL(persistentTopic);
        }
    }

    @Parameters(commandDescription = "Get the retention policy for a topic")
    private class GetRetention extends CliCommand {
        @Parameter(description = "persistent://tenant/namespace/topic", required = true)
        private java.util.List<String> params;

        @Override
        void run() throws PulsarAdminException {
            String persistentTopic = validatePersistentTopic(params);
            print(admin.topics().getRetention(persistentTopic));
        }
    }

    @Parameters(commandDescription = "Set the retention policy for a topic")
    private class SetRetention extends CliCommand {
        @Parameter(description = "persistent://tenant/namespace/topic", required = true)
        private java.util.List<String> params;

        @Parameter(names = { "--time",
                "-t" }, description = "Retention time in minutes (or minutes, hours,days,weeks eg: 100m, 3h, 2d, 5w). "
                + "0 means no retention and -1 means infinite time retention", required = true)
        private String retentionTimeStr;

        @Parameter(names = { "--size", "-s" }, description = "Retention size limit (eg: 10M, 16G, 3T). "
                + "0 or less than 1MB means no retention and -1 means infinite size retention", required = true)
        private String limitStr;

        @Override
        void run() throws PulsarAdminException {
            String persistentTopic = validatePersistentTopic(params);
            long sizeLimit = validateSizeString(limitStr);
            long retentionTimeInSec = RelativeTimeUtil.parseRelativeTimeInSeconds(retentionTimeStr);

            final int retentionTimeInMin;
            if (retentionTimeInSec != -1) {
                retentionTimeInMin = (int) TimeUnit.SECONDS.toMinutes(retentionTimeInSec);
            } else {
                retentionTimeInMin = -1;
            }

            final int retentionSizeInMB;
            if (sizeLimit != -1) {
                retentionSizeInMB = (int) (sizeLimit / (1024 * 1024));
            } else {
                retentionSizeInMB = -1;
            }
            admin.topics().setRetention(persistentTopic, new RetentionPolicies(retentionTimeInMin, retentionSizeInMB));
        }
    }

    @Parameters(commandDescription = "Enable the deduplication policy for a topic")
    private class EnableDeduplication extends CliCommand {
        @Parameter(description = "persistent://tenant/namespace/topic", required = true)
        private java.util.List<String> params;

        @Override
        void run() throws PulsarAdminException {
            String persistentTopic = validatePersistentTopic(params);
            admin.topics().enableDeduplication(persistentTopic, true);
        }
    }

    @Parameters(commandDescription = "Disable the deduplication policy for a topic")
    private class DisableDeduplication extends CliCommand {
        @Parameter(description = "persistent://tenant/namespace/topic", required = true)
        private java.util.List<String> params;

        @Override
        void run() throws PulsarAdminException {
            String persistentTopic = validatePersistentTopic(params);
            admin.topics().enableDeduplication(persistentTopic, false);
        }
    }

    @Parameters(commandDescription = "Get the deduplication policy for a topic")
    private class GetDeduplicationEnabled extends CliCommand {
        @Parameter(description = "persistent://tenant/namespace/topic", required = true)
        private java.util.List<String> params;

        @Override
        void run() throws PulsarAdminException {
            String persistentTopic = validatePersistentTopic(params);
            print(admin.topics().getDeduplicationEnabled(persistentTopic));
        }
    }

    @Parameters(commandDescription = "Remove the retention policy for a topic")
    private class RemoveRetention extends CliCommand {
        @Parameter(description = "persistent://tenant/namespace/topic", required = true)
        private java.util.List<String> params;

        @Override
        void run() throws PulsarAdminException {
            String persistentTopic = validatePersistentTopic(params);
            admin.topics().removeRetention(persistentTopic);
        }
    }

    @Parameters(commandDescription = "Get the persistence policies for a topic")
    private class GetPersistence extends CliCommand {
        @Parameter(description = "persistent://tenant/namespace/topic", required = true)
        private java.util.List<String> params;

        @Override
        void run() throws PulsarAdminException {
            String persistentTopic = validatePersistentTopic(params);
            print(admin.topics().getPersistence(persistentTopic));
        }
    }

    @Parameters(commandDescription = "Get the offload policies for a topic")
    private class GetOffloadPolicies extends CliCommand {
        @Parameter(description = "persistent://tenant/namespace/topic", required = true)
        private java.util.List<String> params;

        @Override
        void run() throws PulsarAdminException {
            String persistentTopic = validatePersistentTopic(params);
            print(admin.topics().getOffloadPolicies(persistentTopic));
        }
    }

    @Parameters(commandDescription = "Remove the offload policies for a topic")
    private class RemoveOffloadPolicies extends CliCommand {
        @Parameter(description = "persistent://tenant/namespace/topic", required = true)
        private java.util.List<String> params;

        @Override
        void run() throws PulsarAdminException {
            String persistentTopic = validatePersistentTopic(params);
            admin.topics().removeOffloadPolicies(persistentTopic);
        }
    }

    @Parameters(commandDescription = "Set the offload policies for a topic")
    private class SetOffloadPolicies extends CliCommand {
        @Parameter(description = "persistent://tenant/namespace/topic", required = true)
        private java.util.List<String> params;

        @Parameter(names = {"-d", "--driver"}, description = "ManagedLedger offload driver", required = true)
        private String driver;

        @Parameter(names = {"-r", "--region"}
                , description = "ManagedLedger offload region, s3 and google-cloud-storage requires this parameter")
        private String region;

        @Parameter(names = {"-b", "--bucket"}
                , description = "ManagedLedger offload bucket, s3 and google-cloud-storage requires this parameter")
        private String bucket;

        @Parameter(names = {"-e", "--endpoint"}
                , description = "ManagedLedger offload service endpoint, only s3 requires this parameter")
        private String endpoint;

        @Parameter(names = {"-m", "--maxBlockSizeInBytes"}
                , description = "ManagedLedger offload max block Size in bytes, s3 and google-cloud-storage requires this parameter")
        private int maxBlockSizeInBytes;

        @Parameter(names = {"-rb", "--readBufferSizeInBytes"}
                , description = "ManagedLedger offload read buffer size in bytes, s3 and google-cloud-storage requires this parameter")
        private int readBufferSizeInBytes;

        @Parameter(names = {"-t", "--offloadThresholdInBytes"}
                , description = "ManagedLedger offload threshold in bytes", required = true)
        private long offloadThresholdInBytes;

        @Parameter(names = {"-dl", "--offloadDeletionLagInMillis"}
                , description = "ManagedLedger offload deletion lag in bytes")
        private Long offloadDeletionLagInMillis;

        @Override
        void run() throws PulsarAdminException {
            String persistentTopic = validatePersistentTopic(params);
            OffloadPolicies offloadPolicies = OffloadPolicies.create(driver, region, bucket, endpoint, maxBlockSizeInBytes
                    , readBufferSizeInBytes, offloadThresholdInBytes, offloadDeletionLagInMillis);
            admin.topics().setOffloadPolicies(persistentTopic, offloadPolicies);
        }
    }

    @Parameters(commandDescription = "Set the persistence policies for a topic")
    private class SetPersistence extends CliCommand {
        @Parameter(description = "persistent://tenant/namespace/topic", required = true)
        private java.util.List<String> params;

        @Parameter(names = { "-e",
                "--bookkeeper-ensemble" }, description = "Number of bookies to use for a topic", required = true)
        private int bookkeeperEnsemble;

        @Parameter(names = { "-w",
                "--bookkeeper-write-quorum" }, description = "How many writes to make of each entry", required = true)
        private int bookkeeperWriteQuorum;

        @Parameter(names = { "-a",
                "--bookkeeper-ack-quorum" }, description = "Number of acks (garanteed copies) to wait for each entry", required = true)
        private int bookkeeperAckQuorum;

        @Parameter(names = { "-r",
                "--ml-mark-delete-max-rate" }, description = "Throttling rate of mark-delete operation (0 means no throttle)", required = true)
        private double managedLedgerMaxMarkDeleteRate;

        @Override
        void run() throws PulsarAdminException {
            String persistentTopic = validatePersistentTopic(params);
            admin.topics().setPersistence(persistentTopic, new PersistencePolicies(bookkeeperEnsemble,
                    bookkeeperWriteQuorum, bookkeeperAckQuorum, managedLedgerMaxMarkDeleteRate));
        }
    }

    @Parameters(commandDescription = "Remove the persistence policy for a topic")
    private class RemovePersistence extends CliCommand {
        @Parameter(description = "persistent://tenant/namespace/topic", required = true)
        private java.util.List<String> params;

        @Override
        void run() throws PulsarAdminException {
            String persistentTopic = validatePersistentTopic(params);
            admin.topics().removePersistence(persistentTopic);
        }
    }

    @Parameters(commandDescription = "Get message dispatch rate for a topic")
    private class GetDispatchRate extends CliCommand {
        @Parameter(description = "persistent://tenant/namespace/topic", required = true)
        private java.util.List<String> params;

        @Override
        void run() throws PulsarAdminException {
            String persistentTopic = validatePersistentTopic(params);
            print(admin.topics().getDispatchRate(persistentTopic));
        }
    }

    @Parameters(commandDescription = "Set message dispatch rate for a topic")
    private class SetDispatchRate extends CliCommand {
        @Parameter(description = "persistent://tenant/namespace/topic", required = true)
        private java.util.List<String> params;

        @Parameter(names = { "--msg-dispatch-rate",
                "-md" }, description = "message-dispatch-rate (default -1 will be overwrite if not passed)\n", required = false)
        private int msgDispatchRate = -1;

        @Parameter(names = { "--byte-dispatch-rate",
                "-bd" }, description = "byte-dispatch-rate (default -1 will be overwrite if not passed)\n", required = false)
        private long byteDispatchRate = -1;

        @Parameter(names = { "--dispatch-rate-period",
                "-dt" }, description = "dispatch-rate-period in second type (default 1 second will be overwrite if not passed)\n", required = false)
        private int dispatchRatePeriodSec = 1;

        @Parameter(names = { "--relative-to-publish-rate",
                "-rp" }, description = "dispatch rate relative to publish-rate (if publish-relative flag is enabled then broker will apply throttling value to (publish-rate + dispatch rate))\n", required = false)
        private boolean relativeToPublishRate = false;

        @Override
        void run() throws PulsarAdminException {
            String persistentTopic = validatePersistentTopic(params);
            admin.topics().setDispatchRate(persistentTopic,
                new DispatchRate(msgDispatchRate, byteDispatchRate, dispatchRatePeriodSec, relativeToPublishRate));
        }
    }

    @Parameters(commandDescription = "Remove message dispatch rate for a topic")
    private class RemoveDispatchRate extends CliCommand {
        @Parameter(description = "persistent://tenant/namespace/topic", required = true)
        private java.util.List<String> params;

        @Override
        void run() throws PulsarAdminException {
            String persistentTopic = validatePersistentTopic(params);
            admin.topics().removeDispatchRate(persistentTopic);
        }
    }

    @Parameters(commandDescription = "Get max unacked messages policy on consumer for a topic")
    private class GetMaxUnackedMessagesOnConsumer extends CliCommand {
        @Parameter(description = "persistent://tenant/namespace/topic", required = true)
        private java.util.List<String> params;

        @Override
        void run() throws PulsarAdminException {
            String persistentTopic = validatePersistentTopic(params);
            print(admin.topics().getMaxUnackedMessagesOnConsumer(persistentTopic));
        }
    }

    @Parameters(commandDescription = "Remove max unacked messages policy on consumer for a topic")
    private class RemoveMaxUnackedMessagesOnConsumer extends CliCommand {
        @Parameter(description = "persistent://tenant/namespace/topic", required = true)
        private java.util.List<String> params;

        @Override
        void run() throws PulsarAdminException {
            String persistentTopic = validatePersistentTopic(params);
            admin.topics().removeMaxUnackedMessagesOnConsumer(persistentTopic);
        }
    }

    @Parameters(commandDescription = "Set max unacked messages policy on consumer for a topic")
    private class SetMaxUnackedMessagesOnConsumer extends CliCommand {
        @Parameter(description = "persistent://tenant/namespace/topic", required = true)
        private java.util.List<String> params;

        @Parameter(names = {"-m", "--maxNum"}, description = "max unacked messages num on consumer", required = true)
        private int maxNum;

        @Override
        void run() throws PulsarAdminException {
            String persistentTopic = validatePersistentTopic(params);
            admin.topics().setMaxUnackedMessagesOnConsumer(persistentTopic, maxNum);
        }
    }

    @Parameters(commandDescription = "Get max unacked messages policy on subscription for a topic")
    private class GetMaxUnackedMessagesOnSubscription extends CliCommand {
        @Parameter(description = "persistent://tenant/namespace/topic", required = true)
        private java.util.List<String> params;

        @Override
        void run() throws PulsarAdminException {
            String persistentTopic = validatePersistentTopic(params);
            print(admin.topics().getMaxUnackedMessagesOnSubscription(persistentTopic));
        }
    }

    @Parameters(commandDescription = "Remove max unacked messages policy on subscription for a topic")
    private class RemoveMaxUnackedMessagesOnSubscription extends CliCommand {
        @Parameter(description = "persistent://tenant/namespace/topic", required = true)
        private java.util.List<String> params;

        @Override
        void run() throws PulsarAdminException {
            String persistentTopic = validatePersistentTopic(params);
            admin.topics().removeMaxUnackedMessagesOnSubscription(persistentTopic);
        }
    }

    @Parameters(commandDescription = "Set max unacked messages policy on subscription for a topic")
    private class SetMaxUnackedMessagesOnSubscription extends CliCommand {
        @Parameter(description = "persistent://tenant/namespace/topic", required = true)
        private java.util.List<String> params;

        @Parameter(names = {"-m", "--maxNum"}, description = "max unacked messages num on subscription", required = true)
        private int maxNum;

        @Override
        void run() throws PulsarAdminException {
            String persistentTopic = validatePersistentTopic(params);
            admin.topics().setMaxUnackedMessagesOnSubscription(persistentTopic, maxNum);
        }
    }

    @Parameters(commandDescription = "Get compaction threshold for a topic")
    private class GetCompactionThreshold extends CliCommand {
        @Parameter(description = "persistent://tenant/namespace/topic", required = true)
        private java.util.List<String> params;

        @Override
        void run() throws PulsarAdminException {
            String persistentTopic = validatePersistentTopic(params);
            print(admin.topics().getCompactionThreshold(persistentTopic));
        }
    }

    @Parameters(commandDescription = "Set compaction threshold for a topic")
    private class SetCompactionThreshold extends CliCommand {
        @Parameter(description = "persistent://tenant/namespace/topic", required = true)
        private java.util.List<String> params;

        @Parameter(names = { "--threshold", "-t" },
            description = "Maximum number of bytes in a topic backlog before compaction is triggered "
                + "(eg: 10M, 16G, 3T). 0 disables automatic compaction",
            required = true)
        private String threshold = "0";

        @Override
        void run() throws PulsarAdminException {
            String persistentTopic = validatePersistentTopic(params);
            admin.topics().setCompactionThreshold(persistentTopic, validateSizeString(threshold));
        }
    }

    @Parameters(commandDescription = "Remove compaction threshold for a topic")
    private class RemoveCompactionThreshold extends CliCommand {
        @Parameter(description = "persistent://tenant/namespace/topic", required = true)
        private java.util.List<String> params;

        @Override
        void run() throws PulsarAdminException {
            String persistentTopic = validatePersistentTopic(params);
            admin.topics().removeCompactionThreshold(persistentTopic);
        }
    }

    @Parameters(commandDescription = "Get publish rate for a topic")
    private class GetPublishRate extends CliCommand {
        @Parameter(description = "persistent://tenant/namespace/topic", required = true)
        private java.util.List<String> params;

        @Override
        void run() throws PulsarAdminException {
            String persistentTopic = validatePersistentTopic(params);
            print(admin.topics().getPublishRate(persistentTopic));
        }
    }

    @Parameters(commandDescription = "Set publish rate for a topic")
    private class SetPublishRate extends CliCommand {
        @Parameter(description = "persistent://tenant/namespace/topic", required = true)
        private java.util.List<String> params;

        @Parameter(names = { "--msg-publish-rate",
            "-m" }, description = "message-publish-rate (default -1 will be overwrite if not passed)\n", required = false)
        private int msgPublishRate = -1;

         @Parameter(names = { "--byte-publish-rate",
            "-b" }, description = "byte-publish-rate (default -1 will be overwrite if not passed)\n", required = false)
        private long bytePublishRate = -1;

        @Override
        void run() throws PulsarAdminException {
            String persistentTopic = validatePersistentTopic(params);
            admin.topics().setPublishRate(persistentTopic,
                new PublishRate(msgPublishRate, bytePublishRate));
        }
    }

    @Parameters(commandDescription = "Remove publish rate for a topic")
    private class RemovePublishRate extends CliCommand {
        @Parameter(description = "persistent://tenant/namespace/topic", required = true)
        private java.util.List<String> params;

        @Override
        void run() throws PulsarAdminException {
            String persistentTopic = validatePersistentTopic(params);
            admin.topics().removePublishRate(persistentTopic);
        }
    }

    @Parameters(commandDescription = "Get max number of producers for a topic")
    private class GetMaxProducers extends CliCommand {
        @Parameter(description = "persistent://tenant/namespace/topic", required = true)
        private java.util.List<String> params;

        @Override
        void run() throws PulsarAdminException {
            String persistentTopic = validatePersistentTopic(params);
            admin.topics().getMaxProducers(persistentTopic);
        }
    }

    @Parameters(commandDescription = "Set max number of producers for a topic")
    private class SetMaxProducers extends CliCommand {
        @Parameter(description = "persistent://tenant/namespace/topic", required = true)
        private java.util.List<String> params;

        @Parameter(names = {"--max-producers", "-p"}, description = "Max producers for a topic", required = true)
        private int maxProducers;

        @Override
        void run() throws PulsarAdminException {
            String persistentTopic = validatePersistentTopic(params);
            admin.topics().setMaxProducers(persistentTopic, maxProducers);
        }
    }

    @Parameters(commandDescription = "Remove max number of producers for a topic")
    private class RemoveMaxProducers extends CliCommand {
        @Parameter(description = "persistent://tenant/namespace/topic", required = true)
        private java.util.List<String> params;

        @Override
        void run() throws PulsarAdminException {
            String persistentTopic = validatePersistentTopic(params);
            admin.topics().removeMaxProducers(persistentTopic);
        }
    }

<<<<<<< HEAD
    @Parameters(commandDescription = "Get max number of consumers for a topic")
    private class GetMaxConsumers extends CliCommand {
=======
    @Parameters(commandDescription = "Get the inactive topic policies on a topic")
    private class GetInactiveTopicPolicies extends CliCommand {
>>>>>>> 80bbe5a8
        @Parameter(description = "persistent://tenant/namespace/topic", required = true)
        private java.util.List<String> params;

        @Override
        void run() throws PulsarAdminException {
            String persistentTopic = validatePersistentTopic(params);
<<<<<<< HEAD
            admin.topics().getMaxConsumers(persistentTopic);
        }
    }

    @Parameters(commandDescription = "Set max number of consumers for a topic")
    private class SetMaxConsumers extends CliCommand {
        @Parameter(description = "persistent://tenant/namespace/topic", required = true)
        private java.util.List<String> params;

        @Parameter(names = { "--max-consumers", "-c" }, description = "Max consumers for a topic", required = true)
        private int maxConsumers;
=======
            print(admin.topics().getInactiveTopicPolicies(persistentTopic));
        }
    }

    @Parameters(commandDescription = "Set the inactive topic policies on a topic")
    private class SetInactiveTopicPolicies extends CliCommand {
        @Parameter(description = "persistent://tenant/namespace/topic", required = true)
        private java.util.List<String> params;

        @Parameter(names = { "--enable-delete-while-inactive", "-e" }, description = "Enable delete while inactive")
        private boolean enableDeleteWhileInactive = false;

        @Parameter(names = { "--disable-delete-while-inactive", "-d" }, description = "Disable delete while inactive")
        private boolean disableDeleteWhileInactive = false;

        @Parameter(names = {"--max-inactive-duration", "-t"}, description = "Max duration of topic inactivity in seconds" +
                ",topics that are inactive for longer than this value will be deleted (eg: 1s, 10s, 1m, 5h, 3d)", required = true)
        private String deleteInactiveTopicsMaxInactiveDuration;

        @Parameter(names = { "--delete-mode", "-m" }, description = "Mode of delete inactive topic" +
                ",Valid options are: [delete_when_no_subscriptions, delete_when_subscriptions_caught_up]", required = true)
        private String inactiveTopicDeleteMode;
>>>>>>> 80bbe5a8

        @Override
        void run() throws PulsarAdminException {
            String persistentTopic = validatePersistentTopic(params);
<<<<<<< HEAD
            admin.topics().setMaxConsumers(persistentTopic, maxConsumers);
        }
    }

    @Parameters(commandDescription = "Remove max number of consumers for a topic")
    private class RemoveMaxConsumers extends CliCommand {
=======
            long maxInactiveDurationInSeconds = TimeUnit.SECONDS.toSeconds(RelativeTimeUtil.parseRelativeTimeInSeconds(deleteInactiveTopicsMaxInactiveDuration));

            if (enableDeleteWhileInactive == disableDeleteWhileInactive) {
                throw new ParameterException("Need to specify either enable-delete-while-inactive or disable-delete-while-inactive");
            }
            InactiveTopicDeleteMode deleteMode = null;
            try {
                deleteMode = InactiveTopicDeleteMode.valueOf(inactiveTopicDeleteMode);
            } catch (IllegalArgumentException e) {
                throw new ParameterException("delete mode can only be set to delete_when_no_subscriptions or delete_when_subscriptions_caught_up");
            }
            admin.topics().setInactiveTopicPolicies(persistentTopic,
                    new InactiveTopicPolicies(deleteMode, (int) maxInactiveDurationInSeconds, enableDeleteWhileInactive));
        }
    }

    @Parameters(commandDescription = "Remove inactive topic policies from a topic")
    private class RemoveInactiveTopicPolicies extends CliCommand {
>>>>>>> 80bbe5a8
        @Parameter(description = "persistent://tenant/namespace/topic", required = true)
        private java.util.List<String> params;

        @Override
        void run() throws PulsarAdminException {
            String persistentTopic = validatePersistentTopic(params);
<<<<<<< HEAD
            admin.topics().removeMaxConsumers(persistentTopic);
=======
            admin.topics().removeInactiveTopicPolicies(persistentTopic);
>>>>>>> 80bbe5a8
        }
    }
}<|MERGE_RESOLUTION|>--- conflicted
+++ resolved
@@ -150,15 +150,12 @@
         jcommander.addCommand("get-maxProducers", new GetMaxProducers());
         jcommander.addCommand("set-maxProducers", new SetMaxProducers());
         jcommander.addCommand("remove-maxProducers", new RemoveMaxProducers());
-<<<<<<< HEAD
+        jcommander.addCommand("get-inactive-topic-policies", new GetInactiveTopicPolicies());
+        jcommander.addCommand("set-inactive-topic-policies", new SetInactiveTopicPolicies());
+        jcommander.addCommand("remove-inactive-topic-policies", new RemoveInactiveTopicPolicies());
         jcommander.addCommand("get-maxConsumers", new GetMaxConsumers());
         jcommander.addCommand("set-maxConsumers", new SetMaxConsumers());
         jcommander.addCommand("remove-maxConsumers", new RemoveMaxConsumers());
-=======
-        jcommander.addCommand("get-inactive-topic-policies", new GetInactiveTopicPolicies());
-        jcommander.addCommand("set-inactive-topic-policies", new SetInactiveTopicPolicies());
-        jcommander.addCommand("remove-inactive-topic-policies", new RemoveInactiveTopicPolicies());
->>>>>>> 80bbe5a8
     }
 
     @Parameters(commandDescription = "Get the list of topics under a namespace.")
@@ -1508,32 +1505,14 @@
         }
     }
 
-<<<<<<< HEAD
-    @Parameters(commandDescription = "Get max number of consumers for a topic")
-    private class GetMaxConsumers extends CliCommand {
-=======
     @Parameters(commandDescription = "Get the inactive topic policies on a topic")
     private class GetInactiveTopicPolicies extends CliCommand {
->>>>>>> 80bbe5a8
-        @Parameter(description = "persistent://tenant/namespace/topic", required = true)
-        private java.util.List<String> params;
-
-        @Override
-        void run() throws PulsarAdminException {
-            String persistentTopic = validatePersistentTopic(params);
-<<<<<<< HEAD
-            admin.topics().getMaxConsumers(persistentTopic);
-        }
-    }
-
-    @Parameters(commandDescription = "Set max number of consumers for a topic")
-    private class SetMaxConsumers extends CliCommand {
-        @Parameter(description = "persistent://tenant/namespace/topic", required = true)
-        private java.util.List<String> params;
-
-        @Parameter(names = { "--max-consumers", "-c" }, description = "Max consumers for a topic", required = true)
-        private int maxConsumers;
-=======
+        @Parameter(description = "persistent://tenant/namespace/topic", required = true)
+        private java.util.List<String> params;
+
+        @Override
+        void run() throws PulsarAdminException {
+            String persistentTopic = validatePersistentTopic(params);
             print(admin.topics().getInactiveTopicPolicies(persistentTopic));
         }
     }
@@ -1556,19 +1535,10 @@
         @Parameter(names = { "--delete-mode", "-m" }, description = "Mode of delete inactive topic" +
                 ",Valid options are: [delete_when_no_subscriptions, delete_when_subscriptions_caught_up]", required = true)
         private String inactiveTopicDeleteMode;
->>>>>>> 80bbe5a8
-
-        @Override
-        void run() throws PulsarAdminException {
-            String persistentTopic = validatePersistentTopic(params);
-<<<<<<< HEAD
-            admin.topics().setMaxConsumers(persistentTopic, maxConsumers);
-        }
-    }
-
-    @Parameters(commandDescription = "Remove max number of consumers for a topic")
-    private class RemoveMaxConsumers extends CliCommand {
-=======
+
+        @Override
+        void run() throws PulsarAdminException {
+            String persistentTopic = validatePersistentTopic(params);
             long maxInactiveDurationInSeconds = TimeUnit.SECONDS.toSeconds(RelativeTimeUtil.parseRelativeTimeInSeconds(deleteInactiveTopicsMaxInactiveDuration));
 
             if (enableDeleteWhileInactive == disableDeleteWhileInactive) {
@@ -1587,18 +1557,52 @@
 
     @Parameters(commandDescription = "Remove inactive topic policies from a topic")
     private class RemoveInactiveTopicPolicies extends CliCommand {
->>>>>>> 80bbe5a8
-        @Parameter(description = "persistent://tenant/namespace/topic", required = true)
-        private java.util.List<String> params;
-
-        @Override
-        void run() throws PulsarAdminException {
-            String persistentTopic = validatePersistentTopic(params);
-<<<<<<< HEAD
+        @Parameter(description = "persistent://tenant/namespace/topic", required = true)
+        private java.util.List<String> params;
+
+        @Override
+        void run() throws PulsarAdminException {
+            String persistentTopic = validatePersistentTopic(params);
+            admin.topics().removeInactiveTopicPolicies(persistentTopic);
+        }
+    }
+
+    @Parameters(commandDescription = "Get max number of consumers for a topic")
+    private class GetMaxConsumers extends CliCommand {
+        @Parameter(description = "persistent://tenant/namespace/topic", required = true)
+        private java.util.List<String> params;
+
+        @Override
+        void run() throws PulsarAdminException {
+            String persistentTopic = validatePersistentTopic(params);
+            admin.topics().getMaxConsumers(persistentTopic);
+        }
+    }
+
+    @Parameters(commandDescription = "Set max number of consumers for a topic")
+    private class SetMaxConsumers extends CliCommand {
+        @Parameter(description = "persistent://tenant/namespace/topic", required = true)
+        private java.util.List<String> params;
+
+        @Parameter(names = { "--max-consumers", "-c" }, description = "Max consumers for a topic", required = true)
+        private int maxConsumers;
+
+        @Override
+        void run() throws PulsarAdminException {
+            String persistentTopic = validatePersistentTopic(params);
+            admin.topics().setMaxConsumers(persistentTopic, maxConsumers);
+        }
+    }
+
+    @Parameters(commandDescription = "Remove max number of consumers for a topic")
+    private class RemoveMaxConsumers extends CliCommand {
+        @Parameter(description = "persistent://tenant/namespace/topic", required = true)
+        private java.util.List<String> params;
+
+        @Override
+        void run() throws PulsarAdminException {
+            String persistentTopic = validatePersistentTopic(params);
             admin.topics().removeMaxConsumers(persistentTopic);
-=======
-            admin.topics().removeInactiveTopicPolicies(persistentTopic);
->>>>>>> 80bbe5a8
         }
     }
 }