--- conflicted
+++ resolved
@@ -127,15 +127,12 @@
         jcommander.addCommand("get-compaction-threshold", new GetCompactionThreshold());
         jcommander.addCommand("set-compaction-threshold", new SetCompactionThreshold());
         jcommander.addCommand("remove-compaction-threshold", new RemoveCompactionThreshold());
-<<<<<<< HEAD
+        jcommander.addCommand("get-publish-rate", new GetPublishRate());
+        jcommander.addCommand("set-publish-rate", new SetPublishRate());
+        jcommander.addCommand("remove-publish-rate", new RemovePublishRate());
         jcommander.addCommand("get-maxProducers", new GetMaxProducers());
         jcommander.addCommand("set-maxProducers", new SetMaxProducers());
         jcommander.addCommand("remove-maxProducers", new RemoveMaxProducers());
-=======
-        jcommander.addCommand("get-publish-rate", new GetPublishRate());
-        jcommander.addCommand("set-publish-rate", new SetPublishRate());
-        jcommander.addCommand("remove-publish-rate", new RemovePublishRate());
->>>>>>> 13df37f3
     }
 
     @Parameters(commandDescription = "Get the list of topics under a namespace.")
@@ -1218,32 +1215,14 @@
         }
     }
 
-<<<<<<< HEAD
-    @Parameters(commandDescription = "Get max number of producers for a topic")
-    private class GetMaxProducers extends CliCommand {
-=======
     @Parameters(commandDescription = "Get publish rate for a topic")
     private class GetPublishRate extends CliCommand {
->>>>>>> 13df37f3
-        @Parameter(description = "persistent://tenant/namespace/topic", required = true)
-        private java.util.List<String> params;
-
-        @Override
-        void run() throws PulsarAdminException {
-            String persistentTopic = validatePersistentTopic(params);
-<<<<<<< HEAD
-            admin.topics().getMaxProducers(persistentTopic);
-        }
-    }
-
-    @Parameters(commandDescription = "Set max number of producers for a topic")
-    private class SetMaxProducers extends CliCommand {
-        @Parameter(description = "persistent://tenant/namespace/topic", required = true)
-        private java.util.List<String> params;
-
-        @Parameter(names = {"--max-producers", "-p"}, description = "Max producers for a topic", required = true)
-        private int maxProducers;
-=======
+        @Parameter(description = "persistent://tenant/namespace/topic", required = true)
+        private java.util.List<String> params;
+
+        @Override
+        void run() throws PulsarAdminException {
+            String persistentTopic = validatePersistentTopic(params);
             print(admin.topics().getPublishRate(persistentTopic));
         }
     }
@@ -1260,38 +1239,63 @@
          @Parameter(names = { "--byte-publish-rate",
             "-b" }, description = "byte-publish-rate (default -1 will be overwrite if not passed)\n", required = false)
         private long bytePublishRate = -1;
->>>>>>> 13df37f3
-
-        @Override
-        void run() throws PulsarAdminException {
-            String persistentTopic = validatePersistentTopic(params);
-<<<<<<< HEAD
+
+        @Override
+        void run() throws PulsarAdminException {
+            String persistentTopic = validatePersistentTopic(params);
+            admin.topics().setPublishRate(persistentTopic,
+                new PublishRate(msgPublishRate, bytePublishRate));
+        }
+    }
+
+    @Parameters(commandDescription = "Remove publish rate for a topic")
+    private class RemovePublishRate extends CliCommand {
+        @Parameter(description = "persistent://tenant/namespace/topic", required = true)
+        private java.util.List<String> params;
+
+        @Override
+        void run() throws PulsarAdminException {
+            String persistentTopic = validatePersistentTopic(params);
+            admin.topics().removePublishRate(persistentTopic);
+        }
+    }
+
+    @Parameters(commandDescription = "Get max number of producers for a topic")
+    private class GetMaxProducers extends CliCommand {
+        @Parameter(description = "persistent://tenant/namespace/topic", required = true)
+        private java.util.List<String> params;
+
+        @Override
+        void run() throws PulsarAdminException {
+            String persistentTopic = validatePersistentTopic(params);
+            admin.topics().getMaxProducers(persistentTopic);
+        }
+    }
+
+    @Parameters(commandDescription = "Set max number of producers for a topic")
+    private class SetMaxProducers extends CliCommand {
+        @Parameter(description = "persistent://tenant/namespace/topic", required = true)
+        private java.util.List<String> params;
+
+        @Parameter(names = {"--max-producers", "-p"}, description = "Max producers for a topic", required = true)
+        private int maxProducers;
+
+        @Override
+        void run() throws PulsarAdminException {
+            String persistentTopic = validatePersistentTopic(params);
             admin.topics().setMaxProducers(persistentTopic, maxProducers);
         }
     }
 
     @Parameters(commandDescription = "Remove max number of producers for a topic")
     private class RemoveMaxProducers extends CliCommand {
-=======
-            admin.topics().setPublishRate(persistentTopic,
-                new PublishRate(msgPublishRate, bytePublishRate));
-        }
-    }
-
-    @Parameters(commandDescription = "Remove publish rate for a topic")
-    private class RemovePublishRate extends CliCommand {
->>>>>>> 13df37f3
-        @Parameter(description = "persistent://tenant/namespace/topic", required = true)
-        private java.util.List<String> params;
-
-        @Override
-        void run() throws PulsarAdminException {
-            String persistentTopic = validatePersistentTopic(params);
-<<<<<<< HEAD
+        @Parameter(description = "persistent://tenant/namespace/topic", required = true)
+        private java.util.List<String> params;
+
+        @Override
+        void run() throws PulsarAdminException {
+            String persistentTopic = validatePersistentTopic(params);
             admin.topics().removeMaxProducers(persistentTopic);
-=======
-            admin.topics().removePublishRate(persistentTopic);
->>>>>>> 13df37f3
         }
     }
 }