/**
 * Licensed to the Apache Software Foundation (ASF) under one
 * or more contributor license agreements.  See the NOTICE file
 * distributed with this work for additional information
 * regarding copyright ownership.  The ASF licenses this file
 * to you under the Apache License, Version 2.0 (the
 * "License"); you may not use this file except in compliance
 * with the License.  You may obtain a copy of the License at
 *
 *   http://www.apache.org/licenses/LICENSE-2.0
 *
 * Unless required by applicable law or agreed to in writing,
 * software distributed under the License is distributed on an
 * "AS IS" BASIS, WITHOUT WARRANTIES OR CONDITIONS OF ANY
 * KIND, either express or implied.  See the License for the
 * specific language governing permissions and limitations
 * under the License.
 */
package org.apache.pulsar.admin.cli;

import com.beust.jcommander.Parameter;
import com.beust.jcommander.Parameters;
import java.util.function.Supplier;
import org.apache.pulsar.client.admin.PulsarAdmin;
import org.apache.pulsar.client.api.transaction.TxnID;

@Parameters(commandDescription = "Operations on transactions")
public class CmdTransactions extends CmdBase {

    @Parameters(commandDescription = "Get transaction coordinator status")
    private class GetCoordinatorStatus extends CliCommand {
        @Parameter(names = {"-c", "--coordinator-id"}, description = "the coordinator id", required = false)
        private Integer coordinatorId;

        @Override
        void run() throws Exception {
            if (coordinatorId != null) {
                print(getAdmin().transactions().getCoordinatorStatusById(coordinatorId));
            } else {
                print(getAdmin().transactions().getCoordinatorStatus());
            }
        }
    }

<<<<<<< HEAD
    @Parameters(commandDescription = "Get transaction in pending ack stats")
    private class GetTransactionInPendingAckStats extends CliCommand {
=======
    @Parameters(commandDescription = "Get transaction in buffer stats")
    private class GetTransactionInBufferStats extends CliCommand {
>>>>>>> 3e425035
        @Parameter(names = {"-m", "--most-sig-bits"}, description = "the most sig bits", required = true)
        private int mostSigBits;

        @Parameter(names = {"-l", "--least-sig-bits"}, description = "the least sig bits", required = true)
        private long leastSigBits;

<<<<<<< HEAD
        @Parameter(names = {"-t", "--topic"}, description = "the topic name", required = true)
        private String topic;

        @Parameter(names = {"-s", "--sub-name"}, description = "the subscription name", required = true)
        private String subName;

        @Override
        void run() throws Exception {
            getAdmin().transactions().getTransactionInPendingAckStats(new TxnID(mostSigBits, leastSigBits),
                    topic, subName);
=======
        @Parameter(names = {"-t", "--topic"}, description = "the topic", required = true)
        private String topic;

        @Override
        void run() throws Exception {
            print(getAdmin().transactions().getTransactionInBufferStats(new TxnID(mostSigBits, leastSigBits), topic));
>>>>>>> 3e425035
        }
    }

    public CmdTransactions(Supplier<PulsarAdmin> admin) {
        super("transactions", admin);
        jcommander.addCommand("coordinator-status", new GetCoordinatorStatus());
<<<<<<< HEAD
        jcommander.addCommand("transaction-in-pending-ack-stats", new GetTransactionInPendingAckStats());
=======
        jcommander.addCommand("transaction-in-buffer-stats", new GetTransactionInBufferStats());
>>>>>>> 3e425035
    }
}<|MERGE_RESOLUTION|>--- conflicted
+++ resolved
@@ -42,20 +42,14 @@
         }
     }
 
-<<<<<<< HEAD
     @Parameters(commandDescription = "Get transaction in pending ack stats")
     private class GetTransactionInPendingAckStats extends CliCommand {
-=======
-    @Parameters(commandDescription = "Get transaction in buffer stats")
-    private class GetTransactionInBufferStats extends CliCommand {
->>>>>>> 3e425035
         @Parameter(names = {"-m", "--most-sig-bits"}, description = "the most sig bits", required = true)
         private int mostSigBits;
 
         @Parameter(names = {"-l", "--least-sig-bits"}, description = "the least sig bits", required = true)
         private long leastSigBits;
 
-<<<<<<< HEAD
         @Parameter(names = {"-t", "--topic"}, description = "the topic name", required = true)
         private String topic;
 
@@ -66,24 +60,31 @@
         void run() throws Exception {
             getAdmin().transactions().getTransactionInPendingAckStats(new TxnID(mostSigBits, leastSigBits),
                     topic, subName);
-=======
+        }
+    }
+
+
+    @Parameters(commandDescription = "Get transaction in buffer stats")
+    private class GetTransactionInBufferStats extends CliCommand {
+        @Parameter(names = {"-m", "--most-sig-bits"}, description = "the most sig bits", required = true)
+        private int mostSigBits;
+
+        @Parameter(names = {"-l", "--least-sig-bits"}, description = "the least sig bits", required = true)
+        private long leastSigBits;
+
         @Parameter(names = {"-t", "--topic"}, description = "the topic", required = true)
         private String topic;
 
         @Override
         void run() throws Exception {
             print(getAdmin().transactions().getTransactionInBufferStats(new TxnID(mostSigBits, leastSigBits), topic));
->>>>>>> 3e425035
         }
     }
 
     public CmdTransactions(Supplier<PulsarAdmin> admin) {
         super("transactions", admin);
         jcommander.addCommand("coordinator-status", new GetCoordinatorStatus());
-<<<<<<< HEAD
+        jcommander.addCommand("transaction-in-buffer-stats", new GetTransactionInBufferStats());
         jcommander.addCommand("transaction-in-pending-ack-stats", new GetTransactionInPendingAckStats());
-=======
-        jcommander.addCommand("transaction-in-buffer-stats", new GetTransactionInBufferStats());
->>>>>>> 3e425035
     }
 }