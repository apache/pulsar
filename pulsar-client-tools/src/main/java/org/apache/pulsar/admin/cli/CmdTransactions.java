/**
 * Licensed to the Apache Software Foundation (ASF) under one
 * or more contributor license agreements.  See the NOTICE file
 * distributed with this work for additional information
 * regarding copyright ownership.  The ASF licenses this file
 * to you under the Apache License, Version 2.0 (the
 * "License"); you may not use this file except in compliance
 * with the License.  You may obtain a copy of the License at
 *
 *   http://www.apache.org/licenses/LICENSE-2.0
 *
 * Unless required by applicable law or agreed to in writing,
 * software distributed under the License is distributed on an
 * "AS IS" BASIS, WITHOUT WARRANTIES OR CONDITIONS OF ANY
 * KIND, either express or implied.  See the License for the
 * specific language governing permissions and limitations
 * under the License.
 */
package org.apache.pulsar.admin.cli;

import com.beust.jcommander.Parameter;
import com.beust.jcommander.Parameters;
import java.util.concurrent.TimeUnit;
import java.util.function.Supplier;
import org.apache.pulsar.client.admin.PulsarAdmin;
import org.apache.pulsar.client.api.transaction.TxnID;
import org.apache.pulsar.common.util.RelativeTimeUtil;

@Parameters(commandDescription = "Operations on transactions")
public class CmdTransactions extends CmdBase {

    @Parameters(commandDescription = "Get transaction coordinator stats")
    private class GetCoordinatorStats extends CliCommand {
        @Parameter(names = {"-c", "--coordinator-id"}, description = "the coordinator id", required = false)
        private Integer coordinatorId;

        @Override
        void run() throws Exception {
            if (coordinatorId != null) {
                print(getAdmin().transactions().getCoordinatorStatsById(coordinatorId));
            } else {
                print(getAdmin().transactions().getCoordinatorStats());
            }
        }
    }

    @Parameters(commandDescription = "Get transaction buffer stats")
    private class GetTransactionBufferStats extends CliCommand {
        @Parameter(names = {"-t", "--topic"}, description = "the topic", required = true)
        private String topic;

        @Override
        void run() throws Exception {
            print(getAdmin().transactions().getTransactionBufferStats(topic));
        }
    }

    @Parameters(commandDescription = "Get transaction pending ack stats")
    private class GetPendingAckStats extends CliCommand {
        @Parameter(names = {"-t", "--topic"}, description = "the topic", required = true)
        private String topic;

        @Parameter(names = {"-s", "--sub-name"}, description = "the subscription name", required = true)
        private String subName;

        @Override
        void run() throws Exception {
            print(getAdmin().transactions().getPendingAckStats(topic, subName));
        }
    }

    @Parameters(commandDescription = "Get transaction in pending ack stats")
    private class GetTransactionInPendingAckStats extends CliCommand {
        @Parameter(names = {"-m", "--most-sig-bits"}, description = "the most sig bits", required = true)
        private int mostSigBits;

        @Parameter(names = {"-l", "--least-sig-bits"}, description = "the least sig bits", required = true)
        private long leastSigBits;

        @Parameter(names = {"-t", "--topic"}, description = "the topic name", required = true)
        private String topic;

        @Parameter(names = {"-s", "--sub-name"}, description = "the subscription name", required = true)
        private String subName;

        @Override
        void run() throws Exception {
            print(getAdmin().transactions().getTransactionInPendingAckStats(new TxnID(mostSigBits, leastSigBits),
                    topic, subName));
        }
    }


    @Parameters(commandDescription = "Get transaction in buffer stats")
    private class GetTransactionInBufferStats extends CliCommand {
        @Parameter(names = {"-m", "--most-sig-bits"}, description = "the most sig bits", required = true)
        private int mostSigBits;

        @Parameter(names = {"-l", "--least-sig-bits"}, description = "the least sig bits", required = true)
        private long leastSigBits;

        @Parameter(names = {"-t", "--topic"}, description = "the topic", required = true)
        private String topic;

        @Override
        void run() throws Exception {
            print(getAdmin().transactions().getTransactionInBufferStats(new TxnID(mostSigBits, leastSigBits), topic));
        }
    }

    @Parameters(commandDescription = "Get transaction metadata")
    private class GetTransactionMetadata extends CliCommand {
        @Parameter(names = {"-m", "--most-sig-bits"}, description = "the most sig bits", required = true)
        private int mostSigBits;

        @Parameter(names = {"-l", "--least-sig-bits"}, description = "the least sig bits", required = true)
        private long leastSigBits;

        @Override
        void run() throws Exception {
            print(getAdmin().transactions().getTransactionMetadata(new TxnID(mostSigBits, leastSigBits)));
        }
    }

    @Parameters(commandDescription = "Get slow transactions.")
    private class GetSlowTransactions extends CliCommand {
        @Parameter(names = {"-c", "--coordinator-id"}, description = "The coordinator id", required = false)
        private Integer coordinatorId;

        @Parameter(names = { "-t", "--time" }, description = "The transaction timeout time. "
                + "(eg: 1s, 10s, 1m, 5h, 3d)", required = true)
        private String timeoutStr = "1s";

        @Override
        void run() throws Exception {
            long timeout =
                    TimeUnit.SECONDS.toMillis(RelativeTimeUtil.parseRelativeTimeInSeconds(timeoutStr));
            if (coordinatorId != null) {
                print(getAdmin().transactions().getSlowTransactionsByCoordinatorId(coordinatorId,
                        timeout, TimeUnit.MILLISECONDS));
            } else {
                print(getAdmin().transactions().getSlowTransactions(timeout, TimeUnit.MILLISECONDS));
            }
        }
    }

    @Parameters(commandDescription = "Get transaction coordinator internal stats")
    private class GetCoordinatorInternalStats extends CliCommand {
        @Parameter(names = {"-c", "--coordinator-id"}, description = "The coordinator id", required = true)
        private int coordinatorId;

        @Parameter(names = { "-m", "--metadata" }, description = "Flag to include ledger metadata")
        private boolean metadata = false;
        @Override
        void run() throws Exception {
            print(getAdmin().transactions().getCoordinatorInternalStats(coordinatorId, metadata));
        }
    }

    public CmdTransactions(Supplier<PulsarAdmin> admin) {
        super("transactions", admin);
<<<<<<< HEAD
        jcommander.addCommand("coordinator-status", new GetCoordinatorStatus());
        jcommander.addCommand("coordinator-internal-stats", new GetCoordinatorInternalStats());
=======
        jcommander.addCommand("coordinator-stats", new GetCoordinatorStats());
        jcommander.addCommand("transaction-buffer-stats", new GetTransactionBufferStats());
        jcommander.addCommand("pending-ack-stats", new GetPendingAckStats());
        jcommander.addCommand("transaction-in-buffer-stats", new GetTransactionInBufferStats());
        jcommander.addCommand("transaction-in-pending-ack-stats", new GetTransactionInPendingAckStats());
        jcommander.addCommand("transaction-metadata", new GetTransactionMetadata());
        jcommander.addCommand("slow-transactions", new GetSlowTransactions());
>>>>>>> 4b86c26e
    }
}<|MERGE_RESOLUTION|>--- conflicted
+++ resolved
@@ -153,16 +153,13 @@
         private boolean metadata = false;
         @Override
         void run() throws Exception {
-            print(getAdmin().transactions().getCoordinatorInternalStats(coordinatorId, metadata));
+            print(getAdmin().transactions().getCoordinatorInternalStatsAsync(coordinatorId, metadata));
         }
     }
 
     public CmdTransactions(Supplier<PulsarAdmin> admin) {
         super("transactions", admin);
-<<<<<<< HEAD
-        jcommander.addCommand("coordinator-status", new GetCoordinatorStatus());
         jcommander.addCommand("coordinator-internal-stats", new GetCoordinatorInternalStats());
-=======
         jcommander.addCommand("coordinator-stats", new GetCoordinatorStats());
         jcommander.addCommand("transaction-buffer-stats", new GetTransactionBufferStats());
         jcommander.addCommand("pending-ack-stats", new GetPendingAckStats());
@@ -170,6 +167,5 @@
         jcommander.addCommand("transaction-in-pending-ack-stats", new GetTransactionInPendingAckStats());
         jcommander.addCommand("transaction-metadata", new GetTransactionMetadata());
         jcommander.addCommand("slow-transactions", new GetSlowTransactions());
->>>>>>> 4b86c26e
     }
 }