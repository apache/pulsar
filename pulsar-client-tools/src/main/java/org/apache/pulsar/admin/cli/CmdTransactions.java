/**
 * Licensed to the Apache Software Foundation (ASF) under one
 * or more contributor license agreements.  See the NOTICE file
 * distributed with this work for additional information
 * regarding copyright ownership.  The ASF licenses this file
 * to you under the Apache License, Version 2.0 (the
 * "License"); you may not use this file except in compliance
 * with the License.  You may obtain a copy of the License at
 *
 *   http://www.apache.org/licenses/LICENSE-2.0
 *
 * Unless required by applicable law or agreed to in writing,
 * software distributed under the License is distributed on an
 * "AS IS" BASIS, WITHOUT WARRANTIES OR CONDITIONS OF ANY
 * KIND, either express or implied.  See the License for the
 * specific language governing permissions and limitations
 * under the License.
 */
package org.apache.pulsar.admin.cli;

import com.beust.jcommander.Parameter;
import com.beust.jcommander.Parameters;
import java.util.function.Supplier;
import org.apache.pulsar.client.admin.PulsarAdmin;
import org.apache.pulsar.client.api.transaction.TxnID;

@Parameters(commandDescription = "Operations on transactions")
public class CmdTransactions extends CmdBase {

    @Parameters(commandDescription = "Get transaction coordinator status")
    private class GetCoordinatorStatus extends CliCommand {
        @Parameter(names = {"-c", "--coordinator-id"}, description = "the coordinator id", required = false)
        private Integer coordinatorId;

        @Override
        void run() throws Exception {
            if (coordinatorId != null) {
                print(getAdmin().transactions().getCoordinatorStatusById(coordinatorId));
            } else {
                print(getAdmin().transactions().getCoordinatorStatus());
            }
        }
    }

<<<<<<< HEAD
    @Parameters(commandDescription = "Get transaction buffer status")
    private class GetTransactionBufferStatus extends CliCommand {
        @Parameter(names = {"-t", "--topic"}, description = "the topic", required = true)
        private String topic;

        @Override
        void run() throws Exception {
            print(getAdmin().transactions().getTransactionBufferStatus(topic));
        }
    }

    @Parameters(commandDescription = "Get transaction pending ack status")
    private class GetPendingAckStatus extends CliCommand {
        @Parameter(names = {"-t", "--topic"}, description = "the topic", required = true)
        private String topic;

        @Parameter(names = {"-s", "--sub-name"}, description = "the subscription name", required = true)
        private String subName;

        @Override
        void run() throws Exception {
            print(getAdmin().transactions().getPendingAckStatus(topic, subName));
=======
    @Parameters(commandDescription = "Get transaction in pending ack stats")
    private class GetTransactionInPendingAckStats extends CliCommand {
        @Parameter(names = {"-m", "--most-sig-bits"}, description = "the most sig bits", required = true)
        private int mostSigBits;

        @Parameter(names = {"-l", "--least-sig-bits"}, description = "the least sig bits", required = true)
        private long leastSigBits;

        @Parameter(names = {"-t", "--topic"}, description = "the topic name", required = true)
        private String topic;

        @Parameter(names = {"-s", "--sub-name"}, description = "the subscription name", required = true)
        private String subName;

        @Override
        void run() throws Exception {
            getAdmin().transactions().getTransactionInPendingAckStats(new TxnID(mostSigBits, leastSigBits),
                    topic, subName);
        }
    }


    @Parameters(commandDescription = "Get transaction in buffer stats")
    private class GetTransactionInBufferStats extends CliCommand {
        @Parameter(names = {"-m", "--most-sig-bits"}, description = "the most sig bits", required = true)
        private int mostSigBits;

        @Parameter(names = {"-l", "--least-sig-bits"}, description = "the least sig bits", required = true)
        private long leastSigBits;

        @Parameter(names = {"-t", "--topic"}, description = "the topic", required = true)
        private String topic;

        @Override
        void run() throws Exception {
            print(getAdmin().transactions().getTransactionInBufferStats(new TxnID(mostSigBits, leastSigBits), topic));
>>>>>>> a19de107
        }
    }

    public CmdTransactions(Supplier<PulsarAdmin> admin) {
        super("transactions", admin);
        jcommander.addCommand("coordinator-status", new GetCoordinatorStatus());
<<<<<<< HEAD
        jcommander.addCommand("transaction-buffer-status", new GetTransactionBufferStatus());
        jcommander.addCommand("pending-ack-status", new GetPendingAckStatus());
=======
        jcommander.addCommand("transaction-in-buffer-stats", new GetTransactionInBufferStats());
        jcommander.addCommand("transaction-in-pending-ack-stats", new GetTransactionInPendingAckStats());
>>>>>>> a19de107
    }
}<|MERGE_RESOLUTION|>--- conflicted
+++ resolved
@@ -42,7 +42,6 @@
         }
     }
 
-<<<<<<< HEAD
     @Parameters(commandDescription = "Get transaction buffer status")
     private class GetTransactionBufferStatus extends CliCommand {
         @Parameter(names = {"-t", "--topic"}, description = "the topic", required = true)
@@ -65,7 +64,9 @@
         @Override
         void run() throws Exception {
             print(getAdmin().transactions().getPendingAckStatus(topic, subName));
-=======
+        }
+    }
+
     @Parameters(commandDescription = "Get transaction in pending ack stats")
     private class GetTransactionInPendingAckStats extends CliCommand {
         @Parameter(names = {"-m", "--most-sig-bits"}, description = "the most sig bits", required = true)
@@ -82,8 +83,8 @@
 
         @Override
         void run() throws Exception {
-            getAdmin().transactions().getTransactionInPendingAckStats(new TxnID(mostSigBits, leastSigBits),
-                    topic, subName);
+            print(getAdmin().transactions().getTransactionInPendingAckStats(new TxnID(mostSigBits, leastSigBits),
+                    topic, subName));
         }
     }
 
@@ -102,19 +103,15 @@
         @Override
         void run() throws Exception {
             print(getAdmin().transactions().getTransactionInBufferStats(new TxnID(mostSigBits, leastSigBits), topic));
->>>>>>> a19de107
         }
     }
 
     public CmdTransactions(Supplier<PulsarAdmin> admin) {
         super("transactions", admin);
         jcommander.addCommand("coordinator-status", new GetCoordinatorStatus());
-<<<<<<< HEAD
         jcommander.addCommand("transaction-buffer-status", new GetTransactionBufferStatus());
         jcommander.addCommand("pending-ack-status", new GetPendingAckStatus());
-=======
         jcommander.addCommand("transaction-in-buffer-stats", new GetTransactionInBufferStats());
         jcommander.addCommand("transaction-in-pending-ack-stats", new GetTransactionInPendingAckStats());
->>>>>>> a19de107
     }
 }