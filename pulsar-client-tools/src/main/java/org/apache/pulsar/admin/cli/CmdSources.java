--- conflicted
+++ resolved
@@ -24,7 +24,6 @@
 import com.beust.jcommander.converters.StringConverter;
 import com.google.gson.Gson;
 import com.google.gson.reflect.TypeToken;
-<<<<<<< HEAD
 
 import java.io.File;
 import java.io.FileOutputStream;
@@ -35,8 +34,6 @@
 import java.util.Map;
 import java.util.Set;
 
-=======
->>>>>>> 76fb8dcd
 import lombok.Getter;
 import lombok.extern.slf4j.Slf4j;
 import org.apache.commons.lang3.StringUtils;
@@ -274,13 +271,10 @@
                 sourceConfig.setArchive(archive);
             }
 
-<<<<<<< HEAD
             if (sourceType != null) {
                 sourceConfig.setArchive(validateSourceType(sourceType));
             }
 
-            sourceConfig.setResources(new org.apache.pulsar.functions.utils.Resources(cpu, ram, disk));
-=======
             org.apache.pulsar.functions.utils.Resources resources = sourceConfig.getResources();
             if (resources == null) {
                 resources = new org.apache.pulsar.functions.utils.Resources();
@@ -297,7 +291,6 @@
                 resources.setDisk(disk);
             }
             sourceConfig.setResources(resources);
->>>>>>> 76fb8dcd
 
             if (null != sourceConfigString) {
                 sourceConfig.setConfigs(parseConfigs(sourceConfigString));
