/**
 * Licensed to the Apache Software Foundation (ASF) under one
 * or more contributor license agreements.  See the NOTICE file
 * distributed with this work for additional information
 * regarding copyright ownership.  The ASF licenses this file
 * to you under the Apache License, Version 2.0 (the
 * "License"); you may not use this file except in compliance
 * with the License.  You may obtain a copy of the License at
 *
 *   http://www.apache.org/licenses/LICENSE-2.0
 *
 * Unless required by applicable law or agreed to in writing,
 * software distributed under the License is distributed on an
 * "AS IS" BASIS, WITHOUT WARRANTIES OR CONDITIONS OF ANY
 * KIND, either express or implied.  See the License for the
 * specific language governing permissions and limitations
 * under the License.
 */
package org.apache.pulsar.admin.cli;

import static com.google.common.base.Preconditions.checkNotNull;
import static java.nio.charset.StandardCharsets.UTF_8;
import static java.util.Objects.isNull;
import static org.apache.bookkeeper.common.concurrent.FutureUtils.result;
import static org.apache.commons.lang.StringUtils.isBlank;
import static org.apache.commons.lang.StringUtils.isNotBlank;
import static org.apache.pulsar.common.naming.TopicName.DEFAULT_NAMESPACE;
import static org.apache.pulsar.common.naming.TopicName.PUBLIC_TENANT;
import static org.apache.pulsar.functions.utils.Utils.fileExists;
import static org.apache.pulsar.functions.worker.Utils.downloadFromHttpUrl;

import com.beust.jcommander.Parameter;
import com.beust.jcommander.ParameterException;
import com.beust.jcommander.Parameters;
import com.beust.jcommander.converters.StringConverter;
import com.google.common.annotations.VisibleForTesting;
import com.google.gson.Gson;
import com.google.gson.GsonBuilder;
import com.google.gson.JsonParser;
import com.google.gson.reflect.TypeToken;

import io.netty.buffer.ByteBuf;
import io.netty.buffer.ByteBufUtil;
import io.netty.buffer.Unpooled;

import java.io.File;
import java.io.FileOutputStream;
import java.io.IOException;
import java.lang.reflect.Type;
import java.net.MalformedURLException;
import java.util.Arrays;
import java.util.HashMap;
import java.util.LinkedList;
import java.util.List;
import java.util.Map;
import java.util.Timer;
import java.util.TimerTask;
import java.util.UUID;
import java.util.concurrent.CompletableFuture;
import java.util.concurrent.TimeUnit;

import lombok.Getter;
import lombok.extern.slf4j.Slf4j;

import org.apache.bookkeeper.api.StorageClient;
import org.apache.bookkeeper.api.kv.Table;
import org.apache.bookkeeper.api.kv.result.KeyValue;
import org.apache.bookkeeper.clients.StorageClientBuilder;
import org.apache.bookkeeper.clients.config.StorageClientSettings;
import org.apache.commons.lang.StringUtils;
import org.apache.pulsar.admin.cli.utils.CmdUtils;
import org.apache.pulsar.client.admin.PulsarAdmin;
import org.apache.pulsar.client.admin.internal.FunctionsImpl;
import org.apache.pulsar.client.api.PulsarClientException;
import org.apache.pulsar.functions.api.Function;
import org.apache.pulsar.functions.instance.AuthenticationConfig;
import org.apache.pulsar.functions.instance.InstanceConfig;
import org.apache.pulsar.functions.proto.Function.ConsumerSpec;
import org.apache.pulsar.functions.proto.Function.FunctionDetails;
import org.apache.pulsar.functions.proto.Function.Resources;
import org.apache.pulsar.functions.proto.Function.SinkSpec;
import org.apache.pulsar.functions.proto.Function.SourceSpec;
import org.apache.pulsar.functions.proto.Function.SubscriptionType;
import org.apache.pulsar.functions.runtime.ProcessRuntimeFactory;
import org.apache.pulsar.functions.runtime.RuntimeSpawner;
import org.apache.pulsar.functions.utils.ConsumerConfig;
import org.apache.pulsar.functions.utils.FunctionConfig;
import org.apache.pulsar.functions.utils.Reflections;
import org.apache.pulsar.functions.utils.Utils;
import org.apache.pulsar.functions.utils.WindowConfig;
import org.apache.pulsar.functions.utils.FunctionConfig.ProcessingGuarantees;
import org.apache.pulsar.functions.utils.validation.ConfigValidation;
import org.apache.pulsar.functions.utils.validation.ValidatorImpls.ImplementsClassesValidator;
import org.apache.pulsar.functions.windowing.WindowFunctionExecutor;
import org.apache.pulsar.functions.windowing.WindowUtils;

@Slf4j
@Parameters(commandDescription = "Interface for managing Pulsar Functions (lightweight, Lambda-style compute processes that work with Pulsar)")
public class CmdFunctions extends CmdBase {
    private static final String DEFAULT_SERVICE_URL = "pulsar://localhost:6650";

    private final LocalRunner localRunner;
    private final CreateFunction creater;
    private final DeleteFunction deleter;
    private final UpdateFunction updater;
    private final GetFunction getter;
    private final GetFunctionStatus functionStatus;
    private final RestartFunction restart;
    private final ListFunctions lister;
    private final StateGetter stateGetter;
    private final TriggerFunction triggerer;
    private final UploadFunction uploader;
    private final DownloadFunction downloader;
    private final GetCluster cluster;

    /**
     * Base command
     */
    @Getter
    abstract class BaseCommand extends CliCommand {
        @Override
        void run() throws Exception {
            processArguments();
            runCmd();
        }

        void processArguments() throws Exception {}

        abstract void runCmd() throws Exception;
    }

    /**
     * Namespace level command
     */
    @Getter
    abstract class NamespaceCommand extends BaseCommand {
        @Parameter(names = "--tenant", description = "The function's tenant")
        protected String tenant;

        @Parameter(names = "--namespace", description = "The function's namespace")
        protected String namespace;

        @Override
        public void processArguments() {
            if (tenant == null) {
                tenant = PUBLIC_TENANT;
            }
            if (namespace == null) {
                namespace = DEFAULT_NAMESPACE;
            }
        }
    }

    /**
     * Function level command
     */
    @Getter
    abstract class FunctionCommand extends BaseCommand {
        @Parameter(names = "--fqfn", description = "The Fully Qualified Function Name (FQFN) for the function")
        protected String fqfn;

        @Parameter(names = "--tenant", description = "The function's tenant")
        protected String tenant;

        @Parameter(names = "--namespace", description = "The function's namespace")
        protected String namespace;

        @Parameter(names = "--name", description = "The function's name")
        protected String functionName;
        
        @Override
        void processArguments() throws Exception {
            super.processArguments();

            boolean usesSetters = (null != tenant || null != namespace || null != functionName);
            boolean usesFqfn = (null != fqfn);

            // Throw an exception if --fqfn is set alongside any combination of --tenant, --namespace, and --name
            if (usesFqfn && usesSetters) {
                throw new RuntimeException(
                        "You must specify either a Fully Qualified Function Name (FQFN) or tenant, namespace, and function name");
            } else if (usesFqfn) {
                // If the --fqfn flag is used, parse tenant, namespace, and name using that flag
                String[] fqfnParts = fqfn.split("/");
                if (fqfnParts.length != 3) {
                    throw new RuntimeException(
                            "Fully qualified function names (FQFNs) must be of the form tenant/namespace/name");
                }
                tenant = fqfnParts[0];
                namespace = fqfnParts[1];
                functionName = fqfnParts[2];
            } else {
                if (tenant == null) {
                    tenant = PUBLIC_TENANT;
                }
                if (namespace == null) {
                    namespace = DEFAULT_NAMESPACE;
                }
                if (null == functionName) {
                    throw new RuntimeException(
                            "You must specify a name for the function or a Fully Qualified Function Name (FQFN)");
                }
            }
        }
    }

    /**
     * Commands that require a function config
     */
    @Getter
    abstract class FunctionDetailsCommand extends BaseCommand {
        @Parameter(names = "--fqfn", description = "The Fully Qualified Function Name (FQFN) for the function")
        protected String fqfn;
        @Parameter(names = "--tenant", description = "The function's tenant")
        protected String tenant;
        @Parameter(names = "--namespace", description = "The function's namespace")
        protected String namespace;
        @Parameter(names = "--name", description = "The function's name")
        protected String functionName;
        // for backwards compatibility purposes
        @Parameter(names = "--className", description = "The function's class name", hidden = true)
        protected String DEPRECATED_className;
        @Parameter(names = "--classname", description = "The function's class name")
        protected String className;
        @Parameter(names = "--jar", description = "Path to the jar file for the function (if the function is written in Java). It also supports url-path [http/https/file (file protocol assumes that file already exists on worker host)] from which worker can download the package.", listConverter = StringConverter.class)
        protected String jarFile;
        @Parameter(
                names = "--py",
                description = "Path to the main Python file for the function (if the function is written in Python)",
                listConverter = StringConverter.class)
        protected String pyFile;
        @Parameter(names = { "-i",
                "--inputs" }, description = "The function's input topic or topics (multiple topics can be specified as a comma-separated list)")
        protected String inputs;
        // for backwards compatibility purposes
        @Parameter(names = "--topicsPattern", description = "TopicsPattern to consume from list of topics under a namespace that match the pattern. [--input] and [--topic-pattern] are mutually exclusive. Add SerDe class name for a pattern in --custom-serde-inputs (supported for java fun only)", hidden = true)
        protected String DEPRECATED_topicsPattern;
        @Parameter(names = "--topics-pattern", description = "The topic pattern to consume from list of topics under a namespace that match the pattern. [--input] and [--topic-pattern] are mutually exclusive. Add SerDe class name for a pattern in --custom-serde-inputs (supported for java fun only)")
        protected String topicsPattern;
<<<<<<< HEAD

        @Parameter(names = {"-o", "--output"}, description = "The function's output topic")
=======
        @Parameter(names = "--output", description = "The function's output topic (use skipOutput flag to skip output topic)")
>>>>>>> 722dac58
        protected String output;
        @Parameter(names = "--skip-output", description = "Skip publishing function output to output topic")
        protected boolean skipOutput;
        // for backwards compatibility purposes
        @Parameter(names = "--logTopic", description = "The topic to which the function's logs are produced", hidden = true)
        protected String DEPRECATED_logTopic;
        @Parameter(names = "--log-topic", description = "The topic to which the function's logs are produced")
        protected String logTopic;

        @Parameter(names = {"-st", "--schema-type"}, description = "The builtin schema type or custom schema class name to be used for messages output by the function")
        protected String schemaTypeOrClassName = "";

        // for backwards compatibility purposes
        @Parameter(names = "--customSerdeInputs", description = "The map of input topics to SerDe class names (as a JSON string)", hidden = true)
        protected String DEPRECATED_customSerdeInputString;
        // for backwards compatibility purposes
        @Parameter(names = "--outputSerdeClassName", description = "The SerDe class to be used for messages output by the function", hidden = true)
        protected String DEPRECATED_outputSerdeClassName;
        // for backwards compatibility purposes
        @Parameter(names = "--functionConfigFile", description = "The path to a YAML config file specifying the function's configuration", hidden = true)
        protected String DEPRECATED_fnConfigFile;
        @Parameter(names = "--function-config-file", description = "The path to a YAML config file specifying the function's configuration")
        protected String fnConfigFile;
        // for backwards compatibility purposes
        @Parameter(names = "--processingGuarantees", description = "The processing guarantees (aka delivery semantics) applied to the function", hidden = true)
        protected FunctionConfig.ProcessingGuarantees DEPRECATED_processingGuarantees;
        @Parameter(names = "--processing-guarantees", description = "The processing guarantees (aka delivery semantics) applied to the function")
        protected FunctionConfig.ProcessingGuarantees processingGuarantees;
        // for backwards compatibility purposes
        @Parameter(names = "--userConfig", description = "User-defined config key/values", hidden = true)
        protected String DEPRECATED_userConfigString;
        @Parameter(names = "--user-config", description = "User-defined config key/values")
        protected String userConfigString;
        @Parameter(names = "--retainOrdering", description = "Function consumes and processes messages in order")
        protected boolean retainOrdering;
        @Parameter(names = "--parallelism", description = "The function's parallelism factor (i.e. the number of function instances to run)")
        protected Integer parallelism;
        @Parameter(names = "--cpu", description = "The cpu in cores that need to be allocated per function instance(applicable only to docker runtime)")
        protected Double cpu;
        @Parameter(names = "--ram", description = "The ram in bytes that need to be allocated per function instance(applicable only to process/docker runtime)")
        protected Long ram;
        @Parameter(names = "--disk", description = "The disk in bytes that need to be allocated per function instance(applicable only to docker runtime)")
        protected Long disk;
        // for backwards compatibility purposes
        @Parameter(names = "--windowLengthCount", description = "The number of messages per window", hidden = true)
        protected Integer DEPRECATED_windowLengthCount;
        @Parameter(names = "--window-length-count", description = "The number of messages per window")
        protected Integer windowLengthCount;
        // for backwards compatibility purposes
        @Parameter(names = "--windowLengthDurationMs", description = "The time duration of the window in milliseconds", hidden = true)
        protected Long DEPRECATED_windowLengthDurationMs;
        @Parameter(names = "--window-length-duration-ms", description = "The time duration of the window in milliseconds")
        protected Long windowLengthDurationMs;
        // for backwards compatibility purposes
        @Parameter(names = "--slidingIntervalCount", description = "The number of messages after which the window slides", hidden = true)
        protected Integer DEPRECATED_slidingIntervalCount;
        @Parameter(names = "--sliding-interval-count", description = "The number of messages after which the window slides")
        protected Integer slidingIntervalCount;
        // for backwards compatibility purposes
        @Parameter(names = "--slidingIntervalDurationMs", description = "The time duration after which the window slides", hidden = true)
        protected Long DEPRECATED_slidingIntervalDurationMs;
        @Parameter(names = "--sliding-interval-duration-ms", description = "The time duration after which the window slides")
        protected Long slidingIntervalDurationMs;
        // for backwards compatibility purposes
        @Parameter(names = "--autoAck", description = "Whether or not the framework will automatically acknowleges messages", hidden = true)
        protected Boolean DEPRECATED_autoAck = null;
        @Parameter(names = "--auto-ack", description = "Whether or not the framework will automatically acknowleges messages")
        protected Boolean autoAck ;
        // for backwards compatibility purposes
        @Parameter(names = "--timeoutMs", description = "The message timeout in milliseconds", hidden = true)
        protected Long DEPRECATED_timeoutMs;
        @Parameter(names = "--timeout-ms", description = "The message timeout in milliseconds")
        protected Long timeoutMs;
        protected FunctionConfig functionConfig;
        protected String userCodeFile;


        private void mergeArgs() {
            if (!StringUtils.isBlank(DEPRECATED_className)) className = DEPRECATED_className;
            if (!StringUtils.isBlank(DEPRECATED_topicsPattern)) topicsPattern = DEPRECATED_topicsPattern;
            if (!StringUtils.isBlank(DEPRECATED_logTopic)) logTopic = DEPRECATED_logTopic;
<<<<<<< HEAD
=======
            if (!StringUtils.isBlank(DEPRECATED_outputSerdeClassName)) outputSerdeClassName = DEPRECATED_outputSerdeClassName;
            if (!StringUtils.isBlank(DEPRECATED_customSerdeInputString)) customSerdeInputString = DEPRECATED_customSerdeInputString;
>>>>>>> 722dac58
            if (!StringUtils.isBlank(DEPRECATED_fnConfigFile)) fnConfigFile = DEPRECATED_fnConfigFile;
            if (DEPRECATED_processingGuarantees != FunctionConfig.ProcessingGuarantees.ATLEAST_ONCE) processingGuarantees = DEPRECATED_processingGuarantees;
            if (!StringUtils.isBlank(DEPRECATED_userConfigString)) userConfigString = DEPRECATED_userConfigString;
            if (DEPRECATED_windowLengthCount != null) windowLengthCount = DEPRECATED_windowLengthCount;
            if (DEPRECATED_windowLengthDurationMs != null) windowLengthDurationMs = DEPRECATED_windowLengthDurationMs;
            if (DEPRECATED_slidingIntervalCount != null) slidingIntervalCount = DEPRECATED_slidingIntervalCount;
            if (DEPRECATED_slidingIntervalDurationMs != null) slidingIntervalDurationMs = DEPRECATED_slidingIntervalDurationMs;
            if (DEPRECATED_autoAck != null) autoAck = DEPRECATED_autoAck;
            if (DEPRECATED_timeoutMs != null) timeoutMs = DEPRECATED_timeoutMs;
        }

        @Override
        void processArguments() throws Exception {
            super.processArguments();
            // merge deprecated args with new args
            mergeArgs();

            // Initialize config builder either from a supplied YAML config file or from scratch
            if (null != fnConfigFile) {
                functionConfig = CmdUtils.loadConfig(fnConfigFile, FunctionConfig.class);
            } else {
                functionConfig = new FunctionConfig();
            }

            if (null != fqfn) {
                parseFullyQualifiedFunctionName(fqfn, functionConfig);
            } else {
                if (null != tenant) {
                    functionConfig.setTenant(tenant);
                }
                if (null != namespace) {
                    functionConfig.setNamespace(namespace);
                }
                if (null != functionName) {
                    functionConfig.setName(functionName);
                }
            }

            if (null != inputs) {
                Arrays.asList(inputs.split(",")).forEach(topic -> {
                    functionConfig.getInputSpecs().put(topic, ConsumerConfig.builder()
                            .schemaTypeOrClassName(schemaTypeOrClassName)
                            .isRegexPattern(false)
                            .build());
                });
            }
            if (null != DEPRECATED_customSerdeInputString) {
                Type type = new TypeToken<Map<String, String>>(){}.getType();
                Map<String, String> customSerdeInputMap = new Gson().fromJson(DEPRECATED_customSerdeInputString, type);

                customSerdeInputMap.forEach((topic, serde) -> {
                    functionConfig.getInputSpecs().put(topic, ConsumerConfig.builder()
                            .schemaTypeOrClassName(serde)
                            .isRegexPattern(false)
                            .build());
                });
            }
            if (null != topicsPattern) {
                ConsumerConfig conf = functionConfig.getInputSpecs().get(topicsPattern);
                String schema = (conf != null) ? conf.getSchemaTypeOrClassName() : "";
                functionConfig.getInputSpecs().put(topicsPattern, ConsumerConfig.builder()
                        .schemaTypeOrClassName(schema)
                        .isRegexPattern(true)
                        .build());
            }
            if (null != output) {
                functionConfig.setOutput(output);
            }
            functionConfig.setSkipOutput(skipOutput);
            if (null != logTopic) {
                functionConfig.setLogTopic(logTopic);
            }
            if (null != className) {
                functionConfig.setClassName(className);
            }
            if (null != DEPRECATED_outputSerdeClassName) {
                functionConfig.setOutputSchemaOrClassName(DEPRECATED_outputSerdeClassName);
            }

            if (null != schemaTypeOrClassName) {
                functionConfig.setOutputSchemaOrClassName(schemaTypeOrClassName);
            }
            if (null != processingGuarantees) {
                functionConfig.setProcessingGuarantees(processingGuarantees);
            }

            functionConfig.setRetainOrdering(retainOrdering);

            if (null != userConfigString) {
                Type type = new TypeToken<Map<String, String>>(){}.getType();
                Map<String, Object> userConfigMap = new Gson().fromJson(userConfigString, type);
                functionConfig.setUserConfig(userConfigMap);
            }
            if (functionConfig.getUserConfig() == null) {
                functionConfig.setUserConfig(new HashMap<>());
            }

            if (parallelism != null) {
                functionConfig.setParallelism(parallelism);
            }

            functionConfig.setResources(new org.apache.pulsar.functions.utils.Resources(cpu, ram, disk));

            if (timeoutMs != null) {
                functionConfig.setTimeoutMs(timeoutMs);
            }

            // window configs
            WindowConfig windowConfig = functionConfig.getWindowConfig();
            if (null != windowLengthCount) {
                if (windowConfig == null) {
                    windowConfig = new WindowConfig();
                }
                windowConfig.setWindowLengthCount(windowLengthCount);
            }
            if (null != windowLengthDurationMs) {
                if (windowConfig == null) {
                    windowConfig = new WindowConfig();
                }
                windowConfig.setWindowLengthDurationMs(windowLengthDurationMs);
            }
            if (null != slidingIntervalCount) {
                if (windowConfig == null) {
                    windowConfig = new WindowConfig();
                }
                windowConfig.setSlidingIntervalCount(slidingIntervalCount);
            }
            if (null != slidingIntervalDurationMs) {
                if (windowConfig == null) {
                    windowConfig = new WindowConfig();
                }
                windowConfig.setSlidingIntervalDurationMs(slidingIntervalDurationMs);
            }

            functionConfig.setWindowConfig(windowConfig);

            if  (null != autoAck) {
                functionConfig.setAutoAck(autoAck);
            } else {
                functionConfig.setAutoAck(true);
            }

            if (null != jarFile) {
                functionConfig.setJar(jarFile);
            }

            if (null != pyFile) {
                functionConfig.setPy(pyFile);
            }

            if (functionConfig.getJar() != null) {
                userCodeFile = functionConfig.getJar();
            } else if (functionConfig.getPy() != null) {
                userCodeFile = functionConfig.getPy();
            }

            // infer default vaues
            inferMissingArguments(functionConfig);
        }

        protected void validateFunctionConfigs(FunctionConfig functionConfig) {
            
            if (isBlank(functionConfig.getOutput()) && !functionConfig.isSkipOutput()) {
                throw new ParameterException(
                        "output topic is not present (pass skipOutput flag to skip publish output on topic)");
            }

            if (isNotBlank(functionConfig.getJar()) && isNotBlank(functionConfig.getPy())) {
                throw new ParameterException("Either a Java jar or a Python file needs to"
                        + " be specified for the function. Cannot specify both.");
            }

            if (isBlank(functionConfig.getJar()) && isBlank(functionConfig.getPy())) {
                throw new ParameterException("Either a Java jar or a Python file needs to"
                        + " be specified for the function. Please specify one.");
            }

            boolean isJarPathUrl = isNotBlank(functionConfig.getJar()) && Utils.isFunctionPackageUrlSupported(functionConfig.getJar());
            String jarFilePath = null;
            if (isJarPathUrl) {
                if (functionConfig.getJar().startsWith(Utils.HTTP)) {
                    // download jar file if url is http or file is downloadable
                    File tempPkgFile = null;
                    try {
                        tempPkgFile = File.createTempFile(functionConfig.getName(), "function");
                        downloadFromHttpUrl(functionConfig.getJar(), new FileOutputStream(tempPkgFile));
                        jarFilePath = tempPkgFile.getAbsolutePath();
                    } catch (Exception e) {
                        if (tempPkgFile != null) {
                            tempPkgFile.deleteOnExit();
                        }
                        throw new ParameterException("Failed to download jar from " + functionConfig.getJar()
                                + ", due to =" + e.getMessage());
                    }
                }
            } else {
                if (!fileExists(userCodeFile)) {
                    throw new ParameterException("File " + userCodeFile + " does not exist");
                }
                jarFilePath = userCodeFile;
            }

            if (functionConfig.getRuntime() == FunctionConfig.Runtime.JAVA) {

                if (jarFilePath != null) {
                    File file = new File(jarFilePath);
                    ClassLoader userJarLoader;
                    try {
                        userJarLoader = Reflections.loadJar(file);
                    } catch (MalformedURLException e) {
                        throw new ParameterException(
                                "Failed to load user jar " + file + " with error " + e.getMessage());
                    }
                    // make sure the function class loader is accessible thread-locally
                    Thread.currentThread().setContextClassLoader(userJarLoader);

                    (new ImplementsClassesValidator(Function.class, java.util.function.Function.class))
                            .validateField("className", functionConfig.getClassName());
                }
            }

            try {
                // Need to load jar and set context class loader before calling
                ConfigValidation.validateConfig(functionConfig, functionConfig.getRuntime().name());
            } catch (Exception e) {
                throw new ParameterException(e.getMessage());
            }
        }

        private void inferMissingArguments(FunctionConfig functionConfig) {
            if (StringUtils.isEmpty(functionConfig.getName())) {
                inferMissingFunctionName(functionConfig);
            }
            if (StringUtils.isEmpty(functionConfig.getTenant())) {
                inferMissingTenant(functionConfig);
            }
            if (StringUtils.isEmpty(functionConfig.getNamespace())) {
                inferMissingNamespace(functionConfig);
            }

            if (functionConfig.getParallelism() == 0) {
                functionConfig.setParallelism(1);
            }

            if (functionConfig.getJar() != null) {
                functionConfig.setRuntime(FunctionConfig.Runtime.JAVA);
            } else if (functionConfig.getPy() != null) {
                functionConfig.setRuntime(FunctionConfig.Runtime.PYTHON);
            }

            WindowConfig windowConfig = functionConfig.getWindowConfig();
            if (windowConfig != null) {
                WindowUtils.inferDefaultConfigs(windowConfig);
                // set auto ack to false since windowing framework is responsible
                // for acking and not the function framework
                if (autoAck != null && autoAck == true) {
                    throw new ParameterException("Cannot enable auto ack when using windowing functionality");
                }
                functionConfig.setAutoAck(false);
            }
        }

        private void inferMissingFunctionName(FunctionConfig functionConfig) {
            if (isNull(functionConfig.getClassName())) {
                throw new ParameterException("You must specify a class name for the function");
            }

            String [] domains = functionConfig.getClassName().split("\\.");
            if (domains.length == 0) {
                functionConfig.setName(functionConfig.getClassName());
            } else {
                functionConfig.setName(domains[domains.length - 1]);
            }
        }

        private void inferMissingTenant(FunctionConfig functionConfig) {
            functionConfig.setTenant(PUBLIC_TENANT);
        }

        private void inferMissingNamespace(FunctionConfig functionConfig) {
            functionConfig.setNamespace(DEFAULT_NAMESPACE);
        }

        private String getUniqueInput(FunctionConfig functionConfig) {
            if (functionConfig.getInputSpecs().size() != 1) {
                throw new IllegalArgumentException();
            }

            return functionConfig.getInputSpecs().keySet().iterator().next();
        }

        protected FunctionDetails convert(FunctionConfig functionConfig)
                throws IOException {

            // check if configs are valid
            validateFunctionConfigs(functionConfig);

            Class<?>[] typeArgs = null;
            if (functionConfig.getRuntime() == FunctionConfig.Runtime.JAVA) {
                if (functionConfig.getJar().startsWith(Utils.FILE)) {
                    // server derives the arg-type by loading a class
                    if (isBlank(functionConfig.getClassName())) {
                        throw new ParameterException("Class-name must be present for jar with file-url");
                    }
                } else {
                    typeArgs = Utils.getFunctionTypes(functionConfig);
                }
            }

            FunctionDetails.Builder functionDetailsBuilder = FunctionDetails.newBuilder();

            // Setup source
            SourceSpec.Builder sourceSpecBuilder = SourceSpec.newBuilder();
            functionConfig.getInputSpecs().forEach((topic, conf) -> {
                sourceSpecBuilder.putTopicsToSchema(topic,
                        ConsumerSpec.newBuilder()
                                .setSchemaTypeOrClassName(conf.getSchemaTypeOrClassName())
                                .setIsRegexPattern(conf.isRegexPattern())
                                .build());
            });

            // Set subscription type based on ordering and EFFECTIVELY_ONCE semantics
            SubscriptionType subType = (functionConfig.isRetainOrdering()
                    || ProcessingGuarantees.EFFECTIVELY_ONCE.equals(functionConfig.getProcessingGuarantees()))
                            ? SubscriptionType.FAILOVER
                            : SubscriptionType.SHARED;
            sourceSpecBuilder.setSubscriptionType(subType);

            if (typeArgs != null) {
                sourceSpecBuilder.setTypeClassName(typeArgs[0].getName());
            }
            if (functionConfig.getTimeoutMs() != null) {
                sourceSpecBuilder.setTimeoutMs(functionConfig.getTimeoutMs());
            }
            functionDetailsBuilder.setSource(sourceSpecBuilder);

            // Setup sink
            SinkSpec.Builder sinkSpecBuilder = SinkSpec.newBuilder();
            if (functionConfig.getOutput() != null) {
                sinkSpecBuilder.setTopic(functionConfig.getOutput());
            }
            if (functionConfig.getOutputSchemaOrClassName() != null) {
                sinkSpecBuilder.setSchemaTypeOrClassName(functionConfig.getOutputSchemaOrClassName());
            }
            if (typeArgs != null) {
                sinkSpecBuilder.setTypeClassName(typeArgs[1].getName());
            }
            functionDetailsBuilder.setSink(sinkSpecBuilder);

            if (functionConfig.getTenant() != null) {
                functionDetailsBuilder.setTenant(functionConfig.getTenant());
            }
            if (functionConfig.getNamespace() != null) {
                functionDetailsBuilder.setNamespace(functionConfig.getNamespace());
            }
            if (functionConfig.getName() != null) {
                functionDetailsBuilder.setName(functionConfig.getName());
            }
            if (functionConfig.getLogTopic() != null) {
                functionDetailsBuilder.setLogTopic(functionConfig.getLogTopic());
            }
            if (functionConfig.getRuntime() != null) {
                functionDetailsBuilder.setRuntime(Utils.convertRuntime(functionConfig.getRuntime()));
            }
            if (functionConfig.getProcessingGuarantees() != null) {
                functionDetailsBuilder.setProcessingGuarantees(
                        Utils.convertProcessingGuarantee(functionConfig.getProcessingGuarantees()));
            }

            Map<String, Object> configs = new HashMap<>();
            configs.putAll(functionConfig.getUserConfig());

            // windowing related
            WindowConfig windowConfig = functionConfig.getWindowConfig();
            if (windowConfig != null) {
                windowConfig.setActualWindowFunctionClassName(functionConfig.getClassName());
                configs.put(WindowConfig.WINDOW_CONFIG_KEY, windowConfig);
                // set class name to window function executor
                functionDetailsBuilder.setClassName(WindowFunctionExecutor.class.getName());

            } else {
                if (functionConfig.getClassName() != null) {
                    functionDetailsBuilder.setClassName(functionConfig.getClassName());
                }
            }
            if (!configs.isEmpty()) {
                functionDetailsBuilder.setUserConfig(new Gson().toJson(configs));
            }

            functionDetailsBuilder.setAutoAck(functionConfig.isAutoAck());
            functionDetailsBuilder.setParallelism(functionConfig.getParallelism());
            if (functionConfig.getResources() != null) {
                Resources.Builder bldr = Resources.newBuilder();
                if (functionConfig.getResources().getCpu() != null) {
                    bldr.setCpu(functionConfig.getResources().getCpu());
                }
                if (functionConfig.getResources().getRam() != null) {
                    bldr.setRam(functionConfig.getResources().getRam());
                }
                if (functionConfig.getResources().getDisk() != null) {
                    bldr.setDisk(functionConfig.getResources().getDisk());
                }
                functionDetailsBuilder.setResources(bldr.build());
            }
            return functionDetailsBuilder.build();
        }

        protected org.apache.pulsar.functions.proto.Function.FunctionDetails convertProto2(FunctionConfig functionConfig)
                throws IOException {
            org.apache.pulsar.functions.proto.Function.FunctionDetails.Builder functionDetailsBuilder = org.apache.pulsar.functions.proto.Function.FunctionDetails.newBuilder();
            Utils.mergeJson(FunctionsImpl.printJson(convert(functionConfig)), functionDetailsBuilder);
            return functionDetailsBuilder.build();
        }
    }

    @Parameters(commandDescription = "Run the Pulsar Function locally (rather than deploying it to the Pulsar cluster)")
    class LocalRunner extends FunctionDetailsCommand {

        // TODO: this should become bookkeeper url and it should be fetched from pulsar client.
        // for backwards compatibility purposes
        @Parameter(names = "--stateStorageServiceUrl", description = "The URL for the state storage service (by default Apache BookKeeper)", hidden = true)
        protected String DEPRECATED_stateStorageServiceUrl;
        @Parameter(names = "--state-storag-service-url", description = "The URL for the state storage service (by default Apache BookKeeper)")
        protected String stateStorageServiceUrl;
        // for backwards compatibility purposes
        @Parameter(names = "--brokerServiceUrl", description = "The URL for the Pulsar broker", hidden = true)
        protected String DEPRECATED_brokerServiceUrl;
        @Parameter(names = "--broker-service-url", description = "The URL for the Pulsar broker")
        protected String brokerServiceUrl;
        // for backwards compatibility purposes
        @Parameter(names = "--clientAuthPlugin", description = "Client authentication plugin using which function-process can connect to broker", hidden = true)
        protected String DEPRECATED_clientAuthPlugin;
        @Parameter(names = "--client-auth-plugin", description = "Client authentication plugin using which function-process can connect to broker")
        protected String clientAuthPlugin;
        // for backwards compatibility purposes
        @Parameter(names = "--clientAuthParams", description = "Client authentication param", hidden = true)
        protected String DEPRECATED_clientAuthParams;
        @Parameter(names = "--client-auth-params", description = "Client authentication param")
        protected String clientAuthParams;
        // for backwards compatibility purposes
        @Parameter(names = "--use_tls", description = "Use tls connection\n", hidden = true)
        protected Boolean DEPRECATED_useTls = null;
        @Parameter(names = "--use-tls", description = "Use tls connection\n")
        protected boolean useTls;
        // for backwards compatibility purposes
        @Parameter(names = "--tls_allow_insecure", description = "Allow insecure tls connection\n", hidden = true)
        protected Boolean DEPRECATED_tlsAllowInsecureConnection = null;
        @Parameter(names = "--tls-allow-insecure", description = "Allow insecure tls connection\n")
        protected boolean tlsAllowInsecureConnection;
        // for backwards compatibility purposes
        @Parameter(names = "--hostname_verification_enabled", description = "Enable hostname verification", hidden = true)
        protected Boolean DEPRECATED_tlsHostNameVerificationEnabled = null;
        @Parameter(names = "--hostname-verification-enabled", description = "Enable hostname verification")
        protected boolean tlsHostNameVerificationEnabled;
        // for backwards compatibility purposes
        @Parameter(names = "--tls_trust_cert_path", description = "tls trust cert file path", hidden = true)
        protected String DEPRECATED_tlsTrustCertFilePath;
        @Parameter(names = "--tls-trust-cert-path", description = "tls trust cert file path")
        protected String tlsTrustCertFilePath;
        // for backwards compatibility purposes
        @Parameter(names = "--instanceIdOffset", description = "Start the instanceIds from this offset", hidden = true)
        protected Integer DEPRECATED_instanceIdOffset = null;
        @Parameter(names = "--instance-id-offset", description = "Start the instanceIds from this offset")
        protected Integer instanceIdOffset = 0;

        private void mergeArgs() {
            if (!StringUtils.isBlank(DEPRECATED_stateStorageServiceUrl)) stateStorageServiceUrl = DEPRECATED_stateStorageServiceUrl;
            if (!StringUtils.isBlank(DEPRECATED_brokerServiceUrl)) brokerServiceUrl = DEPRECATED_brokerServiceUrl;
            if (!StringUtils.isBlank(DEPRECATED_clientAuthPlugin)) clientAuthPlugin = DEPRECATED_clientAuthPlugin;
            if (!StringUtils.isBlank(DEPRECATED_clientAuthParams)) clientAuthParams = DEPRECATED_clientAuthParams;
            if (DEPRECATED_useTls != null) useTls = DEPRECATED_useTls;
            if (DEPRECATED_tlsAllowInsecureConnection != null) tlsAllowInsecureConnection = DEPRECATED_tlsAllowInsecureConnection;
            if (DEPRECATED_tlsHostNameVerificationEnabled != null) tlsHostNameVerificationEnabled = DEPRECATED_tlsHostNameVerificationEnabled;
            if (!StringUtils.isBlank(DEPRECATED_tlsTrustCertFilePath)) tlsTrustCertFilePath = DEPRECATED_tlsTrustCertFilePath;
            if (DEPRECATED_instanceIdOffset != null) instanceIdOffset = DEPRECATED_instanceIdOffset;
        }

        @Override
        void runCmd() throws Exception {
            mergeArgs();
            CmdFunctions.startLocalRun(convertProto2(functionConfig), functionConfig.getParallelism(),
                    instanceIdOffset, brokerServiceUrl, stateStorageServiceUrl,
                    AuthenticationConfig.builder().clientAuthenticationPlugin(clientAuthPlugin)
                            .clientAuthenticationParameters(clientAuthParams).useTls(useTls)
                            .tlsAllowInsecureConnection(tlsAllowInsecureConnection)
                            .tlsHostnameVerificationEnable(tlsHostNameVerificationEnabled)
                            .tlsTrustCertsFilePath(tlsTrustCertFilePath).build(),
                    userCodeFile, admin);
        }
    }

    @Parameters(commandDescription = "Create a Pulsar Function in cluster mode (i.e. deploy it on a Pulsar cluster)")
    class CreateFunction extends FunctionDetailsCommand {
        @Override
        void runCmd() throws Exception {
            if (Utils.isFunctionPackageUrlSupported(functionConfig.getJar())) {
                admin.functions().createFunctionWithUrl(convert(functionConfig), functionConfig.getJar());
            } else {
                admin.functions().createFunction(convert(functionConfig), userCodeFile);
            }

            print("Created successfully");
        }
    }

    @Parameters(commandDescription = "Fetch information about a Pulsar Function")
    class GetFunction extends FunctionCommand {
        @Override
        void runCmd() throws Exception {
            String json = Utils.printJson(admin.functions().getFunction(tenant, namespace, functionName));
            Gson gson = new GsonBuilder().setPrettyPrinting().create();
            System.out.println(gson.toJson(new JsonParser().parse(json)));
        }
    }

    @Parameters(commandDescription = "Check the current status of a Pulsar Function")
    class GetFunctionStatus extends FunctionCommand {
        @Override
        void runCmd() throws Exception {
            String json = Utils.printJson(admin.functions().getFunctionStatus(tenant, namespace, functionName));
            Gson gson = new GsonBuilder().setPrettyPrinting().create();
            System.out.println(gson.toJson(new JsonParser().parse(json)));
        }
    }

    @Parameters(commandDescription = "Restart function instance")
    class RestartFunction extends FunctionCommand {
        
        @Parameter(names = "--instance-id", description = "The function instanceId (restart all instances if instance-id is not provided")
        protected String instanceId;
        
        @Override
        void runCmd() throws Exception {
            if (isNotBlank(instanceId)) {
                try {
                    admin.functions().restartFunction(tenant, namespace, functionName, Integer.parseInt(instanceId));
                } catch (NumberFormatException e) {
                    System.err.println("instance-id must be a number");
                }
            } else {
                admin.functions().restartFunction(tenant, namespace, functionName);
            }
            System.out.println("Restarted successfully");
        }
    }
    
    @Parameters(commandDescription = "Delete a Pulsar Function that's running on a Pulsar cluster")
    class DeleteFunction extends FunctionCommand {
        @Override
        void runCmd() throws Exception {
            admin.functions().deleteFunction(tenant, namespace, functionName);
            print("Deleted successfully");
        }
    }

    @Parameters(commandDescription = "Update a Pulsar Function that's been deployed to a Pulsar cluster")
    class UpdateFunction extends FunctionDetailsCommand {
        @Override
        void runCmd() throws Exception {
            if (Utils.isFunctionPackageUrlSupported(functionConfig.getJar())) {
                admin.functions().updateFunctionWithUrl(convert(functionConfig), functionConfig.getJar());
            } else {
                admin.functions().updateFunction(convert(functionConfig), userCodeFile);
            }
            print("Updated successfully");
        }
    }

    @Parameters(commandDescription = "List all of the Pulsar Functions running under a specific tenant and namespace")
    class ListFunctions extends NamespaceCommand {
        @Override
        void runCmd() throws Exception {
            print(admin.functions().getFunctions(tenant, namespace));
        }
    }

    @Parameters(commandDescription = "Fetch the current state associated with a Pulsar Function running in cluster mode")
    class StateGetter extends FunctionCommand {

        @Parameter(names = { "-k", "--key" }, description = "key")
        private String key = null;

        // TODO: this url should be fetched along with bookkeeper location from pulsar admin
        @Parameter(names = { "-u", "--storage-service-url" }, description = "The URL for the storage service used by the function")
        private String stateStorageServiceUrl = null;

        @Parameter(names = { "-w", "--watch" }, description = "Watch for changes in the value associated with a key for a Pulsar Function")
        private boolean watch = false;

        @Override
        void runCmd() throws Exception {
            checkNotNull(stateStorageServiceUrl, "The state storage service URL is missing");

            String tableNs = String.format(
                "%s_%s",
                tenant,
                namespace).replace('-', '_');

            String tableName = getFunctionName();

            try (StorageClient client = StorageClientBuilder.newBuilder()
                 .withSettings(StorageClientSettings.newBuilder()
                     .serviceUri(stateStorageServiceUrl)
                     .clientName("functions-admin")
                     .build())
                 .withNamespace(tableNs)
                 .build()) {
                try (Table<ByteBuf, ByteBuf> table = result(client.openTable(tableName))) {
                    long lastVersion = -1L;
                    do {
                        try (KeyValue<ByteBuf, ByteBuf> kv = result(table.getKv(Unpooled.wrappedBuffer(key.getBytes(UTF_8))))) {
                            if (null == kv) {
                                System.out.println("key '" + key + "' doesn't exist.");
                            } else {
                                if (kv.version() > lastVersion) {
                                    if (kv.isNumber()) {
                                        System.out.println("value = " + kv.numberValue());
                                    } else {
                                        System.out.println("value = " + new String(ByteBufUtil.getBytes(kv.value()), UTF_8));
                                    }
                                    lastVersion = kv.version();
                                }
                            }
                        }
                        if (watch) {
                            Thread.sleep(1000);
                        }
                    } while (watch);
                }
            }

        }
    }

    @Parameters(commandDescription = "Triggers the specified Pulsar Function with a supplied value")
    class TriggerFunction extends FunctionCommand {
        // for backward compatibility purposes
        @Parameter(names = "--triggerValue", description = "The value with which you want to trigger the function", hidden = true)
        protected String DEPRECATED_triggerValue;
        @Parameter(names = "--trigger-value", description = "The value with which you want to trigger the function")
        protected String triggerValue;
        // for backward compatibility purposes
        @Parameter(names = "--triggerFile", description = "The path to the file that contains the data with which you'd like to trigger the function", hidden = true)
        protected String DEPRECATED_triggerFile;
        @Parameter(names = "--trigger-file", description = "The path to the file that contains the data with which you'd like to trigger the function")
        protected String triggerFile;
        @Parameter(names = "--topic", description = "The specific topic name that the function consumes from that you want to inject the data to")
        protected String topic;

        public void mergeArgs() {
            if (!StringUtils.isBlank(DEPRECATED_triggerValue)) triggerValue = DEPRECATED_triggerValue;
            if (!StringUtils.isBlank(DEPRECATED_triggerFile)) triggerFile = DEPRECATED_triggerFile;
        }

        @Override
        void runCmd() throws Exception {
            mergeArgs();
            if (triggerFile == null && triggerValue == null) {
                throw new ParameterException("Either a trigger value or a trigger filepath needs to be specified");
            }
            String retval = admin.functions().triggerFunction(tenant, namespace, functionName, topic, triggerValue, triggerFile);
            System.out.println(retval);
        }
    }

    @Parameters(commandDescription = "Upload File Data to Pulsar", hidden = true)
    class UploadFunction extends BaseCommand {
        // for backward compatibility purposes
        @Parameter(
                names = "--sourceFile",
                description = "The file whose contents need to be uploaded",
                listConverter = StringConverter.class, hidden = true)
        protected String DEPRECATED_sourceFile;
        @Parameter(
                names = "--source-file",
                description = "The file whose contents need to be uploaded",
                listConverter = StringConverter.class)
        protected String sourceFile;
        @Parameter(
                names = "--path",
                description = "Path where the contents need to be stored",
                listConverter = StringConverter.class, required = true)
        protected String path;

        private void mergeArgs() {
            if (!StringUtils.isBlank(DEPRECATED_sourceFile)) sourceFile = DEPRECATED_sourceFile;
        }

        @Override
        void runCmd() throws Exception {
            mergeArgs();
            if (StringUtils.isBlank(sourceFile)) {
                throw new ParameterException("--source-file needs to be specified");
            }
            admin.functions().uploadFunction(sourceFile, path);
            print("Uploaded successfully");
        }
    }

    @Parameters(commandDescription = "Download File Data from Pulsar", hidden = true)
    class DownloadFunction extends BaseCommand {
        // for backward compatibility purposes
        @Parameter(
                names = "--destinationFile",
                description = "The file where downloaded contents need to be stored",
                listConverter = StringConverter.class, hidden = true)
        protected String DEPRECATED_destinationFile;
        @Parameter(
                names = "--destination-file",
                description = "The file where downloaded contents need to be stored",
                listConverter = StringConverter.class)
        protected String destinationFile;
        @Parameter(
                names = "--path",
                description = "Path where the contents are to be stored",
                listConverter = StringConverter.class, required = true)
        protected String path;

        private void mergeArgs() {
            if (!StringUtils.isBlank(DEPRECATED_destinationFile)) destinationFile = DEPRECATED_destinationFile;
        }

        @Override
        void runCmd() throws Exception {
            mergeArgs();
            if (StringUtils.isBlank(destinationFile)) {
                throw new ParameterException("--destination-file needs to be specified");
            }
            admin.functions().downloadFunction(destinationFile, path);
            print("Downloaded successfully");
        }
    }

    @Parameters(commandDescription = "Get list of workers registered in cluster")
    class GetCluster extends BaseCommand {
        @Override
        void runCmd() throws Exception {
            String json = (new Gson()).toJson(admin.functions().getCluster());
            Gson gson = new GsonBuilder().setPrettyPrinting().create();
            System.out.println(gson.toJson(new JsonParser().parse(json)));
        }
    }

    public CmdFunctions(PulsarAdmin admin) throws PulsarClientException {
        super("functions", admin);
        localRunner = new LocalRunner();
        creater = new CreateFunction();
        deleter = new DeleteFunction();
        updater = new UpdateFunction();
        getter = new GetFunction();
        functionStatus = new GetFunctionStatus();
        lister = new ListFunctions();
        stateGetter = new StateGetter();
        triggerer = new TriggerFunction();
        uploader = new UploadFunction();
        downloader = new DownloadFunction();
        cluster = new GetCluster();
        restart = new RestartFunction();
        jcommander.addCommand("localrun", getLocalRunner());
        jcommander.addCommand("create", getCreater());
        jcommander.addCommand("delete", getDeleter());
        jcommander.addCommand("update", getUpdater());
        jcommander.addCommand("get", getGetter());
        jcommander.addCommand("restart", getRestarter());
        jcommander.addCommand("getstatus", getStatuser());
        jcommander.addCommand("list", getLister());
        jcommander.addCommand("querystate", getStateGetter());
        jcommander.addCommand("trigger", getTriggerer());
        jcommander.addCommand("upload", getUploader());
        jcommander.addCommand("download", getDownloader());
        jcommander.addCommand("cluster", cluster);
    }

    @VisibleForTesting
    LocalRunner getLocalRunner() {
        return localRunner;
    }

    @VisibleForTesting
    CreateFunction getCreater() {
        return creater;
    }

    @VisibleForTesting
    DeleteFunction getDeleter() {
        return deleter;
    }

    @VisibleForTesting
    UpdateFunction getUpdater() {
        return updater;
    }

    @VisibleForTesting
    GetFunction getGetter() {
        return getter;
    }

    @VisibleForTesting
    GetFunctionStatus getStatuser() { return functionStatus; }

    @VisibleForTesting
    ListFunctions getLister() {
        return lister;
    }

    @VisibleForTesting
    StateGetter getStateGetter() {
        return stateGetter;
    }

    @VisibleForTesting
    TriggerFunction getTriggerer() {
        return triggerer;
    }

    @VisibleForTesting
    UploadFunction getUploader() {
        return uploader;
    }

    @VisibleForTesting
    DownloadFunction getDownloader() {
        return downloader;
    }

    @VisibleForTesting
    RestartFunction getRestarter() {
        return restart;
    }

    private void parseFullyQualifiedFunctionName(String fqfn, FunctionConfig functionConfig) {
        String[] args = fqfn.split("/");
        if (args.length != 3) {
            throw new ParameterException("Fully qualified function names (FQFNs) must be of the form tenant/namespace/name");
        } else {
            functionConfig.setTenant(args[0]);
            functionConfig.setNamespace(args[1]);
            functionConfig.setName(args[2]);
        }
    }

    protected static void startLocalRun(org.apache.pulsar.functions.proto.Function.FunctionDetails functionDetails,
            int parallelism, int instanceIdOffset, String brokerServiceUrl, String stateStorageServiceUrl, AuthenticationConfig authConfig,
            String userCodeFile, PulsarAdmin admin)
            throws Exception {

        String serviceUrl = admin.getServiceUrl();
        if (brokerServiceUrl != null) {
            serviceUrl = brokerServiceUrl;
        }
        if (serviceUrl == null) {
            serviceUrl = DEFAULT_SERVICE_URL;
        }

        try (ProcessRuntimeFactory containerFactory = new ProcessRuntimeFactory(serviceUrl, stateStorageServiceUrl, authConfig, null, null,
                null)) {
            List<RuntimeSpawner> spawners = new LinkedList<>();
            for (int i = 0; i < parallelism; ++i) {
                InstanceConfig instanceConfig = new InstanceConfig();
                instanceConfig.setFunctionDetails(functionDetails);
                // TODO: correctly implement function version and id
                instanceConfig.setFunctionVersion(UUID.randomUUID().toString());
                instanceConfig.setFunctionId(UUID.randomUUID().toString());
                instanceConfig.setInstanceId(Integer.toString(i + instanceIdOffset));
                instanceConfig.setMaxBufferedTuples(1024);
                instanceConfig.setPort(Utils.findAvailablePort());
                RuntimeSpawner runtimeSpawner = new RuntimeSpawner(
                        instanceConfig,
                        userCodeFile,
                        containerFactory,
                        30000);
                spawners.add(runtimeSpawner);
                runtimeSpawner.start();
            }
            Runtime.getRuntime().addShutdownHook(new Thread() {
                public void run() {
                    log.info("Shutting down the localrun runtimeSpawner ...");
                    for (RuntimeSpawner spawner : spawners) {
                        spawner.close();
                    }
                }
            });
            Timer statusCheckTimer = new Timer();
            statusCheckTimer.scheduleAtFixedRate(new TimerTask() {
                    @Override
                    public void run() {
                        CompletableFuture<String>[] futures = new CompletableFuture[spawners.size()];
                        int index = 0;
                        for (RuntimeSpawner spawner : spawners) {
                            futures[index++] = spawner.getFunctionStatusAsJson();
                        }
                        try {
                            CompletableFuture.allOf(futures).get(5, TimeUnit.SECONDS);
                            for (index = 0; index < futures.length; ++index) {
                                String json = futures[index].get();
                                Gson gson = new GsonBuilder().setPrettyPrinting().create();
                                log.info(gson.toJson(new JsonParser().parse(json)));
                            }
                        } catch (Exception ex) {
                            log.error("Could not get status from all local instances");
                        }
                    }
                }, 30000, 30000);
            Runtime.getRuntime().addShutdownHook(new Thread() {
                    public void run() {
                        statusCheckTimer.cancel();
                    }
                });
            for (RuntimeSpawner spawner : spawners) {
                spawner.join();
                log.info("RuntimeSpawner quit because of", spawner.getRuntime().getDeathException());
            }

        }
    }
}<|MERGE_RESOLUTION|>--- conflicted
+++ resolved
@@ -167,7 +167,7 @@
 
         @Parameter(names = "--name", description = "The function's name")
         protected String functionName;
-        
+
         @Override
         void processArguments() throws Exception {
             super.processArguments();
@@ -237,12 +237,8 @@
         protected String DEPRECATED_topicsPattern;
         @Parameter(names = "--topics-pattern", description = "The topic pattern to consume from list of topics under a namespace that match the pattern. [--input] and [--topic-pattern] are mutually exclusive. Add SerDe class name for a pattern in --custom-serde-inputs (supported for java fun only)")
         protected String topicsPattern;
-<<<<<<< HEAD
-
-        @Parameter(names = {"-o", "--output"}, description = "The function's output topic")
-=======
-        @Parameter(names = "--output", description = "The function's output topic (use skipOutput flag to skip output topic)")
->>>>>>> 722dac58
+
+        @Parameter(names = {"-o", "--output"}, description = "The function's output topic (use skipOutput flag to skip output topic)")
         protected String output;
         @Parameter(names = "--skip-output", description = "Skip publishing function output to output topic")
         protected boolean skipOutput;
@@ -324,11 +320,7 @@
             if (!StringUtils.isBlank(DEPRECATED_className)) className = DEPRECATED_className;
             if (!StringUtils.isBlank(DEPRECATED_topicsPattern)) topicsPattern = DEPRECATED_topicsPattern;
             if (!StringUtils.isBlank(DEPRECATED_logTopic)) logTopic = DEPRECATED_logTopic;
-<<<<<<< HEAD
-=======
-            if (!StringUtils.isBlank(DEPRECATED_outputSerdeClassName)) outputSerdeClassName = DEPRECATED_outputSerdeClassName;
-            if (!StringUtils.isBlank(DEPRECATED_customSerdeInputString)) customSerdeInputString = DEPRECATED_customSerdeInputString;
->>>>>>> 722dac58
+
             if (!StringUtils.isBlank(DEPRECATED_fnConfigFile)) fnConfigFile = DEPRECATED_fnConfigFile;
             if (DEPRECATED_processingGuarantees != FunctionConfig.ProcessingGuarantees.ATLEAST_ONCE) processingGuarantees = DEPRECATED_processingGuarantees;
             if (!StringUtils.isBlank(DEPRECATED_userConfigString)) userConfigString = DEPRECATED_userConfigString;
@@ -490,7 +482,7 @@
         }
 
         protected void validateFunctionConfigs(FunctionConfig functionConfig) {
-            
+
             if (isBlank(functionConfig.getOutput()) && !functionConfig.isSkipOutput()) {
                 throw new ParameterException(
                         "output topic is not present (pass skipOutput flag to skip publish output on topic)");
@@ -856,10 +848,10 @@
 
     @Parameters(commandDescription = "Restart function instance")
     class RestartFunction extends FunctionCommand {
-        
+
         @Parameter(names = "--instance-id", description = "The function instanceId (restart all instances if instance-id is not provided")
         protected String instanceId;
-        
+
         @Override
         void runCmd() throws Exception {
             if (isNotBlank(instanceId)) {
@@ -874,7 +866,7 @@
             System.out.println("Restarted successfully");
         }
     }
-    
+
     @Parameters(commandDescription = "Delete a Pulsar Function that's running on a Pulsar cluster")
     class DeleteFunction extends FunctionCommand {
         @Override
