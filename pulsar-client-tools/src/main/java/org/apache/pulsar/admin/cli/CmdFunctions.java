--- conflicted
+++ resolved
@@ -270,13 +270,8 @@
         protected Boolean forwardSourceMessageProperty = true;
         @Parameter(names = "--subs-name", description = "Pulsar source subscription name if user wants a specific subscription-name for input-topic consumer")
         protected String subsName;
-<<<<<<< HEAD
-        @Parameter(names = "--subs-position", description = "Pulsar source subscription position if user wants a specific subscription-position for input-topic consumer")
-        protected String subsPosition;
-=======
         @Parameter(names = "--subs-position", description = "Pulsar source subscription position if user wants to consume messages from the specified location")
         protected SubscriptionInitialPosition subsPosition;
->>>>>>> e4b12df2
         @Parameter(names = "--parallelism", description = "The parallelism factor of a Pulsar Function (i.e. the number of function instances to run)")
         protected Integer parallelism;
         @Parameter(names = "--cpu", description = "The cpu in cores that need to be allocated per function instance(applicable only to docker runtime)")
@@ -430,9 +425,6 @@
 
             if (isNotBlank(subsName)) {
                 functionConfig.setSubName(subsName);
-            }
-            if (isNotBlank(subsPosition)) {
-                functionConfig.setSubPosition(subsPosition);
             }
 
             if (null != subsPosition) {
