/**
 * Licensed to the Apache Software Foundation (ASF) under one
 * or more contributor license agreements.  See the NOTICE file
 * distributed with this work for additional information
 * regarding copyright ownership.  The ASF licenses this file
 * to you under the Apache License, Version 2.0 (the
 * "License"); you may not use this file except in compliance
 * with the License.  You may obtain a copy of the License at
 *
 *   http://www.apache.org/licenses/LICENSE-2.0
 *
 * Unless required by applicable law or agreed to in writing,
 * software distributed under the License is distributed on an
 * "AS IS" BASIS, WITHOUT WARRANTIES OR CONDITIONS OF ANY
 * KIND, either express or implied.  See the License for the
 * specific language governing permissions and limitations
 * under the License.
 */
package org.apache.pulsar.admin.cli;

import static org.apache.commons.lang.StringUtils.isBlank;
import static org.apache.commons.lang.StringUtils.isNotBlank;
import static org.apache.pulsar.common.naming.TopicName.DEFAULT_NAMESPACE;
import static org.apache.pulsar.common.naming.TopicName.PUBLIC_TENANT;
import com.beust.jcommander.Parameter;
import com.beust.jcommander.ParameterException;
import com.beust.jcommander.Parameters;
import com.beust.jcommander.converters.StringConverter;
import com.fasterxml.jackson.core.type.TypeReference;
import com.google.common.annotations.VisibleForTesting;
import com.google.gson.Gson;
import com.google.gson.GsonBuilder;
import com.google.gson.reflect.TypeToken;
import java.io.File;
import java.lang.reflect.Field;
import java.lang.reflect.Type;
import java.util.Arrays;
import java.util.Collections;
import java.util.HashMap;
import java.util.LinkedList;
import java.util.List;
import java.util.Map;
import java.util.function.Supplier;
import lombok.Getter;
import lombok.extern.slf4j.Slf4j;
import org.apache.commons.lang.StringUtils;
import org.apache.pulsar.admin.cli.utils.CmdUtils;
import org.apache.pulsar.client.admin.PulsarAdmin;
import org.apache.pulsar.client.admin.PulsarAdminException;
import org.apache.pulsar.client.api.PulsarClientException;
import org.apache.pulsar.client.api.SubscriptionInitialPosition;
import org.apache.pulsar.common.functions.ConsumerConfig;
import org.apache.pulsar.common.functions.FunctionConfig;
import org.apache.pulsar.common.functions.FunctionState;
import org.apache.pulsar.common.functions.ProducerConfig;
import org.apache.pulsar.common.functions.Resources;
import org.apache.pulsar.common.functions.UpdateOptionsImpl;
import org.apache.pulsar.common.functions.Utils;
import org.apache.pulsar.common.functions.WindowConfig;
import org.apache.pulsar.common.util.ObjectMapperFactory;

@Slf4j
@Parameters(commandDescription = "Interface for managing Pulsar Functions "
        + "(lightweight, Lambda-style compute processes that work with Pulsar)")
public class CmdFunctions extends CmdBase {
    private final LocalRunner localRunner;
    private final CreateFunction creater;
    private final DeleteFunction deleter;
    private final UpdateFunction updater;
    private final GetFunction getter;
    private final GetFunctionStatus functionStatus;
    @Getter
    private final GetFunctionStats functionStats;
    private final RestartFunction restart;
    private final StopFunction stop;
    private final StartFunction start;
    private final ListFunctions lister;
    private final StateGetter stateGetter;
    private final StatePutter statePutter;
    private final TriggerFunction triggerer;
    private final UploadFunction uploader;
    private final DownloadFunction downloader;

    /**
     * Base command.
     */
    @Getter
    abstract class BaseCommand extends CliCommand {
        @Override
        void run() throws Exception {
            try {
                processArguments();
            } catch (Exception e) {
                System.err.println(e.getMessage());
                System.err.println();
                String chosenCommand = jcommander.getParsedCommand();
                getUsageFormatter().usage(chosenCommand);
                return;
            }
            runCmd();
        }

        void processArguments() throws Exception {}

        abstract void runCmd() throws Exception;
    }

    /**
     * Namespace level command.
     */
    @Getter
    abstract class NamespaceCommand extends BaseCommand {
        @Parameter(names = "--tenant", description = "The tenant of a Pulsar Function")
        protected String tenant;

        @Parameter(names = "--namespace", description = "The namespace of a Pulsar Function")
        protected String namespace;

        @Override
        public void processArguments() {
            if (tenant == null) {
                tenant = PUBLIC_TENANT;
            }
            if (namespace == null) {
                namespace = DEFAULT_NAMESPACE;
            }
        }
    }

    /**
     * Function level command.
     */
    @Getter
    abstract class FunctionCommand extends BaseCommand {
        @Parameter(names = "--fqfn", description = "The Fully Qualified Function Name (FQFN) for the function")
        protected String fqfn;

        @Parameter(names = "--tenant", description = "The tenant of a Pulsar Function")
        protected String tenant;

        @Parameter(names = "--namespace", description = "The namespace of a Pulsar Function")
        protected String namespace;

        @Parameter(names = "--name", description = "The name of a Pulsar Function")
        protected String functionName;

        @Override
        void processArguments() throws Exception {
            super.processArguments();

            boolean usesSetters = (null != tenant || null != namespace || null != functionName);
            boolean usesFqfn = (null != fqfn);

            // Throw an exception if --fqfn is set alongside any combination of --tenant, --namespace, and --name
            if (usesFqfn && usesSetters) {
                throw new RuntimeException("You must specify either a Fully Qualified Function Name (FQFN) "
                        + "or tenant, namespace, and function name");
            } else if (usesFqfn) {
                // If the --fqfn flag is used, parse tenant, namespace, and name using that flag
                String[] fqfnParts = fqfn.split("/");
                if (fqfnParts.length != 3) {
                    throw new RuntimeException(
                            "Fully qualified function names (FQFNs) must be of the form tenant/namespace/name");
                }
                tenant = fqfnParts[0];
                namespace = fqfnParts[1];
                functionName = fqfnParts[2];
            } else {
                if (tenant == null) {
                    tenant = PUBLIC_TENANT;
                }
                if (namespace == null) {
                    namespace = DEFAULT_NAMESPACE;
                }
                if (null == functionName) {
                    throw new RuntimeException(
                            "You must specify a name for the function or a Fully Qualified Function Name (FQFN)");
                }
            }
        }
    }

    /**
     * Commands that require a function config.
     */
    @Getter
    abstract class FunctionDetailsCommand extends BaseCommand {
        @Parameter(names = "--fqfn", description = "The Fully Qualified Function Name (FQFN) for the function"
                + " #Java, Python")
        protected String fqfn;
        @Parameter(names = "--tenant", description = "The tenant of a Pulsar Function #Java, Python, Go")
        protected String tenant;
        @Parameter(names = "--namespace", description = "The namespace of a Pulsar Function #Java, Python, Go")
        protected String namespace;
        @Parameter(names = "--name", description = "The name of a Pulsar Function #Java, Python, Go")
        protected String functionName;
        // for backwards compatibility purposes
        @Parameter(names = "--className", description = "The class name of a Pulsar Function", hidden = true)
        protected String deprecatedClassName;
        @Parameter(names = "--classname", description = "The class name of a Pulsar Function #Java, Python")
        protected String className;
        @Parameter(names = { "-t", "--function-type" }, description = "The built-in Pulsar Function type")
        protected String functionType;
        @Parameter(names = "--jar", description = "Path to the JAR file for the function "
                + "(if the function is written in Java). It also supports URL path [http/https/file "
                + "(file protocol assumes that file already exists on worker host)/function "
                + "(package URL from packages management service)] from which worker can download the package. #Java",
                listConverter = StringConverter.class)
        protected String jarFile;
        @Parameter(names = "--py", description = "Path to the main Python file/Python Wheel file for the function "
                + "(if the function is written in Python). It also supports URL path [http/https/file "
                + "(file protocol assumes that file already exists on worker host)/function "
                + "(package URL from packages management service)] from which worker can download the package. #Python",
                listConverter = StringConverter.class)
        protected String pyFile;
        @Parameter(names = "--go", description = "Path to the main Go executable binary for the function "
                + "(if the function is written in Go). It also supports URL path [http/https/file "
                + "(file protocol assumes that file already exists on worker host)/function "
                + "(package URL from packages management service)] from which worker can download the package. #Go")
        protected String goFile;
        @Parameter(names = {"-i", "--inputs"}, description = "The input topic or "
                + "topics (multiple topics can be specified as a comma-separated list) of a Pulsar Function"
                + " #Java, Python, Go")
        protected String inputs;
        // for backwards compatibility purposes
        @Parameter(names = "--topicsPattern", description = "TopicsPattern to consume from list of topics "
                + "under a namespace that match the pattern. [--input] and [--topic-pattern] are mutually exclusive. "
                + "Add SerDe class name for a pattern in --custom-serde-inputs (supported for java fun only)",
                hidden = true)
        protected String deprecatedTopicsPattern;
        @Parameter(names = "--topics-pattern", description = "The topic pattern to consume from a list of topics "
                + "under a namespace that matches the pattern. [--input] and [--topics-pattern] are mutually "
                + "exclusive. Add SerDe class name for a pattern in --custom-serde-inputs (supported for java "
                + "functions only) #Java, Python")
        protected String topicsPattern;

        @Parameter(names = {"-o", "--output"},
                description = "The output topic of a Pulsar Function (If none is specified, no output is written)"
                        + " #Java, Python, Go")
        protected String output;
        @Parameter(names = "--producer-config", description = "The custom producer configuration (as a JSON string)"
                + " #Java")
        protected String producerConfig;
        // for backwards compatibility purposes
        @Parameter(names = "--logTopic",
                description = "The topic to which the logs of a Pulsar Function are produced", hidden = true)
        protected String deprecatedLogTopic;
        @Parameter(names = "--log-topic", description = "The topic to which the logs of a Pulsar Function are produced"
                + " #Java, Python, Go")
        protected String logTopic;

        @Parameter(names = {"-st", "--schema-type"}, description = "The builtin schema type or "
                + "custom schema class name to be used for messages output by the function #Java")
        protected String schemaType = "";

        // for backwards compatibility purposes
        @Parameter(names = "--customSerdeInputs",
                description = "The map of input topics to SerDe class names (as a JSON string)", hidden = true)
        protected String deprecatedCustomSerdeInputString;
        @Parameter(names = "--custom-serde-inputs",
                description = "The map of input topics to SerDe class names (as a JSON string) #Java, Python")
        protected String customSerdeInputString;
        @Parameter(names = "--custom-schema-inputs",
                description = "The map of input topics to Schema properties (as a JSON string) #Java, Python")
        protected String customSchemaInputString;
        @Parameter(names = "--custom-schema-outputs",
                description = "The map of input topics to Schema properties (as a JSON string) #Java")
        protected String customSchemaOutputString;
        @Parameter(names = "--input-specs",
                description = "The map of inputs to custom configuration (as a JSON string) #Java, Python, Go")
        protected String inputSpecs;
        // for backwards compatibility purposes
        @Parameter(names = "--outputSerdeClassName",
                description = "The SerDe class to be used for messages output by the function", hidden = true)
        protected String deprecatedOutputSerdeClassName;
        @Parameter(names = "--output-serde-classname",
                description = "The SerDe class to be used for messages output by the function #Java, Python")
        protected String outputSerdeClassName;
        // for backwards compatibility purposes
        @Parameter(names = "--functionConfigFile", description = "The path to a YAML config file that specifies "
                + "the configuration of a Pulsar Function", hidden = true)
        protected String deprecatedFnConfigFile;
        @Parameter(names = "--function-config-file",
                description = "The path to a YAML config file that specifies the configuration of a Pulsar Function"
                        + " #Java, Python, Go")
        protected String fnConfigFile;
        // for backwards compatibility purposes
        @Parameter(names = "--processingGuarantees", description = "The processing guarantees (aka delivery semantics) "
                + "applied to the function", hidden = true)
        protected FunctionConfig.ProcessingGuarantees deprecatedProcessingGuarantees;
        @Parameter(names = "--processing-guarantees",
<<<<<<< HEAD
                description = "The processing guarantees (as known as delivery semantics) applied to the function."
                    + " Available values are: `ATLEAST_ONCE`, `ATMOST_ONCE`, `EFFECTIVELY_ONCE`."
                    + " If it is not specified, `ATLEAST_ONCE` delivery guarantee is used.")
=======
                description = "The processing guarantees (aka delivery semantics) applied to the function"
                        + " #Java, Python, Go")
>>>>>>> 53541530
        protected FunctionConfig.ProcessingGuarantees processingGuarantees;
        // for backwards compatibility purposes
        @Parameter(names = "--userConfig", description = "User-defined config key/values", hidden = true)
        protected String deprecatedUserConfigString;
        @Parameter(names = "--user-config", description = "User-defined config key/values #Java, Python, Go")
        protected String userConfigString;
        @Parameter(names = "--retainOrdering",
                description = "Function consumes and processes messages in order", hidden = true)
        protected Boolean deprecatedRetainOrdering;
        @Parameter(names = "--retain-ordering", description = "Function consumes and processes messages in order #Java")
        protected Boolean retainOrdering;
        @Parameter(names = "--retain-key-ordering",
                description = "Function consumes and processes messages in key order #Java")
        protected Boolean retainKeyOrdering;
        @Parameter(names = "--batch-builder", description = "BatcherBuilder provides two types of "
                + "batch construction methods, DEFAULT and KEY_BASED. The default value is: DEFAULT")
        protected String batchBuilder;
        @Parameter(names = "--forward-source-message-property", description = "Forwarding input message's properties "
                + "to output topic when processing (use false to disable it) #Java", arity = 1)
        protected Boolean forwardSourceMessageProperty = true;
        @Parameter(names = "--subs-name", description = "Pulsar source subscription name if user wants a specific "
                + "subscription-name for input-topic consumer #Java, Python, Go")
        protected String subsName;
        @Parameter(names = "--subs-position", description = "Pulsar source subscription position if user wants to "
                + "consume messages from the specified location #Java")
        protected SubscriptionInitialPosition subsPosition;
        @Parameter(names = "--parallelism", description = "The parallelism factor of a Pulsar Function "
                + "(i.e. the number of function instances to run) #Java")
        protected Integer parallelism;
        @Parameter(names = "--cpu", description = "The cpu in cores that need to be allocated "
                + "per function instance(applicable only to docker runtime) #Java(Process & K8s),Python(K8s),Go(K8s)")
        protected Double cpu;
        @Parameter(names = "--ram", description = "The ram in bytes that need to be allocated "
                + "per function instance(applicable only to process/docker runtime)"
                + " #Java(Process & K8s),Python(K8s),Go(K8s)")
        protected Long ram;
        @Parameter(names = "--disk", description = "The disk in bytes that need to be allocated "
                + "per function instance(applicable only to docker runtime) #Java(Process & K8s),Python(K8s),Go(K8s)")
        protected Long disk;
        // for backwards compatibility purposes
        @Parameter(names = "--windowLengthCount", description = "The number of messages per window", hidden = true)
        protected Integer deprecatedWindowLengthCount;
        @Parameter(names = "--window-length-count", description = "The number of messages per window #Java")
        protected Integer windowLengthCount;
        // for backwards compatibility purposes
        @Parameter(names = "--windowLengthDurationMs",
                description = "The time duration of the window in milliseconds", hidden = true)
        protected Long deprecatedWindowLengthDurationMs;
        @Parameter(names = "--window-length-duration-ms",
                description = "The time duration of the window in milliseconds #Java")
        protected Long windowLengthDurationMs;
        // for backwards compatibility purposes
        @Parameter(names = "--slidingIntervalCount",
                description = "The number of messages after which the window slides", hidden = true)
        protected Integer deprecatedSlidingIntervalCount;
        @Parameter(names = "--sliding-interval-count",
                description = "The number of messages after which the window slides #Java")
        protected Integer slidingIntervalCount;
        // for backwards compatibility purposes
        @Parameter(names = "--slidingIntervalDurationMs",
                description = "The time duration after which the window slides", hidden = true)
        protected Long deprecatedSlidingIntervalDurationMs;
        @Parameter(names = "--sliding-interval-duration-ms",
                description = "The time duration after which the window slides #Java")
        protected Long slidingIntervalDurationMs;
        // for backwards compatibility purposes
        @Parameter(names = "--autoAck",
                description = "Whether or not the framework acknowledges messages automatically", hidden = true)
        protected Boolean deprecatedAutoAck = null;
        @Parameter(names = "--auto-ack",
                description = "Whether or not the framework acknowledges messages automatically"
                        + " #Java, Python, Go", arity = 1)
        protected Boolean autoAck;
        // for backwards compatibility purposes
        @Parameter(names = "--timeoutMs", description = "The message timeout in milliseconds", hidden = true)
        protected Long deprecatedTimeoutMs;
        @Parameter(names = "--timeout-ms", description = "The message timeout in milliseconds #Java, Python")
        protected Long timeoutMs;
        @Parameter(names = "--max-message-retries",
                description = "How many times should we try to process a message before giving up #Java")
        protected Integer maxMessageRetries;
        @Parameter(names = "--custom-runtime-options", description = "A string that encodes options to "
                + "customize the runtime, see docs for configured runtime for details #Java")
        protected String customRuntimeOptions;
        @Parameter(names = "--secrets", description = "The map of secretName to an object that encapsulates "
                + "how the secret is fetched by the underlying secrets provider #Java, Python")
        protected String secretsString;
        @Parameter(names = "--dead-letter-topic",
                description = "The topic where messages that are not processed successfully are sent to #Java")
        protected String deadLetterTopic;
        protected FunctionConfig functionConfig;
        protected String userCodeFile;

        private void mergeArgs() {
            if (isBlank(className) && !isBlank(deprecatedClassName)) {
                className = deprecatedClassName;
            }
            if (isBlank(topicsPattern) && !isBlank(deprecatedTopicsPattern)) {
                topicsPattern = deprecatedTopicsPattern;
            }
            if (isBlank(logTopic) && !isBlank(deprecatedLogTopic)) {
                logTopic = deprecatedLogTopic;
            }
            if (isBlank(outputSerdeClassName) && !isBlank(deprecatedOutputSerdeClassName)) {
                outputSerdeClassName = deprecatedOutputSerdeClassName;
            }
            if (isBlank(customSerdeInputString) && !isBlank(deprecatedCustomSerdeInputString)) {
                customSerdeInputString = deprecatedCustomSerdeInputString;
            }

            if (isBlank(fnConfigFile) && !isBlank(deprecatedFnConfigFile)) {
                fnConfigFile = deprecatedFnConfigFile;
            }
            if (processingGuarantees == null && deprecatedProcessingGuarantees != null) {
                processingGuarantees = deprecatedProcessingGuarantees;
            }
            if (isBlank(userConfigString) && !isBlank(deprecatedUserConfigString)) {
                userConfigString = deprecatedUserConfigString;
            }
            if (retainOrdering == null && deprecatedRetainOrdering != null) {
                retainOrdering = deprecatedRetainOrdering;
            }
            if (windowLengthCount == null && deprecatedWindowLengthCount != null) {
                windowLengthCount = deprecatedWindowLengthCount;
            }
            if (windowLengthDurationMs == null && deprecatedWindowLengthDurationMs != null) {
                windowLengthDurationMs = deprecatedWindowLengthDurationMs;
            }
            if (slidingIntervalCount == null && deprecatedSlidingIntervalCount != null) {
                slidingIntervalCount = deprecatedSlidingIntervalCount;
            }
            if (slidingIntervalDurationMs == null && deprecatedSlidingIntervalDurationMs != null) {
                slidingIntervalDurationMs = deprecatedSlidingIntervalDurationMs;
            }
            if (autoAck == null && deprecatedAutoAck != null) {
                autoAck = deprecatedAutoAck;
            }
            if (timeoutMs == null && deprecatedTimeoutMs != null) {
                timeoutMs = deprecatedTimeoutMs;
            }
        }

        @Override
        void processArguments() throws Exception {
            super.processArguments();
            // merge deprecated args with new args
            mergeArgs();

            // Initialize config builder either from a supplied YAML config file or from scratch
            if (null != fnConfigFile) {
                functionConfig = CmdUtils.loadConfig(fnConfigFile, FunctionConfig.class);
            } else {
                functionConfig = new FunctionConfig();
            }

            if (null != fqfn) {
                parseFullyQualifiedFunctionName(fqfn, functionConfig);
            } else {
                if (null != tenant) {
                    functionConfig.setTenant(tenant);
                }
                if (null != namespace) {
                    functionConfig.setNamespace(namespace);
                }
                if (null != functionName) {
                    functionConfig.setName(functionName);
                }
            }

            if (null != inputs) {
                List<String> inputTopics = Arrays.asList(inputs.split(","));
                functionConfig.setInputs(inputTopics);
            }
            if (null != customSerdeInputString) {
                Type type = new TypeToken<Map<String, String>>() {}.getType();
                Map<String, String> customSerdeInputMap = new Gson().fromJson(customSerdeInputString, type);
                functionConfig.setCustomSerdeInputs(customSerdeInputMap);
            }
            if (null != customSchemaInputString) {
                Type type = new TypeToken<Map<String, String>>() {}.getType();
                Map<String, String> customschemaInputMap = new Gson().fromJson(customSchemaInputString, type);
                functionConfig.setCustomSchemaInputs(customschemaInputMap);
            }
            if (null != customSchemaOutputString) {
                Type type = new TypeToken<Map<String, String>>() {}.getType();
                Map<String, String> customSchemaOutputMap = new Gson().fromJson(customSchemaOutputString, type);
                functionConfig.setCustomSchemaOutputs(customSchemaOutputMap);
            }
            if (null != inputSpecs) {
                Type type = new TypeToken<Map<String, ConsumerConfig>>() {}.getType();
                functionConfig.setInputSpecs(new Gson().fromJson(inputSpecs, type));
            }
            if (null != topicsPattern) {
                functionConfig.setTopicsPattern(topicsPattern);
            }
            if (null != output) {
                functionConfig.setOutput(output);
            }
            if (null != producerConfig) {
                Type type = new TypeToken<ProducerConfig>() {}.getType();
                functionConfig.setProducerConfig(new Gson().fromJson(producerConfig, type));
            }
            if (null != logTopic) {
                functionConfig.setLogTopic(logTopic);
            }
            if (null != className) {
                functionConfig.setClassName(className);
            }
            if (null != outputSerdeClassName) {
                functionConfig.setOutputSerdeClassName(outputSerdeClassName);
            }

            if (null != schemaType) {
                functionConfig.setOutputSchemaType(schemaType);
            }
            if (null != processingGuarantees) {
                functionConfig.setProcessingGuarantees(processingGuarantees);
            }

            if (null != retainOrdering) {
                functionConfig.setRetainOrdering(retainOrdering);
            }

            if (null != retainKeyOrdering) {
                functionConfig.setRetainKeyOrdering(retainKeyOrdering);
            }

            if (isNotBlank(batchBuilder)) {
                functionConfig.setBatchBuilder(batchBuilder);
            }

            if (null != forwardSourceMessageProperty) {
                functionConfig.setForwardSourceMessageProperty(forwardSourceMessageProperty);
            }

            if (isNotBlank(subsName)) {
                functionConfig.setSubName(subsName);
            }

            if (null != subsPosition) {
                functionConfig.setSubscriptionPosition(subsPosition);
            }

            if (null != userConfigString) {
                Type type = new TypeToken<Map<String, Object>>() {}.getType();
                Map<String, Object> userConfigMap = new Gson().fromJson(userConfigString, type);
                if (userConfigMap == null) {
                    userConfigMap = new HashMap<>();
                }
                functionConfig.setUserConfig(userConfigMap);
            }

            if (parallelism != null) {
                functionConfig.setParallelism(parallelism);
            }

            Resources resources = functionConfig.getResources();
            if (cpu != null) {
                if (resources == null) {
                    resources = new Resources();
                }
                resources.setCpu(cpu);
            }

            if (ram != null) {
                if (resources == null) {
                    resources = new Resources();
                }
                resources.setRam(ram);
            }

            if (disk != null) {
                if (resources == null) {
                    resources = new Resources();
                }
                resources.setDisk(disk);
            }
            if (resources != null) {
                functionConfig.setResources(resources);
            }

            if (timeoutMs != null) {
                functionConfig.setTimeoutMs(timeoutMs);
            }

            if (customRuntimeOptions != null) {
                functionConfig.setCustomRuntimeOptions(customRuntimeOptions);
            }

            if (secretsString != null) {
                Type type = new TypeToken<Map<String, Object>>() {}.getType();
                Map<String, Object> secretsMap = new Gson().fromJson(secretsString, type);
                if (secretsMap == null) {
                    secretsMap = Collections.emptyMap();
                }
                functionConfig.setSecrets(secretsMap);
            }

            // window configs
            WindowConfig windowConfig = functionConfig.getWindowConfig();
            if (null != windowLengthCount) {
                if (windowConfig == null) {
                    windowConfig = new WindowConfig();
                }
                windowConfig.setWindowLengthCount(windowLengthCount);
            }
            if (null != windowLengthDurationMs) {
                if (windowConfig == null) {
                    windowConfig = new WindowConfig();
                }
                windowConfig.setWindowLengthDurationMs(windowLengthDurationMs);
            }
            if (null != slidingIntervalCount) {
                if (windowConfig == null) {
                    windowConfig = new WindowConfig();
                }
                windowConfig.setSlidingIntervalCount(slidingIntervalCount);
            }
            if (null != slidingIntervalDurationMs) {
                if (windowConfig == null) {
                    windowConfig = new WindowConfig();
                }
                windowConfig.setSlidingIntervalDurationMs(slidingIntervalDurationMs);
            }

            functionConfig.setWindowConfig(windowConfig);

            if (autoAck != null) {
                functionConfig.setAutoAck(autoAck);
            }

            if (null != maxMessageRetries) {
                functionConfig.setMaxMessageRetries(maxMessageRetries);
            }
            if (null != deadLetterTopic) {
                functionConfig.setDeadLetterTopic(deadLetterTopic);
            }

            if (jarFile != null && functionType != null) {
                throw new ParameterException("Cannot specify both jar and function-type");
            }

            if (null != jarFile) {
                functionConfig.setJar(jarFile);
            }

            if (functionType != null) {
                functionConfig.setJar("builtin://" + functionType);
            } else if (functionConfig.getFunctionType() != null) {
                functionConfig.setJar("builtin://" + functionConfig.getFunctionType());
            }

            if (null != pyFile) {
                functionConfig.setPy(pyFile);
            }

            if (null != goFile) {
                functionConfig.setGo(goFile);
            }

            if (functionConfig.getJar() != null) {
                userCodeFile = functionConfig.getJar();
            } else if (functionConfig.getPy() != null) {
                userCodeFile = functionConfig.getPy();
            } else if (functionConfig.getGo() != null) {
                userCodeFile = functionConfig.getGo();
            }

            // check if configs are valid
            validateFunctionConfigs(functionConfig);
        }

        protected void validateFunctionConfigs(FunctionConfig functionConfig) {
            // go doesn't need className
            if (functionConfig.getPy() != null
                    || (functionConfig.getJar() != null && !functionConfig.getJar().startsWith("builtin://"))) {
                if (StringUtils.isEmpty(functionConfig.getClassName())) {
                    throw new ParameterException("No Function Classname specified");
                }
            }
            if (StringUtils.isEmpty(functionConfig.getName())) {
                org.apache.pulsar.common.functions.Utils.inferMissingFunctionName(functionConfig);
            }
            if (StringUtils.isEmpty(functionConfig.getName())) {
                throw new IllegalArgumentException("No Function name specified");
            }
            if (StringUtils.isEmpty(functionConfig.getTenant())) {
                org.apache.pulsar.common.functions.Utils.inferMissingTenant(functionConfig);
            }
            if (StringUtils.isEmpty(functionConfig.getNamespace())) {
                org.apache.pulsar.common.functions.Utils.inferMissingNamespace(functionConfig);
            }

            if (isNotBlank(functionConfig.getJar()) && isNotBlank(functionConfig.getPy())
                    && isNotBlank(functionConfig.getGo())) {
                throw new ParameterException("Either a Java jar or a Python file or a Go executable binary needs to"
                        + " be specified for the function. Cannot specify both.");
            }

            if (isBlank(functionConfig.getJar()) && isBlank(functionConfig.getPy())
                    && isBlank(functionConfig.getGo())) {
                throw new ParameterException("Either a Java jar or a Python file or a Go executable binary needs to"
                        + " be specified for the function. Please specify one.");
            }

            if (!isBlank(functionConfig.getJar()) && !functionConfig.getJar().startsWith("builtin://")
                    && !Utils.isFunctionPackageUrlSupported(functionConfig.getJar())
                    && !new File(functionConfig.getJar()).exists()) {
                throw new ParameterException("The specified jar file does not exist");
            }
            if (!isBlank(functionConfig.getPy()) && !Utils.isFunctionPackageUrlSupported(functionConfig.getPy())
                    && !new File(functionConfig.getPy()).exists()) {
                throw new ParameterException("The specified python file does not exist");
            }
            if (!isBlank(functionConfig.getGo()) && !Utils.isFunctionPackageUrlSupported(functionConfig.getGo())
                    && !new File(functionConfig.getGo()).exists()) {
                throw new ParameterException("The specified go executable binary does not exist");
            }
        }
    }

    @Parameters(commandDescription = "Run a Pulsar Function locally, rather than deploy to a Pulsar cluster)")
    class LocalRunner extends FunctionDetailsCommand {

        // TODO: this should become BookKeeper URL and it should be fetched from Pulsar client.
        // for backwards compatibility purposes
        @Parameter(names = "--stateStorageServiceUrl", description = "The URL for the state storage service "
                + "(the default is Apache BookKeeper)", hidden = true)
        protected String deprecatedStateStorageServiceUrl;
        @Parameter(names = "--state-storage-service-url", description = "The URL for the state storage service "
                + "(the default is Apache BookKeeper) #Java, Python")
        protected String stateStorageServiceUrl;
        // for backwards compatibility purposes
        @Parameter(names = "--brokerServiceUrl", description = "The URL for Pulsar broker", hidden = true)
        protected String deprecatedBrokerServiceUrl;
        @Parameter(names = "--broker-service-url", description = "The URL for Pulsar broker #Java, Python, Go")
        protected String brokerServiceUrl;
        @Parameter(names = "--web-service-url", description = "The URL for Pulsar web service #Java, Python")
        protected String webServiceUrl = null;
        // for backwards compatibility purposes
        @Parameter(names = "--clientAuthPlugin", description = "Client authentication plugin using "
                + "which function-process can connect to broker", hidden = true)
        protected String deprecatedClientAuthPlugin;
        @Parameter(names = "--client-auth-plugin",
                description = "Client authentication plugin using which function-process can connect to broker"
                        + " #Java, Python")
        protected String clientAuthPlugin;
        // for backwards compatibility purposes
        @Parameter(names = "--clientAuthParams", description = "Client authentication param", hidden = true)
        protected String deprecatedClientAuthParams;
        @Parameter(names = "--client-auth-params", description = "Client authentication param #Java, Python")
        protected String clientAuthParams;
        // for backwards compatibility purposes
        @Parameter(names = "--use_tls", description = "Use tls connection", hidden = true)
        protected Boolean deprecatedUseTls = null;
        @Parameter(names = "--use-tls", description = "Use tls connection #Java, Python")
        protected boolean useTls;
        // for backwards compatibility purposes
        @Parameter(names = "--tls_allow_insecure", description = "Allow insecure tls connection", hidden = true)
        protected Boolean deprecatedTlsAllowInsecureConnection = null;
        @Parameter(names = "--tls-allow-insecure", description = "Allow insecure tls connection #Java, Python")
        protected boolean tlsAllowInsecureConnection;
        // for backwards compatibility purposes
        @Parameter(names = "--hostname_verification_enabled",
                description = "Enable hostname verification", hidden = true)
        protected Boolean deprecatedTlsHostNameVerificationEnabled = null;
        @Parameter(names = "--hostname-verification-enabled", description = "Enable hostname verification"
                + " #Java, Python")
        protected boolean tlsHostNameVerificationEnabled;
        // for backwards compatibility purposes
        @Parameter(names = "--tls_trust_cert_path", description = "tls trust cert file path", hidden = true)
        protected String deprecatedTlsTrustCertFilePath;
        @Parameter(names = "--tls-trust-cert-path", description = "tls trust cert file path #Java, Python")
        protected String tlsTrustCertFilePath;
        // for backwards compatibility purposes
        @Parameter(names = "--instanceIdOffset", description = "Start the instanceIds from this offset", hidden = true)
        protected Integer deprecatedInstanceIdOffset = null;
        @Parameter(names = "--instance-id-offset", description = "Start the instanceIds from this offset #Java, Python")
        protected Integer instanceIdOffset = 0;
        @Parameter(names = "--runtime", description = "either THREAD or PROCESS. Only applies for Java functions #Java")
        protected String runtime;
        @Parameter(names = "--secrets-provider-classname", description = "Whats the classname for secrets provider"
                + " #Java, Python")
        protected String secretsProviderClassName;
        @Parameter(names = "--secrets-provider-config",
                description = "Config that needs to be passed to secrets provider #Java, Python")
        protected String secretsProviderConfig;
        @Parameter(names = "--metrics-port-start", description = "The starting port range for metrics server"
                + " #Java, Python, Go")
        protected String metricsPortStart;

        private void mergeArgs() {
            if (isBlank(stateStorageServiceUrl) && !isBlank(deprecatedStateStorageServiceUrl)) {
                stateStorageServiceUrl = deprecatedStateStorageServiceUrl;
            }
            if (isBlank(brokerServiceUrl) && !isBlank(deprecatedBrokerServiceUrl)) {
                brokerServiceUrl = deprecatedBrokerServiceUrl;
            }
            if (isBlank(clientAuthPlugin) && !isBlank(deprecatedClientAuthPlugin)) {
                clientAuthPlugin = deprecatedClientAuthPlugin;
            }
            if (isBlank(clientAuthParams) && !isBlank(deprecatedClientAuthParams)) {
                clientAuthParams = deprecatedClientAuthParams;
            }
            if (!useTls && deprecatedUseTls != null) {
                useTls = deprecatedUseTls;
            }
            if (!tlsAllowInsecureConnection && deprecatedTlsAllowInsecureConnection != null) {
                tlsAllowInsecureConnection = deprecatedTlsAllowInsecureConnection;
            }
            if (!tlsHostNameVerificationEnabled && deprecatedTlsHostNameVerificationEnabled != null) {
                tlsHostNameVerificationEnabled = deprecatedTlsHostNameVerificationEnabled;
            }
            if (isBlank(tlsTrustCertFilePath) && !isBlank(deprecatedTlsTrustCertFilePath)) {
                tlsTrustCertFilePath = deprecatedTlsTrustCertFilePath;
            }
            if (instanceIdOffset == null && deprecatedInstanceIdOffset != null) {
                instanceIdOffset = deprecatedInstanceIdOffset;
            }
        }

        @Override
        void runCmd() throws Exception {
            // merge deprecated args with new args
            mergeArgs();
            List<String> localRunArgs = new LinkedList<>();
            localRunArgs.add(System.getenv("PULSAR_HOME") + "/bin/function-localrunner");
            localRunArgs.add("--functionConfig");
            localRunArgs.add(new Gson().toJson(functionConfig));
            for (Field field : this.getClass().getDeclaredFields()) {
                if (field.getName().startsWith("DEPRECATED")) {
                    continue;
                }
                if (field.getName().contains("$")) {
                    continue;
                }
                Object value = field.get(this);
                if (value != null) {
                    localRunArgs.add("--" + field.getName());
                    localRunArgs.add(value.toString());
                }
            }
            ProcessBuilder processBuilder = new ProcessBuilder(localRunArgs).inheritIO();
            Process process = processBuilder.start();
            process.waitFor();
        }
    }

    @Parameters(commandDescription = "Create a Pulsar Function in cluster mode (deploy it on a Pulsar cluster)")
    class CreateFunction extends FunctionDetailsCommand {
        @Override
        void runCmd() throws Exception {
            if (Utils.isFunctionPackageUrlSupported(functionConfig.getJar())) {
                getAdmin().functions().createFunctionWithUrl(functionConfig, functionConfig.getJar());
            } else if (Utils.isFunctionPackageUrlSupported(functionConfig.getPy())) {
                getAdmin().functions().createFunctionWithUrl(functionConfig, functionConfig.getPy());
            } else if (Utils.isFunctionPackageUrlSupported(functionConfig.getGo())) {
                getAdmin().functions().createFunctionWithUrl(functionConfig, functionConfig.getGo());
            } else {
                getAdmin().functions().createFunction(functionConfig, userCodeFile);
            }

            print("Created successfully");
        }
    }

    @Parameters(commandDescription = "Fetch information about a Pulsar Function")
    class GetFunction extends FunctionCommand {
        @Override
        void runCmd() throws Exception {
            FunctionConfig functionConfig = getAdmin().functions().getFunction(tenant, namespace, functionName);
            Gson gson = new GsonBuilder().setPrettyPrinting().create();
            System.out.println(gson.toJson(functionConfig));
        }
    }

    @Parameters(commandDescription = "Check the current status of a Pulsar Function")
    class GetFunctionStatus extends FunctionCommand {

        @Parameter(names = "--instance-id", description = "The function instanceId "
                + "(Get-status of all instances if instance-id is not provided)")
        protected String instanceId;

        @Override
        void runCmd() throws Exception {
            if (isBlank(instanceId)) {
                print(getAdmin().functions().getFunctionStatus(tenant, namespace, functionName));
            } else {
                print(getAdmin().functions()
                        .getFunctionStatus(tenant, namespace, functionName, Integer.parseInt(instanceId)));
            }
        }
    }

    @Parameters(commandDescription = "Get the current stats of a Pulsar Function")
    class GetFunctionStats extends FunctionCommand {

        @Parameter(names = "--instance-id", description = "The function instanceId "
                + "(Get-stats of all instances if instance-id is not provided)")
        protected String instanceId;

        @Override
        void runCmd() throws Exception {

            if (isBlank(instanceId)) {
                print(getAdmin().functions().getFunctionStats(tenant, namespace, functionName));
            } else {
               print(getAdmin().functions()
                       .getFunctionStats(tenant, namespace, functionName, Integer.parseInt(instanceId)));
            }
        }
    }

    @Parameters(commandDescription = "Restart function instance")
    class RestartFunction extends FunctionCommand {

        @Parameter(names = "--instance-id", description = "The function instanceId "
                + "(restart all instances if instance-id is not provided)")
        protected String instanceId;

        @Override
        void runCmd() throws Exception {
            if (isNotBlank(instanceId)) {
                try {
                    getAdmin().functions()
                            .restartFunction(tenant, namespace, functionName, Integer.parseInt(instanceId));
                } catch (NumberFormatException e) {
                    System.err.println("instance-id must be a number");
                }
            } else {
                getAdmin().functions().restartFunction(tenant, namespace, functionName);
            }
            System.out.println("Restarted successfully");
        }
    }

    @Parameters(commandDescription = "Stops function instance")
    class StopFunction extends FunctionCommand {

        @Parameter(names = "--instance-id", description = "The function instanceId "
                + "(stop all instances if instance-id is not provided)")
        protected String instanceId;

        @Override
        void runCmd() throws Exception {
            if (isNotBlank(instanceId)) {
                try {
                    getAdmin().functions().stopFunction(tenant, namespace, functionName, Integer.parseInt(instanceId));
                } catch (NumberFormatException e) {
                    System.err.println("instance-id must be a number");
                }
            } else {
                getAdmin().functions().stopFunction(tenant, namespace, functionName);
            }
            System.out.println("Stopped successfully");
        }
    }

    @Parameters(commandDescription = "Starts a stopped function instance")
    class StartFunction extends FunctionCommand {

        @Parameter(names = "--instance-id", description = "The function instanceId "
                + "(start all instances if instance-id is not provided)")
        protected String instanceId;

        @Override
        void runCmd() throws Exception {
            if (isNotBlank(instanceId)) {
                try {
                    getAdmin().functions().startFunction(tenant, namespace, functionName, Integer.parseInt(instanceId));
                } catch (NumberFormatException e) {
                    System.err.println("instance-id must be a number");
                }
            } else {
                getAdmin().functions().startFunction(tenant, namespace, functionName);
            }
            System.out.println("Started successfully");
        }
    }

    @Parameters(commandDescription = "Delete a Pulsar Function that is running on a Pulsar cluster")
    class DeleteFunction extends FunctionCommand {
        @Override
        void runCmd() throws Exception {
            getAdmin().functions().deleteFunction(tenant, namespace, functionName);
            print("Deleted successfully");
        }
    }

    @Parameters(commandDescription = "Update a Pulsar Function that has been deployed to a Pulsar cluster")
    class UpdateFunction extends FunctionDetailsCommand {

        @Parameter(names = "--update-auth-data", description = "Whether or not to update the auth data #Java, Python")
        protected boolean updateAuthData;

        @Override
        protected void validateFunctionConfigs(FunctionConfig functionConfig) {
            if (StringUtils.isEmpty(functionConfig.getName())) {
                org.apache.pulsar.common.functions.Utils.inferMissingFunctionName(functionConfig);
            }
            if (StringUtils.isEmpty(functionConfig.getName())) {
                throw new ParameterException("Function Name not provided");
            }
            if (StringUtils.isEmpty(functionConfig.getTenant())) {
                org.apache.pulsar.common.functions.Utils.inferMissingTenant(functionConfig);
            }
            if (StringUtils.isEmpty(functionConfig.getNamespace())) {
                org.apache.pulsar.common.functions.Utils.inferMissingNamespace(functionConfig);
            }
        }

        @Override
        void runCmd() throws Exception {

            UpdateOptionsImpl updateOptions = new UpdateOptionsImpl();
            updateOptions.setUpdateAuthData(updateAuthData);
            if (Utils.isFunctionPackageUrlSupported(functionConfig.getJar())) {
                getAdmin().functions().updateFunctionWithUrl(functionConfig, functionConfig.getJar(), updateOptions);
            } else {
                getAdmin().functions().updateFunction(functionConfig, userCodeFile, updateOptions);
            }
            print("Updated successfully");
        }
    }

    @Parameters(commandDescription = "List all Pulsar Functions running under a specific tenant and namespace")
    class ListFunctions extends NamespaceCommand {
        @Override
        void runCmd() throws Exception {
            print(getAdmin().functions().getFunctions(tenant, namespace));
        }
    }

    @Parameters(commandDescription = "Fetch the current state associated with a Pulsar Function")
    class StateGetter extends FunctionCommand {

        @Parameter(names = { "-k", "--key" }, description = "Key name of State")
        private String key = null;

        @Parameter(names = { "-w", "--watch" }, description = "Watch for changes in the value associated with a key "
                + "for a Pulsar Function")
        private boolean watch = false;

        @Override
        void runCmd() throws Exception {
            if (isBlank(key)) {
                throw new ParameterException("State key needs to be specified");
            }
            do {
                try {
                    FunctionState functionState = getAdmin().functions()
                                                       .getFunctionState(tenant, namespace, functionName, key);
                    Gson gson = new GsonBuilder().setPrettyPrinting().create();
                    System.out.println(gson.toJson(functionState));
                } catch (PulsarAdminException pae) {
                    if (pae.getStatusCode() == 404 && watch) {
                        System.err.println(pae.getMessage());
                    } else {
                        throw pae;
                    }
                }
                if (watch) {
                    Thread.sleep(1000);
                }
            } while (watch);
        }
    }

    @Parameters(commandDescription = "Put the state associated with a Pulsar Function")
    class StatePutter extends FunctionCommand {

        @Parameter(names = { "-s", "--state" }, description = "The FunctionState that needs to be put", required = true)
        private String state = null;

        @Override
        void runCmd() throws Exception {
            TypeReference<FunctionState> typeRef = new TypeReference<FunctionState>() {};
            FunctionState stateRepr = ObjectMapperFactory.getThreadLocal().readValue(state, typeRef);
            getAdmin().functions()
                    .putFunctionState(tenant, namespace, functionName, stateRepr);
        }
    }

    @Parameters(commandDescription = "Trigger the specified Pulsar Function with a supplied value")
    class TriggerFunction extends FunctionCommand {
        // for backward compatibility purposes
        @Parameter(names = "--triggerValue",
                description = "The value with which you want to trigger the function", hidden = true)
        protected String deprecatedTriggerValue;
        @Parameter(names = "--trigger-value", description = "The value with which you want to trigger the function")
        protected String triggerValue;
        // for backward compatibility purposes
        @Parameter(names = "--triggerFile", description = "The path to the file that contains the data with which "
                + "you want to trigger the function", hidden = true)
        protected String deprecatedTriggerFile;
        @Parameter(names = "--trigger-file", description = "The path to the file that contains the data with which "
                + "you want to trigger the function")
        protected String triggerFile;
        @Parameter(names = "--topic", description = "The specific topic name that the function consumes from that"
                + " you want to inject the data to")
        protected String topic;

        public void mergeArgs() {
            if (isBlank(triggerValue) && !isBlank(deprecatedTriggerValue)) {
                triggerValue = deprecatedTriggerValue;
            }
            if (isBlank(triggerFile) && !isBlank(deprecatedTriggerFile)) {
                triggerFile = deprecatedTriggerFile;
            }
        }

        @Override
        void runCmd() throws Exception {
            // merge deprecated args with new args
            mergeArgs();
            if (triggerFile == null && triggerValue == null) {
                throw new ParameterException("Either a trigger value or a trigger filepath needs to be specified");
            }
            String retval = getAdmin().functions()
                    .triggerFunction(tenant, namespace, functionName, topic, triggerValue, triggerFile);
            System.out.println(retval);
        }
    }

    @Parameters(commandDescription = "Upload File Data to Pulsar", hidden = true)
    class UploadFunction extends BaseCommand {
        // for backward compatibility purposes
        @Parameter(
                names = "--sourceFile",
                description = "The file whose contents need to be uploaded",
                listConverter = StringConverter.class, hidden = true)
        protected String deprecatedSourceFile;
        @Parameter(
                names = "--source-file",
                description = "The file whose contents need to be uploaded",
                listConverter = StringConverter.class)
        protected String sourceFile;
        @Parameter(
                names = "--path",
                description = "Path or functionPkgUrl where the contents need to be stored",
                listConverter = StringConverter.class, required = true)
        protected String path;

        private void mergeArgs() {
            if (isBlank(sourceFile) && !isBlank(deprecatedSourceFile)) {
                sourceFile = deprecatedSourceFile;
            }
        }

        @Override
        void runCmd() throws Exception {
            // merge deprecated args with new args
            mergeArgs();
            if (StringUtils.isBlank(sourceFile)) {
                throw new ParameterException("--source-file needs to be specified");
            }
            getAdmin().functions().uploadFunction(sourceFile, path);
            print("Uploaded successfully");
        }
    }

    @Parameters(commandDescription = "Download File Data from Pulsar", hidden = true)
    class DownloadFunction extends FunctionCommand {
        // for backward compatibility purposes
        @Parameter(
                names = "--destinationFile",
                description = "The file to store downloaded content",
                listConverter = StringConverter.class, hidden = true)
        protected String deprecatedDestinationFile;
        @Parameter(
                names = "--destination-file",
                description = "The file to store downloaded content",
                listConverter = StringConverter.class)
        protected String destinationFile;
        @Parameter(
                names = "--path",
                description = "Path or functionPkgUrl to store the content",
                listConverter = StringConverter.class, required = false, hidden = true)
        protected String path;

        private void mergeArgs() {
            if (isBlank(destinationFile) && !isBlank(deprecatedDestinationFile)) {
                destinationFile = deprecatedDestinationFile;
            }
        }

        @Override
        void processArguments() throws Exception {
            if (path == null) {
                super.processArguments();
            }
        }

        @Override
        void runCmd() throws Exception {
            // merge deprecated args with new args
            mergeArgs();
            if (StringUtils.isBlank(destinationFile)) {
                throw new ParameterException("--destination-file needs to be specified");
            }
            if (path != null) {
                getAdmin().functions().downloadFunction(destinationFile, path);
            } else {
                getAdmin().functions().downloadFunction(destinationFile, tenant, namespace, functionName);
            }
            print("Downloaded successfully");
        }
    }

    public CmdFunctions(Supplier<PulsarAdmin> admin) throws PulsarClientException {
        super("functions", admin);
        localRunner = new LocalRunner();
        creater = new CreateFunction();
        deleter = new DeleteFunction();
        updater = new UpdateFunction();
        getter = new GetFunction();
        functionStatus = new GetFunctionStatus();
        functionStats = new GetFunctionStats();
        lister = new ListFunctions();
        stateGetter = new StateGetter();
        statePutter = new StatePutter();
        triggerer = new TriggerFunction();
        uploader = new UploadFunction();
        downloader = new DownloadFunction();
        restart = new RestartFunction();
        stop = new StopFunction();
        start = new StartFunction();
        jcommander.addCommand("localrun", getLocalRunner());
        jcommander.addCommand("create", getCreater());
        jcommander.addCommand("delete", getDeleter());
        jcommander.addCommand("update", getUpdater());
        jcommander.addCommand("get", getGetter());
        jcommander.addCommand("restart", getRestarter());
        jcommander.addCommand("stop", getStopper());
        jcommander.addCommand("start", getStarter());
        // TODO depecreate getstatus
        jcommander.addCommand("status", getStatuser(), "getstatus");
        jcommander.addCommand("stats", getFunctionStats());
        jcommander.addCommand("list", getLister());
        jcommander.addCommand("querystate", getStateGetter());
        jcommander.addCommand("putstate", getStatePutter());
        jcommander.addCommand("trigger", getTriggerer());
        jcommander.addCommand("upload", getUploader());
        jcommander.addCommand("download", getDownloader());
    }

    @VisibleForTesting
    LocalRunner getLocalRunner() {
        return localRunner;
    }

    @VisibleForTesting
    CreateFunction getCreater() {
        return creater;
    }

    @VisibleForTesting
    DeleteFunction getDeleter() {
        return deleter;
    }

    @VisibleForTesting
    UpdateFunction getUpdater() {
        return updater;
    }

    @VisibleForTesting
    GetFunction getGetter() {
        return getter;
    }

    @VisibleForTesting
    GetFunctionStatus getStatuser() {
        return functionStatus;
    }

    @VisibleForTesting
    ListFunctions getLister() {
        return lister;
    }

    @VisibleForTesting
    StatePutter getStatePutter() {
        return statePutter;
    }

    @VisibleForTesting
    StateGetter getStateGetter() {
        return stateGetter;
    }

    @VisibleForTesting
    TriggerFunction getTriggerer() {
        return triggerer;
    }

    @VisibleForTesting
    UploadFunction getUploader() {
        return uploader;
    }

    @VisibleForTesting
    DownloadFunction getDownloader() {
        return downloader;
    }

    @VisibleForTesting
    RestartFunction getRestarter() {
        return restart;
    }

    @VisibleForTesting
    StopFunction getStopper() {
        return stop;
    }

    @VisibleForTesting
    StartFunction getStarter() {
        return start;
    }

    private void parseFullyQualifiedFunctionName(String fqfn, FunctionConfig functionConfig) {
        String[] args = fqfn.split("/");
        if (args.length != 3) {
            throw new ParameterException("Fully qualified function names (FQFNs) must "
                    + "be of the form tenant/namespace/name");
        } else {
            functionConfig.setTenant(args[0]);
            functionConfig.setNamespace(args[1]);
            functionConfig.setName(args[2]);
        }
    }

}<|MERGE_RESOLUTION|>--- conflicted
+++ resolved
@@ -289,14 +289,10 @@
                 + "applied to the function", hidden = true)
         protected FunctionConfig.ProcessingGuarantees deprecatedProcessingGuarantees;
         @Parameter(names = "--processing-guarantees",
-<<<<<<< HEAD
                 description = "The processing guarantees (as known as delivery semantics) applied to the function."
                     + " Available values are: `ATLEAST_ONCE`, `ATMOST_ONCE`, `EFFECTIVELY_ONCE`."
-                    + " If it is not specified, `ATLEAST_ONCE` delivery guarantee is used.")
-=======
-                description = "The processing guarantees (aka delivery semantics) applied to the function"
-                        + " #Java, Python, Go")
->>>>>>> 53541530
+                    + " If it is not specified, the `ATLEAST_ONCE` delivery guarantee is used."
+                    + " #Java, Python, Go")
         protected FunctionConfig.ProcessingGuarantees processingGuarantees;
         // for backwards compatibility purposes
         @Parameter(names = "--userConfig", description = "User-defined config key/values", hidden = true)
