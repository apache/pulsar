/**
 * Licensed to the Apache Software Foundation (ASF) under one
 * or more contributor license agreements.  See the NOTICE file
 * distributed with this work for additional information
 * regarding copyright ownership.  The ASF licenses this file
 * to you under the Apache License, Version 2.0 (the
 * "License"); you may not use this file except in compliance
 * with the License.  You may obtain a copy of the License at
 *
 *   http://www.apache.org/licenses/LICENSE-2.0
 *
 * Unless required by applicable law or agreed to in writing,
 * software distributed under the License is distributed on an
 * "AS IS" BASIS, WITHOUT WARRANTIES OR CONDITIONS OF ANY
 * KIND, either express or implied.  See the License for the
 * specific language governing permissions and limitations
 * under the License.
 */
package org.apache.pulsar.admin.cli;

import static com.google.common.base.Preconditions.checkNotNull;
import static java.nio.charset.StandardCharsets.UTF_8;
import static java.util.Objects.isNull;
import static org.apache.bookkeeper.common.concurrent.FutureUtils.result;

import java.io.ByteArrayOutputStream;
import java.io.File;
import java.io.IOException;
import java.io.ObjectOutputStream;
import java.lang.reflect.Type;
import java.net.MalformedURLException;
import java.util.*;
import java.util.concurrent.CompletableFuture;
import java.util.concurrent.ExecutionException;
import java.util.concurrent.TimeUnit;
import java.util.stream.IntStream;

import com.fasterxml.jackson.databind.ObjectMapper;
import com.fasterxml.jackson.dataformat.yaml.YAMLFactory;
import org.apache.bookkeeper.api.StorageClient;
import org.apache.bookkeeper.api.kv.Table;
import org.apache.bookkeeper.api.kv.result.KeyValue;
import org.apache.bookkeeper.clients.StorageClientBuilder;
import org.apache.bookkeeper.clients.config.StorageClientSettings;
import org.apache.bookkeeper.clients.utils.NetUtils;
import org.apache.commons.lang.StringUtils;
import org.apache.pulsar.client.admin.PulsarAdmin;
import org.apache.pulsar.client.admin.internal.FunctionsImpl;
import org.apache.pulsar.client.api.PulsarClientException;
import org.apache.pulsar.common.naming.TopicName;
import org.apache.pulsar.functions.api.Function;
import org.apache.pulsar.functions.sink.PulsarSink;
import org.apache.pulsar.functions.source.PulsarSource;
import org.apache.pulsar.functions.utils.FunctionConfig;
import org.apache.pulsar.functions.api.SerDe;
import org.apache.pulsar.functions.api.utils.DefaultSerDe;
import org.apache.pulsar.functions.instance.InstanceConfig;
import org.apache.pulsar.functions.runtime.ProcessRuntimeFactory;
import org.apache.pulsar.functions.runtime.RuntimeSpawner;
import org.apache.pulsar.functions.shaded.io.netty.buffer.ByteBuf;
import org.apache.pulsar.functions.shaded.io.netty.buffer.ByteBufUtil;
import org.apache.pulsar.functions.shaded.io.netty.buffer.Unpooled;
import org.apache.pulsar.functions.shaded.proto.Function.SinkSpec;
import org.apache.pulsar.functions.shaded.proto.Function.SourceSpec;
import org.apache.pulsar.functions.shaded.proto.Function.FunctionDetails;
import org.apache.pulsar.functions.shaded.proto.Function.SubscriptionType;
import org.apache.pulsar.functions.shaded.proto.Function.ProcessingGuarantees;
import org.apache.pulsar.functions.utils.FunctionDetailsUtils;
import org.apache.pulsar.functions.utils.Reflections;
import org.apache.pulsar.functions.utils.Utils;

import com.beust.jcommander.Parameter;
import com.beust.jcommander.Parameters;
import com.beust.jcommander.converters.StringConverter;
import com.google.common.annotations.VisibleForTesting;
import com.google.gson.Gson;
import com.google.gson.GsonBuilder;
import com.google.gson.JsonParser;
import com.google.gson.reflect.TypeToken;

import lombok.Getter;
import lombok.extern.slf4j.Slf4j;
import net.jodah.typetools.TypeResolver;

@Slf4j
@Parameters(commandDescription = "Interface for managing Pulsar Functions (lightweight, Lambda-style compute processes that work with Pulsar)")
public class CmdFunctions extends CmdBase {
    private static final String DEFAULT_SERVICE_URL = "pulsar://localhost:6650";

    private final LocalRunner localRunner;
    private final CreateFunction creater;
    private final DeleteFunction deleter;
    private final UpdateFunction updater;
    private final GetFunction getter;
    private final GetFunctionStatus statuser;
    private final ListFunctions lister;
    private final StateGetter stateGetter;
    private final TriggerFunction triggerer;
    private final UploadFunction uploader;
    private final DownloadFunction downloader;

    /**
     * Base command
     */
    @Getter
    abstract class BaseCommand extends CliCommand {
        @Override
        void run() throws Exception {
            processArguments();
            runCmd();
        }

        void processArguments() throws Exception {}

        abstract void runCmd() throws Exception;
    }

    /**
     * Namespace level command
     */
    @Getter
    abstract class NamespaceCommand extends BaseCommand {
        @Parameter(names = "--tenant", description = "The function's tenant", required = true)
        protected String tenant;

        @Parameter(names = "--namespace", description = "The function's namespace", required = true)
        protected String namespace;
    }

    /**
     * Function level command
     */
    @Getter
    abstract class FunctionCommand extends BaseCommand {
        @Parameter(names = "--fqfn", description = "The Fully Qualified Function Name (FQFN) for the function")
        protected String fqfn;

        @Parameter(names = "--tenant", description = "The function's tenant")
        protected String tenant;

        @Parameter(names = "--namespace", description = "The function's namespace")
        protected String namespace;

        @Parameter(names = "--name", description = "The function's name")
        protected String functionName;

        @Override
        void processArguments() throws Exception {
            super.processArguments();

            boolean usesSetters = (null != tenant || null != namespace || null != functionName);
            boolean usesFqfn = (null != fqfn);

            // Throw an exception if --fqfn is set alongside any combination of --tenant, --namespace, and --name
            if (usesFqfn && usesSetters) {
                throw new RuntimeException(
                        "You must specify either a Fully Qualified Function Name (FQFN) or tenant, namespace, and function name");
            } else if (usesFqfn) {
                // If the --fqfn flag is used, parse tenant, namespace, and name using that flag
                String[] fqfnParts = fqfn.split("/");
                if (fqfnParts.length != 3) {
                    throw new RuntimeException(
                            "Fully qualified function names (FQFNs) must be of the form tenant/namespace/name");
                }
                tenant = fqfnParts[0];
                namespace = fqfnParts[1];
                functionName = fqfnParts[2];
            } else {
                if (null == tenant || null == namespace || null == functionName) {
                    throw new RuntimeException(
                            "You must specify a tenant, namespace, and name for the function or a Fully Qualified Function Name (FQFN)");
                }
            }
        }
    }

    /**
     * Commands that require a function config
     */
    @Getter
    abstract class FunctionDetailsCommand extends BaseCommand {
        @Parameter(names = "--fqfn", description = "The Fully Qualified Function Name (FQFN) for the function")
        protected String fqfn;
        @Parameter(names = "--tenant", description = "The function's tenant")
        protected String tenant;
        @Parameter(names = "--namespace", description = "The function's namespace")
        protected String namespace;
        @Parameter(names = "--name", description = "The function's name")
        protected String functionName;
        @Parameter(names = "--className", description = "The function's class name")
        protected String className;
        @Parameter(
                names = "--jar",
                description = "Path to the jar file for the function (if the function is written in Java)",
                listConverter = StringConverter.class)
        protected String jarFile;
        @Parameter(
                names = "--py",
                description = "Path to the main Python file for the function (if the function is written in Python)",
                listConverter = StringConverter.class)
        protected String pyFile;
        @Parameter(names = "--inputs", description = "The function's input topic or topics (multiple topics can be specified as a comma-separated list)")
        protected String inputs;
        @Parameter(names = "--output", description = "The function's output topic")
        protected String output;
        @Parameter(names = "--logTopic", description = "The topic to which the function's logs are produced")
        protected String logTopic;
        @Parameter(names = "--customSerdeInputs", description = "The map of input topics to SerDe class names (as a JSON string)")
        protected String customSerdeInputString;
        @Parameter(names = "--outputSerdeClassName", description = "The SerDe class to be used for messages output by the function")
        protected String outputSerdeClassName;
        @Parameter(names = "--functionConfigFile", description = "The path to a YAML config file specifying the function's configuration")
        protected String fnConfigFile;
        @Parameter(names = "--processingGuarantees", description = "The processing guarantees (aka delivery semantics) applied to the function")
        protected FunctionConfig.ProcessingGuarantees processingGuarantees;
        @Parameter(names = "--subscriptionType", description = "The type of subscription used by the function when consuming messages from the input topic(s)")
        protected FunctionConfig.SubscriptionType subscriptionType;
        @Parameter(names = "--userConfig", description = "User-defined config key/values")
        protected String userConfigString;
        @Parameter(names = "--parallelism", description = "The function's parallelism factor (i.e. the number of function instances to run)")
        protected String parallelism;

        protected FunctionConfig functionConfig;
        protected String userCodeFile;

        @Override
        void processArguments() throws Exception {
            super.processArguments();

            // Initialize config builder either from a supplied YAML config file or from scratch
            if (null != fnConfigFile) {
                functionConfig = loadConfig(new File(fnConfigFile));
            } else {
                functionConfig = new FunctionConfig();
            }

            if (null != fqfn) {
                parseFullyQualifiedFunctionName(fqfn, functionConfig);
            } else {
                if (null != tenant) {
                    functionConfig.setTenant(tenant);
                }
                if (null != namespace) {
                    functionConfig.setNamespace(namespace);
                }
                if (null != functionName) {
                    functionConfig.setName(functionName);
                }
            }

            if (null != inputs) {
                List<String> inputTopics = Arrays.asList(inputs.split(","));
                inputTopics.forEach(this::validateTopicName);
                functionConfig.setInputs(inputTopics);
            }
            if (null != customSerdeInputString) {
                Type type = new TypeToken<Map<String, String>>(){}.getType();
                Map<String, String> customSerdeInputMap = new Gson().fromJson(customSerdeInputString, type);
                customSerdeInputMap.forEach((topic, serde) -> {
                    validateTopicName(topic);
                });
                functionConfig.setCustomSerdeInputs(customSerdeInputMap);
            }
            if (null != output) {
                validateTopicName(output);
                functionConfig.setOutput(output);
            }
            if (null != logTopic) {
                functionConfig.setLogTopic(logTopic);
            }
            if (null != className) {
                functionConfig.setClassName(className);
            }
            if (null != outputSerdeClassName) {
                functionConfig.setOutputSerdeClassName(outputSerdeClassName);
            }
            if (null != processingGuarantees) {
                functionConfig.setProcessingGuarantees(processingGuarantees);
            }
            if (null != subscriptionType) {
                functionConfig.setSubscriptionType(subscriptionType);
            }
            if (null != userConfigString) {
                Type type = new TypeToken<Map<String, String>>(){}.getType();
                Map<String, String> userConfigMap = new Gson().fromJson(userConfigString, type);
                functionConfig.setUserConfig(userConfigMap);
            }
            if (null != jarFile) {
                doJavaSubmitChecks(functionConfig);
                functionConfig.setRuntime(FunctionConfig.Runtime.JAVA);
                userCodeFile = jarFile;
            } else if (null != pyFile) {
                doPythonSubmitChecks(functionConfig);
                functionConfig.setRuntime(FunctionConfig.Runtime.PYTHON);
                userCodeFile = pyFile;
            } else {
                throw new RuntimeException("Either a Java jar or a Python file needs to be specified for the function");
            }

            if (functionConfig.getInputs().isEmpty() && functionConfig.getCustomSerdeInputs().isEmpty()) {
                throw new RuntimeException("No input topic(s) specified for the function");
            }

            // Ensure that topics aren't being used as both input and output
            verifyNoTopicClash(functionConfig.getInputs(), functionConfig.getOutput());;

            if (parallelism == null) {
                if (functionConfig.getParallelism() == 0) {
                    functionConfig.setParallelism(1);
                }
            } else {
                int num = Integer.parseInt(parallelism);
                if (num <= 0) {
                    throw new IllegalArgumentException("The parallelism factor (the number of instances) for the function must be positive");
                }
                functionConfig.setParallelism(num);
            }

            if (functionConfig.getSubscriptionType() != null
                    && functionConfig.getSubscriptionType() != FunctionConfig.SubscriptionType.FAILOVER
                    && functionConfig.getProcessingGuarantees() != null
                    && functionConfig.getProcessingGuarantees() == FunctionConfig.ProcessingGuarantees.EFFECTIVELY_ONCE) {
                throw new IllegalArgumentException("Effectively-once processing semantics can only be achieved using a Failover subscription type");
            }

            functionConfig.setAutoAck(true);
            inferMissingArguments(functionConfig);
        }

        public Class<?>[] getFunctionTypes(File file) {
            if (!Reflections.classExistsInJar(file, functionConfig.getClassName())) {
                throw new IllegalArgumentException(String.format("Pulsar function class %s does not exist in jar %s",
                        functionConfig.getClassName(), jarFile));
            } else if (!Reflections.classInJarImplementsIface(file, functionConfig.getClassName(), Function.class)
                    && !Reflections.classInJarImplementsIface(file, functionConfig.getClassName(), java.util.function.Function.class)) {
                throw new IllegalArgumentException(String.format("The Pulsar function class %s in jar %s implements neither org.apache.pulsar.functions.api.Function nor java.util.function.Function",
                        functionConfig.getClassName(), jarFile));
            }

            Object userClass = Reflections.createInstance(functionConfig.getClassName(), file);
            Class<?>[] typeArgs;
            if (userClass instanceof Function) {
                Function pulsarFunction = (Function) userClass;
                if (pulsarFunction == null) {
                    throw new IllegalArgumentException(String.format("The Pulsar function class %s could not be instantiated from jar %s",
                            functionConfig.getClassName(), jarFile));
                }
                typeArgs = TypeResolver.resolveRawArguments(Function.class, pulsarFunction.getClass());
            } else {
                java.util.function.Function function = (java.util.function.Function) userClass;
                if (function == null) {
                    throw new IllegalArgumentException(String.format("The Java util function class %s could not be instantiated from jar %s",
                            functionConfig.getClassName(), jarFile));
                }
                typeArgs = TypeResolver.resolveRawArguments(java.util.function.Function.class, function.getClass());
            }
            return typeArgs;
        }

        private void doJavaSubmitChecks(FunctionConfig functionConfig) {
            if (isNull(functionConfig.getClassName())) {
                throw new IllegalArgumentException("You supplied a jar file but no main class");
            }

            File file = new File(jarFile);

            ClassLoader userJarLoader;
            try {
                userJarLoader = Reflections.loadJar(file);
            } catch (MalformedURLException e) {
                throw new RuntimeException("Failed to load user jar " + file, e);
            }

            Class<?>[] typeArgs = getFunctionTypes(file);

            // Check if the Input serialization/deserialization class exists in jar or already loaded and that it
            // implements SerDe class
            functionConfig.getCustomSerdeInputs().forEach((topicName, inputSerializer) -> {
                if (!Reflections.classExists(inputSerializer)
                        && !Reflections.classExistsInJar(new File(jarFile), inputSerializer)) {
                    throw new IllegalArgumentException(
                            String.format("The input serialization/deserialization class %s does not exist",
                                    inputSerializer));
                } else if (Reflections.classExists(inputSerializer)) {
                    if (!Reflections.classImplementsIface(inputSerializer, SerDe.class)) {
                        throw new IllegalArgumentException(String.format("The input serialization/deserialization class %s does not not implement %s",
                                inputSerializer, SerDe.class.getCanonicalName()));
                    }
                } else if (Reflections.classExistsInJar(new File(jarFile), inputSerializer)) {
                    if (!Reflections.classInJarImplementsIface(new File(jarFile), inputSerializer, SerDe.class)) {
                        throw new IllegalArgumentException(String.format("The input serialization/deserialization class %s does not not implement %s",
                                inputSerializer, SerDe.class.getCanonicalName()));
                    }
                }
                if (inputSerializer.equals(DefaultSerDe.class.getName())) {
                    if (!DefaultSerDe.IsSupportedType(typeArgs[0])) {
                        throw new RuntimeException("The default Serializer does not support type " + typeArgs[0]);
                    }
                } else {
                    SerDe serDe = (SerDe) Reflections.createInstance(inputSerializer, file);
                    if (serDe == null) {
                        throw new IllegalArgumentException(String.format("The SerDe class %s does not exist in jar %s",
                                inputSerializer, jarFile));
                    }
                    Class<?>[] serDeTypes = TypeResolver.resolveRawArguments(SerDe.class, serDe.getClass());

                    // type inheritance information seems to be lost in generic type
                    // load the actual type class for verification
                    Class<?> fnInputClass;
                    Class<?> serdeInputClass;
                    try {
                        fnInputClass = Class.forName(typeArgs[0].getName(), true, userJarLoader);
                        serdeInputClass = Class.forName(serDeTypes[0].getName(), true, userJarLoader);
                    } catch (ClassNotFoundException e) {
                        throw new RuntimeException("Failed to load type class", e);
                    }

                    if (!fnInputClass.isAssignableFrom(serdeInputClass)) {
                        throw new RuntimeException("Serializer type mismatch " + typeArgs[0] + " vs " + serDeTypes[0]);
                    }
                }
            });
            functionConfig.getInputs().forEach((topicName) -> {
                if (!DefaultSerDe.IsSupportedType(typeArgs[0])) {
                    throw new RuntimeException("Default Serializer does not support type " + typeArgs[0]);
                }
            });
            if (!Void.class.equals(typeArgs[1])) {
                if (functionConfig.getOutputSerdeClassName() == null
                        || functionConfig.getOutputSerdeClassName().isEmpty()
                        || functionConfig.getOutputSerdeClassName().equals(DefaultSerDe.class.getName())) {
                    if (!DefaultSerDe.IsSupportedType(typeArgs[1])) {
                        throw new RuntimeException("Default Serializer does not support type " + typeArgs[1]);
                    }
                } else {
                    SerDe serDe = (SerDe) Reflections.createInstance(functionConfig.getOutputSerdeClassName(), file);
                    if (serDe == null) {
                        throw new IllegalArgumentException(String.format("SerDe class %s does not exist in jar %s",
                                functionConfig.getOutputSerdeClassName(), jarFile));
                    }
                    Class<?>[] serDeTypes = TypeResolver.resolveRawArguments(SerDe.class, serDe.getClass());

                    // type inheritance information seems to be lost in generic type
                    // load the actual type class for verification
                    Class<?> fnOutputClass;
                    Class<?> serdeOutputClass;
                    try {
                        fnOutputClass = Class.forName(typeArgs[1].getName(), true, userJarLoader);
                        serdeOutputClass = Class.forName(serDeTypes[0].getName(), true, userJarLoader);
                    } catch (ClassNotFoundException e) {
                        throw new RuntimeException("Failed to load type class", e);
                    }

                    if (!serdeOutputClass.isAssignableFrom(fnOutputClass)) {
                        throw new RuntimeException("Serializer type mismatch " + typeArgs[1] + " vs " + serDeTypes[0]);
                    }
                }
            }
        }

        private void doPythonSubmitChecks(FunctionConfig functionConfig) {
            if (functionConfig.getClassName() == null) {
                throw new IllegalArgumentException("You specified a Python file but no main class name");
            }

            if (functionConfig.getProcessingGuarantees() == FunctionConfig.ProcessingGuarantees.EFFECTIVELY_ONCE) {
                throw new RuntimeException("Effectively-once processing guarantees not yet supported in Python");
            }
        }

        private void validateTopicName(String topic) {
            if (!TopicName.isValid(topic)) {
                throw new IllegalArgumentException(String.format("The topic name %s is invalid", topic));
            }
        }

        private void inferMissingArguments(FunctionConfig functionConfig) {
            if (StringUtils.isEmpty(functionConfig.getName())) {
                inferMissingFunctionName(functionConfig);
            }
            if (StringUtils.isEmpty(functionConfig.getTenant())) {
                inferMissingTenant(functionConfig);
            }
            if (StringUtils.isEmpty(functionConfig.getNamespace())) {
                inferMissingNamespace(functionConfig);
            }
            if (StringUtils.isEmpty(functionConfig.getOutput())) {
                inferMissingOutput(functionConfig);
            }
        }

        private void inferMissingFunctionName(FunctionConfig functionConfig) {
            String [] domains = functionConfig.getClassName().split("\\.");
            if (domains.length == 0) {
                functionConfig.setName(functionConfig.getClassName());
            } else {
                functionConfig.setName(domains[domains.length - 1]);
            }
        }

        private void inferMissingTenant(FunctionConfig functionConfig) {
            try {
                String inputTopic = getUniqueInput(functionConfig);
                functionConfig.setTenant(TopicName.get(inputTopic).getTenant());
            } catch (IllegalArgumentException ex) {
                throw new RuntimeException("You need to specify a tenant for the function", ex);
            }
        }

        private void inferMissingNamespace(FunctionConfig functionConfig) {
            try {
                String inputTopic = getUniqueInput(functionConfig);
                functionConfig.setNamespace(TopicName.get(inputTopic).getNamespacePortion());
            } catch (IllegalArgumentException ex) {
                throw new RuntimeException("You need to specify a namespace for the function");
            }
        }

        private void inferMissingOutput(FunctionConfig functionConfig) {
            try {
                String inputTopic = getUniqueInput(functionConfig);
                String outputTopic = String.format("%s-%s-output", inputTopic, functionConfig.getName());
                functionConfig.setOutput(outputTopic);
            } catch (IllegalArgumentException ex) {
                // It might be that we really don't need an output topic
                // So we cannot really throw an exception
            }
        }

        private String getUniqueInput(FunctionConfig functionConfig) {
            if (functionConfig.getInputs().size() + functionConfig.getCustomSerdeInputs().size() != 1) {
                throw new IllegalArgumentException();
            }
            if (functionConfig.getInputs().size() == 1) {
                return functionConfig.getInputs().iterator().next();
            } else {
                return functionConfig.getCustomSerdeInputs().keySet().iterator().next();
            }
        }

        protected FunctionDetails convert(FunctionConfig functionConfig)
                throws IOException {

            Class<?>[] typeArgs = null;
            if (functionConfig.getRuntime() == FunctionConfig.Runtime.JAVA) {

                File file = new File(jarFile);
                try {
                    Reflections.loadJar(file);
                } catch (MalformedURLException e) {
                    throw new RuntimeException("Failed to load user jar " + file, e);
                }
                typeArgs = getFunctionTypes(file);
            }

            FunctionDetails.Builder functionDetailsBuilder = FunctionDetails.newBuilder();

            // Setup source
            Map<String, String> topicToSerDeClassNameMap = new HashMap<>();
            topicToSerDeClassNameMap.putAll(functionConfig.getCustomSerdeInputs());
            SourceSpec.Builder sourceSpecBuilder = SourceSpec.newBuilder();
            if (functionConfig.getRuntime() == FunctionConfig.Runtime.JAVA) {
                sourceSpecBuilder.setClassName(PulsarSource.class.getName());
            }
            functionConfig.getInputs().forEach(v -> topicToSerDeClassNameMap.put(v, ""));
            sourceSpecBuilder.putAllTopicsToSerDeClassName(topicToSerDeClassNameMap);
            if (functionConfig.getSubscriptionType() != null) {
                sourceSpecBuilder
                        .setSubscriptionType(convertSubscriptionType(functionConfig.getSubscriptionType()));
            }
            if (typeArgs != null) {
                sourceSpecBuilder.setTypeClassName(typeArgs[0].getName());
            }
            functionDetailsBuilder.setSource(sourceSpecBuilder);

            // Setup sink
            SinkSpec.Builder sinkSpecBuilder = SinkSpec.newBuilder();
            if (functionConfig.getRuntime() == FunctionConfig.Runtime.JAVA) {
                sinkSpecBuilder.setClassName(PulsarSink.class.getName());
            }
            if (functionConfig.getOutput() != null) {
                sinkSpecBuilder.setTopic(functionConfig.getOutput());
            }
            if (functionConfig.getOutputSerdeClassName() != null) {
                sinkSpecBuilder.setSerDeClassName(functionConfig.getOutputSerdeClassName());
            }
            if (typeArgs != null) {
                sinkSpecBuilder.setTypeClassName(typeArgs[1].getName());
            }
            functionDetailsBuilder.setSink(sinkSpecBuilder);

            if (functionConfig.getTenant() != null) {
                functionDetailsBuilder.setTenant(functionConfig.getTenant());
            }
            if (functionConfig.getNamespace() != null) {
                functionDetailsBuilder.setNamespace(functionConfig.getNamespace());
            }
            if (functionConfig.getName() != null) {
                functionDetailsBuilder.setName(functionConfig.getName());
            }
            if (functionConfig.getClassName() != null) {
                functionDetailsBuilder.setClassName(functionConfig.getClassName());
            }
            if (functionConfig.getLogTopic() != null) {
                functionDetailsBuilder.setLogTopic(functionConfig.getLogTopic());
            }
            if (functionConfig.getRuntime() != null) {
                functionDetailsBuilder.setRuntime(convertRuntime(functionConfig.getRuntime()));
            }
            if (!functionConfig.getUserConfig().isEmpty()) {
                functionDetailsBuilder.putAllUserConfig(functionConfig.getUserConfig());
            }
            if (functionConfig.getProcessingGuarantees() != null) {
                functionDetailsBuilder.setProcessingGuarantees(
                        convertProcessingGuarantee(functionConfig.getProcessingGuarantees()));
            }
            functionDetailsBuilder.setAutoAck(functionConfig.isAutoAck());
            functionDetailsBuilder.setParallelism(functionConfig.getParallelism());
            return functionDetailsBuilder.build();
        }

        protected org.apache.pulsar.functions.proto.Function.FunctionDetails convertProto2(FunctionConfig functionConfig)
                throws IOException {
            org.apache.pulsar.functions.proto.Function.FunctionDetails.Builder functionDetailsBuilder = org.apache.pulsar.functions.proto.Function.FunctionDetails.newBuilder();
            Utils.mergeJson(FunctionsImpl.printJson(convert(functionConfig)), functionDetailsBuilder);
            return functionDetailsBuilder.build();
        }
    }

    @Parameters(commandDescription = "Run the Pulsar Function locally (rather than deploying it to the Pulsar cluster)")
    class LocalRunner extends FunctionDetailsCommand {

        // TODO: this should become bookkeeper url and it should be fetched from pulsar client.
        @Parameter(names = "--stateStorageServiceUrl", description = "The URL for the state storage service (by default Apache BookKeeper)")
        protected String stateStorageServiceUrl;

        @Parameter(names = "--brokerServiceUrl", description = "The URL for the Pulsar broker")
        protected String brokerServiceUrl;

        @Override
        void runCmd() throws Exception {
            checkRequiredFields(functionConfig);
<<<<<<< HEAD

            String serviceUrl = admin.getServiceUrl();
            if (brokerServiceUrl != null) {
                serviceUrl = brokerServiceUrl;
            }
            if (serviceUrl == null) {
                serviceUrl = DEFAULT_SERVICE_URL;
            }
            try (ProcessRuntimeFactory containerFactory = new ProcessRuntimeFactory(
                    serviceUrl, null, null, null)) {
                List<RuntimeSpawner> spawners = new LinkedList<>();
                for (int i = 0; i < functionConfig.getParallelism(); ++i) {
                    InstanceConfig instanceConfig = new InstanceConfig();
                    instanceConfig.setFunctionDetails(convertProto2(functionConfig));
                    // TODO: correctly implement function version and id
                    instanceConfig.setFunctionVersion(UUID.randomUUID().toString());
                    instanceConfig.setFunctionId(UUID.randomUUID().toString());
                    instanceConfig.setInstanceId(Integer.toString(i));
                    instanceConfig.setMaxBufferedTuples(1024);
                    instanceConfig.setPort(Utils.findAvailablePort());
                    RuntimeSpawner runtimeSpawner = new RuntimeSpawner(
                            instanceConfig,
                            userCodeFile,
                            containerFactory,
                            0);
                    spawners.add(runtimeSpawner);
                    runtimeSpawner.start();
                }
                Runtime.getRuntime().addShutdownHook(new Thread() {
                    public void run() {
                        log.info("Shutting down the localrun runtimeSpawner ...");
                        for (RuntimeSpawner spawner : spawners) {
                            spawner.close();
                        }
                    }
                });
                Timer statusCheckTimer = new Timer();
                statusCheckTimer.scheduleAtFixedRate(new TimerTask() {
                    @Override
                    public void run() {
                        CompletableFuture<String>[] futures = new CompletableFuture[spawners.size()];
                        int index = 0;
                        for (RuntimeSpawner spawner : spawners) {
                            futures[index++] = spawner.getFunctionStatusAsJson();
                        }
                        try {
                            CompletableFuture.allOf(futures).get(5, TimeUnit.SECONDS);
                            for (index = 0; index < futures.length; ++index) {
                                String json = futures[index].get();
                                Gson gson = new GsonBuilder().setPrettyPrinting().create();
                                log.info(gson.toJson(new JsonParser().parse(json)));
                            }
                        } catch (Exception ex) {
                            log.error("Could not get status from all local instances");
                        }
                    }
                }, 30000, 30000);
                Runtime.getRuntime().addShutdownHook(new Thread() {
                    public void run() {
                        statusCheckTimer.cancel();
                    }
                });
                for (RuntimeSpawner spawner : spawners) {
                    spawner.join();
                    log.info("RuntimeSpawner quit because of {}", spawner.getRuntime().getDeathException());
                }

            }
=======
            CmdFunctions.startLocalRun(convertProto2(functionConfig),
                    functionConfig.getParallelism(), brokerServiceUrl, userCodeFile, admin);
>>>>>>> 97829ef0
        }
    }

    @Parameters(commandDescription = "Create a Pulsar Function in cluster mode (i.e. deploy it on a Pulsar cluster)")
    class CreateFunction extends FunctionDetailsCommand {
        @Override
        void runCmd() throws Exception {
            checkRequiredFields(functionConfig);
            admin.functions().createFunction(convert(functionConfig), userCodeFile);
            print("Created successfully");
        }
    }

    @Parameters(commandDescription = "Fetch information about a Pulsar Function")
    class GetFunction extends FunctionCommand {
        @Override
        void runCmd() throws Exception {
            String json = Utils.printJson(admin.functions().getFunction(tenant, namespace, functionName));
            Gson gson = new GsonBuilder().setPrettyPrinting().create();
            System.out.println(gson.toJson(new JsonParser().parse(json)));
        }
    }

    @Parameters(commandDescription = "Check the current status of a Pulsar Function")
    class GetFunctionStatus extends FunctionCommand {
        @Override
        void runCmd() throws Exception {
            String json = Utils.printJson(admin.functions().getFunctionStatus(tenant, namespace, functionName));
            Gson gson = new GsonBuilder().setPrettyPrinting().create();
            System.out.println(gson.toJson(new JsonParser().parse(json)));
        }
    }

    @Parameters(commandDescription = "Delete a Pulsar Function that's running on a Pulsar cluster")
    class DeleteFunction extends FunctionCommand {
        @Override
        void runCmd() throws Exception {
            admin.functions().deleteFunction(tenant, namespace, functionName);
            print("Deleted successfully");
        }
    }

    @Parameters(commandDescription = "Update a Pulsar Function that's been deployed to a Pulsar cluster")
    class UpdateFunction extends FunctionDetailsCommand {
        @Override
        void runCmd() throws Exception {
            checkRequiredFields(functionConfig);
            admin.functions().updateFunction(convert(functionConfig), userCodeFile);
            print("Updated successfully");
        }
    }

    @Parameters(commandDescription = "List all of the Pulsar Functions running under a specific tenant and namespace")
    class ListFunctions extends NamespaceCommand {
        @Override
        void runCmd() throws Exception {
            print(admin.functions().getFunctions(tenant, namespace));
        }
    }

    @Parameters(commandDescription = "Fetch the current state associated with a Pulsar Function running in cluster mode")
    class StateGetter extends FunctionCommand {

        @Parameter(names = { "-k", "--key" }, description = "key")
        private String key = null;

        // TODO: this url should be fetched along with bookkeeper location from pulsar admin
        @Parameter(names = { "-u", "--storage-service-url" }, description = "The URL for the storage service used by the function")
        private String stateStorageServiceUrl = null;

        @Parameter(names = { "-w", "--watch" }, description = "Watch for changes in the value associated with a key for a Pulsar Function")
        private boolean watch = false;

        @Override
        void runCmd() throws Exception {
            checkNotNull(stateStorageServiceUrl, "The state storage service URL is missing");

            String tableNs = String.format(
                "%s_%s",
                tenant,
                namespace);

            String tableName = getFunctionName();

            try (StorageClient client = StorageClientBuilder.newBuilder()
                 .withSettings(StorageClientSettings.newBuilder()
                     .addEndpoints(NetUtils.parseEndpoint(stateStorageServiceUrl))
                     .clientName("functions-admin")
                     .build())
                 .withNamespace(tableNs)
                 .build()) {
                try (Table<ByteBuf, ByteBuf> table = result(client.openTable(tableName))) {
                    long lastVersion = -1L;
                    do {
                        try (KeyValue<ByteBuf, ByteBuf> kv = result(table.getKv(Unpooled.wrappedBuffer(key.getBytes(UTF_8))))) {
                            if (null == kv) {
                                System.out.println("key '" + key + "' doesn't exist.");
                            } else {
                                if (kv.version() > lastVersion) {
                                    if (kv.isNumber()) {
                                        System.out.println("value = " + kv.numberValue());
                                    } else {
                                        System.out.println("value = " + new String(ByteBufUtil.getBytes(kv.value()), UTF_8));
                                    }
                                    lastVersion = kv.version();
                                }
                            }
                        }
                        if (watch) {
                            Thread.sleep(1000);
                        }
                    } while (watch);
                }
            }

        }
    }

    @Parameters(commandDescription = "Triggers the specified Pulsar Function with a supplied value")
    class TriggerFunction extends FunctionCommand {
        @Parameter(names = "--triggerValue", description = "The value with which you want to trigger the function")
        protected String triggerValue;
        @Parameter(names = "--triggerFile", description = "The path to the file that contains the data with which you'd like to trigger the function")
        protected String triggerFile;
        @Parameter(names = "--topic", description = "The specific topic name that the function consumes from that you want to inject the data to")
        protected String topic;
        @Override
        void runCmd() throws Exception {
            if (triggerFile == null && triggerValue == null) {
                throw new RuntimeException("Either a trigger value or a trigger filepath needs to be specified");
            }
            String retval = admin.functions().triggerFunction(tenant, namespace, functionName, topic, triggerValue, triggerFile);
            System.out.println(retval);
        }
    }

    @Parameters(commandDescription = "Upload File Data to Pulsar", hidden = true)
    class UploadFunction extends BaseCommand {
        @Parameter(
                names = "--sourceFile",
                description = "The file whose contents need to be uploaded",
                listConverter = StringConverter.class, required = true)
        protected String sourceFile;
        @Parameter(
                names = "--path",
                description = "Path where the contents need to be stored",
                listConverter = StringConverter.class, required = true)
        protected String path;
        @Override
        void runCmd() throws Exception {
            admin.functions().uploadFunction(sourceFile, path);
            print("Uploaded successfully");
        }
    }

    @Parameters(commandDescription = "Download File Data from Pulsar", hidden = true)
    class DownloadFunction extends BaseCommand {
        @Parameter(
                names = "--destinationFile",
                description = "The file where downloaded contents need to be stored",
                listConverter = StringConverter.class, required = true)
        protected String destinationFile;
        @Parameter(
                names = "--path",
                description = "Path where the contents are to be stored",
                listConverter = StringConverter.class, required = true)
        protected String path;

        @Override
        void runCmd() throws Exception {
            admin.functions().downloadFunction(destinationFile, path);
            print("Downloaded successfully");
        }
    }

    public CmdFunctions(PulsarAdmin admin) throws PulsarClientException {
        super("functions", admin);
        localRunner = new LocalRunner();
        creater = new CreateFunction();
        deleter = new DeleteFunction();
        updater = new UpdateFunction();
        getter = new GetFunction();
        statuser = new GetFunctionStatus();
        lister = new ListFunctions();
        stateGetter = new StateGetter();
        triggerer = new TriggerFunction();
        uploader = new UploadFunction();
        downloader = new DownloadFunction();
        jcommander.addCommand("localrun", getLocalRunner());
        jcommander.addCommand("create", getCreater());
        jcommander.addCommand("delete", getDeleter());
        jcommander.addCommand("update", getUpdater());
        jcommander.addCommand("get", getGetter());
        jcommander.addCommand("getstatus", getStatuser());
        jcommander.addCommand("list", getLister());
        jcommander.addCommand("querystate", getStateGetter());
        jcommander.addCommand("trigger", getTriggerer());
        jcommander.addCommand("upload", getUploader());
        jcommander.addCommand("download", getDownloader());
    }

    @VisibleForTesting
    LocalRunner getLocalRunner() {
        return localRunner;
    }

    @VisibleForTesting
    CreateFunction getCreater() {
        return creater;
    }

    @VisibleForTesting
    DeleteFunction getDeleter() {
        return deleter;
    }

    @VisibleForTesting
    UpdateFunction getUpdater() {
        return updater;
    }

    @VisibleForTesting
    GetFunction getGetter() {
        return getter;
    }

    @VisibleForTesting
    GetFunctionStatus getStatuser() { return statuser; }

    @VisibleForTesting
    ListFunctions getLister() {
        return lister;
    }

    @VisibleForTesting
    StateGetter getStateGetter() {
        return stateGetter;
    }

    @VisibleForTesting
    TriggerFunction getTriggerer() {
        return triggerer;
    }

    @VisibleForTesting
    UploadFunction getUploader() {
        return uploader;
    }

    @VisibleForTesting
    DownloadFunction getDownloader() {
        return downloader;
    }

    private static FunctionConfig loadConfig(File file) throws IOException {

        ObjectMapper mapper = new ObjectMapper(new YAMLFactory());
        return  mapper.readValue(file, FunctionConfig.class);
    }

    private static void verifyNoTopicClash(Collection<String> inputTopics, String outputTopic) throws IllegalArgumentException {
        if (inputTopics.contains(outputTopic)) {
            throw new IllegalArgumentException(
                    String.format("Output topic %s is also being used as an input topic (topics must be one or the other)",
                            outputTopic));
        }
    }

    private static void checkRequiredFields(FunctionConfig config) throws IllegalArgumentException {
        if (isNull(config.getTenant())) {
            throw new IllegalArgumentException("You must specify a tenant for the function");
        }

        if (isNull(config.getNamespace())) {
            throw new IllegalArgumentException("You must specify a namespace for the function");
        }

        if (isNull(config.getName())) {
            throw new IllegalArgumentException("You must specify a name for the function");
        }

        if (isNull(config.getClassName())) {
            throw new IllegalArgumentException("You must specify a class name for the function");
        }

        if (config.getInputs().isEmpty() && config.getCustomSerdeInputs().isEmpty()) {
            throw new IllegalArgumentException("You must specify one or more input topics for the function");
        }
    }

    private static FunctionDetails.Runtime convertRuntime(FunctionConfig.Runtime runtime) {
        for (FunctionDetails.Runtime type : FunctionDetails.Runtime.values()) {
            if (type.name().equals(runtime.name())) {
                return type;
            }
        }
        throw new RuntimeException("Unrecognized runtime: " + runtime.name());
    }

    private static SubscriptionType convertSubscriptionType(
            FunctionConfig.SubscriptionType subscriptionType) {
        for (SubscriptionType type : SubscriptionType.values()) {
            if (type.name().equals(subscriptionType.name())) {
                return type;
            }
        }
        throw new RuntimeException("Unrecognized subscription type: " + subscriptionType.name());
    }

    private static ProcessingGuarantees convertProcessingGuarantee(
            FunctionConfig.ProcessingGuarantees processingGuarantees) {
        for (ProcessingGuarantees type : ProcessingGuarantees.values()) {
            if (type.name().equals(processingGuarantees.name())) {
                return type;
            }
        }
        throw new RuntimeException("Unrecognized processing guarantee: " + processingGuarantees.name());
    }

    private void parseFullyQualifiedFunctionName(String fqfn, FunctionConfig functionConfig) {
        String[] args = fqfn.split("/");
        if (args.length != 3) {
            throw new RuntimeException("Fully qualified function names (FQFNs) must be of the form tenant/namespace/name");
        } else {
            functionConfig.setTenant(args[0]);
            functionConfig.setNamespace(args[1]);
            functionConfig.setName(args[2]);
        }
    }

    protected static void startLocalRun(org.apache.pulsar.functions.proto.Function.FunctionDetails functionDetails,
                                        int parallelism, String brokerServiceUrl, String userCodeFile, PulsarAdmin admin)
            throws Exception {

        String serviceUrl = admin.getServiceUrl();
        if (brokerServiceUrl != null) {
            serviceUrl = brokerServiceUrl;
        }
        if (serviceUrl == null) {
            serviceUrl = DEFAULT_SERVICE_URL;
        }
        try (ProcessRuntimeFactory containerFactory = new ProcessRuntimeFactory(
                serviceUrl, null, null, null)) {
            List<RuntimeSpawner> spawners = new LinkedList<>();
            for (int i = 0; i < parallelism; ++i) {
                InstanceConfig instanceConfig = new InstanceConfig();
                instanceConfig.setFunctionDetails(functionDetails);
                // TODO: correctly implement function version and id
                instanceConfig.setFunctionVersion(UUID.randomUUID().toString());
                instanceConfig.setFunctionId(UUID.randomUUID().toString());
                instanceConfig.setInstanceId(Integer.toString(i));
                instanceConfig.setMaxBufferedTuples(1024);
                instanceConfig.setPort(Utils.findAvailablePort());
                RuntimeSpawner runtimeSpawner = new RuntimeSpawner(
                        instanceConfig,
                        userCodeFile,
                        containerFactory,
                        0);
                spawners.add(runtimeSpawner);
                runtimeSpawner.start();
            }
            Runtime.getRuntime().addShutdownHook(new Thread() {
                public void run() {
                    log.info("Shutting down the localrun runtimeSpawner ...");
                    for (RuntimeSpawner spawner : spawners) {
                        spawner.close();
                    }
                }
            });
            for (RuntimeSpawner spawner : spawners) {
                spawner.join();
                log.info("RuntimeSpawner quit because of {}", spawner.getRuntime().getDeathException());
            }

        }
    }
}<|MERGE_RESOLUTION|>--- conflicted
+++ resolved
@@ -640,79 +640,8 @@
         @Override
         void runCmd() throws Exception {
             checkRequiredFields(functionConfig);
-<<<<<<< HEAD
-
-            String serviceUrl = admin.getServiceUrl();
-            if (brokerServiceUrl != null) {
-                serviceUrl = brokerServiceUrl;
-            }
-            if (serviceUrl == null) {
-                serviceUrl = DEFAULT_SERVICE_URL;
-            }
-            try (ProcessRuntimeFactory containerFactory = new ProcessRuntimeFactory(
-                    serviceUrl, null, null, null)) {
-                List<RuntimeSpawner> spawners = new LinkedList<>();
-                for (int i = 0; i < functionConfig.getParallelism(); ++i) {
-                    InstanceConfig instanceConfig = new InstanceConfig();
-                    instanceConfig.setFunctionDetails(convertProto2(functionConfig));
-                    // TODO: correctly implement function version and id
-                    instanceConfig.setFunctionVersion(UUID.randomUUID().toString());
-                    instanceConfig.setFunctionId(UUID.randomUUID().toString());
-                    instanceConfig.setInstanceId(Integer.toString(i));
-                    instanceConfig.setMaxBufferedTuples(1024);
-                    instanceConfig.setPort(Utils.findAvailablePort());
-                    RuntimeSpawner runtimeSpawner = new RuntimeSpawner(
-                            instanceConfig,
-                            userCodeFile,
-                            containerFactory,
-                            0);
-                    spawners.add(runtimeSpawner);
-                    runtimeSpawner.start();
-                }
-                Runtime.getRuntime().addShutdownHook(new Thread() {
-                    public void run() {
-                        log.info("Shutting down the localrun runtimeSpawner ...");
-                        for (RuntimeSpawner spawner : spawners) {
-                            spawner.close();
-                        }
-                    }
-                });
-                Timer statusCheckTimer = new Timer();
-                statusCheckTimer.scheduleAtFixedRate(new TimerTask() {
-                    @Override
-                    public void run() {
-                        CompletableFuture<String>[] futures = new CompletableFuture[spawners.size()];
-                        int index = 0;
-                        for (RuntimeSpawner spawner : spawners) {
-                            futures[index++] = spawner.getFunctionStatusAsJson();
-                        }
-                        try {
-                            CompletableFuture.allOf(futures).get(5, TimeUnit.SECONDS);
-                            for (index = 0; index < futures.length; ++index) {
-                                String json = futures[index].get();
-                                Gson gson = new GsonBuilder().setPrettyPrinting().create();
-                                log.info(gson.toJson(new JsonParser().parse(json)));
-                            }
-                        } catch (Exception ex) {
-                            log.error("Could not get status from all local instances");
-                        }
-                    }
-                }, 30000, 30000);
-                Runtime.getRuntime().addShutdownHook(new Thread() {
-                    public void run() {
-                        statusCheckTimer.cancel();
-                    }
-                });
-                for (RuntimeSpawner spawner : spawners) {
-                    spawner.join();
-                    log.info("RuntimeSpawner quit because of {}", spawner.getRuntime().getDeathException());
-                }
-
-            }
-=======
             CmdFunctions.startLocalRun(convertProto2(functionConfig),
                     functionConfig.getParallelism(), brokerServiceUrl, userCodeFile, admin);
->>>>>>> 97829ef0
         }
     }
 
@@ -1082,6 +1011,32 @@
                     }
                 }
             });
+            Timer statusCheckTimer = new Timer();
+            statusCheckTimer.scheduleAtFixedRate(new TimerTask() {
+                    @Override
+                    public void run() {
+                        CompletableFuture<String>[] futures = new CompletableFuture[spawners.size()];
+                        int index = 0;
+                        for (RuntimeSpawner spawner : spawners) {
+                            futures[index++] = spawner.getFunctionStatusAsJson();
+                        }
+                        try {
+                            CompletableFuture.allOf(futures).get(5, TimeUnit.SECONDS);
+                            for (index = 0; index < futures.length; ++index) {
+                                String json = futures[index].get();
+                                Gson gson = new GsonBuilder().setPrettyPrinting().create();
+                                log.info(gson.toJson(new JsonParser().parse(json)));
+                            }
+                        } catch (Exception ex) {
+                            log.error("Could not get status from all local instances");
+                        }
+                    }
+                }, 30000, 30000);
+            Runtime.getRuntime().addShutdownHook(new Thread() {
+                    public void run() {
+                        statusCheckTimer.cancel();
+                    }
+                });
             for (RuntimeSpawner spawner : spawners) {
                 spawner.join();
                 log.info("RuntimeSpawner quit because of {}", spawner.getRuntime().getDeathException());
