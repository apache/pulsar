--- conflicted
+++ resolved
@@ -244,35 +244,20 @@
         protected String DEPRECATED_logTopic;
         @Parameter(names = "--log-topic", description = "The topic to which the function's logs are produced")
         protected String logTopic;
-<<<<<<< HEAD
-
-        @Parameter(names = "--customSerdeInputs", description = "The map of input topics to SerDe class names (as a JSON string)", hidden = true)
-        protected String customSerdeInputString;
-
-        @Deprecated
-        @Parameter(names = "--outputSerdeClassName", description = "The SerDe class to be used for messages output by the function", hidden = true)
-        protected String outputSerdeClassName;
-
-        @Parameter(names = {"-st", "--schemaType"}, description = "The builtin schema type or custom schema class name to be used for messages output by the function")
+
+        @Parameter(names = {"-st", "--schema-type"}, description = "The builtin schema type or custom schema class name to be used for messages output by the function")
         protected String schemaTypeOrClassName = "";
 
-        @Parameter(names = "--functionConfigFile", description = "The path to a YAML config file specifying the function's configuration")
-=======
         // for backwards compatibility purposes
         @Parameter(names = "--customSerdeInputs", description = "The map of input topics to SerDe class names (as a JSON string)", hidden = true)
         protected String DEPRECATED_customSerdeInputString;
-        @Parameter(names = "--custom-serde-inputs", description = "The map of input topics to SerDe class names (as a JSON string)")
-        protected String customSerdeInputString;
         // for backwards compatibility purposes
         @Parameter(names = "--outputSerdeClassName", description = "The SerDe class to be used for messages output by the function", hidden = true)
         protected String DEPRECATED_outputSerdeClassName;
-        @Parameter(names = "--output-serde-classname", description = "The SerDe class to be used for messages output by the function")
-        protected String outputSerdeClassName;
         // for backwards compatibility purposes
         @Parameter(names = "--functionConfigFile", description = "The path to a YAML config file specifying the function's configuration", hidden = true)
         protected String DEPRECATED_fnConfigFile;
         @Parameter(names = "--function-config-file", description = "The path to a YAML config file specifying the function's configuration")
->>>>>>> 461647a2
         protected String fnConfigFile;
         // for backwards compatibility purposes
         @Parameter(names = "--processingGuarantees", description = "The processing guarantees (aka delivery semantics) applied to the function", hidden = true)
@@ -332,7 +317,6 @@
             if (!StringUtils.isBlank(DEPRECATED_className)) className = DEPRECATED_className;
             if (!StringUtils.isBlank(DEPRECATED_topicsPattern)) topicsPattern = DEPRECATED_topicsPattern;
             if (!StringUtils.isBlank(DEPRECATED_logTopic)) logTopic = DEPRECATED_logTopic;
-            if (!StringUtils.isBlank(DEPRECATED_outputSerdeClassName)) outputSerdeClassName = DEPRECATED_outputSerdeClassName;
             if (!StringUtils.isBlank(DEPRECATED_fnConfigFile)) fnConfigFile = DEPRECATED_fnConfigFile;
             if (DEPRECATED_processingGuarantees != FunctionConfig.ProcessingGuarantees.ATLEAST_ONCE) processingGuarantees = DEPRECATED_processingGuarantees;
             if (!StringUtils.isBlank(DEPRECATED_userConfigString)) userConfigString = DEPRECATED_userConfigString;
@@ -379,9 +363,9 @@
                             .build());
                 });
             }
-            if (null != customSerdeInputString) {
+            if (null != DEPRECATED_customSerdeInputString) {
                 Type type = new TypeToken<Map<String, String>>(){}.getType();
-                Map<String, String> customSerdeInputMap = new Gson().fromJson(customSerdeInputString, type);
+                Map<String, String> customSerdeInputMap = new Gson().fromJson(DEPRECATED_customSerdeInputString, type);
 
                 customSerdeInputMap.forEach((topic, serde) -> {
                     functionConfig.getInputSpecs().put(topic, ConsumerConfig.builder()
@@ -407,8 +391,8 @@
             if (null != className) {
                 functionConfig.setClassName(className);
             }
-            if (null != outputSerdeClassName) {
-                functionConfig.setOutputSchemaOrClassName(outputSerdeClassName);
+            if (null != DEPRECATED_outputSerdeClassName) {
+                functionConfig.setOutputSchemaOrClassName(DEPRECATED_outputSerdeClassName);
             }
 
             if (null != schemaTypeOrClassName) {
@@ -417,9 +401,9 @@
             if (null != processingGuarantees) {
                 functionConfig.setProcessingGuarantees(processingGuarantees);
             }
-            
+
             functionConfig.setRetainOrdering(retainOrdering);
-            
+
             if (null != userConfigString) {
                 Type type = new TypeToken<Map<String, String>>(){}.getType();
                 Map<String, Object> userConfigMap = new Gson().fromJson(userConfigString, type);
@@ -668,7 +652,7 @@
                             ? SubscriptionType.FAILOVER
                             : SubscriptionType.SHARED;
             sourceSpecBuilder.setSubscriptionType(subType);
-            
+
             if (typeArgs != null) {
                 sourceSpecBuilder.setTypeClassName(typeArgs[0].getName());
             }
