/**
 * Licensed to the Apache Software Foundation (ASF) under one
 * or more contributor license agreements.  See the NOTICE file
 * distributed with this work for additional information
 * regarding copyright ownership.  The ASF licenses this file
 * to you under the Apache License, Version 2.0 (the
 * "License"); you may not use this file except in compliance
 * with the License.  You may obtain a copy of the License at
 *
 *   http://www.apache.org/licenses/LICENSE-2.0
 *
 * Unless required by applicable law or agreed to in writing,
 * software distributed under the License is distributed on an
 * "AS IS" BASIS, WITHOUT WARRANTIES OR CONDITIONS OF ANY
 * KIND, either express or implied.  See the License for the
 * specific language governing permissions and limitations
 * under the License.
 */
package org.apache.pulsar.admin.cli;

import com.beust.jcommander.Parameter;
import com.beust.jcommander.ParameterException;
import com.beust.jcommander.Parameters;
import java.util.Arrays;
import java.util.HashSet;
import java.util.List;
import java.util.Set;
import java.util.concurrent.TimeUnit;
import java.util.function.Supplier;
import org.apache.pulsar.client.admin.PulsarAdmin;
import org.apache.pulsar.client.admin.PulsarAdminException;
import org.apache.pulsar.client.admin.TopicPolicies;
import org.apache.pulsar.common.policies.data.BacklogQuota;
<<<<<<< HEAD
import org.apache.pulsar.client.api.SubscriptionType;
=======
import org.apache.pulsar.common.policies.data.PersistencePolicies;
>>>>>>> 53bc0d5b
import org.apache.pulsar.common.policies.data.RetentionPolicies;
import org.apache.pulsar.common.util.RelativeTimeUtil;

@Parameters(commandDescription = "Operations on persistent topics")
public class CmdTopicPolicies extends CmdBase {

    public CmdTopicPolicies(Supplier<PulsarAdmin> admin) {
        super("topicPolicies", admin);
<<<<<<< HEAD
        jcommander.addCommand("set-subscription-types-enabled", new SetSubscriptionTypesEnabled());
        jcommander.addCommand("get-subscription-types-enabled", new GetSubscriptionTypesEnabled());
        jcommander.addCommand("remove-subscription-types-enabled", new RemoveSubscriptionTypesEnabled());
=======

        jcommander.addCommand("get-message-ttl", new GetMessageTTL());
        jcommander.addCommand("set-message-ttl", new SetMessageTTL());
        jcommander.addCommand("remove-message-ttl", new RemoveMessageTTL());
>>>>>>> 53bc0d5b
        jcommander.addCommand("get-retention", new GetRetention());
        jcommander.addCommand("set-retention", new SetRetention());
        jcommander.addCommand("remove-retention", new RemoveRetention());
        jcommander.addCommand("get-backlog-quota", new GetBacklogQuotaMap());
        jcommander.addCommand("set-backlog-quota", new SetBacklogQuota());
        jcommander.addCommand("remove-backlog-quota", new RemoveBacklogQuota());

        jcommander.addCommand("set-deduplication", new SetDeduplicationStatus());
        jcommander.addCommand("get-deduplication", new GetDeduplicationStatus());
        jcommander.addCommand("remove-deduplication", new RemoveDeduplicationStatus());

        jcommander.addCommand("get-persistence", new GetPersistence());
        jcommander.addCommand("set-persistence", new SetPersistence());
        jcommander.addCommand("remove-persistence", new RemovePersistence());
    }

    @Parameters(commandDescription = "Get the message TTL for a topic")
    private class GetMessageTTL extends CliCommand {
        @Parameter(description = "persistent://tenant/namespace/topic", required = true)
        private java.util.List<String> params;

        @Parameter(names = { "-ap", "--applied" }, description = "Get the applied policy of the topic")
        private boolean applied = false;

        @Parameter(names = { "--global", "-g" }, description = "Whether to get this policy globally. "
                + "If set to true, broker returned global topic policies")
        private boolean isGlobal = false;

        @Override
        void run() throws PulsarAdminException {
            String persistentTopic = validatePersistentTopic(params);
            print(getTopicPolicies(isGlobal).getMessageTTL(persistentTopic, applied));
        }
    }

    @Parameters(commandDescription = "Set message TTL for a topic")
    private class SetMessageTTL extends CliCommand {
        @Parameter(description = "persistent://tenant/namespace/topic", required = true)
        private java.util.List<String> params;

        @Parameter(names = { "-t", "--ttl" }, description = "Message TTL for topic in second, allowed range from 1 to Integer.MAX_VALUE", required = true)
        private int messageTTLInSecond;

        @Parameter(names = { "--global", "-g" }, description = "Whether to set this policy globally. "
                + "If set to true, broker returned global topic policies")
        private boolean isGlobal = false;

        @Override
        void run() throws PulsarAdminException {
            if (messageTTLInSecond < 0) {
                throw new ParameterException(String.format("Invalid retention policy type '%d'. ", messageTTLInSecond));
            }

            String persistentTopic = validatePersistentTopic(params);
            getTopicPolicies(isGlobal).setMessageTTL(persistentTopic, messageTTLInSecond);
        }
    }

    @Parameters(commandDescription = "Remove message TTL for a topic")
    private class RemoveMessageTTL extends CliCommand {

        @Parameter(description = "persistent://tenant/namespace/topic", required = true)
        private java.util.List<String> params;

        @Parameter(names = { "--global", "-g" }, description = "Whether to remove this policy globally. "
                + "If set to true, broker returned global topic policies")
        private boolean isGlobal = false;

        @Override
        void run() throws PulsarAdminException {
            String persistentTopic = validatePersistentTopic(params);
            getTopicPolicies(isGlobal).removeMessageTTL(persistentTopic);
        }
    }

    @Parameters(commandDescription = "Set subscription types enabled for a topic")
    private class SetSubscriptionTypesEnabled extends CliCommand {
        @Parameter(description = "persistent://tenant/namespace/topic", required = true)
        private java.util.List<String> params;

        @Parameter(names = {"--types", "-t"}, description = "Subscription types enabled list (comma separated values)."
                + " Possible values: (Exclusive, Shared, Failover, Key_Shared).", required = true)
        private List<String> subTypes;

        @Parameter(names = { "--global", "-g" }, description = "Whether to get this policy globally. "
                + "If set to true, broker returned global topic policies")
        private boolean isGlobal = false;

        @Override
        void run() throws PulsarAdminException {
            String persistentTopic = validatePersistentTopic(params);
            Set<SubscriptionType> types = new HashSet<>();
            subTypes.forEach(s -> {
                SubscriptionType subType;
                try {
                    subType = SubscriptionType.valueOf(s);
                } catch (IllegalArgumentException exception) {
                    throw new ParameterException(String.format("Illegal subscription type %s. Possible values: %s.", s,
                            Arrays.toString(SubscriptionType.values())));
                }
                types.add(subType);
            });
            getTopicPolicies(isGlobal).setSubscriptionTypesEnabled(persistentTopic, types);
        }
    }

    @Parameters(commandDescription = "Get subscription types enabled for a topic")
    private class GetSubscriptionTypesEnabled extends CliCommand {
        @Parameter(description = "persistent://tenant/namespace/topic", required = true)
        private java.util.List<String> params;

        @Parameter(names = { "--global", "-g" }, description = "Whether to set this policy globally. "
                + "If set to true, the policy will be replicate to other clusters asynchronously")
        private boolean isGlobal = false;

        @Override
        void run() throws PulsarAdminException {
            String persistentTopic = validatePersistentTopic(params);
            print(getTopicPolicies(isGlobal).getSubscriptionTypesEnabled(persistentTopic));
        }
    }

    @Parameters(commandDescription = "Remove subscription types enabled for a topic")
    private class RemoveSubscriptionTypesEnabled extends CliCommand {
        @Parameter(description = "persistent://tenant/namespace/topic", required = true)
        private java.util.List<String> params;

        @Parameter(names = { "--global", "-g" }, description = "Whether to set this policy globally. "
                + "If set to true, the removing operation will be replicate to other clusters asynchronously")
        private boolean isGlobal = false;

        @Override
        void run() throws PulsarAdminException {
            String persistentTopic = validatePersistentTopic(params);
            getTopicPolicies(isGlobal).removeSubscriptionTypesEnabled(persistentTopic);
        }
    }

    @Parameters(commandDescription = "Get the retention policy for a topic")
    private class GetRetention extends CliCommand {
        @Parameter(description = "persistent://tenant/namespace/topic", required = true)
        private List<String> params;

        @Parameter(names = { "-ap", "--applied" }, description = "Get the applied policy of the topic")
        private boolean applied = false;

        @Parameter(names = { "--global", "-g" }, description = "Whether to get this policy globally. "
                + "If set to true, broker returned global topic policies")
        private boolean isGlobal = false;

        @Override
        void run() throws PulsarAdminException {
            String persistentTopic = validatePersistentTopic(params);
            print(getTopicPolicies(isGlobal).getRetention(persistentTopic, applied));
        }
    }

    @Parameters(commandDescription = "Set the retention policy for a topic")
    private class SetRetention extends CliCommand {
        @Parameter(description = "persistent://tenant/namespace/topic", required = true)
        private List<String> params;

        @Parameter(names = { "--time",
                "-t" }, description = "Retention time in minutes (or minutes, hours,days,weeks eg: 100m, 3h, 2d, 5w). "
                + "0 means no retention and -1 means infinite time retention", required = true)
        private String retentionTimeStr;

        @Parameter(names = { "--size", "-s" }, description = "Retention size limit (eg: 10M, 16G, 3T). "
                + "0 or less than 1MB means no retention and -1 means infinite size retention", required = true)
        private String limitStr;

        @Parameter(names = { "--global", "-g" }, description = "Whether to set this policy globally. "
                + "If set to true, the policy will be replicate to other clusters asynchronously")
        private boolean isGlobal = false;

        @Override
        void run() throws PulsarAdminException {
            String persistentTopic = validatePersistentTopic(params);
            long sizeLimit = validateSizeString(limitStr);
            long retentionTimeInSec = RelativeTimeUtil.parseRelativeTimeInSeconds(retentionTimeStr);

            final int retentionTimeInMin;
            if (retentionTimeInSec != -1) {
                retentionTimeInMin = (int) TimeUnit.SECONDS.toMinutes(retentionTimeInSec);
            } else {
                retentionTimeInMin = -1;
            }

            final int retentionSizeInMB;
            if (sizeLimit != -1) {
                retentionSizeInMB = (int) (sizeLimit / (1024 * 1024));
            } else {
                retentionSizeInMB = -1;
            }
            getTopicPolicies(isGlobal).setRetention(persistentTopic,
                    new RetentionPolicies(retentionTimeInMin, retentionSizeInMB));
        }
    }

    @Parameters(commandDescription = "Remove the retention policy for a topic")
    private class RemoveRetention extends CliCommand {
        @Parameter(description = "persistent://tenant/namespace/topic", required = true)
        private List<String> params;

        @Parameter(names = { "--global", "-g" }, description = "Whether to remove this policy globally. "
                + "If set to true, the removing operation will be replicate to other clusters asynchronously")
        private boolean isGlobal = false;

        @Override
        void run() throws PulsarAdminException {
            String persistentTopic = validatePersistentTopic(params);
            getTopicPolicies(isGlobal).removeRetention(persistentTopic);
        }
    }

    @Parameters(commandDescription = "Enable or disable status for a topic")
    private class SetDeduplicationStatus extends CliCommand {
        @Parameter(description = "persistent://tenant/namespace/topic", required = true)
        private java.util.List<String> params;

        @Parameter(names = { "--enable", "-e" }, description = "Enable deduplication")
        private boolean enable = false;

        @Parameter(names = { "--disable", "-d" }, description = "Disable deduplication")
        private boolean disable = false;

        @Parameter(names = { "--global", "-g" }, description = "Whether to set this policy globally. "
                + "If set to true, the removing operation will be replicate to other clusters asynchronously")
        private boolean isGlobal = false;

        @Override
        void run() throws PulsarAdminException {
            String persistentTopic = validatePersistentTopic(params);

            if (enable == disable) {
                throw new ParameterException("Need to specify either --enable or --disable");
            }
            getTopicPolicies(isGlobal).setDeduplicationStatus(persistentTopic, enable);
        }
    }

    @Parameters(commandDescription = "Get the deduplication status for a topic")
    private class GetDeduplicationStatus extends CliCommand {
        @Parameter(description = "persistent://tenant/namespace/topic", required = true)
        private java.util.List<String> params;

        @Parameter(names = { "--global", "-g" }, description = "Whether to get this policy globally. ")
        private boolean isGlobal = false;

        @Override
        void run() throws PulsarAdminException {
            String persistentTopic = validatePersistentTopic(params);
            print(getTopicPolicies(isGlobal).getDeduplicationStatus(persistentTopic));
        }
    }

    @Parameters(commandDescription = "Remove the deduplication status for a topic")
    private class RemoveDeduplicationStatus extends CliCommand {
        @Parameter(description = "persistent://tenant/namespace/topic", required = true)
        private java.util.List<String> params;

        @Parameter(names = { "--global", "-g" }, description = "Whether to remove this policy globally. "
                + "If set to true, the removing operation will be replicate to other clusters asynchronously")
        private boolean isGlobal = false;

        @Override
        void run() throws PulsarAdminException {
            String persistentTopic = validatePersistentTopic(params);
            getTopicPolicies(isGlobal).removeDeduplicationStatus(persistentTopic);
        }
    }

    @Parameters(commandDescription = "Get the backlog quota policies for a topic")
    private class GetBacklogQuotaMap extends CliCommand {
        @Parameter(description = "persistent://tenant/namespace/topic", required = true)
        private java.util.List<String> params;

        @Parameter(names = {"-ap", "--applied"}, description = "Get the applied policy of the topic")
        private boolean applied = false;

        @Parameter(names = { "--global", "-g" }, description = "Whether to get this policy globally. "
                + "If set to true, broker returned global topic policies")
        private boolean isGlobal = false;

        @Override
        void run() throws PulsarAdminException {
            String persistentTopic = validatePersistentTopic(params);
            print(getTopicPolicies(isGlobal).getBacklogQuotaMap(persistentTopic, applied));
        }
    }

    @Parameters(commandDescription = "Set a backlog quota policy for a topic")
    private class SetBacklogQuota extends CliCommand {
        @Parameter(description = "persistent://tenant/namespace/topic", required = true)
        private java.util.List<String> params;

        @Parameter(names = { "-l", "--limit" }, description = "Size limit (eg: 10M, 16G)")
        private String limitStr = "-1";

        @Parameter(names = { "-lt", "--limitTime" }, description = "Time limit in second, non-positive number for disabling time limit.")
        private int limitTime = -1;

        @Parameter(names = { "-p", "--policy" }, description = "Retention policy to enforce when the limit is reached. "
                + "Valid options are: [producer_request_hold, producer_exception, consumer_backlog_eviction]", required = true)
        private String policyStr;

        @Parameter(names = {"-t", "--type"}, description = "Backlog quota type to set. Valid options are: " +
                "destination_storage and message_age. " +
                "destination_storage limits backlog by size (in bytes). " +
                "message_age limits backlog by time, that is, message timestamp (broker or publish timestamp). " +
                "You can set size or time to control the backlog, or combine them together to control the backlog. ")
        private String backlogQuotaTypeStr = BacklogQuota.BacklogQuotaType.destination_storage.name();

        @Parameter(names = { "--global", "-g" }, description = "Whether to set this policy globally. "
                + "If set to true, the policy will be replicate to other clusters asynchronously")
        private boolean isGlobal = false;

        @Override
        void run() throws PulsarAdminException {
            BacklogQuota.RetentionPolicy policy;
            long limit;
            BacklogQuota.BacklogQuotaType backlogQuotaType;

            try {
                policy = BacklogQuota.RetentionPolicy.valueOf(policyStr);
            } catch (IllegalArgumentException e) {
                throw new ParameterException(String.format("Invalid retention policy type '%s'. Valid options are: %s",
                        policyStr, Arrays.toString(BacklogQuota.RetentionPolicy.values())));
            }

            limit = validateSizeString(limitStr);

            try {
                backlogQuotaType = BacklogQuota.BacklogQuotaType.valueOf(backlogQuotaTypeStr);
            } catch (IllegalArgumentException e) {
                throw new ParameterException(String.format("Invalid backlog quota type '%s'. Valid options are: %s",
                        backlogQuotaTypeStr, Arrays.toString(BacklogQuota.BacklogQuotaType.values())));
            }

            String persistentTopic = validatePersistentTopic(params);
            getTopicPolicies(isGlobal).setBacklogQuota(persistentTopic,
                    BacklogQuota.builder().limitSize(limit)
                            .limitTime(limitTime)
                            .retentionPolicy(policy)
                            .build(),
                    backlogQuotaType);
        }
    }

    @Parameters(commandDescription = "Remove a backlog quota policy from a topic")
    private class RemoveBacklogQuota extends CliCommand {

        @Parameter(description = "persistent://tenant/namespace/topic", required = true)
        private java.util.List<String> params;

        @Parameter(names = {"-t", "--type"}, description = "Backlog quota type to remove")
        private String backlogQuotaType = BacklogQuota.BacklogQuotaType.destination_storage.name();

        @Parameter(names = { "--global", "-g" }, description = "Whether to remove this policy globally. "
                + "If set to true, the removing operation will be replicate to other clusters asynchronously")
        private boolean isGlobal = false;

        @Override
        void run() throws PulsarAdminException {
            String persistentTopic = validatePersistentTopic(params);
            getTopicPolicies(isGlobal).removeBacklogQuota(persistentTopic, BacklogQuota.BacklogQuotaType.valueOf(backlogQuotaType));
        }
    }

    @Parameters(commandDescription = "Get the persistence policies for a topic")
    private class GetPersistence extends CliCommand {
        @Parameter(description = "persistent://tenant/namespace/topic", required = true)
        private java.util.List<String> params;

        @Parameter(names = { "--global", "-g" }, description = "Whether to get this policy globally. "
                + "If set to true, broker returned global topic policies", arity = 0)
        private boolean isGlobal = false;

        @Override
        void run() throws PulsarAdminException {
            String persistentTopic = validatePersistentTopic(params);
            print(getTopicPolicies(isGlobal).getPersistence(persistentTopic));
        }
    }

    @Parameters(commandDescription = "Set the persistence policies for a topic")
    private class SetPersistence extends CliCommand {
        @Parameter(description = "persistent://tenant/namespace/topic", required = true)
        private java.util.List<String> params;

        @Parameter(names = { "-e",
                "--bookkeeper-ensemble" }, description = "Number of bookies to use for a topic", required = true)
        private int bookkeeperEnsemble;

        @Parameter(names = { "-w",
                "--bookkeeper-write-quorum" }, description = "How many writes to make of each entry", required = true)
        private int bookkeeperWriteQuorum;

        @Parameter(names = { "-a",
                "--bookkeeper-ack-quorum" }, description = "Number of acks (guaranteed copies) to wait for each entry", required = true)
        private int bookkeeperAckQuorum;

        @Parameter(names = { "-r",
                "--ml-mark-delete-max-rate" }, description = "Throttling rate of mark-delete operation (0 means no throttle)", required = true)
        private double managedLedgerMaxMarkDeleteRate;

        @Parameter(names = { "--global", "-g" }, description = "Whether to set this policy globally. "
                + "If set to true, the policy will be replicate to other clusters asynchronously", arity = 0)
        private boolean isGlobal = false;

        @Override
        void run() throws PulsarAdminException {
            String persistentTopic = validatePersistentTopic(params);
            getTopicPolicies(isGlobal).setPersistence(persistentTopic, new PersistencePolicies(bookkeeperEnsemble,
                    bookkeeperWriteQuorum, bookkeeperAckQuorum, managedLedgerMaxMarkDeleteRate));
        }
    }

    @Parameters(commandDescription = "Remove the persistence policy for a topic")
    private class RemovePersistence extends CliCommand {
        @Parameter(description = "persistent://tenant/namespace/topic", required = true)
        private java.util.List<String> params;

        @Parameter(names = { "--global", "-g" }, description = "Whether to remove this policy globally. "
                + "If set to true, the removing operation will be replicate to other clusters asynchronously"
                , arity = 0)
        private boolean isGlobal = false;

        @Override
        void run() throws PulsarAdminException {
            String persistentTopic = validatePersistentTopic(params);
            getTopicPolicies(isGlobal).removePersistence(persistentTopic);
        }
    }

    private TopicPolicies getTopicPolicies(boolean isGlobal) {
        return getAdmin().topicPolicies(isGlobal);
    }

}<|MERGE_RESOLUTION|>--- conflicted
+++ resolved
@@ -31,11 +31,8 @@
 import org.apache.pulsar.client.admin.PulsarAdminException;
 import org.apache.pulsar.client.admin.TopicPolicies;
 import org.apache.pulsar.common.policies.data.BacklogQuota;
-<<<<<<< HEAD
 import org.apache.pulsar.client.api.SubscriptionType;
-=======
 import org.apache.pulsar.common.policies.data.PersistencePolicies;
->>>>>>> 53bc0d5b
 import org.apache.pulsar.common.policies.data.RetentionPolicies;
 import org.apache.pulsar.common.util.RelativeTimeUtil;
 
@@ -44,16 +41,13 @@
 
     public CmdTopicPolicies(Supplier<PulsarAdmin> admin) {
         super("topicPolicies", admin);
-<<<<<<< HEAD
+
+        jcommander.addCommand("get-message-ttl", new GetMessageTTL());
+        jcommander.addCommand("set-message-ttl", new SetMessageTTL());
+        jcommander.addCommand("remove-message-ttl", new RemoveMessageTTL());
         jcommander.addCommand("set-subscription-types-enabled", new SetSubscriptionTypesEnabled());
         jcommander.addCommand("get-subscription-types-enabled", new GetSubscriptionTypesEnabled());
         jcommander.addCommand("remove-subscription-types-enabled", new RemoveSubscriptionTypesEnabled());
-=======
-
-        jcommander.addCommand("get-message-ttl", new GetMessageTTL());
-        jcommander.addCommand("set-message-ttl", new SetMessageTTL());
-        jcommander.addCommand("remove-message-ttl", new RemoveMessageTTL());
->>>>>>> 53bc0d5b
         jcommander.addCommand("get-retention", new GetRetention());
         jcommander.addCommand("set-retention", new SetRetention());
         jcommander.addCommand("remove-retention", new RemoveRetention());
