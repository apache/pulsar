/**
 * Licensed to the Apache Software Foundation (ASF) under one
 * or more contributor license agreements.  See the NOTICE file
 * distributed with this work for additional information
 * regarding copyright ownership.  The ASF licenses this file
 * to you under the Apache License, Version 2.0 (the
 * "License"); you may not use this file except in compliance
 * with the License.  You may obtain a copy of the License at
 *
 *   http://www.apache.org/licenses/LICENSE-2.0
 *
 * Unless required by applicable law or agreed to in writing,
 * software distributed under the License is distributed on an
 * "AS IS" BASIS, WITHOUT WARRANTIES OR CONDITIONS OF ANY
 * KIND, either express or implied.  See the License for the
 * specific language governing permissions and limitations
 * under the License.
 */
package org.apache.pulsar.admin.cli;

import com.beust.jcommander.Parameter;
import com.beust.jcommander.ParameterException;
import com.beust.jcommander.Parameters;
import java.util.Arrays;
import java.util.HashSet;
import java.util.List;
import java.util.Set;
import java.util.concurrent.TimeUnit;
import java.util.function.Supplier;
import org.apache.pulsar.client.admin.PulsarAdmin;
import org.apache.pulsar.client.admin.PulsarAdminException;
import org.apache.pulsar.client.admin.TopicPolicies;
import org.apache.pulsar.common.policies.data.BacklogQuota;
import org.apache.pulsar.common.policies.data.DispatchRate;
import org.apache.pulsar.common.policies.data.DispatchRate;
import org.apache.pulsar.client.api.SubscriptionType;
import org.apache.pulsar.common.policies.data.InactiveTopicDeleteMode;
import org.apache.pulsar.common.policies.data.InactiveTopicPolicies;
import org.apache.pulsar.common.policies.data.PersistencePolicies;
import org.apache.pulsar.common.policies.data.PublishRate;
import org.apache.pulsar.common.policies.data.RetentionPolicies;
import org.apache.pulsar.common.util.RelativeTimeUtil;

@Parameters(commandDescription = "Operations on persistent topics")
public class CmdTopicPolicies extends CmdBase {

    public CmdTopicPolicies(Supplier<PulsarAdmin> admin) {
        super("topicPolicies", admin);

        jcommander.addCommand("get-message-ttl", new GetMessageTTL());
        jcommander.addCommand("set-message-ttl", new SetMessageTTL());
        jcommander.addCommand("remove-message-ttl", new RemoveMessageTTL());
        jcommander.addCommand("get-max-consumers-per-subscription", new GetMaxConsumersPerSubscription());
        jcommander.addCommand("set-max-consumers-per-subscription", new SetMaxConsumersPerSubscription());
        jcommander.addCommand("remove-max-consumers-per-subscription", new RemoveMaxConsumersPerSubscription());
        jcommander.addCommand("set-subscription-types-enabled", new SetSubscriptionTypesEnabled());
        jcommander.addCommand("get-subscription-types-enabled", new GetSubscriptionTypesEnabled());
        jcommander.addCommand("remove-subscription-types-enabled", new RemoveSubscriptionTypesEnabled());
        jcommander.addCommand("get-retention", new GetRetention());
        jcommander.addCommand("set-retention", new SetRetention());
        jcommander.addCommand("remove-retention", new RemoveRetention());
        jcommander.addCommand("get-backlog-quota", new GetBacklogQuotaMap());
        jcommander.addCommand("set-backlog-quota", new SetBacklogQuota());
        jcommander.addCommand("remove-backlog-quota", new RemoveBacklogQuota());

        jcommander.addCommand("get-max-producers", new GetMaxProducers());
        jcommander.addCommand("set-max-producers", new SetMaxProducers());
        jcommander.addCommand("remove-max-producers", new RemoveMaxProducers());

        jcommander.addCommand("set-deduplication", new SetDeduplicationStatus());
        jcommander.addCommand("get-deduplication", new GetDeduplicationStatus());
        jcommander.addCommand("remove-deduplication", new RemoveDeduplicationStatus());

        jcommander.addCommand("get-persistence", new GetPersistence());
        jcommander.addCommand("set-persistence", new SetPersistence());
        jcommander.addCommand("remove-persistence", new RemovePersistence());

<<<<<<< HEAD
        jcommander.addCommand("get-subscription-dispatch-rate", new GetSubscriptionDispatchRate());
        jcommander.addCommand("set-subscription-dispatch-rate", new SetSubscriptionDispatchRate());
        jcommander.addCommand("remove-subscription-dispatch-rate", new RemoveSubscriptionDispatchRate());
=======
        jcommander.addCommand("get-publish-rate", new GetPublishRate());
        jcommander.addCommand("set-publish-rate", new SetPublishRate());
        jcommander.addCommand("remove-publish-rate", new RemovePublishRate());
>>>>>>> ef8120f0

        jcommander.addCommand("get-max-consumers", new GetMaxConsumers());
        jcommander.addCommand("set-max-consumers", new SetMaxConsumers());
        jcommander.addCommand("remove-max-consumers", new RemoveMaxConsumers());

        jcommander.addCommand("get-dispatch-rate", new GetDispatchRate());
        jcommander.addCommand("set-dispatch-rate", new SetDispatchRate());
        jcommander.addCommand("remove-dispatch-rate", new RemoveDispatchRate());

        jcommander.addCommand("get-max-unacked-messages-per-subscription", new GetMaxUnackedMessagesPerSubscription());
        jcommander.addCommand("set-max-unacked-messages-per-subscription", new SetMaxUnackedMessagesPerSubscription());
        jcommander.addCommand("remove-max-unacked-messages-per-subscription", new RemoveMaxUnackedMessagesPerSubscription());

        jcommander.addCommand("get-inactive-topic-policies",new GetInactiveTopicPolicies());
        jcommander.addCommand("set-inactive-topic-policies",new SetInactiveTopicPolicies());
        jcommander.addCommand("remove-inactive-topic-policies",new RemoveInactiveTopicPolicies());

    }

    @Parameters(commandDescription = "Get max consumers per subscription for a topic")
    private class GetMaxConsumersPerSubscription extends CliCommand {
        @Parameter(description = "persistent://tenant/namespace/topic", required = true)
        private java.util.List<String> params;

        @Parameter(names = { "--global", "-g" }, description = "Whether to get this policy globally. "
                + "If set to true, broker returned global topic policies")
        private boolean isGlobal = false;

        @Override
        void run() throws PulsarAdminException {
            String persistentTopic = validatePersistentTopic(params);
            print(getTopicPolicies(isGlobal).getMaxConsumersPerSubscription(persistentTopic));
        }
    }

    @Parameters(commandDescription = "Set max consumers per subscription for a topic")
    private class SetMaxConsumersPerSubscription extends CliCommand {
        @Parameter(description = "persistent://tenant/namespace/topic", required = true)
        private java.util.List<String> params;

        @Parameter(names = { "--max-consumers-per-subscription", "-c" }, description = "maxConsumersPerSubscription for a namespace", required = true)
        private int maxConsumersPerSubscription;

        @Parameter(names = { "--global", "-g" }, description = "Whether to set this policy globally. "
                + "If set to true, broker returned global topic policies")
        private boolean isGlobal = false;

        @Override
        void run() throws PulsarAdminException {
            String persistentTopic = validatePersistentTopic(params);
            getTopicPolicies(isGlobal).setMaxConsumersPerSubscription(persistentTopic, maxConsumersPerSubscription);
        }
    }

    @Parameters(commandDescription = "Remove max consumers per subscription for a topic")
    private class RemoveMaxConsumersPerSubscription extends CliCommand {
        @Parameter(description = "persistent://tenant/namespace/topic", required = true)
        private java.util.List<String> params;

        @Parameter(names = { "--global", "-g" }, description = "Whether to remove this policy globally. "
                + "If set to true, broker returned global topic policies")
        private boolean isGlobal = false;

        @Override
        void run() throws PulsarAdminException {
            String persistentTopic = validatePersistentTopic(params);
            getTopicPolicies(isGlobal).removeMaxConsumersPerSubscription(persistentTopic);
        }
    }

    @Parameters(commandDescription = "Get the message TTL for a topic")
    private class GetMessageTTL extends CliCommand {
        @Parameter(description = "persistent://tenant/namespace/topic", required = true)
        private java.util.List<String> params;

        @Parameter(names = { "-ap", "--applied" }, description = "Get the applied policy of the topic")
        private boolean applied = false;

        @Parameter(names = { "--global", "-g" }, description = "Whether to get this policy globally. "
                + "If set to true, broker returned global topic policies")
        private boolean isGlobal = false;

        @Override
        void run() throws PulsarAdminException {
            String persistentTopic = validatePersistentTopic(params);
            print(getTopicPolicies(isGlobal).getMessageTTL(persistentTopic, applied));
        }
    }

    @Parameters(commandDescription = "Set message TTL for a topic")
    private class SetMessageTTL extends CliCommand {
        @Parameter(description = "persistent://tenant/namespace/topic", required = true)
        private java.util.List<String> params;

        @Parameter(names = { "-t", "--ttl" }, description = "Message TTL for topic in second, allowed range from 1 to Integer.MAX_VALUE", required = true)
        private int messageTTLInSecond;

        @Parameter(names = { "--global", "-g" }, description = "Whether to set this policy globally. "
                + "If set to true, broker returned global topic policies")
        private boolean isGlobal = false;

        @Override
        void run() throws PulsarAdminException {
            if (messageTTLInSecond < 0) {
                throw new ParameterException(String.format("Invalid retention policy type '%d'. ", messageTTLInSecond));
            }

            String persistentTopic = validatePersistentTopic(params);
            getTopicPolicies(isGlobal).setMessageTTL(persistentTopic, messageTTLInSecond);
        }
    }

    @Parameters(commandDescription = "Remove message TTL for a topic")
    private class RemoveMessageTTL extends CliCommand {

        @Parameter(description = "persistent://tenant/namespace/topic", required = true)
        private java.util.List<String> params;

        @Parameter(names = { "--global", "-g" }, description = "Whether to remove this policy globally. "
                + "If set to true, broker returned global topic policies")
        private boolean isGlobal = false;

        @Override
        void run() throws PulsarAdminException {
            String persistentTopic = validatePersistentTopic(params);
            getTopicPolicies(isGlobal).removeMessageTTL(persistentTopic);
        }
    }

    @Parameters(commandDescription = "Set subscription types enabled for a topic")
    private class SetSubscriptionTypesEnabled extends CliCommand {
        @Parameter(description = "persistent://tenant/namespace/topic", required = true)
        private java.util.List<String> params;

        @Parameter(names = {"--types", "-t"}, description = "Subscription types enabled list (comma separated values)."
                + " Possible values: (Exclusive, Shared, Failover, Key_Shared).", required = true)
        private List<String> subTypes;

        @Parameter(names = { "--global", "-g" }, description = "Whether to get this policy globally. "
                + "If set to true, broker returned global topic policies")
        private boolean isGlobal = false;

        @Override
        void run() throws PulsarAdminException {
            String persistentTopic = validatePersistentTopic(params);
            Set<SubscriptionType> types = new HashSet<>();
            subTypes.forEach(s -> {
                SubscriptionType subType;
                try {
                    subType = SubscriptionType.valueOf(s);
                } catch (IllegalArgumentException exception) {
                    throw new ParameterException(String.format("Illegal subscription type %s. Possible values: %s.", s,
                            Arrays.toString(SubscriptionType.values())));
                }
                types.add(subType);
            });
            getTopicPolicies(isGlobal).setSubscriptionTypesEnabled(persistentTopic, types);
        }
    }

    @Parameters(commandDescription = "Get subscription types enabled for a topic")
    private class GetSubscriptionTypesEnabled extends CliCommand {
        @Parameter(description = "persistent://tenant/namespace/topic", required = true)
        private java.util.List<String> params;

        @Parameter(names = { "--global", "-g" }, description = "Whether to set this policy globally. "
                + "If set to true, the policy will be replicate to other clusters asynchronously")
        private boolean isGlobal = false;

        @Override
        void run() throws PulsarAdminException {
            String persistentTopic = validatePersistentTopic(params);
            print(getTopicPolicies(isGlobal).getSubscriptionTypesEnabled(persistentTopic));
        }
    }

    @Parameters(commandDescription = "Remove subscription types enabled for a topic")
    private class RemoveSubscriptionTypesEnabled extends CliCommand {
        @Parameter(description = "persistent://tenant/namespace/topic", required = true)
        private java.util.List<String> params;

        @Parameter(names = { "--global", "-g" }, description = "Whether to set this policy globally. "
                + "If set to true, the removing operation will be replicate to other clusters asynchronously")
        private boolean isGlobal = false;

        @Override
        void run() throws PulsarAdminException {
            String persistentTopic = validatePersistentTopic(params);
            getTopicPolicies(isGlobal).removeSubscriptionTypesEnabled(persistentTopic);
        }
    }

    @Parameters(commandDescription = "Get max number of consumers for a topic")
    private class GetMaxConsumers extends CliCommand {
        @Parameter(description = "persistent://tenant/namespace/topic", required = true)
        private java.util.List<String> params;

        @Parameter(names = { "-ap", "--applied" }, description = "Get the applied policy of the topic")
        private boolean applied = false;

        @Parameter(names = { "--global", "-g" }, description = "Whether to get this policy globally. "
                + "If set to true, the policy will be replicate to other clusters asynchronously")
        private boolean isGlobal = false;

        @Override
        void run() throws PulsarAdminException {
            String persistentTopic = validatePersistentTopic(params);
            print(getTopicPolicies(isGlobal).getMaxConsumers(persistentTopic, applied));
        }
    }

    @Parameters(commandDescription = "Set max number of consumers for a topic")
    private class SetMaxConsumers extends CliCommand {
        @Parameter(description = "persistent://tenant/namespace/topic", required = true)
        private java.util.List<String> params;

        @Parameter(names = { "--max-consumers", "-c" }, description = "Max consumers for a topic", required = true)
        private int maxConsumers;

        @Parameter(names = { "--global", "-g" }, description = "Whether to set this policy globally. "
                + "If set to true, the policy will be replicate to other clusters asynchronously")
        private boolean isGlobal = false;

        @Override
        void run() throws PulsarAdminException {
            String persistentTopic = validatePersistentTopic(params);
            getTopicPolicies(isGlobal).setMaxConsumers(persistentTopic, maxConsumers);
        }
    }

    @Parameters(commandDescription = "Remove max number of consumers for a topic")
    private class RemoveMaxConsumers extends CliCommand {
        @Parameter(description = "persistent://tenant/namespace/topic", required = true)
        private java.util.List<String> params;

        @Parameter(names = { "--global", "-g" }, description = "Whether to remove this policy globally. "
                + "If set to true, the policy will be replicate to other clusters asynchronously")
        private boolean isGlobal = false;

        @Override
        void run() throws PulsarAdminException {
            String persistentTopic = validatePersistentTopic(params);
            getTopicPolicies(isGlobal).removeMaxConsumers(persistentTopic);
        }
    }

    @Parameters(commandDescription = "Get the retention policy for a topic")
    private class GetRetention extends CliCommand {
        @Parameter(description = "persistent://tenant/namespace/topic", required = true)
        private List<String> params;

        @Parameter(names = { "-ap", "--applied" }, description = "Get the applied policy of the topic")
        private boolean applied = false;

        @Parameter(names = { "--global", "-g" }, description = "Whether to get this policy globally. "
                + "If set to true, broker returned global topic policies")
        private boolean isGlobal = false;

        @Override
        void run() throws PulsarAdminException {
            String persistentTopic = validatePersistentTopic(params);
            print(getTopicPolicies(isGlobal).getRetention(persistentTopic, applied));
        }
    }

    @Parameters(commandDescription = "Set the retention policy for a topic")
    private class SetRetention extends CliCommand {
        @Parameter(description = "persistent://tenant/namespace/topic", required = true)
        private List<String> params;

        @Parameter(names = { "--time",
                "-t" }, description = "Retention time in minutes (or minutes, hours,days,weeks eg: 100m, 3h, 2d, 5w). "
                + "0 means no retention and -1 means infinite time retention", required = true)
        private String retentionTimeStr;

        @Parameter(names = { "--size", "-s" }, description = "Retention size limit (eg: 10M, 16G, 3T). "
                + "0 or less than 1MB means no retention and -1 means infinite size retention", required = true)
        private String limitStr;

        @Parameter(names = { "--global", "-g" }, description = "Whether to set this policy globally. "
                + "If set to true, the policy will be replicate to other clusters asynchronously")
        private boolean isGlobal = false;

        @Override
        void run() throws PulsarAdminException {
            String persistentTopic = validatePersistentTopic(params);
            long sizeLimit = validateSizeString(limitStr);
            long retentionTimeInSec = RelativeTimeUtil.parseRelativeTimeInSeconds(retentionTimeStr);

            final int retentionTimeInMin;
            if (retentionTimeInSec != -1) {
                retentionTimeInMin = (int) TimeUnit.SECONDS.toMinutes(retentionTimeInSec);
            } else {
                retentionTimeInMin = -1;
            }

            final int retentionSizeInMB;
            if (sizeLimit != -1) {
                retentionSizeInMB = (int) (sizeLimit / (1024 * 1024));
            } else {
                retentionSizeInMB = -1;
            }
            getTopicPolicies(isGlobal).setRetention(persistentTopic,
                    new RetentionPolicies(retentionTimeInMin, retentionSizeInMB));
        }
    }

    @Parameters(commandDescription = "Remove the retention policy for a topic")
    private class RemoveRetention extends CliCommand {
        @Parameter(description = "persistent://tenant/namespace/topic", required = true)
        private List<String> params;

        @Parameter(names = { "--global", "-g" }, description = "Whether to remove this policy globally. "
                + "If set to true, the removing operation will be replicate to other clusters asynchronously")
        private boolean isGlobal = false;

        @Override
        void run() throws PulsarAdminException {
            String persistentTopic = validatePersistentTopic(params);
            getTopicPolicies(isGlobal).removeRetention(persistentTopic);
        }
    }

    @Parameters(commandDescription = "Get max unacked messages policy per subscription for a topic")
    private class GetMaxUnackedMessagesPerSubscription extends CliCommand {
        @Parameter(description = "persistent://tenant/namespace/topic", required = true)
        private java.util.List<String> params;

        @Parameter(names = { "-ap", "--applied" }, description = "Get the applied policy of the topic")
        private boolean applied = false;

        @Parameter(names = { "--global", "-g" }, description = "Whether to get this policy globally. "
                + "If set to true, the removing operation will be replicate to other clusters asynchronously")
        private boolean isGlobal = false;

        @Override
        void run() throws PulsarAdminException {
            String persistentTopic = validatePersistentTopic(params);
            print(getTopicPolicies(isGlobal).getMaxUnackedMessagesOnSubscription(persistentTopic, applied));
        }
    }

    @Parameters(commandDescription = "Remove max unacked messages policy per subscription for a topic")
    private class RemoveMaxUnackedMessagesPerSubscription extends CliCommand {
        @Parameter(description = "persistent://tenant/namespace/topic", required = true)
        private java.util.List<String> params;

        @Parameter(names = { "--global", "-g" }, description = "Whether to remove this policy globally. "
                + "If set to true, the removing operation will be replicate to other clusters asynchronously")
        private boolean isGlobal = false;

        @Override
        void run() throws PulsarAdminException {
            String persistentTopic = validatePersistentTopic(params);
            getTopicPolicies(isGlobal).removeMaxUnackedMessagesOnSubscription(persistentTopic);
        }
    }

    @Parameters(commandDescription = "Set max unacked messages policy on subscription for a topic")
    private class SetMaxUnackedMessagesPerSubscription extends CliCommand {
        @Parameter(description = "persistent://tenant/namespace/topic", required = true)
        private java.util.List<String> params;

        @Parameter(names = {"-m", "--maxNum"}, description = "max unacked messages num on subscription", required = true)
        private int maxNum;

        @Parameter(names = { "--global", "-g" }, description = "Whether to set this policy globally. "
                + "If set to true, the removing operation will be replicate to other clusters asynchronously")
        private boolean isGlobal = false;

        @Override
        void run() throws PulsarAdminException {
            String persistentTopic = validatePersistentTopic(params);
            getTopicPolicies(isGlobal).setMaxUnackedMessagesOnSubscription(persistentTopic, maxNum);
        }
    }

    @Parameters(commandDescription = "Get max number of producers for a topic")
    private class GetMaxProducers extends CliCommand {
        @Parameter(description = "persistent://tenant/namespace/topic", required = true)
        private java.util.List<String> params;

        @Parameter(names = { "-ap", "--applied" }, description = "Get the applied policy of the topic")
        private boolean applied = false;

        @Parameter(names = { "--global", "-g" }, description = "Whether to get this policy globally. "
                + "If set to true, broker returned global topic policies")
        private boolean isGlobal = false;

        @Override
        void run() throws PulsarAdminException {
            String persistentTopic = validatePersistentTopic(params);
            print(getTopicPolicies(isGlobal).getMaxProducers(persistentTopic, applied));
        }
    }

    @Parameters(commandDescription = "Set max number of producers for a topic")
    private class SetMaxProducers extends CliCommand {
        @Parameter(description = "persistent://tenant/namespace/topic", required = true)
        private java.util.List<String> params;

        @Parameter(names = {"--max-producers", "-p"}, description = "Max producers for a topic", required = true)
        private int maxProducers;

        @Parameter(names = { "--global", "-g" }, description = "Whether to set this policy globally. "
                + "If set to true, the policy will be replicate to other clusters asynchronously")
        private boolean isGlobal;

        @Override
        void run() throws PulsarAdminException {
            String persistentTopic = validatePersistentTopic(params);
            getTopicPolicies(isGlobal).setMaxProducers(persistentTopic, maxProducers);
        }
    }

    @Parameters(commandDescription = "Remove max number of producers for a topic")
    private class RemoveMaxProducers extends CliCommand {
        @Parameter(description = "persistent://tenant/namespace/topic", required = true)
        private java.util.List<String> params;

        @Parameter(names = { "--global", "-g" }, description = "Whether to set this policy globally. "
                + "If set to true, the removing operation will be replicate to other clusters asynchronously")
        private boolean isGlobal = false;

        @Override
        void run() throws PulsarAdminException {
            String persistentTopic = validatePersistentTopic(params);
            getTopicPolicies(isGlobal).removeMaxProducers(persistentTopic);
        }
    }

    @Parameters(commandDescription = "Enable or disable status for a topic")
    private class SetDeduplicationStatus extends CliCommand {
        @Parameter(description = "persistent://tenant/namespace/topic", required = true)
        private java.util.List<String> params;

        @Parameter(names = { "--enable", "-e" }, description = "Enable deduplication")
        private boolean enable = false;

        @Parameter(names = { "--disable", "-d" }, description = "Disable deduplication")
        private boolean disable = false;

        @Parameter(names = { "--global", "-g" }, description = "Whether to set this policy globally. "
                + "If set to true, the removing operation will be replicate to other clusters asynchronously")
        private boolean isGlobal = false;

        @Override
        void run() throws PulsarAdminException {
            String persistentTopic = validatePersistentTopic(params);

            if (enable == disable) {
                throw new ParameterException("Need to specify either --enable or --disable");
            }
            getTopicPolicies(isGlobal).setDeduplicationStatus(persistentTopic, enable);
        }
    }

    @Parameters(commandDescription = "Get the deduplication status for a topic")
    private class GetDeduplicationStatus extends CliCommand {
        @Parameter(description = "persistent://tenant/namespace/topic", required = true)
        private java.util.List<String> params;

        @Parameter(names = { "--global", "-g" }, description = "Whether to get this policy globally. ")
        private boolean isGlobal = false;

        @Override
        void run() throws PulsarAdminException {
            String persistentTopic = validatePersistentTopic(params);
            print(getTopicPolicies(isGlobal).getDeduplicationStatus(persistentTopic));
        }
    }

    @Parameters(commandDescription = "Remove the deduplication status for a topic")
    private class RemoveDeduplicationStatus extends CliCommand {
        @Parameter(description = "persistent://tenant/namespace/topic", required = true)
        private java.util.List<String> params;

        @Parameter(names = { "--global", "-g" }, description = "Whether to remove this policy globally. "
                + "If set to true, the removing operation will be replicate to other clusters asynchronously")
        private boolean isGlobal = false;

        @Override
        void run() throws PulsarAdminException {
            String persistentTopic = validatePersistentTopic(params);
            getTopicPolicies(isGlobal).removeDeduplicationStatus(persistentTopic);
        }
    }

    @Parameters(commandDescription = "Get the backlog quota policies for a topic")
    private class GetBacklogQuotaMap extends CliCommand {
        @Parameter(description = "persistent://tenant/namespace/topic", required = true)
        private java.util.List<String> params;

        @Parameter(names = {"-ap", "--applied"}, description = "Get the applied policy of the topic")
        private boolean applied = false;

        @Parameter(names = { "--global", "-g" }, description = "Whether to get this policy globally. "
                + "If set to true, broker returned global topic policies")
        private boolean isGlobal = false;

        @Override
        void run() throws PulsarAdminException {
            String persistentTopic = validatePersistentTopic(params);
            print(getTopicPolicies(isGlobal).getBacklogQuotaMap(persistentTopic, applied));
        }
    }

    @Parameters(commandDescription = "Set a backlog quota policy for a topic")
    private class SetBacklogQuota extends CliCommand {
        @Parameter(description = "persistent://tenant/namespace/topic", required = true)
        private java.util.List<String> params;

        @Parameter(names = { "-l", "--limit" }, description = "Size limit (eg: 10M, 16G)")
        private String limitStr = "-1";

        @Parameter(names = { "-lt", "--limitTime" }, description = "Time limit in second, non-positive number for disabling time limit.")
        private int limitTime = -1;

        @Parameter(names = { "-p", "--policy" }, description = "Retention policy to enforce when the limit is reached. "
                + "Valid options are: [producer_request_hold, producer_exception, consumer_backlog_eviction]", required = true)
        private String policyStr;

        @Parameter(names = {"-t", "--type"}, description = "Backlog quota type to set. Valid options are: " +
                "destination_storage and message_age. " +
                "destination_storage limits backlog by size (in bytes). " +
                "message_age limits backlog by time, that is, message timestamp (broker or publish timestamp). " +
                "You can set size or time to control the backlog, or combine them together to control the backlog. ")
        private String backlogQuotaTypeStr = BacklogQuota.BacklogQuotaType.destination_storage.name();

        @Parameter(names = { "--global", "-g" }, description = "Whether to set this policy globally. "
                + "If set to true, the policy will be replicate to other clusters asynchronously")
        private boolean isGlobal = false;

        @Override
        void run() throws PulsarAdminException {
            BacklogQuota.RetentionPolicy policy;
            long limit;
            BacklogQuota.BacklogQuotaType backlogQuotaType;

            try {
                policy = BacklogQuota.RetentionPolicy.valueOf(policyStr);
            } catch (IllegalArgumentException e) {
                throw new ParameterException(String.format("Invalid retention policy type '%s'. Valid options are: %s",
                        policyStr, Arrays.toString(BacklogQuota.RetentionPolicy.values())));
            }

            limit = validateSizeString(limitStr);

            try {
                backlogQuotaType = BacklogQuota.BacklogQuotaType.valueOf(backlogQuotaTypeStr);
            } catch (IllegalArgumentException e) {
                throw new ParameterException(String.format("Invalid backlog quota type '%s'. Valid options are: %s",
                        backlogQuotaTypeStr, Arrays.toString(BacklogQuota.BacklogQuotaType.values())));
            }

            String persistentTopic = validatePersistentTopic(params);
            getTopicPolicies(isGlobal).setBacklogQuota(persistentTopic,
                    BacklogQuota.builder().limitSize(limit)
                            .limitTime(limitTime)
                            .retentionPolicy(policy)
                            .build(),
                    backlogQuotaType);
        }
    }

    @Parameters(commandDescription = "Remove a backlog quota policy from a topic")
    private class RemoveBacklogQuota extends CliCommand {

        @Parameter(description = "persistent://tenant/namespace/topic", required = true)
        private java.util.List<String> params;

        @Parameter(names = {"-t", "--type"}, description = "Backlog quota type to remove")
        private String backlogQuotaType = BacklogQuota.BacklogQuotaType.destination_storage.name();

        @Parameter(names = { "--global", "-g" }, description = "Whether to remove this policy globally. "
                + "If set to true, the removing operation will be replicate to other clusters asynchronously")
        private boolean isGlobal = false;

        @Override
        void run() throws PulsarAdminException {
            String persistentTopic = validatePersistentTopic(params);
            getTopicPolicies(isGlobal).removeBacklogQuota(persistentTopic, BacklogQuota.BacklogQuotaType.valueOf(backlogQuotaType));
        }
    }

    @Parameters(commandDescription = "Get publish rate for a topic")
    private class GetPublishRate extends CliCommand {
        @Parameter(description = "persistent://tenant/namespace/topic", required = true)
        private java.util.List<String> params;

        @Parameter(names = {"--global", "-g"}, description = "Whether to get this policy globally. "
                + "If set to true, broker returns global topic policies")
        private boolean isGlobal = false;

        @Override
        void run() throws PulsarAdminException {
            String persistentTopic = validatePersistentTopic(params);
            print(getTopicPolicies(isGlobal).getPublishRate(persistentTopic));
        }
    }

    @Parameters(commandDescription = "Set publish rate for a topic")
    private class SetPublishRate extends CliCommand {
        @Parameter(description = "persistent://tenant/namespace/topic", required = true)
        private java.util.List<String> params;

        @Parameter(names = {"--msg-publish-rate", "-m"}, description = "message-publish-rate (default -1 will be "
                + "overwrite if not passed)", required = false)
        private int msgPublishRate = -1;

        @Parameter(names = {"--byte-publish-rate", "-b"}, description = "byte-publish-rate "
                + "(default -1 will be overwrite if not passed)", required = false)
        private long bytePublishRate = -1;

        @Parameter(names = {"--global", "-g"}, description = "Whether to set this policy globally.")
        private boolean isGlobal = false;

        @Override
        void run() throws PulsarAdminException {
            String persistentTopic = validatePersistentTopic(params);
            getTopicPolicies(isGlobal).setPublishRate(persistentTopic,
                    new PublishRate(msgPublishRate, bytePublishRate));
        }
    }

    @Parameters(commandDescription = "Remove publish rate for a topic")
    private class RemovePublishRate extends CliCommand {
        @Parameter(description = "persistent://tenant/namespace/topic", required = true)
        private java.util.List<String> params;

        @Parameter(names = {"--global", "-g"}, description = "Whether to remove this policy globally. ")
        private boolean isGlobal = false;

        @Override
        void run() throws PulsarAdminException {
            String persistentTopic = validatePersistentTopic(params);
            getTopicPolicies(isGlobal).removePublishRate(persistentTopic);
        }
    }

    @Parameters(commandDescription = "Get the persistence policies for a topic")
    private class GetPersistence extends CliCommand {
        @Parameter(description = "persistent://tenant/namespace/topic", required = true)
        private java.util.List<String> params;

        @Parameter(names = { "--global", "-g" }, description = "Whether to get this policy globally. "
                + "If set to true, broker returned global topic policies", arity = 0)
        private boolean isGlobal = false;

        @Override
        void run() throws PulsarAdminException {
            String persistentTopic = validatePersistentTopic(params);
            print(getTopicPolicies(isGlobal).getPersistence(persistentTopic));
        }
    }

    @Parameters(commandDescription = "Set the persistence policies for a topic")
    private class SetPersistence extends CliCommand {
        @Parameter(description = "persistent://tenant/namespace/topic", required = true)
        private java.util.List<String> params;

        @Parameter(names = { "-e",
                "--bookkeeper-ensemble" }, description = "Number of bookies to use for a topic", required = true)
        private int bookkeeperEnsemble;

        @Parameter(names = { "-w",
                "--bookkeeper-write-quorum" }, description = "How many writes to make of each entry", required = true)
        private int bookkeeperWriteQuorum;

        @Parameter(names = { "-a",
                "--bookkeeper-ack-quorum" }, description = "Number of acks (guaranteed copies) to wait for each entry", required = true)
        private int bookkeeperAckQuorum;

        @Parameter(names = { "-r",
                "--ml-mark-delete-max-rate" }, description = "Throttling rate of mark-delete operation (0 means no throttle)", required = true)
        private double managedLedgerMaxMarkDeleteRate;

        @Parameter(names = { "--global", "-g" }, description = "Whether to set this policy globally. "
                + "If set to true, the policy will be replicate to other clusters asynchronously", arity = 0)
        private boolean isGlobal = false;

        @Override
        void run() throws PulsarAdminException {
            String persistentTopic = validatePersistentTopic(params);
            getTopicPolicies(isGlobal).setPersistence(persistentTopic, new PersistencePolicies(bookkeeperEnsemble,
                    bookkeeperWriteQuorum, bookkeeperAckQuorum, managedLedgerMaxMarkDeleteRate));
        }
    }

    @Parameters(commandDescription = "Remove the persistence policy for a topic")
    private class RemovePersistence extends CliCommand {
        @Parameter(description = "persistent://tenant/namespace/topic", required = true)
        private java.util.List<String> params;

        @Parameter(names = { "--global", "-g" }, description = "Whether to remove this policy globally. "
                + "If set to true, the removing operation will be replicate to other clusters asynchronously"
                , arity = 0)
        private boolean isGlobal = false;

        @Override
        void run() throws PulsarAdminException {
            String persistentTopic = validatePersistentTopic(params);
            getTopicPolicies(isGlobal).removePersistence(persistentTopic);
        }
    }


    @Parameters(commandDescription = "Get message dispatch rate for a topic")
    private class GetDispatchRate extends CliCommand {
        @Parameter(description = "persistent://tenant/namespace/topic", required = true)
        private java.util.List<String> params;

        @Parameter(names = { "-ap", "--applied" }, description = "Get the applied policy of the topic")
        private boolean applied = false;

        @Parameter(names = { "--global", "-g" }, description = "Whether to get this policy globally. "
                + "If set to true, broker returned global topic policies")
        private boolean isGlobal = false;

        @Override
        void run() throws PulsarAdminException {
            String persistentTopic = validatePersistentTopic(params);
            print(getTopicPolicies(isGlobal).getDispatchRate(persistentTopic, applied));
        }
    }

    @Parameters(commandDescription = "Set message dispatch rate for a topic")
    private class SetDispatchRate extends CliCommand {
        @Parameter(description = "persistent://tenant/namespace/topic", required = true)
        private java.util.List<String> params;

        @Parameter(names = { "--msg-dispatch-rate",
                "-md" }, description = "message-dispatch-rate (default -1 will be overwrite if not passed)", required = false)
        private int msgDispatchRate = -1;

        @Parameter(names = { "--byte-dispatch-rate",
                "-bd" }, description = "byte-dispatch-rate (default -1 will be overwrite if not passed)", required = false)
        private long byteDispatchRate = -1;

        @Parameter(names = { "--dispatch-rate-period",
                "-dt" }, description = "dispatch-rate-period in second type (default 1 second will be overwrite if not passed)", required = false)
        private int dispatchRatePeriodSec = 1;

        @Parameter(names = { "--relative-to-publish-rate",
                "-rp" }, description = "dispatch rate relative to publish-rate (if publish-relative flag is enabled then broker will apply throttling value to (publish-rate + dispatch rate))", required = false)
        private boolean relativeToPublishRate = false;

        @Parameter(names = { "--global", "-g" }, description = "Whether to set this policy globally. "
                + "If set to true, the policy will be replicate to other clusters asynchronously")
        private boolean isGlobal = false;

        @Override
        void run() throws PulsarAdminException {
            String persistentTopic = validatePersistentTopic(params);
            getTopicPolicies(isGlobal).setDispatchRate(persistentTopic,
                    DispatchRate.builder()
                            .dispatchThrottlingRateInMsg(msgDispatchRate)
                            .dispatchThrottlingRateInByte(byteDispatchRate)
                            .ratePeriodInSecond(dispatchRatePeriodSec)
                            .relativeToPublishRate(relativeToPublishRate)
                            .build());
        }
    }

    @Parameters(commandDescription = "Remove message dispatch rate for a topic")
    private class RemoveDispatchRate extends CliCommand {
        @Parameter(description = "persistent://tenant/namespace/topic", required = true)
        private java.util.List<String> params;

        @Parameter(names = { "--global", "-g" }, description = "Whether to remove this policy globally. "
                + "If set to true, the removing operation will be replicate to other clusters asynchronously")
        private boolean isGlobal = false;

        @Override
        void run() throws PulsarAdminException {
            String persistentTopic = validatePersistentTopic(params);
            getTopicPolicies(isGlobal).removeDispatchRate(persistentTopic);
        }
    }

    @Parameters(commandDescription = "Get the inactive topic policies on a topic")
    private class GetInactiveTopicPolicies extends CliCommand {
        @Parameter(description = "persistent://tenant/namespace/topic", required = true)
        private java.util.List<String> params;

        @Parameter(names = { "-ap", "--applied" }, description = "Get the applied policy of the topic")
        private boolean applied = false;

        @Parameter(names = { "--global", "-g" }, description = "Whether to get this policy globally. "
                + "If set to true, broker returned global topic policies")
        private boolean isGlobal = false;

        @Override
        void run() throws PulsarAdminException {
            String persistentTopic = validatePersistentTopic(params);
            print(getTopicPolicies(isGlobal).getInactiveTopicPolicies(persistentTopic, applied));
        }
    }

    @Parameters(commandDescription = "Set the inactive topic policies on a topic")
    private class SetInactiveTopicPolicies extends CliCommand {
        @Parameter(description = "persistent://tenant/namespace/topic", required = true)
        private java.util.List<String> params;

        @Parameter(names = { "--enable-delete-while-inactive", "-e" }, description = "Enable delete while inactive")
        private boolean enableDeleteWhileInactive = false;

        @Parameter(names = { "--disable-delete-while-inactive", "-d" }, description = "Disable delete while inactive")
        private boolean disableDeleteWhileInactive = false;

        @Parameter(names = {"--max-inactive-duration", "-t"}, description = "Max duration of topic inactivity in seconds" +
                ",topics that are inactive for longer than this value will be deleted (eg: 1s, 10s, 1m, 5h, 3d)", required = true)
        private String deleteInactiveTopicsMaxInactiveDuration;

        @Parameter(names = { "--delete-mode", "-m" }, description = "Mode of delete inactive topic" +
                ",Valid options are: [delete_when_no_subscriptions, delete_when_subscriptions_caught_up]", required = true)
        private String inactiveTopicDeleteMode;

        @Parameter(names = { "--global", "-g" }, description = "Whether to set this policy globally. "
                + "If set to true, the policy will be replicate to other clusters asynchronously")
        private boolean isGlobal = false;

        @Override
        void run() throws PulsarAdminException {
            String persistentTopic = validatePersistentTopic(params);
            long maxInactiveDurationInSeconds;
            try {
                maxInactiveDurationInSeconds = TimeUnit.SECONDS.toSeconds(
                        RelativeTimeUtil.parseRelativeTimeInSeconds(deleteInactiveTopicsMaxInactiveDuration));
            } catch (IllegalArgumentException exception) {
                throw new ParameterException(exception.getMessage());
            }

            if (enableDeleteWhileInactive == disableDeleteWhileInactive) {
                throw new ParameterException("Need to specify either enable-delete-while-inactive or disable-delete-while-inactive");
            }
            InactiveTopicDeleteMode deleteMode;
            try {
                deleteMode = InactiveTopicDeleteMode.valueOf(inactiveTopicDeleteMode);
            } catch (IllegalArgumentException e) {
                throw new ParameterException("delete mode can only be set to delete_when_no_subscriptions or delete_when_subscriptions_caught_up");
            }
            getTopicPolicies(isGlobal).setInactiveTopicPolicies(persistentTopic,
                    new InactiveTopicPolicies(deleteMode, (int) maxInactiveDurationInSeconds, enableDeleteWhileInactive));
        }
    }

    @Parameters(commandDescription = "Remove inactive topic policies from a topic")
    private class RemoveInactiveTopicPolicies extends CliCommand {
        @Parameter(description = "persistent://tenant/namespace/topic", required = true)
        private java.util.List<String> params;
        @Parameter(names = { "--global", "-g" }, description = "Whether to remove this policy globally. "
                + "If set to true, the removing operation will be replicate to other clusters asynchronously")
        private boolean isGlobal = false;
        @Override
        void run() throws PulsarAdminException {
            String persistentTopic = validatePersistentTopic(params);
            getTopicPolicies(isGlobal).removeInactiveTopicPolicies(persistentTopic);
        }
    }

    @Parameters(commandDescription = "Get subscription message-dispatch-rate for a topic")
    private class GetSubscriptionDispatchRate extends CliCommand {
        @Parameter(description = "persistent://tenant/namespace/topic", required = true)
        private java.util.List<String> params;

        @Parameter(names = { "-ap", "--applied" }, description = "Get the applied policy of the topic")
        private boolean applied = false;

        @Parameter(names = { "--global", "-g" }, description = "Whether to get this policy globally. "
                + "If set to true, broker returned global topic policies")
        private boolean isGlobal = false;

        @Override
        void run() throws PulsarAdminException {
            String persistentTopic = validatePersistentTopic(params);
            print(getTopicPolicies(isGlobal).getSubscriptionDispatchRate(persistentTopic, applied));
        }
    }

    @Parameters(commandDescription = "Set subscription message-dispatch-rate for a topic")
    private class SetSubscriptionDispatchRate extends CliCommand {
        @Parameter(description = "persistent://tenant/namespace/topic", required = true)
        private java.util.List<String> params;

        @Parameter(names = { "--msg-dispatch-rate",
                "-md" }, description = "message-dispatch-rate (default -1 will be overwrite if not passed)")
        private int msgDispatchRate = -1;

        @Parameter(names = { "--byte-dispatch-rate",
                "-bd" }, description = "byte-dispatch-rate (default -1 will be overwrite if not passed)")
        private long byteDispatchRate = -1;

        @Parameter(names = { "--dispatch-rate-period",
                "-dt" }, description = "dispatch-rate-period in second type (default 1 second will be overwrite if not passed)")
        private int dispatchRatePeriodSec = 1;

        @Parameter(names = { "--relative-to-publish-rate",
                "-rp" }, description = "dispatch rate relative to publish-rate (if publish-relative flag is enabled then broker will apply throttling value to (publish-rate + dispatch rate))")
        private boolean relativeToPublishRate = false;

        @Parameter(names = { "--global", "-g" }, description = "Whether to set this policy globally. "
                + "If set to true, the policy will be replicate to other clusters asynchronously")
        private boolean isGlobal = false;

        @Override
        void run() throws PulsarAdminException {
            String persistentTopic = validatePersistentTopic(params);
            getTopicPolicies(isGlobal).setSubscriptionDispatchRate(persistentTopic,
                    DispatchRate.builder()
                            .dispatchThrottlingRateInMsg(msgDispatchRate)
                            .dispatchThrottlingRateInByte(byteDispatchRate)
                            .ratePeriodInSecond(dispatchRatePeriodSec)
                            .relativeToPublishRate(relativeToPublishRate)
                            .build());
        }
    }

    @Parameters(commandDescription = "Remove subscription message-dispatch-rate for a topic")
    private class RemoveSubscriptionDispatchRate extends CliCommand {
        @Parameter(description = "persistent://tenant/namespace/topic", required = true)
        private java.util.List<String> params;

        @Parameter(names = { "--global", "-g" }, description = "Whether to set this policy globally. "
                + "If set to true, the policy will be replicate to other clusters asynchronously")
        private boolean isGlobal = false;

        @Override
        void run() throws PulsarAdminException {
            String persistentTopic = validatePersistentTopic(params);
            getTopicPolicies(isGlobal).removeSubscriptionDispatchRate(persistentTopic);
        }

    }

    private TopicPolicies getTopicPolicies(boolean isGlobal) {
        return getAdmin().topicPolicies(isGlobal);
    }

}<|MERGE_RESOLUTION|>--- conflicted
+++ resolved
@@ -75,15 +75,13 @@
         jcommander.addCommand("set-persistence", new SetPersistence());
         jcommander.addCommand("remove-persistence", new RemovePersistence());
 
-<<<<<<< HEAD
         jcommander.addCommand("get-subscription-dispatch-rate", new GetSubscriptionDispatchRate());
         jcommander.addCommand("set-subscription-dispatch-rate", new SetSubscriptionDispatchRate());
         jcommander.addCommand("remove-subscription-dispatch-rate", new RemoveSubscriptionDispatchRate());
-=======
+      
         jcommander.addCommand("get-publish-rate", new GetPublishRate());
         jcommander.addCommand("set-publish-rate", new SetPublishRate());
         jcommander.addCommand("remove-publish-rate", new RemovePublishRate());
->>>>>>> ef8120f0
 
         jcommander.addCommand("get-max-consumers", new GetMaxConsumers());
         jcommander.addCommand("set-max-consumers", new SetMaxConsumers());
