/**
 * Licensed to the Apache Software Foundation (ASF) under one
 * or more contributor license agreements.  See the NOTICE file
 * distributed with this work for additional information
 * regarding copyright ownership.  The ASF licenses this file
 * to you under the Apache License, Version 2.0 (the
 * "License"); you may not use this file except in compliance
 * with the License.  You may obtain a copy of the License at
 *
 *   http://www.apache.org/licenses/LICENSE-2.0
 *
 * Unless required by applicable law or agreed to in writing,
 * software distributed under the License is distributed on an
 * "AS IS" BASIS, WITHOUT WARRANTIES OR CONDITIONS OF ANY
 * KIND, either express or implied.  See the License for the
 * specific language governing permissions and limitations
 * under the License.
 */
package org.apache.pulsar.admin.cli;

import com.beust.jcommander.Parameter;
import com.beust.jcommander.ParameterException;
import com.beust.jcommander.Parameters;
import java.util.Arrays;
import java.util.HashSet;
import java.util.List;
import java.util.Set;
import java.util.concurrent.TimeUnit;
import java.util.function.Supplier;
import org.apache.pulsar.client.admin.PulsarAdmin;
import org.apache.pulsar.client.admin.PulsarAdminException;
import org.apache.pulsar.client.admin.TopicPolicies;
import org.apache.pulsar.common.policies.data.BacklogQuota;
import org.apache.pulsar.common.policies.data.DelayedDeliveryPolicies;
import org.apache.pulsar.common.policies.data.DispatchRate;
import org.apache.pulsar.common.policies.data.DispatchRate;
import org.apache.pulsar.client.api.SubscriptionType;
import org.apache.pulsar.common.policies.data.InactiveTopicDeleteMode;
import org.apache.pulsar.common.policies.data.InactiveTopicPolicies;
import org.apache.pulsar.common.policies.data.PersistencePolicies;
import org.apache.pulsar.common.policies.data.PublishRate;
import org.apache.pulsar.common.policies.data.RetentionPolicies;
import org.apache.pulsar.common.policies.data.SubscribeRate;
import org.apache.pulsar.common.util.RelativeTimeUtil;

@Parameters(commandDescription = "Operations on persistent topics")
public class CmdTopicPolicies extends CmdBase {

    public CmdTopicPolicies(Supplier<PulsarAdmin> admin) {
        super("topicPolicies", admin);

        jcommander.addCommand("get-message-ttl", new GetMessageTTL());
        jcommander.addCommand("set-message-ttl", new SetMessageTTL());
        jcommander.addCommand("remove-message-ttl", new RemoveMessageTTL());

        jcommander.addCommand("get-max-unacked-messages-per-consumer", new GetMaxUnackedMessagesPerConsumer());
        jcommander.addCommand("set-max-unacked-messages-per-consumer", new SetMaxUnackedMessagesPerConsumer());
        jcommander.addCommand("remove-max-unacked-messages-per-consumer", new RemoveMaxUnackedMessagesPerConsumer());

        jcommander.addCommand("get-max-consumers-per-subscription", new GetMaxConsumersPerSubscription());
        jcommander.addCommand("set-max-consumers-per-subscription", new SetMaxConsumersPerSubscription());
        jcommander.addCommand("remove-max-consumers-per-subscription", new RemoveMaxConsumersPerSubscription());
        jcommander.addCommand("set-subscription-types-enabled", new SetSubscriptionTypesEnabled());
        jcommander.addCommand("get-subscription-types-enabled", new GetSubscriptionTypesEnabled());
        jcommander.addCommand("remove-subscription-types-enabled", new RemoveSubscriptionTypesEnabled());
        jcommander.addCommand("get-retention", new GetRetention());
        jcommander.addCommand("set-retention", new SetRetention());
        jcommander.addCommand("remove-retention", new RemoveRetention());
        jcommander.addCommand("get-backlog-quota", new GetBacklogQuotaMap());
        jcommander.addCommand("set-backlog-quota", new SetBacklogQuota());
        jcommander.addCommand("remove-backlog-quota", new RemoveBacklogQuota());

        jcommander.addCommand("get-max-producers", new GetMaxProducers());
        jcommander.addCommand("set-max-producers", new SetMaxProducers());
        jcommander.addCommand("remove-max-producers", new RemoveMaxProducers());

        jcommander.addCommand("set-deduplication", new SetDeduplicationStatus());
        jcommander.addCommand("get-deduplication", new GetDeduplicationStatus());
        jcommander.addCommand("remove-deduplication", new RemoveDeduplicationStatus());

        jcommander.addCommand("get-persistence", new GetPersistence());
        jcommander.addCommand("set-persistence", new SetPersistence());
        jcommander.addCommand("remove-persistence", new RemovePersistence());

        jcommander.addCommand("get-subscription-dispatch-rate", new GetSubscriptionDispatchRate());
        jcommander.addCommand("set-subscription-dispatch-rate", new SetSubscriptionDispatchRate());
        jcommander.addCommand("remove-subscription-dispatch-rate", new RemoveSubscriptionDispatchRate());
      
        jcommander.addCommand("get-publish-rate", new GetPublishRate());
        jcommander.addCommand("set-publish-rate", new SetPublishRate());
        jcommander.addCommand("remove-publish-rate", new RemovePublishRate());

<<<<<<< HEAD
        jcommander.addCommand("get-compaction-threshold", new GetCompactionThreshold());
        jcommander.addCommand("set-compaction-threshold", new SetCompactionThreshold());
        jcommander.addCommand("remove-compaction-threshold", new RemoveCompactionThreshold());
=======
        jcommander.addCommand("get-subscribe-rate", new GetSubscribeRate());
        jcommander.addCommand("set-subscribe-rate", new SetSubscribeRate());
        jcommander.addCommand("remove-subscribe-rate", new RemoveSubscribeRate());
>>>>>>> a02356f5

        jcommander.addCommand("get-max-consumers", new GetMaxConsumers());
        jcommander.addCommand("set-max-consumers", new SetMaxConsumers());
        jcommander.addCommand("remove-max-consumers", new RemoveMaxConsumers());

        jcommander.addCommand("get-delayed-delivery", new GetDelayedDelivery());
        jcommander.addCommand("set-delayed-delivery", new SetDelayedDelivery());
        jcommander.addCommand("remove-delayed-delivery", new RemoveDelayedDelivery());

        jcommander.addCommand("get-dispatch-rate", new GetDispatchRate());
        jcommander.addCommand("set-dispatch-rate", new SetDispatchRate());
        jcommander.addCommand("remove-dispatch-rate", new RemoveDispatchRate());

        jcommander.addCommand("get-max-unacked-messages-per-subscription", new GetMaxUnackedMessagesPerSubscription());
        jcommander.addCommand("set-max-unacked-messages-per-subscription", new SetMaxUnackedMessagesPerSubscription());
        jcommander.addCommand("remove-max-unacked-messages-per-subscription", new RemoveMaxUnackedMessagesPerSubscription());

        jcommander.addCommand("get-inactive-topic-policies",new GetInactiveTopicPolicies());
        jcommander.addCommand("set-inactive-topic-policies",new SetInactiveTopicPolicies());
        jcommander.addCommand("remove-inactive-topic-policies",new RemoveInactiveTopicPolicies());

    }

    @Parameters(commandDescription = "Get max consumers per subscription for a topic")
    private class GetMaxConsumersPerSubscription extends CliCommand {
        @Parameter(description = "persistent://tenant/namespace/topic", required = true)
        private java.util.List<String> params;

        @Parameter(names = { "--global", "-g" }, description = "Whether to get this policy globally. "
                + "If set to true, broker returned global topic policies")
        private boolean isGlobal = false;

        @Override
        void run() throws PulsarAdminException {
            String persistentTopic = validatePersistentTopic(params);
            print(getTopicPolicies(isGlobal).getMaxConsumersPerSubscription(persistentTopic));
        }
    }

    @Parameters(commandDescription = "Set max consumers per subscription for a topic")
    private class SetMaxConsumersPerSubscription extends CliCommand {
        @Parameter(description = "persistent://tenant/namespace/topic", required = true)
        private java.util.List<String> params;

        @Parameter(names = { "--max-consumers-per-subscription", "-c" }, description = "maxConsumersPerSubscription for a namespace", required = true)
        private int maxConsumersPerSubscription;

        @Parameter(names = { "--global", "-g" }, description = "Whether to set this policy globally. "
                + "If set to true, broker returned global topic policies")
        private boolean isGlobal = false;

        @Override
        void run() throws PulsarAdminException {
            String persistentTopic = validatePersistentTopic(params);
            getTopicPolicies(isGlobal).setMaxConsumersPerSubscription(persistentTopic, maxConsumersPerSubscription);
        }
    }

    @Parameters(commandDescription = "Remove max consumers per subscription for a topic")
    private class RemoveMaxConsumersPerSubscription extends CliCommand {
        @Parameter(description = "persistent://tenant/namespace/topic", required = true)
        private java.util.List<String> params;

        @Parameter(names = { "--global", "-g" }, description = "Whether to remove this policy globally. "
                + "If set to true, broker returned global topic policies")
        private boolean isGlobal = false;

        @Override
        void run() throws PulsarAdminException {
            String persistentTopic = validatePersistentTopic(params);
            getTopicPolicies(isGlobal).removeMaxConsumersPerSubscription(persistentTopic);
        }
    }

    @Parameters(commandDescription = "Get max unacked messages policy per consumer for a topic")
    private class GetMaxUnackedMessagesPerConsumer extends CliCommand {
        @Parameter(description = "persistent://tenant/namespace/topic", required = true)
        private java.util.List<String> params;

        @Parameter(names = { "-ap", "--applied" }, description = "Get the applied policy of the topic")
        private boolean applied = false;

        @Parameter(names = { "--global", "-g" }, description = "Whether to get this policy globally. "
                + "If set to true, broker returned global topic policies")
        private boolean isGlobal = false;

        @Override
        void run() throws PulsarAdminException {
            String persistentTopic = validatePersistentTopic(params);
            print(getTopicPolicies(isGlobal).getMaxUnackedMessagesOnConsumer(persistentTopic, applied));
        }
    }

    @Parameters(commandDescription = "Remove max unacked messages policy per consumer for a topic")
    private class RemoveMaxUnackedMessagesPerConsumer extends CliCommand {
        @Parameter(description = "persistent://tenant/namespace/topic", required = true)
        private java.util.List<String> params;

        @Parameter(names = { "--global", "-g" }, description = "Whether to remove this policy globally. "
                + "If set to true, broker returned global topic policies")
        private boolean isGlobal = false;

        @Override
        void run() throws PulsarAdminException {
            String persistentTopic = validatePersistentTopic(params);
            getTopicPolicies(isGlobal).removeMaxUnackedMessagesOnConsumer(persistentTopic);
        }
    }

    @Parameters(commandDescription = "Set max unacked messages policy per consumer for a topic")
    private class SetMaxUnackedMessagesPerConsumer extends CliCommand {
        @Parameter(description = "persistent://tenant/namespace/topic", required = true)
        private java.util.List<String> params;

        @Parameter(names = {"-m", "--maxNum"}, description = "max unacked messages num on consumer", required = true)
        private int maxNum;

        @Parameter(names = { "--global", "-g" }, description = "Whether to set this policy globally. "
                + "If set to true, broker returned global topic policies")
        private boolean isGlobal = false;

        @Override
        void run() throws PulsarAdminException {
            String persistentTopic = validatePersistentTopic(params);
            getTopicPolicies(isGlobal).setMaxUnackedMessagesOnConsumer(persistentTopic, maxNum);
        }
    }

    @Parameters(commandDescription = "Get the message TTL for a topic")
    private class GetMessageTTL extends CliCommand {
        @Parameter(description = "persistent://tenant/namespace/topic", required = true)
        private java.util.List<String> params;

        @Parameter(names = { "-ap", "--applied" }, description = "Get the applied policy of the topic")
        private boolean applied = false;

        @Parameter(names = { "--global", "-g" }, description = "Whether to get this policy globally. "
                + "If set to true, broker returned global topic policies")
        private boolean isGlobal = false;

        @Override
        void run() throws PulsarAdminException {
            String persistentTopic = validatePersistentTopic(params);
            print(getTopicPolicies(isGlobal).getMessageTTL(persistentTopic, applied));
        }
    }

    @Parameters(commandDescription = "Set message TTL for a topic")
    private class SetMessageTTL extends CliCommand {
        @Parameter(description = "persistent://tenant/namespace/topic", required = true)
        private java.util.List<String> params;

        @Parameter(names = { "-t", "--ttl" }, description = "Message TTL for topic in second, allowed range from 1 to Integer.MAX_VALUE", required = true)
        private int messageTTLInSecond;

        @Parameter(names = { "--global", "-g" }, description = "Whether to set this policy globally. "
                + "If set to true, broker returned global topic policies")
        private boolean isGlobal = false;

        @Override
        void run() throws PulsarAdminException {
            if (messageTTLInSecond < 0) {
                throw new ParameterException(String.format("Invalid retention policy type '%d'. ", messageTTLInSecond));
            }

            String persistentTopic = validatePersistentTopic(params);
            getTopicPolicies(isGlobal).setMessageTTL(persistentTopic, messageTTLInSecond);
        }
    }

    @Parameters(commandDescription = "Remove message TTL for a topic")
    private class RemoveMessageTTL extends CliCommand {

        @Parameter(description = "persistent://tenant/namespace/topic", required = true)
        private java.util.List<String> params;

        @Parameter(names = { "--global", "-g" }, description = "Whether to remove this policy globally. "
                + "If set to true, broker returned global topic policies")
        private boolean isGlobal = false;

        @Override
        void run() throws PulsarAdminException {
            String persistentTopic = validatePersistentTopic(params);
            getTopicPolicies(isGlobal).removeMessageTTL(persistentTopic);
        }
    }

    @Parameters(commandDescription = "Set subscription types enabled for a topic")
    private class SetSubscriptionTypesEnabled extends CliCommand {
        @Parameter(description = "persistent://tenant/namespace/topic", required = true)
        private java.util.List<String> params;

        @Parameter(names = {"--types", "-t"}, description = "Subscription types enabled list (comma separated values)."
                + " Possible values: (Exclusive, Shared, Failover, Key_Shared).", required = true)
        private List<String> subTypes;

        @Parameter(names = { "--global", "-g" }, description = "Whether to get this policy globally. "
                + "If set to true, broker returned global topic policies")
        private boolean isGlobal = false;

        @Override
        void run() throws PulsarAdminException {
            String persistentTopic = validatePersistentTopic(params);
            Set<SubscriptionType> types = new HashSet<>();
            subTypes.forEach(s -> {
                SubscriptionType subType;
                try {
                    subType = SubscriptionType.valueOf(s);
                } catch (IllegalArgumentException exception) {
                    throw new ParameterException(String.format("Illegal subscription type %s. Possible values: %s.", s,
                            Arrays.toString(SubscriptionType.values())));
                }
                types.add(subType);
            });
            getTopicPolicies(isGlobal).setSubscriptionTypesEnabled(persistentTopic, types);
        }
    }

    @Parameters(commandDescription = "Get subscription types enabled for a topic")
    private class GetSubscriptionTypesEnabled extends CliCommand {
        @Parameter(description = "persistent://tenant/namespace/topic", required = true)
        private java.util.List<String> params;

        @Parameter(names = { "--global", "-g" }, description = "Whether to set this policy globally. "
                + "If set to true, the policy will be replicate to other clusters asynchronously")
        private boolean isGlobal = false;

        @Override
        void run() throws PulsarAdminException {
            String persistentTopic = validatePersistentTopic(params);
            print(getTopicPolicies(isGlobal).getSubscriptionTypesEnabled(persistentTopic));
        }
    }

    @Parameters(commandDescription = "Remove subscription types enabled for a topic")
    private class RemoveSubscriptionTypesEnabled extends CliCommand {
        @Parameter(description = "persistent://tenant/namespace/topic", required = true)
        private java.util.List<String> params;

        @Parameter(names = { "--global", "-g" }, description = "Whether to set this policy globally. "
                + "If set to true, the removing operation will be replicate to other clusters asynchronously")
        private boolean isGlobal = false;

        @Override
        void run() throws PulsarAdminException {
            String persistentTopic = validatePersistentTopic(params);
            getTopicPolicies(isGlobal).removeSubscriptionTypesEnabled(persistentTopic);
        }
    }

    @Parameters(commandDescription = "Get max number of consumers for a topic")
    private class GetMaxConsumers extends CliCommand {
        @Parameter(description = "persistent://tenant/namespace/topic", required = true)
        private java.util.List<String> params;

        @Parameter(names = { "-ap", "--applied" }, description = "Get the applied policy of the topic")
        private boolean applied = false;

        @Parameter(names = { "--global", "-g" }, description = "Whether to get this policy globally. "
                + "If set to true, the policy will be replicate to other clusters asynchronously")
        private boolean isGlobal = false;

        @Override
        void run() throws PulsarAdminException {
            String persistentTopic = validatePersistentTopic(params);
            print(getTopicPolicies(isGlobal).getMaxConsumers(persistentTopic, applied));
        }
    }

    @Parameters(commandDescription = "Set max number of consumers for a topic")
    private class SetMaxConsumers extends CliCommand {
        @Parameter(description = "persistent://tenant/namespace/topic", required = true)
        private java.util.List<String> params;

        @Parameter(names = { "--max-consumers", "-c" }, description = "Max consumers for a topic", required = true)
        private int maxConsumers;

        @Parameter(names = { "--global", "-g" }, description = "Whether to set this policy globally. "
                + "If set to true, the policy will be replicate to other clusters asynchronously")
        private boolean isGlobal = false;

        @Override
        void run() throws PulsarAdminException {
            String persistentTopic = validatePersistentTopic(params);
            getTopicPolicies(isGlobal).setMaxConsumers(persistentTopic, maxConsumers);
        }
    }

    @Parameters(commandDescription = "Remove max number of consumers for a topic")
    private class RemoveMaxConsumers extends CliCommand {
        @Parameter(description = "persistent://tenant/namespace/topic", required = true)
        private java.util.List<String> params;

        @Parameter(names = { "--global", "-g" }, description = "Whether to remove this policy globally. "
                + "If set to true, the policy will be replicate to other clusters asynchronously")
        private boolean isGlobal = false;

        @Override
        void run() throws PulsarAdminException {
            String persistentTopic = validatePersistentTopic(params);
            getTopicPolicies(isGlobal).removeMaxConsumers(persistentTopic);
        }
    }

    @Parameters(commandDescription = "Get the retention policy for a topic")
    private class GetRetention extends CliCommand {
        @Parameter(description = "persistent://tenant/namespace/topic", required = true)
        private List<String> params;

        @Parameter(names = { "-ap", "--applied" }, description = "Get the applied policy of the topic")
        private boolean applied = false;

        @Parameter(names = { "--global", "-g" }, description = "Whether to get this policy globally. "
                + "If set to true, broker returned global topic policies")
        private boolean isGlobal = false;

        @Override
        void run() throws PulsarAdminException {
            String persistentTopic = validatePersistentTopic(params);
            print(getTopicPolicies(isGlobal).getRetention(persistentTopic, applied));
        }
    }

    @Parameters(commandDescription = "Set the retention policy for a topic")
    private class SetRetention extends CliCommand {
        @Parameter(description = "persistent://tenant/namespace/topic", required = true)
        private List<String> params;

        @Parameter(names = { "--time",
                "-t" }, description = "Retention time in minutes (or minutes, hours,days,weeks eg: 100m, 3h, 2d, 5w). "
                + "0 means no retention and -1 means infinite time retention", required = true)
        private String retentionTimeStr;

        @Parameter(names = { "--size", "-s" }, description = "Retention size limit (eg: 10M, 16G, 3T). "
                + "0 or less than 1MB means no retention and -1 means infinite size retention", required = true)
        private String limitStr;

        @Parameter(names = { "--global", "-g" }, description = "Whether to set this policy globally. "
                + "If set to true, the policy will be replicate to other clusters asynchronously")
        private boolean isGlobal = false;

        @Override
        void run() throws PulsarAdminException {
            String persistentTopic = validatePersistentTopic(params);
            long sizeLimit = validateSizeString(limitStr);
            long retentionTimeInSec = RelativeTimeUtil.parseRelativeTimeInSeconds(retentionTimeStr);

            final int retentionTimeInMin;
            if (retentionTimeInSec != -1) {
                retentionTimeInMin = (int) TimeUnit.SECONDS.toMinutes(retentionTimeInSec);
            } else {
                retentionTimeInMin = -1;
            }

            final int retentionSizeInMB;
            if (sizeLimit != -1) {
                retentionSizeInMB = (int) (sizeLimit / (1024 * 1024));
            } else {
                retentionSizeInMB = -1;
            }
            getTopicPolicies(isGlobal).setRetention(persistentTopic,
                    new RetentionPolicies(retentionTimeInMin, retentionSizeInMB));
        }
    }

    @Parameters(commandDescription = "Remove the retention policy for a topic")
    private class RemoveRetention extends CliCommand {
        @Parameter(description = "persistent://tenant/namespace/topic", required = true)
        private List<String> params;

        @Parameter(names = { "--global", "-g" }, description = "Whether to remove this policy globally. "
                + "If set to true, the removing operation will be replicate to other clusters asynchronously")
        private boolean isGlobal = false;

        @Override
        void run() throws PulsarAdminException {
            String persistentTopic = validatePersistentTopic(params);
            getTopicPolicies(isGlobal).removeRetention(persistentTopic);
        }
    }

    @Parameters(commandDescription = "Get max unacked messages policy per subscription for a topic")
    private class GetMaxUnackedMessagesPerSubscription extends CliCommand {
        @Parameter(description = "persistent://tenant/namespace/topic", required = true)
        private java.util.List<String> params;

        @Parameter(names = { "-ap", "--applied" }, description = "Get the applied policy of the topic")
        private boolean applied = false;

        @Parameter(names = { "--global", "-g" }, description = "Whether to get this policy globally. "
                + "If set to true, the removing operation will be replicate to other clusters asynchronously")
        private boolean isGlobal = false;

        @Override
        void run() throws PulsarAdminException {
            String persistentTopic = validatePersistentTopic(params);
            print(getTopicPolicies(isGlobal).getMaxUnackedMessagesOnSubscription(persistentTopic, applied));
        }
    }

    @Parameters(commandDescription = "Remove max unacked messages policy per subscription for a topic")
    private class RemoveMaxUnackedMessagesPerSubscription extends CliCommand {
        @Parameter(description = "persistent://tenant/namespace/topic", required = true)
        private java.util.List<String> params;

        @Parameter(names = { "--global", "-g" }, description = "Whether to remove this policy globally. "
                + "If set to true, the removing operation will be replicate to other clusters asynchronously")
        private boolean isGlobal = false;

        @Override
        void run() throws PulsarAdminException {
            String persistentTopic = validatePersistentTopic(params);
            getTopicPolicies(isGlobal).removeMaxUnackedMessagesOnSubscription(persistentTopic);
        }
    }

    @Parameters(commandDescription = "Set max unacked messages policy on subscription for a topic")
    private class SetMaxUnackedMessagesPerSubscription extends CliCommand {
        @Parameter(description = "persistent://tenant/namespace/topic", required = true)
        private java.util.List<String> params;

        @Parameter(names = {"-m", "--maxNum"}, description = "max unacked messages num on subscription", required = true)
        private int maxNum;

        @Parameter(names = { "--global", "-g" }, description = "Whether to set this policy globally. "
                + "If set to true, the removing operation will be replicate to other clusters asynchronously")
        private boolean isGlobal = false;

        @Override
        void run() throws PulsarAdminException {
            String persistentTopic = validatePersistentTopic(params);
            getTopicPolicies(isGlobal).setMaxUnackedMessagesOnSubscription(persistentTopic, maxNum);
        }
    }

    @Parameters(commandDescription = "Get max number of producers for a topic")
    private class GetMaxProducers extends CliCommand {
        @Parameter(description = "persistent://tenant/namespace/topic", required = true)
        private java.util.List<String> params;

        @Parameter(names = { "-ap", "--applied" }, description = "Get the applied policy of the topic")
        private boolean applied = false;

        @Parameter(names = { "--global", "-g" }, description = "Whether to get this policy globally. "
                + "If set to true, broker returned global topic policies")
        private boolean isGlobal = false;

        @Override
        void run() throws PulsarAdminException {
            String persistentTopic = validatePersistentTopic(params);
            print(getTopicPolicies(isGlobal).getMaxProducers(persistentTopic, applied));
        }
    }

    @Parameters(commandDescription = "Set max number of producers for a topic")
    private class SetMaxProducers extends CliCommand {
        @Parameter(description = "persistent://tenant/namespace/topic", required = true)
        private java.util.List<String> params;

        @Parameter(names = {"--max-producers", "-p"}, description = "Max producers for a topic", required = true)
        private int maxProducers;

        @Parameter(names = { "--global", "-g" }, description = "Whether to set this policy globally. "
                + "If set to true, the policy will be replicate to other clusters asynchronously")
        private boolean isGlobal;

        @Override
        void run() throws PulsarAdminException {
            String persistentTopic = validatePersistentTopic(params);
            getTopicPolicies(isGlobal).setMaxProducers(persistentTopic, maxProducers);
        }
    }

    @Parameters(commandDescription = "Get the delayed delivery policy for a topic")
    private class GetDelayedDelivery extends CliCommand {
        @Parameter(description = "tenant/namespace/topic", required = true)
        private java.util.List<String> params;

        @Parameter(names = { "-ap", "--applied" }, description = "Get the applied policy of the topic")
        private boolean applied = false;

        @Parameter(names = { "--global", "-g" }, description = "Whether to get this policy globally. "
                + "If set to true, the policy will be replicate to other clusters asynchronously")
        private boolean isGlobal;

        @Override
        void run() throws PulsarAdminException {
            String topicName = validateTopicName(params);
            print(getTopicPolicies(isGlobal).getDelayedDeliveryPolicy(topicName, applied));
        }
    }

    @Parameters(commandDescription = "Set the delayed delivery policy on a topic")
    private class SetDelayedDelivery extends CliCommand {
        @Parameter(description = "tenant/namespace", required = true)
        private java.util.List<String> params;

        @Parameter(names = { "--enable", "-e" }, description = "Enable delayed delivery messages")
        private boolean enable = false;

        @Parameter(names = { "--disable", "-d" }, description = "Disable delayed delivery messages")
        private boolean disable = false;

        @Parameter(names = { "--time", "-t" }, description = "The tick time for when retrying on delayed delivery messages, " +
                "affecting the accuracy of the delivery time compared to the scheduled time. (eg: 1s, 10s, 1m, 5h, 3d)")
        private String delayedDeliveryTimeStr = "1s";

        @Parameter(names = { "--global", "-g" }, description = "Whether to set this policy globally. "
                + "If set to true, the policy will be replicate to other clusters asynchronously")
        private boolean isGlobal;

        @Override
        void run() throws PulsarAdminException {
            String topicName = validateTopicName(params);
            long delayedDeliveryTimeInMills;
            try {
                delayedDeliveryTimeInMills = TimeUnit.SECONDS.toMillis(
                        RelativeTimeUtil.parseRelativeTimeInSeconds(delayedDeliveryTimeStr));
            } catch (IllegalArgumentException exception) {
                throw new ParameterException(exception.getMessage());
            }

            if (enable == disable) {
                throw new ParameterException("Need to specify either --enable or --disable");
            }

            getTopicPolicies(isGlobal).setDelayedDeliveryPolicy(topicName, DelayedDeliveryPolicies.builder()
                    .tickTime(delayedDeliveryTimeInMills)
                    .active(enable)
                    .build());
        }
    }

    @Parameters(commandDescription = "Remove the delayed delivery policy on a topic")
    private class RemoveDelayedDelivery extends CliCommand {
        @Parameter(description = "tenant/namespace", required = true)
        private java.util.List<String> params;

        @Parameter(names = { "--global", "-g" }, description = "Whether to remove this policy globally. "
                + "If set to true, the policy will be replicate to other clusters asynchronously")
        private boolean isGlobal;

        @Override
        void run() throws PulsarAdminException {
            String topicName = validateTopicName(params);
            getTopicPolicies(isGlobal).removeDelayedDeliveryPolicy(topicName);
        }
    }

    @Parameters(commandDescription = "Remove max number of producers for a topic")
    private class RemoveMaxProducers extends CliCommand {
        @Parameter(description = "persistent://tenant/namespace/topic", required = true)
        private java.util.List<String> params;

        @Parameter(names = { "--global", "-g" }, description = "Whether to set this policy globally. "
                + "If set to true, the removing operation will be replicate to other clusters asynchronously")
        private boolean isGlobal = false;

        @Override
        void run() throws PulsarAdminException {
            String persistentTopic = validatePersistentTopic(params);
            getTopicPolicies(isGlobal).removeMaxProducers(persistentTopic);
        }
    }

    @Parameters(commandDescription = "Enable or disable status for a topic")
    private class SetDeduplicationStatus extends CliCommand {
        @Parameter(description = "persistent://tenant/namespace/topic", required = true)
        private java.util.List<String> params;

        @Parameter(names = { "--enable", "-e" }, description = "Enable deduplication")
        private boolean enable = false;

        @Parameter(names = { "--disable", "-d" }, description = "Disable deduplication")
        private boolean disable = false;

        @Parameter(names = { "--global", "-g" }, description = "Whether to set this policy globally. "
                + "If set to true, the removing operation will be replicate to other clusters asynchronously")
        private boolean isGlobal = false;

        @Override
        void run() throws PulsarAdminException {
            String persistentTopic = validatePersistentTopic(params);

            if (enable == disable) {
                throw new ParameterException("Need to specify either --enable or --disable");
            }
            getTopicPolicies(isGlobal).setDeduplicationStatus(persistentTopic, enable);
        }
    }

    @Parameters(commandDescription = "Get the deduplication status for a topic")
    private class GetDeduplicationStatus extends CliCommand {
        @Parameter(description = "persistent://tenant/namespace/topic", required = true)
        private java.util.List<String> params;

        @Parameter(names = { "--global", "-g" }, description = "Whether to get this policy globally. ")
        private boolean isGlobal = false;

        @Override
        void run() throws PulsarAdminException {
            String persistentTopic = validatePersistentTopic(params);
            print(getTopicPolicies(isGlobal).getDeduplicationStatus(persistentTopic));
        }
    }

    @Parameters(commandDescription = "Remove the deduplication status for a topic")
    private class RemoveDeduplicationStatus extends CliCommand {
        @Parameter(description = "persistent://tenant/namespace/topic", required = true)
        private java.util.List<String> params;

        @Parameter(names = { "--global", "-g" }, description = "Whether to remove this policy globally. "
                + "If set to true, the removing operation will be replicate to other clusters asynchronously")
        private boolean isGlobal = false;

        @Override
        void run() throws PulsarAdminException {
            String persistentTopic = validatePersistentTopic(params);
            getTopicPolicies(isGlobal).removeDeduplicationStatus(persistentTopic);
        }
    }

    @Parameters(commandDescription = "Get the backlog quota policies for a topic")
    private class GetBacklogQuotaMap extends CliCommand {
        @Parameter(description = "persistent://tenant/namespace/topic", required = true)
        private java.util.List<String> params;

        @Parameter(names = {"-ap", "--applied"}, description = "Get the applied policy of the topic")
        private boolean applied = false;

        @Parameter(names = { "--global", "-g" }, description = "Whether to get this policy globally. "
                + "If set to true, broker returned global topic policies")
        private boolean isGlobal = false;

        @Override
        void run() throws PulsarAdminException {
            String persistentTopic = validatePersistentTopic(params);
            print(getTopicPolicies(isGlobal).getBacklogQuotaMap(persistentTopic, applied));
        }
    }

    @Parameters(commandDescription = "Set a backlog quota policy for a topic")
    private class SetBacklogQuota extends CliCommand {
        @Parameter(description = "persistent://tenant/namespace/topic", required = true)
        private java.util.List<String> params;

        @Parameter(names = { "-l", "--limit" }, description = "Size limit (eg: 10M, 16G)")
        private String limitStr = "-1";

        @Parameter(names = { "-lt", "--limitTime" }, description = "Time limit in second, non-positive number for disabling time limit.")
        private int limitTime = -1;

        @Parameter(names = { "-p", "--policy" }, description = "Retention policy to enforce when the limit is reached. "
                + "Valid options are: [producer_request_hold, producer_exception, consumer_backlog_eviction]", required = true)
        private String policyStr;

        @Parameter(names = {"-t", "--type"}, description = "Backlog quota type to set. Valid options are: " +
                "destination_storage and message_age. " +
                "destination_storage limits backlog by size (in bytes). " +
                "message_age limits backlog by time, that is, message timestamp (broker or publish timestamp). " +
                "You can set size or time to control the backlog, or combine them together to control the backlog. ")
        private String backlogQuotaTypeStr = BacklogQuota.BacklogQuotaType.destination_storage.name();

        @Parameter(names = { "--global", "-g" }, description = "Whether to set this policy globally. "
                + "If set to true, the policy will be replicate to other clusters asynchronously")
        private boolean isGlobal = false;

        @Override
        void run() throws PulsarAdminException {
            BacklogQuota.RetentionPolicy policy;
            long limit;
            BacklogQuota.BacklogQuotaType backlogQuotaType;

            try {
                policy = BacklogQuota.RetentionPolicy.valueOf(policyStr);
            } catch (IllegalArgumentException e) {
                throw new ParameterException(String.format("Invalid retention policy type '%s'. Valid options are: %s",
                        policyStr, Arrays.toString(BacklogQuota.RetentionPolicy.values())));
            }

            limit = validateSizeString(limitStr);

            try {
                backlogQuotaType = BacklogQuota.BacklogQuotaType.valueOf(backlogQuotaTypeStr);
            } catch (IllegalArgumentException e) {
                throw new ParameterException(String.format("Invalid backlog quota type '%s'. Valid options are: %s",
                        backlogQuotaTypeStr, Arrays.toString(BacklogQuota.BacklogQuotaType.values())));
            }

            String persistentTopic = validatePersistentTopic(params);
            getTopicPolicies(isGlobal).setBacklogQuota(persistentTopic,
                    BacklogQuota.builder().limitSize(limit)
                            .limitTime(limitTime)
                            .retentionPolicy(policy)
                            .build(),
                    backlogQuotaType);
        }
    }

    @Parameters(commandDescription = "Remove a backlog quota policy from a topic")
    private class RemoveBacklogQuota extends CliCommand {

        @Parameter(description = "persistent://tenant/namespace/topic", required = true)
        private java.util.List<String> params;

        @Parameter(names = {"-t", "--type"}, description = "Backlog quota type to remove")
        private String backlogQuotaType = BacklogQuota.BacklogQuotaType.destination_storage.name();

        @Parameter(names = { "--global", "-g" }, description = "Whether to remove this policy globally. "
                + "If set to true, the removing operation will be replicate to other clusters asynchronously")
        private boolean isGlobal = false;

        @Override
        void run() throws PulsarAdminException {
            String persistentTopic = validatePersistentTopic(params);
            getTopicPolicies(isGlobal).removeBacklogQuota(persistentTopic, BacklogQuota.BacklogQuotaType.valueOf(backlogQuotaType));
        }
    }

    @Parameters(commandDescription = "Get publish rate for a topic")
    private class GetPublishRate extends CliCommand {
        @Parameter(description = "persistent://tenant/namespace/topic", required = true)
        private java.util.List<String> params;

        @Parameter(names = {"--global", "-g"}, description = "Whether to get this policy globally. "
                + "If set to true, broker returns global topic policies")
        private boolean isGlobal = false;

        @Override
        void run() throws PulsarAdminException {
            String persistentTopic = validatePersistentTopic(params);
            print(getTopicPolicies(isGlobal).getPublishRate(persistentTopic));
        }
    }

    @Parameters(commandDescription = "Set publish rate for a topic")
    private class SetPublishRate extends CliCommand {
        @Parameter(description = "persistent://tenant/namespace/topic", required = true)
        private java.util.List<String> params;

        @Parameter(names = {"--msg-publish-rate", "-m"}, description = "message-publish-rate (default -1 will be "
                + "overwrite if not passed)", required = false)
        private int msgPublishRate = -1;

        @Parameter(names = {"--byte-publish-rate", "-b"}, description = "byte-publish-rate "
                + "(default -1 will be overwrite if not passed)", required = false)
        private long bytePublishRate = -1;

        @Parameter(names = {"--global", "-g"}, description = "Whether to set this policy globally.")
        private boolean isGlobal = false;

        @Override
        void run() throws PulsarAdminException {
            String persistentTopic = validatePersistentTopic(params);
            getTopicPolicies(isGlobal).setPublishRate(persistentTopic,
                    new PublishRate(msgPublishRate, bytePublishRate));
        }
    }

    @Parameters(commandDescription = "Remove publish rate for a topic")
    private class RemovePublishRate extends CliCommand {
        @Parameter(description = "persistent://tenant/namespace/topic", required = true)
        private java.util.List<String> params;

        @Parameter(names = {"--global", "-g"}, description = "Whether to remove this policy globally. ")
        private boolean isGlobal = false;

        @Override
        void run() throws PulsarAdminException {
            String persistentTopic = validatePersistentTopic(params);
            getTopicPolicies(isGlobal).removePublishRate(persistentTopic);
        }
    }

    @Parameters(commandDescription = "Get consumer subscribe rate for a topic")
    private class GetSubscribeRate extends CliCommand {
        @Parameter(description = "persistent://tenant/namespace/topic", required = true)
        private java.util.List<String> params;

        @Parameter(names = { "-ap", "--applied" }, description = "Get the applied policy of the topic")
        private boolean applied = false;

        @Parameter(names = {"--global", "-g"}, description = "Whether to get this policy globally. "
                + "If set to true, broker returns global topic policies")
        private boolean isGlobal = false;

        @Override
        void run() throws PulsarAdminException {
            String persistentTopic = validatePersistentTopic(params);
            print(getTopicPolicies(isGlobal).getSubscribeRate(persistentTopic, applied));
        }
    }

    @Parameters(commandDescription = "Set consumer subscribe rate for a topic")
    private class SetSubscribeRate extends CliCommand {
        @Parameter(description = "persistent://tenant/namespace/topic", required = true)
        private java.util.List<String> params;

        @Parameter(names = { "--subscribe-rate",
                "-sr" }, description = "subscribe-rate (default -1 will be overwrite if not passed)", required = false)
        private int subscribeRate = -1;

        @Parameter(names = { "--subscribe-rate-period",
                "-st" }, description = "subscribe-rate-period in second type (default 30 second will be overwrite if not passed)", required = false)
        private int subscribeRatePeriodSec = 30;

        @Parameter(names = {"--global", "-g"}, description = "Whether to set this policy globally.")
        private boolean isGlobal = false;

        @Override
        void run() throws PulsarAdminException {
            String persistentTopic = validatePersistentTopic(params);
            getTopicPolicies(isGlobal).setSubscribeRate(persistentTopic,
                    new SubscribeRate(subscribeRate, subscribeRatePeriodSec));
        }
    }

    @Parameters(commandDescription = "Remove consumer subscribe rate for a topic")
    private class RemoveSubscribeRate extends CliCommand {
        @Parameter(description = "persistent://tenant/namespace/topic", required = true)
        private java.util.List<String> params;

        @Parameter(names = {"--global", "-g"}, description = "Whether to remove this policy globally. ")
        private boolean isGlobal = false;

        @Override
        void run() throws PulsarAdminException {
            String persistentTopic = validatePersistentTopic(params);
            getTopicPolicies(isGlobal).removeSubscribeRate(persistentTopic);
        }
    }

    @Parameters(commandDescription = "Get the persistence policies for a topic")
    private class GetPersistence extends CliCommand {
        @Parameter(description = "persistent://tenant/namespace/topic", required = true)
        private java.util.List<String> params;

        @Parameter(names = { "--global", "-g" }, description = "Whether to get this policy globally. "
                + "If set to true, broker returned global topic policies", arity = 0)
        private boolean isGlobal = false;

        @Override
        void run() throws PulsarAdminException {
            String persistentTopic = validatePersistentTopic(params);
            print(getTopicPolicies(isGlobal).getPersistence(persistentTopic));
        }
    }

    @Parameters(commandDescription = "Set the persistence policies for a topic")
    private class SetPersistence extends CliCommand {
        @Parameter(description = "persistent://tenant/namespace/topic", required = true)
        private java.util.List<String> params;

        @Parameter(names = { "-e",
                "--bookkeeper-ensemble" }, description = "Number of bookies to use for a topic", required = true)
        private int bookkeeperEnsemble;

        @Parameter(names = { "-w",
                "--bookkeeper-write-quorum" }, description = "How many writes to make of each entry", required = true)
        private int bookkeeperWriteQuorum;

        @Parameter(names = { "-a",
                "--bookkeeper-ack-quorum" }, description = "Number of acks (guaranteed copies) to wait for each entry", required = true)
        private int bookkeeperAckQuorum;

        @Parameter(names = { "-r",
                "--ml-mark-delete-max-rate" }, description = "Throttling rate of mark-delete operation (0 means no throttle)", required = true)
        private double managedLedgerMaxMarkDeleteRate;

        @Parameter(names = { "--global", "-g" }, description = "Whether to set this policy globally. "
                + "If set to true, the policy will be replicate to other clusters asynchronously", arity = 0)
        private boolean isGlobal = false;

        @Override
        void run() throws PulsarAdminException {
            String persistentTopic = validatePersistentTopic(params);
            getTopicPolicies(isGlobal).setPersistence(persistentTopic, new PersistencePolicies(bookkeeperEnsemble,
                    bookkeeperWriteQuorum, bookkeeperAckQuorum, managedLedgerMaxMarkDeleteRate));
        }
    }

    @Parameters(commandDescription = "Remove the persistence policy for a topic")
    private class RemovePersistence extends CliCommand {
        @Parameter(description = "persistent://tenant/namespace/topic", required = true)
        private java.util.List<String> params;

        @Parameter(names = { "--global", "-g" }, description = "Whether to remove this policy globally. "
                + "If set to true, the removing operation will be replicate to other clusters asynchronously"
                , arity = 0)
        private boolean isGlobal = false;

        @Override
        void run() throws PulsarAdminException {
            String persistentTopic = validatePersistentTopic(params);
            getTopicPolicies(isGlobal).removePersistence(persistentTopic);
        }
    }

    @Parameters(commandDescription = "Get compaction threshold for a topic")
    private class GetCompactionThreshold extends CliCommand {
        @Parameter(description = "persistent://tenant/namespace/topic", required = true)
        private java.util.List<String> params;

        @Parameter(names = { "-ap", "--applied" }, description = "Get the applied policy of the topic")
        private boolean applied = false;
        @Parameter(names = { "--global", "-g" }, description = "Whether to get this policy globally. "
                + "If set to true, broker returned global topic policies")
        private boolean isGlobal = false;

        @Override
        void run() throws PulsarAdminException {
            String persistentTopic = validatePersistentTopic(params);
            print(getTopicPolicies(isGlobal).getCompactionThreshold(persistentTopic, applied));
        }
    }

    @Parameters(commandDescription = "Set compaction threshold for a topic")
    private class SetCompactionThreshold extends CliCommand {
        @Parameter(description = "persistent://tenant/namespace/topic", required = true)
        private java.util.List<String> params;

        @Parameter(names = { "--threshold", "-t" },
                description = "Maximum number of bytes in a topic backlog before compaction is triggered "
                        + "(eg: 10M, 16G, 3T). 0 disables automatic compaction",
                required = true)
        private String thresholdStr = "0";
        @Parameter(names = { "--global", "-g" }, description = "Whether to set this policy globally. "
                + "If set to true, the policy will be replicate to other clusters asynchronously")
        private boolean isGlobal = false;

        @Override
        void run() throws PulsarAdminException {
            String persistentTopic = validatePersistentTopic(params);
            long threshold = validateSizeString(thresholdStr);
            getTopicPolicies(isGlobal).setCompactionThreshold(persistentTopic, threshold);
        }
    }

    @Parameters(commandDescription = "Remove compaction threshold for a topic")
    private class RemoveCompactionThreshold extends CliCommand {
        @Parameter(description = "persistent://tenant/namespace/topic", required = true)
        private java.util.List<String> params;
        @Parameter(names = { "--global", "-g" }, description = "Whether to remove this policy globally. "
                + "If set to true, the removing operation will be replicate to other clusters asynchronously")
        private boolean isGlobal = false;
        @Override
        void run() throws PulsarAdminException {
            String persistentTopic = validatePersistentTopic(params);
            getTopicPolicies(isGlobal).removeCompactionThreshold(persistentTopic);
        }
    }

    @Parameters(commandDescription = "Get message dispatch rate for a topic")
    private class GetDispatchRate extends CliCommand {
        @Parameter(description = "persistent://tenant/namespace/topic", required = true)
        private java.util.List<String> params;

        @Parameter(names = { "-ap", "--applied" }, description = "Get the applied policy of the topic")
        private boolean applied = false;

        @Parameter(names = { "--global", "-g" }, description = "Whether to get this policy globally. "
                + "If set to true, broker returned global topic policies")
        private boolean isGlobal = false;

        @Override
        void run() throws PulsarAdminException {
            String persistentTopic = validatePersistentTopic(params);
            print(getTopicPolicies(isGlobal).getDispatchRate(persistentTopic, applied));
        }
    }

    @Parameters(commandDescription = "Set message dispatch rate for a topic")
    private class SetDispatchRate extends CliCommand {
        @Parameter(description = "persistent://tenant/namespace/topic", required = true)
        private java.util.List<String> params;

        @Parameter(names = { "--msg-dispatch-rate",
                "-md" }, description = "message-dispatch-rate (default -1 will be overwrite if not passed)", required = false)
        private int msgDispatchRate = -1;

        @Parameter(names = { "--byte-dispatch-rate",
                "-bd" }, description = "byte-dispatch-rate (default -1 will be overwrite if not passed)", required = false)
        private long byteDispatchRate = -1;

        @Parameter(names = { "--dispatch-rate-period",
                "-dt" }, description = "dispatch-rate-period in second type (default 1 second will be overwrite if not passed)", required = false)
        private int dispatchRatePeriodSec = 1;

        @Parameter(names = { "--relative-to-publish-rate",
                "-rp" }, description = "dispatch rate relative to publish-rate (if publish-relative flag is enabled then broker will apply throttling value to (publish-rate + dispatch rate))", required = false)
        private boolean relativeToPublishRate = false;

        @Parameter(names = { "--global", "-g" }, description = "Whether to set this policy globally. "
                + "If set to true, the policy will be replicate to other clusters asynchronously")
        private boolean isGlobal = false;

        @Override
        void run() throws PulsarAdminException {
            String persistentTopic = validatePersistentTopic(params);
            getTopicPolicies(isGlobal).setDispatchRate(persistentTopic,
                    DispatchRate.builder()
                            .dispatchThrottlingRateInMsg(msgDispatchRate)
                            .dispatchThrottlingRateInByte(byteDispatchRate)
                            .ratePeriodInSecond(dispatchRatePeriodSec)
                            .relativeToPublishRate(relativeToPublishRate)
                            .build());
        }
    }

    @Parameters(commandDescription = "Remove message dispatch rate for a topic")
    private class RemoveDispatchRate extends CliCommand {
        @Parameter(description = "persistent://tenant/namespace/topic", required = true)
        private java.util.List<String> params;

        @Parameter(names = { "--global", "-g" }, description = "Whether to remove this policy globally. "
                + "If set to true, the removing operation will be replicate to other clusters asynchronously")
        private boolean isGlobal = false;

        @Override
        void run() throws PulsarAdminException {
            String persistentTopic = validatePersistentTopic(params);
            getTopicPolicies(isGlobal).removeDispatchRate(persistentTopic);
        }
    }

    @Parameters(commandDescription = "Get the inactive topic policies on a topic")
    private class GetInactiveTopicPolicies extends CliCommand {
        @Parameter(description = "persistent://tenant/namespace/topic", required = true)
        private java.util.List<String> params;

        @Parameter(names = { "-ap", "--applied" }, description = "Get the applied policy of the topic")
        private boolean applied = false;

        @Parameter(names = { "--global", "-g" }, description = "Whether to get this policy globally. "
                + "If set to true, broker returned global topic policies")
        private boolean isGlobal = false;

        @Override
        void run() throws PulsarAdminException {
            String persistentTopic = validatePersistentTopic(params);
            print(getTopicPolicies(isGlobal).getInactiveTopicPolicies(persistentTopic, applied));
        }
    }

    @Parameters(commandDescription = "Set the inactive topic policies on a topic")
    private class SetInactiveTopicPolicies extends CliCommand {
        @Parameter(description = "persistent://tenant/namespace/topic", required = true)
        private java.util.List<String> params;

        @Parameter(names = { "--enable-delete-while-inactive", "-e" }, description = "Enable delete while inactive")
        private boolean enableDeleteWhileInactive = false;

        @Parameter(names = { "--disable-delete-while-inactive", "-d" }, description = "Disable delete while inactive")
        private boolean disableDeleteWhileInactive = false;

        @Parameter(names = {"--max-inactive-duration", "-t"}, description = "Max duration of topic inactivity in seconds" +
                ",topics that are inactive for longer than this value will be deleted (eg: 1s, 10s, 1m, 5h, 3d)", required = true)
        private String deleteInactiveTopicsMaxInactiveDuration;

        @Parameter(names = { "--delete-mode", "-m" }, description = "Mode of delete inactive topic" +
                ",Valid options are: [delete_when_no_subscriptions, delete_when_subscriptions_caught_up]", required = true)
        private String inactiveTopicDeleteMode;

        @Parameter(names = { "--global", "-g" }, description = "Whether to set this policy globally. "
                + "If set to true, the policy will be replicate to other clusters asynchronously")
        private boolean isGlobal = false;

        @Override
        void run() throws PulsarAdminException {
            String persistentTopic = validatePersistentTopic(params);
            long maxInactiveDurationInSeconds;
            try {
                maxInactiveDurationInSeconds = TimeUnit.SECONDS.toSeconds(
                        RelativeTimeUtil.parseRelativeTimeInSeconds(deleteInactiveTopicsMaxInactiveDuration));
            } catch (IllegalArgumentException exception) {
                throw new ParameterException(exception.getMessage());
            }

            if (enableDeleteWhileInactive == disableDeleteWhileInactive) {
                throw new ParameterException("Need to specify either enable-delete-while-inactive or disable-delete-while-inactive");
            }
            InactiveTopicDeleteMode deleteMode;
            try {
                deleteMode = InactiveTopicDeleteMode.valueOf(inactiveTopicDeleteMode);
            } catch (IllegalArgumentException e) {
                throw new ParameterException("delete mode can only be set to delete_when_no_subscriptions or delete_when_subscriptions_caught_up");
            }
            getTopicPolicies(isGlobal).setInactiveTopicPolicies(persistentTopic,
                    new InactiveTopicPolicies(deleteMode, (int) maxInactiveDurationInSeconds, enableDeleteWhileInactive));
        }
    }

    @Parameters(commandDescription = "Remove inactive topic policies from a topic")
    private class RemoveInactiveTopicPolicies extends CliCommand {
        @Parameter(description = "persistent://tenant/namespace/topic", required = true)
        private java.util.List<String> params;
        @Parameter(names = { "--global", "-g" }, description = "Whether to remove this policy globally. "
                + "If set to true, the removing operation will be replicate to other clusters asynchronously")
        private boolean isGlobal = false;
        @Override
        void run() throws PulsarAdminException {
            String persistentTopic = validatePersistentTopic(params);
            getTopicPolicies(isGlobal).removeInactiveTopicPolicies(persistentTopic);
        }
    }

    @Parameters(commandDescription = "Get subscription message-dispatch-rate for a topic")
    private class GetSubscriptionDispatchRate extends CliCommand {
        @Parameter(description = "persistent://tenant/namespace/topic", required = true)
        private java.util.List<String> params;

        @Parameter(names = { "-ap", "--applied" }, description = "Get the applied policy of the topic")
        private boolean applied = false;

        @Parameter(names = { "--global", "-g" }, description = "Whether to get this policy globally. "
                + "If set to true, broker returned global topic policies")
        private boolean isGlobal = false;

        @Override
        void run() throws PulsarAdminException {
            String persistentTopic = validatePersistentTopic(params);
            print(getTopicPolicies(isGlobal).getSubscriptionDispatchRate(persistentTopic, applied));
        }
    }

    @Parameters(commandDescription = "Set subscription message-dispatch-rate for a topic")
    private class SetSubscriptionDispatchRate extends CliCommand {
        @Parameter(description = "persistent://tenant/namespace/topic", required = true)
        private java.util.List<String> params;

        @Parameter(names = { "--msg-dispatch-rate",
                "-md" }, description = "message-dispatch-rate (default -1 will be overwrite if not passed)")
        private int msgDispatchRate = -1;

        @Parameter(names = { "--byte-dispatch-rate",
                "-bd" }, description = "byte-dispatch-rate (default -1 will be overwrite if not passed)")
        private long byteDispatchRate = -1;

        @Parameter(names = { "--dispatch-rate-period",
                "-dt" }, description = "dispatch-rate-period in second type (default 1 second will be overwrite if not passed)")
        private int dispatchRatePeriodSec = 1;

        @Parameter(names = { "--relative-to-publish-rate",
                "-rp" }, description = "dispatch rate relative to publish-rate (if publish-relative flag is enabled then broker will apply throttling value to (publish-rate + dispatch rate))")
        private boolean relativeToPublishRate = false;

        @Parameter(names = { "--global", "-g" }, description = "Whether to set this policy globally. "
                + "If set to true, the policy will be replicate to other clusters asynchronously")
        private boolean isGlobal = false;

        @Override
        void run() throws PulsarAdminException {
            String persistentTopic = validatePersistentTopic(params);
            getTopicPolicies(isGlobal).setSubscriptionDispatchRate(persistentTopic,
                    DispatchRate.builder()
                            .dispatchThrottlingRateInMsg(msgDispatchRate)
                            .dispatchThrottlingRateInByte(byteDispatchRate)
                            .ratePeriodInSecond(dispatchRatePeriodSec)
                            .relativeToPublishRate(relativeToPublishRate)
                            .build());
        }
    }

    @Parameters(commandDescription = "Remove subscription message-dispatch-rate for a topic")
    private class RemoveSubscriptionDispatchRate extends CliCommand {
        @Parameter(description = "persistent://tenant/namespace/topic", required = true)
        private java.util.List<String> params;

        @Parameter(names = { "--global", "-g" }, description = "Whether to set this policy globally. "
                + "If set to true, the policy will be replicate to other clusters asynchronously")
        private boolean isGlobal = false;

        @Override
        void run() throws PulsarAdminException {
            String persistentTopic = validatePersistentTopic(params);
            getTopicPolicies(isGlobal).removeSubscriptionDispatchRate(persistentTopic);
        }

    }

    private TopicPolicies getTopicPolicies(boolean isGlobal) {
        return getAdmin().topicPolicies(isGlobal);
    }

}<|MERGE_RESOLUTION|>--- conflicted
+++ resolved
@@ -90,15 +90,13 @@
         jcommander.addCommand("set-publish-rate", new SetPublishRate());
         jcommander.addCommand("remove-publish-rate", new RemovePublishRate());
 
-<<<<<<< HEAD
         jcommander.addCommand("get-compaction-threshold", new GetCompactionThreshold());
         jcommander.addCommand("set-compaction-threshold", new SetCompactionThreshold());
         jcommander.addCommand("remove-compaction-threshold", new RemoveCompactionThreshold());
-=======
+
         jcommander.addCommand("get-subscribe-rate", new GetSubscribeRate());
         jcommander.addCommand("set-subscribe-rate", new SetSubscribeRate());
         jcommander.addCommand("remove-subscribe-rate", new RemoveSubscribeRate());
->>>>>>> a02356f5
 
         jcommander.addCommand("get-max-consumers", new GetMaxConsumers());
         jcommander.addCommand("set-max-consumers", new SetMaxConsumers());
