/**
 * Licensed to the Apache Software Foundation (ASF) under one
 * or more contributor license agreements.  See the NOTICE file
 * distributed with this work for additional information
 * regarding copyright ownership.  The ASF licenses this file
 * to you under the Apache License, Version 2.0 (the
 * "License"); you may not use this file except in compliance
 * with the License.  You may obtain a copy of the License at
 *
 *   http://www.apache.org/licenses/LICENSE-2.0
 *
 * Unless required by applicable law or agreed to in writing,
 * software distributed under the License is distributed on an
 * "AS IS" BASIS, WITHOUT WARRANTIES OR CONDITIONS OF ANY
 * KIND, either express or implied.  See the License for the
 * specific language governing permissions and limitations
 * under the License.
 */
package org.apache.pulsar.admin.cli;

import com.beust.jcommander.Parameter;
import com.beust.jcommander.ParameterException;
import com.beust.jcommander.Parameters;
import java.util.Arrays;
import java.util.List;
import java.util.concurrent.TimeUnit;
import java.util.function.Supplier;
import org.apache.pulsar.client.admin.PulsarAdmin;
import org.apache.pulsar.client.admin.PulsarAdminException;
import org.apache.pulsar.client.admin.TopicPolicies;
<<<<<<< HEAD
import org.apache.pulsar.common.policies.data.PersistencePolicies;
=======
import org.apache.pulsar.common.policies.data.BacklogQuota;
>>>>>>> 021409b6
import org.apache.pulsar.common.policies.data.RetentionPolicies;
import org.apache.pulsar.common.util.RelativeTimeUtil;

@Parameters(commandDescription = "Operations on persistent topics")
public class CmdTopicPolicies extends CmdBase {

    public CmdTopicPolicies(Supplier<PulsarAdmin> admin) {
        super("topicPolicies", admin);

        jcommander.addCommand("get-retention", new GetRetention());
        jcommander.addCommand("set-retention", new SetRetention());
        jcommander.addCommand("remove-retention", new RemoveRetention());
<<<<<<< HEAD

        jcommander.addCommand("get-persistence", new GetPersistence());
        jcommander.addCommand("set-persistence", new SetPersistence());
        jcommander.addCommand("remove-persistence", new RemovePersistence());
=======
        jcommander.addCommand("get-backlog-quota", new GetBacklogQuotaMap());
        jcommander.addCommand("set-backlog-quota", new SetBacklogQuota());
        jcommander.addCommand("remove-backlog-quota", new RemoveBacklogQuota());
>>>>>>> 021409b6
    }

    @Parameters(commandDescription = "Get the retention policy for a topic")
    private class GetRetention extends CliCommand {
        @Parameter(description = "persistent://tenant/namespace/topic", required = true)
        private List<String> params;

        @Parameter(names = { "-ap", "--applied" }, description = "Get the applied policy of the topic")
        private boolean applied = false;

        @Parameter(names = { "--global", "-g" }, description = "Whether to get this policy globally. "
                + "If set to true, broker returned global topic policies")
        private boolean isGlobal = false;

        @Override
        void run() throws PulsarAdminException {
            String persistentTopic = validatePersistentTopic(params);
            print(getTopicPolicies(isGlobal).getRetention(persistentTopic, applied));
        }
    }

    @Parameters(commandDescription = "Set the retention policy for a topic")
    private class SetRetention extends CliCommand {
        @Parameter(description = "persistent://tenant/namespace/topic", required = true)
        private List<String> params;

        @Parameter(names = { "--time",
                "-t" }, description = "Retention time in minutes (or minutes, hours,days,weeks eg: 100m, 3h, 2d, 5w). "
                + "0 means no retention and -1 means infinite time retention", required = true)
        private String retentionTimeStr;

        @Parameter(names = { "--size", "-s" }, description = "Retention size limit (eg: 10M, 16G, 3T). "
                + "0 or less than 1MB means no retention and -1 means infinite size retention", required = true)
        private String limitStr;

        @Parameter(names = { "--global", "-g" }, description = "Whether to set this policy globally. "
                + "If set to true, the policy will be replicate to other clusters asynchronously")
        private boolean isGlobal = false;

        @Override
        void run() throws PulsarAdminException {
            String persistentTopic = validatePersistentTopic(params);
            long sizeLimit = validateSizeString(limitStr);
            long retentionTimeInSec = RelativeTimeUtil.parseRelativeTimeInSeconds(retentionTimeStr);

            final int retentionTimeInMin;
            if (retentionTimeInSec != -1) {
                retentionTimeInMin = (int) TimeUnit.SECONDS.toMinutes(retentionTimeInSec);
            } else {
                retentionTimeInMin = -1;
            }

            final int retentionSizeInMB;
            if (sizeLimit != -1) {
                retentionSizeInMB = (int) (sizeLimit / (1024 * 1024));
            } else {
                retentionSizeInMB = -1;
            }
            getTopicPolicies(isGlobal).setRetention(persistentTopic,
                    new RetentionPolicies(retentionTimeInMin, retentionSizeInMB));
        }
    }

    @Parameters(commandDescription = "Remove the retention policy for a topic")
    private class RemoveRetention extends CliCommand {
        @Parameter(description = "persistent://tenant/namespace/topic", required = true)
        private List<String> params;

        @Parameter(names = { "--global", "-g" }, description = "Whether to remove this policy globally. "
                + "If set to true, the removing operation will be replicate to other clusters asynchronously"
                , arity = 0)
        private boolean isGlobal = false;

        @Override
        void run() throws PulsarAdminException {
            String persistentTopic = validatePersistentTopic(params);
            getTopicPolicies(isGlobal).removeRetention(persistentTopic);
        }
    }

<<<<<<< HEAD
    @Parameters(commandDescription = "Get the persistence policies for a topic")
    private class GetPersistence extends CliCommand {
        @Parameter(description = "persistent://tenant/namespace/topic", required = true)
        private java.util.List<String> params;

        @Parameter(names = { "--global", "-g" }, description = "Whether to get this policy globally. "
                + "If set to true, broker returned global topic policies", arity = 0)
=======
    @Parameters(commandDescription = "Get the backlog quota policies for a topic")
    private class GetBacklogQuotaMap extends CliCommand {
        @Parameter(description = "persistent://tenant/namespace/topic", required = true)
        private java.util.List<String> params;

        @Parameter(names = {"-ap", "--applied"}, description = "Get the applied policy of the topic")
        private boolean applied = false;

        @Parameter(names = { "--global", "-g" }, description = "Whether to get this policy globally. "
                + "If set to true, broker returned global topic policies")
>>>>>>> 021409b6
        private boolean isGlobal = false;

        @Override
        void run() throws PulsarAdminException {
            String persistentTopic = validatePersistentTopic(params);
<<<<<<< HEAD
            print(getTopicPolicies(isGlobal).getPersistence(persistentTopic));
        }
    }

    @Parameters(commandDescription = "Set the persistence policies for a topic")
    private class SetPersistence extends CliCommand {
        @Parameter(description = "persistent://tenant/namespace/topic", required = true)
        private java.util.List<String> params;

        @Parameter(names = { "-e",
                "--bookkeeper-ensemble" }, description = "Number of bookies to use for a topic", required = true)
        private int bookkeeperEnsemble;

        @Parameter(names = { "-w",
                "--bookkeeper-write-quorum" }, description = "How many writes to make of each entry", required = true)
        private int bookkeeperWriteQuorum;

        @Parameter(names = { "-a",
                "--bookkeeper-ack-quorum" }, description = "Number of acks (guaranteed copies) to wait for each entry", required = true)
        private int bookkeeperAckQuorum;

        @Parameter(names = { "-r",
                "--ml-mark-delete-max-rate" }, description = "Throttling rate of mark-delete operation (0 means no throttle)", required = true)
        private double managedLedgerMaxMarkDeleteRate;

        @Parameter(names = { "--global", "-g" }, description = "Whether to set this policy globally. "
                + "If set to true, the policy will be replicate to other clusters asynchronously", arity = 0)
=======
            print(getTopicPolicies(isGlobal).getBacklogQuotaMap(persistentTopic, applied));
        }
    }

    @Parameters(commandDescription = "Set a backlog quota policy for a topic")
    private class SetBacklogQuota extends CliCommand {
        @Parameter(description = "persistent://tenant/namespace/topic", required = true)
        private java.util.List<String> params;

        @Parameter(names = { "-l", "--limit" }, description = "Size limit (eg: 10M, 16G)")
        private String limitStr = "-1";

        @Parameter(names = { "-lt", "--limitTime" }, description = "Time limit in second, non-positive number for disabling time limit.")
        private int limitTime = -1;

        @Parameter(names = { "-p", "--policy" }, description = "Retention policy to enforce when the limit is reached. "
                + "Valid options are: [producer_request_hold, producer_exception, consumer_backlog_eviction]", required = true)
        private String policyStr;

        @Parameter(names = {"-t", "--type"}, description = "Backlog quota type to set. Valid options are: " +
                "destination_storage and message_age. " +
                "destination_storage limits backlog by size (in bytes). " +
                "message_age limits backlog by time, that is, message timestamp (broker or publish timestamp). " +
                "You can set size or time to control the backlog, or combine them together to control the backlog. ")
        private String backlogQuotaTypeStr = BacklogQuota.BacklogQuotaType.destination_storage.name();

        @Parameter(names = { "--global", "-g" }, description = "Whether to set this policy globally. "
                + "If set to true, the policy will be replicate to other clusters asynchronously")
>>>>>>> 021409b6
        private boolean isGlobal = false;

        @Override
        void run() throws PulsarAdminException {
<<<<<<< HEAD
            String persistentTopic = validatePersistentTopic(params);
            getTopicPolicies(isGlobal).setPersistence(persistentTopic, new PersistencePolicies(bookkeeperEnsemble,
                    bookkeeperWriteQuorum, bookkeeperAckQuorum, managedLedgerMaxMarkDeleteRate));
        }
    }

    @Parameters(commandDescription = "Remove the persistence policy for a topic")
    private class RemovePersistence extends CliCommand {
        @Parameter(description = "persistent://tenant/namespace/topic", required = true)
        private java.util.List<String> params;

        @Parameter(names = { "--global", "-g" }, description = "Whether to remove this policy globally. "
                + "If set to true, the removing operation will be replicate to other clusters asynchronously"
                , arity = 0)
=======
            BacklogQuota.RetentionPolicy policy;
            long limit;
            BacklogQuota.BacklogQuotaType backlogQuotaType;

            try {
                policy = BacklogQuota.RetentionPolicy.valueOf(policyStr);
            } catch (IllegalArgumentException e) {
                throw new ParameterException(String.format("Invalid retention policy type '%s'. Valid options are: %s",
                        policyStr, Arrays.toString(BacklogQuota.RetentionPolicy.values())));
            }

            limit = validateSizeString(limitStr);

            try {
                backlogQuotaType = BacklogQuota.BacklogQuotaType.valueOf(backlogQuotaTypeStr);
            } catch (IllegalArgumentException e) {
                throw new ParameterException(String.format("Invalid backlog quota type '%s'. Valid options are: %s",
                        backlogQuotaTypeStr, Arrays.toString(BacklogQuota.BacklogQuotaType.values())));
            }

            String persistentTopic = validatePersistentTopic(params);
            getTopicPolicies(isGlobal).setBacklogQuota(persistentTopic,
                    BacklogQuota.builder().limitSize(limit)
                            .limitTime(limitTime)
                            .retentionPolicy(policy)
                            .build(),
                    backlogQuotaType);
        }
    }

    @Parameters(commandDescription = "Remove a backlog quota policy from a topic")
    private class RemoveBacklogQuota extends CliCommand {

        @Parameter(description = "persistent://tenant/namespace/topic", required = true)
        private java.util.List<String> params;

        @Parameter(names = {"-t", "--type"}, description = "Backlog quota type to remove")
        private String backlogQuotaType = BacklogQuota.BacklogQuotaType.destination_storage.name();

        @Parameter(names = { "--global", "-g" }, description = "Whether to remove this policy globally. "
                + "If set to true, the removing operation will be replicate to other clusters asynchronously")
>>>>>>> 021409b6
        private boolean isGlobal = false;

        @Override
        void run() throws PulsarAdminException {
            String persistentTopic = validatePersistentTopic(params);
<<<<<<< HEAD
            getTopicPolicies(isGlobal).removePersistence(persistentTopic);
=======
            getTopicPolicies(isGlobal).removeBacklogQuota(persistentTopic, BacklogQuota.BacklogQuotaType.valueOf(backlogQuotaType));
>>>>>>> 021409b6
        }
    }

    private TopicPolicies getTopicPolicies(boolean isGlobal) {
        return getAdmin().topicPolicies(isGlobal);
    }

}<|MERGE_RESOLUTION|>--- conflicted
+++ resolved
@@ -28,11 +28,8 @@
 import org.apache.pulsar.client.admin.PulsarAdmin;
 import org.apache.pulsar.client.admin.PulsarAdminException;
 import org.apache.pulsar.client.admin.TopicPolicies;
-<<<<<<< HEAD
+import org.apache.pulsar.common.policies.data.BacklogQuota;
 import org.apache.pulsar.common.policies.data.PersistencePolicies;
-=======
-import org.apache.pulsar.common.policies.data.BacklogQuota;
->>>>>>> 021409b6
 import org.apache.pulsar.common.policies.data.RetentionPolicies;
 import org.apache.pulsar.common.util.RelativeTimeUtil;
 
@@ -45,16 +42,13 @@
         jcommander.addCommand("get-retention", new GetRetention());
         jcommander.addCommand("set-retention", new SetRetention());
         jcommander.addCommand("remove-retention", new RemoveRetention());
-<<<<<<< HEAD
+        jcommander.addCommand("get-backlog-quota", new GetBacklogQuotaMap());
+        jcommander.addCommand("set-backlog-quota", new SetBacklogQuota());
+        jcommander.addCommand("remove-backlog-quota", new RemoveBacklogQuota());
 
         jcommander.addCommand("get-persistence", new GetPersistence());
         jcommander.addCommand("set-persistence", new SetPersistence());
         jcommander.addCommand("remove-persistence", new RemovePersistence());
-=======
-        jcommander.addCommand("get-backlog-quota", new GetBacklogQuotaMap());
-        jcommander.addCommand("set-backlog-quota", new SetBacklogQuota());
-        jcommander.addCommand("remove-backlog-quota", new RemoveBacklogQuota());
->>>>>>> 021409b6
     }
 
     @Parameters(commandDescription = "Get the retention policy for a topic")
@@ -135,15 +129,6 @@
         }
     }
 
-<<<<<<< HEAD
-    @Parameters(commandDescription = "Get the persistence policies for a topic")
-    private class GetPersistence extends CliCommand {
-        @Parameter(description = "persistent://tenant/namespace/topic", required = true)
-        private java.util.List<String> params;
-
-        @Parameter(names = { "--global", "-g" }, description = "Whether to get this policy globally. "
-                + "If set to true, broker returned global topic policies", arity = 0)
-=======
     @Parameters(commandDescription = "Get the backlog quota policies for a topic")
     private class GetBacklogQuotaMap extends CliCommand {
         @Parameter(description = "persistent://tenant/namespace/topic", required = true)
@@ -154,41 +139,11 @@
 
         @Parameter(names = { "--global", "-g" }, description = "Whether to get this policy globally. "
                 + "If set to true, broker returned global topic policies")
->>>>>>> 021409b6
-        private boolean isGlobal = false;
-
-        @Override
-        void run() throws PulsarAdminException {
-            String persistentTopic = validatePersistentTopic(params);
-<<<<<<< HEAD
-            print(getTopicPolicies(isGlobal).getPersistence(persistentTopic));
-        }
-    }
-
-    @Parameters(commandDescription = "Set the persistence policies for a topic")
-    private class SetPersistence extends CliCommand {
-        @Parameter(description = "persistent://tenant/namespace/topic", required = true)
-        private java.util.List<String> params;
-
-        @Parameter(names = { "-e",
-                "--bookkeeper-ensemble" }, description = "Number of bookies to use for a topic", required = true)
-        private int bookkeeperEnsemble;
-
-        @Parameter(names = { "-w",
-                "--bookkeeper-write-quorum" }, description = "How many writes to make of each entry", required = true)
-        private int bookkeeperWriteQuorum;
-
-        @Parameter(names = { "-a",
-                "--bookkeeper-ack-quorum" }, description = "Number of acks (guaranteed copies) to wait for each entry", required = true)
-        private int bookkeeperAckQuorum;
-
-        @Parameter(names = { "-r",
-                "--ml-mark-delete-max-rate" }, description = "Throttling rate of mark-delete operation (0 means no throttle)", required = true)
-        private double managedLedgerMaxMarkDeleteRate;
-
-        @Parameter(names = { "--global", "-g" }, description = "Whether to set this policy globally. "
-                + "If set to true, the policy will be replicate to other clusters asynchronously", arity = 0)
-=======
+        private boolean isGlobal = false;
+
+        @Override
+        void run() throws PulsarAdminException {
+            String persistentTopic = validatePersistentTopic(params);
             print(getTopicPolicies(isGlobal).getBacklogQuotaMap(persistentTopic, applied));
         }
     }
@@ -217,27 +172,10 @@
 
         @Parameter(names = { "--global", "-g" }, description = "Whether to set this policy globally. "
                 + "If set to true, the policy will be replicate to other clusters asynchronously")
->>>>>>> 021409b6
-        private boolean isGlobal = false;
-
-        @Override
-        void run() throws PulsarAdminException {
-<<<<<<< HEAD
-            String persistentTopic = validatePersistentTopic(params);
-            getTopicPolicies(isGlobal).setPersistence(persistentTopic, new PersistencePolicies(bookkeeperEnsemble,
-                    bookkeeperWriteQuorum, bookkeeperAckQuorum, managedLedgerMaxMarkDeleteRate));
-        }
-    }
-
-    @Parameters(commandDescription = "Remove the persistence policy for a topic")
-    private class RemovePersistence extends CliCommand {
-        @Parameter(description = "persistent://tenant/namespace/topic", required = true)
-        private java.util.List<String> params;
-
-        @Parameter(names = { "--global", "-g" }, description = "Whether to remove this policy globally. "
-                + "If set to true, the removing operation will be replicate to other clusters asynchronously"
-                , arity = 0)
-=======
+        private boolean isGlobal = false;
+
+        @Override
+        void run() throws PulsarAdminException {
             BacklogQuota.RetentionPolicy policy;
             long limit;
             BacklogQuota.BacklogQuotaType backlogQuotaType;
@@ -279,17 +217,78 @@
 
         @Parameter(names = { "--global", "-g" }, description = "Whether to remove this policy globally. "
                 + "If set to true, the removing operation will be replicate to other clusters asynchronously")
->>>>>>> 021409b6
-        private boolean isGlobal = false;
-
-        @Override
-        void run() throws PulsarAdminException {
-            String persistentTopic = validatePersistentTopic(params);
-<<<<<<< HEAD
+        private boolean isGlobal = false;
+
+        @Override
+        void run() throws PulsarAdminException {
+            String persistentTopic = validatePersistentTopic(params);
+            getTopicPolicies(isGlobal).removeBacklogQuota(persistentTopic, BacklogQuota.BacklogQuotaType.valueOf(backlogQuotaType));
+        }
+    }
+
+    @Parameters(commandDescription = "Get the persistence policies for a topic")
+    private class GetPersistence extends CliCommand {
+        @Parameter(description = "persistent://tenant/namespace/topic", required = true)
+        private java.util.List<String> params;
+
+        @Parameter(names = { "--global", "-g" }, description = "Whether to get this policy globally. "
+                + "If set to true, broker returned global topic policies", arity = 0)
+        private boolean isGlobal = false;
+
+        @Override
+        void run() throws PulsarAdminException {
+            String persistentTopic = validatePersistentTopic(params);
+            print(getTopicPolicies(isGlobal).getPersistence(persistentTopic));
+        }
+    }
+
+    @Parameters(commandDescription = "Set the persistence policies for a topic")
+    private class SetPersistence extends CliCommand {
+        @Parameter(description = "persistent://tenant/namespace/topic", required = true)
+        private java.util.List<String> params;
+
+        @Parameter(names = { "-e",
+                "--bookkeeper-ensemble" }, description = "Number of bookies to use for a topic", required = true)
+        private int bookkeeperEnsemble;
+
+        @Parameter(names = { "-w",
+                "--bookkeeper-write-quorum" }, description = "How many writes to make of each entry", required = true)
+        private int bookkeeperWriteQuorum;
+
+        @Parameter(names = { "-a",
+                "--bookkeeper-ack-quorum" }, description = "Number of acks (guaranteed copies) to wait for each entry", required = true)
+        private int bookkeeperAckQuorum;
+
+        @Parameter(names = { "-r",
+                "--ml-mark-delete-max-rate" }, description = "Throttling rate of mark-delete operation (0 means no throttle)", required = true)
+        private double managedLedgerMaxMarkDeleteRate;
+
+        @Parameter(names = { "--global", "-g" }, description = "Whether to set this policy globally. "
+                + "If set to true, the policy will be replicate to other clusters asynchronously", arity = 0)
+        private boolean isGlobal = false;
+
+        @Override
+        void run() throws PulsarAdminException {
+            String persistentTopic = validatePersistentTopic(params);
+            getTopicPolicies(isGlobal).setPersistence(persistentTopic, new PersistencePolicies(bookkeeperEnsemble,
+                    bookkeeperWriteQuorum, bookkeeperAckQuorum, managedLedgerMaxMarkDeleteRate));
+        }
+    }
+
+    @Parameters(commandDescription = "Remove the persistence policy for a topic")
+    private class RemovePersistence extends CliCommand {
+        @Parameter(description = "persistent://tenant/namespace/topic", required = true)
+        private java.util.List<String> params;
+
+        @Parameter(names = { "--global", "-g" }, description = "Whether to remove this policy globally. "
+                + "If set to true, the removing operation will be replicate to other clusters asynchronously"
+                , arity = 0)
+        private boolean isGlobal = false;
+
+        @Override
+        void run() throws PulsarAdminException {
+            String persistentTopic = validatePersistentTopic(params);
             getTopicPolicies(isGlobal).removePersistence(persistentTopic);
-=======
-            getTopicPolicies(isGlobal).removeBacklogQuota(persistentTopic, BacklogQuota.BacklogQuotaType.valueOf(backlogQuotaType));
->>>>>>> 021409b6
         }
     }
 
