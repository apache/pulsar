--- conflicted
+++ resolved
@@ -311,7 +311,6 @@
   ## templates/zookeeper-configmap.yaml
   ##
   configData:
-<<<<<<< HEAD
     PULSAR_MEM: >
       "
       -Xms64m -Xmx128m
@@ -319,7 +318,6 @@
       -Djute.maxbuffer=10485760
       -XX:+ParallelRefProcEnabled
       -XX:+UnlockExperimentalVMOptions
-      -XX:+AggressiveOpts
       -XX:+DoEscapeAnalysis
       -XX:+DisableExplicitGC
       -XX:+PerfDisableSharedMem
@@ -330,10 +328,6 @@
       -XX:+UseG1GC
       -XX:MaxGCPauseMillis=10
       "
-=======
-    PULSAR_MEM: "\"-Xms15g -Xmx15g -Dcom.sun.management.jmxremote -Djute.maxbuffer=10485760 -XX:+ParallelRefProcEnabled -XX:+UnlockExperimentalVMOptions -XX:+DoEscapeAnalysis -XX:+DisableExplicitGC -XX:+PerfDisableSharedMem -Dzookeeper.forceSync=no\""
-    PULSAR_GC: "\"-XX:+UseG1GC -XX:MaxGCPauseMillis=10\""
->>>>>>> a658791b
   ## Zookeeper service
   ## templates/zookeeper-service.yaml
   ##
@@ -439,7 +433,6 @@
   ## templates/bookkeeper-configmap.yaml
   ##
   configData:
-<<<<<<< HEAD
     # `BOOKIE_MEM` is used for `bookie shell`
     BOOKIE_MEM: >
       "
@@ -460,7 +453,6 @@
       -XX:MaxGCPauseMillis=10
       -XX:+ParallelRefProcEnabled
       -XX:+UnlockExperimentalVMOptions
-      -XX:+AggressiveOpts
       -XX:+DoEscapeAnalysis
       -XX:ParallelGCThreads=4
       -XX:ConcGCThreads=4
@@ -483,17 +475,6 @@
     dbStorage_rocksDB_writeBufferSizeMB: "8"
     dbStorage_rocksDB_blockCacheSize: "8388608"
   ## Bookkeeper Service
-=======
-    BOOKIE_MEM: "\"-Xms15g -Xmx15g -XX:MaxDirectMemorySize=15g -Dio.netty.leakDetectionLevel=disabled -Dio.netty.recycler.linkCapacity=1024 -XX:+ParallelRefProcEnabled -XX:+UnlockExperimentalVMOptions -XX:+DoEscapeAnalysis -XX:ParallelGCThreads=32 -XX:ConcGCThreads=32 -XX:G1NewSizePercent=50 -XX:+DisableExplicitGC -XX:-ResizePLAB -XX:+ExitOnOutOfMemoryError -XX:+PerfDisableSharedMem -XX:+PrintGCDetails -XX:+PrintGCTimeStamps -XX:+PrintGCApplicationStoppedTime -XX:+PrintHeapAtGC -verbosegc -XX:G1LogLevel=finest\""
-    BOOKIE_GC: "\"-XX:+UseG1GC -XX:MaxGCPauseMillis=10\""
-    dbStorage_writeCacheMaxSizeMb: "2048"
-    dbStorage_readAheadCacheMaxSizeMb: "2048"
-    dbStorage_rocksDB_blockCacheSize: "268435456"
-    journalMaxSizeMB: "2048"
-    statsProviderClass: org.apache.bookkeeper.stats.prometheus.PrometheusMetricsProvider
-    useHostNameAsBookieID: "true"
-  ## Bookkeeper configmap
->>>>>>> a658791b
   ## templates/bookkeeper-service.yaml
   ##
   service:
@@ -597,7 +578,6 @@
   ## templates/broker-configmap.yaml
   ##
   configData:
-<<<<<<< HEAD
     PULSAR_MEM: >
       "
       -Xms128m -Xmx256m -XX:MaxDirectMemorySize=256m
@@ -605,7 +585,6 @@
       -Dio.netty.recycler.linkCapacity=1024
       -XX:+ParallelRefProcEnabled
       -XX:+UnlockExperimentalVMOptions
-      -XX:+AggressiveOpts
       -XX:+DoEscapeAnalysis
       -XX:ParallelGCThreads=4
       -XX:ConcGCThreads=4
@@ -620,10 +599,6 @@
       -XX:+UseG1GC
       -XX:MaxGCPauseMillis=10
       "
-=======
-    PULSAR_MEM: "\"-Xms15g -Xmx15g -XX:MaxDirectMemorySize=15g -Dio.netty.leakDetectionLevel=disabled -Dio.netty.recycler.linkCapacity=1024 -XX:+ParallelRefProcEnabled -XX:+UnlockExperimentalVMOptions -XX:+DoEscapeAnalysis -XX:ParallelGCThreads=32 -XX:ConcGCThreads=32 -XX:G1NewSizePercent=50 -XX:+DisableExplicitGC -XX:-ResizePLAB -XX:+ExitOnOutOfMemoryError -XX:+PerfDisableSharedMem\""
-    PULSAR_GC: "\"-XX:+UseG1GC -XX:MaxGCPauseMillis=10\""
->>>>>>> a658791b
     managedLedgerDefaultEnsembleSize: "3"
     managedLedgerDefaultWriteQuorum: "3"
     managedLedgerDefaultAckQuorum: "2"
@@ -691,7 +666,6 @@
       -Dio.netty.recycler.linkCapacity=1024
       -XX:+ParallelRefProcEnabled
       -XX:+UnlockExperimentalVMOptions
-      -XX:+AggressiveOpts
       -XX:+DoEscapeAnalysis
       -XX:ParallelGCThreads=4
       -XX:ConcGCThreads=4
