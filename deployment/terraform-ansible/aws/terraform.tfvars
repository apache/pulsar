--- conflicted
+++ resolved
@@ -28,13 +28,8 @@
 base_cidr_block     = "10.0.0.0/16"
 
 instance_types      = {
-<<<<<<< HEAD
-  "zookeeper"   = "t2.small"
+  "zookeeper"   = "t3.small"
   "bookie"      = "i3.4xlarge"
-=======
-  "zookeeper"   = "t3.small"
-  "bookie"      = "i3.xlarge"
->>>>>>> e45b4f21
   "broker"      = "c5.2xlarge"
   "proxy"       = "c5.2xlarge"
 }