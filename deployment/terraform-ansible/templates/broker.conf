#
# Licensed to the Apache Software Foundation (ASF) under one
# or more contributor license agreements.  See the NOTICE file
# distributed with this work for additional information
# regarding copyright ownership.  The ASF licenses this file
# to you under the Apache License, Version 2.0 (the
# "License"); you may not use this file except in compliance
# with the License.  You may obtain a copy of the License at
#
#   http://www.apache.org/licenses/LICENSE-2.0
#
# Unless required by applicable law or agreed to in writing,
# software distributed under the License is distributed on an
# "AS IS" BASIS, WITHOUT WARRANTIES OR CONDITIONS OF ANY
# KIND, either express or implied.  See the License for the
# specific language governing permissions and limitations
# under the License.
#

### --- General broker settings --- ###

# Zookeeper quorum connection string
zookeeperServers={{ zookeeper_servers }}

# Configuration Store connection string
configurationStoreServers={{ zookeeper_servers }}

# Broker data port
brokerServicePort=6650

# Broker data port for TLS
brokerServicePortTls=6651

# Port to use to server HTTP request
webServicePort=8080

# Port to use to server HTTPS request
webServicePortTls=8443

# Hostname or IP address the service binds on, default is 0.0.0.0.
bindAddress=0.0.0.0

# Hostname or IP address the service advertises to the outside world.
# If not set, the value of InetAddress.getLocalHost().getCanonicalHostName() is used.
advertisedAddress={{ hostvars[inventory_hostname].private_ip }}

# Used to specify multiple advertised listeners for the broker.
# The value must format as <listener_name>:pulsar://<host>:<port>,
# multiple listeners should separate with commas.
# Do not use this configuration with advertisedAddress and brokerServicePort.
# The Default value is absent means use advertisedAddress and brokerServicePort.
# advertisedListeners=

# Used to specify the internal listener name for the broker.
# The listener name must contain in the advertisedListeners.
# The Default value is absent, the broker uses the first listener as the internal listener.
# internalListenerName=

# Number of threads to use for Netty IO. Default is set to 2 * Runtime.getRuntime().availableProcessors()
numIOThreads=

# Number of threads to use for HTTP requests processing. Default is set to 2 * Runtime.getRuntime().availableProcessors()
numHttpServerThreads=

# Flag to control features that are meant to be used when running in standalone mode
isRunningStandalone=

# Name of the cluster to which this broker belongs to
clusterName={{ cluster_name }}

# The maximum number of tenants that each pulsar cluster can create
# This configuration is not precise control, in a concurrent scenario, the threshold will be exceeded
maxTenants=0

# Enable cluster's failure-domain which can distribute brokers into logical region
failureDomainsEnabled=false

# Zookeeper session timeout in milliseconds
zooKeeperSessionTimeoutMillis=30000

# ZooKeeper operation timeout in seconds
zooKeeperOperationTimeoutSeconds=30

# ZooKeeper cache expiry time in seconds
zooKeeperCacheExpirySeconds=300

# Time to wait for broker graceful shutdown. After this time elapses, the process will be killed
brokerShutdownTimeoutMs=60000

# Flag to skip broker shutdown when broker handles Out of memory error
skipBrokerShutdownOnOOM=false

# Enable backlog quota check. Enforces action on topic when the quota is reached
backlogQuotaCheckEnabled=true

# How often to check for topics that have reached the quota
backlogQuotaCheckIntervalInSeconds=60

# Default per-topic backlog quota limit, less than 0 means no limitation. default is -1.
backlogQuotaDefaultLimitGB=-1

# Default backlog quota retention policy. Default is producer_request_hold
# 'producer_request_hold' Policy which holds producer's send request until the resource becomes available (or holding times out)
# 'producer_exception' Policy which throws javax.jms.ResourceAllocationException to the producer
# 'consumer_backlog_eviction' Policy which evicts the oldest message from the slowest consumer's backlog
backlogQuotaDefaultRetentionPolicy=producer_request_hold

# Default ttl for namespaces if ttl is not already configured at namespace policies. (disable default-ttl with value 0)
ttlDurationDefaultInSeconds=0

# Enable topic auto creation if new producer or consumer connected (disable auto creation with value false)
allowAutoTopicCreation=true

# The type of topic that is allowed to be automatically created.(partitioned/non-partitioned)
allowAutoTopicCreationType=non-partitioned

# Enable subscription auto creation if new consumer connected (disable auto creation with value false)
allowAutoSubscriptionCreation=true

# The number of partitioned topics that is allowed to be automatically created if allowAutoTopicCreationType is partitioned.
defaultNumPartitions=1

# Enable the deletion of inactive topics. This parameter need to cooperate with the allowAutoTopicCreation parameter.
# If brokerDeleteInactiveTopicsEnabled is set to true, we should ensure that allowAutoTopicCreation is also set to true.
brokerDeleteInactiveTopicsEnabled=true

# How often to check for inactive topics
brokerDeleteInactiveTopicsFrequencySeconds=60

# Set the inactive topic delete mode. Default is delete_when_no_subscriptions
# 'delete_when_no_subscriptions' mode only delete the topic which has no subscriptions and no active producers
# 'delete_when_subscriptions_caught_up' mode only delete the topic that all subscriptions has no backlogs(caught up)
# and no active producers/consumers
brokerDeleteInactiveTopicsMode=delete_when_no_subscriptions

# Max duration of topic inactivity in seconds, default is not present
# If not present, 'brokerDeleteInactiveTopicsFrequencySeconds' will be used
# Topics that are inactive for longer than this value will be deleted
brokerDeleteInactiveTopicsMaxInactiveDurationSeconds=

# Max pending publish requests per connection to avoid keeping large number of pending
# requests in memory. Default: 1000
maxPendingPublishRequestsPerConnection=1000

# How frequently to proactively check and purge expired messages
messageExpiryCheckIntervalInMinutes=5

# How long to delay rewinding cursor and dispatching messages when active consumer is changed
activeConsumerFailoverDelayTimeMillis=1000

# How long to delete inactive subscriptions from last consuming
# When it is 0, inactive subscriptions are not deleted automatically
subscriptionExpirationTimeMinutes=0

# Enable subscription message redelivery tracker to send redelivery count to consumer (default is enabled)
subscriptionRedeliveryTrackerEnabled=true

# How frequently to proactively check and purge expired subscription
subscriptionExpiryCheckIntervalInMinutes=5

# Enable Key_Shared subscription (default is enabled)
subscriptionKeySharedEnable=true

# On KeyShared subscriptions, with default AUTO_SPLIT mode, use splitting ranges or
# consistent hashing to reassign keys to new consumers
subscriptionKeySharedUseConsistentHashing=true

# On KeyShared subscriptions, number of points in the consistent-hashing ring.
# The higher the number, the more equal the assignment of keys to consumers
subscriptionKeySharedConsistentHashingReplicaPoints=100

# Set the default behavior for message deduplication in the broker
# This can be overridden per-namespace. If enabled, broker will reject
# messages that were already stored in the topic
brokerDeduplicationEnabled=false

# Maximum number of producer information that it's going to be
# persisted for deduplication purposes
brokerDeduplicationMaxNumberOfProducers=10000

# Number of entries after which a dedup info snapshot is taken.
# A larger interval will lead to fewer snapshots being taken, though it would
# increase the topic recovery time when the entries published after the
# snapshot need to be replayed.
brokerDeduplicationEntriesInterval=1000

# Time of inactivity after which the broker will discard the deduplication information
# relative to a disconnected producer. Default is 6 hours.
brokerDeduplicationProducerInactivityTimeoutMinutes=360

# When a namespace is created without specifying the number of bundle, this
# value will be used as the default
defaultNumberOfNamespaceBundles=4

# The maximum number of namespaces that each tenant can create
# This configuration is not precise control, in a concurrent scenario, the threshold will be exceeded
maxNamespacesPerTenant=0

# Max number of topics allowed to be created in the namespace. When the topics reach the max topics of the namespace,
# the broker should reject the new topic request(include topic auto-created by the producer or consumer)
# until the number of connected consumers decrease.
# Using a value of 0, is disabling maxTopicsPerNamespace-limit check.
maxTopicsPerNamespace=0

# Enable check for minimum allowed client library version
clientLibraryVersionCheckEnabled=false

# Path for the file used to determine the rotation status for the broker when responding
# to service discovery health checks
statusFilePath=

# If true, (and ModularLoadManagerImpl is being used), the load manager will attempt to
# use only brokers running the latest software version (to minimize impact to bundles)
preferLaterVersions=false

# Max number of unacknowledged messages allowed to receive messages by a consumer on a shared subscription. Broker will stop sending
# messages to consumer once, this limit reaches until consumer starts acknowledging messages back.
# Using a value of 0, is disabling unackeMessage limit check and consumer can receive messages without any restriction
maxUnackedMessagesPerConsumer=50000

# Max number of unacknowledged messages allowed per shared subscription. Broker will stop dispatching messages to
# all consumers of the subscription once this limit reaches until consumer starts acknowledging messages back and
# unack count reaches to limit/2. Using a value of 0, is disabling unackedMessage-limit
# check and dispatcher can dispatch messages without any restriction
maxUnackedMessagesPerSubscription=200000

# Max number of unacknowledged messages allowed per broker. Once this limit reaches, broker will stop dispatching
# messages to all shared subscription which has higher number of unack messages until subscriptions start
# acknowledging messages back and unack count reaches to limit/2. Using a value of 0, is disabling
# unackedMessage-limit check and broker doesn't block dispatchers
maxUnackedMessagesPerBroker=0

# Once broker reaches maxUnackedMessagesPerBroker limit, it blocks subscriptions which has higher unacked messages
# than this percentage limit and subscription will not receive any new messages until that subscription acks back
# limit/2 messages
maxUnackedMessagesPerSubscriptionOnBrokerBlocked=0.16

# Broker periodically checks if subscription is stuck and unblock if flag is enabled. (Default is disabled)
unblockStuckSubscriptionEnabled=false

# Tick time to schedule task that checks topic publish rate limiting across all topics
# Reducing to lower value can give more accuracy while throttling publish but
# it uses more CPU to perform frequent check. (Disable publish throttling with value 0)
topicPublisherThrottlingTickTimeMillis=10

# Tick time to schedule task that checks broker publish rate limiting across all topics
# Reducing to lower value can give more accuracy while throttling publish but
# it uses more CPU to perform frequent check. (Disable publish throttling with value 0)
brokerPublisherThrottlingTickTimeMillis=50

# Max Rate(in 1 seconds) of Message allowed to publish for a broker if broker publish rate limiting enabled
# (Disable message rate limit with value 0)
brokerPublisherThrottlingMaxMessageRate=0

# Max Rate(in 1 seconds) of Byte allowed to publish for a broker if broker publish rate limiting enabled.
# (Disable byte rate limit with value 0)
brokerPublisherThrottlingMaxByteRate=0

# Max Rate(in 1 seconds) of Message allowed to publish for a topic if topic publish rate limiting enabled
# (Disable byte rate limit with value 0)
maxPublishRatePerTopicInMessages=0

#Max Rate(in 1 seconds) of Byte allowed to publish for a topic if topic publish rate limiting enabled.
# (Disable byte rate limit with value 0)
maxPublishRatePerTopicInBytes=0

# Too many subscribe requests from a consumer can cause broker rewinding consumer cursors and loading data from bookies,
# hence causing high network bandwidth usage
# When the positive value is set, broker will throttle the subscribe requests for one consumer.
# Otherwise, the throttling will be disabled. The default value of this setting is 0 - throttling is disabled.
subscribeThrottlingRatePerConsumer=0

# Rate period for {subscribeThrottlingRatePerConsumer}. Default is 30s.
subscribeRatePeriodPerConsumerInSecond=30

# Default messages per second dispatch throttling-limit for every topic. Using a value of 0, is disabling default
# message dispatch-throttling
dispatchThrottlingRatePerTopicInMsg=0

# Default bytes per second dispatch throttling-limit for every topic. Using a value of 0, is disabling
# default message-byte dispatch-throttling
dispatchThrottlingRatePerTopicInByte=0

# Default number of message dispatching throttling-limit for a subscription.
# Using a value of 0, is disabling default message dispatch-throttling.
dispatchThrottlingRatePerSubscriptionInMsg=0

# Default number of message-bytes dispatching throttling-limit for a subscription.
# Using a value of 0, is disabling default message-byte dispatch-throttling.
dispatchThrottlingRatePerSubscriptionInByte=0

# Default messages per second dispatch throttling-limit for every replicator in replication.
# Using a value of 0, is disabling replication message dispatch-throttling
dispatchThrottlingRatePerReplicatorInMsg=0

# Default bytes per second dispatch throttling-limit for every replicator in replication.
# Using a value of 0, is disabling replication message-byte dispatch-throttling
dispatchThrottlingRatePerReplicatorInByte=0

# Dispatch rate-limiting relative to publish rate.
# (Enabling flag will make broker to dynamically update dispatch-rate relatively to publish-rate:
# throttle-dispatch-rate = (publish-rate + configured dispatch-rate).
dispatchThrottlingRateRelativeToPublishRate=false

# By default we enable dispatch-throttling for both caught up consumers as well as consumers who have
# backlog.
dispatchThrottlingOnNonBacklogConsumerEnabled=true

# Max number of entries to read from bookkeeper. By default it is 100 entries.
dispatcherMaxReadBatchSize=100

# Max size in bytes of entries to read from bookkeeper. By default it is 5MB.
dispatcherMaxReadSizeBytes=5242880

# Min number of entries to read from bookkeeper. By default it is 1 entries.
# When there is an error occurred on reading entries from bookkeeper, the broker
# will backoff the batch size to this minimum number."
dispatcherMinReadBatchSize=1

# Max number of entries to dispatch for a shared subscription. By default it is 20 entries.
dispatcherMaxRoundRobinBatchSize=20

# Precise dispatcher flow control according to history message number of each entry
preciseDispatcherFlowControl=false

# Max number of concurrent lookup request broker allows to throttle heavy incoming lookup traffic
maxConcurrentLookupRequest=50000

# Max number of concurrent topic loading request broker allows to control number of zk-operations
maxConcurrentTopicLoadRequest=5000

# Max concurrent non-persistent message can be processed per connection
maxConcurrentNonPersistentMessagePerConnection=1000

# Number of worker threads to serve topic ordered executor
topicOrderedExecutorThreadNum=8

# Enable broker to load persistent topics
enablePersistentTopics=true

# Enable broker to load non-persistent topics
enableNonPersistentTopics=true

# Enable to run bookie along with broker
enableRunBookieTogether=false

# Enable to run bookie autorecovery along with broker
enableRunBookieAutoRecoveryTogether=false

# Max number of producers allowed to connect to topic. Once this limit reaches, Broker will reject new producers
# until the number of connected producers decrease.
# Using a value of 0, is disabling maxProducersPerTopic-limit check.
maxProducersPerTopic=0

# Max number of consumers allowed to connect to topic. Once this limit reaches, Broker will reject new consumers
# until the number of connected consumers decrease.
# Using a value of 0, is disabling maxConsumersPerTopic-limit check.
maxConsumersPerTopic=0

# Max number of subscriptions allowed to subscribe to topic. Once this limit reaches, broker will reject
# new subscription until the number of subscribed subscriptions decrease.
# Using a value of 0, is disabling maxSubscriptionsPerTopic limit check.
maxSubscriptionsPerTopic=0

# Max number of consumers allowed to connect to subscription. Once this limit reaches, Broker will reject new consumers
# until the number of connected consumers decrease.
# Using a value of 0, is disabling maxConsumersPerSubscription-limit check.
maxConsumersPerSubscription=0

# Max size of messages.
maxMessageSize=5242880

# Interval between checks to see if topics with compaction policies need to be compacted
brokerServiceCompactionMonitorIntervalInSeconds=60

# Whether to enable the delayed delivery for messages.
# If disabled, messages will be immediately delivered and there will
# be no tracking overhead.
delayedDeliveryEnabled=true

# Control the tick time for when retrying on delayed delivery,
# affecting the accuracy of the delivery time compared to the scheduled time.
# Default is 1 second.
delayedDeliveryTickTimeMillis=1000

# Whether to enable acknowledge of batch local index.
acknowledgmentAtBatchIndexLevelEnabled=false

# Enable tracking of replicated subscriptions state across clusters.
enableReplicatedSubscriptions=true

# Frequency of snapshots for replicated subscriptions tracking.
replicatedSubscriptionsSnapshotFrequencyMillis=1000

# Timeout for building a consistent snapshot for tracking replicated subscriptions state.
replicatedSubscriptionsSnapshotTimeoutSeconds=30

# Max number of snapshot to be cached per subscription.
replicatedSubscriptionsSnapshotMaxCachedPerSubscription=10

# Max memory size for broker handling messages sending from producers.
# If the processing message size exceed this value, broker will stop read data
# from the connection. The processing messages means messages are sends to broker
# but broker have not send response to client, usually waiting to write to bookies.
# It's shared across all the topics running in the same broker.
# Use -1 to disable the memory limitation. Default is 1/2 of direct memory.
maxMessagePublishBufferSizeInMB=

# Interval between checks to see if message publish buffer size is exceed the max message publish buffer size
# Use 0 or negative number to disable the max publish buffer limiting.
messagePublishBufferCheckIntervalInMillis=100

# Check between intervals to see if consumed ledgers need to be trimmed
# Use 0 or negative number to disable the check
retentionCheckIntervalInSeconds=120

# Check between intervals to see if max message size in topic policies has been updated.
# Default is 60s
maxMessageSizeCheckIntervalInSeconds=60

# Max number of partitions per partitioned topic
# Use 0 or negative number to disable the check
maxNumPartitionsPerPartitionedTopic=0

# There are two policies when zookeeper session expired happens, "shutdown" and "reconnect".
# If uses "shutdown" policy, shutdown the broker when zookeeper session expired happens.
# If uses "reconnect" policy, try to reconnect to zookeeper server and re-register metadata to zookeeper.
zookeeperSessionExpiredPolicy=reconnect

# Enable or disable system topic
systemTopicEnabled=false

# Enable or disable topic level policies, topic level policies depends on the system topic
# Please enable the system topic first.
topicLevelPoliciesEnabled=false

### --- Authentication --- ###
# Role names that are treated as "proxy roles". If the broker sees a request with
#role as proxyRoles - it will demand to see a valid original principal.
proxyRoles=

# If this flag is set then the broker authenticates the original Auth data
# else it just accepts the originalPrincipal and authorizes it (if required).
authenticateOriginalAuthData=false

# Deprecated - Use webServicePortTls and brokerServicePortTls instead
tlsEnabled=false

# Tls cert refresh duration in seconds (set 0 to check on every new connection)
tlsCertRefreshCheckDurationSec=300

# Path for the TLS certificate file
tlsCertificateFilePath=

# Path for the TLS private key file
tlsKeyFilePath=

# Path for the trusted TLS certificate file.
# This cert is used to verify that any certs presented by connecting clients
# are signed by a certificate authority. If this verification
# fails, then the certs are untrusted and the connections are dropped.
tlsTrustCertsFilePath=

# Accept untrusted TLS certificate from client.
# If true, a client with a cert which cannot be verified with the
# 'tlsTrustCertsFilePath' cert will allowed to connect to the server,
# though the cert will not be used for client authentication.
tlsAllowInsecureConnection=false

# Specify the tls protocols the broker will use to negotiate during TLS handshake
# (a comma-separated list of protocol names).
# Examples:- [TLSv1.3, TLSv1.2]
tlsProtocols=

# Specify the tls cipher the broker will use to negotiate during TLS Handshake
# (a comma-separated list of ciphers).
# Examples:- [TLS_ECDHE_RSA_WITH_AES_128_GCM_SHA256]
tlsCiphers=

# Trusted client certificates are required for to connect TLS
# Reject the Connection if the Client Certificate is not trusted.
# In effect, this requires that all connecting clients perform TLS client
# authentication.
tlsRequireTrustedClientCertOnConnect=false

### --- KeyStore TLS config variables --- ###
# Enable TLS with KeyStore type configuration in broker.
tlsEnabledWithKeyStore=false

# TLS Provider for KeyStore type
tlsProvider=

# TLS KeyStore type configuration in broker: JKS, PKCS12
tlsKeyStoreType=JKS

# TLS KeyStore path in broker
tlsKeyStore=

# TLS KeyStore password for broker
tlsKeyStorePassword=

# TLS TrustStore type configuration in broker: JKS, PKCS12
tlsTrustStoreType=JKS

# TLS TrustStore path in broker
tlsTrustStore=

# TLS TrustStore password in broker
tlsTrustStorePassword=

# Whether internal client use KeyStore type to authenticate with Pulsar brokers
brokerClientTlsEnabledWithKeyStore=false

# The TLS Provider used by internal client to authenticate with other Pulsar brokers
brokerClientSslProvider=

# TLS TrustStore type configuration for internal client: JKS, PKCS12
# used by the internal client to authenticate with Pulsar brokers
brokerClientTlsTrustStoreType=JKS

# TLS TrustStore path for internal client
# used by the internal client to authenticate with Pulsar brokers
brokerClientTlsTrustStore=

# TLS TrustStore password for internal client,
# used by the internal client to authenticate with Pulsar brokers
brokerClientTlsTrustStorePassword=

# Specify the tls cipher the internal client will use to negotiate during TLS Handshake
# (a comma-separated list of ciphers)
# e.g.  [TLS_ECDHE_RSA_WITH_AES_128_GCM_SHA256].
# used by the internal client to authenticate with Pulsar brokers
brokerClientTlsCiphers=

# Specify the tls protocols the broker will use to negotiate during TLS handshake
# (a comma-separated list of protocol names).
# e.g.  [TLSv1.3, TLSv1.2]
# used by the internal client to authenticate with Pulsar brokers
brokerClientTlsProtocols=


### --- Authentication --- ###

# Enable authentication
authenticationEnabled=false

# Authentication provider name list, which is comma separated list of class names
authenticationProviders=

# Interval of time for checking for expired authentication credentials
authenticationRefreshCheckSeconds=60

# Enforce authorization
authorizationEnabled=false

# Authorization provider fully qualified class-name
authorizationProvider=org.apache.pulsar.broker.authorization.PulsarAuthorizationProvider

# Allow wildcard matching in authorization
# (wildcard matching only applicable if wildcard-char:
# * presents at first or last position eg: *.pulsar.service, pulsar.service.*)
authorizationAllowWildcardsMatching=false

# Role names that are treated as "super-user", meaning they will be able to do all admin
# operations and publish/consume from all topics
superUserRoles=

# Authentication settings of the broker itself. Used when the broker connects to other brokers,
# either in same or other clusters
brokerClientTlsEnabled=false
brokerClientAuthenticationPlugin=
brokerClientAuthenticationParameters=
brokerClientTrustCertsFilePath=

# Supported Athenz provider domain names(comma separated) for authentication
athenzDomainNames=

# When this parameter is not empty, unauthenticated users perform as anonymousUserRole
anonymousUserRole=

### --- Token Authentication Provider --- ###

## Symmetric key
# Configure the secret key to be used to validate auth tokens
# The key can be specified like:
# tokenSecretKey=data:;base64,xxxxxxxxx
# tokenSecretKey=file:///my/secret.key    ( Note: key file must be DER-encoded )
tokenSecretKey=

## Asymmetric public/private key pair
# Configure the public key to be used to validate auth tokens
# The key can be specified like:
# tokenPublicKey=data:;base64,xxxxxxxxx
# tokenPublicKey=file:///my/public.key    ( Note: key file must be DER-encoded )
tokenPublicKey=

# The token "claim" that will be interpreted as the authentication "role" or "principal" by AuthenticationProviderToken (defaults to "sub" if blank)
tokenAuthClaim=

# The token audience "claim" name, e.g. "aud", that will be used to get the audience from token.
# If not set, audience will not be verified.
tokenAudienceClaim=

# The token audience stands for this broker. The field `tokenAudienceClaim` of a valid token, need contains this.
tokenAudience=

### --- SASL Authentication Provider --- ###

# This is a regexp, which limits the range of possible ids which can connect to the Broker using SASL.
# Default value: `SaslConstants.JAAS_CLIENT_ALLOWED_IDS_DEFAULT`, which is ".*pulsar.*",
# so only clients whose id contains 'pulsar' are allowed to connect.
saslJaasClientAllowedIds=

# Service Principal, for login context name.
# Default value `SaslConstants.JAAS_DEFAULT_BROKER_SECTION_NAME`, which is "Broker".
saslJaasServerSectionName=

### --- HTTP Server config --- ###

# If >0, it will reject all HTTP requests with bodies larged than the configured limit
httpMaxRequestSize=-1

# If true, the broker will reject all HTTP requests using the TRACE and TRACK verbs.
# This setting may be necessary if the broker is deployed into an environment that uses http port
# scanning and flags web servers allowing the TRACE method as insecure.
disableHttpDebugMethods=false

### --- BookKeeper Client --- ###

# Metadata service uri that bookkeeper is used for loading corresponding metadata driver
# and resolving its metadata service location.
# This value can be fetched using `bookkeeper shell whatisinstanceid` command in BookKeeper cluster.
# For example: zk+hierarchical://localhost:2181/ledgers
# The metadata service uri list can also be semicolon separated values like below:
# zk+hierarchical://zk1:2181;zk2:2181;zk3:2181/ledgers
bookkeeperMetadataServiceUri=

# Authentication plugin to use when connecting to bookies
bookkeeperClientAuthenticationPlugin=

# BookKeeper auth plugin implementation specifics parameters name and values
bookkeeperClientAuthenticationParametersName=
bookkeeperClientAuthenticationParameters=

# Timeout for BK add / read operations
bookkeeperClientTimeoutInSeconds=30

# Speculative reads are initiated if a read request doesn't complete within a certain time
# Using a value of 0, is disabling the speculative reads
bookkeeperClientSpeculativeReadTimeoutInMillis=0

# Use older Bookkeeper wire protocol with bookie
bookkeeperUseV2WireProtocol=true

# Enable bookies health check. Bookies that have more than the configured number of failure within
# the interval will be quarantined for some time. During this period, new ledgers won't be created
# on these bookies
bookkeeperClientHealthCheckEnabled=true
bookkeeperClientHealthCheckIntervalSeconds=60
bookkeeperClientHealthCheckErrorThresholdPerInterval=5
bookkeeperClientHealthCheckQuarantineTimeInSeconds=1800

#bookie quarantine ratio to avoid all clients quarantine the high pressure bookie servers at the same time
bookkeeperClientQuarantineRatio=1.0

# Specify options for the GetBookieInfo check. These settings can be useful
# to help ensure the list of bookies is up to date on the brokers.
bookkeeperClientGetBookieInfoIntervalSeconds=86400
bookkeeperClientGetBookieInfoRetryIntervalSeconds=60

# Enable rack-aware bookie selection policy. BK will chose bookies from different racks when
# forming a new bookie ensemble
bookkeeperClientRackawarePolicyEnabled=true

# Enable region-aware bookie selection policy. BK will chose bookies from
# different regions and racks when forming a new bookie ensemble
# If enabled, the value of bookkeeperClientRackawarePolicyEnabled is ignored
bookkeeperClientRegionawarePolicyEnabled=false

# Minimum number of racks per write quorum. BK rack-aware bookie selection policy will try to
# get bookies from at least 'bookkeeperClientMinNumRacksPerWriteQuorum' racks for a write quorum.
bookkeeperClientMinNumRacksPerWriteQuorum=2

# Enforces rack-aware bookie selection policy to pick bookies from 'bookkeeperClientMinNumRacksPerWriteQuorum'
# racks for a writeQuorum.
# If BK can't find bookie then it would throw BKNotEnoughBookiesException instead of picking random one.
bookkeeperClientEnforceMinNumRacksPerWriteQuorum=false

# Enable/disable reordering read sequence on reading entries.
bookkeeperClientReorderReadSequenceEnabled=false

# Enable bookie isolation by specifying a list of bookie groups to choose from. Any bookie
# outside the specified groups will not be used by the broker
bookkeeperClientIsolationGroups=

# Enable bookie secondary-isolation group if bookkeeperClientIsolationGroups doesn't
# have enough bookie available.
bookkeeperClientSecondaryIsolationGroups=

# Minimum bookies that should be available as part of bookkeeperClientIsolationGroups
# else broker will include bookkeeperClientSecondaryIsolationGroups bookies in isolated list.
bookkeeperClientMinAvailableBookiesInIsolationGroups=

# Enable/disable having read operations for a ledger to be sticky to a single bookie.
# If this flag is enabled, the client will use one single bookie (by preference) to read
# all entries for a ledger.
bookkeeperEnableStickyReads=true

# Set the client security provider factory class name.
# Default: org.apache.bookkeeper.tls.TLSContextFactory
bookkeeperTLSProviderFactoryClass=org.apache.bookkeeper.tls.TLSContextFactory

# Enable tls authentication with bookie
bookkeeperTLSClientAuthentication=false

# Supported type: PEM, JKS, PKCS12. Default value: PEM
bookkeeperTLSKeyFileType=PEM

#Supported type: PEM, JKS, PKCS12. Default value: PEM
bookkeeperTLSTrustCertTypes=PEM

# Path to file containing keystore password, if the client keystore is password protected.
bookkeeperTLSKeyStorePasswordPath=

# Path to file containing truststore password, if the client truststore is password protected.
bookkeeperTLSTrustStorePasswordPath=

# Path for the TLS private key file
bookkeeperTLSKeyFilePath=

# Path for the TLS certificate file
bookkeeperTLSCertificateFilePath=

# Path for the trusted TLS certificate file
bookkeeperTLSTrustCertsFilePath=

# Enable/disable disk weight based placement. Default is false
bookkeeperDiskWeightBasedPlacementEnabled=false

# Set the interval to check the need for sending an explicit LAC
# A value of '0' disables sending any explicit LACs. Default is 0.
bookkeeperExplicitLacIntervalInMills=0

# Expose bookkeeper client managed ledger stats to prometheus. default is false
# bookkeeperClientExposeStatsToPrometheus=false

# If bookkeeperClientExposeStatsToPrometheus is set to true, we can set bookkeeperClientLimitStatsLogging=true
# to limit per_channel_bookie_client metrics. default is true
# bookkeeperClientLimitStatsLogging=true

### --- Managed Ledger --- ###

# Number of bookies to use when creating a ledger
managedLedgerDefaultEnsembleSize=2

# Number of copies to store for each message
managedLedgerDefaultWriteQuorum=2

# Number of guaranteed copies (acks to wait before write is complete)
managedLedgerDefaultAckQuorum=2

# Default type of checksum to use when writing to BookKeeper. Default is "CRC32C"
# Other possible options are "CRC32", "MAC" or "DUMMY" (no checksum).
managedLedgerDigestType=CRC32C

# Number of threads to be used for managed ledger scheduled tasks
managedLedgerNumSchedulerThreads=8

# Amount of memory to use for caching data payload in managed ledger. This memory
# is allocated from JVM direct memory and it's shared across all the topics
# running  in the same broker. By default, uses 1/5th of available direct memory
managedLedgerCacheSizeMB=

# Whether we should make a copy of the entry payloads when inserting in cache
managedLedgerCacheCopyEntries=false

# Threshold to which bring down the cache level when eviction is triggered
managedLedgerCacheEvictionWatermark=0.9

# Configure the cache eviction interval in milliseconds for the managed ledger cache
managedLedgerCacheEvictionIntervalMs=10

# All entries that have stayed in cache for more than the configured time, will be evicted
managedLedgerCacheEvictionTimeThresholdMillis=1000

# Configure the threshold (in number of entries) from where a cursor should be considered 'backlogged'
# and thus should be set as inactive.
managedLedgerCursorBackloggedThreshold=1000

# Rate limit the amount of writes per second generated by consumer acking the messages
managedLedgerDefaultMarkDeleteRateLimit=1.0

# Max number of entries to append to a ledger before triggering a rollover
# A ledger rollover is triggered after the min rollover time has passed
# and one of the following conditions is true:
#  * The max rollover time has been reached
#  * The max entries have been written to the ledger
#  * The max ledger size has been written to the ledger
managedLedgerMaxEntriesPerLedger=50000

# Minimum time between ledger rollover for a topic
managedLedgerMinLedgerRolloverTimeMinutes=10

# Maximum time before forcing a ledger rollover for a topic
managedLedgerMaxLedgerRolloverTimeMinutes=240

# Maximum ledger size before triggering a rollover for a topic (MB)
managedLedgerMaxSizePerLedgerMbytes=2048

# Delay between a ledger being successfully offloaded to long term storage
# and the ledger being deleted from bookkeeper (default is 4 hours)
managedLedgerOffloadDeletionLagMs=14400000

# The number of bytes before triggering automatic offload to long term storage
# (default is -1, which is disabled)
managedLedgerOffloadAutoTriggerSizeThresholdBytes=-1

# Max number of entries to append to a cursor ledger
managedLedgerCursorMaxEntriesPerLedger=50000

# Max time before triggering a rollover on a cursor ledger
managedLedgerCursorRolloverTimeInSeconds=14400

# Max number of "acknowledgment holes" that are going to be persistently stored.
# When acknowledging out of order, a consumer will leave holes that are supposed
# to be quickly filled by acking all the messages. The information of which
# messages are acknowledged is persisted by compressing in "ranges" of messages
# that were acknowledged. After the max number of ranges is reached, the information
# will only be tracked in memory and messages will be redelivered in case of
# crashes.
managedLedgerMaxUnackedRangesToPersist=10000

# Max number of "acknowledgment holes" that can be stored in MetadataStore. If number of unack message range is higher
# than this limit then broker will persist unacked ranges into bookkeeper to avoid additional data overhead into
# MetadataStore.
managedLedgerMaxUnackedRangesToPersistInMetadataStore=1000

# Skip reading non-recoverable/unreadable data-ledger under managed-ledger's list. It helps when data-ledgers gets
# corrupted at bookkeeper and managed-cursor is stuck at that ledger.
autoSkipNonRecoverableData=false

# Whether to recover cursors lazily when trying to recover a managed ledger backing a persistent topic.
# It can improve write availability of topics.
# The caveat is now when recovered ledger is ready to write we're not sure if all old consumers last mark
# delete position can be recovered or not.
lazyCursorRecovery=false

# operation timeout while updating managed-ledger metadata.
managedLedgerMetadataOperationsTimeoutSeconds=60

# Read entries timeout when broker tries to read messages from bookkeeper.
managedLedgerReadEntryTimeoutSeconds=0

# Add entry timeout when broker tries to publish message to bookkeeper (0 to disable it).
managedLedgerAddEntryTimeoutSeconds=0

# Managed ledger prometheus stats latency rollover seconds (default: 60s)
managedLedgerPrometheusStatsLatencyRolloverSeconds=60

# Whether trace managed ledger task execution time
managedLedgerTraceTaskExecution=true

# New entries check delay for the cursor under the managed ledger.
# If no new messages in the topic, the cursor will try to check again after the delay time.
# For consumption latency sensitive scenario, can set to a smaller value or set to 0.
# Of course, use a smaller value may degrade consumption throughput. Default is 10ms.
managedLedgerNewEntriesCheckDelayInMillis=10

### --- Load balancer --- ###

# Enable load balancer
loadBalancerEnabled=true

# Percentage of change to trigger load report update
loadBalancerReportUpdateThresholdPercentage=10

# maximum interval to update load report
loadBalancerReportUpdateMaxIntervalMinutes=15

# Frequency of report to collect
loadBalancerHostUsageCheckIntervalMinutes=1

# Enable/disable automatic bundle unloading for load-shedding
loadBalancerSheddingEnabled=true

# Load shedding interval. Broker periodically checks whether some traffic should be offload from
# some over-loaded broker to other under-loaded brokers
loadBalancerSheddingIntervalMinutes=1

# Prevent the same topics to be shed and moved to other broker more than once within this timeframe
loadBalancerSheddingGracePeriodMinutes=30

# Usage threshold to allocate max number of topics to broker
loadBalancerBrokerMaxTopics=50000

# Usage threshold to determine a broker as over-loaded
loadBalancerBrokerOverloadedThresholdPercentage=85

# Interval to flush dynamic resource quota to ZooKeeper
loadBalancerResourceQuotaUpdateIntervalMinutes=15

# enable/disable namespace bundle auto split
loadBalancerAutoBundleSplitEnabled=true

# enable/disable automatic unloading of split bundles
loadBalancerAutoUnloadSplitBundlesEnabled=true

# maximum topics in a bundle, otherwise bundle split will be triggered
loadBalancerNamespaceBundleMaxTopics=1000

# maximum sessions (producers + consumers) in a bundle, otherwise bundle split will be triggered
loadBalancerNamespaceBundleMaxSessions=1000

# maximum msgRate (in + out) in a bundle, otherwise bundle split will be triggered
loadBalancerNamespaceBundleMaxMsgRate=30000

# maximum bandwidth (in + out) in a bundle, otherwise bundle split will be triggered
loadBalancerNamespaceBundleMaxBandwidthMbytes=100

# maximum number of bundles in a namespace
loadBalancerNamespaceMaximumBundles=128

# Override the auto-detection of the network interfaces max speed.
# This option is useful in some environments (eg: EC2 VMs) where the max speed
# reported by Linux is not reflecting the real bandwidth available to the broker.
# Since the network usage is employed by the load manager to decide when a broker
# is overloaded, it is important to make sure the info is correct or override it
# with the right value here. The configured value can be a double (eg: 0.8) and that
# can be used to trigger load-shedding even before hitting on NIC limits.
loadBalancerOverrideBrokerNicSpeedGbps=

# Name of load manager to use
loadManagerClassName=org.apache.pulsar.broker.loadbalance.impl.ModularLoadManagerImpl

# Supported algorithms name for namespace bundle split.
# "range_equally_divide" divides the bundle into two parts with the same hash range size.
# "topic_count_equally_divide" divides the bundle into two parts with the same topics count.
supportedNamespaceBundleSplitAlgorithms=range_equally_divide,topic_count_equally_divide,specified_positions_divide,flow_or_qps_equally_divide

# Default algorithm name for namespace bundle split
defaultNamespaceBundleSplitAlgorithm=range_equally_divide

# load shedding strategy, support OverloadShedder and ThresholdShedder, default is ThresholdShedder since 2.10.0
loadBalancerLoadSheddingStrategy=org.apache.pulsar.broker.loadbalance.impl.ThresholdShedder

# The broker resource usage threshold.
# When the broker resource usage is greater than the pulsar cluster average resource usge,
# the threshold shedder will be triggered to offload bundles from the broker.
# It only take effect in ThresholdShedder strategy.
loadBalancerBrokerThresholdShedderPercentage=10

# When calculating new resource usage, the history usage accounts for.
# It only take effect in ThresholdShedder strategy.
loadBalancerHistoryResourcePercentage=0.9

<<<<<<< HEAD
# The BandWidthIn usage weight when calculating new resourde usage.
=======
# The BandWithIn usage weight when calculating new resource usage.
>>>>>>> fb80007a
# It only take effect in ThresholdShedder strategy.
loadBalancerBandwidthInResourceWeight=1.0

<<<<<<< HEAD
# The BandWidthOut usage weight when calculating new resourde usage.
=======
# The BandWithOut usage weight when calculating new resource usage.
>>>>>>> fb80007a
# It only take effect in ThresholdShedder strategy.
loadBalancerBandwidthOutResourceWeight=1.0

# The CPU usage weight when calculating new resource usage.
# It only take effect in ThresholdShedder strategy.
loadBalancerCPUResourceWeight=1.0

# The heap memory usage weight when calculating new resource usage.
# It only take effect in ThresholdShedder strategy.
loadBalancerMemoryResourceWeight=0

# The direct memory usage weight when calculating new resource usage.
# It only take effect in ThresholdShedder strategy.
loadBalancerDirectMemoryResourceWeight=0

# Bundle unload minimum throughput threshold (MB), avoiding bundle unload frequently.
# It only take effect in ThresholdShedder strategy.
loadBalancerBundleUnloadMinThroughputThreshold=10

### --- Replication --- ###

# Enable replication metrics
replicationMetricsEnabled=true

# Max number of connections to open for each broker in a remote cluster
# More connections host-to-host lead to better throughput over high-latency
# links.
replicationConnectionsPerBroker=16

# Replicator producer queue size
replicationProducerQueueSize=1000

# Replicator prefix used for replicator producer name and cursor name
replicatorPrefix=pulsar.repl

# Duration to check replication policy to avoid replicator inconsistency
# due to missing ZooKeeper watch (disable with value 0)
replicationPolicyCheckDurationSeconds=600

# Default message retention time. 0 means retention is disabled. -1 means data is not removed by time quota
defaultRetentionTimeInMinutes=0

# Default retention size. 0 means retention is disabled. -1 means data is not removed by size quota
defaultRetentionSizeInMB=0

# How often to check whether the connections are still alive
keepAliveIntervalSeconds=30

# bootstrap namespaces
bootstrapNamespaces=

### --- WebSocket --- ###

# Enable the WebSocket API service in broker
webSocketServiceEnabled=false

# Number of IO threads in Pulsar Client used in WebSocket proxy
webSocketNumIoThreads=8

# Number of connections per Broker in Pulsar Client used in WebSocket proxy
webSocketConnectionsPerBroker=8

# Time in milliseconds that idle WebSocket session times out
webSocketSessionIdleTimeoutMillis=300000

# The maximum size of a text message during parsing in WebSocket proxy
webSocketMaxTextFrameSize=1048576

### --- Metrics --- ###

# Enable topic level metrics
exposeTopicLevelMetricsInPrometheus=true

# Enable consumer level metrics. default is false
exposeConsumerLevelMetricsInPrometheus=false

# Classname of Pluggable JVM GC metrics logger that can log GC specific metrics
# jvmGCMetricsLoggerClassName=

### --- Functions --- ###

# Enable Functions Worker Service in Broker
functionsWorkerEnabled=false

### --- Broker Web Stats --- ###

# Enable topic level metrics
exposePublisherStats=true
statsUpdateFrequencyInSecs=60
statsUpdateInitialDelayInSecs=60

# Enable expose the precise backlog stats.
# Set false to use published counter and consumed counter to calculate, this would be more efficient but may be inaccurate.
# Default is false.
exposePreciseBacklogInPrometheus=false

### --- Schema storage --- ###
# The schema storage implementation used by this broker
schemaRegistryStorageClassName=org.apache.pulsar.broker.service.schema.BookkeeperSchemaStorageFactory

# Enforce schema validation on following cases:
#
# - if a producer without a schema attempts to produce to a topic with schema, the producer will be
#   failed to connect. PLEASE be carefully on using this, since non-java clients don't support schema.
#   if you enable this setting, it will cause non-java clients failed to produce.
isSchemaValidationEnforced=false

### --- Ledger Offloading --- ###

# The directory for all the offloader implementations
offloadersDirectory=./offloaders

# Driver to use to offload old data to long term storage (Possible values: S3, aws-s3, google-cloud-storage)
# When using google-cloud-storage, Make sure both Google Cloud Storage and Google Cloud Storage JSON API are enabled for
# the project (check from Developers Console -> Api&auth -> APIs).
managedLedgerOffloadDriver=

# Maximum number of thread pool threads for ledger offloading
managedLedgerOffloadMaxThreads=2

# Maximum prefetch rounds for ledger reading for offloading
managedLedgerOffloadPrefetchRounds=1

# Use Open Range-Set to cache unacked messages
managedLedgerUnackedRangesOpenCacheSetEnabled=true

# For Amazon S3 ledger offload, AWS region
s3ManagedLedgerOffloadRegion=

# For Amazon S3 ledger offload, Bucket to place offloaded ledger into
s3ManagedLedgerOffloadBucket=

# For Amazon S3 ledger offload, Alternative endpoint to connect to (useful for testing)
s3ManagedLedgerOffloadServiceEndpoint=

# For Amazon S3 ledger offload, Max block size in bytes. (64MB by default, 5MB minimum)
s3ManagedLedgerOffloadMaxBlockSizeInBytes=67108864

# For Amazon S3 ledger offload, Read buffer size in bytes (1MB by default)
s3ManagedLedgerOffloadReadBufferSizeInBytes=1048576

# For Google Cloud Storage ledger offload, region where offload bucket is located.
# reference this page for more details: https://cloud.google.com/storage/docs/bucket-locations
gcsManagedLedgerOffloadRegion=

# For Google Cloud Storage ledger offload, Bucket to place offloaded ledger into
gcsManagedLedgerOffloadBucket=

# For Google Cloud Storage ledger offload, Max block size in bytes. (64MB by default, 5MB minimum)
gcsManagedLedgerOffloadMaxBlockSizeInBytes=67108864

# For Google Cloud Storage ledger offload, Read buffer size in bytes (1MB by default)
gcsManagedLedgerOffloadReadBufferSizeInBytes=1048576

# For Google Cloud Storage, path to json file containing service account credentials.
# For more details, see the "Service Accounts" section of https://support.google.com/googleapi/answer/6158849
gcsManagedLedgerOffloadServiceAccountKeyFile=

# For Azure BlobStore ledger offload, Blob Container (Bucket) to place offloaded ledger into
managedLedgerOffloadBucket=

#For File System Storage, file system profile path
fileSystemProfilePath=../conf/filesystem_offload_core_site.xml

#For File System Storage, file system uri
fileSystemURI=

### --- Deprecated config variables --- ###

# Number of worker threads to serve non-persistent topic
# Deprecated - use topicOrderedExecutorThreadNum instead.
numWorkerThreadsForNonPersistentTopic=8

# Deprecated. Use configurationStoreServers
globalZookeeperServers={{ zookeeper_servers }}

# Deprecated - Enable TLS when talking with other clusters to replicate messages
replicationTlsEnabled=false

# Deprecated. Use brokerDeleteInactiveTopicsFrequencySeconds
brokerServicePurgeInactiveFrequencyInSeconds=60

# Max number of "acknowledgment holes" that can be stored in Zookeeper. If number of unack message range is higher
# than this limit then broker will persist unacked ranges into bookkeeper to avoid additional data overhead into
# zookeeper.
# Deprecated: use managedLedgerMaxUnackedRangesToPersistInMetadataStore
managedLedgerMaxUnackedRangesToPersistInZooKeeper=-1

# Deprecated - Use managedLedgerCacheEvictionIntervalMs instead
managedLedgerCacheEvictionFrequency=0

### --- Transaction config variables --- ###

# Enable transaction coordinator in broker
transactionCoordinatorEnabled=true
transactionMetadataStoreProviderClassName=org.apache.pulsar.transaction.coordinator.impl.InMemTransactionMetadataStoreProvider<|MERGE_RESOLUTION|>--- conflicted
+++ resolved
@@ -953,19 +953,11 @@
 # It only take effect in ThresholdShedder strategy.
 loadBalancerHistoryResourcePercentage=0.9
 
-<<<<<<< HEAD
 # The BandWidthIn usage weight when calculating new resourde usage.
-=======
-# The BandWithIn usage weight when calculating new resource usage.
->>>>>>> fb80007a
 # It only take effect in ThresholdShedder strategy.
 loadBalancerBandwidthInResourceWeight=1.0
 
-<<<<<<< HEAD
 # The BandWidthOut usage weight when calculating new resourde usage.
-=======
-# The BandWithOut usage weight when calculating new resource usage.
->>>>>>> fb80007a
 # It only take effect in ThresholdShedder strategy.
 loadBalancerBandwidthOutResourceWeight=1.0
 
