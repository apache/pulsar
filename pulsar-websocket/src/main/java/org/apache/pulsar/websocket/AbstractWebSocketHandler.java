/**
 * Licensed to the Apache Software Foundation (ASF) under one
 * or more contributor license agreements.  See the NOTICE file
 * distributed with this work for additional information
 * regarding copyright ownership.  The ASF licenses this file
 * to you under the Apache License, Version 2.0 (the
 * "License"); you may not use this file except in compliance
 * with the License.  You may obtain a copy of the License at
 *
 *   http://www.apache.org/licenses/LICENSE-2.0
 *
 * Unless required by applicable law or agreed to in writing,
 * software distributed under the License is distributed on an
 * "AS IS" BASIS, WITHOUT WARRANTIES OR CONDITIONS OF ANY
 * KIND, either express or implied.  See the License for the
 * specific language governing permissions and limitations
 * under the License.
 */
package org.apache.pulsar.websocket;

import static com.google.common.base.Preconditions.checkArgument;
import com.google.common.base.Splitter;
import java.io.Closeable;
import java.io.IOException;
import java.util.List;
import java.util.Map;
import java.util.TreeMap;
import javax.servlet.http.HttpServletRequest;
import javax.servlet.http.HttpServletResponse;
import org.apache.commons.lang3.StringUtils;
import org.apache.pulsar.broker.authentication.AuthenticationDataHttps;
import org.apache.pulsar.broker.authentication.AuthenticationDataSource;
import org.apache.pulsar.client.api.PulsarClientException.AuthenticationException;
import org.apache.pulsar.client.api.PulsarClientException.AuthorizationException;
import org.apache.pulsar.client.api.PulsarClientException.ConsumerBusyException;
import org.apache.pulsar.client.api.PulsarClientException.IncompatibleSchemaException;
import org.apache.pulsar.client.api.PulsarClientException.NotFoundException;
import org.apache.pulsar.client.api.PulsarClientException.ProducerBlockedQuotaExceededError;
import org.apache.pulsar.client.api.PulsarClientException.ProducerBlockedQuotaExceededException;
import org.apache.pulsar.client.api.PulsarClientException.ProducerBusyException;
import org.apache.pulsar.client.api.PulsarClientException.ProducerFencedException;
import org.apache.pulsar.client.api.PulsarClientException.TimeoutException;
import org.apache.pulsar.client.api.PulsarClientException.TooManyRequestsException;
import org.apache.pulsar.client.api.PulsarClientException.TopicDoesNotExistException;
import org.apache.pulsar.client.api.PulsarClientException.TopicTerminatedException;
import org.apache.pulsar.common.naming.NamespaceName;
import org.apache.pulsar.common.naming.TopicName;
import org.apache.pulsar.common.util.Codec;
import org.eclipse.jetty.websocket.api.Session;
import org.eclipse.jetty.websocket.api.WebSocketAdapter;
import org.eclipse.jetty.websocket.servlet.ServletUpgradeResponse;
import org.slf4j.Logger;
import org.slf4j.LoggerFactory;

public abstract class AbstractWebSocketHandler extends WebSocketAdapter implements Closeable {

    protected final WebSocketService service;
    protected final HttpServletRequest request;

    protected final TopicName topic;
    protected final Map<String, String> queryParams;


<<<<<<< HEAD
    public AbstractWebSocketHandler(WebSocketService service,
                                    HttpServletRequest request,
=======
    public AbstractWebSocketHandler(WebSocketService service, HttpServletRequest request,
>>>>>>> d42d30e6
                                    ServletUpgradeResponse response) {
        this.service = service;
        this.request = new WebSocketHttpServletRequestWrapper(request);
        this.topic = extractTopicName(request);

        this.queryParams = new TreeMap<>();
        request.getParameterMap().forEach((key, values) -> {
            queryParams.put(key, values[0]);
        });
    }

    protected boolean checkAuth(ServletUpgradeResponse response) {
        String authRole = "<none>";
        if (service.isAuthenticationEnabled()) {
            try {
                authRole = service.getAuthenticationService().authenticateHttpRequest(request);
                log.info("[{}:{}] Authenticated WebSocket client {} on topic {}", request.getRemoteAddr(),
                        request.getRemotePort(), authRole, topic);

            } catch (javax.naming.AuthenticationException e) {
                log.warn("[{}:{}] Failed to authenticated WebSocket client {} on topic {}: {}", request.getRemoteAddr(),
                        request.getRemotePort(), authRole, topic, e.getMessage());
                try {
                    response.sendError(HttpServletResponse.SC_UNAUTHORIZED, "Failed to authenticate");
                } catch (IOException e1) {
                    log.warn("[{}:{}] Failed to send error: {}", request.getRemoteAddr(), request.getRemotePort(),
                            e1.getMessage(), e1);
                }
                return false;
            }
        }

        if (service.isAuthorizationEnabled()) {
            AuthenticationDataSource authenticationData = new AuthenticationDataHttps(request);
            try {
                if (!isAuthorized(authRole, authenticationData)) {
                    log.warn("[{}:{}] WebSocket Client [{}] is not authorized on topic {}", request.getRemoteAddr(),
                            request.getRemotePort(), authRole, topic);
                    response.sendError(HttpServletResponse.SC_FORBIDDEN, "Not authorized");
                    return false;
                }
            } catch (Exception e) {
                log.warn("[{}:{}] Got an exception when authorizing WebSocket client {} on topic {} on: {}",
                        request.getRemoteAddr(), request.getRemotePort(), authRole, topic, e.getMessage());
                try {
                    response.sendError(HttpServletResponse.SC_INTERNAL_SERVER_ERROR, "Server error");
                } catch (IOException e1) {
                    log.warn("[{}:{}] Failed to send error: {}", request.getRemoteAddr(), request.getRemotePort(),
                            e1.getMessage(), e1);
                }
                return false;
            }
        }
        return true;
    }

    protected static int getErrorCode(Exception e) {
        if (e instanceof IllegalArgumentException) {
            return HttpServletResponse.SC_BAD_REQUEST;
        } else if (e instanceof AuthenticationException) {
            return HttpServletResponse.SC_UNAUTHORIZED;
        } else if (e instanceof AuthorizationException) {
            return HttpServletResponse.SC_FORBIDDEN;
        } else if (e instanceof NotFoundException || e instanceof TopicDoesNotExistException) {
            return HttpServletResponse.SC_NOT_FOUND;
        } else if (e instanceof ProducerBusyException || e instanceof ConsumerBusyException
                || e instanceof ProducerFencedException || e instanceof IncompatibleSchemaException) {
            return HttpServletResponse.SC_CONFLICT;
        } else if (e instanceof TooManyRequestsException) {
            return 429; // Too Many Requests
        } else if (e instanceof ProducerBlockedQuotaExceededError || e instanceof ProducerBlockedQuotaExceededException
                || e instanceof TopicTerminatedException) {
            return HttpServletResponse.SC_SERVICE_UNAVAILABLE;
        } else if (e instanceof TimeoutException) {
            return HttpServletResponse.SC_GATEWAY_TIMEOUT;
        } else {
            return HttpServletResponse.SC_INTERNAL_SERVER_ERROR;
        }
    }

    protected static String getErrorMessage(Exception e) {
        if (e instanceof IllegalArgumentException) {
            return "Invalid query params: " + e.getMessage();
        } else {
            return "Failed to create producer/consumer: " + e.getMessage();
        }
    }

    @Override
    public void onWebSocketConnect(Session session) {
        super.onWebSocketConnect(session);
        log.info("[{}] New WebSocket session on topic {}", session.getRemoteAddress(), topic);
    }

    @Override
    public void onWebSocketError(Throwable cause) {
        super.onWebSocketError(cause);
        log.info("[{}] WebSocket error on topic {} : {}", getSession().getRemoteAddress(), topic, cause.getMessage());
        try {
            close();
        } catch (IOException e) {
            log.error("Failed in closing WebSocket session for topic {} with error: {}", topic, e.getMessage());
        }
    }

    @Override
    public void onWebSocketClose(int statusCode, String reason) {
        log.info("[{}] Closed WebSocket session on topic {}. status: {} - reason: {}", getSession().getRemoteAddress(),
                topic, statusCode, reason);
        try {
            close();
        } catch (IOException e) {
            log.warn("[{}] Failed to close handler for topic {}. ", getSession().getRemoteAddress(), topic, e);
        }
    }

    public void close(WebSocketError error) {
        log.warn("[{}] Closing WebSocket session for topic {} - code: [{}], reason: [{}]",
                getSession().getRemoteAddress(), topic, error.getCode(), error.getDescription());
        getSession().close(error.getCode(), error.getDescription());
    }

    public void close(WebSocketError error, String message) {
        log.warn("[{}] Closing WebSocket session for topic {} - code: [{}], reason: [{}]",
                getSession().getRemoteAddress(), topic, error.getCode(), error.getDescription() + ": " + message);
        getSession().close(error.getCode(), error.getDescription() + ": " + message);
    }

    protected String checkAuthentication() {
        return null;
    }

    private TopicName extractTopicName(HttpServletRequest request) {
        String uri = request.getRequestURI();
        List<String> parts = Splitter.on("/").splitToList(uri);

        // V1 Format must be like :
        // /ws/producer/persistent/my-property/my-cluster/my-ns/my-topic
        // or
        // /ws/consumer/persistent/my-property/my-cluster/my-ns/my-topic/my-subscription
        // or
        // /ws/reader/persistent/my-property/my-cluster/my-ns/my-topic

        // V2 Format must be like :
        // /ws/v2/producer/persistent/my-property/my-ns/my-topic
        // or
        // /ws/v2/consumer/persistent/my-property/my-ns/my-topic/my-subscription
        // or
        // /ws/v2/reader/persistent/my-property/my-ns/my-topic

        checkArgument(parts.size() >= 8, "Invalid topic name format");
        checkArgument(parts.get(1).equals("ws"));

        final boolean isV2Format = parts.get(2).equals("v2");
        final int domainIndex = isV2Format ? 4 : 3;
        checkArgument(parts.get(domainIndex).equals("persistent")
                || parts.get(domainIndex).equals("non-persistent"));
<<<<<<< HEAD
=======

>>>>>>> d42d30e6

        final String domain = parts.get(domainIndex);
        final NamespaceName namespace = isV2Format ? NamespaceName.get(parts.get(5), parts.get(6)) :
                NamespaceName.get(parts.get(4), parts.get(5), parts.get(6));
<<<<<<< HEAD
        // The topic name which contains slashes is also split，so it needs to be jointed
=======
        //The topic name which contains slashes is also split ， so it needs to be jointed
>>>>>>> d42d30e6
        int startPosition = 7;
        boolean isConsumer = "consumer".equals(parts.get(2)) || "consumer".equals(parts.get(3));
        int endPosition = isConsumer ? parts.size() - 1 : parts.size();
        StringBuilder topicName = new StringBuilder(parts.get(startPosition));
        while (++startPosition < endPosition) {
<<<<<<< HEAD
            if (StringUtils.isEmpty(parts.get(startPosition))) {
=======
            if (StringUtils.isEmpty(parts.get(startPosition))){
>>>>>>> d42d30e6
               continue;
            }
            topicName.append("/").append(parts.get(startPosition));
        }
        final String name = Codec.decode(topicName.toString());

        return TopicName.get(domain, namespace, name);
    }

<<<<<<< HEAD
    protected abstract Boolean isAuthorized(String authRole,
                                            AuthenticationDataSource authenticationData) throws Exception;
=======
    protected abstract Boolean isAuthorized(String authRole, AuthenticationDataSource authenticationData)
            throws Exception;
>>>>>>> d42d30e6

    private static final Logger log = LoggerFactory.getLogger(AbstractWebSocketHandler.class);
}<|MERGE_RESOLUTION|>--- conflicted
+++ resolved
@@ -61,12 +61,8 @@
     protected final Map<String, String> queryParams;
 
 
-<<<<<<< HEAD
     public AbstractWebSocketHandler(WebSocketService service,
                                     HttpServletRequest request,
-=======
-    public AbstractWebSocketHandler(WebSocketService service, HttpServletRequest request,
->>>>>>> d42d30e6
                                     ServletUpgradeResponse response) {
         this.service = service;
         this.request = new WebSocketHttpServletRequestWrapper(request);
@@ -224,29 +220,18 @@
         final int domainIndex = isV2Format ? 4 : 3;
         checkArgument(parts.get(domainIndex).equals("persistent")
                 || parts.get(domainIndex).equals("non-persistent"));
-<<<<<<< HEAD
-=======
-
->>>>>>> d42d30e6
 
         final String domain = parts.get(domainIndex);
         final NamespaceName namespace = isV2Format ? NamespaceName.get(parts.get(5), parts.get(6)) :
                 NamespaceName.get(parts.get(4), parts.get(5), parts.get(6));
-<<<<<<< HEAD
+
         // The topic name which contains slashes is also split，so it needs to be jointed
-=======
-        //The topic name which contains slashes is also split ， so it needs to be jointed
->>>>>>> d42d30e6
         int startPosition = 7;
         boolean isConsumer = "consumer".equals(parts.get(2)) || "consumer".equals(parts.get(3));
         int endPosition = isConsumer ? parts.size() - 1 : parts.size();
         StringBuilder topicName = new StringBuilder(parts.get(startPosition));
         while (++startPosition < endPosition) {
-<<<<<<< HEAD
             if (StringUtils.isEmpty(parts.get(startPosition))) {
-=======
-            if (StringUtils.isEmpty(parts.get(startPosition))){
->>>>>>> d42d30e6
                continue;
             }
             topicName.append("/").append(parts.get(startPosition));
@@ -256,13 +241,8 @@
         return TopicName.get(domain, namespace, name);
     }
 
-<<<<<<< HEAD
     protected abstract Boolean isAuthorized(String authRole,
                                             AuthenticationDataSource authenticationData) throws Exception;
-=======
-    protected abstract Boolean isAuthorized(String authRole, AuthenticationDataSource authenticationData)
-            throws Exception;
->>>>>>> d42d30e6
 
     private static final Logger log = LoggerFactory.getLogger(AbstractWebSocketHandler.class);
 }