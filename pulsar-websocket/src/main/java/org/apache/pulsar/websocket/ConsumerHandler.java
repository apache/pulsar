/**
 * Licensed to the Apache Software Foundation (ASF) under one
 * or more contributor license agreements.  See the NOTICE file
 * distributed with this work for additional information
 * regarding copyright ownership.  The ASF licenses this file
 * to you under the Apache License, Version 2.0 (the
 * "License"); you may not use this file except in compliance
 * with the License.  You may obtain a copy of the License at
 *
 *   http://www.apache.org/licenses/LICENSE-2.0
 *
 * Unless required by applicable law or agreed to in writing,
 * software distributed under the License is distributed on an
 * "AS IS" BASIS, WITHOUT WARRANTIES OR CONDITIONS OF ANY
 * KIND, either express or implied.  See the License for the
 * specific language governing permissions and limitations
 * under the License.
 */
package org.apache.pulsar.websocket;

import static com.google.common.base.Preconditions.checkArgument;

import com.fasterxml.jackson.core.JsonProcessingException;
import com.google.common.base.Enums;
import com.google.common.base.Splitter;

import java.io.IOException;
import java.util.Base64;
import java.util.List;
import java.util.concurrent.ScheduledFuture;
import java.util.concurrent.TimeUnit;
import java.util.concurrent.atomic.AtomicInteger;
import java.util.concurrent.atomic.AtomicLongFieldUpdater;
import java.util.concurrent.atomic.LongAdder;

import javax.servlet.http.HttpServletRequest;

import io.netty.util.concurrent.CompleteFuture;
import org.apache.bookkeeper.util.SafeRunnable;
import org.apache.pulsar.broker.authentication.AuthenticationDataSource;
import org.apache.pulsar.client.api.Consumer;
import org.apache.pulsar.client.api.ConsumerBuilder;
import org.apache.pulsar.client.api.DeadLetterPolicy;
import org.apache.pulsar.client.api.MessageId;
import org.apache.pulsar.client.api.PulsarClient;
import org.apache.pulsar.client.api.PulsarClientException;
import org.apache.pulsar.client.api.PulsarClientException.AlreadyClosedException;
import org.apache.pulsar.client.api.SubscriptionMode;
import org.apache.pulsar.client.api.SubscriptionType;
import org.apache.pulsar.client.impl.ConsumerBuilderImpl;
import org.apache.pulsar.common.util.Codec;
import org.apache.pulsar.common.util.DateFormatter;
import org.apache.pulsar.common.util.ObjectMapperFactory;
import org.apache.pulsar.websocket.data.ConsumerCommand;
import org.apache.pulsar.websocket.data.ConsumerMessage;
import org.apache.pulsar.websocket.data.EndOfTopicResponse;
import org.eclipse.jetty.websocket.api.Session;
import org.eclipse.jetty.websocket.api.WriteCallback;
import org.eclipse.jetty.websocket.servlet.ServletUpgradeResponse;
import org.slf4j.Logger;
import org.slf4j.LoggerFactory;

/**
 *
 * WebSocket end-point url handler to handle incoming receive and acknowledge requests.
 * <p>
 * <b>receive:</b> socket-proxy keeps pushing messages to client by writing into session. However, it dispatches N
 * messages at any point and after that on acknowledgement from client it dispatches further messages. <br/>
 * <b>acknowledge:</b> it accepts acknowledgement for a given message from client and send it to broker. and for next
 * action it notifies receive to dispatch further messages to client.
 * </P>
 *
 */
public class ConsumerHandler extends AbstractWebSocketHandler {

    private String subscription = null;
    private SubscriptionType subscriptionType;
    private SubscriptionMode subscriptionMode;
    private Consumer<byte[]> consumer;

    private int maxPendingMessages = 0;
    private final AtomicInteger pendingMessages = new AtomicInteger();
    private final boolean pullMode;

    private final LongAdder numMsgsDelivered;
    private final LongAdder numBytesDelivered;
    private final LongAdder numMsgsAcked;
    private volatile long msgDeliveredCounter = 0;
    private static final AtomicLongFieldUpdater<ConsumerHandler> MSG_DELIVERED_COUNTER_UPDATER =
            AtomicLongFieldUpdater.newUpdater(ConsumerHandler.class, "msgDeliveredCounter");

    public ConsumerHandler(WebSocketService service, HttpServletRequest request, ServletUpgradeResponse response) {
        super(service, request, response);

        ConsumerBuilderImpl<byte[]> builder;

        this.numMsgsDelivered = new LongAdder();
        this.numBytesDelivered = new LongAdder();
        this.numMsgsAcked = new LongAdder();
        this.pullMode = Boolean.valueOf(queryParams.get("pullMode"));

        try {
            // checkAuth() and getConsumerConfiguration() should be called after assigning a value to this.subscription
            this.subscription = extractSubscription(request);
            builder = (ConsumerBuilderImpl<byte[]>) getConsumerConfiguration(service.getPulsarClient());

            if (!this.pullMode) {
                this.maxPendingMessages = (builder.getConf().getReceiverQueueSize() == 0) ? 1
                        : builder.getConf().getReceiverQueueSize();
            }
            this.subscriptionType = builder.getConf().getSubscriptionType();
            this.subscriptionMode = builder.getConf().getSubscriptionMode();

            if (!checkAuth(response)) {
                return;
            }

            this.consumer = builder.topic(topic.toString()).subscriptionName(subscription).subscribe();
            if (!this.service.addConsumer(this)) {
                log.warn("[{}:{}] Failed to add consumer handler for topic {}", request.getRemoteAddr(),
                        request.getRemotePort(), topic);
            }
        } catch (Exception e) {
            log.warn("[{}:{}] Failed in creating subscription {} on topic {}", request.getRemoteAddr(),
                    request.getRemotePort(), subscription, topic, e);

            try {
                response.sendError(getErrorCode(e), getErrorMessage(e));
            } catch (IOException e1) {
                log.warn("[{}:{}] Failed to send error: {}", request.getRemoteAddr(), request.getRemotePort(),
                        e1.getMessage(), e1);
            }
        }
    }

    private void receiveMessage() {
        if (log.isDebugEnabled()) {
            log.debug("[{}:{}] [{}] [{}] Receive next message", request.getRemoteAddr(), request.getRemotePort(), topic, subscription);
        }

        consumer.receiveAsync().thenAccept(msg -> {
            if (log.isDebugEnabled()) {
                log.debug("[{}] [{}] [{}] Got message {}", getSession().getRemoteAddress(), topic, subscription,
                        msg.getMessageId());
            }

            ConsumerMessage dm = new ConsumerMessage();
            dm.messageId = Base64.getEncoder().encodeToString(msg.getMessageId().toByteArray());
            dm.payload = Base64.getEncoder().encodeToString(msg.getData());
            dm.properties = msg.getProperties();
            dm.publishTime = DateFormatter.format(msg.getPublishTime());
            dm.redeliveryCount = msg.getRedeliveryCount();
            if (msg.getEventTime() != 0) {
                dm.eventTime = DateFormatter.format(msg.getEventTime());
            }
            if (msg.hasKey()) {
                dm.key = msg.getKey();
            }
            final long msgSize = msg.getData().length;

            try {
                getSession().getRemote()
                        .sendString(ObjectMapperFactory.getThreadLocal().writeValueAsString(dm), new WriteCallback() {
                            @Override
                            public void writeFailed(Throwable th) {
                                log.warn("[{}/{}] Failed to deliver msg to {} {}", consumer.getTopic(), subscription,
                                        getRemote().getInetSocketAddress().toString(), th.getMessage());
                                pendingMessages.decrementAndGet();
                                // schedule receive as one of the delivery failed
                                service.getExecutor().execute(() -> receiveMessage());
                            }

                            @Override
                            public void writeSuccess() {
                                if (log.isDebugEnabled()) {
                                    log.debug("[{}/{}] message is delivered successfully to {} ", consumer.getTopic(),
                                            subscription, getRemote().getInetSocketAddress().toString());
                                }
                                updateDeliverMsgStat(msgSize);
                            }
                        });
            } catch (JsonProcessingException e) {
                close(WebSocketError.FailedToSerializeToJSON);
            }

            int pending = pendingMessages.incrementAndGet();
            if (pending < maxPendingMessages) {
                // Start next read in a separate thread to avoid recursion
                service.getExecutor().execute(this::receiveMessage);
            }
        }).exceptionally(exception -> {
            if (exception.getCause() instanceof AlreadyClosedException) {
                log.info("[{}/{}] Consumer was closed while receiving msg from broker", consumer.getTopic(),
                        subscription);
            } else {
                log.warn("[{}/{}] Error occurred while consumer handler was delivering msg to {}: {}",
                        consumer.getTopic(), subscription, getRemote().getInetSocketAddress().toString(),
                        exception.getMessage());
            }
            return null;
        });
    }

    @Override
    public void onWebSocketConnect(Session session) {
        super.onWebSocketConnect(session);
        if (!pullMode) {
            receiveMessage();
        }
    }

    @Override
    public void onWebSocketText(String message) {
        super.onWebSocketText(message);

        try {
            ConsumerCommand command = ObjectMapperFactory.getThreadLocal().readValue(message, ConsumerCommand.class);
            if ("permit".equals(command.type)) {
                handlePermit(command);
            } else if ("unsubscribe".equals(command.type)) {
                handleUnsubscribe(command);
<<<<<<< HEAD
            } else if ("negativeAcknowledge".equals(command.type)) {
                handleNack(command);
=======
            } else if ("isEndOfTopic".equals(command.type)) {
                handleEndOfTopic();
>>>>>>> cb5a9338
            } else {
                handleAck(command);
            }
        } catch (IOException e) {
            log.warn("Failed to deserialize message id: {}", message, e);
            close(WebSocketError.FailedToDeserializeFromJSON);
        }
    }

    // Check and notify consumer if reached end of topic.
    private void handleEndOfTopic() {
        try {
            String msg = ObjectMapperFactory.getThreadLocal().writeValueAsString(
                    new EndOfTopicResponse(consumer.hasReachedEndOfTopic()));
            getSession().getRemote()
            .sendString(msg, new WriteCallback() {
                @Override
                public void writeFailed(Throwable th) {
                    log.warn("[{}/{}] Failed to send end of topic msg to {} due to {}", consumer.getTopic(),
                            subscription, getRemote().getInetSocketAddress().toString(), th.getMessage());
                }

                @Override
                public void writeSuccess() {
                    if (log.isDebugEnabled()) {
                        log.debug("[{}/{}] End of topic message is delivered successfully to {} ",
                                consumer.getTopic(), subscription, getRemote().getInetSocketAddress().toString());
                    }
                }
            });
        } catch (JsonProcessingException e) {
            log.warn("[{}] Failed to generate end of topic response: {}", consumer.getTopic(), e.getMessage());
        } catch (Exception e) {
            log.warn("[{}] Failed to send end of topic response: {}", consumer.getTopic(), e.getMessage());
        }
    }

    private void handleUnsubscribe(ConsumerCommand command) throws PulsarClientException {
        consumer.unsubscribe();
    }

    private void checkResumeReceive() {
        if (!this.pullMode) {
            int pending = pendingMessages.getAndDecrement();
            if (pending >= maxPendingMessages) {
                // Resume delivery
                receiveMessage();
            }
        }
    }

    private void handleAck(ConsumerCommand command) throws IOException {
        // We should have received an ack
        MessageId msgId = MessageId.fromByteArrayWithTopic(Base64.getDecoder().decode(command.messageId),
                topic.toString());
        consumer.acknowledgeAsync(msgId).thenAccept(consumer -> numMsgsAcked.increment());
        checkResumeReceive();
    }

    private void handleNack(ConsumerCommand command) throws IOException {
        MessageId msgId = MessageId.fromByteArrayWithTopic(Base64.getDecoder().decode(command.messageId),
            topic.toString());
        System.out.println(msgId);
        consumer.negativeAcknowledge(msgId);
        checkResumeReceive();
    }

    private void handlePermit(ConsumerCommand command) throws IOException {
        if (command.permitMessages == null) {
            throw new IOException("Missing required permitMessages field for 'permit' command");
        }
        if (this.pullMode) {
            int pending = pendingMessages.getAndAdd(-command.permitMessages);
            if (pending >= 0) {
                // Resume delivery
                receiveMessage();
            }
        }
    }

    @Override
    public void close() throws IOException {
        if (consumer != null) {
            if (!this.service.removeConsumer(this)) {
                log.warn("[{}] Failed to remove consumer handler", consumer.getTopic());
            }
            consumer.closeAsync().thenAccept(x -> {
                if (log.isDebugEnabled()) {
                    log.debug("[{}] Closed consumer asynchronously", consumer.getTopic());
                }
            }).exceptionally(exception -> {
                log.warn("[{}] Failed to close consumer", consumer.getTopic(), exception);
                return null;
            });
        }
    }

    public Consumer<byte[]> getConsumer() {
        return this.consumer;
    }

    public String getSubscription() {
        return subscription;
    }

    public SubscriptionType getSubscriptionType() {
        return subscriptionType;
    }

    public SubscriptionMode getSubscriptionMode() {
        return subscriptionMode;
    }

    public long getAndResetNumMsgsDelivered() {
        return numMsgsDelivered.sumThenReset();
    }

    public long getAndResetNumBytesDelivered() {
        return numBytesDelivered.sumThenReset();
    }

    public long getAndResetNumMsgsAcked() {
        return numMsgsAcked.sumThenReset();
    }

    public long getMsgDeliveredCounter() {
        return msgDeliveredCounter;
    }

    protected void updateDeliverMsgStat(long msgSize) {
        numMsgsDelivered.increment();
        MSG_DELIVERED_COUNTER_UPDATER.incrementAndGet(this);
        numBytesDelivered.add(msgSize);
    }

    protected ConsumerBuilder<byte[]> getConsumerConfiguration(PulsarClient client) {
        ConsumerBuilder<byte[]> builder = client.newConsumer();

        if (queryParams.containsKey("ackTimeoutMillis")) {
            builder.ackTimeout(Integer.parseInt(queryParams.get("ackTimeoutMillis")), TimeUnit.MILLISECONDS);
        }

        if (queryParams.containsKey("subscriptionType")) {
            checkArgument(Enums.getIfPresent(SubscriptionType.class, queryParams.get("subscriptionType")).isPresent(),
                    "Invalid subscriptionType %s", queryParams.get("subscriptionType"));
            builder.subscriptionType(SubscriptionType.valueOf(queryParams.get("subscriptionType")));
        }

        if (queryParams.containsKey("subscriptionMode")) {
            checkArgument(Enums.getIfPresent(SubscriptionMode.class, queryParams.get("subscriptionMode")).isPresent(),
                    "Invalid subscriptionMode %s", queryParams.get("subscriptionMode"));
            builder.subscriptionMode(SubscriptionMode.valueOf(queryParams.get("subscriptionMode")));
        }

        if (queryParams.containsKey("receiverQueueSize")) {
            builder.receiverQueueSize(Math.min(Integer.parseInt(queryParams.get("receiverQueueSize")), 1000));
        }

        if (queryParams.containsKey("consumerName")) {
            builder.consumerName(queryParams.get("consumerName"));
        }

        if (queryParams.containsKey("priorityLevel")) {
            builder.priorityLevel(Integer.parseInt(queryParams.get("priorityLevel")));
        }

        if (queryParams.containsKey("maxRedeliverCount") || queryParams.containsKey("deadLetterTopic")) {
            DeadLetterPolicy.DeadLetterPolicyBuilder dlpBuilder = DeadLetterPolicy.builder();
            if (queryParams.containsKey("maxRedeliverCount")) {
                dlpBuilder.maxRedeliverCount(Integer.parseInt(queryParams.get("maxRedeliverCount")))
                        .deadLetterTopic(String.format("%s-%s-DLQ", topic, subscription));
            }

            if (queryParams.containsKey("deadLetterTopic")) {
                dlpBuilder.deadLetterTopic(queryParams.get("deadLetterTopic"));
            }
            if (queryParams.containsKey("negativeAckRedeliveryDelay")) {
                builder.negativeAckRedeliveryDelay(Integer.parseInt(queryParams.get("negativeAckRedeliveryDelay")), TimeUnit.MILLISECONDS);
            }
            builder.deadLetterPolicy(dlpBuilder.build());
        }

        return builder;
    }

    @Override
    protected Boolean isAuthorized(String authRole, AuthenticationDataSource authenticationData) throws Exception {
        return service.getAuthorizationService().canConsume(topic, authRole, authenticationData,
                this.subscription);
    }

    public static String extractSubscription(HttpServletRequest request) {
        String uri = request.getRequestURI();
        List<String> parts = Splitter.on("/").splitToList(uri);

        // v1 Format must be like :
        // /ws/consumer/persistent/my-property/my-cluster/my-ns/my-topic/my-subscription

        // v2 Format must be like :
        // /ws/v2/consumer/persistent/my-property/my-ns/my-topic/my-subscription
        checkArgument(parts.size() == 9, "Invalid topic name format");
        checkArgument(parts.get(1).equals("ws"));

        final boolean isV2Format = parts.get(2).equals("v2");
        final int domainIndex = isV2Format ? 4 : 3;
        checkArgument(parts.get(domainIndex).equals("persistent") ||
                parts.get(domainIndex).equals("non-persistent"));
        checkArgument(parts.get(8).length() > 0, "Empty subscription name");

        return Codec.decode(parts.get(8));
    }

    private static final Logger log = LoggerFactory.getLogger(ConsumerHandler.class);

}<|MERGE_RESOLUTION|>--- conflicted
+++ resolved
@@ -219,13 +219,10 @@
                 handlePermit(command);
             } else if ("unsubscribe".equals(command.type)) {
                 handleUnsubscribe(command);
-<<<<<<< HEAD
             } else if ("negativeAcknowledge".equals(command.type)) {
                 handleNack(command);
-=======
             } else if ("isEndOfTopic".equals(command.type)) {
                 handleEndOfTopic();
->>>>>>> cb5a9338
             } else {
                 handleAck(command);
             }
