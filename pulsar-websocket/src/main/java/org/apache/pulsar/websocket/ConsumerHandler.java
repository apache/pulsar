--- conflicted
+++ resolved
@@ -111,12 +111,7 @@
         this.numMsgsDelivered = new LongAdder();
         this.numBytesDelivered = new LongAdder();
         this.numMsgsAcked = new LongAdder();
-<<<<<<< HEAD
-        this.pullMode = Boolean.valueOf(queryParams.get("pullMode"));
-        this.allowCumulativeAck = Boolean.valueOf(queryParams.get("allowCumulativeAck"));
-=======
         this.pullMode = Boolean.parseBoolean(queryParams.get("pullMode"));
->>>>>>> 78c2981a
 
         try {
             // checkAuth() and getConsumerConfiguration() should be called after assigning a value to this.subscription
@@ -307,7 +302,6 @@
         // We should have received an ack
         MessageId msgId = MessageId.fromByteArrayWithTopic(Base64.getDecoder().decode(command.messageId),
                 topic.toString());
-<<<<<<< HEAD
         if ("cumulative".equals(command.ackType)) {
             if (allowCumulativeAck) {
                 // If not pull mode, then we need to calculate how many messages have been acked in a cumulative ack request
@@ -364,7 +358,6 @@
                 checkResumeReceive();
             }
         }
-=======
         if (log.isDebugEnabled()) {
             log.debug("[{}/{}] Received ack request of message {} from {} ", consumer.getTopic(),
                     subscription, msgId, getRemote().getInetSocketAddress().toString());
@@ -378,7 +371,6 @@
         }
 
         checkResumeReceive();
->>>>>>> 78c2981a
     }
 
     private void handleNack(ConsumerCommand command) throws IOException {
