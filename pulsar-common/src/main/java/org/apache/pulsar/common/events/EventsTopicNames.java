--- conflicted
+++ resolved
@@ -48,15 +48,14 @@
         return EVENTS_TOPIC_NAMES.contains(TopicName.get(topicName.getPartitionedTopicName()).getLocalName());
     }
 
-<<<<<<< HEAD
+    public static boolean checkTopicIsTransactionCoordinatorAssign(TopicName topicName) {
+        return TopicName.TRANSACTION_COORDINATOR_ASSIGN.toString().equals(topicName.toString());
+    }
+
     public static boolean isTopicPoliciesSystemTopic(String topic) {
         if (topic == null) {
             return false;
         }
         return TopicName.get(topic).getLocalName().equals(NAMESPACE_EVENTS_LOCAL_NAME);
-=======
-    public static boolean checkTopicIsTransactionCoordinatorAssign(TopicName topicName) {
-        return TopicName.TRANSACTION_COORDINATOR_ASSIGN.toString().equals(topicName.toString());
->>>>>>> 1c3a4244
     }
 }