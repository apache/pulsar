/**
 * Licensed to the Apache Software Foundation (ASF) under one
 * or more contributor license agreements.  See the NOTICE file
 * distributed with this work for additional information
 * regarding copyright ownership.  The ASF licenses this file
 * to you under the Apache License, Version 2.0 (the
 * "License"); you may not use this file except in compliance
 * with the License.  You may obtain a copy of the License at
 *
 *   http://www.apache.org/licenses/LICENSE-2.0
 *
 * Unless required by applicable law or agreed to in writing,
 * software distributed under the License is distributed on an
 * "AS IS" BASIS, WITHOUT WARRANTIES OR CONDITIONS OF ANY
 * KIND, either express or implied.  See the License for the
 * specific language governing permissions and limitations
 * under the License.
 */
package org.apache.pulsar.common.api.raw;

import io.netty.buffer.ByteBuf;

import java.util.Map;
import java.util.Optional;

/**
 * View of a message that exposes the internal direct-memory buffer for more efficient processing.
 *
 * <p>The message needs to be released when the processing is done.
 */
public interface RawMessage {

    /**
     * Release all the resources associated with this raw message.
     */
    void release();

    /**
     * Return the properties attached to the message.
     *
     * <p>Properties are application defined key/value pairs that will be attached to the message.
     *
     * @return an unmodifiable view of the properties map
     */
    Map<String, String> getProperties();

    /**
     * Get the content of the message.
     *
     * @return the byte array with the message payload
     */
    ByteBuf getData();

    /**
     * Get the unique message ID associated with this message.
     *
     * <p>The message id can be used to univocally refer to a message
     * without having the keep the entire payload in memory.
     *
     * <p>Only messages received from the consumer will have a message id assigned.
     *
     * @return the message id null if this message was not received by this client instance
     */
    RawMessageId getMessageId();

    /**
     * Get the publish time of this message. The publish time is the timestamp that a client publish the message.
     *
     * @return publish time of this message.
     * @see #getEventTime()
     */
    long getPublishTime();

    /**
     * Get the event time associated with this message. It is typically set by the applications via
     * {@link MessageBuilder#setEventTime(long)}.
     *
     * <p>If there isn't any event time associated with this event, it will return 0.
     */
    long getEventTime();

    /**
     * Get the sequence id associated with this message. It is typically set by the applications via
     * {@link MessageBuilder#setSequenceId(long)}.
     *
     * @return sequence id associated with this message.
     * @see MessageBuilder#setEventTime(long)
     */
    long getSequenceId();

    /**
     * Get the producer name who produced this message.
     *
     * @return producer name who produced this message, null if producer name is not set.
     */
    String getProducerName();

    /**
     * Get the key of the message.
     *
     * @return the key of the message
     */
    Optional<String> getKey();

    /**
<<<<<<< HEAD
     * Get the schema verison of the message.
     *
     * @return the schema version of the message
     */
    byte[] getSchemaVersion();
=======
     * Get byteBuf of the key.
     *
     * @return the byte array with the key payload
     */
    Optional<ByteBuf> getKeyBytes();

    /**
     * Check whether the key has been base64 encoded.
     *
     * @return true if the key is base64 encoded, false otherwise
     */
    boolean hasBase64EncodedKey();
>>>>>>> 2936e176

}<|MERGE_RESOLUTION|>--- conflicted
+++ resolved
@@ -103,13 +103,13 @@
     Optional<String> getKey();
 
     /**
-<<<<<<< HEAD
      * Get the schema verison of the message.
      *
      * @return the schema version of the message
      */
     byte[] getSchemaVersion();
-=======
+
+    /**
      * Get byteBuf of the key.
      *
      * @return the byte array with the key payload
@@ -122,6 +122,4 @@
      * @return true if the key is base64 encoded, false otherwise
      */
     boolean hasBase64EncodedKey();
->>>>>>> 2936e176
-
 }