--- conflicted
+++ resolved
@@ -59,14 +59,10 @@
         public String individuallyDeletedMessages;
         public String lastLedgerSwitchTimestamp;
         public String state;
-<<<<<<< HEAD
         public long numberOfEntriesSinceFirstNotAckedMessage;
         public int totalNonContiguousDeletedMessagesRange;
         
-=======
-
         public Map<String, Long> properties;
->>>>>>> ee1ba680
     }
 
 }