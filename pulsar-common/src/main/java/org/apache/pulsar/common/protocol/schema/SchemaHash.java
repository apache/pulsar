/**
 * Licensed to the Apache Software Foundation (ASF) under one
 * or more contributor license agreements.  See the NOTICE file
 * distributed with this work for additional information
 * regarding copyright ownership.  The ASF licenses this file
 * to you under the Apache License, Version 2.0 (the
 * "License"); you may not use this file except in compliance
 * with the License.  You may obtain a copy of the License at
 *
 *   http://www.apache.org/licenses/LICENSE-2.0
 *
 * Unless required by applicable law or agreed to in writing,
 * software distributed under the License is distributed on an
 * "AS IS" BASIS, WITHOUT WARRANTIES OR CONDITIONS OF ANY
 * KIND, either express or implied.  See the License for the
 * specific language governing permissions and limitations
 * under the License.
 */
package org.apache.pulsar.common.protocol.schema;

import com.google.common.hash.HashCode;
import com.google.common.hash.HashFunction;
import com.google.common.hash.Hashing;
import java.util.Optional;
import lombok.EqualsAndHashCode;
import org.apache.pulsar.client.api.Schema;
import org.apache.pulsar.common.schema.SchemaInfo;
import org.apache.pulsar.common.schema.SchemaType;

/**
 * Schema hash wrapper with a HashCode inner type.
 */
@EqualsAndHashCode
public class SchemaHash {

    private static HashFunction hashFunction = Hashing.sha256();

    private final HashCode hash;

    private final SchemaType schemaType;

    private SchemaHash(HashCode hash, SchemaType schemaType) {
        this.hash = hash;
        this.schemaType = schemaType;
    }

<<<<<<< HEAD
    public static SchemaHash of(Schema<?> schema) {
        return of(Optional.ofNullable(schema)
                          .map(Schema::getSchemaInfo)
                          .map(SchemaInfo::getSchema).orElse(new byte[0]));
=======
    public static SchemaHash of(Schema schema) {
        Optional<SchemaInfo> schemaInfo = Optional.ofNullable(schema).map(Schema::getSchemaInfo);
        return of(schemaInfo.map(SchemaInfo::getSchema).orElse(new byte[0]),
                schemaInfo.map(SchemaInfo::getType).orElse(null));
>>>>>>> 38d037c9
    }

    public static SchemaHash of(SchemaData schemaData) {
        return of(schemaData.getData(), schemaData.getType());
    }

    private static SchemaHash of(byte[] schemaBytes, SchemaType schemaType) {
        return new SchemaHash(hashFunction.hashBytes(schemaBytes), schemaType);
    }

    public byte[] asBytes() {
        return hash.asBytes();
    }
}<|MERGE_RESOLUTION|>--- conflicted
+++ resolved
@@ -44,17 +44,10 @@
         this.schemaType = schemaType;
     }
 
-<<<<<<< HEAD
-    public static SchemaHash of(Schema<?> schema) {
-        return of(Optional.ofNullable(schema)
-                          .map(Schema::getSchemaInfo)
-                          .map(SchemaInfo::getSchema).orElse(new byte[0]));
-=======
     public static SchemaHash of(Schema schema) {
         Optional<SchemaInfo> schemaInfo = Optional.ofNullable(schema).map(Schema::getSchemaInfo);
         return of(schemaInfo.map(SchemaInfo::getSchema).orElse(new byte[0]),
                 schemaInfo.map(SchemaInfo::getType).orElse(null));
->>>>>>> 38d037c9
     }
 
     public static SchemaHash of(SchemaData schemaData) {
