--- conflicted
+++ resolved
@@ -124,12 +124,9 @@
 
     public Set<SubType> subscription_types_enabled = Sets.newHashSet();
 
-<<<<<<< HEAD
     public Map<String, String> properties = Maps.newHashMap();
-=======
     @SuppressWarnings("checkstype:MemberName")
     public String resource_group_name = null;
->>>>>>> 69a173a8
 
     @Override
     public int hashCode() {
@@ -153,11 +150,8 @@
                 is_allow_auto_update_schema,
                 offload_policies,
                 subscription_types_enabled,
-<<<<<<< HEAD
-                properties);
-=======
+                properties,
                 resource_group_name);
->>>>>>> 69a173a8
     }
 
     @Override
@@ -200,11 +194,8 @@
                     && is_allow_auto_update_schema == other.is_allow_auto_update_schema
                     && Objects.equals(offload_policies, other.offload_policies)
                     && Objects.equals(subscription_types_enabled, other.subscription_types_enabled)
-<<<<<<< HEAD
-                    && Objects.equals(properties, other.properties);
-=======
+                    && Objects.equals(properties, other.properties)
                     && Objects.equals(resource_group_name, other.resource_group_name);
->>>>>>> 69a173a8
         }
 
         return false;
@@ -265,11 +256,8 @@
                 .add("is_allow_auto_update_Schema", is_allow_auto_update_schema)
                 .add("offload_policies", offload_policies)
                 .add("subscription_types_enabled", subscription_types_enabled)
-<<<<<<< HEAD
-                .add("properties", properties).toString();
-=======
+                .add("properties", properties)
                 .add("resource_group_name", resource_group_name).toString();
->>>>>>> 69a173a8
     }
 
     private static final long MAX_BUNDLES = ((long) 1) << 32;
