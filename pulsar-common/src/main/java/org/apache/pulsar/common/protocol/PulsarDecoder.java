/**
 * Licensed to the Apache Software Foundation (ASF) under one
 * or more contributor license agreements.  See the NOTICE file
 * distributed with this work for additional information
 * regarding copyright ownership.  The ASF licenses this file
 * to you under the Apache License, Version 2.0 (the
 * "License"); you may not use this file except in compliance
 * with the License.  You may obtain a copy of the License at
 *
 *   http://www.apache.org/licenses/LICENSE-2.0
 *
 * Unless required by applicable law or agreed to in writing,
 * software distributed under the License is distributed on an
 * "AS IS" BASIS, WITHOUT WARRANTIES OR CONDITIONS OF ANY
 * KIND, either express or implied.  See the License for the
 * specific language governing permissions and limitations
 * under the License.
 */
package org.apache.pulsar.common.protocol;

import static com.google.common.base.Preconditions.checkArgument;

import io.netty.buffer.ByteBuf;
import io.netty.channel.ChannelHandlerContext;
import io.netty.channel.ChannelInboundHandlerAdapter;

import org.apache.pulsar.common.api.proto.PulsarApi;
import org.apache.pulsar.common.api.proto.PulsarApi.BaseCommand;
import org.apache.pulsar.common.api.proto.PulsarApi.CommandAck;
<<<<<<< HEAD
import org.apache.pulsar.common.api.proto.PulsarApi.CommandAckError;
import org.apache.pulsar.common.api.proto.PulsarApi.CommandAckReceipt;
=======
import org.apache.pulsar.common.api.proto.PulsarApi.CommandAckResponse;
>>>>>>> 53a5b440
import org.apache.pulsar.common.api.proto.PulsarApi.CommandActiveConsumerChange;
import org.apache.pulsar.common.api.proto.PulsarApi.CommandAddPartitionToTxn;
import org.apache.pulsar.common.api.proto.PulsarApi.CommandAddPartitionToTxnResponse;
import org.apache.pulsar.common.api.proto.PulsarApi.CommandAddSubscriptionToTxn;
import org.apache.pulsar.common.api.proto.PulsarApi.CommandAddSubscriptionToTxnResponse;
import org.apache.pulsar.common.api.proto.PulsarApi.CommandAuthChallenge;
import org.apache.pulsar.common.api.proto.PulsarApi.CommandAuthResponse;
import org.apache.pulsar.common.api.proto.PulsarApi.CommandCloseConsumer;
import org.apache.pulsar.common.api.proto.PulsarApi.CommandCloseProducer;
import org.apache.pulsar.common.api.proto.PulsarApi.CommandConnect;
import org.apache.pulsar.common.api.proto.PulsarApi.CommandConnected;
import org.apache.pulsar.common.api.proto.PulsarApi.CommandConsumerStats;
import org.apache.pulsar.common.api.proto.PulsarApi.CommandConsumerStatsResponse;
import org.apache.pulsar.common.api.proto.PulsarApi.CommandEndTxn;
import org.apache.pulsar.common.api.proto.PulsarApi.CommandEndTxnOnPartition;
import org.apache.pulsar.common.api.proto.PulsarApi.CommandEndTxnOnPartitionResponse;
import org.apache.pulsar.common.api.proto.PulsarApi.CommandEndTxnOnSubscription;
import org.apache.pulsar.common.api.proto.PulsarApi.CommandEndTxnOnSubscriptionResponse;
import org.apache.pulsar.common.api.proto.PulsarApi.CommandEndTxnResponse;
import org.apache.pulsar.common.api.proto.PulsarApi.CommandError;
import org.apache.pulsar.common.api.proto.PulsarApi.CommandFlow;
import org.apache.pulsar.common.api.proto.PulsarApi.CommandGetOrCreateSchema;
import org.apache.pulsar.common.api.proto.PulsarApi.CommandGetOrCreateSchemaResponse;
import org.apache.pulsar.common.api.proto.PulsarApi.CommandGetSchema;
import org.apache.pulsar.common.api.proto.PulsarApi.CommandGetSchemaResponse;
import org.apache.pulsar.common.api.proto.PulsarApi.CommandGetTopicsOfNamespace;
import org.apache.pulsar.common.api.proto.PulsarApi.CommandGetTopicsOfNamespaceResponse;
import org.apache.pulsar.common.api.proto.PulsarApi.CommandLookupTopic;
import org.apache.pulsar.common.api.proto.PulsarApi.CommandLookupTopicResponse;
import org.apache.pulsar.common.api.proto.PulsarApi.CommandMessage;
import org.apache.pulsar.common.api.proto.PulsarApi.CommandNewTxn;
import org.apache.pulsar.common.api.proto.PulsarApi.CommandNewTxnResponse;
import org.apache.pulsar.common.api.proto.PulsarApi.CommandPartitionedTopicMetadata;
import org.apache.pulsar.common.api.proto.PulsarApi.CommandPartitionedTopicMetadataResponse;
import org.apache.pulsar.common.api.proto.PulsarApi.CommandPing;
import org.apache.pulsar.common.api.proto.PulsarApi.CommandPong;
import org.apache.pulsar.common.api.proto.PulsarApi.CommandProducer;
import org.apache.pulsar.common.api.proto.PulsarApi.CommandProducerSuccess;
import org.apache.pulsar.common.api.proto.PulsarApi.CommandReachedEndOfTopic;
import org.apache.pulsar.common.api.proto.PulsarApi.CommandRedeliverUnacknowledgedMessages;
import org.apache.pulsar.common.api.proto.PulsarApi.CommandRedeliverUnacknowledgedMessagesError;
import org.apache.pulsar.common.api.proto.PulsarApi.CommandRedeliverUnacknowledgedMessagesReceipt;
import org.apache.pulsar.common.api.proto.PulsarApi.CommandSeek;
import org.apache.pulsar.common.api.proto.PulsarApi.CommandSend;
import org.apache.pulsar.common.api.proto.PulsarApi.CommandSendError;
import org.apache.pulsar.common.api.proto.PulsarApi.CommandSendReceipt;
import org.apache.pulsar.common.api.proto.PulsarApi.CommandSubscribe;
import org.apache.pulsar.common.api.proto.PulsarApi.CommandSuccess;
import org.apache.pulsar.common.api.proto.PulsarApi.CommandUnsubscribe;
import org.apache.pulsar.common.intercept.InterceptException;
import org.apache.pulsar.common.util.protobuf.ByteBufCodedInputStream;
import org.slf4j.Logger;
import org.slf4j.LoggerFactory;

/**
 * Basic implementation of the channel handler to process inbound Pulsar data.
 */
public abstract class PulsarDecoder extends ChannelInboundHandlerAdapter {

    @Override
    public void channelRead(ChannelHandlerContext ctx, Object msg) throws Exception {
        // Get a buffer that contains the full frame
        ByteBuf buffer = (ByteBuf) msg;
        BaseCommand cmd = null;
        BaseCommand.Builder cmdBuilder = null;
        try {
            // De-serialize the command
            int cmdSize = (int) buffer.readUnsignedInt();
            int writerIndex = buffer.writerIndex();
            buffer.writerIndex(buffer.readerIndex() + cmdSize);
            ByteBufCodedInputStream cmdInputStream = ByteBufCodedInputStream.get(buffer);
            cmdBuilder = BaseCommand.newBuilder();
            cmd = cmdBuilder.mergeFrom(cmdInputStream, null).build();
            buffer.writerIndex(writerIndex);

            cmdInputStream.recycle();

            if (log.isDebugEnabled()) {
                log.debug("[{}] Received cmd {}", ctx.channel().remoteAddress(), cmd.getType());
            }
            messageReceived();

            switch (cmd.getType()) {
            case PARTITIONED_METADATA:
                checkArgument(cmd.hasPartitionMetadata());
                try {
                    interceptCommand(cmd);
                    handlePartitionMetadataRequest(cmd.getPartitionMetadata());
                } catch (InterceptException e) {
                    ctx.writeAndFlush(Commands.newPartitionMetadataResponse(getServerError(e.getErrorCode()),
                            e.getMessage(), cmd.getPartitionMetadata().getRequestId()));
                } finally {
                    cmd.getPartitionMetadata().recycle();
                }
                break;

            case PARTITIONED_METADATA_RESPONSE:
                checkArgument(cmd.hasPartitionMetadataResponse());
                handlePartitionResponse(cmd.getPartitionMetadataResponse());
                cmd.getPartitionMetadataResponse().recycle();
                break;

            case LOOKUP:
                checkArgument(cmd.hasLookupTopic());
                handleLookup(cmd.getLookupTopic());
                cmd.getLookupTopic().recycle();
                break;

            case LOOKUP_RESPONSE:
                checkArgument(cmd.hasLookupTopicResponse());
                handleLookupResponse(cmd.getLookupTopicResponse());
                cmd.getLookupTopicResponse().recycle();
                break;

            case ACK:
                checkArgument(cmd.hasAck());
                handleAck(cmd.getAck());
                for (int i = 0; i < cmd.getAck().getMessageIdCount(); i++) {
                    cmd.getAck().getMessageId(i).recycle();
                }
                cmd.getAck().recycle();
                break;

<<<<<<< HEAD
            case ACK_RECEIPT:
                checkArgument(cmd.hasAckReceipt());
                handleAckReceipt(cmd.getAckReceipt());
                cmd.getAckReceipt().recycle();
                break;

            case ACK_ERROR:
                 checkArgument(cmd.hasAckError());
                 handleAckError(cmd.getAckError());
                 cmd.getAckError().recycle();
                 break;

=======
            case ACK_RESPONSE:
                checkArgument(cmd.hasAckResponse());
                handleAckResponse(cmd.getAckResponse());
                cmd.getAckResponse().recycle();
                break;

>>>>>>> 53a5b440
            case CLOSE_CONSUMER:
                checkArgument(cmd.hasCloseConsumer());
                safeInterceptCommand(cmd);
                handleCloseConsumer(cmd.getCloseConsumer());
                cmd.getCloseConsumer().recycle();
                break;

            case CLOSE_PRODUCER:
                checkArgument(cmd.hasCloseProducer());
                safeInterceptCommand(cmd);
                handleCloseProducer(cmd.getCloseProducer());
                cmd.getCloseProducer().recycle();
                break;

            case CONNECT:
                checkArgument(cmd.hasConnect());
                handleConnect(cmd.getConnect());
                cmd.getConnect().recycle();
                break;

            case CONNECTED:
                checkArgument(cmd.hasConnected());
                handleConnected(cmd.getConnected());
                cmd.getConnected().recycle();
                break;

            case ERROR:
                checkArgument(cmd.hasError());
                handleError(cmd.getError());
                cmd.getError().recycle();
                break;

            case FLOW:
                checkArgument(cmd.hasFlow());
                handleFlow(cmd.getFlow());
                cmd.getFlow().recycle();
                break;

            case MESSAGE: {
                checkArgument(cmd.hasMessage());
                handleMessage(cmd.getMessage(), buffer);
                cmd.getMessage().recycle();
                break;
            }
            case PRODUCER:
                checkArgument(cmd.hasProducer());
                try {
                    interceptCommand(cmd);
                    handleProducer(cmd.getProducer());
                } catch (InterceptException e) {
                    ctx.writeAndFlush(Commands.newError(cmd.getProducer().getRequestId(),
                            getServerError(e.getErrorCode()), e.getMessage()));
                } finally {
                    cmd.getProducer().recycle();
                }
                break;

            case SEND: {
                checkArgument(cmd.hasSend());
                try {
                    interceptCommand(cmd);
                    // Store a buffer marking the content + headers
                    ByteBuf headersAndPayload = buffer.markReaderIndex();
                    handleSend(cmd.getSend(), headersAndPayload);
                } catch (InterceptException e) {
                    ctx.writeAndFlush(Commands.newSendError(cmd.getSend().getProducerId(),
                            cmd.getSend().getSequenceId(), getServerError(e.getErrorCode()), e.getMessage()));
                } finally {
                    cmd.getSend().recycle();
                }
                break;
            }
            case SEND_ERROR:
                checkArgument(cmd.hasSendError());
                handleSendError(cmd.getSendError());
                cmd.getSendError().recycle();
                break;

            case SEND_RECEIPT:
                checkArgument(cmd.hasSendReceipt());
                handleSendReceipt(cmd.getSendReceipt());
                cmd.getSendReceipt().recycle();
                break;

            case SUBSCRIBE:
                checkArgument(cmd.hasSubscribe());
                try {
                    interceptCommand(cmd);
                    handleSubscribe(cmd.getSubscribe());
                } catch (InterceptException e) {
                    ctx.writeAndFlush(Commands.newError(cmd.getSubscribe().getRequestId(),
                            getServerError(e.getErrorCode()), e.getMessage()));
                } finally {
                    cmd.getSubscribe().recycle();
                }
                break;

            case SUCCESS:
                checkArgument(cmd.hasSuccess());
                handleSuccess(cmd.getSuccess());
                cmd.getSuccess().recycle();
                break;

            case PRODUCER_SUCCESS:
                checkArgument(cmd.hasProducerSuccess());
                handleProducerSuccess(cmd.getProducerSuccess());
                cmd.getProducerSuccess().recycle();
                break;

            case UNSUBSCRIBE:
                checkArgument(cmd.hasUnsubscribe());
                safeInterceptCommand(cmd);
                handleUnsubscribe(cmd.getUnsubscribe());
                cmd.getUnsubscribe().recycle();
                break;

            case SEEK:
                checkArgument(cmd.hasSeek());
                try {
                    interceptCommand(cmd);
                    handleSeek(cmd.getSeek());
                } catch (InterceptException e) {
                    ctx.writeAndFlush(Commands.newError(cmd.getSeek().getRequestId(), getServerError(e.getErrorCode()),
                            e.getMessage()));
                } finally {
                    cmd.getSeek().recycle();
                }
                break;

            case PING:
                checkArgument(cmd.hasPing());
                handlePing(cmd.getPing());
                cmd.getPing().recycle();
                break;

            case PONG:
                checkArgument(cmd.hasPong());
                handlePong(cmd.getPong());
                cmd.getPong().recycle();
                break;

            case REDELIVER_UNACKNOWLEDGED_MESSAGES:
                checkArgument(cmd.hasRedeliverUnacknowledgedMessages());
                handleRedeliverUnacknowledged(cmd.getRedeliverUnacknowledgedMessages());
                cmd.getRedeliverUnacknowledgedMessages().recycle();
                break;

            case REDELIVER_UNACKNOWLEDGED_MESSAGES_RECEIPT:
                checkArgument(cmd.hasRedeliverReceipt());
                handleRedeliverUnacknowledgedReceipt(cmd.getRedeliverReceipt());
                cmd.getAckReceipt().recycle();
                break;

            case REDELIVER_UNACKNOWLEDGED_MESSAGES_ERROR:
                checkArgument(cmd.hasRedeliverError());
                handleRedeliverUnacknowledgedError(cmd.getRedeliverError());
                cmd.getAckError().recycle();
                break;

            case CONSUMER_STATS:
                checkArgument(cmd.hasConsumerStats());
                handleConsumerStats(cmd.getConsumerStats());
                cmd.getConsumerStats().recycle();
                break;

            case CONSUMER_STATS_RESPONSE:
                checkArgument(cmd.hasConsumerStatsResponse());
                handleConsumerStatsResponse(cmd.getConsumerStatsResponse());
                cmd.getConsumerStatsResponse().recycle();
                break;

            case REACHED_END_OF_TOPIC:
                checkArgument(cmd.hasReachedEndOfTopic());
                handleReachedEndOfTopic(cmd.getReachedEndOfTopic());
                cmd.getReachedEndOfTopic().recycle();
                break;

            case GET_LAST_MESSAGE_ID:
                checkArgument(cmd.hasGetLastMessageId());
                handleGetLastMessageId(cmd.getGetLastMessageId());
                cmd.getGetLastMessageId().recycle();
                break;

            case GET_LAST_MESSAGE_ID_RESPONSE:
                checkArgument(cmd.hasGetLastMessageIdResponse());
                handleGetLastMessageIdSuccess(cmd.getGetLastMessageIdResponse());
                cmd.getGetLastMessageIdResponse().recycle();
                break;

            case ACTIVE_CONSUMER_CHANGE:
                handleActiveConsumerChange(cmd.getActiveConsumerChange());
                cmd.getActiveConsumerChange().recycle();
                break;

            case GET_TOPICS_OF_NAMESPACE:
                checkArgument(cmd.hasGetTopicsOfNamespace());
                try {
                    interceptCommand(cmd);
                    handleGetTopicsOfNamespace(cmd.getGetTopicsOfNamespace());
                } catch (InterceptException e) {
                    ctx.writeAndFlush(Commands.newError(cmd.getGetTopicsOfNamespace().getRequestId(),
                            getServerError(e.getErrorCode()), e.getMessage()));
                }
                cmd.getGetTopicsOfNamespace().recycle();
                break;

            case GET_TOPICS_OF_NAMESPACE_RESPONSE:
                checkArgument(cmd.hasGetTopicsOfNamespaceResponse());
                handleGetTopicsOfNamespaceSuccess(cmd.getGetTopicsOfNamespaceResponse());
                cmd.getGetTopicsOfNamespaceResponse().recycle();
                break;

            case GET_SCHEMA:
                checkArgument(cmd.hasGetSchema());
                try {
                    interceptCommand(cmd);
                    handleGetSchema(cmd.getGetSchema());
                } catch (InterceptException e) {
                    ctx.writeAndFlush(Commands.newGetSchemaResponseError(cmd.getGetSchema().getRequestId(),
                            getServerError(e.getErrorCode()), e.getMessage()));
                } finally {
                    cmd.getGetSchema().recycle();
                }
                break;

            case GET_SCHEMA_RESPONSE:
                checkArgument(cmd.hasGetSchemaResponse());
                handleGetSchemaResponse(cmd.getGetSchemaResponse());
                cmd.getGetSchemaResponse().recycle();
                break;

            case GET_OR_CREATE_SCHEMA:
                checkArgument(cmd.hasGetOrCreateSchema());
                try {
                    interceptCommand(cmd);
                    handleGetOrCreateSchema(cmd.getGetOrCreateSchema());
                } catch (InterceptException e) {
                    ctx.writeAndFlush(Commands.newGetOrCreateSchemaResponseError(
                            cmd.getGetOrCreateSchema().getRequestId(), getServerError(e.getErrorCode()),
                            e.getMessage()));
                } finally {
                    cmd.getGetOrCreateSchema().recycle();
                }
                break;

            case GET_OR_CREATE_SCHEMA_RESPONSE:
                checkArgument(cmd.hasGetOrCreateSchemaResponse());
                handleGetOrCreateSchemaResponse(cmd.getGetOrCreateSchemaResponse());
                cmd.getGetOrCreateSchemaResponse().recycle();
                break;

            case AUTH_CHALLENGE:
                checkArgument(cmd.hasAuthChallenge());
                handleAuthChallenge(cmd.getAuthChallenge());
                cmd.getAuthChallenge().recycle();
                break;

            case AUTH_RESPONSE:
                checkArgument(cmd.hasAuthResponse());
                handleAuthResponse(cmd.getAuthResponse());
                cmd.getAuthResponse().recycle();
                break;

            case NEW_TXN:
                checkArgument(cmd.hasNewTxn());
                handleNewTxn(cmd.getNewTxn());
                cmd.getNewTxn().recycle();
                break;

            case NEW_TXN_RESPONSE:
                checkArgument(cmd.hasNewTxnResponse());
                handleNewTxnResponse(cmd.getNewTxnResponse());
                cmd.getNewTxnResponse().recycle();
                break;

            case ADD_PARTITION_TO_TXN:
                checkArgument(cmd.hasAddPartitionToTxn());
                handleAddPartitionToTxn(cmd.getAddPartitionToTxn());
                cmd.getAddPartitionToTxn().recycle();
                break;

            case ADD_PARTITION_TO_TXN_RESPONSE:
                checkArgument(cmd.hasAddPartitionToTxnResponse());
                handleAddPartitionToTxnResponse(cmd.getAddPartitionToTxnResponse());
                cmd.getAddPartitionToTxnResponse().recycle();
                break;

            case ADD_SUBSCRIPTION_TO_TXN:
                checkArgument(cmd.hasAddSubscriptionToTxn());
                handleAddSubscriptionToTxn(cmd.getAddSubscriptionToTxn());
                cmd.getAddSubscriptionToTxn().recycle();
                break;

            case ADD_SUBSCRIPTION_TO_TXN_RESPONSE:
                checkArgument(cmd.hasAddSubscriptionToTxnResponse());
                handleAddSubscriptionToTxnResponse(cmd.getAddSubscriptionToTxnResponse());
                cmd.getAddSubscriptionToTxnResponse().recycle();
                break;

            case END_TXN:
                checkArgument(cmd.hasEndTxn());
                handleEndTxn(cmd.getEndTxn());
                cmd.getEndTxn().recycle();
                break;

            case END_TXN_RESPONSE:
                checkArgument(cmd.hasEndTxnResponse());
                handleEndTxnResponse(cmd.getEndTxnResponse());
                cmd.getEndTxnResponse().recycle();
                break;

            case END_TXN_ON_PARTITION:
                checkArgument(cmd.hasEndTxnOnPartition());
                handleEndTxnOnPartition(cmd.getEndTxnOnPartition());
                cmd.getEndTxnOnPartition().recycle();
                break;

            case END_TXN_ON_PARTITION_RESPONSE:
                checkArgument(cmd.hasEndTxnOnPartitionResponse());
                handleEndTxnOnPartitionResponse(cmd.getEndTxnOnPartitionResponse());
                cmd.getEndTxnOnPartitionResponse().recycle();
                break;

            case END_TXN_ON_SUBSCRIPTION:
                checkArgument(cmd.hasEndTxnOnSubscription());
                handleEndTxnOnSubscription(cmd.getEndTxnOnSubscription());
                cmd.getEndTxnOnSubscription().recycle();
                break;

            case END_TXN_ON_SUBSCRIPTION_RESPONSE:
                checkArgument(cmd.hasEndTxnOnSubscriptionResponse());
                handleEndTxnOnSubscriptionResponse(cmd.getEndTxnOnSubscriptionResponse());
                cmd.getEndTxnOnSubscriptionResponse().recycle();
                break;
            }
        } finally {
            if (cmdBuilder != null) {
                cmdBuilder.recycle();
            }

            if (cmd != null) {
                cmd.recycle();
            }

            buffer.release();
        }
    }

    protected abstract void messageReceived();

    private PulsarApi.ServerError getServerError(int errorCode) {
        PulsarApi.ServerError serverError = PulsarApi.ServerError.valueOf(errorCode);
        return serverError == null ? PulsarApi.ServerError.UnknownError : serverError;
    }

    private void safeInterceptCommand(BaseCommand command) {
        try {
            interceptCommand(command);
        } catch (InterceptException e) {
            // no-op
        }
    }

    protected void interceptCommand(BaseCommand command) throws InterceptException {
        //No-op
    }

    protected void handlePartitionMetadataRequest(CommandPartitionedTopicMetadata response) {
        throw new UnsupportedOperationException();
    }

    protected void handlePartitionResponse(CommandPartitionedTopicMetadataResponse response) {
        throw new UnsupportedOperationException();
    }

    protected void handleLookup(CommandLookupTopic lookup) {
        throw new UnsupportedOperationException();
    }

    protected void handleLookupResponse(CommandLookupTopicResponse connection) {
        throw new UnsupportedOperationException();
    }

    protected void handleConnect(CommandConnect connect) {
        throw new UnsupportedOperationException();
    }

    protected void handleConnected(CommandConnected connected) {
        throw new UnsupportedOperationException();
    }

    protected void handleSubscribe(CommandSubscribe subscribe) {
        throw new UnsupportedOperationException();
    }

    protected void handleProducer(CommandProducer producer) {
        throw new UnsupportedOperationException();
    }

    protected void handleSend(CommandSend send, ByteBuf headersAndPayload) {
        throw new UnsupportedOperationException();
    }

    protected void handleSendReceipt(CommandSendReceipt sendReceipt) {
        throw new UnsupportedOperationException();
    }

    protected void handleSendError(CommandSendError sendError) {
        throw new UnsupportedOperationException();
    }

    protected void handleMessage(CommandMessage cmdMessage, ByteBuf headersAndPayload) {
        throw new UnsupportedOperationException();
    }

    protected void handleAck(CommandAck ack) {
        throw new UnsupportedOperationException();
    }

<<<<<<< HEAD
    protected void handleAckReceipt(CommandAckReceipt ackReceipt) {
        throw new UnsupportedOperationException();
    }

    protected void handleAckError(CommandAckError ackError) {
=======
    protected void handleAckResponse(CommandAckResponse ackResponse) {
>>>>>>> 53a5b440
        throw new UnsupportedOperationException();
    }

    protected void handleFlow(CommandFlow flow) {
        throw new UnsupportedOperationException();
    }

    protected void handleRedeliverUnacknowledged(CommandRedeliverUnacknowledgedMessages redeliver) {
        throw new UnsupportedOperationException();
    }

    protected void handleRedeliverUnacknowledgedReceipt(CommandRedeliverUnacknowledgedMessagesReceipt ackReceipt) {
        throw new UnsupportedOperationException();
    }

    protected void handleRedeliverUnacknowledgedError(CommandRedeliverUnacknowledgedMessagesError ackError) {
        throw new UnsupportedOperationException();
    }

    protected void handleUnsubscribe(CommandUnsubscribe unsubscribe) {
        throw new UnsupportedOperationException();
    }

    protected void handleSeek(CommandSeek seek) {
        throw new UnsupportedOperationException();
    }

    protected void handleActiveConsumerChange(CommandActiveConsumerChange change) {
        throw new UnsupportedOperationException();
    }

    protected void handleSuccess(CommandSuccess success) {
        throw new UnsupportedOperationException();
    }

    protected void handleProducerSuccess(CommandProducerSuccess success) {
        throw new UnsupportedOperationException();
    }

    protected void handleError(CommandError error) {
        throw new UnsupportedOperationException();
    }

    protected void handleCloseProducer(CommandCloseProducer closeProducer) {
        throw new UnsupportedOperationException();
    }

    protected void handleCloseConsumer(CommandCloseConsumer closeConsumer) {
        throw new UnsupportedOperationException();
    }

    protected void handlePing(CommandPing ping) {
        throw new UnsupportedOperationException();
    }

    protected void handlePong(CommandPong pong) {
        throw new UnsupportedOperationException();
    }

    protected void handleConsumerStats(CommandConsumerStats commandConsumerStats) {
        throw new UnsupportedOperationException();
    }

    protected void handleConsumerStatsResponse(CommandConsumerStatsResponse commandConsumerStatsResponse) {
        throw new UnsupportedOperationException();
    }

    protected void handleReachedEndOfTopic(CommandReachedEndOfTopic commandReachedEndOfTopic) {
        throw new UnsupportedOperationException();
    }

    protected void handleGetLastMessageId(PulsarApi.CommandGetLastMessageId getLastMessageId) {
        throw new UnsupportedOperationException();
    }
    protected void handleGetLastMessageIdSuccess(PulsarApi.CommandGetLastMessageIdResponse success) {
        throw new UnsupportedOperationException();
    }

    protected void handleGetTopicsOfNamespace(CommandGetTopicsOfNamespace commandGetTopicsOfNamespace) {
        throw new UnsupportedOperationException();
    }

    protected void handleGetTopicsOfNamespaceSuccess(CommandGetTopicsOfNamespaceResponse response) {
        throw new UnsupportedOperationException();
    }

    protected void handleGetSchema(CommandGetSchema commandGetSchema) {
        throw new UnsupportedOperationException();
    }

    protected void handleGetSchemaResponse(CommandGetSchemaResponse commandGetSchemaResponse) {
        throw new UnsupportedOperationException();
    }

    protected void handleGetOrCreateSchema(CommandGetOrCreateSchema commandGetOrCreateSchema) {
        throw new UnsupportedOperationException();
    }

    protected void handleGetOrCreateSchemaResponse(CommandGetOrCreateSchemaResponse commandGetOrCreateSchemaResponse) {
        throw new UnsupportedOperationException();
    }

    protected void handleAuthResponse(CommandAuthResponse commandAuthResponse) {
        throw new UnsupportedOperationException();
    }

    protected void handleAuthChallenge(CommandAuthChallenge commandAuthChallenge) {
        throw new UnsupportedOperationException();
    }

    protected void handleNewTxn(CommandNewTxn commandNewTxn) {
        throw new UnsupportedOperationException();
    }

    protected void handleNewTxnResponse(CommandNewTxnResponse commandNewTxnResponse) {
        throw new UnsupportedOperationException();
    }

    protected void handleAddPartitionToTxn(CommandAddPartitionToTxn commandAddPartitionToTxn) {
        throw new UnsupportedOperationException();
    }

    protected void handleAddPartitionToTxnResponse(CommandAddPartitionToTxnResponse commandAddPartitionToTxnResponse) {
        throw new UnsupportedOperationException();
    }

    protected void handleAddSubscriptionToTxn(CommandAddSubscriptionToTxn commandAddSubscriptionToTxn) {
        throw new UnsupportedOperationException();
    }

    protected void handleAddSubscriptionToTxnResponse(
        CommandAddSubscriptionToTxnResponse commandAddSubscriptionToTxnResponse) {
        throw new UnsupportedOperationException();
    }

    protected void handleEndTxn(CommandEndTxn commandEndTxn) {
        throw new UnsupportedOperationException();
    }

    protected void handleEndTxnResponse(CommandEndTxnResponse commandEndTxnResponse) {
        throw new UnsupportedOperationException();
    }

    protected void handleEndTxnOnPartition(CommandEndTxnOnPartition commandEndTxnOnPartition) {
        throw new UnsupportedOperationException();
    }

    protected void handleEndTxnOnPartitionResponse(CommandEndTxnOnPartitionResponse commandEndTxnOnPartitionResponse) {
        throw new UnsupportedOperationException();
    }

    protected void handleEndTxnOnSubscription(CommandEndTxnOnSubscription commandEndTxnOnSubscription) {
        throw new UnsupportedOperationException();
    }

    protected void handleEndTxnOnSubscriptionResponse(
        CommandEndTxnOnSubscriptionResponse commandEndTxnOnSubscriptionResponse) {
        throw new UnsupportedOperationException();
    }

    private static final Logger log = LoggerFactory.getLogger(PulsarDecoder.class);
}<|MERGE_RESOLUTION|>--- conflicted
+++ resolved
@@ -27,12 +27,7 @@
 import org.apache.pulsar.common.api.proto.PulsarApi;
 import org.apache.pulsar.common.api.proto.PulsarApi.BaseCommand;
 import org.apache.pulsar.common.api.proto.PulsarApi.CommandAck;
-<<<<<<< HEAD
-import org.apache.pulsar.common.api.proto.PulsarApi.CommandAckError;
-import org.apache.pulsar.common.api.proto.PulsarApi.CommandAckReceipt;
-=======
 import org.apache.pulsar.common.api.proto.PulsarApi.CommandAckResponse;
->>>>>>> 53a5b440
 import org.apache.pulsar.common.api.proto.PulsarApi.CommandActiveConsumerChange;
 import org.apache.pulsar.common.api.proto.PulsarApi.CommandAddPartitionToTxn;
 import org.apache.pulsar.common.api.proto.PulsarApi.CommandAddPartitionToTxnResponse;
@@ -73,8 +68,7 @@
 import org.apache.pulsar.common.api.proto.PulsarApi.CommandProducerSuccess;
 import org.apache.pulsar.common.api.proto.PulsarApi.CommandReachedEndOfTopic;
 import org.apache.pulsar.common.api.proto.PulsarApi.CommandRedeliverUnacknowledgedMessages;
-import org.apache.pulsar.common.api.proto.PulsarApi.CommandRedeliverUnacknowledgedMessagesError;
-import org.apache.pulsar.common.api.proto.PulsarApi.CommandRedeliverUnacknowledgedMessagesReceipt;
+import org.apache.pulsar.common.api.proto.PulsarApi.CommandRedeliverUnacknowledgedMessagesResponse;
 import org.apache.pulsar.common.api.proto.PulsarApi.CommandSeek;
 import org.apache.pulsar.common.api.proto.PulsarApi.CommandSend;
 import org.apache.pulsar.common.api.proto.PulsarApi.CommandSendError;
@@ -156,27 +150,12 @@
                 cmd.getAck().recycle();
                 break;
 
-<<<<<<< HEAD
-            case ACK_RECEIPT:
-                checkArgument(cmd.hasAckReceipt());
-                handleAckReceipt(cmd.getAckReceipt());
-                cmd.getAckReceipt().recycle();
-                break;
-
-            case ACK_ERROR:
-                 checkArgument(cmd.hasAckError());
-                 handleAckError(cmd.getAckError());
-                 cmd.getAckError().recycle();
-                 break;
-
-=======
             case ACK_RESPONSE:
                 checkArgument(cmd.hasAckResponse());
                 handleAckResponse(cmd.getAckResponse());
                 cmd.getAckResponse().recycle();
                 break;
 
->>>>>>> 53a5b440
             case CLOSE_CONSUMER:
                 checkArgument(cmd.hasCloseConsumer());
                 safeInterceptCommand(cmd);
@@ -324,16 +303,10 @@
                 cmd.getRedeliverUnacknowledgedMessages().recycle();
                 break;
 
-            case REDELIVER_UNACKNOWLEDGED_MESSAGES_RECEIPT:
-                checkArgument(cmd.hasRedeliverReceipt());
-                handleRedeliverUnacknowledgedReceipt(cmd.getRedeliverReceipt());
-                cmd.getAckReceipt().recycle();
-                break;
-
-            case REDELIVER_UNACKNOWLEDGED_MESSAGES_ERROR:
-                checkArgument(cmd.hasRedeliverError());
-                handleRedeliverUnacknowledgedError(cmd.getRedeliverError());
-                cmd.getAckError().recycle();
+            case REDELIVER_UNACKNOWLEDGED_MESSAGES_RESPONSE:
+                checkArgument(cmd.hasAckResponse());
+                handleRedeliverUnacknowledgedResponse(cmd.getRedeliverResponse());
+                cmd.getRedeliverResponse().recycle();
                 break;
 
             case CONSUMER_STATS:
@@ -596,15 +569,7 @@
         throw new UnsupportedOperationException();
     }
 
-<<<<<<< HEAD
-    protected void handleAckReceipt(CommandAckReceipt ackReceipt) {
-        throw new UnsupportedOperationException();
-    }
-
-    protected void handleAckError(CommandAckError ackError) {
-=======
     protected void handleAckResponse(CommandAckResponse ackResponse) {
->>>>>>> 53a5b440
         throw new UnsupportedOperationException();
     }
 
@@ -616,11 +581,8 @@
         throw new UnsupportedOperationException();
     }
 
-    protected void handleRedeliverUnacknowledgedReceipt(CommandRedeliverUnacknowledgedMessagesReceipt ackReceipt) {
-        throw new UnsupportedOperationException();
-    }
-
-    protected void handleRedeliverUnacknowledgedError(CommandRedeliverUnacknowledgedMessagesError ackError) {
+    protected void handleRedeliverUnacknowledgedResponse(
+            CommandRedeliverUnacknowledgedMessagesResponse redeliverResponse) {
         throw new UnsupportedOperationException();
     }
 
