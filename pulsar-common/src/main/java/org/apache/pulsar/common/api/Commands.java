/**
 * Licensed to the Apache Software Foundation (ASF) under one
 * or more contributor license agreements.  See the NOTICE file
 * distributed with this work for additional information
 * regarding copyright ownership.  The ASF licenses this file
 * to you under the Apache License, Version 2.0 (the
 * "License"); you may not use this file except in compliance
 * with the License.  You may obtain a copy of the License at
 *
 *   http://www.apache.org/licenses/LICENSE-2.0
 *
 * Unless required by applicable law or agreed to in writing,
 * software distributed under the License is distributed on an
 * "AS IS" BASIS, WITHOUT WARRANTIES OR CONDITIONS OF ANY
 * KIND, either express or implied.  See the License for the
 * specific language governing permissions and limitations
 * under the License.
 */
package org.apache.pulsar.common.api;

import static com.google.protobuf.ByteString.copyFrom;
import static com.google.protobuf.ByteString.copyFromUtf8;
import static com.scurrilous.circe.checksum.Crc32cIntChecksum.computeChecksum;
import static com.scurrilous.circe.checksum.Crc32cIntChecksum.resumeChecksum;

import com.google.common.annotations.VisibleForTesting;
import com.google.protobuf.ByteString;
import io.netty.buffer.ByteBuf;
import io.netty.buffer.PooledByteBufAllocator;
import io.netty.buffer.Unpooled;
import java.io.IOException;
import java.util.Collections;
import java.util.List;
import java.util.Map;
import java.util.stream.Collectors;
import org.apache.pulsar.common.api.proto.PulsarApi;
import org.apache.pulsar.common.api.proto.PulsarApi.AuthMethod;
import org.apache.pulsar.common.api.proto.PulsarApi.BaseCommand;
import org.apache.pulsar.common.api.proto.PulsarApi.BaseCommand.Type;
import org.apache.pulsar.common.api.proto.PulsarApi.CommandAck;
import org.apache.pulsar.common.api.proto.PulsarApi.CommandAck.AckType;
import org.apache.pulsar.common.api.proto.PulsarApi.CommandAck.ValidationError;
import org.apache.pulsar.common.api.proto.PulsarApi.CommandActiveConsumerChange;
import org.apache.pulsar.common.api.proto.PulsarApi.CommandCloseConsumer;
import org.apache.pulsar.common.api.proto.PulsarApi.CommandCloseProducer;
import org.apache.pulsar.common.api.proto.PulsarApi.CommandConnect;
import org.apache.pulsar.common.api.proto.PulsarApi.CommandConnected;
import org.apache.pulsar.common.api.proto.PulsarApi.CommandConsumerStatsResponse;
import org.apache.pulsar.common.api.proto.PulsarApi.CommandError;
import org.apache.pulsar.common.api.proto.PulsarApi.CommandFlow;
import org.apache.pulsar.common.api.proto.PulsarApi.CommandGetLastMessageId;
import org.apache.pulsar.common.api.proto.PulsarApi.CommandGetTopicsOfNamespace;
import org.apache.pulsar.common.api.proto.PulsarApi.CommandGetTopicsOfNamespaceResponse;
import org.apache.pulsar.common.api.proto.PulsarApi.CommandLookupTopic;
import org.apache.pulsar.common.api.proto.PulsarApi.CommandLookupTopicResponse;
import org.apache.pulsar.common.api.proto.PulsarApi.CommandLookupTopicResponse.LookupType;
import org.apache.pulsar.common.api.proto.PulsarApi.CommandMessage;
import org.apache.pulsar.common.api.proto.PulsarApi.CommandPartitionedTopicMetadata;
import org.apache.pulsar.common.api.proto.PulsarApi.CommandPartitionedTopicMetadataResponse;
import org.apache.pulsar.common.api.proto.PulsarApi.CommandPing;
import org.apache.pulsar.common.api.proto.PulsarApi.CommandPong;
import org.apache.pulsar.common.api.proto.PulsarApi.CommandProducer;
import org.apache.pulsar.common.api.proto.PulsarApi.CommandProducerSuccess;
import org.apache.pulsar.common.api.proto.PulsarApi.CommandReachedEndOfTopic;
import org.apache.pulsar.common.api.proto.PulsarApi.CommandRedeliverUnacknowledgedMessages;
import org.apache.pulsar.common.api.proto.PulsarApi.CommandSeek;
import org.apache.pulsar.common.api.proto.PulsarApi.CommandSend;
import org.apache.pulsar.common.api.proto.PulsarApi.CommandSendError;
import org.apache.pulsar.common.api.proto.PulsarApi.CommandSendReceipt;
import org.apache.pulsar.common.api.proto.PulsarApi.CommandSubscribe;
import org.apache.pulsar.common.api.proto.PulsarApi.CommandSubscribe.InitialPosition;
import org.apache.pulsar.common.api.proto.PulsarApi.CommandSubscribe.SubType;
import org.apache.pulsar.common.api.proto.PulsarApi.CommandSuccess;
import org.apache.pulsar.common.api.proto.PulsarApi.CommandUnsubscribe;
import org.apache.pulsar.common.api.proto.PulsarApi.MessageIdData;
import org.apache.pulsar.common.api.proto.PulsarApi.MessageMetadata;
import org.apache.pulsar.common.api.proto.PulsarApi.ProtocolVersion;
import org.apache.pulsar.common.api.proto.PulsarApi.ServerError;
import org.apache.pulsar.common.schema.SchemaInfo;
import org.apache.pulsar.common.schema.SchemaType;
import org.apache.pulsar.common.schema.SchemaVersion;
import org.apache.pulsar.common.util.protobuf.ByteBufCodedInputStream;
import org.apache.pulsar.common.util.protobuf.ByteBufCodedOutputStream;

public class Commands {

    public static final short magicCrc32c = 0x0e01;
    private static final int checksumSize = 4;

    public static ByteBuf newConnect(String authMethodName, String authData, String libVersion) {
        return newConnect(authMethodName, authData, getCurrentProtocolVersion(), libVersion, null /* target broker */,
                null /* originalPrincipal */, null /* Client Auth Data */, null /* Client Auth Method */);
    }

    public static ByteBuf newConnect(String authMethodName, String authData, String libVersion, String targetBroker) {
        return newConnect(authMethodName, authData, getCurrentProtocolVersion(), libVersion, targetBroker, null, null, null);
    }

    public static ByteBuf newConnect(String authMethodName, String authData, String libVersion, String targetBroker,
            String originalPrincipal, String clientAuthData, String clientAuthMethod) {
        return newConnect(authMethodName, authData, getCurrentProtocolVersion(), libVersion, targetBroker,
                originalPrincipal, clientAuthData, clientAuthMethod);
    }

    public static ByteBuf newConnect(String authMethodName, String authData, int protocolVersion, String libVersion,
            String targetBroker, String originalPrincipal, String originalAuthData,
            String originalAuthMethod) {
        CommandConnect.Builder connectBuilder = CommandConnect.newBuilder();
        connectBuilder.setClientVersion(libVersion != null ? libVersion : "Pulsar Client");
        connectBuilder.setAuthMethodName(authMethodName);

        if ("ycav1".equals(authMethodName)) {
            // Handle the case of a client that gets updated before the broker and starts sending the string auth method
            // name. An example would be in broker-to-broker replication. We need to make sure the clients are still
            // passing both the enum and the string until all brokers are upgraded.
            connectBuilder.setAuthMethod(AuthMethod.AuthMethodYcaV1);
        }

        if (targetBroker != null) {
            // When connecting through a proxy, we need to specify which broker do we want to be proxied through
            connectBuilder.setProxyToBrokerUrl(targetBroker);
        }

        if (authData != null) {
            connectBuilder.setAuthData(copyFromUtf8(authData));
        }

        if (originalPrincipal != null) {
            connectBuilder.setOriginalPrincipal(originalPrincipal);
        }

        if (originalAuthData != null) {
            connectBuilder.setOriginalAuthData(originalAuthData);
        }

        if (originalAuthMethod != null) {
            connectBuilder.setOriginalAuthMethod(originalAuthMethod);
        }
        connectBuilder.setProtocolVersion(protocolVersion);
        CommandConnect connect = connectBuilder.build();
        ByteBuf res = serializeWithSize(BaseCommand.newBuilder().setType(Type.CONNECT).setConnect(connect));
        connect.recycle();
        connectBuilder.recycle();
        return res;
    }

    public static ByteBuf newConnected(int clientProtocolVersion) {
        CommandConnected.Builder connectedBuilder = CommandConnected.newBuilder();
        connectedBuilder.setServerVersion("Pulsar Server");

        // If the broker supports a newer version of the protocol, it will anyway advertise the max version that the
        // client supports, to avoid confusing the client.
        int currentProtocolVersion = getCurrentProtocolVersion();
        int versionToAdvertise = Math.min(currentProtocolVersion, clientProtocolVersion);

        connectedBuilder.setProtocolVersion(versionToAdvertise);

        CommandConnected connected = connectedBuilder.build();
        ByteBuf res = serializeWithSize(BaseCommand.newBuilder().setType(Type.CONNECTED).setConnected(connected));
        connected.recycle();
        connectedBuilder.recycle();
        return res;
    }

    public static ByteBuf newSuccess(long requestId) {
        CommandSuccess.Builder successBuilder = CommandSuccess.newBuilder();
        successBuilder.setRequestId(requestId);
        CommandSuccess success = successBuilder.build();
        ByteBuf res = serializeWithSize(BaseCommand.newBuilder().setType(Type.SUCCESS).setSuccess(success));
        successBuilder.recycle();
        success.recycle();
        return res;
    }

    public static ByteBuf newProducerSuccess(long requestId, String producerName, SchemaVersion schemaVersion) {
        return newProducerSuccess(requestId, producerName, -1, schemaVersion);
    }

    public static ByteBuf newProducerSuccess(long requestId, String producerName, long lastSequenceId, SchemaVersion schemaVersion) {
        CommandProducerSuccess.Builder producerSuccessBuilder = CommandProducerSuccess.newBuilder();
        producerSuccessBuilder.setRequestId(requestId);
        producerSuccessBuilder.setProducerName(producerName);
        producerSuccessBuilder.setLastSequenceId(lastSequenceId);
        producerSuccessBuilder.setSchemaVersion(ByteString.copyFrom(schemaVersion.bytes()));
        CommandProducerSuccess producerSuccess = producerSuccessBuilder.build();
        ByteBuf res = serializeWithSize(
                BaseCommand.newBuilder().setType(Type.PRODUCER_SUCCESS).setProducerSuccess(producerSuccess));
        producerSuccess.recycle();
        producerSuccessBuilder.recycle();
        return res;
    }

    public static ByteBuf newError(long requestId, ServerError error, String message) {
        CommandError.Builder cmdErrorBuilder = CommandError.newBuilder();
        cmdErrorBuilder.setRequestId(requestId);
        cmdErrorBuilder.setError(error);
        cmdErrorBuilder.setMessage(message);
        CommandError cmdError = cmdErrorBuilder.build();
        ByteBuf res = serializeWithSize(BaseCommand.newBuilder().setType(Type.ERROR).setError(cmdError));
        cmdError.recycle();
        cmdErrorBuilder.recycle();
        return res;

    }

    public static ByteBuf newSendReceipt(long producerId, long sequenceId, long ledgerId, long entryId) {
        CommandSendReceipt.Builder sendReceiptBuilder = CommandSendReceipt.newBuilder();
        sendReceiptBuilder.setProducerId(producerId);
        sendReceiptBuilder.setSequenceId(sequenceId);
        MessageIdData.Builder messageIdBuilder = MessageIdData.newBuilder();
        messageIdBuilder.setLedgerId(ledgerId);
        messageIdBuilder.setEntryId(entryId);
        MessageIdData messageId = messageIdBuilder.build();
        sendReceiptBuilder.setMessageId(messageId);
        CommandSendReceipt sendReceipt = sendReceiptBuilder.build();
        ByteBuf res = serializeWithSize(
                BaseCommand.newBuilder().setType(Type.SEND_RECEIPT).setSendReceipt(sendReceipt));
        messageIdBuilder.recycle();
        messageId.recycle();
        sendReceiptBuilder.recycle();
        sendReceipt.recycle();
        return res;
    }

    public static ByteBuf newSendError(long producerId, long sequenceId, ServerError error, String errorMsg) {
        CommandSendError.Builder sendErrorBuilder = CommandSendError.newBuilder();
        sendErrorBuilder.setProducerId(producerId);
        sendErrorBuilder.setSequenceId(sequenceId);
        sendErrorBuilder.setError(error);
        sendErrorBuilder.setMessage(errorMsg);
        CommandSendError sendError = sendErrorBuilder.build();
        ByteBuf res = serializeWithSize(BaseCommand.newBuilder().setType(Type.SEND_ERROR).setSendError(sendError));
        sendErrorBuilder.recycle();
        sendError.recycle();
        return res;
    }


    public static boolean hasChecksum(ByteBuf buffer) {
        return buffer.getShort(buffer.readerIndex()) == magicCrc32c;
    }

    /**
     * Read the checksum and advance the reader index in the buffer.
     *
     * Note: This method assume the checksum presence was already verified before.
     */
    public static int readChecksum(ByteBuf buffer) {
        buffer.skipBytes(2); //skip magic bytes
        return buffer.readInt();
    }

    public static void skipChecksumIfPresent(ByteBuf buffer) {
        if (hasChecksum(buffer)) {
            readChecksum(buffer);
        }
    }

    public static MessageMetadata parseMessageMetadata(ByteBuf buffer) {
        try {
            // initially reader-index may point to start_of_checksum : increment reader-index to start_of_metadata to parse
            // metadata
            skipChecksumIfPresent(buffer);
            int metadataSize = (int) buffer.readUnsignedInt();

            int writerIndex = buffer.writerIndex();
            buffer.writerIndex(buffer.readerIndex() + metadataSize);
            ByteBufCodedInputStream stream = ByteBufCodedInputStream.get(buffer);
            MessageMetadata.Builder messageMetadataBuilder = MessageMetadata.newBuilder();
            MessageMetadata res = messageMetadataBuilder.mergeFrom(stream, null).build();
            buffer.writerIndex(writerIndex);
            messageMetadataBuilder.recycle();
            stream.recycle();
            return res;
        } catch (IOException e) {
            throw new RuntimeException(e);
        }
    }

    public static ByteBufPair newMessage(long consumerId, MessageIdData messageId, ByteBuf metadataAndPayload) {
        CommandMessage.Builder msgBuilder = CommandMessage.newBuilder();
        msgBuilder.setConsumerId(consumerId);
        msgBuilder.setMessageId(messageId);
        CommandMessage msg = msgBuilder.build();
        BaseCommand.Builder cmdBuilder = BaseCommand.newBuilder();
        BaseCommand cmd = cmdBuilder.setType(Type.MESSAGE).setMessage(msg).build();

        ByteBufPair res = serializeCommandMessageWithSize(cmd, metadataAndPayload);
        cmd.recycle();
        cmdBuilder.recycle();
        msg.recycle();
        msgBuilder.recycle();
        return res;
    }

    public static ByteBufPair newSend(long producerId, long sequenceId, int numMessages, ChecksumType checksumType,
            MessageMetadata messageData, ByteBuf payload) {
        CommandSend.Builder sendBuilder = CommandSend.newBuilder();
        sendBuilder.setProducerId(producerId);
        sendBuilder.setSequenceId(sequenceId);
        if (numMessages > 1) {
            sendBuilder.setNumMessages(numMessages);
        }
        CommandSend send = sendBuilder.build();

        ByteBufPair res = serializeCommandSendWithSize(BaseCommand.newBuilder().setType(Type.SEND).setSend(send),
                checksumType, messageData, payload);
        send.recycle();
        sendBuilder.recycle();
        return res;
    }

    public static ByteBuf newSubscribe(String topic, String subscription, long consumerId, long requestId,
            SubType subType, int priorityLevel, String consumerName) {
        return newSubscribe(topic, subscription, consumerId, requestId, subType, priorityLevel, consumerName,
                true /* isDurable */, null /* startMessageId */, Collections.emptyMap(), false, InitialPosition.Earliest);
    }

    public static ByteBuf newSubscribe(String topic, String subscription, long consumerId, long requestId,
            SubType subType, int priorityLevel, String consumerName, boolean isDurable, MessageIdData startMessageId,
<<<<<<< HEAD
            Map<String, String> metadata, boolean readCompacted) {
        return newSubscribe(topic, subscription, consumerId, requestId, subType, priorityLevel, consumerName, isDurable,
            startMessageId, metadata, readCompacted, null);
    }

    public static ByteBuf newSubscribe(String topic, String subscription, long consumerId, long requestId,
            SubType subType, int priorityLevel, String consumerName, boolean isDurable, MessageIdData startMessageId,
            Map<String, String> metadata, boolean readCompacted, SchemaInfo schemaInfo) {
=======
            Map<String, String> metadata, boolean readCompacted, InitialPosition subscriptionInitialPosition) {
>>>>>>> f4bb1853
        CommandSubscribe.Builder subscribeBuilder = CommandSubscribe.newBuilder();
        subscribeBuilder.setTopic(topic);
        subscribeBuilder.setSubscription(subscription);
        subscribeBuilder.setSubType(subType);
        subscribeBuilder.setConsumerId(consumerId);
        subscribeBuilder.setConsumerName(consumerName);
        subscribeBuilder.setRequestId(requestId);
        subscribeBuilder.setPriorityLevel(priorityLevel);
        subscribeBuilder.setDurable(isDurable);
        subscribeBuilder.setReadCompacted(readCompacted);
        subscribeBuilder.setInitialPosition(subscriptionInitialPosition);
        if (startMessageId != null) {
            subscribeBuilder.setStartMessageId(startMessageId);
        }
        subscribeBuilder.addAllMetadata(CommandUtils.toKeyValueList(metadata));

        if (null != schemaInfo) {
            subscribeBuilder.setSchema(getSchema(schemaInfo));
        }

        CommandSubscribe subscribe = subscribeBuilder.build();
        ByteBuf res = serializeWithSize(BaseCommand.newBuilder().setType(Type.SUBSCRIBE).setSubscribe(subscribe));
        subscribeBuilder.recycle();
        subscribe.recycle();
        return res;
    }

    public static ByteBuf newUnsubscribe(long consumerId, long requestId) {
        CommandUnsubscribe.Builder unsubscribeBuilder = CommandUnsubscribe.newBuilder();
        unsubscribeBuilder.setConsumerId(consumerId);
        unsubscribeBuilder.setRequestId(requestId);
        CommandUnsubscribe unsubscribe = unsubscribeBuilder.build();
        ByteBuf res = serializeWithSize(BaseCommand.newBuilder().setType(Type.UNSUBSCRIBE).setUnsubscribe(unsubscribe));
        unsubscribeBuilder.recycle();
        unsubscribe.recycle();
        return res;
    }

    public static ByteBuf newActiveConsumerChange(long consumerId, boolean isActive) {
        CommandActiveConsumerChange.Builder changeBuilder = CommandActiveConsumerChange.newBuilder()
            .setConsumerId(consumerId)
            .setIsActive(isActive);

        CommandActiveConsumerChange change = changeBuilder.build();
        ByteBuf res = serializeWithSize(
            BaseCommand.newBuilder().setType(Type.ACTIVE_CONSUMER_CHANGE).setActiveConsumerChange(change));
        changeBuilder.recycle();
        change.recycle();
        return res;
    }

    public static ByteBuf newSeek(long consumerId, long requestId, long ledgerId, long entryId) {
        CommandSeek.Builder seekBuilder = CommandSeek.newBuilder();
        seekBuilder.setConsumerId(consumerId);
        seekBuilder.setRequestId(requestId);

        MessageIdData.Builder messageIdBuilder = MessageIdData.newBuilder();
        messageIdBuilder.setLedgerId(ledgerId);
        messageIdBuilder.setEntryId(entryId);
        MessageIdData messageId = messageIdBuilder.build();
        seekBuilder.setMessageId(messageId);

        CommandSeek seek = seekBuilder.build();
        ByteBuf res = serializeWithSize(BaseCommand.newBuilder().setType(Type.SEEK).setSeek(seek));
        messageId.recycle();
        messageIdBuilder.recycle();
        seekBuilder.recycle();
        seek.recycle();
        return res;
    }

    public static ByteBuf newCloseConsumer(long consumerId, long requestId) {
        CommandCloseConsumer.Builder closeConsumerBuilder = CommandCloseConsumer.newBuilder();
        closeConsumerBuilder.setConsumerId(consumerId);
        closeConsumerBuilder.setRequestId(requestId);
        CommandCloseConsumer closeConsumer = closeConsumerBuilder.build();
        ByteBuf res = serializeWithSize(
                BaseCommand.newBuilder().setType(Type.CLOSE_CONSUMER).setCloseConsumer(closeConsumer));
        closeConsumerBuilder.recycle();
        closeConsumer.recycle();
        return res;
    }

    public static ByteBuf newReachedEndOfTopic(long consumerId) {
        CommandReachedEndOfTopic.Builder reachedEndOfTopicBuilder = CommandReachedEndOfTopic.newBuilder();
        reachedEndOfTopicBuilder.setConsumerId(consumerId);
        CommandReachedEndOfTopic reachedEndOfTopic = reachedEndOfTopicBuilder.build();
        ByteBuf res = serializeWithSize(
                BaseCommand.newBuilder().setType(Type.REACHED_END_OF_TOPIC).setReachedEndOfTopic(reachedEndOfTopic));
        reachedEndOfTopicBuilder.recycle();
        reachedEndOfTopic.recycle();
        return res;
    }

    public static ByteBuf newCloseProducer(long producerId, long requestId) {
        CommandCloseProducer.Builder closeProducerBuilder = CommandCloseProducer.newBuilder();
        closeProducerBuilder.setProducerId(producerId);
        closeProducerBuilder.setRequestId(requestId);
        CommandCloseProducer closeProducer = closeProducerBuilder.build();
        ByteBuf res = serializeWithSize(
                BaseCommand.newBuilder().setType(Type.CLOSE_PRODUCER).setCloseProducer(closeProducerBuilder));
        closeProducerBuilder.recycle();
        closeProducer.recycle();
        return res;
    }

    public static ByteBuf newProducer(String topic, long producerId, long requestId, String producerName,
                Map<String, String> metadata) {
        return newProducer(topic, producerId, requestId, producerName, false, metadata);
    }

    public static ByteBuf newProducer(String topic, long producerId, long requestId, String producerName,
                boolean encrypted, Map<String, String> metadata) {
        return newProducer(topic, producerId, requestId, producerName, encrypted, metadata, null);
    }

    private static PulsarApi.Schema.Type getSchemaType(SchemaType type) {
        switch (type) {
            case PROTOBUF:
                return PulsarApi.Schema.Type.Protobuf;
            case THRIFT:
                return PulsarApi.Schema.Type.Thrift;
            case AVRO:
                return PulsarApi.Schema.Type.Avro;
            case JSON:
                return PulsarApi.Schema.Type.Json;
            default:
                return null;
        }
    }

    private static PulsarApi.Schema getSchema(SchemaInfo schemaInfo) {
        return PulsarApi.Schema.newBuilder()
            .setName(schemaInfo.getName())
            .setSchemaData(copyFrom(schemaInfo.getSchema()))
            .setType(getSchemaType(schemaInfo.getType()))
            .addAllProperties(
                schemaInfo.getProperties().entrySet().stream().map(entry ->
                    PulsarApi.KeyValue.newBuilder()
                        .setKey(entry.getKey())
                        .setValue(entry.getValue())
                        .build()
                ).collect(Collectors.toList())
            ).build();
    }

    public static ByteBuf newProducer(String topic, long producerId, long requestId, String producerName,
                boolean encrypted, Map<String, String> metadata, SchemaInfo schemaInfo) {
        CommandProducer.Builder producerBuilder = CommandProducer.newBuilder();
        producerBuilder.setTopic(topic);
        producerBuilder.setProducerId(producerId);
        producerBuilder.setRequestId(requestId);
        if (producerName != null) {
            producerBuilder.setProducerName(producerName);
        }
        producerBuilder.setEncrypted(encrypted);

        producerBuilder.addAllMetadata(CommandUtils.toKeyValueList(metadata));

        if (null != schemaInfo) {
            producerBuilder.setSchema(getSchema(schemaInfo));
        }

        CommandProducer producer = producerBuilder.build();
        ByteBuf res = serializeWithSize(BaseCommand.newBuilder().setType(Type.PRODUCER).setProducer(producer));
        producerBuilder.recycle();
        producer.recycle();
        return res;
    }

    public static ByteBuf newPartitionMetadataResponse(ServerError error, String errorMsg, long requestId) {
        CommandPartitionedTopicMetadataResponse.Builder partitionMetadataResponseBuilder = CommandPartitionedTopicMetadataResponse
                .newBuilder();
        partitionMetadataResponseBuilder.setRequestId(requestId);
        partitionMetadataResponseBuilder.setError(error);
        partitionMetadataResponseBuilder.setResponse(CommandPartitionedTopicMetadataResponse.LookupType.Failed);
        if (errorMsg != null) {
            partitionMetadataResponseBuilder.setMessage(errorMsg);
        }

        CommandPartitionedTopicMetadataResponse partitionMetadataResponse = partitionMetadataResponseBuilder.build();
        ByteBuf res = serializeWithSize(BaseCommand.newBuilder().setType(Type.PARTITIONED_METADATA_RESPONSE)
                .setPartitionMetadataResponse(partitionMetadataResponse));
        partitionMetadataResponseBuilder.recycle();
        partitionMetadataResponse.recycle();
        return res;
    }

    public static ByteBuf newPartitionMetadataRequest(String topic, long requestId) {
        return Commands.newPartitionMetadataRequest(topic, requestId, null, null, null);
    }

    public static ByteBuf newPartitionMetadataResponse(int partitions, long requestId) {
        CommandPartitionedTopicMetadataResponse.Builder partitionMetadataResponseBuilder = CommandPartitionedTopicMetadataResponse
                .newBuilder();
        partitionMetadataResponseBuilder.setPartitions(partitions);
        partitionMetadataResponseBuilder.setResponse(CommandPartitionedTopicMetadataResponse.LookupType.Success);
        partitionMetadataResponseBuilder.setRequestId(requestId);

        CommandPartitionedTopicMetadataResponse partitionMetadataResponse = partitionMetadataResponseBuilder.build();
        ByteBuf res = serializeWithSize(BaseCommand.newBuilder().setType(Type.PARTITIONED_METADATA_RESPONSE)
                .setPartitionMetadataResponse(partitionMetadataResponse));
        partitionMetadataResponseBuilder.recycle();
        partitionMetadataResponse.recycle();
        return res;
    }

    public static ByteBuf newLookup(String topic, boolean authoritative, long requestId) {
        return Commands.newLookup(topic, authoritative, null, null, null, requestId);
    }

    public static ByteBuf newLookupResponse(String brokerServiceUrl, String brokerServiceUrlTls, boolean authoritative,
            LookupType response, long requestId, boolean proxyThroughServiceUrl) {
        CommandLookupTopicResponse.Builder commandLookupTopicResponseBuilder = CommandLookupTopicResponse.newBuilder();
        commandLookupTopicResponseBuilder.setBrokerServiceUrl(brokerServiceUrl);
        if (brokerServiceUrlTls != null) {
            commandLookupTopicResponseBuilder.setBrokerServiceUrlTls(brokerServiceUrlTls);
        }
        commandLookupTopicResponseBuilder.setResponse(response);
        commandLookupTopicResponseBuilder.setRequestId(requestId);
        commandLookupTopicResponseBuilder.setAuthoritative(authoritative);
        commandLookupTopicResponseBuilder.setProxyThroughServiceUrl(proxyThroughServiceUrl);

        CommandLookupTopicResponse commandLookupTopicResponse = commandLookupTopicResponseBuilder.build();
        ByteBuf res = serializeWithSize(BaseCommand.newBuilder().setType(Type.LOOKUP_RESPONSE)
                .setLookupTopicResponse(commandLookupTopicResponse));
        commandLookupTopicResponseBuilder.recycle();
        commandLookupTopicResponse.recycle();
        return res;
    }

    public static ByteBuf newLookupErrorResponse(ServerError error, String errorMsg, long requestId) {
        CommandLookupTopicResponse.Builder connectionBuilder = CommandLookupTopicResponse.newBuilder();
        connectionBuilder.setRequestId(requestId);
        connectionBuilder.setError(error);
        if (errorMsg != null) {
            connectionBuilder.setMessage(errorMsg);
        }
        connectionBuilder.setResponse(LookupType.Failed);

        CommandLookupTopicResponse connectionBroker = connectionBuilder.build();
        ByteBuf res = serializeWithSize(BaseCommand.newBuilder().setType(Type.LOOKUP_RESPONSE).setLookupTopicResponse(connectionBroker));
        connectionBuilder.recycle();
        connectionBroker.recycle();
        return res;
    }

    public static ByteBuf newAck(long consumerId, long ledgerId, long entryId, AckType ackType,
                                 ValidationError validationError, Map<String,Long> properties) {
        CommandAck.Builder ackBuilder = CommandAck.newBuilder();
        ackBuilder.setConsumerId(consumerId);
        ackBuilder.setAckType(ackType);
        MessageIdData.Builder messageIdDataBuilder = MessageIdData.newBuilder();
        messageIdDataBuilder.setLedgerId(ledgerId);
        messageIdDataBuilder.setEntryId(entryId);
        MessageIdData messageIdData = messageIdDataBuilder.build();
        ackBuilder.setMessageId(messageIdData);
        if (validationError != null) {
            ackBuilder.setValidationError(validationError);
        }
        for (Map.Entry<String,Long> e : properties.entrySet()) {
            ackBuilder.addProperties(
                    PulsarApi.KeyLongValue.newBuilder().setKey(e.getKey()).setValue(e.getValue()).build());
        }
        CommandAck ack = ackBuilder.build();

        ByteBuf res = serializeWithSize(BaseCommand.newBuilder().setType(Type.ACK).setAck(ack));
        ack.recycle();
        ackBuilder.recycle();
        messageIdDataBuilder.recycle();
        messageIdData.recycle();
        return res;
    }

    public static ByteBuf newFlow(long consumerId, int messagePermits) {
        CommandFlow.Builder flowBuilder = CommandFlow.newBuilder();
        flowBuilder.setConsumerId(consumerId);
        flowBuilder.setMessagePermits(messagePermits);
        CommandFlow flow = flowBuilder.build();

        ByteBuf res = serializeWithSize(BaseCommand.newBuilder().setType(Type.FLOW).setFlow(flowBuilder));
        flow.recycle();
        flowBuilder.recycle();
        return res;
    }

    public static ByteBuf newRedeliverUnacknowledgedMessages(long consumerId) {
        CommandRedeliverUnacknowledgedMessages.Builder redeliverBuilder = CommandRedeliverUnacknowledgedMessages
                .newBuilder();
        redeliverBuilder.setConsumerId(consumerId);
        CommandRedeliverUnacknowledgedMessages redeliver = redeliverBuilder.build();
        ByteBuf res = serializeWithSize(BaseCommand.newBuilder().setType(Type.REDELIVER_UNACKNOWLEDGED_MESSAGES)
                .setRedeliverUnacknowledgedMessages(redeliverBuilder));
        redeliver.recycle();
        redeliverBuilder.recycle();
        return res;
    }

    public static ByteBuf newRedeliverUnacknowledgedMessages(long consumerId, List<MessageIdData> messageIds) {
        CommandRedeliverUnacknowledgedMessages.Builder redeliverBuilder = CommandRedeliverUnacknowledgedMessages
                .newBuilder();
        redeliverBuilder.setConsumerId(consumerId);
        redeliverBuilder.addAllMessageIds(messageIds);
        CommandRedeliverUnacknowledgedMessages redeliver = redeliverBuilder.build();
        ByteBuf res = serializeWithSize(BaseCommand.newBuilder().setType(Type.REDELIVER_UNACKNOWLEDGED_MESSAGES)
                .setRedeliverUnacknowledgedMessages(redeliverBuilder));
        redeliver.recycle();
        redeliverBuilder.recycle();
        return res;
    }

    public static ByteBuf newConsumerStatsResponse(ServerError serverError, String errMsg, long requestId) {
        CommandConsumerStatsResponse.Builder commandConsumerStatsResponseBuilder = CommandConsumerStatsResponse
                .newBuilder();
        commandConsumerStatsResponseBuilder.setRequestId(requestId);
        commandConsumerStatsResponseBuilder.setErrorMessage(errMsg);
        commandConsumerStatsResponseBuilder.setErrorCode(serverError);

        CommandConsumerStatsResponse commandConsumerStatsResponse = commandConsumerStatsResponseBuilder.build();
        ByteBuf res = serializeWithSize(BaseCommand.newBuilder().setType(Type.CONSUMER_STATS_RESPONSE)
                .setConsumerStatsResponse(commandConsumerStatsResponseBuilder));
        commandConsumerStatsResponse.recycle();
        commandConsumerStatsResponseBuilder.recycle();
        return res;
    }

    public static ByteBuf newConsumerStatsResponse(CommandConsumerStatsResponse.Builder builder) {
        CommandConsumerStatsResponse commandConsumerStatsResponse = builder.build();
        ByteBuf res = serializeWithSize(BaseCommand.newBuilder().setType(Type.CONSUMER_STATS_RESPONSE)
                .setConsumerStatsResponse(builder));
        commandConsumerStatsResponse.recycle();
        builder.recycle();
        return res;
    }

    public static ByteBuf newGetTopicsOfNamespaceRequest(String namespace, long requestId) {
        CommandGetTopicsOfNamespace.Builder topicsBuilder = CommandGetTopicsOfNamespace.newBuilder();
        topicsBuilder.setNamespace(namespace).setRequestId(requestId);

        CommandGetTopicsOfNamespace topicsCommand = topicsBuilder.build();
        ByteBuf res = serializeWithSize(
            BaseCommand.newBuilder().setType(Type.GET_TOPICS_OF_NAMESPACE).setGetTopicsOfNamespace(topicsCommand));
        topicsBuilder.recycle();
        topicsCommand.recycle();
        return res;
    }

    public static ByteBuf newGetTopicsOfNamespaceResponse(List<String> topics, long requestId) {
        CommandGetTopicsOfNamespaceResponse.Builder topicsResponseBuilder =
            CommandGetTopicsOfNamespaceResponse.newBuilder();

        topicsResponseBuilder.setRequestId(requestId).addAllTopics(topics);

        CommandGetTopicsOfNamespaceResponse topicsOfNamespaceResponse = topicsResponseBuilder.build();
        ByteBuf res = serializeWithSize(BaseCommand.newBuilder()
            .setType(Type.GET_TOPICS_OF_NAMESPACE_RESPONSE)
            .setGetTopicsOfNamespaceResponse(topicsOfNamespaceResponse));

        topicsResponseBuilder.recycle();
        topicsOfNamespaceResponse.recycle();
        return res;
    }

    private final static ByteBuf cmdPing;

    static {
        ByteBuf serializedCmdPing = serializeWithSize(
                   BaseCommand.newBuilder()
                       .setType(Type.PING)
                       .setPing(CommandPing.getDefaultInstance()));
        cmdPing = Unpooled.copiedBuffer(serializedCmdPing);
        serializedCmdPing.release();
    }

    static ByteBuf newPing() {
        return cmdPing.retainedDuplicate();
    }

    private final static ByteBuf cmdPong;

    static {
        ByteBuf serializedCmdPong = serializeWithSize(
                   BaseCommand.newBuilder()
                       .setType(Type.PONG)
                       .setPong(CommandPong.getDefaultInstance()));
        cmdPong = Unpooled.copiedBuffer(serializedCmdPong);
        serializedCmdPong.release();
    }

    static ByteBuf newPong() {
        return cmdPong.retainedDuplicate();
    }

    public static ByteBuf newGetLastMessageId(long consumerId, long requestId) {
        CommandGetLastMessageId.Builder cmdBuilder = CommandGetLastMessageId.newBuilder();
        cmdBuilder.setConsumerId(consumerId).setRequestId(requestId);

        ByteBuf res = serializeWithSize(BaseCommand.newBuilder()
            .setType(Type.GET_LAST_MESSAGE_ID)
            .setGetLastMessageId(cmdBuilder.build()));
        cmdBuilder.recycle();
        return res;
    }

    public static ByteBuf newGetLastMessageIdResponse(long requestId, MessageIdData messageIdData) {
        PulsarApi.CommandGetLastMessageIdResponse.Builder response = PulsarApi.CommandGetLastMessageIdResponse.newBuilder()
            .setLastMessageId(messageIdData)
            .setRequestId(requestId);

        ByteBuf res = serializeWithSize(BaseCommand.newBuilder()
            .setType(Type.GET_LAST_MESSAGE_ID_RESPONSE)
            .setGetLastMessageIdResponse(response.build()));
        response.recycle();
        return res;
    }

    @VisibleForTesting
    public static ByteBuf serializeWithSize(BaseCommand.Builder cmdBuilder) {
        // / Wire format
        // [TOTAL_SIZE] [CMD_SIZE][CMD]
        BaseCommand cmd = cmdBuilder.build();

        int cmdSize = cmd.getSerializedSize();
        int totalSize = cmdSize + 4;
        int frameSize = totalSize + 4;

        ByteBuf buf = PooledByteBufAllocator.DEFAULT.buffer(frameSize, frameSize);

        // Prepend 2 lengths to the buffer
        buf.writeInt(totalSize);
        buf.writeInt(cmdSize);

        ByteBufCodedOutputStream outStream = ByteBufCodedOutputStream.get(buf);

        try {
            cmd.writeTo(outStream);
        } catch (IOException e) {
            // This is in-memory serialization, should not fail
            throw new RuntimeException(e);
        } finally {
            cmd.recycle();
            cmdBuilder.recycle();
            outStream.recycle();
        }

        return buf;
    }

    private static ByteBufPair serializeCommandSendWithSize(BaseCommand.Builder cmdBuilder, ChecksumType checksumType,
            MessageMetadata msgMetadata, ByteBuf payload) {
        // / Wire format
        // [TOTAL_SIZE] [CMD_SIZE][CMD] [MAGIC_NUMBER][CHECKSUM] [METADATA_SIZE][METADATA] [PAYLOAD]

        BaseCommand cmd = cmdBuilder.build();
        int cmdSize = cmd.getSerializedSize();
        int msgMetadataSize = msgMetadata.getSerializedSize();
        int payloadSize = payload.readableBytes();
        int magicAndChecksumLength = ChecksumType.Crc32c.equals(checksumType) ? (2 + 4 /* magic + checksumLength*/) : 0;
        boolean includeChecksum = magicAndChecksumLength > 0;
        int headerContentSize = 4 + cmdSize + magicAndChecksumLength + 4 + msgMetadataSize; // cmdLength + cmdSize + magicLength +
                                                                           // checksumSize + msgMetadataLength +
                                                                           // msgMetadataSize
        int totalSize = headerContentSize + payloadSize;
        int headersSize = 4 + headerContentSize; // totalSize + headerLength
        int checksumReaderIndex = -1;

        ByteBuf headers = PooledByteBufAllocator.DEFAULT.buffer(headersSize, headersSize);
        headers.writeInt(totalSize); // External frame

        try {
            // Write cmd
            headers.writeInt(cmdSize);

            ByteBufCodedOutputStream outStream = ByteBufCodedOutputStream.get(headers);
            cmd.writeTo(outStream);
            cmd.recycle();
            cmdBuilder.recycle();

            //Create checksum placeholder
            if (includeChecksum) {
                headers.writeShort(magicCrc32c);
                checksumReaderIndex = headers.writerIndex();
                headers.writerIndex(headers.writerIndex() + checksumSize); //skip 4 bytes of checksum
            }

            // Write metadata
            headers.writeInt(msgMetadataSize);
            msgMetadata.writeTo(outStream);
            outStream.recycle();
        } catch (IOException e) {
            // This is in-memory serialization, should not fail
            throw new RuntimeException(e);
        }

        ByteBufPair command = ByteBufPair.get(headers, payload);

        // write checksum at created checksum-placeholder
        if (includeChecksum) {
            headers.markReaderIndex();
            headers.readerIndex(checksumReaderIndex + checksumSize);
            int metadataChecksum = computeChecksum(headers);
            int computedChecksum = resumeChecksum(metadataChecksum, payload);
            // set computed checksum
            headers.setInt(checksumReaderIndex, computedChecksum);
            headers.resetReaderIndex();
        }
        return command;
    }

    public static ByteBuf serializeMetadataAndPayload(ChecksumType checksumType,
                                                      MessageMetadata msgMetadata, ByteBuf payload) {
        // / Wire format
        // [MAGIC_NUMBER][CHECKSUM] [METADATA_SIZE][METADATA] [PAYLOAD]
        int msgMetadataSize = msgMetadata.getSerializedSize();
        int payloadSize = payload.readableBytes();
        int magicAndChecksumLength = ChecksumType.Crc32c.equals(checksumType) ? (2 + 4 /* magic + checksumLength*/) : 0;
        boolean includeChecksum = magicAndChecksumLength > 0;
        int headerContentSize = magicAndChecksumLength + 4 + msgMetadataSize; // magicLength +
                                                                              // checksumSize + msgMetadataLength +
                                                                              // msgMetadataSize
        int checksumReaderIndex = -1;
        int totalSize = headerContentSize + payloadSize;

        ByteBuf metadataAndPayload = PooledByteBufAllocator.DEFAULT.buffer(totalSize, totalSize);
        try {
            ByteBufCodedOutputStream outStream = ByteBufCodedOutputStream.get(metadataAndPayload);

            //Create checksum placeholder
            if (includeChecksum) {
                metadataAndPayload.writeShort(magicCrc32c);
                checksumReaderIndex = metadataAndPayload.writerIndex();
                metadataAndPayload.writerIndex(metadataAndPayload.writerIndex()
                                               + checksumSize); //skip 4 bytes of checksum
            }

            // Write metadata
            metadataAndPayload.writeInt(msgMetadataSize);
            msgMetadata.writeTo(outStream);
            outStream.recycle();
        } catch (IOException e) {
            // This is in-memory serialization, should not fail
            throw new RuntimeException(e);
        }

        // write checksum at created checksum-placeholder
        if (includeChecksum) {
            metadataAndPayload.markReaderIndex();
            metadataAndPayload.readerIndex(checksumReaderIndex + checksumSize);
            int metadataChecksum = computeChecksum(metadataAndPayload);
            int computedChecksum = resumeChecksum(metadataChecksum, payload);
            // set computed checksum
            metadataAndPayload.setInt(checksumReaderIndex, computedChecksum);
            metadataAndPayload.resetReaderIndex();
        }
        metadataAndPayload.writeBytes(payload);

        return metadataAndPayload;
    }

    public static long initBatchMessageMetadata(PulsarApi.MessageMetadata.Builder messageMetadata,
            MessageMetadata.Builder builder) {
        messageMetadata.setPublishTime(builder.getPublishTime());
        messageMetadata.setProducerName(builder.getProducerName());
        messageMetadata.setSequenceId(builder.getSequenceId());
        if (builder.hasReplicatedFrom()) {
            messageMetadata.setReplicatedFrom(builder.getReplicatedFrom());
        }
        return builder.getSequenceId();
    }

    public static ByteBuf serializeSingleMessageInBatchWithPayload(
            PulsarApi.SingleMessageMetadata.Builder singleMessageMetadataBuilder,
            ByteBuf payload, ByteBuf batchBuffer) {
        int payLoadSize = payload.readableBytes();
        PulsarApi.SingleMessageMetadata singleMessageMetadata = singleMessageMetadataBuilder.setPayloadSize(payLoadSize)
                .build();
        // serialize meta-data size, meta-data and payload for single message in batch
        int singleMsgMetadataSize = singleMessageMetadata.getSerializedSize();
        try {
            batchBuffer.writeInt(singleMsgMetadataSize);
            ByteBufCodedOutputStream outStream = ByteBufCodedOutputStream.get(batchBuffer);
            singleMessageMetadata.writeTo(outStream);
            singleMessageMetadata.recycle();
            outStream.recycle();
        } catch (IOException e) {
            throw new RuntimeException(e);
        }
        return batchBuffer.writeBytes(payload);
    }

    public static ByteBuf serializeSingleMessageInBatchWithPayload(PulsarApi.MessageMetadata.Builder msgBuilder,
            ByteBuf payload, ByteBuf batchBuffer) {

        // build single message meta-data
        PulsarApi.SingleMessageMetadata.Builder singleMessageMetadataBuilder = PulsarApi.SingleMessageMetadata
                .newBuilder();
        if (msgBuilder.hasPartitionKey()) {
            singleMessageMetadataBuilder = singleMessageMetadataBuilder.setPartitionKey(msgBuilder.getPartitionKey());
        }
        if (!msgBuilder.getPropertiesList().isEmpty()) {
            singleMessageMetadataBuilder = singleMessageMetadataBuilder
                    .addAllProperties(msgBuilder.getPropertiesList());
        }
        try {
            return serializeSingleMessageInBatchWithPayload(singleMessageMetadataBuilder, payload, batchBuffer);
        } finally {
            singleMessageMetadataBuilder.recycle();
        }
    }

    public static ByteBuf deSerializeSingleMessageInBatch(ByteBuf uncompressedPayload,
            PulsarApi.SingleMessageMetadata.Builder singleMessageMetadataBuilder, int index, int batchSize)
            throws IOException {
        int singleMetaSize = (int) uncompressedPayload.readUnsignedInt();
        int writerIndex = uncompressedPayload.writerIndex();
        int beginIndex = uncompressedPayload.readerIndex() + singleMetaSize;
        uncompressedPayload.writerIndex(beginIndex);
        ByteBufCodedInputStream stream = ByteBufCodedInputStream.get(uncompressedPayload);
        PulsarApi.SingleMessageMetadata singleMessageMetadata = singleMessageMetadataBuilder.mergeFrom(stream, null)
                .build();
        int singleMessagePayloadSize = singleMessageMetadata.getPayloadSize();

        uncompressedPayload.markReaderIndex();
        ByteBuf singleMessagePayload = uncompressedPayload.slice(uncompressedPayload.readerIndex(),
                singleMessagePayloadSize);
        singleMessagePayload.retain();
        uncompressedPayload.writerIndex(writerIndex);
        uncompressedPayload.resetReaderIndex();
        // reader now points to beginning of payload read; so move it past message payload just read
        if (index < batchSize) {
            uncompressedPayload.readerIndex(uncompressedPayload.readerIndex() + singleMessagePayloadSize);
        }
        return singleMessagePayload;
    }

    private static ByteBufPair serializeCommandMessageWithSize(BaseCommand cmd, ByteBuf metadataAndPayload) {
        // / Wire format
        // [TOTAL_SIZE] [CMD_SIZE][CMD] [MAGIC_NUMBER][CHECKSUM] [METADATA_SIZE][METADATA] [PAYLOAD]
        //
        // metadataAndPayload contains from magic-number to the payload included


        int cmdSize = cmd.getSerializedSize();
        int totalSize = 4 + cmdSize + metadataAndPayload.readableBytes();
        int headersSize = 4 + 4 + cmdSize;

        ByteBuf headers = PooledByteBufAllocator.DEFAULT.buffer(headersSize);
        headers.writeInt(totalSize); // External frame

        try {
            // Write cmd
            headers.writeInt(cmdSize);

            ByteBufCodedOutputStream outStream = ByteBufCodedOutputStream.get(headers);
            cmd.writeTo(outStream);
            outStream.recycle();
        } catch (IOException e) {
            // This is in-memory serialization, should not fail
            throw new RuntimeException(e);
        }

        return (ByteBufPair) ByteBufPair.get(headers, metadataAndPayload);
    }

    @VisibleForTesting
    public static int getCurrentProtocolVersion() {
        // Return the last ProtocolVersion enum value
        return ProtocolVersion.values()[ProtocolVersion.values().length - 1].getNumber();
    }

    public static enum ChecksumType {
        Crc32c,
        None;
    }

    public static ByteBuf newPartitionMetadataRequest(String topic, long requestId, String originalAuthRole,
            String originalAuthData, String originalAuthMethod) {
        CommandPartitionedTopicMetadata.Builder partitionMetadataBuilder = CommandPartitionedTopicMetadata.newBuilder();
        partitionMetadataBuilder.setTopic(topic);
        partitionMetadataBuilder.setRequestId(requestId);
        if (originalAuthRole != null) {
            partitionMetadataBuilder.setOriginalPrincipal(originalAuthRole);
        }
        if (originalAuthData != null) {
            partitionMetadataBuilder.setOriginalAuthData(originalAuthData);
        }

        if (originalAuthMethod != null) {
            partitionMetadataBuilder.setOriginalAuthMethod(originalAuthMethod);
        }
        CommandPartitionedTopicMetadata partitionMetadata = partitionMetadataBuilder.build();
        ByteBuf res = serializeWithSize(
                BaseCommand.newBuilder().setType(Type.PARTITIONED_METADATA).setPartitionMetadata(partitionMetadata));
        partitionMetadataBuilder.recycle();
        partitionMetadata.recycle();
        return res;
    }

    public static ByteBuf newLookup(String topic, boolean authoritative, String originalAuthRole,
            String originalAuthData, String originalAuthMethod, long requestId) {
        CommandLookupTopic.Builder lookupTopicBuilder = CommandLookupTopic.newBuilder();
        lookupTopicBuilder.setTopic(topic);
        lookupTopicBuilder.setRequestId(requestId);
        lookupTopicBuilder.setAuthoritative(authoritative);
        if (originalAuthRole != null) {
            lookupTopicBuilder.setOriginalPrincipal(originalAuthRole);
        }
        if (originalAuthData != null) {
            lookupTopicBuilder.setOriginalAuthData(originalAuthData);
        }

        if (originalAuthMethod != null) {
            lookupTopicBuilder.setOriginalAuthMethod(originalAuthMethod);
        }
        CommandLookupTopic lookupBroker = lookupTopicBuilder.build();
        ByteBuf res = serializeWithSize(BaseCommand.newBuilder().setType(Type.LOOKUP).setLookupTopic(lookupBroker));
        lookupTopicBuilder.recycle();
        lookupBroker.recycle();
        return res;
    }

    public static boolean peerSupportsGetLastMessageId(int peerVersion) {
        return peerVersion >= ProtocolVersion.v12.getNumber();
    }

    public static boolean peerSupportsActiveConsumerListener(int peerVersion) {
        return peerVersion >= ProtocolVersion.v12.getNumber();
    }

}<|MERGE_RESOLUTION|>--- conflicted
+++ resolved
@@ -313,23 +313,12 @@
     public static ByteBuf newSubscribe(String topic, String subscription, long consumerId, long requestId,
             SubType subType, int priorityLevel, String consumerName) {
         return newSubscribe(topic, subscription, consumerId, requestId, subType, priorityLevel, consumerName,
-                true /* isDurable */, null /* startMessageId */, Collections.emptyMap(), false, InitialPosition.Earliest);
+                true /* isDurable */, null /* startMessageId */, Collections.emptyMap(), false, InitialPosition.Earliest, null);
     }
 
     public static ByteBuf newSubscribe(String topic, String subscription, long consumerId, long requestId,
             SubType subType, int priorityLevel, String consumerName, boolean isDurable, MessageIdData startMessageId,
-<<<<<<< HEAD
-            Map<String, String> metadata, boolean readCompacted) {
-        return newSubscribe(topic, subscription, consumerId, requestId, subType, priorityLevel, consumerName, isDurable,
-            startMessageId, metadata, readCompacted, null);
-    }
-
-    public static ByteBuf newSubscribe(String topic, String subscription, long consumerId, long requestId,
-            SubType subType, int priorityLevel, String consumerName, boolean isDurable, MessageIdData startMessageId,
-            Map<String, String> metadata, boolean readCompacted, SchemaInfo schemaInfo) {
-=======
-            Map<String, String> metadata, boolean readCompacted, InitialPosition subscriptionInitialPosition) {
->>>>>>> f4bb1853
+            Map<String, String> metadata, boolean readCompacted, InitialPosition subscriptionInitialPosition, SchemaInfo schemaInfo) {
         CommandSubscribe.Builder subscribeBuilder = CommandSubscribe.newBuilder();
         subscribeBuilder.setTopic(topic);
         subscribeBuilder.setSubscription(subscription);
