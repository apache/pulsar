/**
 * Licensed to the Apache Software Foundation (ASF) under one
 * or more contributor license agreements.  See the NOTICE file
 * distributed with this work for additional information
 * regarding copyright ownership.  The ASF licenses this file
 * to you under the Apache License, Version 2.0 (the
 * "License"); you may not use this file except in compliance
 * with the License.  You may obtain a copy of the License at
 *
 *   http://www.apache.org/licenses/LICENSE-2.0
 *
 * Unless required by applicable law or agreed to in writing,
 * software distributed under the License is distributed on an
 * "AS IS" BASIS, WITHOUT WARRANTIES OR CONDITIONS OF ANY
 * KIND, either express or implied.  See the License for the
 * specific language governing permissions and limitations
 * under the License.
 */
package org.apache.pulsar.common.api;

import static com.google.protobuf.ByteString.copyFromUtf8;
import static org.apache.pulsar.checksum.utils.Crc32cChecksum.computeChecksum;
import static org.apache.pulsar.checksum.utils.Crc32cChecksum.resumeChecksum;

import java.io.IOException;
import java.util.Collections;
import java.util.List;
import java.util.Map;

import org.apache.pulsar.common.api.proto.PulsarApi;
import org.apache.pulsar.common.api.proto.PulsarApi.AuthMethod;
import org.apache.pulsar.common.api.proto.PulsarApi.BaseCommand;
import org.apache.pulsar.common.api.proto.PulsarApi.BaseCommand.Type;
import org.apache.pulsar.common.api.proto.PulsarApi.CommandAck;
import org.apache.pulsar.common.api.proto.PulsarApi.CommandAck.AckType;
import org.apache.pulsar.common.api.proto.PulsarApi.CommandAck.ValidationError;
import org.apache.pulsar.common.api.proto.PulsarApi.CommandCloseConsumer;
import org.apache.pulsar.common.api.proto.PulsarApi.CommandCloseProducer;
import org.apache.pulsar.common.api.proto.PulsarApi.CommandConnect;
import org.apache.pulsar.common.api.proto.PulsarApi.CommandConnected;
import org.apache.pulsar.common.api.proto.PulsarApi.CommandConsumerStatsResponse;
import org.apache.pulsar.common.api.proto.PulsarApi.CommandError;
import org.apache.pulsar.common.api.proto.PulsarApi.CommandFlow;
import org.apache.pulsar.common.api.proto.PulsarApi.CommandLookupTopic;
import org.apache.pulsar.common.api.proto.PulsarApi.CommandLookupTopicResponse;
import org.apache.pulsar.common.api.proto.PulsarApi.CommandLookupTopicResponse.LookupType;
import org.apache.pulsar.common.api.proto.PulsarApi.CommandMessage;
import org.apache.pulsar.common.api.proto.PulsarApi.CommandPartitionedTopicMetadata;
import org.apache.pulsar.common.api.proto.PulsarApi.CommandPartitionedTopicMetadataResponse;
import org.apache.pulsar.common.api.proto.PulsarApi.CommandPing;
import org.apache.pulsar.common.api.proto.PulsarApi.CommandPong;
import org.apache.pulsar.common.api.proto.PulsarApi.CommandProducer;
import org.apache.pulsar.common.api.proto.PulsarApi.CommandProducerSuccess;
import org.apache.pulsar.common.api.proto.PulsarApi.CommandReachedEndOfTopic;
import org.apache.pulsar.common.api.proto.PulsarApi.CommandRedeliverUnacknowledgedMessages;
import org.apache.pulsar.common.api.proto.PulsarApi.CommandSeek;
import org.apache.pulsar.common.api.proto.PulsarApi.CommandSend;
import org.apache.pulsar.common.api.proto.PulsarApi.CommandSendError;
import org.apache.pulsar.common.api.proto.PulsarApi.CommandSendReceipt;
import org.apache.pulsar.common.api.proto.PulsarApi.CommandSubscribe;
import org.apache.pulsar.common.api.proto.PulsarApi.CommandSubscribe.SubType;
import org.apache.pulsar.common.api.proto.PulsarApi.CommandSuccess;
import org.apache.pulsar.common.api.proto.PulsarApi.CommandUnsubscribe;
import org.apache.pulsar.common.api.proto.PulsarApi.MessageIdData;
import org.apache.pulsar.common.api.proto.PulsarApi.MessageMetadata;
import org.apache.pulsar.common.api.proto.PulsarApi.ProtocolVersion;
import org.apache.pulsar.common.api.proto.PulsarApi.ServerError;
import org.apache.pulsar.common.schema.Schema;
import org.apache.pulsar.common.schema.SchemaType;
import org.apache.pulsar.common.util.protobuf.ByteBufCodedInputStream;
import org.apache.pulsar.common.util.protobuf.ByteBufCodedOutputStream;

import io.netty.buffer.ByteBuf;
import io.netty.buffer.PooledByteBufAllocator;
import io.netty.buffer.Unpooled;

public class Commands {

    public static final short magicCrc32c = 0x0e01;
    private static final int checksumSize = 4;

    public static ByteBuf newConnect(String authMethodName, String authData, String libVersion) {
        return newConnect(authMethodName, authData, getCurrentProtocolVersion(), libVersion, null /* target broker */, null /* originalPrincipal */);
    }

    public static ByteBuf newConnect(String authMethodName, String authData, String libVersion, String targetBroker) {
        return newConnect(authMethodName, authData, getCurrentProtocolVersion(), libVersion, targetBroker, null);
    }

    public static ByteBuf newConnect(String authMethodName, String authData, String libVersion, String targetBroker, String originalPrincipal) {
        return newConnect(authMethodName, authData, getCurrentProtocolVersion(), libVersion, targetBroker, originalPrincipal);
    }

    public static ByteBuf newConnect(String authMethodName, String authData, int protocolVersion, String libVersion,
            String targetBroker, String originalPrincipal) {
        CommandConnect.Builder connectBuilder = CommandConnect.newBuilder();
        connectBuilder.setClientVersion(libVersion != null ? libVersion : "Pulsar Client");
        connectBuilder.setAuthMethodName(authMethodName);

        if ("ycav1".equals(authMethodName)) {
            // Handle the case of a client that gets updated before the broker and starts sending the string auth method
            // name. An example would be in broker-to-broker replication. We need to make sure the clients are still
            // passing both the enum and the string until all brokers are upgraded.
            connectBuilder.setAuthMethod(AuthMethod.AuthMethodYcaV1);
        }

        if (targetBroker != null) {
            // When connecting through a proxy, we need to specify which broker do we want to be proxied through
            connectBuilder.setProxyToBrokerUrl(targetBroker);
        }

        if (authData != null) {
            connectBuilder.setAuthData(copyFromUtf8(authData));
        }

        if (originalPrincipal != null) {
            connectBuilder.setOriginalPrincipal(originalPrincipal);
        }

        connectBuilder.setProtocolVersion(protocolVersion);
        CommandConnect connect = connectBuilder.build();
        ByteBuf res = serializeWithSize(BaseCommand.newBuilder().setType(Type.CONNECT).setConnect(connect));
        connect.recycle();
        connectBuilder.recycle();
        return res;
    }

    /**
     * @deprecated AuthMethod has been deprecated. Use {@link #newConnect(String authMethodName, String authData)}
     *             instead.
     */
    @Deprecated
    public static ByteBuf newConnect(AuthMethod authMethod, String authData) {
        return newConnect(authMethod, authData, getCurrentProtocolVersion());
    }

    /**
     * @deprecated AuthMethod has been deprecated. Use
     *             {@link #newConnect(String authMethodName, String authData, int protocolVersion)} instead.
     */
    @Deprecated
    public static ByteBuf newConnect(AuthMethod authMethod, String authData, int protocolVersion) {
        CommandConnect.Builder connectBuilder = CommandConnect.newBuilder();
        connectBuilder.setClientVersion("Pulsar Client");
        connectBuilder.setAuthMethod(authMethod);
        connectBuilder.setAuthData(copyFromUtf8(authData));
        connectBuilder.setProtocolVersion(protocolVersion);
        CommandConnect connect = connectBuilder.build();
        ByteBuf res = serializeWithSize(BaseCommand.newBuilder().setType(Type.CONNECT).setConnect(connect));
        connect.recycle();
        connectBuilder.recycle();
        return res;
    }

    public static ByteBuf newConnected(int clientProtocolVersion) {
        CommandConnected.Builder connectedBuilder = CommandConnected.newBuilder();
        connectedBuilder.setServerVersion("Pulsar Server");

        // If the broker supports a newer version of the protocol, it will anyway advertise the max version that the
        // client supports, to avoid confusing the client.
        int currentProtocolVersion = getCurrentProtocolVersion();
        int versionToAdvertise = Math.min(currentProtocolVersion, clientProtocolVersion);

        connectedBuilder.setProtocolVersion(versionToAdvertise);

        CommandConnected connected = connectedBuilder.build();
        ByteBuf res = serializeWithSize(BaseCommand.newBuilder().setType(Type.CONNECTED).setConnected(connected));
        connected.recycle();
        connectedBuilder.recycle();
        return res;
    }

    public static ByteBuf newSuccess(long requestId) {
        CommandSuccess.Builder successBuilder = CommandSuccess.newBuilder();
        successBuilder.setRequestId(requestId);
        CommandSuccess success = successBuilder.build();
        ByteBuf res = serializeWithSize(BaseCommand.newBuilder().setType(Type.SUCCESS).setSuccess(success));
        successBuilder.recycle();
        success.recycle();
        return res;
    }

    private static PulsarApi.Schema.Format getSchemaFormat(SchemaType type) {
        switch (type) {
            case AVRO:
                return PulsarApi.Schema.Format.AVRO;
            case THRIFT:
                return PulsarApi.Schema.Format.THRIFT;
            case JSON:
                return PulsarApi.Schema.Format.JSON;
            case PROTOBUF:
                return PulsarApi.Schema.Format.PROTOBUF;
        }
        return null;
    }

    public static ByteBuf newSuccess(long requestId, Schema schema) {
        CommandSuccess.Builder successBuilder = CommandSuccess.newBuilder();
        successBuilder.setRequestId(requestId);
        PulsarApi.Schema.Builder schemaBuilder = null;
        if (schema != null && !schema.isDeleted) {
            schemaBuilder = PulsarApi.Schema.newBuilder();
            schemaBuilder.setFormat(getSchemaFormat(schema.type));
<<<<<<< HEAD
            schemaBuilder.setVersion(schema.version);
=======
            schemaBuilder.setSchemaData(copyFromUtf8(schema.schemaInfo));
>>>>>>> 76b7473b
            successBuilder.setSchema(schemaBuilder.build());
        }
        CommandSuccess success = successBuilder.build();
        ByteBuf res = serializeWithSize(BaseCommand.newBuilder().setType(Type.SUCCESS).setSuccess(success));
        successBuilder.recycle();
        success.recycle();
        if (schemaBuilder != null) {
            schemaBuilder.recycle();
        }
        return res;
    }

    public static ByteBuf newProducerSuccess(long requestId, String producerName) {
        return newProducerSuccess(requestId, producerName, -1, null);
    }

    public static ByteBuf newProducerSuccess(long requestId, String producerName, long lastSequenceId, Schema schema) {
        CommandProducerSuccess.Builder producerSuccessBuilder = CommandProducerSuccess.newBuilder();
        producerSuccessBuilder.setRequestId(requestId);
        producerSuccessBuilder.setProducerName(producerName);
        producerSuccessBuilder.setLastSequenceId(lastSequenceId);
        CommandProducerSuccess producerSuccess = producerSuccessBuilder.build();
        ByteBuf res = serializeWithSize(
                BaseCommand.newBuilder().setType(Type.PRODUCER_SUCCESS).setProducerSuccess(producerSuccess));
        PulsarApi.Schema.Builder schemaBuilder = null;
        if (schema != null && !schema.isDeleted) {
            schemaBuilder = PulsarApi.Schema.newBuilder();
            schemaBuilder.setFormat(getSchemaFormat(schema.type));
<<<<<<< HEAD
            schemaBuilder.setVersion(schema.version);
=======
            schemaBuilder.setSchemaData(copyFromUtf8(schema.schemaInfo));
>>>>>>> 76b7473b
            producerSuccessBuilder.setSchema(schemaBuilder.build());
        }
        producerSuccess.recycle();
        producerSuccessBuilder.recycle();
        if (schemaBuilder != null) {
            schemaBuilder.recycle();
        }
        return res;
    }

    public static ByteBuf newError(long requestId, ServerError error, String message) {
        CommandError.Builder cmdErrorBuilder = CommandError.newBuilder();
        cmdErrorBuilder.setRequestId(requestId);
        cmdErrorBuilder.setError(error);
        cmdErrorBuilder.setMessage(message);
        CommandError cmdError = cmdErrorBuilder.build();
        ByteBuf res = serializeWithSize(BaseCommand.newBuilder().setType(Type.ERROR).setError(cmdError));
        cmdError.recycle();
        cmdErrorBuilder.recycle();
        return res;

    }

    public static ByteBuf newSendReceipt(long producerId, long sequenceId, long ledgerId, long entryId) {
        CommandSendReceipt.Builder sendReceiptBuilder = CommandSendReceipt.newBuilder();
        sendReceiptBuilder.setProducerId(producerId);
        sendReceiptBuilder.setSequenceId(sequenceId);
        MessageIdData.Builder messageIdBuilder = MessageIdData.newBuilder();
        messageIdBuilder.setLedgerId(ledgerId);
        messageIdBuilder.setEntryId(entryId);
        MessageIdData messageId = messageIdBuilder.build();
        sendReceiptBuilder.setMessageId(messageId);
        CommandSendReceipt sendReceipt = sendReceiptBuilder.build();
        ByteBuf res = serializeWithSize(
                BaseCommand.newBuilder().setType(Type.SEND_RECEIPT).setSendReceipt(sendReceipt));
        messageIdBuilder.recycle();
        messageId.recycle();
        sendReceiptBuilder.recycle();
        sendReceipt.recycle();
        return res;
    }

    public static ByteBuf newSendError(long producerId, long sequenceId, ServerError error, String errorMsg) {
        CommandSendError.Builder sendErrorBuilder = CommandSendError.newBuilder();
        sendErrorBuilder.setProducerId(producerId);
        sendErrorBuilder.setSequenceId(sequenceId);
        sendErrorBuilder.setError(error);
        sendErrorBuilder.setMessage(errorMsg);
        CommandSendError sendError = sendErrorBuilder.build();
        ByteBuf res = serializeWithSize(BaseCommand.newBuilder().setType(Type.SEND_ERROR).setSendError(sendError));
        sendErrorBuilder.recycle();
        sendError.recycle();
        return res;
    }


    public static boolean hasChecksum(ByteBuf buffer) {
        return buffer.getShort(buffer.readerIndex()) == magicCrc32c;
    }

    public static Long readChecksum(ByteBuf buffer) {
        if(hasChecksum(buffer)) {
            buffer.skipBytes(2); //skip magic bytes
            return buffer.readUnsignedInt();
        } else{
            return null;
        }
    }

    public static MessageMetadata parseMessageMetadata(ByteBuf buffer) {
        try {
            // initially reader-index may point to start_of_checksum : increment reader-index to start_of_metadata to parse
            // metadata
            readChecksum(buffer);
            int metadataSize = (int) buffer.readUnsignedInt();

            int writerIndex = buffer.writerIndex();
            buffer.writerIndex(buffer.readerIndex() + metadataSize);
            ByteBufCodedInputStream stream = ByteBufCodedInputStream.get(buffer);
            MessageMetadata.Builder messageMetadataBuilder = MessageMetadata.newBuilder();
            MessageMetadata res = messageMetadataBuilder.mergeFrom(stream, null).build();
            buffer.writerIndex(writerIndex);
            messageMetadataBuilder.recycle();
            stream.recycle();
            return res;
        } catch (IOException e) {
            throw new RuntimeException(e);
        }
    }

    public static ByteBufPair newMessage(long consumerId, MessageIdData messageId, ByteBuf metadataAndPayload) {
        CommandMessage.Builder msgBuilder = CommandMessage.newBuilder();
        msgBuilder.setConsumerId(consumerId);
        msgBuilder.setMessageId(messageId);
        CommandMessage msg = msgBuilder.build();
        BaseCommand.Builder cmdBuilder = BaseCommand.newBuilder();
        BaseCommand cmd = cmdBuilder.setType(Type.MESSAGE).setMessage(msg).build();

        ByteBufPair res = serializeCommandMessageWithSize(cmd, metadataAndPayload);
        cmd.recycle();
        cmdBuilder.recycle();
        msg.recycle();
        msgBuilder.recycle();
        return res;
    }

    public static ByteBufPair newSend(long producerId, long sequenceId, int numMessages, ChecksumType checksumType,
            MessageMetadata messageData, ByteBuf payload) {
        CommandSend.Builder sendBuilder = CommandSend.newBuilder();
        sendBuilder.setProducerId(producerId);
        sendBuilder.setSequenceId(sequenceId);
        if (numMessages > 1) {
            sendBuilder.setNumMessages(numMessages);
        }
        CommandSend send = sendBuilder.build();

        ByteBufPair res = serializeCommandSendWithSize(BaseCommand.newBuilder().setType(Type.SEND).setSend(send),
                checksumType, messageData, payload);
        send.recycle();
        sendBuilder.recycle();
        return res;
    }

    public static ByteBuf newSubscribe(String topic, String subscription, long consumerId, long requestId,
            SubType subType, int priorityLevel, String consumerName) {
        return newSubscribe(topic, subscription, consumerId, requestId, subType, priorityLevel, consumerName,
                true /* isDurable */, null /* startMessageId */, Collections.emptyMap());
    }

    public static ByteBuf newSubscribe(String topic, String subscription, long consumerId, long requestId,
            SubType subType, int priorityLevel, String consumerName, boolean isDurable, MessageIdData startMessageId,
            Map<String, String> metadata) {
        CommandSubscribe.Builder subscribeBuilder = CommandSubscribe.newBuilder();
        subscribeBuilder.setTopic(topic);
        subscribeBuilder.setSubscription(subscription);
        subscribeBuilder.setSubType(subType);
        subscribeBuilder.setConsumerId(consumerId);
        subscribeBuilder.setConsumerName(consumerName);
        subscribeBuilder.setRequestId(requestId);
        subscribeBuilder.setPriorityLevel(priorityLevel);
        subscribeBuilder.setDurable(isDurable);
        if (startMessageId != null) {
            subscribeBuilder.setStartMessageId(startMessageId);
        }
        subscribeBuilder.addAllMetadata(CommandUtils.toKeyValueList(metadata));

        CommandSubscribe subscribe = subscribeBuilder.build();
        ByteBuf res = serializeWithSize(BaseCommand.newBuilder().setType(Type.SUBSCRIBE).setSubscribe(subscribe));
        subscribeBuilder.recycle();
        subscribe.recycle();
        return res;
    }

    public static ByteBuf newUnsubscribe(long consumerId, long requestId) {
        CommandUnsubscribe.Builder unsubscribeBuilder = CommandUnsubscribe.newBuilder();
        unsubscribeBuilder.setConsumerId(consumerId);
        unsubscribeBuilder.setRequestId(requestId);
        CommandUnsubscribe unsubscribe = unsubscribeBuilder.build();
        ByteBuf res = serializeWithSize(BaseCommand.newBuilder().setType(Type.UNSUBSCRIBE).setUnsubscribe(unsubscribe));
        unsubscribeBuilder.recycle();
        unsubscribe.recycle();
        return res;
    }

    public static ByteBuf newSeek(long consumerId, long requestId, long ledgerId, long entryId) {
        CommandSeek.Builder seekBuilder = CommandSeek.newBuilder();
        seekBuilder.setConsumerId(consumerId);
        seekBuilder.setRequestId(requestId);

        MessageIdData.Builder messageIdBuilder = MessageIdData.newBuilder();
        messageIdBuilder.setLedgerId(ledgerId);
        messageIdBuilder.setEntryId(entryId);
        MessageIdData messageId = messageIdBuilder.build();
        seekBuilder.setMessageId(messageId);

        CommandSeek seek = seekBuilder.build();
        ByteBuf res = serializeWithSize(BaseCommand.newBuilder().setType(Type.SEEK).setSeek(seek));
        messageId.recycle();
        messageIdBuilder.recycle();
        seekBuilder.recycle();
        seek.recycle();
        return res;
    }

    public static ByteBuf newCloseConsumer(long consumerId, long requestId) {
        CommandCloseConsumer.Builder closeConsumerBuilder = CommandCloseConsumer.newBuilder();
        closeConsumerBuilder.setConsumerId(consumerId);
        closeConsumerBuilder.setRequestId(requestId);
        CommandCloseConsumer closeConsumer = closeConsumerBuilder.build();
        ByteBuf res = serializeWithSize(
                BaseCommand.newBuilder().setType(Type.CLOSE_CONSUMER).setCloseConsumer(closeConsumer));
        closeConsumerBuilder.recycle();
        closeConsumer.recycle();
        return res;
    }

    public static ByteBuf newReachedEndOfTopic(long consumerId) {
        CommandReachedEndOfTopic.Builder reachedEndOfTopicBuilder = CommandReachedEndOfTopic.newBuilder();
        reachedEndOfTopicBuilder.setConsumerId(consumerId);
        CommandReachedEndOfTopic reachedEndOfTopic = reachedEndOfTopicBuilder.build();
        ByteBuf res = serializeWithSize(
                BaseCommand.newBuilder().setType(Type.REACHED_END_OF_TOPIC).setReachedEndOfTopic(reachedEndOfTopic));
        reachedEndOfTopicBuilder.recycle();
        reachedEndOfTopic.recycle();
        return res;
    }

    public static ByteBuf newCloseProducer(long producerId, long requestId) {
        CommandCloseProducer.Builder closeProducerBuilder = CommandCloseProducer.newBuilder();
        closeProducerBuilder.setProducerId(producerId);
        closeProducerBuilder.setRequestId(requestId);
        CommandCloseProducer closeProducer = closeProducerBuilder.build();
        ByteBuf res = serializeWithSize(
                BaseCommand.newBuilder().setType(Type.CLOSE_PRODUCER).setCloseProducer(closeProducerBuilder));
        closeProducerBuilder.recycle();
        closeProducer.recycle();
        return res;
    }

    public static ByteBuf newProducer(String topic, long producerId, long requestId, String producerName,
                Map<String, String> metadata) {
        return newProducer(topic, producerId, requestId, producerName, false, metadata);
    }

    public static ByteBuf newProducer(String topic, long producerId, long requestId, String producerName,
                boolean encrypted, Map<String, String> metadata) {
        CommandProducer.Builder producerBuilder = CommandProducer.newBuilder();
        producerBuilder.setTopic(topic);
        producerBuilder.setProducerId(producerId);
        producerBuilder.setRequestId(requestId);
        if (producerName != null) {
            producerBuilder.setProducerName(producerName);
        }
        producerBuilder.setEncrypted(encrypted);

        producerBuilder.addAllMetadata(CommandUtils.toKeyValueList(metadata));

        CommandProducer producer = producerBuilder.build();
        ByteBuf res = serializeWithSize(BaseCommand.newBuilder().setType(Type.PRODUCER).setProducer(producer));
        producerBuilder.recycle();
        producer.recycle();
        return res;
    }

    public static ByteBuf newPartitionMetadataResponse(ServerError error, String errorMsg, long requestId) {
        CommandPartitionedTopicMetadataResponse.Builder partitionMetadataResponseBuilder = CommandPartitionedTopicMetadataResponse
                .newBuilder();
        partitionMetadataResponseBuilder.setRequestId(requestId);
        partitionMetadataResponseBuilder.setError(error);
        partitionMetadataResponseBuilder.setResponse(CommandPartitionedTopicMetadataResponse.LookupType.Failed);
        if (errorMsg != null) {
            partitionMetadataResponseBuilder.setMessage(errorMsg);
        }

        CommandPartitionedTopicMetadataResponse partitionMetadataResponse = partitionMetadataResponseBuilder.build();
        ByteBuf res = serializeWithSize(BaseCommand.newBuilder().setType(Type.PARTITIONED_METADATA_RESPONSE)
                .setPartitionMetadataResponse(partitionMetadataResponse));
        partitionMetadataResponseBuilder.recycle();
        partitionMetadataResponse.recycle();
        return res;
    }

    public static ByteBuf newPartitionMetadataRequest(String topic, long requestId) {
        CommandPartitionedTopicMetadata.Builder partitionMetadataBuilder = CommandPartitionedTopicMetadata.newBuilder();
        partitionMetadataBuilder.setTopic(topic);
        partitionMetadataBuilder.setRequestId(requestId);

        CommandPartitionedTopicMetadata partitionMetadata = partitionMetadataBuilder.build();
        ByteBuf res = serializeWithSize(
                BaseCommand.newBuilder().setType(Type.PARTITIONED_METADATA).setPartitionMetadata(partitionMetadata));
        partitionMetadataBuilder.recycle();
        partitionMetadata.recycle();
        return res;
    }

    public static ByteBuf newPartitionMetadataResponse(int partitions, long requestId) {
        CommandPartitionedTopicMetadataResponse.Builder partitionMetadataResponseBuilder = CommandPartitionedTopicMetadataResponse
                .newBuilder();
        partitionMetadataResponseBuilder.setPartitions(partitions);
        partitionMetadataResponseBuilder.setResponse(CommandPartitionedTopicMetadataResponse.LookupType.Success);
        partitionMetadataResponseBuilder.setRequestId(requestId);

        CommandPartitionedTopicMetadataResponse partitionMetadataResponse = partitionMetadataResponseBuilder.build();
        ByteBuf res = serializeWithSize(BaseCommand.newBuilder().setType(Type.PARTITIONED_METADATA_RESPONSE)
                .setPartitionMetadataResponse(partitionMetadataResponse));
        partitionMetadataResponseBuilder.recycle();
        partitionMetadataResponse.recycle();
        return res;
    }

    public static ByteBuf newLookup(String topic, boolean authoritative, long requestId) {
        CommandLookupTopic.Builder lookupTopicBuilder = CommandLookupTopic.newBuilder();
        lookupTopicBuilder.setTopic(topic);
        lookupTopicBuilder.setRequestId(requestId);
        lookupTopicBuilder.setAuthoritative(authoritative);

        CommandLookupTopic lookupBroker = lookupTopicBuilder.build();
        ByteBuf res = serializeWithSize(BaseCommand.newBuilder().setType(Type.LOOKUP).setLookupTopic(lookupBroker));
        lookupTopicBuilder.recycle();
        lookupBroker.recycle();
        return res;
    }

    public static ByteBuf newLookupResponse(String brokerServiceUrl, String brokerServiceUrlTls, boolean authoritative,
            LookupType response, long requestId, boolean proxyThroughServiceUrl) {
        CommandLookupTopicResponse.Builder commandLookupTopicResponseBuilder = CommandLookupTopicResponse.newBuilder();
        commandLookupTopicResponseBuilder.setBrokerServiceUrl(brokerServiceUrl);
        if (brokerServiceUrlTls != null) {
            commandLookupTopicResponseBuilder.setBrokerServiceUrlTls(brokerServiceUrlTls);
        }
        commandLookupTopicResponseBuilder.setResponse(response);
        commandLookupTopicResponseBuilder.setRequestId(requestId);
        commandLookupTopicResponseBuilder.setAuthoritative(authoritative);
        commandLookupTopicResponseBuilder.setProxyThroughServiceUrl(proxyThroughServiceUrl);

        CommandLookupTopicResponse commandLookupTopicResponse = commandLookupTopicResponseBuilder.build();
        ByteBuf res = serializeWithSize(BaseCommand.newBuilder().setType(Type.LOOKUP_RESPONSE)
                .setLookupTopicResponse(commandLookupTopicResponse));
        commandLookupTopicResponseBuilder.recycle();
        commandLookupTopicResponse.recycle();
        return res;
    }

    public static ByteBuf newLookupErrorResponse(ServerError error, String errorMsg, long requestId) {
        CommandLookupTopicResponse.Builder connectionBuilder = CommandLookupTopicResponse.newBuilder();
        connectionBuilder.setRequestId(requestId);
        connectionBuilder.setError(error);
        if (errorMsg != null) {
            connectionBuilder.setMessage(errorMsg);
        }
        connectionBuilder.setResponse(LookupType.Failed);

        CommandLookupTopicResponse connectionBroker = connectionBuilder.build();
        ByteBuf res = serializeWithSize(BaseCommand.newBuilder().setType(Type.LOOKUP_RESPONSE).setLookupTopicResponse(connectionBroker));
        connectionBuilder.recycle();
        connectionBroker.recycle();
        return res;
    }

    public static ByteBuf newAck(long consumerId, long ledgerId, long entryId, AckType ackType,
                                 ValidationError validationError, Map<String,Long> properties) {
        CommandAck.Builder ackBuilder = CommandAck.newBuilder();
        ackBuilder.setConsumerId(consumerId);
        ackBuilder.setAckType(ackType);
        MessageIdData.Builder messageIdDataBuilder = MessageIdData.newBuilder();
        messageIdDataBuilder.setLedgerId(ledgerId);
        messageIdDataBuilder.setEntryId(entryId);
        MessageIdData messageIdData = messageIdDataBuilder.build();
        ackBuilder.setMessageId(messageIdData);
        if (validationError != null) {
            ackBuilder.setValidationError(validationError);
        }
        for (Map.Entry<String,Long> e : properties.entrySet()) {
            ackBuilder.addProperties(
                    PulsarApi.KeyLongValue.newBuilder().setKey(e.getKey()).setValue(e.getValue()).build());
        }
        CommandAck ack = ackBuilder.build();

        ByteBuf res = serializeWithSize(BaseCommand.newBuilder().setType(Type.ACK).setAck(ack));
        ack.recycle();
        ackBuilder.recycle();
        messageIdDataBuilder.recycle();
        messageIdData.recycle();
        return res;
    }

    public static ByteBuf newFlow(long consumerId, int messagePermits) {
        CommandFlow.Builder flowBuilder = CommandFlow.newBuilder();
        flowBuilder.setConsumerId(consumerId);
        flowBuilder.setMessagePermits(messagePermits);
        CommandFlow flow = flowBuilder.build();

        ByteBuf res = serializeWithSize(BaseCommand.newBuilder().setType(Type.FLOW).setFlow(flowBuilder));
        flow.recycle();
        flowBuilder.recycle();
        return res;
    }

    public static ByteBuf newRedeliverUnacknowledgedMessages(long consumerId) {
        CommandRedeliverUnacknowledgedMessages.Builder redeliverBuilder = CommandRedeliverUnacknowledgedMessages
                .newBuilder();
        redeliverBuilder.setConsumerId(consumerId);
        CommandRedeliverUnacknowledgedMessages redeliver = redeliverBuilder.build();
        ByteBuf res = serializeWithSize(BaseCommand.newBuilder().setType(Type.REDELIVER_UNACKNOWLEDGED_MESSAGES)
                .setRedeliverUnacknowledgedMessages(redeliverBuilder));
        redeliver.recycle();
        redeliverBuilder.recycle();
        return res;
    }

    public static ByteBuf newRedeliverUnacknowledgedMessages(long consumerId, List<MessageIdData> messageIds) {
        CommandRedeliverUnacknowledgedMessages.Builder redeliverBuilder = CommandRedeliverUnacknowledgedMessages
                .newBuilder();
        redeliverBuilder.setConsumerId(consumerId);
        redeliverBuilder.addAllMessageIds(messageIds);
        CommandRedeliverUnacknowledgedMessages redeliver = redeliverBuilder.build();
        ByteBuf res = serializeWithSize(BaseCommand.newBuilder().setType(Type.REDELIVER_UNACKNOWLEDGED_MESSAGES)
                .setRedeliverUnacknowledgedMessages(redeliverBuilder));
        redeliver.recycle();
        redeliverBuilder.recycle();
        return res;
    }

    public static ByteBuf newConsumerStatsResponse(ServerError serverError, String errMsg, long requestId) {
        CommandConsumerStatsResponse.Builder commandConsumerStatsResponseBuilder = CommandConsumerStatsResponse
                .newBuilder();
        commandConsumerStatsResponseBuilder.setRequestId(requestId);
        commandConsumerStatsResponseBuilder.setErrorMessage(errMsg);
        commandConsumerStatsResponseBuilder.setErrorCode(serverError);

        CommandConsumerStatsResponse commandConsumerStatsResponse = commandConsumerStatsResponseBuilder.build();
        ByteBuf res = serializeWithSize(BaseCommand.newBuilder().setType(Type.CONSUMER_STATS_RESPONSE)
                .setConsumerStatsResponse(commandConsumerStatsResponseBuilder));
        commandConsumerStatsResponse.recycle();
        commandConsumerStatsResponseBuilder.recycle();
        return res;
    }

    public static ByteBuf newConsumerStatsResponse(CommandConsumerStatsResponse.Builder builder) {
        CommandConsumerStatsResponse commandConsumerStatsResponse = builder.build();
        ByteBuf res = serializeWithSize(BaseCommand.newBuilder().setType(Type.CONSUMER_STATS_RESPONSE)
                .setConsumerStatsResponse(builder));
        commandConsumerStatsResponse.recycle();
        builder.recycle();
        return res;
    }

    private final static ByteBuf cmdPing;

    static {
        ByteBuf serializedCmdPing = serializeWithSize(
                   BaseCommand.newBuilder()
                       .setType(Type.PING)
                       .setPing(CommandPing.getDefaultInstance()));
        cmdPing = Unpooled.copiedBuffer(serializedCmdPing);
        serializedCmdPing.release();
    }

    static ByteBuf newPing() {
        return cmdPing.retainedDuplicate();
    }

    private final static ByteBuf cmdPong;

    static {
        ByteBuf serializedCmdPong = serializeWithSize(
                   BaseCommand.newBuilder()
                       .setType(Type.PONG)
                       .setPong(CommandPong.getDefaultInstance()));
        cmdPong = Unpooled.copiedBuffer(serializedCmdPong);
        serializedCmdPong.release();
    }

    static ByteBuf newPong() {
    	return cmdPong.retainedDuplicate();
    }

    private static ByteBuf serializeWithSize(BaseCommand.Builder cmdBuilder) {
        // / Wire format
        // [TOTAL_SIZE] [CMD_SIZE][CMD]
        BaseCommand cmd = cmdBuilder.build();

        int cmdSize = cmd.getSerializedSize();
        int totalSize = cmdSize + 4;
        int frameSize = totalSize + 4;

        ByteBuf buf = PooledByteBufAllocator.DEFAULT.buffer(frameSize, frameSize);

        // Prepend 2 lengths to the buffer
        buf.writeInt(totalSize);
        buf.writeInt(cmdSize);

        ByteBufCodedOutputStream outStream = ByteBufCodedOutputStream.get(buf);

        try {
            cmd.writeTo(outStream);
        } catch (IOException e) {
            // This is in-memory serialization, should not fail
            throw new RuntimeException(e);
        } finally {
            cmd.recycle();
            cmdBuilder.recycle();
            outStream.recycle();
        }

        return buf;
    }

    private static ByteBufPair serializeCommandSendWithSize(BaseCommand.Builder cmdBuilder, ChecksumType checksumType,
            MessageMetadata msgMetadata, ByteBuf payload) {
        // / Wire format
        // [TOTAL_SIZE] [CMD_SIZE][CMD] [MAGIC_NUMBER][CHECKSUM] [METADATA_SIZE][METADATA] [PAYLOAD]

        BaseCommand cmd = cmdBuilder.build();
        int cmdSize = cmd.getSerializedSize();
        int msgMetadataSize = msgMetadata.getSerializedSize();
        int payloadSize = payload.readableBytes();
        int magicAndChecksumLength = ChecksumType.Crc32c.equals(checksumType) ? (2 + 4 /* magic + checksumLength*/) : 0;
        boolean includeChecksum = magicAndChecksumLength > 0;
        int headerContentSize = 4 + cmdSize + magicAndChecksumLength + 4 + msgMetadataSize; // cmdLength + cmdSize + magicLength +
                                                                           // checksumSize + msgMetadataLength +
                                                                           // msgMetadataSize
        int totalSize = headerContentSize + payloadSize;
        int headersSize = 4 + headerContentSize; // totalSize + headerLength
        int checksumReaderIndex = -1;

        ByteBuf headers = PooledByteBufAllocator.DEFAULT.buffer(headersSize, headersSize);
        headers.writeInt(totalSize); // External frame

        try {
            // Write cmd
            headers.writeInt(cmdSize);

            ByteBufCodedOutputStream outStream = ByteBufCodedOutputStream.get(headers);
            cmd.writeTo(outStream);
            cmd.recycle();
            cmdBuilder.recycle();

            //Create checksum placeholder
            if (includeChecksum) {
                headers.writeShort(magicCrc32c);
                checksumReaderIndex = headers.writerIndex();
                headers.writerIndex(headers.writerIndex() + checksumSize); //skip 4 bytes of checksum
            }

            // Write metadata
            headers.writeInt(msgMetadataSize);
            msgMetadata.writeTo(outStream);
            outStream.recycle();
        } catch (IOException e) {
            // This is in-memory serialization, should not fail
            throw new RuntimeException(e);
        }

        ByteBufPair command = ByteBufPair.get(headers, payload);

        // write checksum at created checksum-placeholder
        if (includeChecksum) {
            headers.markReaderIndex();
            headers.readerIndex(checksumReaderIndex + checksumSize);
            int metadataChecksum = computeChecksum(headers);
            int computedChecksum = resumeChecksum(metadataChecksum, payload);
            // set computed checksum
            headers.setInt(checksumReaderIndex, computedChecksum);
            headers.resetReaderIndex();
        }
        return command;
    }

    public static ByteBuf serializeMetadataAndPayload(ChecksumType checksumType,
                                                      MessageMetadata msgMetadata, ByteBuf payload) {
        // / Wire format
        // [MAGIC_NUMBER][CHECKSUM] [METADATA_SIZE][METADATA] [PAYLOAD]
        int msgMetadataSize = msgMetadata.getSerializedSize();
        int payloadSize = payload.readableBytes();
        int magicAndChecksumLength = ChecksumType.Crc32c.equals(checksumType) ? (2 + 4 /* magic + checksumLength*/) : 0;
        boolean includeChecksum = magicAndChecksumLength > 0;
        int headerContentSize = magicAndChecksumLength + 4 + msgMetadataSize; // magicLength +
                                                                              // checksumSize + msgMetadataLength +
                                                                              // msgMetadataSize
        int checksumReaderIndex = -1;
        int totalSize = headerContentSize + payloadSize;

        ByteBuf metadataAndPayload = PooledByteBufAllocator.DEFAULT.buffer(totalSize, totalSize);
        try {
            ByteBufCodedOutputStream outStream = ByteBufCodedOutputStream.get(metadataAndPayload);

            //Create checksum placeholder
            if (includeChecksum) {
                metadataAndPayload.writeShort(magicCrc32c);
                checksumReaderIndex = metadataAndPayload.writerIndex();
                metadataAndPayload.writerIndex(metadataAndPayload.writerIndex()
                                               + checksumSize); //skip 4 bytes of checksum
            }

            // Write metadata
            metadataAndPayload.writeInt(msgMetadataSize);
            msgMetadata.writeTo(outStream);
            outStream.recycle();
        } catch (IOException e) {
            // This is in-memory serialization, should not fail
            throw new RuntimeException(e);
        }

        // write checksum at created checksum-placeholder
        if (includeChecksum) {
            metadataAndPayload.markReaderIndex();
            metadataAndPayload.readerIndex(checksumReaderIndex + checksumSize);
            int metadataChecksum = computeChecksum(metadataAndPayload);
            int computedChecksum = resumeChecksum(metadataChecksum, payload);
            // set computed checksum
            metadataAndPayload.setInt(checksumReaderIndex, computedChecksum);
            metadataAndPayload.resetReaderIndex();
        }
        metadataAndPayload.writeBytes(payload);

        return metadataAndPayload;
    }

    public static long initBatchMessageMetadata(PulsarApi.MessageMetadata.Builder messageMetadata,
            MessageMetadata.Builder builder) {
        messageMetadata.setPublishTime(builder.getPublishTime());
        messageMetadata.setProducerName(builder.getProducerName());
        messageMetadata.setSequenceId(builder.getSequenceId());
        if (builder.hasReplicatedFrom()) {
            messageMetadata.setReplicatedFrom(builder.getReplicatedFrom());
        }
        return builder.getSequenceId();
    }

    public static ByteBuf serializeSingleMessageInBatchWithPayload(PulsarApi.MessageMetadata.Builder msgBuilder,
            ByteBuf payload, ByteBuf batchBuffer) {

        // build single message meta-data
        PulsarApi.SingleMessageMetadata.Builder singleMessageMetadataBuilder = PulsarApi.SingleMessageMetadata
                .newBuilder();
        if (msgBuilder.hasPartitionKey()) {
            singleMessageMetadataBuilder = singleMessageMetadataBuilder.setPartitionKey(msgBuilder.getPartitionKey());
        }
        if (!msgBuilder.getPropertiesList().isEmpty()) {
            singleMessageMetadataBuilder = singleMessageMetadataBuilder
                    .addAllProperties(msgBuilder.getPropertiesList());
        }
        int payLoadSize = payload.readableBytes();
        PulsarApi.SingleMessageMetadata singleMessageMetadata = singleMessageMetadataBuilder.setPayloadSize(payLoadSize)
                .build();
        singleMessageMetadataBuilder.recycle();

        // serialize meta-data size, meta-data and payload for single message in batch
        int singleMsgMetadataSize = singleMessageMetadata.getSerializedSize();
        try {
            batchBuffer.writeInt(singleMsgMetadataSize);
            ByteBufCodedOutputStream outStream = ByteBufCodedOutputStream.get(batchBuffer);
            singleMessageMetadata.writeTo(outStream);
            singleMessageMetadata.recycle();
            outStream.recycle();
        } catch (IOException e) {
            throw new RuntimeException(e);
        }
        return batchBuffer.writeBytes(payload);
    }

    public static ByteBuf deSerializeSingleMessageInBatch(ByteBuf uncompressedPayload,
            PulsarApi.SingleMessageMetadata.Builder singleMessageMetadataBuilder, int index, int batchSize)
            throws IOException {
        int singleMetaSize = (int) uncompressedPayload.readUnsignedInt();
        int writerIndex = uncompressedPayload.writerIndex();
        int beginIndex = uncompressedPayload.readerIndex() + singleMetaSize;
        uncompressedPayload.writerIndex(beginIndex);
        ByteBufCodedInputStream stream = ByteBufCodedInputStream.get(uncompressedPayload);
        PulsarApi.SingleMessageMetadata singleMessageMetadata = singleMessageMetadataBuilder.mergeFrom(stream, null)
                .build();
        int singleMessagePayloadSize = singleMessageMetadata.getPayloadSize();

        uncompressedPayload.markReaderIndex();
        ByteBuf singleMessagePayload = uncompressedPayload.slice(uncompressedPayload.readerIndex(),
                singleMessagePayloadSize);
        singleMessagePayload.retain();
        uncompressedPayload.writerIndex(writerIndex);
        uncompressedPayload.resetReaderIndex();
        // reader now points to beginning of payload read; so move it past message payload just read
        if (index < batchSize) {
            uncompressedPayload.readerIndex(uncompressedPayload.readerIndex() + singleMessagePayloadSize);
        }
        return singleMessagePayload;
    }

    private static ByteBufPair serializeCommandMessageWithSize(BaseCommand cmd, ByteBuf metadataAndPayload) {
        // / Wire format
        // [TOTAL_SIZE] [CMD_SIZE][CMD] [MAGIC_NUMBER][CHECKSUM] [METADATA_SIZE][METADATA] [PAYLOAD]
        //
        // metadataAndPayload contains from magic-number to the payload included


        int cmdSize = cmd.getSerializedSize();
        int totalSize = 4 + cmdSize + metadataAndPayload.readableBytes();
        int headersSize = 4 + 4 + cmdSize;

        ByteBuf headers = PooledByteBufAllocator.DEFAULT.buffer(headersSize);
        headers.writeInt(totalSize); // External frame

        try {
            // Write cmd
            headers.writeInt(cmdSize);

            ByteBufCodedOutputStream outStream = ByteBufCodedOutputStream.get(headers);
            cmd.writeTo(outStream);
            outStream.recycle();
        } catch (IOException e) {
            // This is in-memory serialization, should not fail
            throw new RuntimeException(e);
        }

        return (ByteBufPair) ByteBufPair.get(headers, metadataAndPayload);
    }

    private static int getCurrentProtocolVersion() {
        // Return the last ProtocolVersion enum value
        return ProtocolVersion.values()[ProtocolVersion.values().length - 1].getNumber();
    }

    public static enum ChecksumType {
        Crc32c,
        None;
    }
}<|MERGE_RESOLUTION|>--- conflicted
+++ resolved
@@ -201,11 +201,7 @@
         if (schema != null && !schema.isDeleted) {
             schemaBuilder = PulsarApi.Schema.newBuilder();
             schemaBuilder.setFormat(getSchemaFormat(schema.type));
-<<<<<<< HEAD
-            schemaBuilder.setVersion(schema.version);
-=======
             schemaBuilder.setSchemaData(copyFromUtf8(schema.schemaInfo));
->>>>>>> 76b7473b
             successBuilder.setSchema(schemaBuilder.build());
         }
         CommandSuccess success = successBuilder.build();
@@ -234,11 +230,7 @@
         if (schema != null && !schema.isDeleted) {
             schemaBuilder = PulsarApi.Schema.newBuilder();
             schemaBuilder.setFormat(getSchemaFormat(schema.type));
-<<<<<<< HEAD
-            schemaBuilder.setVersion(schema.version);
-=======
             schemaBuilder.setSchemaData(copyFromUtf8(schema.schemaInfo));
->>>>>>> 76b7473b
             producerSuccessBuilder.setSchema(schemaBuilder.build());
         }
         producerSuccess.recycle();
