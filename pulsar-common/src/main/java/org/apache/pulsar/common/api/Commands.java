--- conflicted
+++ resolved
@@ -77,35 +77,19 @@
     private static final int checksumSize = 4;
 
     public static ByteBuf newConnect(String authMethodName, String authData, String libVersion) {
-        return newConnect(authMethodName, authData, getCurrentProtocolVersion(), libVersion, null /* target broker */,
-                null /* originalPrincipal */);
+        return newConnect(authMethodName, authData, getCurrentProtocolVersion(), libVersion, null /* target broker */, null /* originalPrincipal */);
     }
 
     public static ByteBuf newConnect(String authMethodName, String authData, String libVersion, String targetBroker) {
         return newConnect(authMethodName, authData, getCurrentProtocolVersion(), libVersion, targetBroker, null);
     }
 
-    public static ByteBuf newConnect(String authMethodName, String authData, String libVersion, String targetBroker,
-            String originalPrincipal) {
-        return newConnect(authMethodName, authData, getCurrentProtocolVersion(), libVersion, targetBroker,
-                originalPrincipal);
+    public static ByteBuf newConnect(String authMethodName, String authData, String libVersion, String targetBroker, String originalPrincipal) {
+        return newConnect(authMethodName, authData, getCurrentProtocolVersion(), libVersion, targetBroker, originalPrincipal);
     }
 
     public static ByteBuf newConnect(String authMethodName, String authData, int protocolVersion, String libVersion,
             String targetBroker, String originalPrincipal) {
-        return newConnect(authMethodName, authData, getCurrentProtocolVersion(), libVersion, targetBroker,
-                originalPrincipal, null);
-    }
-
-    public static ByteBuf newConnect(String authMethodName, String authData, String libVersion, String targetBroker,
-            String originalPrincipal, String originalAuthData) {
-        return newConnect(authMethodName, authData, getCurrentProtocolVersion(), libVersion, targetBroker,
-                originalPrincipal, originalAuthData);
-    }
-
-    public static ByteBuf newConnect(String authMethodName, String authData, int protocolVersion, String libVersion,
-            String targetBroker, String originalPrincipal, String originalAuthData) {
-
         CommandConnect.Builder connectBuilder = CommandConnect.newBuilder();
         connectBuilder.setClientVersion(libVersion != null ? libVersion : "Pulsar Client");
         connectBuilder.setAuthMethodName(authMethodName);
@@ -130,9 +114,6 @@
             connectBuilder.setOriginalPrincipal(originalPrincipal);
         }
 
-        if (originalAuthData != null) {
-            connectBuilder.setOriginalAuthData(originalAuthData);
-        }
         connectBuilder.setProtocolVersion(protocolVersion);
         CommandConnect connect = connectBuilder.build();
         ByteBuf res = serializeWithSize(BaseCommand.newBuilder().setType(Type.CONNECT).setConnect(connect));
@@ -258,23 +239,23 @@
         return res;
     }
 
+
     public static boolean hasChecksum(ByteBuf buffer) {
         return buffer.getShort(buffer.readerIndex()) == magicCrc32c;
     }
 
     public static Long readChecksum(ByteBuf buffer) {
-        if (hasChecksum(buffer)) {
-            buffer.skipBytes(2); // skip magic bytes
+        if(hasChecksum(buffer)) {
+            buffer.skipBytes(2); //skip magic bytes
             return buffer.readUnsignedInt();
-        } else {
+        } else{
             return null;
         }
     }
 
     public static MessageMetadata parseMessageMetadata(ByteBuf buffer) {
         try {
-            // initially reader-index may point to start_of_checksum : increment reader-index to start_of_metadata to
-            // parse
+            // initially reader-index may point to start_of_checksum : increment reader-index to start_of_metadata to parse
             // metadata
             readChecksum(buffer);
             int metadataSize = (int) buffer.readUnsignedInt();
@@ -524,8 +505,7 @@
         connectionBuilder.setResponse(LookupType.Failed);
 
         CommandLookupTopicResponse connectionBroker = connectionBuilder.build();
-        ByteBuf res = serializeWithSize(
-                BaseCommand.newBuilder().setType(Type.LOOKUP_RESPONSE).setLookupTopicResponse(connectionBroker));
+        ByteBuf res = serializeWithSize(BaseCommand.newBuilder().setType(Type.LOOKUP_RESPONSE).setLookupTopicResponse(connectionBroker));
         connectionBuilder.recycle();
         connectionBroker.recycle();
         return res;
@@ -608,8 +588,8 @@
 
     public static ByteBuf newConsumerStatsResponse(CommandConsumerStatsResponse.Builder builder) {
         CommandConsumerStatsResponse commandConsumerStatsResponse = builder.build();
-        ByteBuf res = serializeWithSize(
-                BaseCommand.newBuilder().setType(Type.CONSUMER_STATS_RESPONSE).setConsumerStatsResponse(builder));
+        ByteBuf res = serializeWithSize(BaseCommand.newBuilder().setType(Type.CONSUMER_STATS_RESPONSE)
+                .setConsumerStatsResponse(builder));
         commandConsumerStatsResponse.recycle();
         builder.recycle();
         return res;
@@ -619,34 +599,30 @@
 
     static {
         ByteBuf serializedCmdPing = serializeWithSize(
-                BaseCommand.newBuilder().setType(Type.PING).setPing(CommandPing.getDefaultInstance()));
+                   BaseCommand.newBuilder()
+                       .setType(Type.PING)
+                       .setPing(CommandPing.getDefaultInstance()));
         cmdPing = Unpooled.copiedBuffer(serializedCmdPing);
         serializedCmdPing.release();
     }
 
     static ByteBuf newPing() {
-<<<<<<< HEAD
-        return RecyclableDuplicateByteBuf.create(cmdPing);
-=======
         return cmdPing.retainedDuplicate();
->>>>>>> 55948d68
     }
 
     private final static ByteBuf cmdPong;
 
     static {
         ByteBuf serializedCmdPong = serializeWithSize(
-                BaseCommand.newBuilder().setType(Type.PONG).setPong(CommandPong.getDefaultInstance()));
+                   BaseCommand.newBuilder()
+                       .setType(Type.PONG)
+                       .setPong(CommandPong.getDefaultInstance()));
         cmdPong = Unpooled.copiedBuffer(serializedCmdPong);
         serializedCmdPong.release();
     }
 
     static ByteBuf newPong() {
-<<<<<<< HEAD
-        return RecyclableDuplicateByteBuf.create(cmdPong);
-=======
     	return cmdPong.retainedDuplicate();
->>>>>>> 55948d68
     }
 
     private static ByteBuf serializeWithSize(BaseCommand.Builder cmdBuilder) {
@@ -680,8 +656,8 @@
         return buf;
     }
 
-    private static ByteBuf serializeCommandSendWithSize(BaseCommand.Builder cmdBuilder, ChecksumType checksumType,
-            MessageMetadata msgMetadata, ByteBuf payload) {
+    private static ByteBuf serializeCommandSendWithSize(BaseCommand.Builder cmdBuilder, ChecksumType checksumType, MessageMetadata msgMetadata,
+            ByteBuf payload) {
         // / Wire format
         // [TOTAL_SIZE] [CMD_SIZE][CMD] [MAGIC_NUMBER][CHECKSUM] [METADATA_SIZE][METADATA] [PAYLOAD]
 
@@ -689,13 +665,11 @@
         int cmdSize = cmd.getSerializedSize();
         int msgMetadataSize = msgMetadata.getSerializedSize();
         int payloadSize = payload.readableBytes();
-        int magicAndChecksumLength = ChecksumType.Crc32c.equals(checksumType) ? (2 + 4 /* magic + checksumLength */)
-                : 0;
+        int magicAndChecksumLength = ChecksumType.Crc32c.equals(checksumType) ? (2 + 4 /* magic + checksumLength*/) : 0;
         boolean includeChecksum = magicAndChecksumLength > 0;
-        int headerContentSize = 4 + cmdSize + magicAndChecksumLength + 4 + msgMetadataSize; // cmdLength + cmdSize +
-                                                                                            // magicLength +
-        // checksumSize + msgMetadataLength +
-        // msgMetadataSize
+        int headerContentSize = 4 + cmdSize + magicAndChecksumLength + 4 + msgMetadataSize; // cmdLength + cmdSize + magicLength +
+                                                                           // checksumSize + msgMetadataLength +
+                                                                           // msgMetadataSize
         int totalSize = headerContentSize + payloadSize;
         int headersSize = 4 + headerContentSize; // totalSize + headerLength
         int checksumReaderIndex = -1;
@@ -712,11 +686,11 @@
             cmd.recycle();
             cmdBuilder.recycle();
 
-            // Create checksum placeholder
+            //Create checksum placeholder
             if (includeChecksum) {
                 headers.writeShort(magicCrc32c);
                 checksumReaderIndex = headers.writerIndex();
-                headers.writerIndex(headers.writerIndex() + checksumSize); // skip 4 bytes of checksum
+                headers.writerIndex(headers.writerIndex() + checksumSize); //skip 4 bytes of checksum
             }
 
             // Write metadata
@@ -817,6 +791,7 @@
         //
         // metadataAndPayload contains from magic-number to the payload included
 
+
         int cmdSize = cmd.getSerializedSize();
         int totalSize = 4 + cmdSize + metadataAndPayload.readableBytes();
         int headersSize = 4 + 4 + cmdSize;
@@ -845,6 +820,7 @@
     }
 
     public static enum ChecksumType {
-        Crc32c, None;
+        Crc32c,
+        None;
     }
 }