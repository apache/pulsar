--- conflicted
+++ resolved
@@ -22,11 +22,8 @@
 import static com.scurrilous.circe.checksum.Crc32cIntChecksum.computeChecksum;
 import static com.scurrilous.circe.checksum.Crc32cIntChecksum.resumeChecksum;
 
-<<<<<<< HEAD
-=======
 import com.google.common.annotations.VisibleForTesting;
 import com.google.protobuf.ByteString;
->>>>>>> 14f18bb8
 import io.netty.buffer.ByteBuf;
 import io.netty.buffer.PooledByteBufAllocator;
 import io.netty.buffer.Unpooled;
@@ -34,7 +31,6 @@
 import java.util.Collections;
 import java.util.List;
 import java.util.Map;
-import java.util.Optional;
 import org.apache.pulsar.common.api.proto.PulsarApi;
 import org.apache.pulsar.common.api.proto.PulsarApi.AuthMethod;
 import org.apache.pulsar.common.api.proto.PulsarApi.BaseCommand;
@@ -77,7 +73,6 @@
 import org.apache.pulsar.common.api.proto.PulsarApi.MessageMetadata;
 import org.apache.pulsar.common.api.proto.PulsarApi.ProtocolVersion;
 import org.apache.pulsar.common.api.proto.PulsarApi.ServerError;
-import org.apache.pulsar.common.schema.SchemaVersion;
 import org.apache.pulsar.common.util.protobuf.ByteBufCodedInputStream;
 import org.apache.pulsar.common.util.protobuf.ByteBufCodedOutputStream;
 
@@ -143,36 +138,6 @@
         return res;
     }
 
-<<<<<<< HEAD
-    /**
-     * @deprecated AuthMethod has been deprecated. Use {@link #newConnect(String authMethodName, String authData)}
-     *             instead.
-     */
-    @Deprecated
-    public static ByteBuf newConnect(AuthMethod authMethod, String authData) {
-        return newConnect(authMethod, authData, getCurrentProtocolVersion());
-    }
-
-    /**
-     * @deprecated AuthMethod has been deprecated. Use
-     *             {@link #newConnect(String authMethodName, String authData, int protocolVersion)} instead.
-     */
-    @Deprecated
-    public static ByteBuf newConnect(AuthMethod authMethod, String authData, int protocolVersion) {
-        CommandConnect.Builder connectBuilder = CommandConnect.newBuilder();
-        connectBuilder.setClientVersion("Pulsar Client");
-        connectBuilder.setAuthMethod(authMethod);
-        connectBuilder.setAuthData(copyFromUtf8(authData));
-        connectBuilder.setProtocolVersion(protocolVersion);
-        CommandConnect connect = connectBuilder.build();
-        ByteBuf res = serializeWithSize(BaseCommand.newBuilder().setType(Type.CONNECT).setConnect(connect));
-        connect.recycle();
-        connectBuilder.recycle();
-        return res;
-    }
-
-=======
->>>>>>> 14f18bb8
     public static ByteBuf newConnected(int clientProtocolVersion) {
         CommandConnected.Builder connectedBuilder = CommandConnected.newBuilder();
         connectedBuilder.setServerVersion("Pulsar Server");
