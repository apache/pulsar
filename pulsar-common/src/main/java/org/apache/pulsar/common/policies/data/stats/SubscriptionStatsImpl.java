/*
 * Licensed to the Apache Software Foundation (ASF) under one
 * or more contributor license agreements.  See the NOTICE file
 * distributed with this work for additional information
 * regarding copyright ownership.  The ASF licenses this file
 * to you under the Apache License, Version 2.0 (the
 * "License"); you may not use this file except in compliance
 * with the License.  You may obtain a copy of the License at
 *
 *   http://www.apache.org/licenses/LICENSE-2.0
 *
 * Unless required by applicable law or agreed to in writing,
 * software distributed under the License is distributed on an
 * "AS IS" BASIS, WITHOUT WARRANTIES OR CONDITIONS OF ANY
 * KIND, either express or implied.  See the License for the
 * specific language governing permissions and limitations
 * under the License.
 */
package org.apache.pulsar.common.policies.data.stats;

import java.util.ArrayList;
import java.util.HashMap;
import java.util.LinkedHashMap;
import java.util.List;
import java.util.Map;
import java.util.Objects;
import lombok.Data;
import org.apache.pulsar.common.policies.data.SubscriptionStats;

/**
 * Statistics about subscription.
 */
@Data
public class SubscriptionStatsImpl implements SubscriptionStats {
    /** Total rate of messages delivered on this subscription (msg/s). */
    public double msgRateOut;

    /** Total throughput delivered on this subscription (bytes/s). */
    public double msgThroughputOut;

    /** Total bytes delivered to consumer (bytes). */
    public long bytesOutCounter;

    /** Total messages delivered to consumer (msg). */
    public long msgOutCounter;

    /** Total rate of messages redelivered on this subscription (msg/s). */
    public double msgRateRedeliver;

    /**
     * Total rate of message ack(msg/s).
     */
    public double messageAckRate;

    /** Chunked message dispatch rate. */
    public int chunkedMessageRate;

    /** Number of entries in the subscription backlog. */
    public long msgBacklog;

    /** Size of backlog in byte, -1 means that the argument "subscriptionBacklogSize" is false when calling the API. **/
    public long backlogSize;

    /** Get the publish time of the earliest message in the backlog. */
    public long earliestMsgPublishTimeInBacklog;

    /** Number of entries in the subscription backlog that do not contain the delay messages. */
    public long msgBacklogNoDelayed;

    /** Flag to verify if subscription is blocked due to reaching threshold of unacked messages. */
    public boolean blockedSubscriptionOnUnackedMsgs;

    /** Number of delayed messages currently being tracked. */
    public long msgDelayed;

    /**
     * Number of unacknowledged messages for the subscription, where an unacknowledged message is one that has been
     * sent to a consumer but not yet acknowledged. Calculated by summing all {@link ConsumerStatsImpl#unackedMessages}
     * for this subscription. See {@link ConsumerStatsImpl#unackedMessages} for additional details.
     */
    public long unackedMessages;

    /** The subscription type as defined by {@link org.apache.pulsar.client.api.SubscriptionType}.  */
    public String type;

    /** The name of the consumer that is active for single active consumer subscriptions i.e. failover or exclusive. */
    public String activeConsumerName;

    /** Total rate of messages expired on this subscription (msg/s). */
    public double msgRateExpired;

    /** Total messages expired on this subscription. */
    public long totalMsgExpired;

    /** Last message expire execution timestamp. */
    public long lastExpireTimestamp;

    /** Last received consume flow command timestamp. */
    public long lastConsumedFlowTimestamp;

    /** Last consume message timestamp. */
    public long lastConsumedTimestamp;

    /** Last acked message timestamp. */
    public long lastAckedTimestamp;

    /** Last MarkDelete position advanced timestamp. */
    public long lastMarkDeleteAdvancedTimestamp;

    /** List of connected consumers on this subscription w/ their stats. */
    public List<ConsumerStatsImpl> consumers;

    /** Tells whether this subscription is durable or ephemeral (eg.: from a reader). */
    public boolean isDurable;

    /** Mark that the subscription state is kept in sync across different regions. */
    public boolean isReplicated;

    /** Whether out of order delivery is allowed on the Key_Shared subscription. */
    public boolean allowOutOfOrderDelivery;

    /** Whether the Key_Shared subscription mode is AUTO_SPLIT or STICKY. */
    public String keySharedMode;

    /** This is for Key_Shared subscription to get the recentJoinedConsumers in the Key_Shared subscription. */
    public Map<String, String> consumersAfterMarkDeletePosition;

    /** The number of non-contiguous deleted messages ranges. */
    public int nonContiguousDeletedMessagesRanges;

    /** The serialized size of non-contiguous deleted messages ranges. */
    public int nonContiguousDeletedMessagesRangesSerializedSize;

    /** The size of InMemoryDelayedDeliveryTracer memory usage. */
    public long delayedMessageIndexSizeInBytes;

    /** SubscriptionProperties (key/value strings) associated with this subscribe. */
    public Map<String, String> subscriptionProperties;

    public long filterProcessedMsgCount;

    public long filterAcceptedMsgCount;

    public long filterRejectedMsgCount;

    public long filterRescheduledMsgCount;

    public SubscriptionStatsImpl() {
        this.consumers = new ArrayList<>();
        this.consumersAfterMarkDeletePosition = new LinkedHashMap<>();
        this.subscriptionProperties = new HashMap<>();
    }

    public void reset() {
        msgRateOut = 0;
        msgThroughputOut = 0;
        bytesOutCounter = 0;
        msgOutCounter = 0;
        msgRateRedeliver = 0;
        msgBacklog = 0;
        backlogSize = 0;
        msgBacklogNoDelayed = 0;
        unackedMessages = 0;
        msgRateExpired = 0;
        totalMsgExpired = 0;
        lastExpireTimestamp = 0L;
        lastMarkDeleteAdvancedTimestamp = 0L;
        consumers.clear();
        consumersAfterMarkDeletePosition.clear();
        nonContiguousDeletedMessagesRanges = 0;
        nonContiguousDeletedMessagesRangesSerializedSize = 0;
<<<<<<< HEAD
        earliestMsgPublishTimeInBacklog = 0L;
        delayedTrackerMemoryUsage = 0;
=======
        delayedMessageIndexSizeInBytes = 0;
>>>>>>> fec4578e
        subscriptionProperties.clear();
        filterProcessedMsgCount = 0;
        filterAcceptedMsgCount = 0;
        filterRejectedMsgCount = 0;
        filterRescheduledMsgCount = 0;
    }

    // if the stats are added for the 1st time, we will need to make a copy of these stats and add it to the current
    // stats
    public SubscriptionStatsImpl add(SubscriptionStatsImpl stats) {
        Objects.requireNonNull(stats);
        this.msgRateOut += stats.msgRateOut;
        this.msgThroughputOut += stats.msgThroughputOut;
        this.bytesOutCounter += stats.bytesOutCounter;
        this.msgOutCounter += stats.msgOutCounter;
        this.msgRateRedeliver += stats.msgRateRedeliver;
        this.msgBacklog += stats.msgBacklog;
        this.backlogSize += stats.backlogSize;
        this.msgBacklogNoDelayed += stats.msgBacklogNoDelayed;
        this.msgDelayed += stats.msgDelayed;
        this.unackedMessages += stats.unackedMessages;
        this.msgRateExpired += stats.msgRateExpired;
        this.totalMsgExpired += stats.totalMsgExpired;
        this.isReplicated |= stats.isReplicated;
        this.isDurable |= stats.isDurable;
        if (this.consumers.size() != stats.consumers.size()) {
            for (int i = 0; i < stats.consumers.size(); i++) {
                ConsumerStatsImpl consumerStats = new ConsumerStatsImpl();
                this.consumers.add(consumerStats.add(stats.consumers.get(i)));
            }
        } else {
            for (int i = 0; i < stats.consumers.size(); i++) {
                this.consumers.get(i).add(stats.consumers.get(i));
            }
        }
        this.allowOutOfOrderDelivery |= stats.allowOutOfOrderDelivery;
        this.consumersAfterMarkDeletePosition.putAll(stats.consumersAfterMarkDeletePosition);
        this.nonContiguousDeletedMessagesRanges += stats.nonContiguousDeletedMessagesRanges;
        this.nonContiguousDeletedMessagesRangesSerializedSize += stats.nonContiguousDeletedMessagesRangesSerializedSize;
<<<<<<< HEAD
        this.delayedTrackerMemoryUsage += stats.delayedTrackerMemoryUsage;
        if (this.earliestMsgPublishTimeInBacklog != 0 && stats.earliestMsgPublishTimeInBacklog != 0) {
            this.earliestMsgPublishTimeInBacklog = Math.min(
                    this.earliestMsgPublishTimeInBacklog,
                    stats.earliestMsgPublishTimeInBacklog
            );
        } else {
            this.earliestMsgPublishTimeInBacklog = Math.max(
                    this.earliestMsgPublishTimeInBacklog,
                    stats.earliestMsgPublishTimeInBacklog
            );
        }
=======
        this.delayedMessageIndexSizeInBytes += stats.delayedMessageIndexSizeInBytes;
>>>>>>> fec4578e
        this.subscriptionProperties.putAll(stats.subscriptionProperties);
        this.filterProcessedMsgCount += stats.filterProcessedMsgCount;
        this.filterAcceptedMsgCount += stats.filterAcceptedMsgCount;
        this.filterRejectedMsgCount += stats.filterRejectedMsgCount;
        this.filterRescheduledMsgCount += stats.filterRescheduledMsgCount;
        return this;
    }
}<|MERGE_RESOLUTION|>--- conflicted
+++ resolved
@@ -169,12 +169,8 @@
         consumersAfterMarkDeletePosition.clear();
         nonContiguousDeletedMessagesRanges = 0;
         nonContiguousDeletedMessagesRangesSerializedSize = 0;
-<<<<<<< HEAD
         earliestMsgPublishTimeInBacklog = 0L;
-        delayedTrackerMemoryUsage = 0;
-=======
         delayedMessageIndexSizeInBytes = 0;
->>>>>>> fec4578e
         subscriptionProperties.clear();
         filterProcessedMsgCount = 0;
         filterAcceptedMsgCount = 0;
@@ -214,8 +210,6 @@
         this.consumersAfterMarkDeletePosition.putAll(stats.consumersAfterMarkDeletePosition);
         this.nonContiguousDeletedMessagesRanges += stats.nonContiguousDeletedMessagesRanges;
         this.nonContiguousDeletedMessagesRangesSerializedSize += stats.nonContiguousDeletedMessagesRangesSerializedSize;
-<<<<<<< HEAD
-        this.delayedTrackerMemoryUsage += stats.delayedTrackerMemoryUsage;
         if (this.earliestMsgPublishTimeInBacklog != 0 && stats.earliestMsgPublishTimeInBacklog != 0) {
             this.earliestMsgPublishTimeInBacklog = Math.min(
                     this.earliestMsgPublishTimeInBacklog,
@@ -227,9 +221,7 @@
                     stats.earliestMsgPublishTimeInBacklog
             );
         }
-=======
         this.delayedMessageIndexSizeInBytes += stats.delayedMessageIndexSizeInBytes;
->>>>>>> fec4578e
         this.subscriptionProperties.putAll(stats.subscriptionProperties);
         this.filterProcessedMsgCount += stats.filterProcessedMsgCount;
         this.filterAcceptedMsgCount += stats.filterAcceptedMsgCount;
