/*
 * Licensed to the Apache Software Foundation (ASF) under one
 * or more contributor license agreements.  See the NOTICE file
 * distributed with this work for additional information
 * regarding copyright ownership.  The ASF licenses this file
 * to you under the Apache License, Version 2.0 (the
 * "License"); you may not use this file except in compliance
 * with the License.  You may obtain a copy of the License at
 *
 *   http://www.apache.org/licenses/LICENSE-2.0
 *
 * Unless required by applicable law or agreed to in writing,
 * software distributed under the License is distributed on an
 * "AS IS" BASIS, WITHOUT WARRANTIES OR CONDITIONS OF ANY
 * KIND, either express or implied.  See the License for the
 * specific language governing permissions and limitations
 * under the License.
 */
package org.apache.pulsar.common.policies.data;

import com.google.common.collect.Sets;
import java.util.ArrayList;
import java.util.Collections;
import java.util.HashMap;
import java.util.List;
import java.util.Map;
import java.util.Set;
import lombok.AllArgsConstructor;
import lombok.Builder;
import lombok.Data;
import lombok.NoArgsConstructor;
import org.apache.pulsar.common.api.proto.CommandSubscribe.SubType;
import org.apache.pulsar.common.policies.data.impl.AutoSubscriptionCreationOverrideImpl;
import org.apache.pulsar.common.policies.data.impl.BacklogQuotaImpl;
import org.apache.pulsar.common.policies.data.impl.DispatchRateImpl;


/**
 * Topic policies.
 */
@Data
@Builder
@NoArgsConstructor
@AllArgsConstructor
public class TopicPolicies {

    @Builder.Default
    private Map<String, BacklogQuotaImpl> backLogQuotaMap = new HashMap<>();
    @Builder.Default
    private List<SubType> subscriptionTypesEnabled = new ArrayList<>();
    private List<String> replicationClusters;
    private List<String> shadowTopics;
    private Boolean isGlobal = false;
    private PersistencePolicies persistence;
    private RetentionPolicies retentionPolicies;
    private Boolean deduplicationEnabled;
    private Integer messageTTLInSeconds;
    private Integer maxProducerPerTopic;
    private Integer maxConsumerPerTopic;
    private Integer maxConsumersPerSubscription;
    private Integer maxUnackedMessagesOnConsumer;
    private Integer maxUnackedMessagesOnSubscription;
    private Long delayedDeliveryTickTimeMillis;
    private Boolean delayedDeliveryEnabled;
<<<<<<< HEAD
    private Long delayedDeliveryMaxDelayInMillis;
=======
    private Boolean dispatcherPauseOnAckStatePersistentEnabled;;
>>>>>>> c834feb4
    private OffloadPoliciesImpl offloadPolicies;
    private InactiveTopicPolicies inactiveTopicPolicies;
    private DispatchRateImpl dispatchRate;
    private DispatchRateImpl subscriptionDispatchRate;
    private Long compactionThreshold;
    private PublishRate publishRate;
    private SubscribeRate subscribeRate;
    private Integer deduplicationSnapshotIntervalSeconds;
    private Integer maxMessageSize;
    private Integer maxSubscriptionsPerTopic;
    private DispatchRateImpl replicatorDispatchRate;
    private SchemaCompatibilityStrategy schemaCompatibilityStrategy;
    private EntryFilters entryFilters;
    // If set, it will override the namespace settings for allowing auto subscription creation
    private AutoSubscriptionCreationOverrideImpl autoSubscriptionCreationOverride;

    /**
     * Subscription level policies for specific subscription.
     */
    @Builder.Default
    private Map<String/*subscription*/, SubscriptionPolicies> subscriptionPolicies = new HashMap<>();

    private Boolean schemaValidationEnforced;

    public boolean isGlobalPolicies() {
        return isGlobal != null && isGlobal;
    }

    public boolean isReplicatorDispatchRateSet() {
        return replicatorDispatchRate != null;
    }

    public boolean isMaxSubscriptionsPerTopicSet() {
        return maxSubscriptionsPerTopic != null;
    }

    public boolean isMaxMessageSizeSet() {
        return maxMessageSize != null;
    }

    public boolean isDeduplicationSnapshotIntervalSecondsSet(){
        return deduplicationSnapshotIntervalSeconds != null;
    }

    public boolean isInactiveTopicPoliciesSet() {
        return inactiveTopicPolicies != null;
    }

    public boolean isOffloadPoliciesSet() {
        return offloadPolicies != null;
    }

    public boolean isMaxUnackedMessagesOnConsumerSet() {
        return maxUnackedMessagesOnConsumer != null;
    }

    public boolean isDelayedDeliveryTickTimeMillisSet(){
        return delayedDeliveryTickTimeMillis != null;
    }

    public boolean isDelayedDeliveryEnabledSet(){
        return delayedDeliveryEnabled != null;
    }

    public boolean isMaxUnackedMessagesOnSubscriptionSet() {
        return maxUnackedMessagesOnSubscription != null;
    }

    public boolean isBacklogQuotaSet() {
        return !backLogQuotaMap.isEmpty();
    }

    public boolean isPersistentPolicySet() {
        return persistence != null;
    }

    public boolean isRetentionSet() {
        return retentionPolicies != null;
    }

    public boolean isDeduplicationSet() {
        return deduplicationEnabled != null;
    }

    public boolean isMessageTTLSet() {
        return messageTTLInSeconds != null;
    }

    public boolean isMaxProducerPerTopicSet() {
        return maxProducerPerTopic != null;
    }

    public boolean isMaxConsumerPerTopicSet() {
        return maxConsumerPerTopic != null;
    }

    public boolean isMaxConsumersPerSubscriptionSet() {
        return maxConsumersPerSubscription != null;
    }

    public boolean isDispatchRateSet() {
        return dispatchRate != null;
    }

    public boolean isSubscriptionDispatchRateSet() {
        return subscriptionDispatchRate != null;
    }

    public boolean isCompactionThresholdSet() {
        return compactionThreshold != null;
    }

    public boolean isPublishRateSet() {
        return publishRate != null;
    }

    public boolean isSubscribeRateSet() {
        return subscribeRate != null;
    }

    public boolean isSchemaValidationEnforced() {
        return schemaValidationEnforced != null;
    }

    public Set<String> getReplicationClustersSet() {
        return replicationClusters != null ? Sets.newTreeSet(this.replicationClusters) : null;
    }

    public Map<String, SubscriptionPolicies> getSubscriptionPolicies() {
        return subscriptionPolicies == null ? Collections.emptyMap() : subscriptionPolicies;
    }
}<|MERGE_RESOLUTION|>--- conflicted
+++ resolved
@@ -62,11 +62,8 @@
     private Integer maxUnackedMessagesOnSubscription;
     private Long delayedDeliveryTickTimeMillis;
     private Boolean delayedDeliveryEnabled;
-<<<<<<< HEAD
     private Long delayedDeliveryMaxDelayInMillis;
-=======
     private Boolean dispatcherPauseOnAckStatePersistentEnabled;;
->>>>>>> c834feb4
     private OffloadPoliciesImpl offloadPolicies;
     private InactiveTopicPolicies inactiveTopicPolicies;
     private DispatchRateImpl dispatchRate;
