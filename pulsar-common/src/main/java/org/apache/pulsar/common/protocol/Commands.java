/*
 * Licensed to the Apache Software Foundation (ASF) under one
 * or more contributor license agreements.  See the NOTICE file
 * distributed with this work for additional information
 * regarding copyright ownership.  The ASF licenses this file
 * to you under the Apache License, Version 2.0 (the
 * "License"); you may not use this file except in compliance
 * with the License.  You may obtain a copy of the License at
 *
 *   http://www.apache.org/licenses/LICENSE-2.0
 *
 * Unless required by applicable law or agreed to in writing,
 * software distributed under the License is distributed on an
 * "AS IS" BASIS, WITHOUT WARRANTIES OR CONDITIONS OF ANY
 * KIND, either express or implied.  See the License for the
 * specific language governing permissions and limitations
 * under the License.
 */
package org.apache.pulsar.common.protocol;

import static com.scurrilous.circe.checksum.Crc32cIntChecksum.computeChecksum;
import static com.scurrilous.circe.checksum.Crc32cIntChecksum.resumeChecksum;
import static java.nio.charset.StandardCharsets.UTF_8;
import com.google.common.annotations.VisibleForTesting;
import com.google.common.base.Strings;
import io.netty.buffer.ByteBuf;
import io.netty.buffer.CompositeByteBuf;
import io.netty.buffer.Unpooled;
import io.netty.util.concurrent.FastThreadLocal;
import java.io.IOException;
import java.nio.charset.StandardCharsets;
import java.util.ArrayList;
import java.util.Base64;
import java.util.Collections;
import java.util.List;
import java.util.Map;
import java.util.Optional;
import java.util.Set;
import lombok.experimental.UtilityClass;
import lombok.extern.slf4j.Slf4j;
import org.apache.commons.lang3.StringUtils;
import org.apache.commons.lang3.tuple.Triple;
import org.apache.pulsar.PulsarVersion;
import org.apache.pulsar.client.api.KeySharedPolicy;
import org.apache.pulsar.client.api.ProducerAccessMode;
import org.apache.pulsar.client.api.Range;
import org.apache.pulsar.client.api.transaction.TxnID;
import org.apache.pulsar.common.allocator.PulsarByteBufAllocator;
import org.apache.pulsar.common.api.AuthData;
import org.apache.pulsar.common.api.proto.AuthMethod;
import org.apache.pulsar.common.api.proto.BaseCommand;
import org.apache.pulsar.common.api.proto.BaseCommand.Type;
import org.apache.pulsar.common.api.proto.BrokerEntryMetadata;
import org.apache.pulsar.common.api.proto.CommandAck;
import org.apache.pulsar.common.api.proto.CommandAck.AckType;
import org.apache.pulsar.common.api.proto.CommandAck.ValidationError;
import org.apache.pulsar.common.api.proto.CommandAckResponse;
import org.apache.pulsar.common.api.proto.CommandAddPartitionToTxn;
import org.apache.pulsar.common.api.proto.CommandAddPartitionToTxnResponse;
import org.apache.pulsar.common.api.proto.CommandAddSubscriptionToTxn;
import org.apache.pulsar.common.api.proto.CommandAddSubscriptionToTxnResponse;
import org.apache.pulsar.common.api.proto.CommandAuthChallenge;
import org.apache.pulsar.common.api.proto.CommandCloseConsumer;
import org.apache.pulsar.common.api.proto.CommandCloseProducer;
import org.apache.pulsar.common.api.proto.CommandConnect;
import org.apache.pulsar.common.api.proto.CommandConnected;
import org.apache.pulsar.common.api.proto.CommandEndTxnOnPartitionResponse;
import org.apache.pulsar.common.api.proto.CommandEndTxnOnSubscriptionResponse;
import org.apache.pulsar.common.api.proto.CommandEndTxnResponse;
import org.apache.pulsar.common.api.proto.CommandGetLastMessageIdResponse;
import org.apache.pulsar.common.api.proto.CommandGetSchema;
import org.apache.pulsar.common.api.proto.CommandGetSchemaResponse;
import org.apache.pulsar.common.api.proto.CommandGetTopicsOfNamespace;
import org.apache.pulsar.common.api.proto.CommandGetTopicsOfNamespace.Mode;
import org.apache.pulsar.common.api.proto.CommandGetTopicsOfNamespaceResponse;
import org.apache.pulsar.common.api.proto.CommandLookupTopic;
import org.apache.pulsar.common.api.proto.CommandLookupTopicResponse;
import org.apache.pulsar.common.api.proto.CommandLookupTopicResponse.LookupType;
import org.apache.pulsar.common.api.proto.CommandMessage;
import org.apache.pulsar.common.api.proto.CommandNewTxnResponse;
import org.apache.pulsar.common.api.proto.CommandPartitionedTopicMetadataResponse;
import org.apache.pulsar.common.api.proto.CommandProducer;
import org.apache.pulsar.common.api.proto.CommandProducerSuccess;
import org.apache.pulsar.common.api.proto.CommandRedeliverUnacknowledgedMessages;
import org.apache.pulsar.common.api.proto.CommandSeek;
import org.apache.pulsar.common.api.proto.CommandSend;
import org.apache.pulsar.common.api.proto.CommandSubscribe;
import org.apache.pulsar.common.api.proto.CommandSubscribe.InitialPosition;
import org.apache.pulsar.common.api.proto.CommandSubscribe.SubType;
import org.apache.pulsar.common.api.proto.CommandTcClientConnectResponse;
import org.apache.pulsar.common.api.proto.CommandTopicMigrated.ResourceType;
import org.apache.pulsar.common.api.proto.FeatureFlags;
import org.apache.pulsar.common.api.proto.IntRange;
import org.apache.pulsar.common.api.proto.KeySharedMeta;
import org.apache.pulsar.common.api.proto.KeySharedMode;
import org.apache.pulsar.common.api.proto.KeyValue;
import org.apache.pulsar.common.api.proto.MessageIdData;
import org.apache.pulsar.common.api.proto.MessageMetadata;
import org.apache.pulsar.common.api.proto.ProtocolVersion;
import org.apache.pulsar.common.api.proto.Schema;
import org.apache.pulsar.common.api.proto.ServerError;
import org.apache.pulsar.common.api.proto.SingleMessageMetadata;
import org.apache.pulsar.common.api.proto.Subscription;
import org.apache.pulsar.common.api.proto.TxnAction;
import org.apache.pulsar.common.intercept.BrokerEntryMetadataInterceptor;
import org.apache.pulsar.common.protocol.schema.SchemaVersion;
import org.apache.pulsar.common.schema.SchemaInfo;
import org.apache.pulsar.common.schema.SchemaType;
import org.apache.pulsar.common.util.collections.BitSetRecyclable;
import org.apache.pulsar.common.util.collections.ConcurrentBitSetRecyclable;

@UtilityClass
@Slf4j
@SuppressWarnings("checkstyle:JavadocType")
public class Commands {

    // default message size for transfer
    public static final int DEFAULT_MAX_MESSAGE_SIZE = 5 * 1024 * 1024;
    public static final int MESSAGE_SIZE_FRAME_PADDING = 10 * 1024;
    public static final int INVALID_MAX_MESSAGE_SIZE = -1;

    // this present broker version don't have consumerEpoch feature,
    // so client don't need to think about consumerEpoch feature
    public static final long DEFAULT_CONSUMER_EPOCH = -1L;

    @SuppressWarnings("checkstyle:ConstantName")
    public static final short magicCrc32c = 0x0e01;
    @SuppressWarnings("checkstyle:ConstantName")
    public static final short magicBrokerEntryMetadata = 0x0e02;
    private static final int checksumSize = 4;

    private static final FastThreadLocal<BaseCommand> LOCAL_BASE_COMMAND = new FastThreadLocal<BaseCommand>() {
        @Override
        protected BaseCommand initialValue() throws Exception {
            return new BaseCommand();
        }
    };

    // Return the last ProtocolVersion enum value
    private static final int CURRENT_PROTOCOL_VERSION =
            ProtocolVersion.values()[ProtocolVersion.values().length - 1].getValue();

    private static BaseCommand localCmd(BaseCommand.Type type) {
        return LOCAL_BASE_COMMAND.get()
                .clear()
                .setType(type);
    }

    private static final FastThreadLocal<SingleMessageMetadata> LOCAL_SINGLE_MESSAGE_METADATA = //
            new FastThreadLocal<SingleMessageMetadata>() {
                @Override
                protected SingleMessageMetadata initialValue() throws Exception {
                    return new SingleMessageMetadata();
                }
            };

    private static final FastThreadLocal<MessageMetadata> LOCAL_MESSAGE_METADATA = //
            new FastThreadLocal<MessageMetadata>() {
                @Override
                protected MessageMetadata initialValue() throws Exception {
                    return new MessageMetadata();
                }
            };

    private static final FastThreadLocal<BrokerEntryMetadata> BROKER_ENTRY_METADATA = //
            new FastThreadLocal<BrokerEntryMetadata>() {
                @Override
                protected BrokerEntryMetadata initialValue() throws Exception {
                    return new BrokerEntryMetadata();
                }
            };

    public static ByteBuf newConnect(String authMethodName, String authData, String libVersion) {
        return newConnect(authMethodName, authData, getCurrentProtocolVersion(), libVersion, null /* target broker */,
                null /* originalPrincipal */, null /* Client Auth Data */, null /* Client Auth Method */);
    }

    public static ByteBuf newConnect(String authMethodName, String authData, String libVersion, String targetBroker) {
        return newConnect(authMethodName, authData, getCurrentProtocolVersion(), libVersion, targetBroker, null, null,
            null);
    }

    public static ByteBuf newConnect(String authMethodName, String authData, String libVersion, String targetBroker,
            String originalPrincipal, String clientAuthData, String clientAuthMethod) {
        return newConnect(authMethodName, authData, getCurrentProtocolVersion(), libVersion, targetBroker,
                originalPrincipal, clientAuthData, clientAuthMethod);
    }

    private static void setFeatureFlags(FeatureFlags flags) {
        flags.setSupportsAuthRefresh(true);
        flags.setSupportsBrokerEntryMetadata(true);
        flags.setSupportsPartialProducer(true);
        flags.setSupportsGetPartitionedMetadataWithoutAutoCreation(true);
    }

    public static ByteBuf newConnect(String authMethodName, String authData, int protocolVersion, String libVersion,
            String targetBroker, String originalPrincipal, String originalAuthData,
            String originalAuthMethod) {
        BaseCommand cmd = localCmd(Type.CONNECT);
        CommandConnect connect = cmd.setConnect()
                .setClientVersion(libVersion != null ? libVersion : "Pulsar Client")
                .setAuthMethodName(authMethodName);

        if ("ycav1".equals(authMethodName)) {
            // Handle the case of a client that gets updated before the broker and starts sending the string auth method
            // name. An example would be in broker-to-broker replication. We need to make sure the clients are still
            // passing both the enum and the string until all brokers are upgraded.
            connect.setAuthMethod(AuthMethod.AuthMethodYcaV1);
        }

        if (targetBroker != null) {
            // When connecting through a proxy, we need to specify which broker do we want to be proxied through
            connect.setProxyToBrokerUrl(targetBroker);
        }

        if (authData != null) {
            connect.setAuthData(authData.getBytes(UTF_8));
        }

        if (originalPrincipal != null) {
            connect.setOriginalPrincipal(originalPrincipal);
        }

        if (originalAuthData != null) {
            connect.setOriginalAuthData(originalAuthData);
        }

        if (originalAuthMethod != null) {
            connect.setOriginalAuthMethod(originalAuthMethod);
        }
        connect.setProtocolVersion(protocolVersion);

        setFeatureFlags(connect.setFeatureFlags());
        return serializeWithSize(cmd);
    }

    public static ByteBuf newConnect(String authMethodName, AuthData authData, int protocolVersion, String libVersion,
                                     String targetBroker, String originalPrincipal, AuthData originalAuthData,
                                     String originalAuthMethod) {
        return newConnect(authMethodName, authData, protocolVersion, libVersion, targetBroker, originalPrincipal,
                originalAuthData, originalAuthMethod, null);
    }

    public static ByteBuf newConnect(String authMethodName, AuthData authData, int protocolVersion, String libVersion,
                                     String targetBroker, String originalPrincipal, AuthData originalAuthData,
                                     String originalAuthMethod, String proxyVersion) {
        BaseCommand cmd = localCmd(Type.CONNECT);
        CommandConnect connect = cmd.setConnect()
                .setClientVersion(libVersion != null ? libVersion : "Pulsar Client")
                .setAuthMethodName(authMethodName);

        if (proxyVersion != null) {
            connect.setProxyVersion(proxyVersion);
        }

        if (targetBroker != null) {
            // When connecting through a proxy, we need to specify which broker do we want to be proxied through
            connect.setProxyToBrokerUrl(targetBroker);
        }

        if (authData != null) {
            connect.setAuthData(authData.getBytes());
        }

        if (originalPrincipal != null) {
            connect.setOriginalPrincipal(originalPrincipal);
        }

        if (originalAuthData != null) {
            connect.setOriginalAuthData(new String(originalAuthData.getBytes(), UTF_8));
        }

        if (originalAuthMethod != null) {
            connect.setOriginalAuthMethod(originalAuthMethod);
        }
        connect.setProtocolVersion(protocolVersion);
        setFeatureFlags(connect.setFeatureFlags());

        return serializeWithSize(cmd);
    }

    public static ByteBuf newConnected(int clientProtocoVersion,  boolean supportsTopicWatchers) {
        return newConnected(clientProtocoVersion, INVALID_MAX_MESSAGE_SIZE, supportsTopicWatchers);
    }

    public static BaseCommand newConnectedCommand(int clientProtocolVersion, int maxMessageSize,
                                                  boolean supportsTopicWatchers) {
        BaseCommand cmd = localCmd(Type.CONNECTED);
        CommandConnected connected = cmd.setConnected()
                .setServerVersion("Pulsar Server" + PulsarVersion.getVersion());

        if (INVALID_MAX_MESSAGE_SIZE != maxMessageSize) {
            connected.setMaxMessageSize(maxMessageSize);
        }

        // If the broker supports a newer version of the protocol, it will anyway advertise the max version that the
        // client supports, to avoid confusing the client.
        int currentProtocolVersion = getCurrentProtocolVersion();
        int versionToAdvertise = Math.min(currentProtocolVersion, clientProtocolVersion);

        connected.setProtocolVersion(versionToAdvertise);

        connected.setFeatureFlags().setSupportsTopicWatchers(supportsTopicWatchers);
        connected.setFeatureFlags().setSupportsGetPartitionedMetadataWithoutAutoCreation(true);
        return cmd;
    }

    public static ByteBuf newConnected(int clientProtocolVersion, int maxMessageSize,  boolean supportsTopicWatchers) {
        return serializeWithSize(newConnectedCommand(clientProtocolVersion, maxMessageSize, supportsTopicWatchers));
    }

    public static ByteBuf newAuthChallenge(String authMethod, AuthData brokerData, int clientProtocolVersion) {
        BaseCommand cmd = localCmd(Type.AUTH_CHALLENGE);
        CommandAuthChallenge challenge = cmd.setAuthChallenge();

        // If the broker supports a newer version of the protocol, it will anyway advertise the max version that the
        // client supports, to avoid confusing the client.
        int currentProtocolVersion = getCurrentProtocolVersion();
        int versionToAdvertise = Math.min(currentProtocolVersion, clientProtocolVersion);

        challenge.setProtocolVersion(versionToAdvertise)
                .setChallenge()
                .setAuthData(brokerData != null ? brokerData.getBytes() : new byte[0])
                .setAuthMethodName(authMethod);
        return serializeWithSize(cmd);
    }

    public static ByteBuf newAuthResponse(String authMethod,
                                           AuthData clientData,
                                           int clientProtocolVersion,
                                           String clientVersion) {
        BaseCommand cmd = localCmd(Type.AUTH_RESPONSE);
        cmd.setAuthResponse()
                .setClientVersion(clientVersion != null ? clientVersion : "Pulsar Client")
                .setProtocolVersion(clientProtocolVersion)
                .setResponse()
                .setAuthData(clientData.getBytes())
                .setAuthMethodName(authMethod);
        return serializeWithSize(cmd);
    }

    public static BaseCommand newSuccessCommand(long requestId) {
        BaseCommand cmd = localCmd(Type.SUCCESS);
        cmd.setSuccess()
                .setRequestId(requestId);
        return cmd;
    }

    public static ByteBuf newSuccess(long requestId) {
        return serializeWithSize(newSuccessCommand(requestId));
    }

    public static BaseCommand newProducerSuccessCommand(long requestId, String producerName,
            SchemaVersion schemaVersion) {
        return newProducerSuccessCommand(requestId, producerName, -1, schemaVersion, Optional.empty(), true);
    }

    public static ByteBuf newProducerSuccess(long requestId, String producerName, SchemaVersion schemaVersion) {
        return newProducerSuccess(requestId, producerName, -1, schemaVersion, Optional.empty(), true);
    }

    public static BaseCommand newProducerSuccessCommand(long requestId, String producerName, long lastSequenceId,
            SchemaVersion schemaVersion, Optional<Long> topicEpoch, boolean isProducerReady) {
        BaseCommand cmd = localCmd(Type.PRODUCER_SUCCESS);
        CommandProducerSuccess ps = cmd.setProducerSuccess()
                .setRequestId(requestId)
                .setProducerName(producerName)
                .setLastSequenceId(lastSequenceId)
                .setSchemaVersion(schemaVersion.bytes())
                .setProducerReady(isProducerReady);
        topicEpoch.ifPresent(ps::setTopicEpoch);
        return cmd;
    }

    public static ByteBuf newProducerSuccess(long requestId, String producerName, long lastSequenceId,
            SchemaVersion schemaVersion, Optional<Long> topicEpoch, boolean isProducerReady) {
        return serializeWithSize(newProducerSuccessCommand(requestId, producerName, lastSequenceId, schemaVersion,
                topicEpoch, isProducerReady));
    }

    public static BaseCommand newErrorCommand(long requestId, ServerError serverError, String message) {
        BaseCommand cmd = localCmd(Type.ERROR);
        cmd.setError()
                .setRequestId(requestId)
                .setError(serverError)
                .setMessage(message != null ? message : "");
        return cmd;
    }

    public static ByteBuf newError(long requestId, ServerError serverError, String message) {
        return serializeWithSize(newErrorCommand(requestId, serverError, message));
    }

    public static BaseCommand newSendReceiptCommand(long producerId, long sequenceId, long highestId, long ledgerId,
            long entryId) {
        BaseCommand cmd = localCmd(Type.SEND_RECEIPT);
        cmd.setSendReceipt()
                .setProducerId(producerId)
                .setSequenceId(sequenceId)
                .setHighestSequenceId(highestId)
                .setMessageId()
                .setLedgerId(ledgerId)
                .setEntryId(entryId);
        return cmd;
    }

    public static ByteBuf newSendReceipt(long producerId, long sequenceId, long highestId, long ledgerId,
            long entryId) {
        return serializeWithSize(newSendReceiptCommand(producerId, sequenceId, highestId, ledgerId, entryId));
    }

    public static BaseCommand newSendErrorCommand(long producerId, long sequenceId, ServerError error,
            String errorMsg) {
        BaseCommand cmd = localCmd(Type.SEND_ERROR);
        cmd.setSendError()
                .setProducerId(producerId)
                .setSequenceId(sequenceId)
                .setError(error)
                .setMessage(errorMsg != null ? errorMsg : "");
        return cmd;
    }

    public static ByteBuf newSendError(long producerId, long sequenceId, ServerError error, String errorMsg) {
        return serializeWithSize(newSendErrorCommand(producerId, sequenceId, error, errorMsg));
    }

    public static boolean hasChecksum(ByteBuf buffer) {
        return buffer.getShort(buffer.readerIndex()) == magicCrc32c;
    }

    /**
     * Read the checksum and advance the reader index in the buffer.
     *
     * <p>Note: This method assume the checksum presence was already verified before.
     */
    public static int readChecksum(ByteBuf buffer) {
        buffer.skipBytes(2); //skip magic bytes
        return buffer.readInt();
    }

    public static void skipChecksumIfPresent(ByteBuf buffer) {
        if (hasChecksum(buffer)) {
            readChecksum(buffer);
        }
    }

    public static MessageMetadata parseMessageMetadata(ByteBuf buffer) {
        MessageMetadata md = LOCAL_MESSAGE_METADATA.get();
        parseMessageMetadata(buffer, md);
        return md;
    }

    public static void parseMessageMetadata(ByteBuf buffer, MessageMetadata msgMetadata) {
        // initially reader-index may point to start of broker entry metadata :
        // increment reader-index to start_of_headAndPayload to parse metadata
        skipBrokerEntryMetadataIfExist(buffer);
        // initially reader-index may point to start_of_checksum : increment reader-index to start_of_metadata
        // to parse metadata
        skipChecksumIfPresent(buffer);
        int metadataSize = (int) buffer.readUnsignedInt();

        msgMetadata.parseFrom(buffer, metadataSize);
    }

    public static void skipMessageMetadata(ByteBuf buffer) {
        // initially reader-index may point to start_of_checksum : increment reader-index to start_of_metadata to parse
        // metadata
        skipBrokerEntryMetadataIfExist(buffer);
        skipChecksumIfPresent(buffer);
        int metadataSize = (int) buffer.readUnsignedInt();
        buffer.skipBytes(metadataSize);
    }

    public static long getEntryTimestamp(ByteBuf headersAndPayloadWithBrokerEntryMetadata) throws IOException {
        // get broker timestamp first if exists
        BrokerEntryMetadata brokerEntryMetadata =
                Commands.parseBrokerEntryMetadataIfExist(headersAndPayloadWithBrokerEntryMetadata);
        if (brokerEntryMetadata != null && brokerEntryMetadata.hasBrokerTimestamp()) {
            return brokerEntryMetadata.getBrokerTimestamp();
        }
        // otherwise get the publish_time
        return parseMessageMetadata(headersAndPayloadWithBrokerEntryMetadata).getPublishTime();
    }

    public static BaseCommand newMessageCommand(long consumerId, long ledgerId, long entryId, int partition,
            int redeliveryCount, long[] ackSet, long consumerEpoch) {
        BaseCommand cmd = localCmd(Type.MESSAGE);
        CommandMessage msg = cmd.setMessage()
                .setConsumerId(consumerId);
        msg.setMessageId()
                .setLedgerId(ledgerId)
                .setEntryId(entryId)
                .setPartition(partition);

        // consumerEpoch > -1 is useful
        if (consumerEpoch > DEFAULT_CONSUMER_EPOCH) {
            msg.setConsumerEpoch(consumerEpoch);
        }
        if (redeliveryCount > 0) {
            msg.setRedeliveryCount(redeliveryCount);
        }
        if (ackSet != null) {
            for (int i = 0; i < ackSet.length; i++) {
                msg.addAckSet(ackSet[i]);
            }
        }
        return cmd;
    }

    public static ByteBufPair newMessage(long consumerId, long ledgerId, long entryId, int partition,
            int redeliveryCount, ByteBuf metadataAndPayload, long[] ackSet) {
        return serializeCommandMessageWithSize(
                newMessageCommand(consumerId, ledgerId, entryId, partition, redeliveryCount, ackSet,
                        DEFAULT_CONSUMER_EPOCH), metadataAndPayload);
    }

    public static ByteBufPair newSend(long producerId, long sequenceId, int numMessages, ChecksumType checksumType,
                                      long ledgerId, long entryId, MessageMetadata messageMetadata, ByteBuf payload) {
        return newSend(producerId, sequenceId, -1 /* highestSequenceId */, numMessages,
                messageMetadata.hasTxnidLeastBits() ? messageMetadata.getTxnidLeastBits() : -1,
                messageMetadata.hasTxnidMostBits() ? messageMetadata.getTxnidMostBits() : -1,
                checksumType, ledgerId, entryId, messageMetadata, payload);
    }

    public static ByteBufPair newSend(long producerId, long sequenceId, int numMessages, ChecksumType checksumType,
                                      MessageMetadata messageMetadata, ByteBuf payload) {
        return newSend(producerId, sequenceId, -1 /* highestSequenceId */, numMessages,
                messageMetadata.hasTxnidLeastBits() ? messageMetadata.getTxnidLeastBits() : -1,
                messageMetadata.hasTxnidMostBits() ? messageMetadata.getTxnidMostBits() : -1,
                checksumType, -1, -1, messageMetadata, payload);
    }

    public static ByteBufPair newSend(long producerId, long lowestSequenceId, long highestSequenceId, int numMessages,
              ChecksumType checksumType, MessageMetadata messageMetadata, ByteBuf payload) {
        return newSend(producerId, lowestSequenceId, highestSequenceId, numMessages,
                messageMetadata.hasTxnidLeastBits() ? messageMetadata.getTxnidLeastBits() : -1,
                messageMetadata.hasTxnidMostBits() ? messageMetadata.getTxnidMostBits() : -1,
                checksumType, -1, -1, messageMetadata, payload);
    }

    public static ByteBufPair newSend(long producerId, long sequenceId, long highestSequenceId, int numMessages,
                                      long txnIdLeastBits, long txnIdMostBits, ChecksumType checksumType,
                                      long ledgerId, long entryId, MessageMetadata messageData, ByteBuf payload) {
        BaseCommand cmd = localCmd(Type.SEND);
        CommandSend send = cmd.setSend()
                .setProducerId(producerId)
                .setSequenceId(sequenceId);
        if (highestSequenceId >= 0) {
            send.setHighestSequenceId(highestSequenceId);
        }
        if (numMessages > 1) {
            send.setNumMessages(numMessages);
        }
        if (txnIdLeastBits >= 0) {
            send.setTxnidLeastBits(txnIdLeastBits);
        }
        if (txnIdMostBits >= 0) {
            send.setTxnidMostBits(txnIdMostBits);
        }
        if (messageData.hasTotalChunkMsgSize() && messageData.getTotalChunkMsgSize() > 1) {
            send.setIsChunk(true);
        }

        if (messageData.hasMarkerType()) {
            send.setMarker(true);
        }

        if (ledgerId >= 0 && entryId >= 0) {
            send.setMessageId().setLedgerId(ledgerId).setEntryId(entryId);
        }

        return serializeCommandSendWithSize(cmd, checksumType, messageData, payload);
    }

    public static ByteBuf newSubscribe(String topic, String subscription, long consumerId, long requestId,
            SubType subType, int priorityLevel, String consumerName, long resetStartMessageBackInSeconds) {
        return newSubscribe(topic, subscription, consumerId, requestId, subType, priorityLevel, consumerName,
                true /* isDurable */, null /* startMessageId */, Collections.emptyMap(), false,
                false /* isReplicated */, InitialPosition.Earliest, resetStartMessageBackInSeconds, null,
                true /* createTopicIfDoesNotExist */);
    }

    public static ByteBuf newSubscribe(String topic, String subscription, long consumerId, long requestId,
            SubType subType, int priorityLevel, String consumerName, boolean isDurable, MessageIdData startMessageId,
            Map<String, String> metadata, boolean readCompacted, boolean isReplicated,
            InitialPosition subscriptionInitialPosition, long startMessageRollbackDurationInSec, SchemaInfo schemaInfo,
            boolean createTopicIfDoesNotExist) {
        return newSubscribe(topic, subscription, consumerId, requestId, subType, priorityLevel, consumerName,
                isDurable, startMessageId, metadata, readCompacted, isReplicated, subscriptionInitialPosition,
                startMessageRollbackDurationInSec, schemaInfo, createTopicIfDoesNotExist, null,
                Collections.emptyMap(), DEFAULT_CONSUMER_EPOCH);
    }

    public static ByteBuf newSubscribe(String topic, String subscription, long consumerId, long requestId,
               SubType subType, int priorityLevel, String consumerName, boolean isDurable, MessageIdData startMessageId,
               Map<String, String> metadata, boolean readCompacted, boolean isReplicated,
               InitialPosition subscriptionInitialPosition, long startMessageRollbackDurationInSec,
               SchemaInfo schemaInfo, boolean createTopicIfDoesNotExist, KeySharedPolicy keySharedPolicy,
               Map<String, String> subscriptionProperties, long consumerEpoch) {
        BaseCommand cmd = localCmd(Type.SUBSCRIBE);
        CommandSubscribe subscribe = cmd.setSubscribe()
                .setTopic(topic)
                .setSubscription(subscription)
                .setSubType(subType)
                .setConsumerId(consumerId)
                .setConsumerName(consumerName)
                .setRequestId(requestId)
                .setPriorityLevel(priorityLevel)
                .setDurable(isDurable)
                .setReadCompacted(readCompacted)
                .setInitialPosition(subscriptionInitialPosition)
                .setReplicateSubscriptionState(isReplicated)
                .setForceTopicCreation(createTopicIfDoesNotExist)
                .setConsumerEpoch(consumerEpoch);

        if (subscriptionProperties != null && !subscriptionProperties.isEmpty()) {
            List<KeyValue> keyValues = new ArrayList<>();
            subscriptionProperties.forEach((key, value) -> {
                KeyValue keyValue = new KeyValue();
                keyValue.setKey(key);
                keyValue.setValue(value);
                keyValues.add(keyValue);
            });
            subscribe.addAllSubscriptionProperties(keyValues);
        }

        if (keySharedPolicy != null) {
            KeySharedMeta keySharedMeta = subscribe.setKeySharedMeta();
            keySharedMeta.setAllowOutOfOrderDelivery(keySharedPolicy.isAllowOutOfOrderDelivery());
            keySharedMeta.setKeySharedMode(convertKeySharedMode(keySharedPolicy.getKeySharedMode()));

            if (keySharedPolicy instanceof KeySharedPolicy.KeySharedPolicySticky) {
                List<Range> ranges = ((KeySharedPolicy.KeySharedPolicySticky) keySharedPolicy)
                        .getRanges();
                for (Range range : ranges) {
                    IntRange r = keySharedMeta.addHashRange();
                    r.setStart(range.getStart());
                    r.setEnd(range.getEnd());
                }
            }
        }

        if (startMessageId != null) {
            subscribe.setStartMessageId().copyFrom(startMessageId);
        }
        if (startMessageRollbackDurationInSec > 0) {
            subscribe.setStartMessageRollbackDurationSec(startMessageRollbackDurationInSec);
        }

        if (!metadata.isEmpty()) {
            metadata.entrySet().forEach(e -> subscribe.addMetadata()
                    .setKey(e.getKey())
                    .setValue(e.getValue()));
        }

        if (schemaInfo != null) {
            if (subscribe.hasSchema()) {
                throw new IllegalStateException();
            }

            if (subscribe.setSchema().getPropertiesCount() > 0) {
                throw new IllegalStateException();
            }

            convertSchema(schemaInfo, subscribe.setSchema());
        }

        return serializeWithSize(cmd);
    }

    public static ByteBuf newTcClientConnectRequest(long tcId, long requestId) {
        BaseCommand cmd = localCmd(Type.TC_CLIENT_CONNECT_REQUEST);
        cmd.setTcClientConnectRequest().setTcId(tcId).setRequestId(requestId);
        return serializeWithSize(cmd);
    }

    public static BaseCommand newTcClientConnectResponse(long requestId, ServerError error, String message) {
        BaseCommand cmd = localCmd(Type.TC_CLIENT_CONNECT_RESPONSE);

        CommandTcClientConnectResponse response = cmd.setTcClientConnectResponse()
                .setRequestId(requestId);

        if (error != null) {
            response.setError(error);
        }

        if (message != null) {
            response.setMessage(message);
        }

        return cmd;
    }

    private static KeySharedMode convertKeySharedMode(org.apache.pulsar.client.api.KeySharedMode mode) {
        switch (mode) {
        case AUTO_SPLIT: return KeySharedMode.AUTO_SPLIT;
        case STICKY: return KeySharedMode.STICKY;
        default:
            throw new IllegalArgumentException("Unexpected key shared mode: " + mode);
        }
    }

    public static ByteBuf newUnsubscribe(long consumerId, long requestId, boolean force) {
        BaseCommand cmd = localCmd(Type.UNSUBSCRIBE);
        cmd.setUnsubscribe()
                .setConsumerId(consumerId)
                .setRequestId(requestId)
                .setForce(force);
        return serializeWithSize(cmd);
    }

    public static ByteBuf newActiveConsumerChange(long consumerId, boolean isActive) {
        BaseCommand cmd = localCmd(Type.ACTIVE_CONSUMER_CHANGE);
        cmd.setActiveConsumerChange()
                .setConsumerId(consumerId)
                .setIsActive(isActive);
        return serializeWithSize(cmd);
    }

    public static ByteBuf newSeek(long consumerId, long requestId,
                                  long ledgerId, long entryId, long[] ackSet) {
        BaseCommand cmd = localCmd(Type.SEEK);
        CommandSeek seek = cmd.setSeek()
                .setConsumerId(consumerId)
                .setRequestId(requestId);
        MessageIdData messageId = seek.setMessageId()
            .setLedgerId(ledgerId)
            .setEntryId(entryId);
        for (int i = 0; i < ackSet.length; i++) {
            messageId.addAckSet(ackSet[i]);
        }
        return serializeWithSize(cmd);
    }

    public static ByteBuf newSeek(long consumerId, long requestId, long timestamp) {
        BaseCommand cmd = localCmd(Type.SEEK);
        cmd.setSeek()
                .setConsumerId(consumerId)
                .setRequestId(requestId)
                .setMessagePublishTime(timestamp);
        return serializeWithSize(cmd);
    }

    public static ByteBuf newCloseConsumer(
            long consumerId, long requestId, String assignedBrokerUrl, String assignedBrokerUrlTls) {
        BaseCommand cmd = localCmd(Type.CLOSE_CONSUMER);
        CommandCloseConsumer commandCloseConsumer = cmd.setCloseConsumer()
            .setConsumerId(consumerId)
            .setRequestId(requestId);

        if (assignedBrokerUrl != null) {
            commandCloseConsumer.setAssignedBrokerServiceUrl(assignedBrokerUrl);
        }

        if (assignedBrokerUrlTls != null) {
            commandCloseConsumer.setAssignedBrokerServiceUrlTls(assignedBrokerUrlTls);
        }

        return serializeWithSize(cmd);
    }

    public static ByteBuf newReachedEndOfTopic(long consumerId) {
        BaseCommand cmd = localCmd(Type.REACHED_END_OF_TOPIC);
        cmd.setReachedEndOfTopic()
            .setConsumerId(consumerId);
        return serializeWithSize(cmd);
    }

    public static ByteBuf newTopicMigrated(ResourceType type, long resourceId, String brokerUrl, String brokerUrlTls) {
        BaseCommand cmd = localCmd(Type.TOPIC_MIGRATED);
        cmd.setTopicMigrated()
            .setResourceType(type)
            .setResourceId(resourceId)
            .setBrokerServiceUrl(brokerUrl)
            .setBrokerServiceUrlTls(brokerUrlTls);
        return serializeWithSize(cmd);
    }

    public static ByteBuf newCloseProducer(
            long producerId, long requestId) {
        return newCloseProducer(producerId, requestId, null, null);
    }

    public static ByteBuf newCloseProducer(
            long producerId, long requestId, String assignedBrokerUrl, String assignedBrokerUrlTls) {
        BaseCommand cmd = localCmd(Type.CLOSE_PRODUCER);
        CommandCloseProducer commandCloseProducer = cmd.setCloseProducer()
                .setProducerId(producerId)
                .setRequestId(requestId);

        if (assignedBrokerUrl != null) {
            commandCloseProducer
                    .setAssignedBrokerServiceUrl(assignedBrokerUrl);
        }

        if (assignedBrokerUrlTls != null){
            commandCloseProducer
                    .setAssignedBrokerServiceUrlTls(assignedBrokerUrlTls);
        }

        return serializeWithSize(cmd);
    }

    @VisibleForTesting
    public static ByteBuf newProducer(String topic, long producerId, long requestId, String producerName,
                Map<String, String> metadata, boolean isTxnEnabled) {
        return newProducer(topic, producerId, requestId, producerName, false, metadata, isTxnEnabled);
    }

    public static ByteBuf newProducer(String topic, long producerId, long requestId, String producerName,
                boolean encrypted, Map<String, String> metadata, boolean isTxnEnabled) {
        return newProducer(topic, producerId, requestId, producerName, encrypted, metadata, null, 0, false,
                ProducerAccessMode.Shared, Optional.empty(), isTxnEnabled);
    }

    private static Schema.Type getSchemaType(SchemaType type) {
        if (type == SchemaType.AUTO_CONSUME) {
            return Schema.Type.AutoConsume;
        } else if (type.getValue() < 0) {
            return Schema.Type.None;
        } else {
            return Schema.Type.valueOf(type.getValue());
        }
    }

    public static SchemaType getSchemaType(Schema.Type type) {
        if (type == Schema.Type.AutoConsume) {
            return SchemaType.AUTO_CONSUME;
        } else if (type.getValue() < 0) {
            // this is unexpected
            return SchemaType.NONE;
        } else {
            return SchemaType.valueOf(type.getValue());
        }
    }

    private static void convertSchema(SchemaInfo schemaInfo, Schema schema) {
        schema.setName(schemaInfo.getName())
                .setSchemaData(schemaInfo.getSchema())
                .setType(getSchemaType(schemaInfo.getType()));

        schemaInfo.getProperties().entrySet().stream().forEach(entry -> {
            if (entry.getKey() != null && entry.getValue() != null) {
                schema.addProperty()
                        .setKey(entry.getKey())
                        .setValue(entry.getValue());
            }
        });
    }

    public static ByteBuf newProducer(String topic, long producerId, long requestId, String producerName,
                                      boolean encrypted, Map<String, String> metadata, SchemaInfo schemaInfo,
                                      long epoch, boolean userProvidedProducerName,
                                      ProducerAccessMode accessMode, Optional<Long> topicEpoch, boolean isTxnEnabled) {
        return newProducer(topic, producerId, requestId, producerName, encrypted, metadata, schemaInfo, epoch,
                userProvidedProducerName, accessMode, topicEpoch, isTxnEnabled, null);

    }

    public static ByteBuf newProducer(String topic, long producerId, long requestId, String producerName,
                                      boolean encrypted, Map<String, String> metadata, SchemaInfo schemaInfo,
                                      long epoch, boolean userProvidedProducerName,
                                      ProducerAccessMode accessMode, Optional<Long> topicEpoch, boolean isTxnEnabled,
                                      String initialSubscriptionName) {
        BaseCommand cmd = localCmd(Type.PRODUCER);
        CommandProducer producer = cmd.setProducer()
                .setTopic(topic)
                .setProducerId(producerId)
                .setRequestId(requestId)
                .setEpoch(epoch)
                .setUserProvidedProducerName(userProvidedProducerName)
                .setEncrypted(encrypted)
                .setTxnEnabled(isTxnEnabled)
                .setProducerAccessMode(convertProducerAccessMode(accessMode));
        if (producerName != null) {
            producer.setProducerName(producerName);
        }

        if (!metadata.isEmpty()) {
            metadata.forEach((k, v) -> producer.addMetadata()
                    .setKey(k)
                    .setValue(v));
        }

        if (null != schemaInfo) {
            convertSchema(schemaInfo, producer.setSchema());
        }

        topicEpoch.ifPresent(producer::setTopicEpoch);

        if (!Strings.isNullOrEmpty(initialSubscriptionName)) {
            producer.setInitialSubscriptionName(initialSubscriptionName);
        }

        return serializeWithSize(cmd);
    }

    public static BaseCommand newPartitionMetadataResponseCommand(ServerError error, String errorMsg, long requestId) {
        BaseCommand cmd = localCmd(Type.PARTITIONED_METADATA_RESPONSE);
        CommandPartitionedTopicMetadataResponse response = cmd.setPartitionMetadataResponse()
                .setRequestId(requestId)
                .setError(error)
                .setResponse(CommandPartitionedTopicMetadataResponse.LookupType.Failed);
        if (errorMsg != null) {
            response.setMessage(errorMsg);
        }

        return cmd;
    }

    public static ByteBuf newPartitionMetadataResponse(ServerError error, String errorMsg, long requestId) {
        return serializeWithSize(newPartitionMetadataResponseCommand(error, errorMsg, requestId));
    }

    public static ByteBuf newPartitionMetadataRequest(String topic, long requestId,
                                                      boolean metadataAutoCreationEnabled) {
        BaseCommand cmd = localCmd(Type.PARTITIONED_METADATA);
        cmd.setPartitionMetadata()
                .setTopic(topic)
                .setRequestId(requestId)
                .setMetadataAutoCreationEnabled(metadataAutoCreationEnabled);
        return serializeWithSize(cmd);
    }

    public static BaseCommand newPartitionMetadataResponseCommand(int partitions, long requestId) {
        BaseCommand cmd = localCmd(Type.PARTITIONED_METADATA_RESPONSE);
        cmd.setPartitionMetadataResponse()
                .setPartitions(partitions)
                .setResponse(CommandPartitionedTopicMetadataResponse.LookupType.Success)
                .setRequestId(requestId);
        return cmd;
    }

    public static ByteBuf newPartitionMetadataResponse(int partitions, long requestId) {
        return serializeWithSize(newPartitionMetadataResponseCommand(partitions, requestId));
    }

    public static ByteBuf newLookup(String topic, boolean authoritative, long requestId) {
        return newLookup(topic, null, authoritative, requestId);
    }

    public static ByteBuf newLookup(String topic, String listenerName, boolean authoritative, long requestId) {
        BaseCommand cmd = localCmd(Type.LOOKUP);
        CommandLookupTopic lookup = cmd.setLookupTopic()
                .setTopic(topic)
                .setRequestId(requestId)
                .setAuthoritative(authoritative);
        if (StringUtils.isNotBlank(listenerName)) {
            lookup.setAdvertisedListenerName(listenerName);
        }
        return serializeWithSize(cmd);
    }

    public static BaseCommand newLookupResponseCommand(String brokerServiceUrl, String brokerServiceUrlTls,
        boolean authoritative, LookupType lookupType, long requestId, boolean proxyThroughServiceUrl) {
        BaseCommand cmd = localCmd(Type.LOOKUP_RESPONSE);
        CommandLookupTopicResponse response = cmd.setLookupTopicResponse()
                .setResponse(lookupType)
                .setRequestId(requestId)
                .setAuthoritative(authoritative)
                .setProxyThroughServiceUrl(proxyThroughServiceUrl);
        if (brokerServiceUrl != null) {
            response.setBrokerServiceUrl(brokerServiceUrl);
        }
        if (brokerServiceUrlTls != null) {
            response.setBrokerServiceUrlTls(brokerServiceUrlTls);
        }

        return cmd;
    }

    public static ByteBuf newLookupResponse(String brokerServiceUrl, String brokerServiceUrlTls, boolean authoritative,
            LookupType lookupType, long requestId, boolean proxyThroughServiceUrl) {
        return serializeWithSize(newLookupResponseCommand(brokerServiceUrl, brokerServiceUrlTls, authoritative,
                lookupType, requestId, proxyThroughServiceUrl));
    }

    public static BaseCommand newLookupErrorResponseCommand(ServerError error, String errorMsg, long requestId) {
        BaseCommand cmd = localCmd(Type.LOOKUP_RESPONSE);
        CommandLookupTopicResponse response = cmd.setLookupTopicResponse()
                .setRequestId(requestId)
                .setError(error)
                .setResponse(LookupType.Failed);
        if (errorMsg != null) {
            response.setMessage(errorMsg);
        }

        return cmd;
    }

    public static ByteBuf newLookupErrorResponse(ServerError error, String errorMsg, long requestId) {
        return serializeWithSize(newLookupErrorResponseCommand(error, errorMsg, requestId));
    }

    public static ByteBuf newMultiTransactionMessageAck(long consumerId, TxnID txnID,
            List<Triple<Long, Long, ConcurrentBitSetRecyclable>> entries) {
        BaseCommand cmd = newMultiMessageAckCommon(entries);
        cmd.getAck()
                .setConsumerId(consumerId)
                .setAckType(AckType.Individual)
                .setTxnidLeastBits(txnID.getLeastSigBits())
                .setTxnidMostBits(txnID.getMostSigBits());
        return serializeWithSize(cmd);
    }

    private static BaseCommand newMultiMessageAckCommon(List<Triple<Long, Long, ConcurrentBitSetRecyclable>> entries) {
        BaseCommand cmd = localCmd(Type.ACK);
        CommandAck ack = cmd.setAck();
        int entriesCount = entries.size();
        for (int i = 0; i < entriesCount; i++) {
            long ledgerId = entries.get(i).getLeft();
            long entryId = entries.get(i).getMiddle();
            ConcurrentBitSetRecyclable bitSet = entries.get(i).getRight();
            MessageIdData msgId = ack.addMessageId()
                    .setLedgerId(ledgerId)
                    .setEntryId(entryId);
            if (bitSet != null) {
                long[] ackSet = bitSet.toLongArray();
                for (int j = 0; j < ackSet.length; j++) {
                    msgId.addAckSet(ackSet[j]);
                }
                bitSet.recycle();
            }
        }

        return cmd;
    }

    public static ByteBuf newMultiMessageAck(long consumerId,
                                             List<Triple<Long, Long, ConcurrentBitSetRecyclable>> entries,
                                             long requestId) {
        BaseCommand cmd = newMultiMessageAckCommon(entries);
        cmd.getAck()
                .setConsumerId(consumerId)
                .setAckType(AckType.Individual);
            if (requestId >= 0) {
                cmd.getAck().setRequestId(requestId);
            }
        return serializeWithSize(cmd);
    }

    public static ByteBuf newAck(long consumerId, long ledgerId, long entryId, BitSetRecyclable ackSet, AckType ackType,
                                 ValidationError validationError, Map<String, Long> properties, long requestId) {
        return newAck(consumerId, ledgerId, entryId, ackSet, ackType, validationError,
                properties, -1L, -1L, requestId, -1);
    }

    public static ByteBuf newAck(long consumerId, long ledgerId, long entryId, BitSetRecyclable ackSet, AckType ackType,
                                 ValidationError validationError, Map<String, Long> properties, long txnIdLeastBits,
                                 long txnIdMostBits, long requestId, int batchSize) {
        BaseCommand cmd = localCmd(Type.ACK);
        CommandAck ack = cmd.setAck()
                .setConsumerId(consumerId)
                .setAckType(ackType);
        MessageIdData messageIdData = ack.addMessageId()
                .setLedgerId(ledgerId)
                .setEntryId(entryId);
        if (ackSet != null) {
            long[] as = ackSet.toLongArray();
            for (int i = 0; i < as.length; i++) {
                messageIdData.addAckSet(as[i]);
            }
        }

        if (batchSize >= 0) {
            messageIdData.setBatchSize(batchSize);
        }

        return newAck(validationError, properties, txnIdLeastBits, txnIdMostBits, requestId, ack, cmd);
    }

    public static ByteBuf newAck(long consumerId, List<MessageIdData> messageIds, AckType ackType,
                                 ValidationError validationError, Map<String, Long> properties, long txnIdLeastBits,
                                 long txnIdMostBits, long requestId) {
        BaseCommand cmd = localCmd(Type.ACK);
        CommandAck ack = cmd.setAck()
                .setConsumerId(consumerId)
                .setAckType(ackType);
        ack.addAllMessageIds(messageIds);

        return newAck(validationError, properties, txnIdLeastBits, txnIdMostBits, requestId, ack, cmd);
    }

    private static ByteBuf newAck(ValidationError validationError, Map<String, Long> properties, long txnIdLeastBits,
                                  long txnIdMostBits, long requestId, CommandAck ack, BaseCommand cmd) {
        if (validationError != null) {
            ack.setValidationError(validationError);
        }
        if (txnIdMostBits >= 0) {
            ack.setTxnidMostBits(txnIdMostBits);
        }
        if (txnIdLeastBits >= 0) {
            ack.setTxnidLeastBits(txnIdLeastBits);
        }

        if (requestId >= 0) {
            ack.setRequestId(requestId);
        }
        if (!properties.isEmpty()) {
            properties.forEach((k, v) -> {
                ack.addProperty().setKey(k).setValue(v);
            });
        }
        return serializeWithSize(cmd);
    }


    public static ByteBuf newAck(long consumerId, long ledgerId, long entryId, BitSetRecyclable ackSet, AckType ackType,
                                 ValidationError validationError, Map<String, Long> properties, long txnIdLeastBits,
                                 long txnIdMostBits, long requestId) {
        return newAck(consumerId, ledgerId, entryId, ackSet, ackType, validationError,
                properties, txnIdLeastBits, txnIdMostBits, requestId, -1);
    }

    public static ByteBuf newAckResponse(long requestId, ServerError error, String errorMsg, long consumerId) {
        BaseCommand cmd = localCmd(Type.ACK_RESPONSE);
        CommandAckResponse  response = cmd.setAckResponse()
                .setConsumerId(consumerId)
                .setRequestId(requestId);

        if (error != null) {
            response.setError(error);
        }

        if (errorMsg != null) {
            response.setMessage(errorMsg);
        }

        return serializeWithSize(cmd);
    }

    public static ByteBuf newFlow(long consumerId, int messagePermits) {
        BaseCommand cmd = localCmd(Type.FLOW);
        cmd.setFlow()
                .setConsumerId(consumerId)
                .setMessagePermits(messagePermits);
        return serializeWithSize(cmd);
    }

    public static ByteBuf newRedeliverUnacknowledgedMessages(long consumerId, long consumerEpoch) {
        BaseCommand cmd = localCmd(Type.REDELIVER_UNACKNOWLEDGED_MESSAGES);
        cmd.setRedeliverUnacknowledgedMessages()
                .setConsumerId(consumerId)
                .setConsumerEpoch(consumerEpoch);
        return serializeWithSize(cmd);
    }

    public static ByteBuf newRedeliverUnacknowledgedMessages(long consumerId, List<MessageIdData> messageIds) {
        BaseCommand cmd = localCmd(Type.REDELIVER_UNACKNOWLEDGED_MESSAGES);
        CommandRedeliverUnacknowledgedMessages req = cmd.setRedeliverUnacknowledgedMessages()
                .setConsumerId(consumerId);
        messageIds.forEach(msgId -> {
            MessageIdData m = req.addMessageId()
                    .setLedgerId(msgId.getLedgerId())
                    .setEntryId(msgId.getEntryId());
            if (msgId.hasBatchIndex()) {
                m.setBatchIndex(msgId.getBatchIndex());
            }
        });
        return serializeWithSize(cmd);
    }

    public static ByteBuf newConsumerStatsResponse(ServerError serverError, String errMsg, long requestId) {
        return serializeWithSize(newConsumerStatsResponseCommand(serverError, errMsg, requestId));
    }

    public static BaseCommand newConsumerStatsResponseCommand(ServerError serverError, String errMsg, long requestId) {
        BaseCommand cmd = localCmd(Type.CONSUMER_STATS_RESPONSE);
        cmd.setConsumerStatsResponse()
                .setRequestId(requestId)
                .setErrorCode(serverError);
        if (errMsg != null) {
            cmd.getConsumerStatsResponse()
                .setErrorMessage(errMsg);
        }
        return cmd;
    }

    public static ByteBuf newGetTopicsOfNamespaceRequest(String namespace, long requestId, Mode mode,
                                                         String topicsPattern, String topicsHash) {
        BaseCommand cmd = localCmd(Type.GET_TOPICS_OF_NAMESPACE);
        CommandGetTopicsOfNamespace topics = cmd.setGetTopicsOfNamespace();
        topics.setNamespace(namespace);
        topics.setRequestId(requestId);
        topics.setMode(mode);
        if (topicsPattern != null) {
            topics.setTopicsPattern(topicsPattern);
        }
        if (topicsHash != null) {
            topics.setTopicsHash(topicsHash);
        }
        return serializeWithSize(cmd);
    }

    public static BaseCommand newGetTopicsOfNamespaceResponseCommand(List<String> topics, String topicsHash,
                                                                     boolean filtered, boolean changed,
                                                                     long requestId) {
        BaseCommand cmd = localCmd(Type.GET_TOPICS_OF_NAMESPACE_RESPONSE);
        CommandGetTopicsOfNamespaceResponse topicsResponse = cmd.setGetTopicsOfNamespaceResponse();
        topicsResponse.setRequestId(requestId);
        for (int i = 0; i < topics.size(); i++) {
            topicsResponse.addTopic(topics.get(i));
        }
        if (topicsHash != null) {
            topicsResponse.setTopicsHash(topicsHash);
        }
        topicsResponse.setFiltered(filtered);
        topicsResponse.setChanged(changed);
        return cmd;
    }

    public static ByteBuf newGetTopicsOfNamespaceResponse(List<String> topics, String topicsHash,
                                                          boolean filtered, boolean changed, long requestId) {
        return serializeWithSize(newGetTopicsOfNamespaceResponseCommand(
                topics, topicsHash, filtered, changed, requestId));
    }

    private static final ByteBuf cmdPing;

    static {
        BaseCommand cmd = new BaseCommand()
                .setType(Type.PING);
        cmd.setPing();
        ByteBuf serializedCmdPing = serializeWithSize(cmd);
        cmdPing = Unpooled.copiedBuffer(serializedCmdPing);
        serializedCmdPing.release();
    }

    static ByteBuf newPing() {
        return cmdPing.retainedDuplicate();
    }

    private static final ByteBuf cmdPong;

    static {
        BaseCommand cmd = new BaseCommand()
                .setType(Type.PONG);
        cmd.setPong();
        ByteBuf serializedCmdPong = serializeWithSize(cmd);
        cmdPong = Unpooled.copiedBuffer(serializedCmdPong);
        serializedCmdPong.release();
    }

    public static ByteBuf newPong() {
        return cmdPong.retainedDuplicate();
    }

    public static ByteBuf newGetLastMessageId(long consumerId, long requestId) {
        BaseCommand cmd = localCmd(Type.GET_LAST_MESSAGE_ID);
        cmd.setGetLastMessageId()
                .setRequestId(requestId)
                .setConsumerId(consumerId);
        return serializeWithSize(cmd);
    }

    public static ByteBuf newGetLastMessageIdResponse(long requestId,
            long lastMessageLedgerId, long lastMessageEntryId,
            int lastMessagePartitionIdx, int lastMessageBatchIndex,
            long markDeletePositionLedgerId, long markDeletePositionEntryId) {
        BaseCommand cmd = localCmd(Type.GET_LAST_MESSAGE_ID_RESPONSE);
        CommandGetLastMessageIdResponse response = cmd.setGetLastMessageIdResponse()
            .setRequestId(requestId);

        response.setLastMessageId()
            .setLedgerId(lastMessageLedgerId)
            .setEntryId(lastMessageEntryId)
            .setPartition(lastMessagePartitionIdx)
            .setBatchIndex(lastMessageBatchIndex);

        if (markDeletePositionLedgerId >= 0) {
            response.setConsumerMarkDeletePosition()
                    .setLedgerId(markDeletePositionLedgerId)
                    .setEntryId(markDeletePositionEntryId);
        }
        return serializeWithSize(cmd);
    }

    public static ByteBuf newGetSchema(long requestId, String topic, Optional<SchemaVersion> version) {
        BaseCommand cmd = localCmd(Type.GET_SCHEMA);
        CommandGetSchema schema = cmd.setGetSchema()
                .setRequestId(requestId)
                .setTopic(topic);
        version.ifPresent(schemaVersion -> schema.setSchemaVersion(schemaVersion.bytes()));
        return serializeWithSize(cmd);
    }

    public static ByteBuf newGetSchemaResponse(long requestId, CommandGetSchemaResponse response) {
        BaseCommand cmd = localCmd(Type.GET_SCHEMA_RESPONSE);
        cmd.setGetSchemaResponse()
            .copyFrom(response)
            .setRequestId(requestId);

        return serializeWithSize(cmd);
    }

    public static BaseCommand newGetSchemaResponseCommand(long requestId,
            SchemaInfo schemaInfo, SchemaVersion version) {
        BaseCommand cmd = localCmd(Type.GET_SCHEMA_RESPONSE);
        Schema schema = cmd.setGetSchemaResponse()
                .setRequestId(requestId)
                .setSchemaVersion(version.bytes())
                .setSchema();
        convertSchema(schemaInfo, schema);
        return cmd;
    }

    public static ByteBuf newGetSchemaResponse(long requestId, SchemaInfo schemaInfo, SchemaVersion version) {
        return serializeWithSize(newGetSchemaResponseCommand(requestId, schemaInfo, version));
    }

    public static BaseCommand newGetSchemaResponseErrorCommand(long requestId, ServerError error, String errorMessage) {
        BaseCommand cmd = localCmd(Type.GET_SCHEMA_RESPONSE);
        cmd.setGetSchemaResponse()
                .setRequestId(requestId)
                .setErrorCode(error)
                .setErrorMessage(errorMessage);
        return cmd;
    }

    public static ByteBuf newGetSchemaResponseError(long requestId, ServerError error, String errorMessage) {
        return serializeWithSize(newGetSchemaResponseErrorCommand(requestId, error, errorMessage));
    }

    public static ByteBuf newGetOrCreateSchema(long requestId, String topic, SchemaInfo schemaInfo) {
        BaseCommand cmd = localCmd(Type.GET_OR_CREATE_SCHEMA);
        Schema schema = cmd.setGetOrCreateSchema()
                .setRequestId(requestId)
                .setTopic(topic)
                .setSchema();
        convertSchema(schemaInfo, schema);
        return serializeWithSize(cmd);
    }

    public static BaseCommand newGetOrCreateSchemaResponseCommand(long requestId, SchemaVersion schemaVersion) {
        BaseCommand cmd = localCmd(Type.GET_OR_CREATE_SCHEMA_RESPONSE);
        cmd.setGetOrCreateSchemaResponse()
                .setRequestId(requestId)
                .setSchemaVersion(schemaVersion.bytes());
        return cmd;
    }

    public static ByteBuf newGetOrCreateSchemaResponse(long requestId, SchemaVersion schemaVersion) {
        return serializeWithSize(newGetOrCreateSchemaResponseCommand(requestId, schemaVersion));
    }

    public static BaseCommand newGetOrCreateSchemaResponseErrorCommand(long requestId, ServerError error,
            String errorMessage) {
        BaseCommand cmd = localCmd(Type.GET_OR_CREATE_SCHEMA_RESPONSE);
        cmd.setGetOrCreateSchemaResponse()
                .setRequestId(requestId)
                .setErrorCode(error)
                .setErrorMessage(errorMessage);
        return cmd;
    }

    public static ByteBuf newGetOrCreateSchemaResponseError(long requestId, ServerError error, String errorMessage) {
        BaseCommand cmd = localCmd(Type.GET_OR_CREATE_SCHEMA_RESPONSE);
        cmd.setGetOrCreateSchemaResponse()
                .setRequestId(requestId)
                .setErrorCode(error)
                .setErrorMessage(errorMessage);
        return serializeWithSize(cmd);
    }

    // ---- transaction related ----

    public static ByteBuf newTxn(long tcId, long requestId, long ttlSeconds) {
        BaseCommand cmd = localCmd(Type.NEW_TXN);
        cmd.setNewTxn()
                .setTcId(tcId)
                .setRequestId(requestId)
                .setTxnTtlSeconds(ttlSeconds);
        return serializeWithSize(cmd);
    }

    public static BaseCommand newTxnResponse(long requestId, long txnIdLeastBits, long txnIdMostBits) {
        BaseCommand cmd = localCmd(Type.NEW_TXN_RESPONSE);
        cmd.setNewTxnResponse()
                .setRequestId(requestId)
                .setTxnidMostBits(txnIdMostBits)
                .setTxnidLeastBits(txnIdLeastBits);
        return cmd;
    }

    public static BaseCommand newTxnResponse(long requestId, long txnIdMostBits, ServerError error, String errorMsg) {
        BaseCommand cmd = localCmd(Type.NEW_TXN_RESPONSE);
        CommandNewTxnResponse response = cmd.setNewTxnResponse()
                .setRequestId(requestId)
                .setTxnidMostBits(txnIdMostBits)
                .setError(error);
        if (errorMsg != null) {
            response.setMessage(errorMsg);
        }
        return cmd;
    }

    public static ByteBuf newAddPartitionToTxn(long requestId, long txnIdLeastBits, long txnIdMostBits,
                                               List<String> partitions) {
        BaseCommand cmd = localCmd(Type.ADD_PARTITION_TO_TXN);
        CommandAddPartitionToTxn req = cmd.setAddPartitionToTxn()
                .setRequestId(requestId)
                .setTxnidLeastBits(txnIdLeastBits)
                .setTxnidMostBits(txnIdMostBits);
        if (partitions != null) {
            partitions.forEach(req::addPartition);
        }
        return serializeWithSize(cmd);
    }

    public static ByteBuf newAddPartitionToTxnResponse(long requestId, long txnIdLeastBits, long txnIdMostBits) {
        BaseCommand cmd = localCmd(Type.ADD_PARTITION_TO_TXN_RESPONSE);
        cmd.setAddPartitionToTxnResponse()
                .setRequestId(requestId)
                .setTxnidLeastBits(txnIdLeastBits)
                .setTxnidMostBits(txnIdMostBits);
        return serializeWithSize(cmd);
    }

    public static ByteBuf newAddPartitionToTxnResponse(long requestId,
                                                       long txnIdLeastBits,
                                                       long txnIdMostBits,
                                                       ServerError error,
                                                       String errorMsg) {
        BaseCommand cmd = localCmd(Type.ADD_PARTITION_TO_TXN_RESPONSE);
        CommandAddPartitionToTxnResponse response = cmd.setAddPartitionToTxnResponse()
                .setRequestId(requestId)
                .setError(error)
                .setTxnidLeastBits(txnIdLeastBits)
                .setTxnidMostBits(txnIdMostBits);

        if (errorMsg != null) {
            response.setMessage(errorMsg);
        }
        return serializeWithSize(cmd);
    }

    public static ByteBuf newAddSubscriptionToTxn(long requestId, long txnIdLeastBits, long txnIdMostBits,
            List<Subscription> subscriptions) {
        BaseCommand cmd = localCmd(Type.ADD_SUBSCRIPTION_TO_TXN);
        CommandAddSubscriptionToTxn add = cmd.setAddSubscriptionToTxn()
                .setRequestId(requestId)
                .setTxnidLeastBits(txnIdLeastBits)
                .setTxnidMostBits(txnIdMostBits);
        subscriptions.forEach(s -> add.addSubscription().copyFrom(s));
        return serializeWithSize(cmd);
    }

    public static ByteBuf newAddSubscriptionToTxnResponse(long requestId, long txnIdLeastBits, long txnIdMostBits) {
        BaseCommand cmd = localCmd(Type.ADD_SUBSCRIPTION_TO_TXN_RESPONSE);
        cmd.setAddSubscriptionToTxnResponse()
                .setRequestId(requestId)
                .setTxnidLeastBits(txnIdLeastBits)
                .setTxnidMostBits(txnIdMostBits);
        return serializeWithSize(cmd);
    }

    public static ByteBuf newAddSubscriptionToTxnResponse(long requestId, long txnIdLeastBits,
                                                          long txnIdMostBits, ServerError error, String errorMsg) {
        BaseCommand cmd = localCmd(Type.ADD_SUBSCRIPTION_TO_TXN_RESPONSE);
        CommandAddSubscriptionToTxnResponse response = cmd.setAddSubscriptionToTxnResponse()
                .setRequestId(requestId)
                .setTxnidMostBits(txnIdMostBits)
                .setTxnidLeastBits(txnIdLeastBits)
                .setError(error);
        if (errorMsg != null) {
            response.setMessage(errorMsg);
        }
        return serializeWithSize(cmd);
    }

    public static BaseCommand newEndTxn(long requestId, long txnIdLeastBits, long txnIdMostBits, TxnAction txnAction) {
        BaseCommand cmd = localCmd(Type.END_TXN);
        cmd.setEndTxn()
                .setRequestId(requestId)
                .setTxnidLeastBits(txnIdLeastBits).setTxnidMostBits(txnIdMostBits)
                .setTxnAction(txnAction);
        return cmd;
    }

    public static BaseCommand newEndTxnResponse(long requestId, long txnIdLeastBits, long txnIdMostBits) {
        BaseCommand cmd = localCmd(Type.END_TXN_RESPONSE);
        cmd.setEndTxnResponse()
                .setRequestId(requestId)
                .setTxnidLeastBits(txnIdLeastBits)
                .setTxnidMostBits(txnIdMostBits);
        return cmd;
    }

    public static BaseCommand newEndTxnResponse(long requestId, long txnIdLeastBits, long txnIdMostBits,
                                                ServerError error, String errorMsg) {
        BaseCommand cmd = localCmd(Type.END_TXN_RESPONSE);
        CommandEndTxnResponse response = cmd.setEndTxnResponse()
                .setRequestId(requestId)
                .setTxnidLeastBits(txnIdLeastBits)
                .setTxnidMostBits(txnIdMostBits)
                .setError(error);
        if (errorMsg != null) {
            response.setMessage(errorMsg);
        }
        return cmd;
    }

    public static ByteBuf newEndTxnOnPartition(long requestId, long txnIdLeastBits, long txnIdMostBits, String topic,
                                               TxnAction txnAction, long lowWaterMark) {
        BaseCommand cmd = localCmd(Type.END_TXN_ON_PARTITION);
        cmd.setEndTxnOnPartition()
                .setRequestId(requestId)
                .setTxnidLeastBits(txnIdLeastBits)
                .setTxnidMostBits(txnIdMostBits)
                .setTopic(topic)
                .setTxnAction(txnAction)
                .setTxnidLeastBitsOfLowWatermark(lowWaterMark);
        return serializeWithSize(cmd);
    }

    public static ByteBuf newEndTxnOnPartitionResponse(long requestId, long txnIdLeastBits, long txnIdMostBits) {
        BaseCommand cmd = localCmd(Type.END_TXN_ON_PARTITION_RESPONSE);
        cmd.setEndTxnOnPartitionResponse()
                .setRequestId(requestId)
                .setTxnidLeastBits(txnIdLeastBits)
                .setTxnidMostBits(txnIdMostBits);
        return serializeWithSize(cmd);
    }

    public static ByteBuf newEndTxnOnPartitionResponse(long requestId, ServerError error, String errorMsg,
                                                       long txnIdLeastBits, long txnIdMostBits) {
        BaseCommand cmd = localCmd(Type.END_TXN_ON_PARTITION_RESPONSE);
        CommandEndTxnOnPartitionResponse response = cmd.setEndTxnOnPartitionResponse()
                .setRequestId(requestId)
                .setTxnidMostBits(txnIdMostBits)
                .setTxnidLeastBits(txnIdLeastBits)
                .setError(error);
        if (errorMsg != null) {
            response.setMessage(errorMsg);
        }
        return serializeWithSize(cmd);
    }

    public static ByteBuf newEndTxnOnSubscription(long requestId, long txnIdLeastBits, long txnIdMostBits, String topic,
            String subscription, TxnAction txnAction, long lowWaterMark) {
        BaseCommand cmd = localCmd(Type.END_TXN_ON_SUBSCRIPTION);
        cmd.setEndTxnOnSubscription()
                .setRequestId(requestId)
                .setTxnidLeastBits(txnIdLeastBits)
                .setTxnidMostBits(txnIdMostBits)
                .setTxnAction(txnAction)
                .setTxnidLeastBitsOfLowWatermark(lowWaterMark)
                .setSubscription()
                .setTopic(topic)
                .setSubscription(subscription);
        return serializeWithSize(cmd);
    }

    public static ByteBuf newEndTxnOnSubscriptionResponse(long requestId, long txnIdLeastBits, long txnIdMostBits) {
        BaseCommand cmd = localCmd(Type.END_TXN_ON_SUBSCRIPTION_RESPONSE);
        cmd.setEndTxnOnSubscriptionResponse()
                .setRequestId(requestId)
                .setTxnidLeastBits(txnIdLeastBits)
                .setTxnidMostBits(txnIdMostBits);
        return serializeWithSize(cmd);
    }

    public static ByteBuf newEndTxnOnSubscriptionResponse(long requestId, long txnIdLeastBits, long txnIdMostBits,
                                                          ServerError error, String errorMsg) {
        BaseCommand cmd = localCmd(Type.END_TXN_ON_SUBSCRIPTION_RESPONSE);
        CommandEndTxnOnSubscriptionResponse response = cmd.setEndTxnOnSubscriptionResponse()
                .setRequestId(requestId)
                .setTxnidLeastBits(txnIdLeastBits)
                .setTxnidMostBits(txnIdMostBits)
                .setError(error);
        if (errorMsg != null) {
            response.setMessage(errorMsg);
        }
        return serializeWithSize(cmd);
    }

    public static BaseCommand newWatchTopicList(
            long requestId, long watcherId, String namespace, String topicsPattern, String topicsHash) {
        BaseCommand cmd = localCmd(Type.WATCH_TOPIC_LIST);
        cmd.setWatchTopicList()
                .setRequestId(requestId)
                .setNamespace(namespace)
                .setTopicsPattern(topicsPattern)
                .setWatcherId(watcherId);
        if (topicsHash != null) {
            cmd.getWatchTopicList()
                    .setTopicsHash(topicsHash);
        }
        return cmd;
    }

    /***
     * @param topics topic names which are matching, the topic name contains the partition suffix.
     */
    public static BaseCommand newWatchTopicListSuccess(long requestId, long watcherId, String topicsHash,
                                                       List<String> topics) {
        BaseCommand cmd = localCmd(Type.WATCH_TOPIC_LIST_SUCCESS);
        cmd.setWatchTopicListSuccess()
                .setRequestId(requestId)
                .setWatcherId(watcherId);
        if (topicsHash != null) {
                cmd.getWatchTopicListSuccess().setTopicsHash(topicsHash);
        }
        if (topics != null && !topics.isEmpty()) {
                cmd.getWatchTopicListSuccess().addAllTopics(topics);
        }
        return cmd;
    }

    /**
     * @param deletedTopics topic names deleted(contains the partition suffix).
     * @param newTopics topics names added(contains the partition suffix).
     */
    public static BaseCommand newWatchTopicUpdate(long watcherId,
                                              List<String> newTopics, List<String> deletedTopics, String topicsHash) {
        BaseCommand cmd = localCmd(Type.WATCH_TOPIC_UPDATE);
        cmd.setWatchTopicUpdate()
                .setWatcherId(watcherId)
                .setTopicsHash(topicsHash)
                .addAllNewTopics(newTopics)
                .addAllDeletedTopics(deletedTopics);
        return cmd;
    }

    public static BaseCommand newWatchTopicListClose(long watcherId, long requestId) {
        BaseCommand cmd = localCmd(Type.WATCH_TOPIC_LIST_CLOSE);
        cmd.setWatchTopicListClose()
                .setRequestId(requestId)
                .setWatcherId(watcherId);
        return cmd;
    }

    public static ByteBuf serializeWithSize(BaseCommand cmd) {
        // / Wire format
        // [TOTAL_SIZE] [CMD_SIZE][CMD]
        int cmdSize = cmd.getSerializedSize();
        int totalSize = cmdSize + 4;
        int frameSize = totalSize + 4;

        ByteBuf buf = PulsarByteBufAllocator.DEFAULT.buffer(frameSize, frameSize);

        // Prepend 2 lengths to the buffer
        buf.writeInt(totalSize);
        buf.writeInt(cmdSize);
        cmd.writeTo(buf);
        return buf;
    }

    private static ByteBufPair serializeCommandSendWithSize(BaseCommand cmd, ChecksumType checksumType,
            MessageMetadata msgMetadata, ByteBuf payload) {
        // / Wire format
        // [TOTAL_SIZE] [CMD_SIZE][CMD] [MAGIC_NUMBER][CHECKSUM] [METADATA_SIZE][METADATA] [PAYLOAD]

        int cmdSize = cmd.getSerializedSize();
        int msgMetadataSize = msgMetadata.getSerializedSize();
        int payloadSize = payload.readableBytes();
        int magicAndChecksumLength = ChecksumType.Crc32c.equals(checksumType) ? (2 + 4 /* magic + checksumLength*/) : 0;
        boolean includeChecksum = magicAndChecksumLength > 0;
        // cmdLength + cmdSize + magicLength +
        // checksumSize + msgMetadataLength +
        // msgMetadataSize
        int headerContentSize = 4 + cmdSize + magicAndChecksumLength + 4 + msgMetadataSize;
        int totalSize = headerContentSize + payloadSize;
        int headersSize = 4 + headerContentSize; // totalSize + headerLength
        int checksumReaderIndex = -1;

        ByteBuf headers = PulsarByteBufAllocator.DEFAULT.buffer(headersSize, headersSize);
        headers.writeInt(totalSize); // External frame

        // Write cmd
        headers.writeInt(cmdSize);
        cmd.writeTo(headers);

        // Create checksum placeholder
        if (includeChecksum) {
            headers.writeShort(magicCrc32c);
            checksumReaderIndex = headers.writerIndex();
            headers.writerIndex(headers.writerIndex() + checksumSize); // skip 4 bytes of checksum
        }

        // Write metadata
        headers.writeInt(msgMetadataSize);
        msgMetadata.writeTo(headers);

        ByteBufPair command = ByteBufPair.get(headers, payload);

        // write checksum at created checksum-placeholder
        if (includeChecksum) {
            headers.markReaderIndex();
            headers.readerIndex(checksumReaderIndex + checksumSize);
            int metadataChecksum = computeChecksum(headers);
            int computedChecksum = resumeChecksum(metadataChecksum, payload);
            // set computed checksum
            headers.setInt(checksumReaderIndex, computedChecksum);
            headers.resetReaderIndex();
        }
        return command;
    }

    public static ByteBuf addBrokerEntryMetadata(ByteBuf headerAndPayload,
                                                 Set<BrokerEntryMetadataInterceptor> interceptors) {
        return addBrokerEntryMetadata(headerAndPayload, interceptors, -1);
    }

    public static ByteBuf addBrokerEntryMetadata(ByteBuf headerAndPayload,
                                                 Set<BrokerEntryMetadataInterceptor> brokerInterceptors,
                                                 int numberOfMessages) {
        //   | BROKER_ENTRY_METADATA_MAGIC_NUMBER | BROKER_ENTRY_METADATA_SIZE |         BROKER_ENTRY_METADATA         |
        //   |         2 bytes                    |       4 bytes              |    BROKER_ENTRY_METADATA_SIZE bytes   |

<<<<<<< HEAD
        BrokerEntryMetadata brokerEntryMetadata = BROKER_ENTRY_METADATA.get().clear();
=======
        BrokerEntryMetadata brokerEntryMetadata = BROKER_ENTRY_METADATA.get();
        brokerEntryMetadata.clear();
>>>>>>> ce38ee2b
        for (BrokerEntryMetadataInterceptor interceptor : brokerInterceptors) {
            interceptor.intercept(brokerEntryMetadata);
            if (numberOfMessages >= 0) {
                interceptor.interceptWithNumberOfMessages(brokerEntryMetadata, numberOfMessages);
            }
        }
        if (!brokerEntryMetadata.hasBrokerTimestamp()) {
            brokerEntryMetadata.setBrokerTimestamp(System.currentTimeMillis());
        }

        int brokerMetaSize = brokerEntryMetadata.getSerializedSize();
        ByteBuf brokerMeta =
                PulsarByteBufAllocator.DEFAULT.buffer(brokerMetaSize + 6, brokerMetaSize + 6);
        brokerMeta.writeShort(Commands.magicBrokerEntryMetadata);
        brokerMeta.writeInt(brokerMetaSize);
        brokerEntryMetadata.writeTo(brokerMeta);

        CompositeByteBuf compositeByteBuf = PulsarByteBufAllocator.DEFAULT.compositeBuffer();
        compositeByteBuf.addComponents(true, brokerMeta, headerAndPayload);
        return compositeByteBuf;
    }

    public static ByteBuf skipBrokerEntryMetadataIfExist(ByteBuf headerAndPayloadWithBrokerEntryMetadata) {
        int readerIndex = headerAndPayloadWithBrokerEntryMetadata.readerIndex();
        if (headerAndPayloadWithBrokerEntryMetadata.readShort() == magicBrokerEntryMetadata) {
            int brokerEntryMetadataSize = headerAndPayloadWithBrokerEntryMetadata.readInt();
            headerAndPayloadWithBrokerEntryMetadata.readerIndex(headerAndPayloadWithBrokerEntryMetadata.readerIndex()
                    + brokerEntryMetadataSize);
        } else {
            headerAndPayloadWithBrokerEntryMetadata.readerIndex(readerIndex);
        }
        return headerAndPayloadWithBrokerEntryMetadata;
    }

    public static BrokerEntryMetadata parseBrokerEntryMetadataIfExist(
            ByteBuf headerAndPayloadWithBrokerEntryMetadata) {
        int readerIndex = headerAndPayloadWithBrokerEntryMetadata.readerIndex();
        if (headerAndPayloadWithBrokerEntryMetadata.getShort(readerIndex) == magicBrokerEntryMetadata) {
            headerAndPayloadWithBrokerEntryMetadata.skipBytes(2);
            int brokerEntryMetadataSize = headerAndPayloadWithBrokerEntryMetadata.readInt();
            BrokerEntryMetadata brokerEntryMetadata = new BrokerEntryMetadata();
            brokerEntryMetadata.parseFrom(headerAndPayloadWithBrokerEntryMetadata, brokerEntryMetadataSize);
            return brokerEntryMetadata;
        } else {
            return null;
        }
    }

    public static BrokerEntryMetadata peekBrokerEntryMetadataIfExist(
            ByteBuf headerAndPayloadWithBrokerEntryMetadata) {
        final int readerIndex = headerAndPayloadWithBrokerEntryMetadata.readerIndex();
        BrokerEntryMetadata entryMetadata =
                parseBrokerEntryMetadataIfExist(headerAndPayloadWithBrokerEntryMetadata);
        headerAndPayloadWithBrokerEntryMetadata.readerIndex(readerIndex);
        return entryMetadata;
    }

    public static ByteBuf serializeMetadataAndPayload(ChecksumType checksumType,
                                                      MessageMetadata msgMetadata, ByteBuf payload) {
        // / Wire format
        // [MAGIC_NUMBER][CHECKSUM] [METADATA_SIZE][METADATA] [PAYLOAD]
        int msgMetadataSize = msgMetadata.getSerializedSize();
        int payloadSize = payload.readableBytes();
        int magicAndChecksumLength = ChecksumType.Crc32c.equals(checksumType) ? (2 + 4 /* magic + checksumLength*/) : 0;
        boolean includeChecksum = magicAndChecksumLength > 0;
        int headerContentSize = magicAndChecksumLength + 4 + msgMetadataSize; // magicLength +
                                                                              // checksumSize + msgMetadataLength +
                                                                              // msgMetadataSize
        int checksumReaderIndex = -1;
        int totalSize = headerContentSize + payloadSize;

        ByteBuf metadataAndPayload = PulsarByteBufAllocator.DEFAULT.buffer(totalSize, totalSize);

        // Create checksum placeholder
        if (includeChecksum) {
            metadataAndPayload.writeShort(magicCrc32c);
            checksumReaderIndex = metadataAndPayload.writerIndex();
            metadataAndPayload.writerIndex(metadataAndPayload.writerIndex()
                    + checksumSize); // skip 4 bytes of checksum
        }

        // Write metadata
        metadataAndPayload.writeInt(msgMetadataSize);
        msgMetadata.writeTo(metadataAndPayload);

        // write checksum at created checksum-placeholder
        if (includeChecksum) {
            metadataAndPayload.markReaderIndex();
            metadataAndPayload.readerIndex(checksumReaderIndex + checksumSize);
            int metadataChecksum = computeChecksum(metadataAndPayload);
            int computedChecksum = resumeChecksum(metadataChecksum, payload);
            // set computed checksum
            metadataAndPayload.setInt(checksumReaderIndex, computedChecksum);
            metadataAndPayload.resetReaderIndex();
        }
        metadataAndPayload.writeBytes(payload);

        return metadataAndPayload;
    }

    public static long initBatchMessageMetadata(MessageMetadata messageMetadata,
            MessageMetadata builder) {
        messageMetadata.setPublishTime(builder.getPublishTime());
        messageMetadata.setProducerName(builder.getProducerName());
        messageMetadata.setSequenceId(builder.getSequenceId());

        // Attach the key to the message metadata.
        if (builder.hasPartitionKey()) {
            messageMetadata.setPartitionKey(builder.getPartitionKey());
            messageMetadata.setPartitionKeyB64Encoded(builder.isPartitionKeyB64Encoded());
        }
        if (builder.hasOrderingKey()) {
            messageMetadata.setOrderingKey(builder.getOrderingKey());
        }
        if (builder.hasReplicatedFrom()) {
            messageMetadata.setReplicatedFrom(builder.getReplicatedFrom());
        }
        if (builder.getReplicateTosCount() > 0) {
            for (int i = 0; i < builder.getReplicateTosCount(); i++) {
                messageMetadata.addReplicateTo(builder.getReplicateToAt(i));
            }
        }
        if (builder.hasSchemaVersion()) {
            messageMetadata.setSchemaVersion(builder.getSchemaVersion());
        }

        return builder.getSequenceId();
    }

    public static ByteBuf serializeSingleMessageInBatchWithPayload(
            SingleMessageMetadata singleMessageMetadata,
            ByteBuf payload, ByteBuf batchBuffer) {
        singleMessageMetadata.setPayloadSize(payload.readableBytes());

        // serialize meta-data size, meta-data and payload for single message in batch
        batchBuffer.writeInt(singleMessageMetadata.getSerializedSize());
        singleMessageMetadata.writeTo(batchBuffer);
        return batchBuffer.writeBytes(payload);
    }

    public static ByteBuf serializeSingleMessageInBatchWithPayload(MessageMetadata msg,
            ByteBuf payload, ByteBuf batchBuffer) {
        // build single message meta-data
        SingleMessageMetadata smm = LOCAL_SINGLE_MESSAGE_METADATA.get();
        smm.clear();

        if (msg.hasPartitionKey()) {
            smm.setPartitionKey(msg.getPartitionKey());
            smm.setPartitionKeyB64Encoded(msg.isPartitionKeyB64Encoded());
        }
        if (msg.hasOrderingKey()) {
            smm.setOrderingKey(msg.getOrderingKey());
        }
        for (int i = 0; i < msg.getPropertiesCount(); i++) {
            smm.addProperty()
                    .setKey(msg.getPropertyAt(i).getKey())
                    .setValue(msg.getPropertyAt(i).getValue());
        }

        if (msg.hasEventTime()) {
            smm.setEventTime(msg.getEventTime());
        }

        if (msg.hasSequenceId()) {
            smm.setSequenceId(msg.getSequenceId());
        }

        if (msg.hasNullValue()) {
            smm.setNullValue(msg.isNullValue());
        }

        if (msg.hasNullPartitionKey()) {
            smm.setNullPartitionKey(msg.isNullPartitionKey());
        }

        return serializeSingleMessageInBatchWithPayload(smm, payload, batchBuffer);
    }

    public static ByteBuf deSerializeSingleMessageInBatch(ByteBuf uncompressedPayload,
            SingleMessageMetadata singleMessageMetadata, int index, int batchSize)
            throws IOException {
        int singleMetaSize = (int) uncompressedPayload.readUnsignedInt();
        singleMessageMetadata.parseFrom(uncompressedPayload, singleMetaSize);

        int singleMessagePayloadSize = singleMessageMetadata.getPayloadSize();

        int readerIndex = uncompressedPayload.readerIndex();
        ByteBuf singleMessagePayload = uncompressedPayload.retainedSlice(readerIndex, singleMessagePayloadSize);

        // reader now points to beginning of payload read; so move it past message payload just read
        if (index < batchSize) {
            uncompressedPayload.readerIndex(readerIndex + singleMessagePayloadSize);
        }

        return singleMessagePayload;
    }

    public static ByteBufPair serializeCommandMessageWithSize(BaseCommand cmd, ByteBuf metadataAndPayload) {
        // / Wire format
        // [TOTAL_SIZE] [CMD_SIZE][CMD] [MAGIC_NUMBER][CHECKSUM] [METADATA_SIZE][METADATA] [PAYLOAD]
        //
        // metadataAndPayload contains from magic-number to the payload included

        int cmdSize = cmd.getSerializedSize();
        int totalSize = 4 + cmdSize + metadataAndPayload.readableBytes();
        int headersSize = 4 + 4 + cmdSize;

        ByteBuf headers = PulsarByteBufAllocator.DEFAULT.buffer(headersSize);
        headers.writeInt(totalSize); // External frame

        // Write cmd
        headers.writeInt(cmdSize);
        cmd.writeTo(headers);
        return ByteBufPair.get(headers, metadataAndPayload);
    }

    public static int getNumberOfMessagesInBatch(ByteBuf metadataAndPayload, String subscription,
            long consumerId) {
        MessageMetadata msgMetadata = peekMessageMetadata(metadataAndPayload, subscription, consumerId);
        if (msgMetadata == null) {
            return -1;
        } else {
            return msgMetadata.getNumMessagesInBatch();
        }
    }

    public static MessageMetadata peekMessageMetadata(ByteBuf metadataAndPayload, String subscription,
            long consumerId) {
        try {
            // save the reader index and restore after parsing
            int readerIdx = metadataAndPayload.readerIndex();
            MessageMetadata metadata = Commands.parseMessageMetadata(metadataAndPayload);
            metadataAndPayload.readerIndex(readerIdx);

            return metadata;
        } catch (Throwable t) {
            log.error("[{}] [{}] Failed to parse message metadata", subscription, consumerId, t);
            return null;
        }
    }

    /**
     * Peek the message metadata from the buffer and return a deep copy of the metadata.
     *
     * If you want to hold multiple {@link MessageMetadata} instances from multiple buffers, you must call this method
     * rather than {@link Commands#peekMessageMetadata(ByteBuf, String, long)}, which returns a thread local reference,
     * see {@link Commands#LOCAL_MESSAGE_METADATA}.
     */
    public static MessageMetadata peekAndCopyMessageMetadata(
            ByteBuf metadataAndPayload, String subscription, long consumerId) {
        final MessageMetadata localMetadata = peekMessageMetadata(metadataAndPayload, subscription, consumerId);
        if (localMetadata == null) {
            return null;
        }
        final MessageMetadata metadata = new MessageMetadata();
        metadata.copyFrom(localMetadata);
        return metadata;
    }

    private static final byte[] NONE_KEY = "NONE_KEY".getBytes(StandardCharsets.UTF_8);
    public static byte[] peekStickyKey(ByteBuf metadataAndPayload, String topic, String subscription) {
        try {
            int readerIdx = metadataAndPayload.readerIndex();
            MessageMetadata metadata = Commands.parseMessageMetadata(metadataAndPayload);
            metadataAndPayload.readerIndex(readerIdx);
            if (metadata.hasOrderingKey()) {
                return metadata.getOrderingKey();
            } else if (metadata.hasPartitionKey()) {
                if (metadata.isPartitionKeyB64Encoded()) {
                    return Base64.getDecoder().decode(metadata.getPartitionKey());
                }
                return metadata.getPartitionKey().getBytes(StandardCharsets.UTF_8);
            }
        } catch (Throwable t) {
            log.error("[{}] [{}] Failed to peek sticky key from the message metadata", topic, subscription, t);
        }
        return Commands.NONE_KEY;
    }

    public static int getCurrentProtocolVersion() {
        return CURRENT_PROTOCOL_VERSION;
    }

    /**
     * Definition of possible checksum types.
     */
    public enum ChecksumType {
        Crc32c,
        None;
    }

    public static boolean peerSupportsGetLastMessageId(int peerVersion) {
        return peerVersion >= ProtocolVersion.v12.getValue();
    }

    public static boolean peerSupportsActiveConsumerListener(int peerVersion) {
        return peerVersion >= ProtocolVersion.v12.getValue();
    }

    public static boolean peerSupportsMultiMessageAcknowledgment(int peerVersion) {
        return peerVersion >= ProtocolVersion.v12.getValue();
    }

    public static boolean peerSupportJsonSchemaAvroFormat(int peerVersion) {
        return peerVersion >= ProtocolVersion.v13.getValue();
    }

    public static boolean peerSupportsGetOrCreateSchema(int peerVersion) {
        return peerVersion >= ProtocolVersion.v15.getValue();
    }

    public static boolean peerSupportsAckReceipt(int peerVersion) {
        return peerVersion >= ProtocolVersion.v17.getValue();
    }

    public static boolean peerSupportsCarryAutoConsumeSchemaToBroker(int peerVersion) {
        return peerVersion >= ProtocolVersion.v21.getValue();
    }

    private static org.apache.pulsar.common.api.proto.ProducerAccessMode convertProducerAccessMode(
            ProducerAccessMode accessMode) {
        switch (accessMode) {
        case Exclusive:
            return org.apache.pulsar.common.api.proto.ProducerAccessMode.Exclusive;
        case Shared:
            return org.apache.pulsar.common.api.proto.ProducerAccessMode.Shared;
        case WaitForExclusive:
            return org.apache.pulsar.common.api.proto.ProducerAccessMode.WaitForExclusive;
        case ExclusiveWithFencing:
            return org.apache.pulsar.common.api.proto.ProducerAccessMode.ExclusiveWithFencing;
        default:
            throw new IllegalArgumentException("Unknown access mode: " + accessMode);
        }
    }

    public static ProducerAccessMode convertProducerAccessMode(
            org.apache.pulsar.common.api.proto.ProducerAccessMode accessMode) {
        switch (accessMode) {
        case Exclusive:
            return ProducerAccessMode.Exclusive;
        case Shared:
            return ProducerAccessMode.Shared;
        case WaitForExclusive:
            return ProducerAccessMode.WaitForExclusive;
        case ExclusiveWithFencing:
            return ProducerAccessMode.ExclusiveWithFencing;
        default:
            throw new IllegalArgumentException("Unknown access mode: " + accessMode);
        }
    }

    public static boolean peerSupportsBrokerMetadata(int peerVersion) {
        return peerVersion >= ProtocolVersion.v16.getValue();
    }
}<|MERGE_RESOLUTION|>--- conflicted
+++ resolved
@@ -1708,12 +1708,8 @@
         //   | BROKER_ENTRY_METADATA_MAGIC_NUMBER | BROKER_ENTRY_METADATA_SIZE |         BROKER_ENTRY_METADATA         |
         //   |         2 bytes                    |       4 bytes              |    BROKER_ENTRY_METADATA_SIZE bytes   |
 
-<<<<<<< HEAD
-        BrokerEntryMetadata brokerEntryMetadata = BROKER_ENTRY_METADATA.get().clear();
-=======
         BrokerEntryMetadata brokerEntryMetadata = BROKER_ENTRY_METADATA.get();
         brokerEntryMetadata.clear();
->>>>>>> ce38ee2b
         for (BrokerEntryMetadataInterceptor interceptor : brokerInterceptors) {
             interceptor.intercept(brokerEntryMetadata);
             if (numberOfMessages >= 0) {
