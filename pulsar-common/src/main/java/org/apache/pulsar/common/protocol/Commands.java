/**
 * Licensed to the Apache Software Foundation (ASF) under one
 * or more contributor license agreements.  See the NOTICE file
 * distributed with this work for additional information
 * regarding copyright ownership.  The ASF licenses this file
 * to you under the Apache License, Version 2.0 (the
 * "License"); you may not use this file except in compliance
 * with the License.  You may obtain a copy of the License at
 *
 *   http://www.apache.org/licenses/LICENSE-2.0
 *
 * Unless required by applicable law or agreed to in writing,
 * software distributed under the License is distributed on an
 * "AS IS" BASIS, WITHOUT WARRANTIES OR CONDITIONS OF ANY
 * KIND, either express or implied.  See the License for the
 * specific language governing permissions and limitations
 * under the License.
 */
package org.apache.pulsar.common.protocol;

import static com.scurrilous.circe.checksum.Crc32cIntChecksum.computeChecksum;
import static com.scurrilous.circe.checksum.Crc32cIntChecksum.resumeChecksum;
import static java.nio.charset.StandardCharsets.UTF_8;
import com.google.common.annotations.VisibleForTesting;
import io.netty.buffer.ByteBuf;
import io.netty.buffer.CompositeByteBuf;
import io.netty.buffer.Unpooled;
import io.netty.util.concurrent.FastThreadLocal;

import java.io.IOException;
import java.nio.charset.StandardCharsets;
import java.util.Collections;
import java.util.List;
import java.util.Map;
import java.util.Optional;
import java.util.Set;
import lombok.experimental.UtilityClass;
import lombok.extern.slf4j.Slf4j;
import org.apache.commons.lang3.StringUtils;
import org.apache.commons.lang3.tuple.Triple;
import org.apache.pulsar.PulsarVersion;
import org.apache.pulsar.client.api.KeySharedPolicy;
import org.apache.pulsar.client.api.ProducerAccessMode;
import org.apache.pulsar.client.api.Range;
import org.apache.pulsar.client.api.transaction.TxnID;
import org.apache.pulsar.common.allocator.PulsarByteBufAllocator;
import org.apache.pulsar.common.api.AuthData;
import org.apache.pulsar.common.api.proto.CommandAddPartitionToTxnResponse;
<<<<<<< HEAD
import org.apache.pulsar.common.api.proto.CommandTcClientConnectResponse;
=======
>>>>>>> c14d079f
import org.apache.pulsar.common.intercept.BrokerEntryMetadataInterceptor;
import org.apache.pulsar.common.api.proto.AuthMethod;
import org.apache.pulsar.common.api.proto.BaseCommand;
import org.apache.pulsar.common.api.proto.BaseCommand.Type;
import org.apache.pulsar.common.api.proto.BrokerEntryMetadata;
import org.apache.pulsar.common.api.proto.CommandAck;
import org.apache.pulsar.common.api.proto.CommandAck.AckType;
import org.apache.pulsar.common.api.proto.CommandAck.ValidationError;
import org.apache.pulsar.common.api.proto.CommandAckResponse;
import org.apache.pulsar.common.api.proto.CommandAddPartitionToTxn;
import org.apache.pulsar.common.api.proto.CommandAddSubscriptionToTxn;
import org.apache.pulsar.common.api.proto.CommandAddSubscriptionToTxnResponse;
import org.apache.pulsar.common.api.proto.CommandAuthChallenge;
import org.apache.pulsar.common.api.proto.CommandConnect;
import org.apache.pulsar.common.api.proto.CommandConnected;
import org.apache.pulsar.common.api.proto.CommandEndTxnOnPartitionResponse;
import org.apache.pulsar.common.api.proto.CommandEndTxnOnSubscriptionResponse;
import org.apache.pulsar.common.api.proto.CommandEndTxnResponse;
import org.apache.pulsar.common.api.proto.CommandGetLastMessageIdResponse;
import org.apache.pulsar.common.api.proto.CommandGetSchema;
import org.apache.pulsar.common.api.proto.CommandGetSchemaResponse;
import org.apache.pulsar.common.api.proto.CommandGetTopicsOfNamespace;
import org.apache.pulsar.common.api.proto.CommandGetTopicsOfNamespace.Mode;
import org.apache.pulsar.common.api.proto.CommandGetTopicsOfNamespaceResponse;
import org.apache.pulsar.common.api.proto.CommandLookupTopic;
import org.apache.pulsar.common.api.proto.CommandLookupTopicResponse;
import org.apache.pulsar.common.api.proto.CommandLookupTopicResponse.LookupType;
import org.apache.pulsar.common.api.proto.CommandMessage;
import org.apache.pulsar.common.api.proto.CommandNewTxnResponse;
import org.apache.pulsar.common.api.proto.CommandPartitionedTopicMetadataResponse;
import org.apache.pulsar.common.api.proto.CommandProducer;
import org.apache.pulsar.common.api.proto.CommandProducerSuccess;
import org.apache.pulsar.common.api.proto.CommandRedeliverUnacknowledgedMessages;
import org.apache.pulsar.common.api.proto.CommandSeek;
import org.apache.pulsar.common.api.proto.CommandSend;
import org.apache.pulsar.common.api.proto.CommandSubscribe;
import org.apache.pulsar.common.api.proto.CommandSubscribe.InitialPosition;
import org.apache.pulsar.common.api.proto.CommandSubscribe.SubType;
import org.apache.pulsar.common.api.proto.FeatureFlags;
import org.apache.pulsar.common.api.proto.IntRange;
import org.apache.pulsar.common.api.proto.KeySharedMeta;
import org.apache.pulsar.common.api.proto.KeySharedMode;
import org.apache.pulsar.common.api.proto.MessageIdData;
import org.apache.pulsar.common.api.proto.MessageMetadata;
import org.apache.pulsar.common.api.proto.ProtocolVersion;
import org.apache.pulsar.common.api.proto.Schema;
import org.apache.pulsar.common.api.proto.ServerError;
import org.apache.pulsar.common.api.proto.SingleMessageMetadata;
import org.apache.pulsar.common.api.proto.Subscription;
import org.apache.pulsar.common.api.proto.TxnAction;
import org.apache.pulsar.common.protocol.schema.SchemaVersion;
import org.apache.pulsar.common.schema.SchemaInfo;
import org.apache.pulsar.common.schema.SchemaType;
import org.apache.pulsar.common.util.collections.BitSetRecyclable;
import org.apache.pulsar.common.util.collections.ConcurrentBitSetRecyclable;

@UtilityClass
@Slf4j
@SuppressWarnings("checkstyle:JavadocType")
public class Commands {

    // default message size for transfer
    public static final int DEFAULT_MAX_MESSAGE_SIZE = 5 * 1024 * 1024;
    public static final int MESSAGE_SIZE_FRAME_PADDING = 10 * 1024;
    public static final int INVALID_MAX_MESSAGE_SIZE = -1;

    @SuppressWarnings("checkstyle:ConstantName")
    public static final short magicCrc32c = 0x0e01;
    @SuppressWarnings("checkstyle:ConstantName")
    public static final short magicBrokerEntryMetadata = 0x0e02;
    private static final int checksumSize = 4;

    private static final FastThreadLocal<BaseCommand> LOCAL_BASE_COMMAND = new FastThreadLocal<BaseCommand>() {
        @Override
        protected BaseCommand initialValue() throws Exception {
            return new BaseCommand();
        }
    };

    private static BaseCommand localCmd(BaseCommand.Type type) {
        return LOCAL_BASE_COMMAND.get()
                .clear()
                .setType(type);
    }

    private static final FastThreadLocal<SingleMessageMetadata> LOCAL_SINGLE_MESSAGE_METADATA = //
            new FastThreadLocal<SingleMessageMetadata>() {
                @Override
                protected SingleMessageMetadata initialValue() throws Exception {
                    return new SingleMessageMetadata();
                }
            };

    private static final FastThreadLocal<MessageMetadata> LOCAL_MESSAGE_METADATA = //
            new FastThreadLocal<MessageMetadata>() {
                @Override
                protected MessageMetadata initialValue() throws Exception {
                    return new MessageMetadata();
                }
            };

    private static final FastThreadLocal<BrokerEntryMetadata> BROKER_ENTRY_METADATA = //
            new FastThreadLocal<BrokerEntryMetadata>() {
                @Override
                protected BrokerEntryMetadata initialValue() throws Exception {
                    return new BrokerEntryMetadata();
                }
            };

    public static ByteBuf newConnect(String authMethodName, String authData, String libVersion) {
        return newConnect(authMethodName, authData, getCurrentProtocolVersion(), libVersion, null /* target broker */,
                null /* originalPrincipal */, null /* Client Auth Data */, null /* Client Auth Method */);
    }

    public static ByteBuf newConnect(String authMethodName, String authData, String libVersion, String targetBroker) {
        return newConnect(authMethodName, authData, getCurrentProtocolVersion(), libVersion, targetBroker, null, null,
            null);
    }

    public static ByteBuf newConnect(String authMethodName, String authData, String libVersion, String targetBroker,
            String originalPrincipal, String clientAuthData, String clientAuthMethod) {
        return newConnect(authMethodName, authData, getCurrentProtocolVersion(), libVersion, targetBroker,
                originalPrincipal, clientAuthData, clientAuthMethod);
    }

    private static void setFeatureFlags(FeatureFlags flags) {
        flags.setSupportsAuthRefresh(true);
        flags.setSupportsBrokerEntryMetadata(true);
    }

    public static ByteBuf newConnect(String authMethodName, String authData, int protocolVersion, String libVersion,
            String targetBroker, String originalPrincipal, String originalAuthData,
            String originalAuthMethod) {
        BaseCommand cmd = localCmd(Type.CONNECT);
        CommandConnect connect = cmd.setConnect()
                .setClientVersion(libVersion != null ? libVersion : "Pulsar Client")
                .setAuthMethodName(authMethodName);

        if ("ycav1".equals(authMethodName)) {
            // Handle the case of a client that gets updated before the broker and starts sending the string auth method
            // name. An example would be in broker-to-broker replication. We need to make sure the clients are still
            // passing both the enum and the string until all brokers are upgraded.
            connect.setAuthMethod(AuthMethod.AuthMethodYcaV1);
        }

        if (targetBroker != null) {
            // When connecting through a proxy, we need to specify which broker do we want to be proxied through
            connect.setProxyToBrokerUrl(targetBroker);
        }

        if (authData != null) {
            connect.setAuthData(authData.getBytes(UTF_8));
        }

        if (originalPrincipal != null) {
            connect.setOriginalPrincipal(originalPrincipal);
        }

        if (originalAuthData != null) {
            connect.setOriginalAuthData(originalAuthData);
        }

        if (originalAuthMethod != null) {
            connect.setOriginalAuthMethod(originalAuthMethod);
        }
        connect.setProtocolVersion(protocolVersion);

        setFeatureFlags(connect.setFeatureFlags());
        return serializeWithSize(cmd);
    }

    public static ByteBuf newConnect(String authMethodName, AuthData authData, int protocolVersion, String libVersion,
                                     String targetBroker, String originalPrincipal, AuthData originalAuthData,
                                     String originalAuthMethod) {
        BaseCommand cmd = localCmd(Type.CONNECT);
        CommandConnect connect = cmd.setConnect()
                .setClientVersion(libVersion != null ? libVersion : "Pulsar Client")
                .setAuthMethodName(authMethodName);

        if (targetBroker != null) {
            // When connecting through a proxy, we need to specify which broker do we want to be proxied through
            connect.setProxyToBrokerUrl(targetBroker);
        }

        if (authData != null) {
            connect.setAuthData(authData.getBytes());
        }

        if (originalPrincipal != null) {
            connect.setOriginalPrincipal(originalPrincipal);
        }

        if (originalAuthData != null) {
            connect.setOriginalAuthData(new String(originalAuthData.getBytes(), UTF_8));
        }

        if (originalAuthMethod != null) {
            connect.setOriginalAuthMethod(originalAuthMethod);
        }
        connect.setProtocolVersion(protocolVersion);
        setFeatureFlags(connect.setFeatureFlags());

        return serializeWithSize(cmd);
    }

    public static ByteBuf newConnected(int clientProtocoVersion) {
        return newConnected(clientProtocoVersion, INVALID_MAX_MESSAGE_SIZE);
    }

    public static BaseCommand newConnectedCommand(int clientProtocolVersion, int maxMessageSize) {
        BaseCommand cmd = localCmd(Type.CONNECTED);
        CommandConnected connected = cmd.setConnected()
                .setServerVersion("Pulsar Server" + PulsarVersion.getVersion());

        if (INVALID_MAX_MESSAGE_SIZE != maxMessageSize) {
            connected.setMaxMessageSize(maxMessageSize);
        }

        // If the broker supports a newer version of the protocol, it will anyway advertise the max version that the
        // client supports, to avoid confusing the client.
        int currentProtocolVersion = getCurrentProtocolVersion();
        int versionToAdvertise = Math.min(currentProtocolVersion, clientProtocolVersion);

        connected.setProtocolVersion(versionToAdvertise);
        return cmd;
    }

    public static ByteBuf newConnected(int clientProtocolVersion, int maxMessageSize) {
        return serializeWithSize(newConnectedCommand(clientProtocolVersion, maxMessageSize));
    }

    public static ByteBuf newAuthChallenge(String authMethod, AuthData brokerData, int clientProtocolVersion) {
        BaseCommand cmd = localCmd(Type.AUTH_CHALLENGE);
        CommandAuthChallenge challenge = cmd.setAuthChallenge();

        // If the broker supports a newer version of the protocol, it will anyway advertise the max version that the
        // client supports, to avoid confusing the client.
        int currentProtocolVersion = getCurrentProtocolVersion();
        int versionToAdvertise = Math.min(currentProtocolVersion, clientProtocolVersion);

        challenge.setProtocolVersion(versionToAdvertise)
                .setChallenge()
                .setAuthData(brokerData != null ? brokerData.getBytes() : new byte[0])
                .setAuthMethodName(authMethod);
        return serializeWithSize(cmd);
    }

    public static ByteBuf newAuthResponse(String authMethod,
                                           AuthData clientData,
                                           int clientProtocolVersion,
                                           String clientVersion) {
        BaseCommand cmd = localCmd(Type.AUTH_RESPONSE);
        cmd.setAuthResponse()
                .setClientVersion(clientVersion != null ? clientVersion : "Pulsar Client")
                .setProtocolVersion(clientProtocolVersion)
                .setResponse()
                .setAuthData(clientData.getBytes())
                .setAuthMethodName(authMethod);
        return serializeWithSize(cmd);
    }

    public static BaseCommand newSuccessCommand(long requestId) {
        BaseCommand cmd = localCmd(Type.SUCCESS);
        cmd.setSuccess()
                .setRequestId(requestId);
        return cmd;
    }

    public static ByteBuf newSuccess(long requestId) {
        return serializeWithSize(newSuccessCommand(requestId));
    }

    public static BaseCommand newProducerSuccessCommand(long requestId, String producerName,
            SchemaVersion schemaVersion) {
        return newProducerSuccessCommand(requestId, producerName, -1, schemaVersion, Optional.empty(), true);
    }

    public static ByteBuf newProducerSuccess(long requestId, String producerName, SchemaVersion schemaVersion) {
        return newProducerSuccess(requestId, producerName, -1, schemaVersion, Optional.empty(), true);
    }

    public static BaseCommand newProducerSuccessCommand(long requestId, String producerName, long lastSequenceId,
            SchemaVersion schemaVersion, Optional<Long> topicEpoch, boolean isProducerReady) {
        BaseCommand cmd = localCmd(Type.PRODUCER_SUCCESS);
        CommandProducerSuccess ps = cmd.setProducerSuccess()
                .setRequestId(requestId)
                .setProducerName(producerName)
                .setLastSequenceId(lastSequenceId)
                .setSchemaVersion(schemaVersion.bytes())
                .setProducerReady(isProducerReady);
        topicEpoch.ifPresent(ps::setTopicEpoch);
        return cmd;
    }

    public static ByteBuf newProducerSuccess(long requestId, String producerName, long lastSequenceId,
            SchemaVersion schemaVersion, Optional<Long> topicEpoch, boolean isProducerReady) {
        return serializeWithSize(newProducerSuccessCommand(requestId, producerName, lastSequenceId, schemaVersion,
                topicEpoch, isProducerReady));
    }

    public static BaseCommand newErrorCommand(long requestId, ServerError serverError, String message) {
        BaseCommand cmd = localCmd(Type.ERROR);
        cmd.setError()
                .setRequestId(requestId)
                .setError(serverError)
                .setMessage(message);
        return cmd;
    }

    public static ByteBuf newError(long requestId, ServerError serverError, String message) {
        return serializeWithSize(newErrorCommand(requestId, serverError, message));
    }

    public static BaseCommand newSendReceiptCommand(long producerId, long sequenceId, long highestId, long ledgerId,
            long entryId) {
        BaseCommand cmd = localCmd(Type.SEND_RECEIPT);
        cmd.setSendReceipt()
                .setProducerId(producerId)
                .setSequenceId(sequenceId)
                .setHighestSequenceId(highestId)
                .setMessageId()
                .setLedgerId(ledgerId)
                .setEntryId(entryId);
        return cmd;
    }

    public static ByteBuf newSendReceipt(long producerId, long sequenceId, long highestId, long ledgerId,
            long entryId) {
        return serializeWithSize(newSendReceiptCommand(producerId, sequenceId, highestId, ledgerId, entryId));
    }

    public static BaseCommand newSendErrorCommand(long producerId, long sequenceId, ServerError error,
            String errorMsg) {
        BaseCommand cmd = localCmd(Type.SEND_ERROR);
        cmd.setSendError()
                .setProducerId(producerId)
                .setSequenceId(sequenceId)
                .setError(error)
                .setMessage(errorMsg);
        return cmd;
    }

    public static ByteBuf newSendError(long producerId, long sequenceId, ServerError error, String errorMsg) {
        return serializeWithSize(newSendErrorCommand(producerId, sequenceId, error, errorMsg));
    }

    public static boolean hasChecksum(ByteBuf buffer) {
        return buffer.getShort(buffer.readerIndex()) == magicCrc32c;
    }

    /**
     * Read the checksum and advance the reader index in the buffer.
     *
     * <p>Note: This method assume the checksum presence was already verified before.
     */
    public static int readChecksum(ByteBuf buffer) {
        buffer.skipBytes(2); //skip magic bytes
        return buffer.readInt();
    }

    public static void skipChecksumIfPresent(ByteBuf buffer) {
        if (hasChecksum(buffer)) {
            readChecksum(buffer);
        }
    }

    public static MessageMetadata parseMessageMetadata(ByteBuf buffer) {
        MessageMetadata md = LOCAL_MESSAGE_METADATA.get();
        parseMessageMetadata(buffer, md);
        return md;
    }

    public static void parseMessageMetadata(ByteBuf buffer, MessageMetadata msgMetadata) {
        // initially reader-index may point to start of broker entry metadata :
        // increment reader-index to start_of_headAndPayload to parse metadata
        skipBrokerEntryMetadataIfExist(buffer);
        // initially reader-index may point to start_of_checksum : increment reader-index to start_of_metadata
        // to parse metadata
        skipChecksumIfPresent(buffer);
        int metadataSize = (int) buffer.readUnsignedInt();

        msgMetadata.parseFrom(buffer, metadataSize);
    }

    public static void skipMessageMetadata(ByteBuf buffer) {
        // initially reader-index may point to start_of_checksum : increment reader-index to start_of_metadata to parse
        // metadata
        skipBrokerEntryMetadataIfExist(buffer);
        skipChecksumIfPresent(buffer);
        int metadataSize = (int) buffer.readUnsignedInt();
        buffer.skipBytes(metadataSize);
    }

    public static BaseCommand newMessageCommand(long consumerId, long ledgerId, long entryId, int partition,
            int redeliveryCount, long[] ackSet) {
        BaseCommand cmd = localCmd(Type.MESSAGE);
        CommandMessage msg = cmd.setMessage()
                .setConsumerId(consumerId);
        msg.setMessageId()
                .setLedgerId(ledgerId)
                .setEntryId(entryId)
                .setPartition(partition);
        if (redeliveryCount > 0) {
            msg.setRedeliveryCount(redeliveryCount);
        }
        if (ackSet != null) {
            for (int i = 0; i < ackSet.length; i++) {
                msg.addAckSet(ackSet[i]);
            }
        }
        return cmd;
    }

    public static ByteBufPair newMessage(long consumerId, long ledgerId, long entryId, int partition,
            int redeliveryCount, ByteBuf metadataAndPayload, long[] ackSet) {
        return serializeCommandMessageWithSize(
                newMessageCommand(consumerId, ledgerId, entryId, partition, redeliveryCount, ackSet),
                metadataAndPayload);
    }

    public static ByteBufPair newSend(long producerId, long sequenceId, int numMessaegs, ChecksumType checksumType,
                                      MessageMetadata messageMetadata, ByteBuf payload) {
        return newSend(producerId, sequenceId, -1 /* highestSequenceId */, numMessaegs,
                messageMetadata.hasTxnidLeastBits() ? messageMetadata.getTxnidLeastBits() : -1,
                messageMetadata.hasTxnidMostBits() ? messageMetadata.getTxnidMostBits() : -1,
                checksumType, messageMetadata, payload);
    }

    public static ByteBufPair newSend(long producerId, long lowestSequenceId, long highestSequenceId, int numMessaegs,
              ChecksumType checksumType, MessageMetadata messageMetadata, ByteBuf payload) {
        return newSend(producerId, lowestSequenceId, highestSequenceId, numMessaegs,
                messageMetadata.hasTxnidLeastBits() ? messageMetadata.getTxnidLeastBits() : -1,
                messageMetadata.hasTxnidMostBits() ? messageMetadata.getTxnidMostBits() : -1,
                checksumType, messageMetadata, payload);
    }

    public static ByteBufPair newSend(long producerId, long sequenceId, long highestSequenceId, int numMessages,
                                      long txnIdLeastBits, long txnIdMostBits, ChecksumType checksumType,
            MessageMetadata messageData, ByteBuf payload) {
        BaseCommand cmd = localCmd(Type.SEND);
        CommandSend send = cmd.setSend()
                .setProducerId(producerId)
                .setSequenceId(sequenceId);
        if (highestSequenceId >= 0) {
            send.setHighestSequenceId(highestSequenceId);
        }
        if (numMessages > 1) {
            send.setNumMessages(numMessages);
        }
        if (txnIdLeastBits >= 0) {
            send.setTxnidLeastBits(txnIdLeastBits);
        }
        if (txnIdMostBits >= 0) {
            send.setTxnidMostBits(txnIdMostBits);
        }
        if (messageData.hasTotalChunkMsgSize() && messageData.getTotalChunkMsgSize() > 1) {
            send.setIsChunk(true);
        }

        if (messageData.hasMarkerType()) {
            send.setMarker(true);
        }

        return serializeCommandSendWithSize(cmd, checksumType, messageData, payload);
    }

    public static ByteBuf newSubscribe(String topic, String subscription, long consumerId, long requestId,
            SubType subType, int priorityLevel, String consumerName, long resetStartMessageBackInSeconds) {
        return newSubscribe(topic, subscription, consumerId, requestId, subType, priorityLevel, consumerName,
                true /* isDurable */, null /* startMessageId */, Collections.emptyMap(), false,
                false /* isReplicated */, InitialPosition.Earliest, resetStartMessageBackInSeconds, null,
                true /* createTopicIfDoesNotExist */);
    }

    public static ByteBuf newSubscribe(String topic, String subscription, long consumerId, long requestId,
            SubType subType, int priorityLevel, String consumerName, boolean isDurable, MessageIdData startMessageId,
            Map<String, String> metadata, boolean readCompacted, boolean isReplicated,
            InitialPosition subscriptionInitialPosition, long startMessageRollbackDurationInSec, SchemaInfo schemaInfo,
            boolean createTopicIfDoesNotExist) {
        return newSubscribe(topic, subscription, consumerId, requestId, subType, priorityLevel, consumerName,
                isDurable, startMessageId, metadata, readCompacted, isReplicated, subscriptionInitialPosition,
                startMessageRollbackDurationInSec, schemaInfo, createTopicIfDoesNotExist, null);
    }

    public static ByteBuf newSubscribe(String topic, String subscription, long consumerId, long requestId,
               SubType subType, int priorityLevel, String consumerName, boolean isDurable, MessageIdData startMessageId,
               Map<String, String> metadata, boolean readCompacted, boolean isReplicated,
               InitialPosition subscriptionInitialPosition, long startMessageRollbackDurationInSec,
               SchemaInfo schemaInfo, boolean createTopicIfDoesNotExist, KeySharedPolicy keySharedPolicy) {
        BaseCommand cmd = localCmd(Type.SUBSCRIBE);
        CommandSubscribe subscribe = cmd.setSubscribe()
                .setTopic(topic)
                .setSubscription(subscription)
                .setSubType(subType)
                .setConsumerId(consumerId)
                .setConsumerName(consumerName)
                .setRequestId(requestId)
                .setPriorityLevel(priorityLevel)
                .setDurable(isDurable)
                .setReadCompacted(readCompacted)
                .setInitialPosition(subscriptionInitialPosition)
                .setReplicateSubscriptionState(isReplicated)
                .setForceTopicCreation(createTopicIfDoesNotExist);

        if (keySharedPolicy != null) {
            KeySharedMeta keySharedMeta = subscribe.setKeySharedMeta();
            keySharedMeta.setAllowOutOfOrderDelivery(keySharedPolicy.isAllowOutOfOrderDelivery());
            keySharedMeta.setKeySharedMode(convertKeySharedMode(keySharedPolicy.getKeySharedMode()));

            if (keySharedPolicy instanceof KeySharedPolicy.KeySharedPolicySticky) {
                List<Range> ranges = ((KeySharedPolicy.KeySharedPolicySticky) keySharedPolicy)
                        .getRanges();
                for (Range range : ranges) {
                    IntRange r = keySharedMeta.addHashRange();
                    r.setStart(range.getStart());
                    r.setEnd(range.getEnd());
                }
            }
        }

        if (startMessageId != null) {
            subscribe.setStartMessageId().copyFrom(startMessageId);
        }
        if (startMessageRollbackDurationInSec > 0) {
            subscribe.setStartMessageRollbackDurationSec(startMessageRollbackDurationInSec);
        }

        if (!metadata.isEmpty()) {
            metadata.entrySet().forEach(e -> subscribe.addMetadata()
                    .setKey(e.getKey())
                    .setValue(e.getValue()));
        }

        if (schemaInfo != null) {
            if (subscribe.hasSchema()) {
                throw new IllegalStateException();
            }

            if (subscribe.setSchema().getPropertiesCount() > 0) {
                throw new IllegalStateException();
            }

            convertSchema(schemaInfo, subscribe.setSchema());
        }

        return serializeWithSize(cmd);
    }

<<<<<<< HEAD
    public static ByteBuf newTcClientConnectRequest(long tcId, long requestId) {
        BaseCommand cmd = localCmd(Type.TC_CLIENT_CONNECT_REQUEST);
        cmd.setTcClientConnectRequest().setTcId(tcId).setRequestId(requestId);
        return serializeWithSize(cmd);
    }

    public static BaseCommand newTcClientConnectResponse(long requestId, ServerError error, String message) {
        BaseCommand cmd = localCmd(Type.TC_CLIENT_CONNECT_RESPONSE);

        CommandTcClientConnectResponse response = cmd.setTcClientConnectResponse()
                .setRequestId(requestId);

        if (error != null) {
            response.setError(error);
        }

        if (message != null) {
            response.setMessage(message);
        }

        return cmd;
    }

=======
    public static ByteBuf newTcClientConnect(long tcId, long requestId) {
        BaseCommand cmd = localCmd(Type.TC_CLIENT_CONNECT);
        cmd.setTcClientConnect().setTcId(tcId).setRequestId(requestId);
        return serializeWithSize(cmd);
    }

>>>>>>> c14d079f

    private static KeySharedMode convertKeySharedMode(org.apache.pulsar.client.api.KeySharedMode mode) {
        switch (mode) {
        case AUTO_SPLIT: return KeySharedMode.AUTO_SPLIT;
        case STICKY: return KeySharedMode.STICKY;
        default:
            throw new IllegalArgumentException("Unexpected key shared mode: " + mode);
        }
    }

    public static ByteBuf newUnsubscribe(long consumerId, long requestId) {
        BaseCommand cmd = localCmd(Type.UNSUBSCRIBE);
        cmd.setUnsubscribe()
                .setConsumerId(consumerId)
                .setRequestId(requestId);
        return serializeWithSize(cmd);
    }

    public static ByteBuf newActiveConsumerChange(long consumerId, boolean isActive) {
        BaseCommand cmd = localCmd(Type.ACTIVE_CONSUMER_CHANGE);
        cmd.setActiveConsumerChange()
                .setConsumerId(consumerId)
                .setIsActive(isActive);
        return serializeWithSize(cmd);
    }

    public static ByteBuf newSeek(long consumerId, long requestId,
                                  long ledgerId, long entryId, long[] ackSet) {
        BaseCommand cmd = localCmd(Type.SEEK);
        CommandSeek seek = cmd.setSeek()
                .setConsumerId(consumerId)
                .setRequestId(requestId);
        MessageIdData messageId = seek.setMessageId()
            .setLedgerId(ledgerId)
            .setEntryId(entryId);
        for (int i = 0; i < ackSet.length; i++) {
            messageId.addAckSet(ackSet[i]);
        }
        return serializeWithSize(cmd);
    }

    public static ByteBuf newSeek(long consumerId, long requestId, long timestamp) {
        BaseCommand cmd = localCmd(Type.SEEK);
        cmd.setSeek()
                .setConsumerId(consumerId)
                .setRequestId(requestId)
                .setMessagePublishTime(timestamp);
        return serializeWithSize(cmd);
    }

    public static ByteBuf newCloseConsumer(long consumerId, long requestId) {
        BaseCommand cmd = localCmd(Type.CLOSE_CONSUMER);
        cmd.setCloseConsumer()
            .setConsumerId(consumerId)
            .setRequestId(requestId);
        return serializeWithSize(cmd);
    }

    public static ByteBuf newReachedEndOfTopic(long consumerId) {
        BaseCommand cmd = localCmd(Type.REACHED_END_OF_TOPIC);
        cmd.setReachedEndOfTopic()
            .setConsumerId(consumerId);
        return serializeWithSize(cmd);
    }

    public static ByteBuf newCloseProducer(long producerId, long requestId) {
        BaseCommand cmd = localCmd(Type.CLOSE_PRODUCER);
        cmd.setCloseProducer()
            .setProducerId(producerId)
            .setRequestId(requestId);
        return serializeWithSize(cmd);
    }

    @VisibleForTesting
    public static ByteBuf newProducer(String topic, long producerId, long requestId, String producerName,
                Map<String, String> metadata) {
        return newProducer(topic, producerId, requestId, producerName, false, metadata);
    }

    public static ByteBuf newProducer(String topic, long producerId, long requestId, String producerName,
                boolean encrypted, Map<String, String> metadata) {
        return newProducer(topic, producerId, requestId, producerName, encrypted, metadata, null, 0, false,
                ProducerAccessMode.Shared, Optional.empty());
    }

    private static Schema.Type getSchemaType(SchemaType type) {
        if (type.getValue() < 0) {
            return Schema.Type.None;
        } else {
            return Schema.Type.valueOf(type.getValue());
        }
    }

    public static SchemaType getSchemaType(Schema.Type type) {
        if (type.getValue() < 0) {
            // this is unexpected
            return SchemaType.NONE;
        } else {
            return SchemaType.valueOf(type.getValue());
        }
    }

    private static void convertSchema(SchemaInfo schemaInfo, Schema schema) {
        schema.setName(schemaInfo.getName())
                .setSchemaData(schemaInfo.getSchema())
                .setType(getSchemaType(schemaInfo.getType()));

        schemaInfo.getProperties().entrySet().stream().forEach(entry -> {
            if (entry.getKey() != null && entry.getValue() != null) {
                schema.addProperty()
                        .setKey(entry.getKey())
                        .setValue(entry.getValue());
            }
        });
    }

    public static ByteBuf newProducer(String topic, long producerId, long requestId, String producerName,
          boolean encrypted, Map<String, String> metadata, SchemaInfo schemaInfo,
          long epoch, boolean userProvidedProducerName,
          ProducerAccessMode accessMode, Optional<Long> topicEpoch) {
        BaseCommand cmd = localCmd(Type.PRODUCER);
        CommandProducer producer = cmd.setProducer()
                .setTopic(topic)
                .setProducerId(producerId)
                .setRequestId(requestId)
                .setEpoch(epoch)
                .setUserProvidedProducerName(userProvidedProducerName)
                .setEncrypted(encrypted)
                .setProducerAccessMode(convertProducerAccessMode(accessMode));
        if (producerName != null) {
            producer.setProducerName(producerName);
        }

        if (!metadata.isEmpty()) {
            metadata.forEach((k, v) -> producer.addMetadata()
                    .setKey(k)
                    .setValue(v));
        }

        if (null != schemaInfo) {
            convertSchema(schemaInfo, producer.setSchema());
        }

        topicEpoch.ifPresent(producer::setTopicEpoch);
        return serializeWithSize(cmd);
    }

    public static BaseCommand newPartitionMetadataResponseCommand(ServerError error, String errorMsg, long requestId) {
        BaseCommand cmd = localCmd(Type.PARTITIONED_METADATA_RESPONSE);
        CommandPartitionedTopicMetadataResponse response = cmd.setPartitionMetadataResponse()
                .setRequestId(requestId)
                .setError(error)
                .setResponse(CommandPartitionedTopicMetadataResponse.LookupType.Failed);
        if (errorMsg != null) {
            response.setMessage(errorMsg);
        }

        return cmd;
    }

    public static ByteBuf newPartitionMetadataResponse(ServerError error, String errorMsg, long requestId) {
        return serializeWithSize(newPartitionMetadataResponseCommand(error, errorMsg, requestId));
    }

    public static ByteBuf newPartitionMetadataRequest(String topic, long requestId) {
        BaseCommand cmd = localCmd(Type.PARTITIONED_METADATA);
        cmd.setPartitionMetadata()
                .setTopic(topic)
                .setRequestId(requestId);
        return serializeWithSize(cmd);
    }

    public static BaseCommand newPartitionMetadataResponseCommand(int partitions, long requestId) {
        BaseCommand cmd = localCmd(Type.PARTITIONED_METADATA_RESPONSE);
        cmd.setPartitionMetadataResponse()
                .setPartitions(partitions)
                .setResponse(CommandPartitionedTopicMetadataResponse.LookupType.Success)
                .setRequestId(requestId);
        return cmd;
    }

    public static ByteBuf newPartitionMetadataResponse(int partitions, long requestId) {
        return serializeWithSize(newPartitionMetadataResponseCommand(partitions, requestId));
    }

    public static ByteBuf newLookup(String topic, boolean authoritative, long requestId) {
        return newLookup(topic, null, authoritative, requestId);
    }

    public static ByteBuf newLookup(String topic, String listenerName, boolean authoritative, long requestId) {
        BaseCommand cmd = localCmd(Type.LOOKUP);
        CommandLookupTopic lookup = cmd.setLookupTopic()
                .setTopic(topic)
                .setRequestId(requestId)
                .setAuthoritative(authoritative);
        if (StringUtils.isNotBlank(listenerName)) {
            lookup.setAdvertisedListenerName(listenerName);
        }
        return serializeWithSize(cmd);
    }

    public static BaseCommand newLookupResponseCommand(String brokerServiceUrl, String brokerServiceUrlTls,
        boolean authoritative, LookupType lookupType, long requestId, boolean proxyThroughServiceUrl) {
        BaseCommand cmd = localCmd(Type.LOOKUP_RESPONSE);
        CommandLookupTopicResponse response = cmd.setLookupTopicResponse()
                .setBrokerServiceUrl(brokerServiceUrl)
                .setResponse(lookupType)
                .setRequestId(requestId)
                .setAuthoritative(authoritative)
                .setProxyThroughServiceUrl(proxyThroughServiceUrl);
        if (brokerServiceUrlTls != null) {
            response.setBrokerServiceUrlTls(brokerServiceUrlTls);
        }

        return cmd;
    }

    public static ByteBuf newLookupResponse(String brokerServiceUrl, String brokerServiceUrlTls, boolean authoritative,
            LookupType lookupType, long requestId, boolean proxyThroughServiceUrl) {
        return serializeWithSize(newLookupResponseCommand(brokerServiceUrl, brokerServiceUrlTls, authoritative,
                lookupType, requestId, proxyThroughServiceUrl));
    }

    public static BaseCommand newLookupErrorResponseCommand(ServerError error, String errorMsg, long requestId) {
        BaseCommand cmd = localCmd(Type.LOOKUP_RESPONSE);
        CommandLookupTopicResponse response = cmd.setLookupTopicResponse()
                .setRequestId(requestId)
                .setError(error)
                .setResponse(LookupType.Failed);
        if (errorMsg != null) {
            response.setMessage(errorMsg);
        }

        return cmd;
    }

    public static ByteBuf newLookupErrorResponse(ServerError error, String errorMsg, long requestId) {
        return serializeWithSize(newLookupErrorResponseCommand(error, errorMsg, requestId));
    }

    public static ByteBuf newMultiTransactionMessageAck(long consumerId, TxnID txnID,
            List<Triple<Long, Long, ConcurrentBitSetRecyclable>> entries) {
        BaseCommand cmd = newMultiMessageAckCommon(entries);
        cmd.getAck()
                .setConsumerId(consumerId)
                .setAckType(AckType.Individual)
                .setTxnidLeastBits(txnID.getLeastSigBits())
                .setTxnidMostBits(txnID.getMostSigBits());
        return serializeWithSize(cmd);
    }

    private static BaseCommand newMultiMessageAckCommon(List<Triple<Long, Long, ConcurrentBitSetRecyclable>> entries) {
        BaseCommand cmd = localCmd(Type.ACK);
        CommandAck ack = cmd.setAck();
        int entriesCount = entries.size();
        for (int i = 0; i < entriesCount; i++) {
            long ledgerId = entries.get(i).getLeft();
            long entryId = entries.get(i).getMiddle();
            ConcurrentBitSetRecyclable bitSet = entries.get(i).getRight();
            MessageIdData msgId = ack.addMessageId()
                    .setLedgerId(ledgerId)
                    .setEntryId(entryId);
            if (bitSet != null) {
                long[] ackSet = bitSet.toLongArray();
                for (int j = 0; j < ackSet.length; j++) {
                    msgId.addAckSet(ackSet[j]);
                }
                bitSet.recycle();
            }
        }

        return cmd;
    }

    public static ByteBuf newMultiMessageAck(long consumerId,
                                             List<Triple<Long, Long, ConcurrentBitSetRecyclable>> entries,
                                             long requestId) {
        BaseCommand cmd = newMultiMessageAckCommon(entries);
        cmd.getAck()
                .setConsumerId(consumerId)
                .setAckType(AckType.Individual);
            if (requestId >= 0) {
                cmd.getAck().setRequestId(requestId);
            }
        return serializeWithSize(cmd);
    }

    public static ByteBuf newAck(long consumerId, long ledgerId, long entryId, BitSetRecyclable ackSet, AckType ackType,
                                 ValidationError validationError, Map<String, Long> properties, long requestId) {
        return newAck(consumerId, ledgerId, entryId, ackSet, ackType, validationError,
                properties, -1L, -1L, requestId, -1);
    }

    public static ByteBuf newAck(long consumerId, long ledgerId, long entryId, BitSetRecyclable ackSet, AckType ackType,
                                 ValidationError validationError, Map<String, Long> properties, long txnIdLeastBits,
                                 long txnIdMostBits, long requestId, int batchSize) {
        BaseCommand cmd = localCmd(Type.ACK);
        CommandAck ack = cmd.setAck()
                .setConsumerId(consumerId)
                .setAckType(ackType);
        MessageIdData messageIdData = ack.addMessageId()
                .setLedgerId(ledgerId)
                .setEntryId(entryId);
        if (ackSet != null) {
            long[] as = ackSet.toLongArray();
            for (int i = 0; i < as.length; i++) {
                messageIdData.addAckSet(as[i]);
            }
        }

        if (batchSize >= 0) {
          messageIdData.setBatchSize(batchSize);
        }

        if (validationError != null) {
            ack.setValidationError(validationError);
        }
        if (txnIdMostBits >= 0) {
            ack.setTxnidMostBits(txnIdMostBits);
        }
        if (txnIdLeastBits >= 0) {
            ack.setTxnidLeastBits(txnIdLeastBits);
        }

        if (requestId >= 0) {
            ack.setRequestId(requestId);
        }
        if (!properties.isEmpty()) {
            properties.forEach((k, v) -> {
                ack.addProperty().setKey(k).setValue(v);
            });
        }
        return serializeWithSize(cmd);
    }

    public static ByteBuf newAck(long consumerId, long ledgerId, long entryId, BitSetRecyclable ackSet, AckType ackType,
                                 ValidationError validationError, Map<String, Long> properties, long txnIdLeastBits,
                                 long txnIdMostBits, long requestId) {
        return newAck(consumerId, ledgerId, entryId, ackSet, ackType, validationError,
                properties, txnIdLeastBits, txnIdMostBits, requestId, -1);
    }

    public static ByteBuf newAckResponse(long requestId, ServerError error, String errorMsg, long consumerId) {
        BaseCommand cmd = localCmd(Type.ACK_RESPONSE);
        CommandAckResponse  response = cmd.setAckResponse()
                .setConsumerId(consumerId)
                .setRequestId(requestId);

        if (error != null) {
            response.setError(error);
        }

        if (errorMsg != null) {
            response.setMessage(errorMsg);
        }

        return serializeWithSize(cmd);
    }

    public static ByteBuf newFlow(long consumerId, int messagePermits) {
        BaseCommand cmd = localCmd(Type.FLOW);
        cmd.setFlow()
                .setConsumerId(consumerId)
                .setMessagePermits(messagePermits);
        return serializeWithSize(cmd);
    }

    public static ByteBuf newRedeliverUnacknowledgedMessages(long consumerId) {
        BaseCommand cmd = localCmd(Type.REDELIVER_UNACKNOWLEDGED_MESSAGES);
        cmd.setRedeliverUnacknowledgedMessages()
                .setConsumerId(consumerId);
        return serializeWithSize(cmd);
    }

    public static ByteBuf newRedeliverUnacknowledgedMessages(long consumerId, List<MessageIdData> messageIds) {
        BaseCommand cmd = localCmd(Type.REDELIVER_UNACKNOWLEDGED_MESSAGES);
        CommandRedeliverUnacknowledgedMessages req = cmd.setRedeliverUnacknowledgedMessages()
                .setConsumerId(consumerId);
        messageIds.forEach(msgId -> {
            MessageIdData m = req.addMessageId()
                    .setLedgerId(msgId.getLedgerId())
                    .setEntryId(msgId.getEntryId());
            if (msgId.hasBatchIndex()) {
                m.setBatchIndex(msgId.getBatchIndex());
            }
        });
        return serializeWithSize(cmd);
    }

    public static ByteBuf newConsumerStatsResponse(ServerError serverError, String errMsg, long requestId) {
        return serializeWithSize(newConsumerStatsResponseCommand(serverError, errMsg, requestId));
    }

    public static BaseCommand newConsumerStatsResponseCommand(ServerError serverError, String errMsg, long requestId) {
        BaseCommand cmd = localCmd(Type.CONSUMER_STATS_RESPONSE);
        cmd.setConsumerStatsResponse()
                .setRequestId(requestId)
                .setErrorCode(serverError);
        if (errMsg != null) {
            cmd.getConsumerStatsResponse()
                .setErrorMessage(errMsg);
        }
        return cmd;
    }

    public static ByteBuf newGetTopicsOfNamespaceRequest(String namespace, long requestId, Mode mode) {
        BaseCommand cmd = localCmd(Type.GET_TOPICS_OF_NAMESPACE);
        CommandGetTopicsOfNamespace topics = cmd.setGetTopicsOfNamespace();
        topics.setNamespace(namespace);
        topics.setRequestId(requestId);
        topics.setMode(mode);
        return serializeWithSize(cmd);
    }

    public static BaseCommand newGetTopicsOfNamespaceResponseCommand(List<String> topics, long requestId) {
        BaseCommand cmd = localCmd(Type.GET_TOPICS_OF_NAMESPACE_RESPONSE);
        CommandGetTopicsOfNamespaceResponse topicsResponse = cmd.setGetTopicsOfNamespaceResponse();
        topicsResponse.setRequestId(requestId);
        for (int i = 0; i < topics.size(); i++) {
            topicsResponse.addTopic(topics.get(i));
        }

        return cmd;
    }

    public static ByteBuf newGetTopicsOfNamespaceResponse(List<String> topics, long requestId) {
        return serializeWithSize(newGetTopicsOfNamespaceResponseCommand(topics, requestId));
    }

    private static final ByteBuf cmdPing;

    static {
        BaseCommand cmd = new BaseCommand()
                .setType(Type.PING);
        cmd.setPing();
        ByteBuf serializedCmdPing = serializeWithSize(cmd);
        cmdPing = Unpooled.copiedBuffer(serializedCmdPing);
        serializedCmdPing.release();
    }

    static ByteBuf newPing() {
        return cmdPing.retainedDuplicate();
    }

    private static final ByteBuf cmdPong;

    static {
        BaseCommand cmd = new BaseCommand()
                .setType(Type.PONG);
        cmd.setPong();
        ByteBuf serializedCmdPong = serializeWithSize(cmd);
        cmdPong = Unpooled.copiedBuffer(serializedCmdPong);
        serializedCmdPong.release();
    }

    public static ByteBuf newPong() {
        return cmdPong.retainedDuplicate();
    }

    public static ByteBuf newGetLastMessageId(long consumerId, long requestId) {
        BaseCommand cmd = localCmd(Type.GET_LAST_MESSAGE_ID);
        cmd.setGetLastMessageId()
                .setRequestId(requestId)
                .setConsumerId(consumerId);
        return serializeWithSize(cmd);
    }

    public static ByteBuf newGetLastMessageIdResponse(long requestId,
            long lastMessageLedgerId, long lastMessageEntryId,
            int lastMessagePartitionIdx, int lastMessageBatchIndex,
            long markDeletePositionLedgerId, long markDeletePositionEntryId) {
        BaseCommand cmd = localCmd(Type.GET_LAST_MESSAGE_ID_RESPONSE);
        CommandGetLastMessageIdResponse response = cmd.setGetLastMessageIdResponse()
            .setRequestId(requestId);

        response.setLastMessageId()
            .setLedgerId(lastMessageLedgerId)
            .setEntryId(lastMessageEntryId)
            .setPartition(lastMessagePartitionIdx)
            .setBatchIndex(lastMessageBatchIndex);

        if (markDeletePositionLedgerId >= 0) {
            response.setConsumerMarkDeletePosition()
                    .setLedgerId(markDeletePositionLedgerId)
                    .setEntryId(markDeletePositionEntryId);
        }
        return serializeWithSize(cmd);
    }

    public static ByteBuf newGetSchema(long requestId, String topic, Optional<SchemaVersion> version) {
        BaseCommand cmd = localCmd(Type.GET_SCHEMA);
        CommandGetSchema schema = cmd.setGetSchema()
                .setRequestId(requestId)
                .setTopic(topic);
        version.ifPresent(schemaVersion -> schema.setSchemaVersion(schemaVersion.bytes()));
        return serializeWithSize(cmd);
    }

    public static ByteBuf newGetSchemaResponse(long requestId, CommandGetSchemaResponse response) {
        BaseCommand cmd = localCmd(Type.GET_SCHEMA_RESPONSE);
        cmd.setGetSchemaResponse()
            .copyFrom(response)
            .setRequestId(requestId);

        return serializeWithSize(cmd);
    }

    public static BaseCommand newGetSchemaResponseCommand(long requestId,
            SchemaInfo schemaInfo, SchemaVersion version) {
        BaseCommand cmd = localCmd(Type.GET_SCHEMA_RESPONSE);
        Schema schema = cmd.setGetSchemaResponse()
                .setRequestId(requestId)
                .setSchemaVersion(version.bytes())
                .setSchema();
        convertSchema(schemaInfo, schema);
        return cmd;
    }

    public static ByteBuf newGetSchemaResponse(long requestId, SchemaInfo schemaInfo, SchemaVersion version) {
        return serializeWithSize(newGetSchemaResponseCommand(requestId, schemaInfo, version));
    }

    public static BaseCommand newGetSchemaResponseErrorCommand(long requestId, ServerError error, String errorMessage) {
        BaseCommand cmd = localCmd(Type.GET_SCHEMA_RESPONSE);
        cmd.setGetSchemaResponse()
                .setRequestId(requestId)
                .setErrorCode(error)
                .setErrorMessage(errorMessage);
        return cmd;
    }

    public static ByteBuf newGetSchemaResponseError(long requestId, ServerError error, String errorMessage) {
        return serializeWithSize(newGetSchemaResponseErrorCommand(requestId, error, errorMessage));
    }

    public static ByteBuf newGetOrCreateSchema(long requestId, String topic, SchemaInfo schemaInfo) {
        BaseCommand cmd = localCmd(Type.GET_OR_CREATE_SCHEMA);
        Schema schema = cmd.setGetOrCreateSchema()
                .setRequestId(requestId)
                .setTopic(topic)
                .setSchema();
        convertSchema(schemaInfo, schema);
        return serializeWithSize(cmd);
    }

    public static BaseCommand newGetOrCreateSchemaResponseCommand(long requestId, SchemaVersion schemaVersion) {
        BaseCommand cmd = localCmd(Type.GET_OR_CREATE_SCHEMA_RESPONSE);
        cmd.setGetOrCreateSchemaResponse()
                .setRequestId(requestId)
                .setSchemaVersion(schemaVersion.bytes());
        return cmd;
    }

    public static ByteBuf newGetOrCreateSchemaResponse(long requestId, SchemaVersion schemaVersion) {
        return serializeWithSize(newGetOrCreateSchemaResponseCommand(requestId, schemaVersion));
    }

    public static BaseCommand newGetOrCreateSchemaResponseErrorCommand(long requestId, ServerError error,
            String errorMessage) {
        BaseCommand cmd = localCmd(Type.GET_OR_CREATE_SCHEMA_RESPONSE);
        cmd.setGetOrCreateSchemaResponse()
                .setRequestId(requestId)
                .setErrorCode(error)
                .setErrorMessage(errorMessage);
        return cmd;
    }

    public static ByteBuf newGetOrCreateSchemaResponseError(long requestId, ServerError error, String errorMessage) {
        BaseCommand cmd = localCmd(Type.GET_OR_CREATE_SCHEMA_RESPONSE);
        cmd.setGetOrCreateSchemaResponse()
                .setRequestId(requestId)
                .setErrorCode(error)
                .setErrorMessage(errorMessage);
        return serializeWithSize(cmd);
    }

    // ---- transaction related ----

    public static ByteBuf newTxn(long tcId, long requestId, long ttlSeconds) {
        BaseCommand cmd = localCmd(Type.NEW_TXN);
        cmd.setNewTxn()
                .setTcId(tcId)
                .setRequestId(requestId)
                .setTxnTtlSeconds(ttlSeconds);
        return serializeWithSize(cmd);
    }

    public static ByteBuf newTxnResponse(long requestId, long txnIdLeastBits, long txnIdMostBits) {
        BaseCommand cmd = localCmd(Type.NEW_TXN_RESPONSE);
        cmd.setNewTxnResponse()
                .setRequestId(requestId)
                .setTxnidMostBits(txnIdMostBits)
                .setTxnidLeastBits(txnIdLeastBits);
        return serializeWithSize(cmd);
    }

    public static ByteBuf newTxnResponse(long requestId, long txnIdMostBits, ServerError error, String errorMsg) {
        BaseCommand cmd = localCmd(Type.NEW_TXN_RESPONSE);
        CommandNewTxnResponse response = cmd.setNewTxnResponse()
                .setRequestId(requestId)
                .setTxnidMostBits(txnIdMostBits)
                .setError(error);
        if (errorMsg != null) {
            response.setMessage(errorMsg);
        }
        return serializeWithSize(cmd);
    }

    public static ByteBuf newAddPartitionToTxn(long requestId, long txnIdLeastBits, long txnIdMostBits,
                                               List<String> partitions) {
        BaseCommand cmd = localCmd(Type.ADD_PARTITION_TO_TXN);
        CommandAddPartitionToTxn req = cmd.setAddPartitionToTxn()
                .setRequestId(requestId)
                .setTxnidLeastBits(txnIdLeastBits)
                .setTxnidMostBits(txnIdMostBits);
        if (partitions != null) {
            partitions.forEach(req::addPartition);
        }
        return serializeWithSize(cmd);
    }

    public static ByteBuf newAddPartitionToTxnResponse(long requestId, long txnIdLeastBits, long txnIdMostBits) {
        BaseCommand cmd = localCmd(Type.ADD_PARTITION_TO_TXN_RESPONSE);
        cmd.setAddPartitionToTxnResponse()
                .setRequestId(requestId)
                .setTxnidLeastBits(txnIdLeastBits)
                .setTxnidMostBits(txnIdMostBits);
        return serializeWithSize(cmd);
    }

    public static ByteBuf newAddPartitionToTxnResponse(long requestId, long txnIdMostBits, ServerError error,
           String errorMsg) {
        BaseCommand cmd = localCmd(Type.ADD_PARTITION_TO_TXN_RESPONSE);
        CommandAddPartitionToTxnResponse response = cmd.setAddPartitionToTxnResponse()
                .setRequestId(requestId)
                .setError(error)
                .setTxnidMostBits(txnIdMostBits);

        if (errorMsg != null) {
            response.setMessage(errorMsg);
        }
        return serializeWithSize(cmd);
    }

    public static ByteBuf newAddSubscriptionToTxn(long requestId, long txnIdLeastBits, long txnIdMostBits,
            List<Subscription> subscriptions) {
        BaseCommand cmd = localCmd(Type.ADD_SUBSCRIPTION_TO_TXN);
        CommandAddSubscriptionToTxn add = cmd.setAddSubscriptionToTxn()
                .setRequestId(requestId)
                .setTxnidLeastBits(txnIdLeastBits)
                .setTxnidMostBits(txnIdMostBits);
        subscriptions.forEach(s -> add.addSubscription().copyFrom(s));
        return serializeWithSize(cmd);
    }

    public static ByteBuf newAddSubscriptionToTxnResponse(long requestId, long txnIdLeastBits, long txnIdMostBits) {
        BaseCommand cmd = localCmd(Type.ADD_SUBSCRIPTION_TO_TXN_RESPONSE);
        cmd.setAddSubscriptionToTxnResponse()
                .setRequestId(requestId)
                .setTxnidLeastBits(txnIdLeastBits)
                .setTxnidMostBits(txnIdMostBits);
        return serializeWithSize(cmd);
    }

    public static ByteBuf newAddSubscriptionToTxnResponse(long requestId, long txnIdMostBits, ServerError error,
          String errorMsg) {
        BaseCommand cmd = localCmd(Type.ADD_SUBSCRIPTION_TO_TXN_RESPONSE);
        CommandAddSubscriptionToTxnResponse response = cmd.setAddSubscriptionToTxnResponse()
                .setRequestId(requestId)
                .setTxnidMostBits(txnIdMostBits)
                .setError(error);
        if (errorMsg != null) {
            response.setMessage(errorMsg);
        }
        return serializeWithSize(cmd);
    }

    public static BaseCommand newEndTxn(long requestId, long txnIdLeastBits, long txnIdMostBits, TxnAction txnAction) {
        BaseCommand cmd = localCmd(Type.END_TXN);
        cmd.setEndTxn()
                .setRequestId(requestId)
                .setTxnidLeastBits(txnIdLeastBits).setTxnidMostBits(txnIdMostBits)
                .setTxnAction(txnAction);
        return cmd;
    }

    public static ByteBuf newEndTxnResponse(long requestId, long txnIdLeastBits, long txnIdMostBits) {
        BaseCommand cmd = localCmd(Type.END_TXN_RESPONSE);
        cmd.setEndTxnResponse()
                .setRequestId(requestId)
                .setTxnidLeastBits(txnIdLeastBits)
                .setTxnidMostBits(txnIdMostBits);
        return serializeWithSize(cmd);
    }

    public static ByteBuf newEndTxnResponse(long requestId, long txnIdMostBits, ServerError error, String errorMsg) {
        BaseCommand cmd = localCmd(Type.END_TXN_RESPONSE);
        CommandEndTxnResponse response = cmd.setEndTxnResponse()
                .setRequestId(requestId)
                .setTxnidMostBits(txnIdMostBits)
                .setError(error);
        if (errorMsg != null) {
            response.setMessage(errorMsg);
        }
        return serializeWithSize(cmd);
    }

    public static ByteBuf newEndTxnOnPartition(long requestId, long txnIdLeastBits, long txnIdMostBits, String topic,
                                               TxnAction txnAction, long lowWaterMark) {
        BaseCommand cmd = localCmd(Type.END_TXN_ON_PARTITION);
        cmd.setEndTxnOnPartition()
                .setRequestId(requestId)
                .setTxnidLeastBits(txnIdLeastBits)
                .setTxnidMostBits(txnIdMostBits)
                .setTopic(topic)
                .setTxnAction(txnAction)
                .setTxnidLeastBitsOfLowWatermark(lowWaterMark);
        return serializeWithSize(cmd);
    }

    public static ByteBuf newEndTxnOnPartitionResponse(long requestId, long txnIdLeastBits, long txnIdMostBits) {
        BaseCommand cmd = localCmd(Type.END_TXN_ON_PARTITION_RESPONSE);
        cmd.setEndTxnOnPartitionResponse()
                .setRequestId(requestId)
                .setTxnidLeastBits(txnIdLeastBits)
                .setTxnidMostBits(txnIdMostBits);
        return serializeWithSize(cmd);
    }

    public static ByteBuf newEndTxnOnPartitionResponse(long requestId, ServerError error, String errorMsg,
                                                       long txnIdLeastBits, long txnIdMostBits) {
        BaseCommand cmd = localCmd(Type.END_TXN_ON_PARTITION_RESPONSE);
        CommandEndTxnOnPartitionResponse response = cmd.setEndTxnOnPartitionResponse()
                .setRequestId(requestId)
                .setTxnidMostBits(txnIdMostBits)
                .setTxnidLeastBits(txnIdLeastBits)
                .setError(error);
        if (errorMsg != null) {
            response.setMessage(errorMsg);
        }
        return serializeWithSize(cmd);
    }

    public static ByteBuf newEndTxnOnSubscription(long requestId, long txnIdLeastBits, long txnIdMostBits, String topic,
            String subscription, TxnAction txnAction, long lowWaterMark) {
        BaseCommand cmd = localCmd(Type.END_TXN_ON_SUBSCRIPTION);
        cmd.setEndTxnOnSubscription()
                .setRequestId(requestId)
                .setTxnidLeastBits(txnIdLeastBits)
                .setTxnidMostBits(txnIdMostBits)
                .setTxnAction(txnAction)
                .setTxnidLeastBitsOfLowWatermark(lowWaterMark)
                .setSubscription()
                .setTopic(topic)
                .setSubscription(subscription);
        return serializeWithSize(cmd);
    }

    public static ByteBuf newEndTxnOnSubscriptionResponse(long requestId, long txnIdLeastBits, long txnIdMostBits) {
        BaseCommand cmd = localCmd(Type.END_TXN_ON_SUBSCRIPTION_RESPONSE);
        cmd.setEndTxnOnSubscriptionResponse()
                .setRequestId(requestId)
                .setTxnidLeastBits(txnIdLeastBits)
                .setTxnidMostBits(txnIdMostBits);
        return serializeWithSize(cmd);
    }

    public static ByteBuf newEndTxnOnSubscriptionResponse(long requestId, long txnIdLeastBits, long txnIdMostBits,
                                                          ServerError error, String errorMsg) {
        BaseCommand cmd = localCmd(Type.END_TXN_ON_SUBSCRIPTION_RESPONSE);
        CommandEndTxnOnSubscriptionResponse response = cmd.setEndTxnOnSubscriptionResponse()
                .setRequestId(requestId)
                .setTxnidLeastBits(txnIdLeastBits)
                .setTxnidMostBits(txnIdMostBits)
                .setError(error);
        if (errorMsg != null) {
            response.setMessage(errorMsg);
        }
        return serializeWithSize(cmd);
    }

    public static ByteBuf serializeWithSize(BaseCommand cmd) {
        // / Wire format
        // [TOTAL_SIZE] [CMD_SIZE][CMD]
        int cmdSize = cmd.getSerializedSize();
        int totalSize = cmdSize + 4;
        int frameSize = totalSize + 4;

        ByteBuf buf = PulsarByteBufAllocator.DEFAULT.buffer(frameSize, frameSize);

        // Prepend 2 lengths to the buffer
        buf.writeInt(totalSize);
        buf.writeInt(cmdSize);
        cmd.writeTo(buf);
        return buf;
    }

    private static ByteBufPair serializeCommandSendWithSize(BaseCommand cmd, ChecksumType checksumType,
            MessageMetadata msgMetadata, ByteBuf payload) {
        // / Wire format
        // [TOTAL_SIZE] [CMD_SIZE][CMD] [MAGIC_NUMBER][CHECKSUM] [METADATA_SIZE][METADATA] [PAYLOAD]

        int cmdSize = cmd.getSerializedSize();
        int msgMetadataSize = msgMetadata.getSerializedSize();
        int payloadSize = payload.readableBytes();
        int magicAndChecksumLength = ChecksumType.Crc32c.equals(checksumType) ? (2 + 4 /* magic + checksumLength*/) : 0;
        boolean includeChecksum = magicAndChecksumLength > 0;
        // cmdLength + cmdSize + magicLength +
        // checksumSize + msgMetadataLength +
        // msgMetadataSize
        int headerContentSize = 4 + cmdSize + magicAndChecksumLength + 4 + msgMetadataSize;
        int totalSize = headerContentSize + payloadSize;
        int headersSize = 4 + headerContentSize; // totalSize + headerLength
        int checksumReaderIndex = -1;

        ByteBuf headers = PulsarByteBufAllocator.DEFAULT.buffer(headersSize, headersSize);
        headers.writeInt(totalSize); // External frame

        // Write cmd
        headers.writeInt(cmdSize);
        cmd.writeTo(headers);

        // Create checksum placeholder
        if (includeChecksum) {
            headers.writeShort(magicCrc32c);
            checksumReaderIndex = headers.writerIndex();
            headers.writerIndex(headers.writerIndex() + checksumSize); // skip 4 bytes of checksum
        }

        // Write metadata
        headers.writeInt(msgMetadataSize);
        msgMetadata.writeTo(headers);

        ByteBufPair command = ByteBufPair.get(headers, payload);

        // write checksum at created checksum-placeholder
        if (includeChecksum) {
            headers.markReaderIndex();
            headers.readerIndex(checksumReaderIndex + checksumSize);
            int metadataChecksum = computeChecksum(headers);
            int computedChecksum = resumeChecksum(metadataChecksum, payload);
            // set computed checksum
            headers.setInt(checksumReaderIndex, computedChecksum);
            headers.resetReaderIndex();
        }
        return command;
    }

    public static ByteBuf addBrokerEntryMetadata(ByteBuf headerAndPayload,
                                                 Set<BrokerEntryMetadataInterceptor> interceptors) {
        return addBrokerEntryMetadata(headerAndPayload, interceptors, -1);
    }

    public static ByteBuf addBrokerEntryMetadata(ByteBuf headerAndPayload,
                                                 Set<BrokerEntryMetadataInterceptor> brokerInterceptors,
                                                 int numberOfMessages) {
        //   | BROKER_ENTRY_METADATA_MAGIC_NUMBER | BROKER_ENTRY_METADATA_SIZE |         BROKER_ENTRY_METADATA         |
        //   |         2 bytes                    |       4 bytes              |    BROKER_ENTRY_METADATA_SIZE bytes   |

        BrokerEntryMetadata brokerEntryMetadata = BROKER_ENTRY_METADATA.get();
        for (BrokerEntryMetadataInterceptor interceptor : brokerInterceptors) {
            interceptor.intercept(brokerEntryMetadata);
            if (numberOfMessages >= 0) {
                interceptor.interceptWithNumberOfMessages(brokerEntryMetadata, numberOfMessages);
            }
        }

        int brokerMetaSize = brokerEntryMetadata.getSerializedSize();
        ByteBuf brokerMeta =
                PulsarByteBufAllocator.DEFAULT.buffer(brokerMetaSize + 6, brokerMetaSize + 6);
        brokerMeta.writeShort(Commands.magicBrokerEntryMetadata);
        brokerMeta.writeInt(brokerMetaSize);
        brokerEntryMetadata.writeTo(brokerMeta);

        CompositeByteBuf compositeByteBuf = PulsarByteBufAllocator.DEFAULT.compositeBuffer();
        compositeByteBuf.addComponents(true, brokerMeta, headerAndPayload);
        return compositeByteBuf;
    }

    public static ByteBuf skipBrokerEntryMetadataIfExist(ByteBuf headerAndPayloadWithBrokerEntryMetadata) {
        int readerIndex = headerAndPayloadWithBrokerEntryMetadata.readerIndex();
        if (headerAndPayloadWithBrokerEntryMetadata.readShort() == magicBrokerEntryMetadata) {
            int brokerEntryMetadataSize = headerAndPayloadWithBrokerEntryMetadata.readInt();
            headerAndPayloadWithBrokerEntryMetadata.readerIndex(headerAndPayloadWithBrokerEntryMetadata.readerIndex()
                    + brokerEntryMetadataSize);
        } else {
            headerAndPayloadWithBrokerEntryMetadata.readerIndex(readerIndex);
        }
        return headerAndPayloadWithBrokerEntryMetadata;
    }

    public static BrokerEntryMetadata parseBrokerEntryMetadataIfExist(
            ByteBuf headerAndPayloadWithBrokerEntryMetadata) {
        int readerIndex = headerAndPayloadWithBrokerEntryMetadata.readerIndex();
        if (headerAndPayloadWithBrokerEntryMetadata.getShort(readerIndex) == magicBrokerEntryMetadata) {
            headerAndPayloadWithBrokerEntryMetadata.skipBytes(2);
            int brokerEntryMetadataSize = headerAndPayloadWithBrokerEntryMetadata.readInt();
            BrokerEntryMetadata brokerEntryMetadata = new BrokerEntryMetadata();
            brokerEntryMetadata.parseFrom(headerAndPayloadWithBrokerEntryMetadata, brokerEntryMetadataSize);
            return brokerEntryMetadata;
        } else {
            return null;
        }
    }

    public static BrokerEntryMetadata peekBrokerEntryMetadataIfExist(
            ByteBuf headerAndPayloadWithBrokerEntryMetadata) {
        final int readerIndex = headerAndPayloadWithBrokerEntryMetadata.readerIndex();
        BrokerEntryMetadata entryMetadata =
                parseBrokerEntryMetadataIfExist(headerAndPayloadWithBrokerEntryMetadata);
        headerAndPayloadWithBrokerEntryMetadata.readerIndex(readerIndex);
        return entryMetadata;
    }

    public static ByteBuf serializeMetadataAndPayload(ChecksumType checksumType,
                                                      MessageMetadata msgMetadata, ByteBuf payload) {
        // / Wire format
        // [MAGIC_NUMBER][CHECKSUM] [METADATA_SIZE][METADATA] [PAYLOAD]
        int msgMetadataSize = msgMetadata.getSerializedSize();
        int payloadSize = payload.readableBytes();
        int magicAndChecksumLength = ChecksumType.Crc32c.equals(checksumType) ? (2 + 4 /* magic + checksumLength*/) : 0;
        boolean includeChecksum = magicAndChecksumLength > 0;
        int headerContentSize = magicAndChecksumLength + 4 + msgMetadataSize; // magicLength +
                                                                              // checksumSize + msgMetadataLength +
                                                                              // msgMetadataSize
        int checksumReaderIndex = -1;
        int totalSize = headerContentSize + payloadSize;

        ByteBuf metadataAndPayload = PulsarByteBufAllocator.DEFAULT.buffer(totalSize, totalSize);

        // Create checksum placeholder
        if (includeChecksum) {
            metadataAndPayload.writeShort(magicCrc32c);
            checksumReaderIndex = metadataAndPayload.writerIndex();
            metadataAndPayload.writerIndex(metadataAndPayload.writerIndex()
                    + checksumSize); // skip 4 bytes of checksum
        }

        // Write metadata
        metadataAndPayload.writeInt(msgMetadataSize);
        msgMetadata.writeTo(metadataAndPayload);

        // write checksum at created checksum-placeholder
        if (includeChecksum) {
            metadataAndPayload.markReaderIndex();
            metadataAndPayload.readerIndex(checksumReaderIndex + checksumSize);
            int metadataChecksum = computeChecksum(metadataAndPayload);
            int computedChecksum = resumeChecksum(metadataChecksum, payload);
            // set computed checksum
            metadataAndPayload.setInt(checksumReaderIndex, computedChecksum);
            metadataAndPayload.resetReaderIndex();
        }
        metadataAndPayload.writeBytes(payload);

        return metadataAndPayload;
    }

    public static long initBatchMessageMetadata(MessageMetadata messageMetadata,
            MessageMetadata builder) {
        messageMetadata.setPublishTime(builder.getPublishTime());
        messageMetadata.setProducerName(builder.getProducerName());
        messageMetadata.setSequenceId(builder.getSequenceId());

        // Attach the key to the message metadata.
        if (builder.hasPartitionKey()) {
            messageMetadata.setPartitionKey(builder.getPartitionKey());
            messageMetadata.setPartitionKeyB64Encoded(builder.isPartitionKeyB64Encoded());
        }
        if (builder.hasOrderingKey()) {
            messageMetadata.setOrderingKey(builder.getOrderingKey());
        }
        if (builder.hasReplicatedFrom()) {
            messageMetadata.setReplicatedFrom(builder.getReplicatedFrom());
        }
        if (builder.getReplicateTosCount() > 0) {
            for (int i = 0; i < builder.getReplicateTosCount(); i++) {
                messageMetadata.addReplicateTo(builder.getReplicateToAt(i));
            }
        }
        if (builder.hasSchemaVersion()) {
            messageMetadata.setSchemaVersion(builder.getSchemaVersion());
        }

        return builder.getSequenceId();
    }

    public static ByteBuf serializeSingleMessageInBatchWithPayload(
            SingleMessageMetadata singleMessageMetadata,
            ByteBuf payload, ByteBuf batchBuffer) {
        singleMessageMetadata.setPayloadSize(payload.readableBytes());

        // serialize meta-data size, meta-data and payload for single message in batch
        batchBuffer.writeInt(singleMessageMetadata.getSerializedSize());
        singleMessageMetadata.writeTo(batchBuffer);
        return batchBuffer.writeBytes(payload);
    }

    public static ByteBuf serializeSingleMessageInBatchWithPayload(MessageMetadata msg,
            ByteBuf payload, ByteBuf batchBuffer) {
        // build single message meta-data
        SingleMessageMetadata smm = LOCAL_SINGLE_MESSAGE_METADATA.get();
        smm.clear();

        if (msg.hasPartitionKey()) {
            smm.setPartitionKey(msg.getPartitionKey());
            smm.setPartitionKeyB64Encoded(msg.isPartitionKeyB64Encoded());
        }
        if (msg.hasOrderingKey()) {
            smm.setOrderingKey(msg.getOrderingKey());
        }
        for (int i = 0; i < msg.getPropertiesCount(); i++) {
            smm.addProperty()
                    .setKey(msg.getPropertyAt(i).getKey())
                    .setValue(msg.getPropertyAt(i).getValue());
        }

        if (msg.hasEventTime()) {
            smm.setEventTime(msg.getEventTime());
        }

        if (msg.hasSequenceId()) {
            smm.setSequenceId(msg.getSequenceId());
        }

        if (msg.hasNullValue()) {
            smm.setNullValue(msg.isNullValue());
        }

        if (msg.hasNullPartitionKey()) {
            smm.setNullPartitionKey(msg.isNullPartitionKey());
        }

        return serializeSingleMessageInBatchWithPayload(smm, payload, batchBuffer);
    }

    public static ByteBuf deSerializeSingleMessageInBatch(ByteBuf uncompressedPayload,
            SingleMessageMetadata singleMessageMetadata, int index, int batchSize)
            throws IOException {
        int singleMetaSize = (int) uncompressedPayload.readUnsignedInt();
        singleMessageMetadata.parseFrom(uncompressedPayload, singleMetaSize);

        int singleMessagePayloadSize = singleMessageMetadata.getPayloadSize();

        int readerIndex = uncompressedPayload.readerIndex();
        ByteBuf singleMessagePayload = uncompressedPayload.retainedSlice(readerIndex, singleMessagePayloadSize);

        // reader now points to beginning of payload read; so move it past message payload just read
        if (index < batchSize) {
            uncompressedPayload.readerIndex(readerIndex + singleMessagePayloadSize);
        }

        return singleMessagePayload;
    }

    public static ByteBufPair serializeCommandMessageWithSize(BaseCommand cmd, ByteBuf metadataAndPayload) {
        // / Wire format
        // [TOTAL_SIZE] [CMD_SIZE][CMD] [MAGIC_NUMBER][CHECKSUM] [METADATA_SIZE][METADATA] [PAYLOAD]
        //
        // metadataAndPayload contains from magic-number to the payload included

        int cmdSize = cmd.getSerializedSize();
        int totalSize = 4 + cmdSize + metadataAndPayload.readableBytes();
        int headersSize = 4 + 4 + cmdSize;

        ByteBuf headers = PulsarByteBufAllocator.DEFAULT.buffer(headersSize);
        headers.writeInt(totalSize); // External frame

        // Write cmd
        headers.writeInt(cmdSize);
        cmd.writeTo(headers);
        return ByteBufPair.get(headers, metadataAndPayload);
    }

    public static int getNumberOfMessagesInBatch(ByteBuf metadataAndPayload, String subscription,
            long consumerId) {
        MessageMetadata msgMetadata = peekMessageMetadata(metadataAndPayload, subscription, consumerId);
        if (msgMetadata == null) {
            return -1;
        } else {
            return msgMetadata.getNumMessagesInBatch();
        }
    }

    public static MessageMetadata peekMessageMetadata(ByteBuf metadataAndPayload, String subscription,
            long consumerId) {
        try {
            // save the reader index and restore after parsing
            int readerIdx = metadataAndPayload.readerIndex();
            MessageMetadata metadata = Commands.parseMessageMetadata(metadataAndPayload);
            metadataAndPayload.readerIndex(readerIdx);

            return metadata;
        } catch (Throwable t) {
            log.error("[{}] [{}] Failed to parse message metadata", subscription, consumerId, t);
            return null;
        }
    }

    private static final byte[] NONE_KEY = "NONE_KEY".getBytes(StandardCharsets.UTF_8);
    public static byte[] peekStickyKey(ByteBuf metadataAndPayload, String topic, String subscription) {
        try {
            int readerIdx = metadataAndPayload.readerIndex();
            MessageMetadata metadata = Commands.parseMessageMetadata(metadataAndPayload);
            metadataAndPayload.readerIndex(readerIdx);
            if (metadata.hasOrderingKey()) {
                return metadata.getOrderingKey();
            } else if (metadata.hasPartitionKey()) {
                return metadata.getPartitionKey().getBytes(StandardCharsets.UTF_8);
            }
        } catch (Throwable t) {
            log.error("[{}] [{}] Failed to peek sticky key from the message metadata", topic, subscription, t);
        }
        return Commands.NONE_KEY;
    }

    public static int getCurrentProtocolVersion() {
        // Return the last ProtocolVersion enum value
        return ProtocolVersion.values()[ProtocolVersion.values().length - 1].getValue();
    }

    /**
     * Definition of possible checksum types.
     */
    public enum ChecksumType {
        Crc32c,
        None;
    }

    public static boolean peerSupportsGetLastMessageId(int peerVersion) {
        return peerVersion >= ProtocolVersion.v12.getValue();
    }

    public static boolean peerSupportsActiveConsumerListener(int peerVersion) {
        return peerVersion >= ProtocolVersion.v12.getValue();
    }

    public static boolean peerSupportsMultiMessageAcknowledgment(int peerVersion) {
        return peerVersion >= ProtocolVersion.v12.getValue();
    }

    public static boolean peerSupportJsonSchemaAvroFormat(int peerVersion) {
        return peerVersion >= ProtocolVersion.v13.getValue();
    }

    public static boolean peerSupportsGetOrCreateSchema(int peerVersion) {
        return peerVersion >= ProtocolVersion.v15.getValue();
    }

    public static boolean peerSupportsAckReceipt(int peerVersion) {
        return peerVersion >= ProtocolVersion.v17.getValue();
    }

    private static org.apache.pulsar.common.api.proto.ProducerAccessMode convertProducerAccessMode(ProducerAccessMode accessMode) {
        switch (accessMode) {
        case Exclusive:
            return org.apache.pulsar.common.api.proto.ProducerAccessMode.Exclusive;
        case Shared:
            return org.apache.pulsar.common.api.proto.ProducerAccessMode.Shared;
        case WaitForExclusive:
            return org.apache.pulsar.common.api.proto.ProducerAccessMode.WaitForExclusive;
        default:
            throw new IllegalArgumentException("Unknonw access mode: " + accessMode);
        }
    }

    public static ProducerAccessMode convertProducerAccessMode(org.apache.pulsar.common.api.proto.ProducerAccessMode accessMode) {
        switch (accessMode) {
        case Exclusive:
            return ProducerAccessMode.Exclusive;
        case Shared:
            return ProducerAccessMode.Shared;
        case WaitForExclusive:
            return ProducerAccessMode.WaitForExclusive;
        default:
            throw new IllegalArgumentException("Unknonw access mode: " + accessMode);
        }
    }

    public static boolean peerSupportsBrokerMetadata(int peerVersion) {
        return peerVersion >= ProtocolVersion.v16.getValue();
    }
}<|MERGE_RESOLUTION|>--- conflicted
+++ resolved
@@ -46,10 +46,7 @@
 import org.apache.pulsar.common.allocator.PulsarByteBufAllocator;
 import org.apache.pulsar.common.api.AuthData;
 import org.apache.pulsar.common.api.proto.CommandAddPartitionToTxnResponse;
-<<<<<<< HEAD
 import org.apache.pulsar.common.api.proto.CommandTcClientConnectResponse;
-=======
->>>>>>> c14d079f
 import org.apache.pulsar.common.intercept.BrokerEntryMetadataInterceptor;
 import org.apache.pulsar.common.api.proto.AuthMethod;
 import org.apache.pulsar.common.api.proto.BaseCommand;
@@ -598,7 +595,6 @@
         return serializeWithSize(cmd);
     }
 
-<<<<<<< HEAD
     public static ByteBuf newTcClientConnectRequest(long tcId, long requestId) {
         BaseCommand cmd = localCmd(Type.TC_CLIENT_CONNECT_REQUEST);
         cmd.setTcClientConnectRequest().setTcId(tcId).setRequestId(requestId);
@@ -621,15 +617,6 @@
 
         return cmd;
     }
-
-=======
-    public static ByteBuf newTcClientConnect(long tcId, long requestId) {
-        BaseCommand cmd = localCmd(Type.TC_CLIENT_CONNECT);
-        cmd.setTcClientConnect().setTcId(tcId).setRequestId(requestId);
-        return serializeWithSize(cmd);
-    }
-
->>>>>>> c14d079f
 
     private static KeySharedMode convertKeySharedMode(org.apache.pulsar.client.api.KeySharedMode mode) {
         switch (mode) {
