/**
 * Licensed to the Apache Software Foundation (ASF) under one
 * or more contributor license agreements.  See the NOTICE file
 * distributed with this work for additional information
 * regarding copyright ownership.  The ASF licenses this file
 * to you under the Apache License, Version 2.0 (the
 * "License"); you may not use this file except in compliance
 * with the License.  You may obtain a copy of the License at
 *
 *   http://www.apache.org/licenses/LICENSE-2.0
 *
 * Unless required by applicable law or agreed to in writing,
 * software distributed under the License is distributed on an
 * "AS IS" BASIS, WITHOUT WARRANTIES OR CONDITIONS OF ANY
 * KIND, either express or implied.  See the License for the
 * specific language governing permissions and limitations
 * under the License.
 */
package org.apache.pulsar.common.protocol;

import static com.scurrilous.circe.checksum.Crc32cIntChecksum.computeChecksum;
import static com.scurrilous.circe.checksum.Crc32cIntChecksum.resumeChecksum;
import static java.nio.charset.StandardCharsets.UTF_8;
import com.google.common.annotations.VisibleForTesting;
import io.netty.buffer.ByteBuf;
import io.netty.buffer.CompositeByteBuf;
import io.netty.buffer.Unpooled;
import io.netty.util.concurrent.FastThreadLocal;

import java.io.IOException;
import java.util.Collections;
import java.util.List;
import java.util.Map;
import java.util.Optional;
import java.util.Set;
<<<<<<< HEAD
=======
import java.util.concurrent.atomic.AtomicLong;
import java.util.stream.Collectors;
>>>>>>> d85a5e23
import lombok.experimental.UtilityClass;
import lombok.extern.slf4j.Slf4j;
import org.apache.commons.lang3.StringUtils;
import org.apache.commons.lang3.tuple.Triple;
import org.apache.pulsar.PulsarVersion;
import org.apache.pulsar.client.api.KeySharedPolicy;
import org.apache.pulsar.client.api.ProducerAccessMode;
import org.apache.pulsar.client.api.Range;
import org.apache.pulsar.client.api.transaction.TxnID;
import org.apache.pulsar.common.allocator.PulsarByteBufAllocator;
import org.apache.pulsar.common.api.AuthData;
import org.apache.pulsar.common.intercept.BrokerEntryMetadataInterceptor;
import org.apache.pulsar.common.api.proto.AuthMethod;
import org.apache.pulsar.common.api.proto.BaseCommand;
import org.apache.pulsar.common.api.proto.BaseCommand.Type;
import org.apache.pulsar.common.api.proto.BrokerEntryMetadata;
import org.apache.pulsar.common.api.proto.CommandAck;
import org.apache.pulsar.common.api.proto.CommandAck.AckType;
import org.apache.pulsar.common.api.proto.CommandAck.ValidationError;
import org.apache.pulsar.common.api.proto.CommandAckResponse;
import org.apache.pulsar.common.api.proto.CommandAddPartitionToTxn;
import org.apache.pulsar.common.api.proto.CommandAddSubscriptionToTxn;
import org.apache.pulsar.common.api.proto.CommandAddSubscriptionToTxnResponse;
import org.apache.pulsar.common.api.proto.CommandAuthChallenge;
import org.apache.pulsar.common.api.proto.CommandConnect;
import org.apache.pulsar.common.api.proto.CommandConnected;
import org.apache.pulsar.common.api.proto.CommandEndTxnOnPartitionResponse;
import org.apache.pulsar.common.api.proto.CommandEndTxnOnSubscriptionResponse;
import org.apache.pulsar.common.api.proto.CommandEndTxnResponse;
import org.apache.pulsar.common.api.proto.CommandGetSchema;
import org.apache.pulsar.common.api.proto.CommandGetSchemaResponse;
import org.apache.pulsar.common.api.proto.CommandGetTopicsOfNamespace;
import org.apache.pulsar.common.api.proto.CommandGetTopicsOfNamespace.Mode;
import org.apache.pulsar.common.api.proto.CommandGetTopicsOfNamespaceResponse;
import org.apache.pulsar.common.api.proto.CommandLookupTopic;
import org.apache.pulsar.common.api.proto.CommandLookupTopicResponse;
import org.apache.pulsar.common.api.proto.CommandLookupTopicResponse.LookupType;
import org.apache.pulsar.common.api.proto.CommandMessage;
import org.apache.pulsar.common.api.proto.CommandNewTxnResponse;
import org.apache.pulsar.common.api.proto.CommandPartitionedTopicMetadataResponse;
import org.apache.pulsar.common.api.proto.CommandProducer;
import org.apache.pulsar.common.api.proto.CommandProducerSuccess;
import org.apache.pulsar.common.api.proto.CommandRedeliverUnacknowledgedMessages;
import org.apache.pulsar.common.api.proto.CommandSeek;
import org.apache.pulsar.common.api.proto.CommandSend;
import org.apache.pulsar.common.api.proto.CommandSubscribe;
import org.apache.pulsar.common.api.proto.CommandSubscribe.InitialPosition;
import org.apache.pulsar.common.api.proto.CommandSubscribe.SubType;
import org.apache.pulsar.common.api.proto.FeatureFlags;
import org.apache.pulsar.common.api.proto.IntRange;
import org.apache.pulsar.common.api.proto.KeySharedMeta;
import org.apache.pulsar.common.api.proto.KeySharedMode;
import org.apache.pulsar.common.api.proto.MessageIdData;
import org.apache.pulsar.common.api.proto.MessageMetadata;
import org.apache.pulsar.common.api.proto.ProtocolVersion;
import org.apache.pulsar.common.api.proto.Schema;
import org.apache.pulsar.common.api.proto.ServerError;
import org.apache.pulsar.common.api.proto.SingleMessageMetadata;
import org.apache.pulsar.common.api.proto.Subscription;
import org.apache.pulsar.common.api.proto.TxnAction;
import org.apache.pulsar.common.protocol.schema.SchemaVersion;
import org.apache.pulsar.common.schema.SchemaInfo;
import org.apache.pulsar.common.schema.SchemaType;
import org.apache.pulsar.common.util.collections.BitSetRecyclable;
import org.apache.pulsar.common.util.collections.ConcurrentBitSetRecyclable;

@UtilityClass
@Slf4j
@SuppressWarnings("checkstyle:JavadocType")
public class Commands {

    // default message size for transfer
    public static final int DEFAULT_MAX_MESSAGE_SIZE = 5 * 1024 * 1024;
    public static final int MESSAGE_SIZE_FRAME_PADDING = 10 * 1024;
    public static final int INVALID_MAX_MESSAGE_SIZE = -1;

    @SuppressWarnings("checkstyle:ConstantName")
    public static final short magicCrc32c = 0x0e01;
    @SuppressWarnings("checkstyle:ConstantName")
    public static final short magicBrokerEntryMetadata = 0x0e02;
    private static final int checksumSize = 4;

    private static final FastThreadLocal<BaseCommand> LOCAL_BASE_COMMAND = new FastThreadLocal<BaseCommand>() {
        @Override
        protected BaseCommand initialValue() throws Exception {
            return new BaseCommand();
        }
    };

    private static BaseCommand localCmd(BaseCommand.Type type) {
        return LOCAL_BASE_COMMAND.get()
                .clear()
                .setType(type);
    }

    private static final FastThreadLocal<SingleMessageMetadata> LOCAL_SINGLE_MESSAGE_METADATA = //
            new FastThreadLocal<SingleMessageMetadata>() {
                @Override
                protected SingleMessageMetadata initialValue() throws Exception {
                    return new SingleMessageMetadata();
                }
            };

    private static final FastThreadLocal<MessageMetadata> LOCAL_MESSAGE_METADATA = //
            new FastThreadLocal<MessageMetadata>() {
                @Override
                protected MessageMetadata initialValue() throws Exception {
                    return new MessageMetadata();
                }
            };

    private static final FastThreadLocal<BrokerEntryMetadata> BROKER_ENTRY_METADATA = //
            new FastThreadLocal<BrokerEntryMetadata>() {
                @Override
                protected BrokerEntryMetadata initialValue() throws Exception {
                    return new BrokerEntryMetadata();
                }
            };

    public static ByteBuf newConnect(String authMethodName, String authData, String libVersion) {
        return newConnect(authMethodName, authData, getCurrentProtocolVersion(), libVersion, null /* target broker */,
                null /* originalPrincipal */, null /* Client Auth Data */, null /* Client Auth Method */);
    }

    public static ByteBuf newConnect(String authMethodName, String authData, String libVersion, String targetBroker) {
        return newConnect(authMethodName, authData, getCurrentProtocolVersion(), libVersion, targetBroker, null, null,
            null);
    }

    public static ByteBuf newConnect(String authMethodName, String authData, String libVersion, String targetBroker,
            String originalPrincipal, String clientAuthData, String clientAuthMethod) {
        return newConnect(authMethodName, authData, getCurrentProtocolVersion(), libVersion, targetBroker,
                originalPrincipal, clientAuthData, clientAuthMethod);
    }

    private static void setFeatureFlags(FeatureFlags flags) {
        flags.setSupportsAuthRefresh(true);
        flags.setSupportsBrokerEntryMetadata(true);
    }

    public static ByteBuf newConnect(String authMethodName, String authData, int protocolVersion, String libVersion,
            String targetBroker, String originalPrincipal, String originalAuthData,
            String originalAuthMethod) {
        BaseCommand cmd = localCmd(Type.CONNECT);
        CommandConnect connect = cmd.setConnect()
                .setClientVersion(libVersion != null ? libVersion : "Pulsar Client")
                .setAuthMethodName(authMethodName);

        if ("ycav1".equals(authMethodName)) {
            // Handle the case of a client that gets updated before the broker and starts sending the string auth method
            // name. An example would be in broker-to-broker replication. We need to make sure the clients are still
            // passing both the enum and the string until all brokers are upgraded.
            connect.setAuthMethod(AuthMethod.AuthMethodYcaV1);
        }

        if (targetBroker != null) {
            // When connecting through a proxy, we need to specify which broker do we want to be proxied through
            connect.setProxyToBrokerUrl(targetBroker);
        }

        if (authData != null) {
            connect.setAuthData(authData.getBytes(UTF_8));
        }

        if (originalPrincipal != null) {
            connect.setOriginalPrincipal(originalPrincipal);
        }

        if (originalAuthData != null) {
            connect.setOriginalAuthData(originalAuthData);
        }

        if (originalAuthMethod != null) {
            connect.setOriginalAuthMethod(originalAuthMethod);
        }
        connect.setProtocolVersion(protocolVersion);

        setFeatureFlags(connect.setFeatureFlags());
        return serializeWithSize(cmd);
    }

    public static ByteBuf newConnect(String authMethodName, AuthData authData, int protocolVersion, String libVersion,
                                     String targetBroker, String originalPrincipal, AuthData originalAuthData,
                                     String originalAuthMethod) {
        BaseCommand cmd = localCmd(Type.CONNECT);
        CommandConnect connect = cmd.setConnect()
                .setClientVersion(libVersion != null ? libVersion : "Pulsar Client")
                .setAuthMethodName(authMethodName);

        if (targetBroker != null) {
            // When connecting through a proxy, we need to specify which broker do we want to be proxied through
            connect.setProxyToBrokerUrl(targetBroker);
        }

        if (authData != null) {
            connect.setAuthData(authData.getBytes());
        }

        if (originalPrincipal != null) {
            connect.setOriginalPrincipal(originalPrincipal);
        }

        if (originalAuthData != null) {
            connect.setOriginalAuthData(new String(originalAuthData.getBytes(), UTF_8));
        }

        if (originalAuthMethod != null) {
            connect.setOriginalAuthMethod(originalAuthMethod);
        }
        connect.setProtocolVersion(protocolVersion);
        setFeatureFlags(connect.setFeatureFlags());

        return serializeWithSize(cmd);
    }

    public static ByteBuf newConnected(int clientProtocoVersion) {
        return newConnected(clientProtocoVersion, INVALID_MAX_MESSAGE_SIZE);
    }

    public static BaseCommand newConnectedCommand(int clientProtocolVersion, int maxMessageSize) {
        BaseCommand cmd = localCmd(Type.CONNECTED);
        CommandConnected connected = cmd.setConnected()
                .setServerVersion("Pulsar Server" + PulsarVersion.getVersion());

        if (INVALID_MAX_MESSAGE_SIZE != maxMessageSize) {
            connected.setMaxMessageSize(maxMessageSize);
        }

        // If the broker supports a newer version of the protocol, it will anyway advertise the max version that the
        // client supports, to avoid confusing the client.
        int currentProtocolVersion = getCurrentProtocolVersion();
        int versionToAdvertise = Math.min(currentProtocolVersion, clientProtocolVersion);

        connected.setProtocolVersion(versionToAdvertise);
        return cmd;
    }

    public static ByteBuf newConnected(int clientProtocolVersion, int maxMessageSize) {
        return serializeWithSize(newConnectedCommand(clientProtocolVersion, maxMessageSize));
    }

    public static ByteBuf newAuthChallenge(String authMethod, AuthData brokerData, int clientProtocolVersion) {
        BaseCommand cmd = localCmd(Type.AUTH_CHALLENGE);
        CommandAuthChallenge challenge = cmd.setAuthChallenge();

        // If the broker supports a newer version of the protocol, it will anyway advertise the max version that the
        // client supports, to avoid confusing the client.
        int currentProtocolVersion = getCurrentProtocolVersion();
        int versionToAdvertise = Math.min(currentProtocolVersion, clientProtocolVersion);

        challenge.setProtocolVersion(versionToAdvertise)
                .setChallenge()
                .setAuthData(brokerData != null ? brokerData.getBytes() : new byte[0])
                .setAuthMethodName(authMethod);
        return serializeWithSize(cmd);
    }

    public static ByteBuf newAuthResponse(String authMethod,
                                           AuthData clientData,
                                           int clientProtocolVersion,
                                           String clientVersion) {
        BaseCommand cmd = localCmd(Type.AUTH_RESPONSE);
        cmd.setAuthResponse()
                .setClientVersion(clientVersion != null ? clientVersion : "Pulsar Client")
                .setProtocolVersion(clientProtocolVersion)
                .setResponse()
                .setAuthData(clientData.getBytes())
                .setAuthMethodName(authMethod);
        return serializeWithSize(cmd);
    }

    public static BaseCommand newSuccessCommand(long requestId) {
        BaseCommand cmd = localCmd(Type.SUCCESS);
        cmd.setSuccess()
                .setRequestId(requestId);
        return cmd;
    }

    public static ByteBuf newSuccess(long requestId) {
        return serializeWithSize(newSuccessCommand(requestId));
    }

    public static BaseCommand newProducerSuccessCommand(long requestId, String producerName,
            SchemaVersion schemaVersion) {
        return newProducerSuccessCommand(requestId, producerName, -1, schemaVersion, Optional.empty(), true);
    }

    public static ByteBuf newProducerSuccess(long requestId, String producerName, SchemaVersion schemaVersion) {
        return newProducerSuccess(requestId, producerName, -1, schemaVersion, Optional.empty(), true);
    }

    public static BaseCommand newProducerSuccessCommand(long requestId, String producerName, long lastSequenceId,
            SchemaVersion schemaVersion, Optional<Long> topicEpoch, boolean isProducerReady) {
        BaseCommand cmd = localCmd(Type.PRODUCER_SUCCESS);
        CommandProducerSuccess ps = cmd.setProducerSuccess()
                .setRequestId(requestId)
                .setProducerName(producerName)
                .setLastSequenceId(lastSequenceId)
                .setSchemaVersion(schemaVersion.bytes())
                .setProducerReady(isProducerReady);
        topicEpoch.ifPresent(ps::setTopicEpoch);
        return cmd;
    }

    public static ByteBuf newProducerSuccess(long requestId, String producerName, long lastSequenceId,
            SchemaVersion schemaVersion, Optional<Long> topicEpoch, boolean isProducerReady) {
        return serializeWithSize(newProducerSuccessCommand(requestId, producerName, lastSequenceId, schemaVersion,
                topicEpoch, isProducerReady));
    }

    public static BaseCommand newErrorCommand(long requestId, ServerError serverError, String message) {
        BaseCommand cmd = localCmd(Type.ERROR);
        cmd.setError()
                .setRequestId(requestId)
                .setError(serverError)
                .setMessage(message);
        return cmd;
    }

    public static ByteBuf newError(long requestId, ServerError serverError, String message) {
        return serializeWithSize(newErrorCommand(requestId, serverError, message));
    }

    public static BaseCommand newSendReceiptCommand(long producerId, long sequenceId, long highestId, long ledgerId,
            long entryId) {
        BaseCommand cmd = localCmd(Type.SEND_RECEIPT);
        cmd.setSendReceipt()
                .setProducerId(producerId)
                .setSequenceId(sequenceId)
                .setHighestSequenceId(highestId)
                .setMessageId()
                .setLedgerId(ledgerId)
                .setEntryId(entryId);
        return cmd;
    }

    public static ByteBuf newSendReceipt(long producerId, long sequenceId, long highestId, long ledgerId,
            long entryId) {
        return serializeWithSize(newSendReceiptCommand(producerId, sequenceId, highestId, ledgerId, entryId));
    }

    public static BaseCommand newSendErrorCommand(long producerId, long sequenceId, ServerError error,
            String errorMsg) {
        BaseCommand cmd = localCmd(Type.SEND_ERROR);
        cmd.setSendError()
                .setProducerId(producerId)
                .setSequenceId(sequenceId)
                .setError(error)
                .setMessage(errorMsg);
        return cmd;
    }

    public static ByteBuf newSendError(long producerId, long sequenceId, ServerError error, String errorMsg) {
        return serializeWithSize(newSendErrorCommand(producerId, sequenceId, error, errorMsg));
    }

    public static boolean hasChecksum(ByteBuf buffer) {
        return buffer.getShort(buffer.readerIndex()) == magicCrc32c;
    }

    /**
     * Read the checksum and advance the reader index in the buffer.
     *
     * <p>Note: This method assume the checksum presence was already verified before.
     */
    public static int readChecksum(ByteBuf buffer) {
        buffer.skipBytes(2); //skip magic bytes
        return buffer.readInt();
    }

    public static void skipChecksumIfPresent(ByteBuf buffer) {
        if (hasChecksum(buffer)) {
            readChecksum(buffer);
        }
    }

    public static MessageMetadata parseMessageMetadata(ByteBuf buffer) {
        MessageMetadata md = LOCAL_MESSAGE_METADATA.get();
        parseMessageMetadata(buffer, md);
        return md;
    }

    public static void parseMessageMetadata(ByteBuf buffer, MessageMetadata msgMetadata) {
        // initially reader-index may point to start_of_checksum : increment reader-index to start_of_metadata
        // to parse metadata
        skipChecksumIfPresent(buffer);
        int metadataSize = (int) buffer.readUnsignedInt();

        msgMetadata.parseFrom(buffer, metadataSize);
    }

    public static void skipMessageMetadata(ByteBuf buffer) {
        // initially reader-index may point to start_of_checksum : increment reader-index to start_of_metadata to parse
        // metadata
        skipBrokerEntryMetadataIfExist(buffer);
        skipChecksumIfPresent(buffer);
        int metadataSize = (int) buffer.readUnsignedInt();
        buffer.skipBytes(metadataSize);
    }

    public static BaseCommand newMessageCommand(long consumerId, long ledgerId, long entryId, int partition,
            int redeliveryCount, long[] ackSet) {
        BaseCommand cmd = localCmd(Type.MESSAGE);
        CommandMessage msg = cmd.setMessage()
                .setConsumerId(consumerId);
        msg.setMessageId()
                .setLedgerId(ledgerId)
                .setEntryId(entryId)
                .setPartition(partition);
        if (redeliveryCount > 0) {
            msg.setRedeliveryCount(redeliveryCount);
        }
        if (ackSet != null) {
            for (int i = 0; i < ackSet.length; i++) {
                msg.addAckSet(ackSet[i]);
            }
        }
        return cmd;
    }

    public static ByteBufPair newMessage(long consumerId, long ledgerId, long entryId, int partition,
            int redeliveryCount, ByteBuf metadataAndPayload, long[] ackSet) {
        return serializeCommandMessageWithSize(
                newMessageCommand(consumerId, ledgerId, entryId, partition, redeliveryCount, ackSet),
                metadataAndPayload);
    }

    public static ByteBufPair newSend(long producerId, long sequenceId, int numMessaegs, ChecksumType checksumType,
                                      MessageMetadata messageMetadata, ByteBuf payload) {
        return newSend(producerId, sequenceId, -1 /* highestSequenceId */, numMessaegs,
                messageMetadata.hasTxnidLeastBits() ? messageMetadata.getTxnidLeastBits() : -1,
                messageMetadata.hasTxnidMostBits() ? messageMetadata.getTxnidMostBits() : -1,
                checksumType, messageMetadata, payload);
    }

    public static ByteBufPair newSend(long producerId, long lowestSequenceId, long highestSequenceId, int numMessaegs,
              ChecksumType checksumType, MessageMetadata messageMetadata, ByteBuf payload) {
        return newSend(producerId, lowestSequenceId, highestSequenceId, numMessaegs,
                messageMetadata.hasTxnidLeastBits() ? messageMetadata.getTxnidLeastBits() : -1,
                messageMetadata.hasTxnidMostBits() ? messageMetadata.getTxnidMostBits() : -1,
                checksumType, messageMetadata, payload);
    }

    public static ByteBufPair newSend(long producerId, long sequenceId, long highestSequenceId, int numMessages,
                                      long txnIdLeastBits, long txnIdMostBits, ChecksumType checksumType,
            MessageMetadata messageData, ByteBuf payload) {
        BaseCommand cmd = localCmd(Type.SEND);
        CommandSend send = cmd.setSend()
                .setProducerId(producerId)
                .setSequenceId(sequenceId);
        if (highestSequenceId >= 0) {
            send.setHighestSequenceId(highestSequenceId);
        }
        if (numMessages > 1) {
            send.setNumMessages(numMessages);
        }
        if (txnIdLeastBits >= 0) {
            send.setTxnidLeastBits(txnIdLeastBits);
        }
        if (txnIdMostBits >= 0) {
            send.setTxnidMostBits(txnIdMostBits);
        }
        if (messageData.hasTotalChunkMsgSize() && messageData.getTotalChunkMsgSize() > 1) {
            send.setIsChunk(true);
        }

        return serializeCommandSendWithSize(cmd, checksumType, messageData, payload);
    }

    public static ByteBuf newSubscribe(String topic, String subscription, long consumerId, long requestId,
            SubType subType, int priorityLevel, String consumerName, long resetStartMessageBackInSeconds) {
        return newSubscribe(topic, subscription, consumerId, requestId, subType, priorityLevel, consumerName,
                true /* isDurable */, null /* startMessageId */, Collections.emptyMap(), false,
                false /* isReplicated */, InitialPosition.Earliest, resetStartMessageBackInSeconds, null,
                true /* createTopicIfDoesNotExist */);
    }

    public static ByteBuf newSubscribe(String topic, String subscription, long consumerId, long requestId,
            SubType subType, int priorityLevel, String consumerName, boolean isDurable, MessageIdData startMessageId,
            Map<String, String> metadata, boolean readCompacted, boolean isReplicated,
            InitialPosition subscriptionInitialPosition, long startMessageRollbackDurationInSec, SchemaInfo schemaInfo,
            boolean createTopicIfDoesNotExist) {
        return newSubscribe(topic, subscription, consumerId, requestId, subType, priorityLevel, consumerName,
                isDurable, startMessageId, metadata, readCompacted, isReplicated, subscriptionInitialPosition,
                startMessageRollbackDurationInSec, schemaInfo, createTopicIfDoesNotExist, null);
    }

    public static ByteBuf newSubscribe(String topic, String subscription, long consumerId, long requestId,
               SubType subType, int priorityLevel, String consumerName, boolean isDurable, MessageIdData startMessageId,
               Map<String, String> metadata, boolean readCompacted, boolean isReplicated,
               InitialPosition subscriptionInitialPosition, long startMessageRollbackDurationInSec,
               SchemaInfo schemaInfo, boolean createTopicIfDoesNotExist, KeySharedPolicy keySharedPolicy) {
        BaseCommand cmd = localCmd(Type.SUBSCRIBE);
        CommandSubscribe subscribe = cmd.setSubscribe()
                .setTopic(topic)
                .setSubscription(subscription)
                .setSubType(subType)
                .setConsumerId(consumerId)
                .setConsumerName(consumerName)
                .setRequestId(requestId)
                .setPriorityLevel(priorityLevel)
                .setDurable(isDurable)
                .setReadCompacted(readCompacted)
                .setInitialPosition(subscriptionInitialPosition)
                .setReplicateSubscriptionState(isReplicated)
                .setForceTopicCreation(createTopicIfDoesNotExist);

        if (keySharedPolicy != null) {
            KeySharedMeta keySharedMeta = subscribe.setKeySharedMeta();
            keySharedMeta.setAllowOutOfOrderDelivery(keySharedPolicy.isAllowOutOfOrderDelivery());
            keySharedMeta.setKeySharedMode(convertKeySharedMode(keySharedPolicy.getKeySharedMode()));

            if (keySharedPolicy instanceof KeySharedPolicy.KeySharedPolicySticky) {
                List<Range> ranges = ((KeySharedPolicy.KeySharedPolicySticky) keySharedPolicy)
                        .getRanges();
                for (Range range : ranges) {
                    IntRange r = keySharedMeta.addHashRange();
                    r.setStart(range.getStart());
                    r.setEnd(range.getEnd());
                }
            }
        }

        if (startMessageId != null) {
            subscribe.setStartMessageId().copyFrom(startMessageId);
        }
        if (startMessageRollbackDurationInSec > 0) {
            subscribe.setStartMessageRollbackDurationSec(startMessageRollbackDurationInSec);
        }

        if (!metadata.isEmpty()) {
            metadata.entrySet().forEach(e -> subscribe.addMetadata()
                    .setKey(e.getKey())
                    .setValue(e.getValue()));
        }

        if (schemaInfo != null) {
            if (subscribe.hasSchema()) {
                throw new IllegalStateException();
            }

            if (subscribe.setSchema().getPropertiesCount() > 0) {
                throw new IllegalStateException();
            }

            convertSchema(schemaInfo, subscribe.setSchema());
        }

        return serializeWithSize(cmd);
    }


    private static KeySharedMode convertKeySharedMode(org.apache.pulsar.client.api.KeySharedMode mode) {
        switch (mode) {
        case AUTO_SPLIT: return KeySharedMode.AUTO_SPLIT;
        case STICKY: return KeySharedMode.STICKY;
        default:
            throw new IllegalArgumentException("Unexpected key shared mode: " + mode);
        }
    }

    public static ByteBuf newUnsubscribe(long consumerId, long requestId) {
        BaseCommand cmd = localCmd(Type.UNSUBSCRIBE);
        cmd.setUnsubscribe()
                .setConsumerId(consumerId)
                .setRequestId(requestId);
        return serializeWithSize(cmd);
    }

    public static ByteBuf newActiveConsumerChange(long consumerId, boolean isActive) {
        BaseCommand cmd = localCmd(Type.ACTIVE_CONSUMER_CHANGE);
        cmd.setActiveConsumerChange()
                .setConsumerId(consumerId)
                .setIsActive(isActive);
        return serializeWithSize(cmd);
    }

    public static ByteBuf newSeek(long consumerId, long requestId,
                                  long ledgerId, long entryId, long[] ackSet) {
        BaseCommand cmd = localCmd(Type.SEEK);
        CommandSeek seek = cmd.setSeek()
                .setConsumerId(consumerId)
                .setRequestId(requestId);
        MessageIdData messageId = seek.setMessageId()
            .setLedgerId(ledgerId)
            .setEntryId(entryId);
        for (int i = 0; i < ackSet.length; i++) {
            messageId.addAckSet(ackSet[i]);
        }
        return serializeWithSize(cmd);
    }

    public static ByteBuf newSeek(long consumerId, long requestId, long timestamp) {
        BaseCommand cmd = localCmd(Type.SEEK);
        cmd.setSeek()
                .setConsumerId(consumerId)
                .setRequestId(requestId)
                .setMessagePublishTime(timestamp);
        return serializeWithSize(cmd);
    }

    public static ByteBuf newCloseConsumer(long consumerId, long requestId) {
        BaseCommand cmd = localCmd(Type.CLOSE_CONSUMER);
        cmd.setCloseConsumer()
            .setConsumerId(consumerId)
            .setRequestId(requestId);
        return serializeWithSize(cmd);
    }

    public static ByteBuf newReachedEndOfTopic(long consumerId) {
        BaseCommand cmd = localCmd(Type.REACHED_END_OF_TOPIC);
        cmd.setReachedEndOfTopic()
            .setConsumerId(consumerId);
        return serializeWithSize(cmd);
    }

    public static ByteBuf newCloseProducer(long producerId, long requestId) {
        BaseCommand cmd = localCmd(Type.CLOSE_PRODUCER);
        cmd.setCloseProducer()
            .setProducerId(producerId)
            .setRequestId(requestId);
        return serializeWithSize(cmd);
    }

    @VisibleForTesting
    public static ByteBuf newProducer(String topic, long producerId, long requestId, String producerName,
                Map<String, String> metadata) {
        return newProducer(topic, producerId, requestId, producerName, false, metadata);
    }

    public static ByteBuf newProducer(String topic, long producerId, long requestId, String producerName,
                boolean encrypted, Map<String, String> metadata) {
        return newProducer(topic, producerId, requestId, producerName, encrypted, metadata, null, 0, false,
                ProducerAccessMode.Shared, Optional.empty());
    }

    private static Schema.Type getSchemaType(SchemaType type) {
        if (type.getValue() < 0) {
            return Schema.Type.None;
        } else {
            return Schema.Type.valueOf(type.getValue());
        }
    }

    public static SchemaType getSchemaType(Schema.Type type) {
        if (type.getValue() < 0) {
            // this is unexpected
            return SchemaType.NONE;
        } else {
            return SchemaType.valueOf(type.getValue());
        }
    }

    private static void convertSchema(SchemaInfo schemaInfo, Schema schema) {
        schema.setName(schemaInfo.getName())
                .setSchemaData(schemaInfo.getSchema())
                .setType(getSchemaType(schemaInfo.getType()));

        schemaInfo.getProperties().entrySet().stream().forEach(entry -> {
            schema.addProperty()
                .setKey(entry.getKey())
                .setValue(entry.getValue());
        });
    }

    public static ByteBuf newProducer(String topic, long producerId, long requestId, String producerName,
          boolean encrypted, Map<String, String> metadata, SchemaInfo schemaInfo,
          long epoch, boolean userProvidedProducerName,
          ProducerAccessMode accessMode, Optional<Long> topicEpoch) {
        BaseCommand cmd = localCmd(Type.PRODUCER);
        CommandProducer producer = cmd.setProducer()
                .setTopic(topic)
                .setProducerId(producerId)
                .setRequestId(requestId)
                .setEpoch(epoch)
                .setUserProvidedProducerName(userProvidedProducerName)
                .setEncrypted(encrypted)
                .setProducerAccessMode(convertProducerAccessMode(accessMode));
        if (producerName != null) {
            producer.setProducerName(producerName);
        }

        if (!metadata.isEmpty()) {
            metadata.forEach((k, v) -> producer.addMetadata()
                    .setKey(k)
                    .setValue(v));
        }

        if (null != schemaInfo) {
            convertSchema(schemaInfo, producer.setSchema());
        }

        topicEpoch.ifPresent(producer::setTopicEpoch);
        return serializeWithSize(cmd);
    }

    public static BaseCommand newPartitionMetadataResponseCommand(ServerError error, String errorMsg, long requestId) {
        BaseCommand cmd = localCmd(Type.PARTITIONED_METADATA_RESPONSE);
        CommandPartitionedTopicMetadataResponse response = cmd.setPartitionMetadataResponse()
                .setRequestId(requestId)
                .setError(error)
                .setResponse(CommandPartitionedTopicMetadataResponse.LookupType.Failed);
        if (errorMsg != null) {
            response.setMessage(errorMsg);
        }

        return cmd;
    }

    public static ByteBuf newPartitionMetadataResponse(ServerError error, String errorMsg, long requestId) {
        return serializeWithSize(newPartitionMetadataResponseCommand(error, errorMsg, requestId));
    }

    public static ByteBuf newPartitionMetadataRequest(String topic, long requestId) {
        BaseCommand cmd = localCmd(Type.PARTITIONED_METADATA);
        cmd.setPartitionMetadata()
                .setTopic(topic)
                .setRequestId(requestId);
        return serializeWithSize(cmd);
    }

    public static BaseCommand newPartitionMetadataResponseCommand(int partitions, long requestId) {
        BaseCommand cmd = localCmd(Type.PARTITIONED_METADATA_RESPONSE);
        cmd.setPartitionMetadataResponse()
                .setPartitions(partitions)
                .setResponse(CommandPartitionedTopicMetadataResponse.LookupType.Success)
                .setRequestId(requestId);
        return cmd;
    }

    public static ByteBuf newPartitionMetadataResponse(int partitions, long requestId) {
        return serializeWithSize(newPartitionMetadataResponseCommand(partitions, requestId));
    }

    public static ByteBuf newLookup(String topic, boolean authoritative, long requestId) {
        return newLookup(topic, null, authoritative, requestId);
    }

    public static ByteBuf newLookup(String topic, String listenerName, boolean authoritative, long requestId) {
        BaseCommand cmd = localCmd(Type.LOOKUP);
        CommandLookupTopic lookup = cmd.setLookupTopic()
                .setTopic(topic)
                .setRequestId(requestId)
                .setAuthoritative(authoritative);
        if (StringUtils.isNotBlank(listenerName)) {
            lookup.setAdvertisedListenerName(listenerName);
        }
        return serializeWithSize(cmd);
    }

    public static BaseCommand newLookupResponseCommand(String brokerServiceUrl, String brokerServiceUrlTls,
        boolean authoritative, LookupType lookupType, long requestId, boolean proxyThroughServiceUrl) {
        BaseCommand cmd = localCmd(Type.LOOKUP_RESPONSE);
        CommandLookupTopicResponse response = cmd.setLookupTopicResponse()
                .setBrokerServiceUrl(brokerServiceUrl)
                .setResponse(lookupType)
                .setRequestId(requestId)
                .setAuthoritative(authoritative)
                .setProxyThroughServiceUrl(proxyThroughServiceUrl);
        if (brokerServiceUrlTls != null) {
            response.setBrokerServiceUrlTls(brokerServiceUrlTls);
        }

        return cmd;
    }

    public static ByteBuf newLookupResponse(String brokerServiceUrl, String brokerServiceUrlTls, boolean authoritative,
            LookupType lookupType, long requestId, boolean proxyThroughServiceUrl) {
        return serializeWithSize(newLookupResponseCommand(brokerServiceUrl, brokerServiceUrlTls, authoritative,
                lookupType, requestId, proxyThroughServiceUrl));
    }

    public static BaseCommand newLookupErrorResponseCommand(ServerError error, String errorMsg, long requestId) {
        BaseCommand cmd = localCmd(Type.LOOKUP_RESPONSE);
        CommandLookupTopicResponse response = cmd.setLookupTopicResponse()
                .setRequestId(requestId)
                .setError(error)
                .setResponse(LookupType.Failed);
        if (errorMsg != null) {
            response.setMessage(errorMsg);
        }

        return cmd;
    }

    public static ByteBuf newLookupErrorResponse(ServerError error, String errorMsg, long requestId) {
        return serializeWithSize(newLookupErrorResponseCommand(error, errorMsg, requestId));
    }

    public static ByteBuf newMultiTransactionMessageAck(long consumerId, TxnID txnID,
            List<Triple<Long, Long, ConcurrentBitSetRecyclable>> entries) {
        BaseCommand cmd = newMultiMessageAckCommon(entries);
        cmd.getAck()
                .setConsumerId(consumerId)
                .setAckType(AckType.Individual)
                .setTxnidLeastBits(txnID.getLeastSigBits())
                .setTxnidMostBits(txnID.getMostSigBits());
        return serializeWithSize(cmd);
    }

    private static BaseCommand newMultiMessageAckCommon(List<Triple<Long, Long, ConcurrentBitSetRecyclable>> entries) {
        BaseCommand cmd = localCmd(Type.ACK);
        CommandAck ack = cmd.setAck();
        int entriesCount = entries.size();
        for (int i = 0; i < entriesCount; i++) {
            long ledgerId = entries.get(i).getLeft();
            long entryId = entries.get(i).getMiddle();
            ConcurrentBitSetRecyclable bitSet = entries.get(i).getRight();
            MessageIdData msgId = ack.addMessageId()
                    .setLedgerId(ledgerId)
                    .setEntryId(entryId);
            if (bitSet != null) {
                long[] ackSet = bitSet.toLongArray();
                for (int j = 0; j < ackSet.length; j++) {
                    msgId.addAckSet(ackSet[j]);
                }
                bitSet.recycle();
            }
        }

        return cmd;
    }

    public static ByteBuf newMultiMessageAck(long consumerId,
            List<Triple<Long, Long, ConcurrentBitSetRecyclable>> entries) {
        BaseCommand cmd = newMultiMessageAckCommon(entries);
        cmd.getAck()
                .setConsumerId(consumerId)
                .setAckType(AckType.Individual);
        return serializeWithSize(cmd);
    }

    public static ByteBuf newAck(long consumerId, long ledgerId, long entryId, BitSetRecyclable ackSet, AckType ackType,
                                 ValidationError validationError, Map<String, Long> properties) {
        return newAck(consumerId, ledgerId, entryId, ackSet, ackType, validationError,
                properties, -1L, -1L, -1L, -1);
    }

    public static ByteBuf newAck(long consumerId, long ledgerId, long entryId, BitSetRecyclable ackSet, AckType ackType,
                                 ValidationError validationError, Map<String, Long> properties, long txnIdLeastBits,
                                 long txnIdMostBits, long requestId, int batchSize) {
        BaseCommand cmd = localCmd(Type.ACK);
        CommandAck ack = cmd.setAck()
                .setConsumerId(consumerId)
                .setAckType(ackType);
        MessageIdData messageIdData = ack.addMessageId()
                .setLedgerId(ledgerId)
                .setEntryId(entryId);
        if (ackSet != null) {
            long[] as = ackSet.toLongArray();
            for (int i = 0; i < as.length; i++) {
                messageIdData.addAckSet(as[i]);
            }
        }

        if (batchSize >= 0) {
          messageIdData.setBatchSize(batchSize);
        }

        if (validationError != null) {
            ack.setValidationError(validationError);
        }
        if (txnIdMostBits >= 0) {
            ack.setTxnidMostBits(txnIdMostBits);
        }
        if (txnIdLeastBits >= 0) {
            ack.setTxnidLeastBits(txnIdLeastBits);
        }

        if (requestId >= 0) {
            ack.setRequestId(requestId);
        }
        if (!properties.isEmpty()) {
            properties.forEach((k, v) -> {
                ack.addProperty().setKey(k).setValue(v);
            });
        }
        return serializeWithSize(cmd);
    }

    public static ByteBuf newAck(long consumerId, long ledgerId, long entryId, BitSetRecyclable ackSet, AckType ackType,
                                 ValidationError validationError, Map<String, Long> properties, long txnIdLeastBits,
                                 long txnIdMostBits, long requestId) {
        return newAck(consumerId, ledgerId, entryId, ackSet, ackType, validationError,
                properties, txnIdLeastBits, txnIdMostBits, requestId, -1);
    }

    public static ByteBuf newAckResponse(long requestId, ServerError error, String errorMsg, long consumerId) {
        BaseCommand cmd = localCmd(Type.ACK_RESPONSE);
        CommandAckResponse  response = cmd.setAckResponse()
                .setConsumerId(consumerId)
                .setRequestId(requestId);

        if (error != null) {
            response.setError(error);
        }

        if (errorMsg != null) {
            response.setMessage(errorMsg);
        }

        return serializeWithSize(cmd);
    }

    public static ByteBuf newFlow(long consumerId, int messagePermits) {
        BaseCommand cmd = localCmd(Type.FLOW);
        cmd.setFlow()
                .setConsumerId(consumerId)
                .setMessagePermits(messagePermits);
        return serializeWithSize(cmd);
    }

    public static ByteBuf newRedeliverUnacknowledgedMessages(long consumerId) {
        BaseCommand cmd = localCmd(Type.REDELIVER_UNACKNOWLEDGED_MESSAGES);
        cmd.setRedeliverUnacknowledgedMessages()
                .setConsumerId(consumerId);
        return serializeWithSize(cmd);
    }

    public static ByteBuf newRedeliverUnacknowledgedMessages(long consumerId, List<MessageIdData> messageIds) {
        BaseCommand cmd = localCmd(Type.REDELIVER_UNACKNOWLEDGED_MESSAGES);
        CommandRedeliverUnacknowledgedMessages req = cmd.setRedeliverUnacknowledgedMessages()
                .setConsumerId(consumerId);
        messageIds.forEach(msgId -> {
            MessageIdData m = req.addMessageId()
                    .setLedgerId(msgId.getLedgerId())
                    .setEntryId(msgId.getEntryId());
            if (msgId.hasBatchIndex()) {
                m.setBatchIndex(msgId.getBatchIndex());
            }
        });
        return serializeWithSize(cmd);
    }

    public static ByteBuf newConsumerStatsResponse(ServerError serverError, String errMsg, long requestId) {
        return serializeWithSize(newConsumerStatsResponseCommand(serverError, errMsg, requestId));
    }

    public static BaseCommand newConsumerStatsResponseCommand(ServerError serverError, String errMsg, long requestId) {
        BaseCommand cmd = localCmd(Type.CONSUMER_STATS_RESPONSE);
        cmd.setConsumerStatsResponse()
                .setRequestId(requestId)
                .setErrorMessage(errMsg)
                .setErrorCode(serverError);
        return cmd;
    }

    public static ByteBuf newGetTopicsOfNamespaceRequest(String namespace, long requestId, Mode mode) {
        BaseCommand cmd = localCmd(Type.GET_TOPICS_OF_NAMESPACE);
        CommandGetTopicsOfNamespace topics = cmd.setGetTopicsOfNamespace();
        topics.setNamespace(namespace);
        topics.setRequestId(requestId);
        topics.setMode(mode);
        return serializeWithSize(cmd);
    }

    public static BaseCommand newGetTopicsOfNamespaceResponseCommand(List<String> topics, long requestId) {
        BaseCommand cmd = localCmd(Type.GET_TOPICS_OF_NAMESPACE_RESPONSE);
        CommandGetTopicsOfNamespaceResponse topicsResponse = cmd.setGetTopicsOfNamespaceResponse();
        topicsResponse.setRequestId(requestId);
        for (int i = 0; i < topics.size(); i++) {
            topicsResponse.addTopic(topics.get(i));
        }

        return cmd;
    }

    public static ByteBuf newGetTopicsOfNamespaceResponse(List<String> topics, long requestId) {
        return serializeWithSize(newGetTopicsOfNamespaceResponseCommand(topics, requestId));
    }

    private final static ByteBuf cmdPing;

    static {
        BaseCommand cmd = new BaseCommand()
                .setType(Type.PING);
        cmd.setPing();
        ByteBuf serializedCmdPing = serializeWithSize(cmd);
        cmdPing = Unpooled.copiedBuffer(serializedCmdPing);
        serializedCmdPing.release();
    }

    static ByteBuf newPing() {
        return cmdPing.retainedDuplicate();
    }

    private final static ByteBuf cmdPong;

    static {
        BaseCommand cmd = new BaseCommand()
                .setType(Type.PONG);
        cmd.setPong();
        ByteBuf serializedCmdPong = serializeWithSize(cmd);
        cmdPong = Unpooled.copiedBuffer(serializedCmdPong);
        serializedCmdPong.release();
    }

    static ByteBuf newPong() {
        return cmdPong.retainedDuplicate();
    }

    public static ByteBuf newGetLastMessageId(long consumerId, long requestId) {
        BaseCommand cmd = localCmd(Type.GET_LAST_MESSAGE_ID);
        cmd.setGetLastMessageId()
                .setRequestId(requestId)
                .setConsumerId(consumerId);
        return serializeWithSize(cmd);
    }

    public static ByteBuf newGetLastMessageIdResponse(long requestId, long ledgerId, long entryId,
            int partitionIdx, int batchIndex) {
        BaseCommand cmd = localCmd(Type.GET_LAST_MESSAGE_ID_RESPONSE);
        cmd.setGetLastMessageIdResponse()
            .setRequestId(requestId)
            .setLastMessageId()
            .setLedgerId(ledgerId)
            .setEntryId(entryId)
            .setPartition(partitionIdx)
            .setBatchIndex(batchIndex);
        return serializeWithSize(cmd);
    }

    public static ByteBuf newGetSchema(long requestId, String topic, Optional<SchemaVersion> version) {
        BaseCommand cmd = localCmd(Type.GET_SCHEMA);
        CommandGetSchema schema = cmd.setGetSchema()
                .setRequestId(requestId)
                .setTopic(topic);
        version.ifPresent(schemaVersion -> schema.setSchemaVersion(schemaVersion.bytes()));
        return serializeWithSize(cmd);
    }

    public static ByteBuf newGetSchemaResponse(long requestId, CommandGetSchemaResponse response) {
        BaseCommand cmd = localCmd(Type.GET_SCHEMA_RESPONSE);
        cmd.setGetSchemaResponse()
            .copyFrom(response)
            .setRequestId(requestId);

        return serializeWithSize(cmd);
    }

    public static BaseCommand newGetSchemaResponseCommand(long requestId,
            SchemaInfo schemaInfo, SchemaVersion version) {
        BaseCommand cmd = localCmd(Type.GET_SCHEMA_RESPONSE);
        Schema schema = cmd.setGetSchemaResponse()
                .setRequestId(requestId)
                .setSchemaVersion(version.bytes())
                .setSchema();
        convertSchema(schemaInfo, schema);
        return cmd;
    }

    public static ByteBuf newGetSchemaResponse(long requestId, SchemaInfo schemaInfo, SchemaVersion version) {
        return serializeWithSize(newGetSchemaResponseCommand(requestId, schemaInfo, version));
    }

    public static BaseCommand newGetSchemaResponseErrorCommand(long requestId, ServerError error, String errorMessage) {
        BaseCommand cmd = localCmd(Type.GET_SCHEMA_RESPONSE);
        cmd.setGetSchemaResponse()
                .setRequestId(requestId)
                .setErrorCode(error)
                .setErrorMessage(errorMessage);
        return cmd;
    }

    public static ByteBuf newGetSchemaResponseError(long requestId, ServerError error, String errorMessage) {
        return serializeWithSize(newGetSchemaResponseErrorCommand(requestId, error, errorMessage));
    }

    public static ByteBuf newGetOrCreateSchema(long requestId, String topic, SchemaInfo schemaInfo) {
        BaseCommand cmd = localCmd(Type.GET_OR_CREATE_SCHEMA);
        Schema schema = cmd.setGetOrCreateSchema()
                .setRequestId(requestId)
                .setTopic(topic)
                .setSchema();
        convertSchema(schemaInfo, schema);
        return serializeWithSize(cmd);
    }

    public static BaseCommand newGetOrCreateSchemaResponseCommand(long requestId, SchemaVersion schemaVersion) {
        BaseCommand cmd = localCmd(Type.GET_OR_CREATE_SCHEMA_RESPONSE);
        cmd.setGetOrCreateSchemaResponse()
                .setRequestId(requestId)
                .setSchemaVersion(schemaVersion.bytes());
        return cmd;
    }

    public static ByteBuf newGetOrCreateSchemaResponse(long requestId, SchemaVersion schemaVersion) {
        return serializeWithSize(newGetOrCreateSchemaResponseCommand(requestId, schemaVersion));
    }

    public static BaseCommand newGetOrCreateSchemaResponseErrorCommand(long requestId, ServerError error,
            String errorMessage) {
        BaseCommand cmd = localCmd(Type.GET_OR_CREATE_SCHEMA_RESPONSE);
        cmd.setGetOrCreateSchemaResponse()
                .setRequestId(requestId)
                .setErrorCode(error)
                .setErrorMessage(errorMessage);
        return cmd;
    }

    public static ByteBuf newGetOrCreateSchemaResponseError(long requestId, ServerError error, String errorMessage) {
        BaseCommand cmd = localCmd(Type.GET_OR_CREATE_SCHEMA_RESPONSE);
        cmd.setGetOrCreateSchemaResponse()
                .setRequestId(requestId)
                .setErrorCode(error)
                .setErrorMessage(errorMessage);
        return serializeWithSize(cmd);
    }

    // ---- transaction related ----

    public static ByteBuf newTxn(long tcId, long requestId, long ttlSeconds) {
        BaseCommand cmd = localCmd(Type.NEW_TXN);
        cmd.setNewTxn()
                .setTcId(tcId)
                .setRequestId(requestId)
                .setTxnTtlSeconds(ttlSeconds);
        return serializeWithSize(cmd);
    }

    public static ByteBuf newTxnResponse(long requestId, long txnIdLeastBits, long txnIdMostBits) {
        BaseCommand cmd = localCmd(Type.NEW_TXN_RESPONSE);
        cmd.setNewTxnResponse()
                .setRequestId(requestId)
                .setTxnidMostBits(txnIdMostBits)
                .setTxnidLeastBits(txnIdLeastBits);
        return serializeWithSize(cmd);
    }

    public static ByteBuf newTxnResponse(long requestId, long txnIdMostBits, ServerError error, String errorMsg) {
        BaseCommand cmd = localCmd(Type.NEW_TXN_RESPONSE);
        CommandNewTxnResponse response = cmd.setNewTxnResponse()
                .setRequestId(requestId)
                .setTxnidMostBits(txnIdMostBits)
                .setError(error);
        if (errorMsg != null) {
            response.setMessage(errorMsg);
        }
        return serializeWithSize(cmd);
    }

    public static ByteBuf newAddPartitionToTxn(long requestId, long txnIdLeastBits, long txnIdMostBits,
                                               List<String> partitions) {
        BaseCommand cmd = localCmd(Type.ADD_PARTITION_TO_TXN);
        CommandAddPartitionToTxn req = cmd.setAddPartitionToTxn()
                .setRequestId(requestId)
                .setTxnidLeastBits(txnIdLeastBits)
                .setTxnidMostBits(txnIdMostBits);
        if (partitions != null) {
            partitions.forEach(req::addPartition);
        }
        return serializeWithSize(cmd);
    }

    public static ByteBuf newAddPartitionToTxnResponse(long requestId, long txnIdLeastBits, long txnIdMostBits) {
        BaseCommand cmd = localCmd(Type.ADD_PARTITION_TO_TXN_RESPONSE);
        cmd.setAddPartitionToTxnResponse()
                .setRequestId(requestId)
                .setTxnidLeastBits(txnIdLeastBits)
                .setTxnidMostBits(txnIdMostBits);
        return serializeWithSize(cmd);
    }

    public static ByteBuf newAddPartitionToTxnResponse(long requestId, long txnIdMostBits, ServerError error,
           String errorMsg) {
        BaseCommand cmd = localCmd(Type.ADD_PARTITION_TO_TXN_RESPONSE);
        cmd.setAddPartitionToTxnResponse()
                .setRequestId(requestId)
                .setError(error)
                .setTxnidMostBits(txnIdMostBits);
        return serializeWithSize(cmd);
    }

    public static ByteBuf newAddSubscriptionToTxn(long requestId, long txnIdLeastBits, long txnIdMostBits,
            List<Subscription> subscriptions) {
        BaseCommand cmd = localCmd(Type.ADD_SUBSCRIPTION_TO_TXN);
        CommandAddSubscriptionToTxn add = cmd.setAddSubscriptionToTxn()
                .setRequestId(requestId)
                .setTxnidLeastBits(txnIdLeastBits)
                .setTxnidMostBits(txnIdMostBits);
        subscriptions.forEach(s -> add.addSubscription().copyFrom(s));
        return serializeWithSize(cmd);
    }

    public static ByteBuf newAddSubscriptionToTxnResponse(long requestId, long txnIdLeastBits, long txnIdMostBits) {
        BaseCommand cmd = localCmd(Type.ADD_SUBSCRIPTION_TO_TXN_RESPONSE);
        cmd.setAddSubscriptionToTxnResponse()
                .setRequestId(requestId)
                .setTxnidLeastBits(txnIdLeastBits)
                .setTxnidMostBits(txnIdMostBits);
        return serializeWithSize(cmd);
    }

    public static ByteBuf newAddSubscriptionToTxnResponse(long requestId, long txnIdMostBits, ServerError error,
          String errorMsg) {
        BaseCommand cmd = localCmd(Type.ADD_SUBSCRIPTION_TO_TXN_RESPONSE);
        CommandAddSubscriptionToTxnResponse response = cmd.setAddSubscriptionToTxnResponse()
                .setRequestId(requestId)
                .setTxnidMostBits(txnIdMostBits)
                .setError(error);
        if (errorMsg != null) {
            response.setMessage(errorMsg);
        }
        return serializeWithSize(cmd);
    }

    public static BaseCommand newEndTxn(long requestId, long txnIdLeastBits, long txnIdMostBits, TxnAction txnAction) {
        BaseCommand cmd = localCmd(Type.END_TXN);
        cmd.setEndTxn()
                .setRequestId(requestId)
                .setTxnidLeastBits(txnIdLeastBits).setTxnidMostBits(txnIdMostBits)
                .setTxnAction(txnAction);
        return cmd;
    }

    public static ByteBuf newEndTxnResponse(long requestId, long txnIdLeastBits, long txnIdMostBits) {
        BaseCommand cmd = localCmd(Type.END_TXN_RESPONSE);
        cmd.setEndTxnResponse()
                .setRequestId(requestId)
                .setTxnidLeastBits(txnIdLeastBits)
                .setTxnidMostBits(txnIdMostBits);
        return serializeWithSize(cmd);
    }

    public static ByteBuf newEndTxnResponse(long requestId, long txnIdMostBits, ServerError error, String errorMsg) {
        BaseCommand cmd = localCmd(Type.END_TXN_RESPONSE);
        CommandEndTxnResponse response = cmd.setEndTxnResponse()
                .setRequestId(requestId)
                .setTxnidMostBits(txnIdMostBits)
                .setError(error);
        if (errorMsg != null) {
            response.setMessage(errorMsg);
        }
        return serializeWithSize(cmd);
    }

    public static ByteBuf newEndTxnOnPartition(long requestId, long txnIdLeastBits, long txnIdMostBits, String topic,
                                               TxnAction txnAction, List<MessageIdData> messageIdDataList) {
        BaseCommand cmd = localCmd(Type.END_TXN_ON_PARTITION);
        cmd.setEndTxnOnPartition()
                .setRequestId(requestId)
                .setTxnidLeastBits(txnIdLeastBits)
                .setTxnidMostBits(txnIdMostBits)
                .setTopic(topic)
                .setTxnAction(txnAction)
                .addAllMessageIds(messageIdDataList);
        return serializeWithSize(cmd);
    }

    public static ByteBuf newEndTxnOnPartitionResponse(long requestId, long txnIdLeastBits, long txnIdMostBits) {
        BaseCommand cmd = localCmd(Type.END_TXN_ON_PARTITION_RESPONSE);
        cmd.setEndTxnOnPartitionResponse()
                .setRequestId(requestId)
                .setTxnidLeastBits(txnIdLeastBits)
                .setTxnidMostBits(txnIdMostBits);
        return serializeWithSize(cmd);
    }

    public static ByteBuf newEndTxnOnPartitionResponse(long requestId, ServerError error, String errorMsg) {
        BaseCommand cmd = localCmd(Type.END_TXN_ON_PARTITION_RESPONSE);
        CommandEndTxnOnPartitionResponse response = cmd.setEndTxnOnPartitionResponse()
                .setRequestId(requestId)
                .setError(error);
        if (errorMsg != null) {
            response.setMessage(errorMsg);
        }
        return serializeWithSize(cmd);
    }

    public static ByteBuf newEndTxnOnSubscription(long requestId, long txnIdLeastBits, long txnIdMostBits, String topic,
            String subscription, TxnAction txnAction) {
        BaseCommand cmd = localCmd(Type.END_TXN_ON_SUBSCRIPTION);
        cmd.setEndTxnOnSubscription()
                .setRequestId(requestId)
                .setTxnidLeastBits(txnIdLeastBits)
                .setTxnidMostBits(txnIdMostBits)
                .setTxnAction(txnAction)
                .setSubscription()
                .setTopic(topic)
                .setSubscription(subscription);
        return serializeWithSize(cmd);
    }

    public static ByteBuf newEndTxnOnSubscriptionResponse(long requestId, long txnIdLeastBits, long txnIdMostBits) {
        BaseCommand cmd = localCmd(Type.END_TXN_ON_SUBSCRIPTION_RESPONSE);
        cmd.setEndTxnOnSubscriptionResponse()
                .setRequestId(requestId)
                .setTxnidLeastBits(txnIdLeastBits)
                .setTxnidMostBits(txnIdMostBits);
        return serializeWithSize(cmd);
    }

    public static ByteBuf newEndTxnOnSubscriptionResponse(long requestId, long txnIdLeastBits, long txnIdMostBits,
                                                          ServerError error, String errorMsg) {
        BaseCommand cmd = localCmd(Type.END_TXN_ON_SUBSCRIPTION_RESPONSE);
        CommandEndTxnOnSubscriptionResponse response = cmd.setEndTxnOnSubscriptionResponse()
                .setRequestId(requestId)
                .setTxnidLeastBits(txnIdLeastBits)
                .setTxnidMostBits(txnIdMostBits)
                .setError(error);
        if (errorMsg != null) {
            response.setMessage(errorMsg);
        }
        return serializeWithSize(cmd);
    }

    public static ByteBuf serializeWithSize(BaseCommand cmd) {
        // / Wire format
        // [TOTAL_SIZE] [CMD_SIZE][CMD]
        int cmdSize = cmd.getSerializedSize();
        int totalSize = cmdSize + 4;
        int frameSize = totalSize + 4;

        ByteBuf buf = PulsarByteBufAllocator.DEFAULT.buffer(frameSize, frameSize);

        // Prepend 2 lengths to the buffer
        buf.writeInt(totalSize);
        buf.writeInt(cmdSize);
        cmd.writeTo(buf);
        return buf;
    }

    private static ByteBufPair serializeCommandSendWithSize(BaseCommand cmd, ChecksumType checksumType,
            MessageMetadata msgMetadata, ByteBuf payload) {
        // / Wire format
        // [TOTAL_SIZE] [CMD_SIZE][CMD] [MAGIC_NUMBER][CHECKSUM] [METADATA_SIZE][METADATA] [PAYLOAD]

        int cmdSize = cmd.getSerializedSize();
        int msgMetadataSize = msgMetadata.getSerializedSize();
        int payloadSize = payload.readableBytes();
        int magicAndChecksumLength = ChecksumType.Crc32c.equals(checksumType) ? (2 + 4 /* magic + checksumLength*/) : 0;
        boolean includeChecksum = magicAndChecksumLength > 0;
        // cmdLength + cmdSize + magicLength +
        // checksumSize + msgMetadataLength +
        // msgMetadataSize
        int headerContentSize = 4 + cmdSize + magicAndChecksumLength + 4 + msgMetadataSize;
        int totalSize = headerContentSize + payloadSize;
        int headersSize = 4 + headerContentSize; // totalSize + headerLength
        int checksumReaderIndex = -1;

        ByteBuf headers = PulsarByteBufAllocator.DEFAULT.buffer(headersSize, headersSize);
        headers.writeInt(totalSize); // External frame

        // Write cmd
        headers.writeInt(cmdSize);
        cmd.writeTo(headers);

        // Create checksum placeholder
        if (includeChecksum) {
            headers.writeShort(magicCrc32c);
            checksumReaderIndex = headers.writerIndex();
            headers.writerIndex(headers.writerIndex() + checksumSize); // skip 4 bytes of checksum
        }

        // Write metadata
        headers.writeInt(msgMetadataSize);
        msgMetadata.writeTo(headers);

        ByteBufPair command = ByteBufPair.get(headers, payload);

        // write checksum at created checksum-placeholder
        if (includeChecksum) {
            headers.markReaderIndex();
            headers.readerIndex(checksumReaderIndex + checksumSize);
            int metadataChecksum = computeChecksum(headers);
            int computedChecksum = resumeChecksum(metadataChecksum, payload);
            // set computed checksum
            headers.setInt(checksumReaderIndex, computedChecksum);
            headers.resetReaderIndex();
        }
        return command;
    }

    public static ByteBuf addBrokerEntryMetadata(ByteBuf headerAndPayload,
                                                 Set<BrokerEntryMetadataInterceptor> interceptors) {
        //   | BROKER_ENTRY_METADATA_MAGIC_NUMBER | BROKER_ENTRY_METADATA_SIZE |         BROKER_ENTRY_METADATA         |
        //   |         2 bytes                    |       4 bytes              |    BROKER_ENTRY_METADATA_SIZE bytes   |

        BrokerEntryMetadata brokerEntryMetadata = BROKER_ENTRY_METADATA.get();
        for (BrokerEntryMetadataInterceptor interceptor : interceptors) {
            interceptor.intercept(brokerEntryMetadata);
        }

        int brokerMetaSize = brokerEntryMetadata.getSerializedSize();
        ByteBuf brokerMeta =
                PulsarByteBufAllocator.DEFAULT.buffer(brokerMetaSize + 6, brokerMetaSize + 6);
        brokerMeta.writeShort(Commands.magicBrokerEntryMetadata);
        brokerMeta.writeInt(brokerMetaSize);
        brokerEntryMetadata.writeTo(brokerMeta);

        CompositeByteBuf compositeByteBuf = PulsarByteBufAllocator.DEFAULT.compositeBuffer();
        compositeByteBuf.addComponents(true, brokerMeta, headerAndPayload);
        return compositeByteBuf;
    }

    public static ByteBuf addBrokerEntryMetadata(ByteBuf headerAndPayload,
                                                 Set<BrokerEntryMetadataInterceptor> brokerInterceptors,
                                                 int batchSize) {
        //   | BROKER_ENTRY_METADATA_MAGIC_NUMBER | BROKER_ENTRY_METADATA_SIZE |         BROKER_ENTRY_METADATA         |
        //   |         2 bytes                    |       4 bytes              |    BROKER_ENTRY_METADATA_SIZE bytes   |

        PulsarApi.BrokerEntryMetadata.Builder brokerMetadataBuilder = PulsarApi.BrokerEntryMetadata.newBuilder();
        for (BrokerEntryMetadataInterceptor interceptor : brokerInterceptors) {
            interceptor.intercept(brokerMetadataBuilder);
            interceptor.interceptWithBatchSize(brokerMetadataBuilder, batchSize);
        }
        PulsarApi.BrokerEntryMetadata brokerEntryMetadata = brokerMetadataBuilder.build();
        int brokerMetaSize = brokerEntryMetadata.getSerializedSize();
        ByteBuf brokerMeta =
                PulsarByteBufAllocator.DEFAULT.buffer(brokerMetaSize + 6, brokerMetaSize + 6);
        brokerMeta.writeShort(Commands.magicBrokerEntryMetadata);
        brokerMeta.writeInt(brokerMetaSize);
        ByteBufCodedOutputStream outStream = ByteBufCodedOutputStream.get(brokerMeta);
        try {
            brokerEntryMetadata.writeTo(outStream);
        } catch (IOException e) {
            // This is in-memory serialization, should not fail
            throw new RuntimeException(e);
        }
        outStream.recycle();

        CompositeByteBuf compositeByteBuf = PulsarByteBufAllocator.DEFAULT.compositeBuffer();
        compositeByteBuf.addComponents(true, brokerMeta, headerAndPayload);
        return compositeByteBuf;
    }

    public static ByteBuf skipBrokerEntryMetadataIfExist(ByteBuf headerAndPayloadWithBrokerEntryMetadata) {
        int readerIndex = headerAndPayloadWithBrokerEntryMetadata.readerIndex();
        if (headerAndPayloadWithBrokerEntryMetadata.readShort() == magicBrokerEntryMetadata) {
            int brokerEntryMetadataSize = headerAndPayloadWithBrokerEntryMetadata.readInt();
            headerAndPayloadWithBrokerEntryMetadata.readerIndex(headerAndPayloadWithBrokerEntryMetadata.readerIndex()
                    + brokerEntryMetadataSize);
        } else {
            headerAndPayloadWithBrokerEntryMetadata.readerIndex(readerIndex);
        }
        return headerAndPayloadWithBrokerEntryMetadata;
    }

    public static BrokerEntryMetadata parseBrokerEntryMetadataIfExist(
            ByteBuf headerAndPayloadWithBrokerEntryMetadata) {
        int readerIndex = headerAndPayloadWithBrokerEntryMetadata.readerIndex();
        if (headerAndPayloadWithBrokerEntryMetadata.getShort(readerIndex) == magicBrokerEntryMetadata) {
            headerAndPayloadWithBrokerEntryMetadata.skipBytes(2);
            int brokerEntryMetadataSize = headerAndPayloadWithBrokerEntryMetadata.readInt();
            BrokerEntryMetadata brokerEntryMetadata = new BrokerEntryMetadata();
            brokerEntryMetadata.parseFrom(headerAndPayloadWithBrokerEntryMetadata, brokerEntryMetadataSize);
            return brokerEntryMetadata;
        } else {
            return null;
        }
    }

    public static ByteBuf serializeMetadataAndPayload(ChecksumType checksumType,
                                                      MessageMetadata msgMetadata, ByteBuf payload) {
        // / Wire format
        // [MAGIC_NUMBER][CHECKSUM] [METADATA_SIZE][METADATA] [PAYLOAD]
        int msgMetadataSize = msgMetadata.getSerializedSize();
        int payloadSize = payload.readableBytes();
        int magicAndChecksumLength = ChecksumType.Crc32c.equals(checksumType) ? (2 + 4 /* magic + checksumLength*/) : 0;
        boolean includeChecksum = magicAndChecksumLength > 0;
        int headerContentSize = magicAndChecksumLength + 4 + msgMetadataSize; // magicLength +
                                                                              // checksumSize + msgMetadataLength +
                                                                              // msgMetadataSize
        int checksumReaderIndex = -1;
        int totalSize = headerContentSize + payloadSize;

        ByteBuf metadataAndPayload = PulsarByteBufAllocator.DEFAULT.buffer(totalSize, totalSize);

        // Create checksum placeholder
        if (includeChecksum) {
            metadataAndPayload.writeShort(magicCrc32c);
            checksumReaderIndex = metadataAndPayload.writerIndex();
            metadataAndPayload.writerIndex(metadataAndPayload.writerIndex()
                    + checksumSize); // skip 4 bytes of checksum
        }

        // Write metadata
        metadataAndPayload.writeInt(msgMetadataSize);
        msgMetadata.writeTo(metadataAndPayload);

        // write checksum at created checksum-placeholder
        if (includeChecksum) {
            metadataAndPayload.markReaderIndex();
            metadataAndPayload.readerIndex(checksumReaderIndex + checksumSize);
            int metadataChecksum = computeChecksum(metadataAndPayload);
            int computedChecksum = resumeChecksum(metadataChecksum, payload);
            // set computed checksum
            metadataAndPayload.setInt(checksumReaderIndex, computedChecksum);
            metadataAndPayload.resetReaderIndex();
        }
        metadataAndPayload.writeBytes(payload);

        return metadataAndPayload;
    }

    public static long initBatchMessageMetadata(MessageMetadata messageMetadata,
            MessageMetadata builder) {
        messageMetadata.setPublishTime(builder.getPublishTime());
        messageMetadata.setProducerName(builder.getProducerName());
        messageMetadata.setSequenceId(builder.getSequenceId());

        // Attach the key to the message metadata.
        if (builder.hasPartitionKey()) {
            messageMetadata.setPartitionKey(builder.getPartitionKey());
            messageMetadata.setPartitionKeyB64Encoded(builder.isPartitionKeyB64Encoded());
        }
        if (builder.hasOrderingKey()) {
            messageMetadata.setOrderingKey(builder.getOrderingKey());
        }
        if (builder.hasReplicatedFrom()) {
            messageMetadata.setReplicatedFrom(builder.getReplicatedFrom());
        }
        if (builder.getReplicateTosCount() > 0) {
            for (int i = 0; i < builder.getReplicateTosCount(); i++) {
                messageMetadata.addReplicateTo(builder.getReplicateToAt(i));
            }
        }
        if (builder.hasSchemaVersion()) {
            messageMetadata.setSchemaVersion(builder.getSchemaVersion());
        }

        return builder.getSequenceId();
    }

    public static ByteBuf serializeSingleMessageInBatchWithPayload(
            SingleMessageMetadata singleMessageMetadata,
            ByteBuf payload, ByteBuf batchBuffer) {
        singleMessageMetadata.setPayloadSize(payload.readableBytes());

        // serialize meta-data size, meta-data and payload for single message in batch
        batchBuffer.writeInt(singleMessageMetadata.getSerializedSize());
        singleMessageMetadata.writeTo(batchBuffer);
        return batchBuffer.writeBytes(payload);
    }

    public static ByteBuf serializeSingleMessageInBatchWithPayload(MessageMetadata msg,
            ByteBuf payload, ByteBuf batchBuffer) {
        // build single message meta-data
        SingleMessageMetadata smm = LOCAL_SINGLE_MESSAGE_METADATA.get();
        smm.clear();

        if (msg.hasPartitionKey()) {
            smm.setPartitionKey(msg.getPartitionKey());
            smm.setPartitionKeyB64Encoded(msg.isPartitionKeyB64Encoded());
        }
        if (msg.hasOrderingKey()) {
            smm.setOrderingKey(msg.getOrderingKey());
        }
        for (int i = 0; i < msg.getPropertiesCount(); i++) {
            smm.addProperty()
                    .setKey(msg.getPropertyAt(i).getKey())
                    .setValue(msg.getPropertyAt(i).getValue());
        }

        if (msg.hasEventTime()) {
            smm.setEventTime(msg.getEventTime());
        }

        if (msg.hasSequenceId()) {
            smm.setSequenceId(msg.getSequenceId());
        }

        if (msg.hasNullValue()) {
            smm.setNullValue(msg.isNullValue());
        }

        if (msg.hasNullPartitionKey()) {
            smm.setNullPartitionKey(msg.isNullPartitionKey());
        }

        return serializeSingleMessageInBatchWithPayload(smm, payload, batchBuffer);
    }

    public static ByteBuf deSerializeSingleMessageInBatch(ByteBuf uncompressedPayload,
            SingleMessageMetadata singleMessageMetadata, int index, int batchSize)
            throws IOException {
        int singleMetaSize = (int) uncompressedPayload.readUnsignedInt();
        singleMessageMetadata.parseFrom(uncompressedPayload, singleMetaSize);

        int singleMessagePayloadSize = singleMessageMetadata.getPayloadSize();

        int readerIndex = uncompressedPayload.readerIndex();
        ByteBuf singleMessagePayload = uncompressedPayload.retainedSlice(readerIndex, singleMessagePayloadSize);

        // reader now points to beginning of payload read; so move it past message payload just read
        if (index < batchSize) {
            uncompressedPayload.readerIndex(readerIndex + singleMessagePayloadSize);
        }

        return singleMessagePayload;
    }

    public static ByteBufPair serializeCommandMessageWithSize(BaseCommand cmd, ByteBuf metadataAndPayload) {
        // / Wire format
        // [TOTAL_SIZE] [CMD_SIZE][CMD] [MAGIC_NUMBER][CHECKSUM] [METADATA_SIZE][METADATA] [PAYLOAD]
        //
        // metadataAndPayload contains from magic-number to the payload included

        int cmdSize = cmd.getSerializedSize();
        int totalSize = 4 + cmdSize + metadataAndPayload.readableBytes();
        int headersSize = 4 + 4 + cmdSize;

        ByteBuf headers = PulsarByteBufAllocator.DEFAULT.buffer(headersSize);
        headers.writeInt(totalSize); // External frame

        // Write cmd
        headers.writeInt(cmdSize);
        cmd.writeTo(headers);
        return ByteBufPair.get(headers, metadataAndPayload);
    }

    public static int getNumberOfMessagesInBatch(ByteBuf metadataAndPayload, String subscription,
            long consumerId) {
        MessageMetadata msgMetadata = peekMessageMetadata(metadataAndPayload, subscription, consumerId);
        if (msgMetadata == null) {
            return -1;
        } else {
            return msgMetadata.getNumMessagesInBatch();
        }
    }

    public static MessageMetadata peekMessageMetadata(ByteBuf metadataAndPayload, String subscription,
            long consumerId) {
        try {
            // save the reader index and restore after parsing
            int readerIdx = metadataAndPayload.readerIndex();
            MessageMetadata metadata = Commands.parseMessageMetadata(metadataAndPayload);
            metadataAndPayload.readerIndex(readerIdx);

            return metadata;
        } catch (Throwable t) {
            log.error("[{}] [{}] Failed to parse message metadata", subscription, consumerId, t);
            return null;
        }
    }

    public static int getCurrentProtocolVersion() {
        // Return the last ProtocolVersion enum value
        return ProtocolVersion.values()[ProtocolVersion.values().length - 1].getValue();
    }

    /**
     * Definition of possible checksum types.
     */
    public enum ChecksumType {
        Crc32c,
        None;
    }

    public static boolean peerSupportsGetLastMessageId(int peerVersion) {
        return peerVersion >= ProtocolVersion.v12.getValue();
    }

    public static boolean peerSupportsActiveConsumerListener(int peerVersion) {
        return peerVersion >= ProtocolVersion.v12.getValue();
    }

    public static boolean peerSupportsMultiMessageAcknowledgment(int peerVersion) {
        return peerVersion >= ProtocolVersion.v12.getValue();
    }

    public static boolean peerSupportJsonSchemaAvroFormat(int peerVersion) {
        return peerVersion >= ProtocolVersion.v13.getValue();
    }

    public static boolean peerSupportsGetOrCreateSchema(int peerVersion) {
        return peerVersion >= ProtocolVersion.v15.getValue();
    }

    private static org.apache.pulsar.common.api.proto.ProducerAccessMode convertProducerAccessMode(ProducerAccessMode accessMode) {
        switch (accessMode) {
        case Exclusive:
            return org.apache.pulsar.common.api.proto.ProducerAccessMode.Exclusive;
        case Shared:
            return org.apache.pulsar.common.api.proto.ProducerAccessMode.Shared;
        case WaitForExclusive:
            return org.apache.pulsar.common.api.proto.ProducerAccessMode.WaitForExclusive;
        default:
            throw new IllegalArgumentException("Unknonw access mode: " + accessMode);
        }
    }

    public static ProducerAccessMode convertProducerAccessMode(org.apache.pulsar.common.api.proto.ProducerAccessMode accessMode) {
        switch (accessMode) {
        case Exclusive:
            return ProducerAccessMode.Exclusive;
        case Shared:
            return ProducerAccessMode.Shared;
        case WaitForExclusive:
            return ProducerAccessMode.WaitForExclusive;
        default:
            throw new IllegalArgumentException("Unknonw access mode: " + accessMode);
        }
    }

    public static boolean peerSupportsBrokerMetadata(int peerVersion) {
        return peerVersion >= ProtocolVersion.v16.getValue();
    }
}<|MERGE_RESOLUTION|>--- conflicted
+++ resolved
@@ -33,11 +33,6 @@
 import java.util.Map;
 import java.util.Optional;
 import java.util.Set;
-<<<<<<< HEAD
-=======
-import java.util.concurrent.atomic.AtomicLong;
-import java.util.stream.Collectors;
->>>>>>> d85a5e23
 import lombok.experimental.UtilityClass;
 import lombok.extern.slf4j.Slf4j;
 import org.apache.commons.lang3.StringUtils;
@@ -1413,12 +1408,21 @@
 
     public static ByteBuf addBrokerEntryMetadata(ByteBuf headerAndPayload,
                                                  Set<BrokerEntryMetadataInterceptor> interceptors) {
+        return addBrokerEntryMetadata(headerAndPayload, interceptors, -1);
+    }
+
+    public static ByteBuf addBrokerEntryMetadata(ByteBuf headerAndPayload,
+                                                 Set<BrokerEntryMetadataInterceptor> brokerInterceptors,
+                                                 int batchSize) {
         //   | BROKER_ENTRY_METADATA_MAGIC_NUMBER | BROKER_ENTRY_METADATA_SIZE |         BROKER_ENTRY_METADATA         |
         //   |         2 bytes                    |       4 bytes              |    BROKER_ENTRY_METADATA_SIZE bytes   |
 
         BrokerEntryMetadata brokerEntryMetadata = BROKER_ENTRY_METADATA.get();
-        for (BrokerEntryMetadataInterceptor interceptor : interceptors) {
+        for (BrokerEntryMetadataInterceptor interceptor : brokerInterceptors) {
             interceptor.intercept(brokerEntryMetadata);
+            if (batchSize >= 0) {
+                interceptor.interceptWithBatchSize(brokerEntryMetadata, batchSize);
+            }
         }
 
         int brokerMetaSize = brokerEntryMetadata.getSerializedSize();
@@ -1427,37 +1431,6 @@
         brokerMeta.writeShort(Commands.magicBrokerEntryMetadata);
         brokerMeta.writeInt(brokerMetaSize);
         brokerEntryMetadata.writeTo(brokerMeta);
-
-        CompositeByteBuf compositeByteBuf = PulsarByteBufAllocator.DEFAULT.compositeBuffer();
-        compositeByteBuf.addComponents(true, brokerMeta, headerAndPayload);
-        return compositeByteBuf;
-    }
-
-    public static ByteBuf addBrokerEntryMetadata(ByteBuf headerAndPayload,
-                                                 Set<BrokerEntryMetadataInterceptor> brokerInterceptors,
-                                                 int batchSize) {
-        //   | BROKER_ENTRY_METADATA_MAGIC_NUMBER | BROKER_ENTRY_METADATA_SIZE |         BROKER_ENTRY_METADATA         |
-        //   |         2 bytes                    |       4 bytes              |    BROKER_ENTRY_METADATA_SIZE bytes   |
-
-        PulsarApi.BrokerEntryMetadata.Builder brokerMetadataBuilder = PulsarApi.BrokerEntryMetadata.newBuilder();
-        for (BrokerEntryMetadataInterceptor interceptor : brokerInterceptors) {
-            interceptor.intercept(brokerMetadataBuilder);
-            interceptor.interceptWithBatchSize(brokerMetadataBuilder, batchSize);
-        }
-        PulsarApi.BrokerEntryMetadata brokerEntryMetadata = brokerMetadataBuilder.build();
-        int brokerMetaSize = brokerEntryMetadata.getSerializedSize();
-        ByteBuf brokerMeta =
-                PulsarByteBufAllocator.DEFAULT.buffer(brokerMetaSize + 6, brokerMetaSize + 6);
-        brokerMeta.writeShort(Commands.magicBrokerEntryMetadata);
-        brokerMeta.writeInt(brokerMetaSize);
-        ByteBufCodedOutputStream outStream = ByteBufCodedOutputStream.get(brokerMeta);
-        try {
-            brokerEntryMetadata.writeTo(outStream);
-        } catch (IOException e) {
-            // This is in-memory serialization, should not fail
-            throw new RuntimeException(e);
-        }
-        outStream.recycle();
 
         CompositeByteBuf compositeByteBuf = PulsarByteBufAllocator.DEFAULT.compositeBuffer();
         compositeByteBuf.addComponents(true, brokerMeta, headerAndPayload);
