--- conflicted
+++ resolved
@@ -25,11 +25,7 @@
  *  the Pulsar brokers and add metadata for each entry from broker side.
  */
 public interface BrokerEntryMetadataInterceptor {
-<<<<<<< HEAD
-    BrokerEntryMetadata intercept(BrokerEntryMetadata brokerMetadata);
-=======
-    PulsarApi.BrokerEntryMetadata.Builder intercept(PulsarApi.BrokerEntryMetadata.Builder brokerMetadata);
-    PulsarApi.BrokerEntryMetadata.Builder interceptWithBatchSize(PulsarApi.BrokerEntryMetadata.Builder brokerMetadata,
+    BrokerEntryMetadata intercept( BrokerEntryMetadata brokerMetadata);
+    BrokerEntryMetadata interceptWithBatchSize(BrokerEntryMetadata brokerMetadata,
                                                                  int batchSize);
->>>>>>> d85a5e23
 }