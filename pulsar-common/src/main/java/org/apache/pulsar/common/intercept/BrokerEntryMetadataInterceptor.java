--- conflicted
+++ resolved
@@ -18,13 +18,9 @@
  */
 package org.apache.pulsar.common.intercept;
 
-<<<<<<< HEAD
 import org.apache.pulsar.common.api.proto.BrokerEntryMetadata;
-=======
-import org.apache.pulsar.common.api.proto.PulsarApi;
 import org.apache.pulsar.common.classification.InterfaceAudience;
 import org.apache.pulsar.common.classification.InterfaceStability;
->>>>>>> b51e4f31
 
 /**
  * A plugin interface that allows you to intercept the client requests to
@@ -33,20 +29,14 @@
 @InterfaceAudience.LimitedPrivate
 @InterfaceStability.Stable
 public interface BrokerEntryMetadataInterceptor {
-<<<<<<< HEAD
-    BrokerEntryMetadata intercept( BrokerEntryMetadata brokerMetadata);
-    BrokerEntryMetadata interceptWithBatchSize(BrokerEntryMetadata brokerMetadata,
-                                                                 int batchSize);
-=======
     /**
      * Called by ManagedLedger to intercept adding an entry.
      */
-    PulsarApi.BrokerEntryMetadata.Builder intercept(PulsarApi.BrokerEntryMetadata.Builder brokerMetadata);
+    BrokerEntryMetadata intercept(BrokerEntryMetadata brokerMetadata);
 
     /**
      * Called by ManagedLedger to intercept adding an entry with numberOfMessages.
      */
-    PulsarApi.BrokerEntryMetadata.Builder interceptWithNumberOfMessages(PulsarApi.BrokerEntryMetadata.Builder brokerMetadata,
-                                                                        int numberOfMessages);
->>>>>>> b51e4f31
+    BrokerEntryMetadata interceptWithNumberOfMessages(BrokerEntryMetadata brokerMetadata,
+            int numberOfMessages);
 }