--- conflicted
+++ resolved
@@ -32,15 +32,9 @@
     }
 
     @Override
-<<<<<<< HEAD
-    public BrokerEntryMetadata interceptWithBatchSize(
-             BrokerEntryMetadata brokerMetadata,
-            int batchSize) {
-=======
-    public PulsarApi.BrokerEntryMetadata.Builder interceptWithNumberOfMessages(
-            PulsarApi.BrokerEntryMetadata.Builder brokerMetadata,
+    public BrokerEntryMetadata interceptWithNumberOfMessages(
+            BrokerEntryMetadata brokerMetadata,
             int numberOfMessages) {
->>>>>>> b51e4f31
         // do nothing, just return brokerMetadata
         return brokerMetadata;
     }
