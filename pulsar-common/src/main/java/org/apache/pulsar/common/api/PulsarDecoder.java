/**
 * Licensed to the Apache Software Foundation (ASF) under one
 * or more contributor license agreements.  See the NOTICE file
 * distributed with this work for additional information
 * regarding copyright ownership.  The ASF licenses this file
 * to you under the Apache License, Version 2.0 (the
 * "License"); you may not use this file except in compliance
 * with the License.  You may obtain a copy of the License at
 *
 *   http://www.apache.org/licenses/LICENSE-2.0
 *
 * Unless required by applicable law or agreed to in writing,
 * software distributed under the License is distributed on an
 * "AS IS" BASIS, WITHOUT WARRANTIES OR CONDITIONS OF ANY
 * KIND, either express or implied.  See the License for the
 * specific language governing permissions and limitations
 * under the License.
 */
package org.apache.pulsar.common.api;

import static com.google.common.base.Preconditions.checkArgument;

import org.apache.pulsar.common.api.proto.PulsarApi;
import org.apache.pulsar.common.api.proto.PulsarApi.BaseCommand;
import org.apache.pulsar.common.api.proto.PulsarApi.CommandAck;
import org.apache.pulsar.common.api.proto.PulsarApi.CommandActiveConsumerChange;
import org.apache.pulsar.common.api.proto.PulsarApi.CommandCloseConsumer;
import org.apache.pulsar.common.api.proto.PulsarApi.CommandCloseProducer;
import org.apache.pulsar.common.api.proto.PulsarApi.CommandConnect;
import org.apache.pulsar.common.api.proto.PulsarApi.CommandConnected;
import org.apache.pulsar.common.api.proto.PulsarApi.CommandConsumerStats;
import org.apache.pulsar.common.api.proto.PulsarApi.CommandConsumerStatsResponse;
import org.apache.pulsar.common.api.proto.PulsarApi.CommandError;
import org.apache.pulsar.common.api.proto.PulsarApi.CommandFlow;
import org.apache.pulsar.common.api.proto.PulsarApi.CommandLookupTopic;
import org.apache.pulsar.common.api.proto.PulsarApi.CommandLookupTopicResponse;
import org.apache.pulsar.common.api.proto.PulsarApi.CommandMessage;
import org.apache.pulsar.common.api.proto.PulsarApi.CommandPartitionedTopicMetadata;
import org.apache.pulsar.common.api.proto.PulsarApi.CommandPartitionedTopicMetadataResponse;
import org.apache.pulsar.common.api.proto.PulsarApi.CommandPing;
import org.apache.pulsar.common.api.proto.PulsarApi.CommandPong;
import org.apache.pulsar.common.api.proto.PulsarApi.CommandProducer;
import org.apache.pulsar.common.api.proto.PulsarApi.CommandProducerSuccess;
import org.apache.pulsar.common.api.proto.PulsarApi.CommandReachedEndOfTopic;
import org.apache.pulsar.common.api.proto.PulsarApi.CommandRedeliverUnacknowledgedMessages;
import org.apache.pulsar.common.api.proto.PulsarApi.CommandSeek;
import org.apache.pulsar.common.api.proto.PulsarApi.CommandSend;
import org.apache.pulsar.common.api.proto.PulsarApi.CommandSendError;
import org.apache.pulsar.common.api.proto.PulsarApi.CommandSendReceipt;
import org.apache.pulsar.common.api.proto.PulsarApi.CommandSubscribe;
import org.apache.pulsar.common.api.proto.PulsarApi.CommandSuccess;
import org.apache.pulsar.common.api.proto.PulsarApi.CommandUnsubscribe;
import org.apache.pulsar.common.util.protobuf.ByteBufCodedInputStream;
import org.slf4j.Logger;
import org.slf4j.LoggerFactory;
import io.netty.buffer.ByteBuf;
import io.netty.channel.ChannelHandlerContext;
import io.netty.channel.ChannelInboundHandlerAdapter;

public abstract class PulsarDecoder extends ChannelInboundHandlerAdapter {

    // Max message size is limited by max BookKeeper entry size which is 5MB, and we need to account
    // for headers as well.
    public final static int MaxMessageSize = (5 * 1024 * 1024 - (10 * 1024));
    public final static int MaxFrameSize = 5 * 1024 * 1024;

    @Override
    public void channelRead(ChannelHandlerContext ctx, Object msg) throws Exception {
        // Get a buffer that contains the full frame
        ByteBuf buffer = (ByteBuf) msg;
        BaseCommand cmd = null;
        BaseCommand.Builder cmdBuilder = null;

        try {
            // De-serialize the command
            int cmdSize = (int) buffer.readUnsignedInt();
            int writerIndex = buffer.writerIndex();
            buffer.writerIndex(buffer.readerIndex() + cmdSize);
            ByteBufCodedInputStream cmdInputStream = ByteBufCodedInputStream.get(buffer);
            cmdBuilder = BaseCommand.newBuilder();
            cmd = cmdBuilder.mergeFrom(cmdInputStream, null).build();
            buffer.writerIndex(writerIndex);

            cmdInputStream.recycle();

            if (log.isDebugEnabled()) {
                log.debug("[{}] Received cmd {}", ctx.channel().remoteAddress(), cmd.getType());
            }

            messageReceived();

            switch (cmd.getType()) {
            case PARTITIONED_METADATA:
                checkArgument(cmd.hasPartitionMetadata());
                handlePartitionMetadataRequest(cmd.getPartitionMetadata());
                cmd.getPartitionMetadata().recycle();
                break;

            case PARTITIONED_METADATA_RESPONSE:
                checkArgument(cmd.hasPartitionMetadataResponse());
                handlePartitionResponse(cmd.getPartitionMetadataResponse());
                cmd.getPartitionMetadataResponse().recycle();
                break;

            case LOOKUP:
                checkArgument(cmd.hasLookupTopic());
                handleLookup(cmd.getLookupTopic());
                cmd.getLookupTopic().recycle();
                break;

            case LOOKUP_RESPONSE:
                checkArgument(cmd.hasLookupTopicResponse());
                handleLookupResponse(cmd.getLookupTopicResponse());
                cmd.getLookupTopicResponse().recycle();
                break;

            case ACK:
                checkArgument(cmd.hasAck());
                handleAck(cmd.getAck());
                cmd.getAck().getMessageId().recycle();
                cmd.getAck().recycle();
                break;

            case CLOSE_CONSUMER:
                checkArgument(cmd.hasCloseConsumer());
                handleCloseConsumer(cmd.getCloseConsumer());
                cmd.getCloseConsumer().recycle();
                break;

            case CLOSE_PRODUCER:
                checkArgument(cmd.hasCloseProducer());
                handleCloseProducer(cmd.getCloseProducer());
                cmd.getCloseProducer().recycle();
                break;

            case CONNECT:
                checkArgument(cmd.hasConnect());
                handleConnect(cmd.getConnect());
                cmd.getConnect().recycle();
                break;
            case CONNECTED:
                checkArgument(cmd.hasConnected());
                handleConnected(cmd.getConnected());
                cmd.getConnected().recycle();
                break;

            case ERROR:
                checkArgument(cmd.hasError());
                handleError(cmd.getError());
                cmd.getError().recycle();
                break;

            case FLOW:
                checkArgument(cmd.hasFlow());
                handleFlow(cmd.getFlow());
                cmd.getFlow().recycle();
                break;

            case MESSAGE: {
                checkArgument(cmd.hasMessage());
                handleMessage(cmd.getMessage(), buffer);
                cmd.getMessage().recycle();
                break;
            }
            case PRODUCER:
                checkArgument(cmd.hasProducer());
                handleProducer(cmd.getProducer());
                cmd.getProducer().recycle();
                break;

            case SEND: {
                checkArgument(cmd.hasSend());

                // Store a buffer marking the content + headers
                ByteBuf headersAndPayload = buffer.markReaderIndex();
                handleSend(cmd.getSend(), headersAndPayload);
                cmd.getSend().recycle();
                break;
            }
            case SEND_ERROR:
                checkArgument(cmd.hasSendError());
                handleSendError(cmd.getSendError());
                cmd.getSendError().recycle();
                break;

            case SEND_RECEIPT:
                checkArgument(cmd.hasSendReceipt());
                handleSendReceipt(cmd.getSendReceipt());
                cmd.getSendReceipt().recycle();
                break;

            case SUBSCRIBE:
                checkArgument(cmd.hasSubscribe());
                handleSubscribe(cmd.getSubscribe());
                cmd.getSubscribe().recycle();
                break;

            case SUCCESS:
                checkArgument(cmd.hasSuccess());
                handleSuccess(cmd.getSuccess());
                cmd.getSuccess().recycle();
                break;

            case PRODUCER_SUCCESS:
                checkArgument(cmd.hasProducerSuccess());
                handleProducerSuccess(cmd.getProducerSuccess());
                cmd.getProducerSuccess().recycle();
                break;

            case UNSUBSCRIBE:
                checkArgument(cmd.hasUnsubscribe());
                handleUnsubscribe(cmd.getUnsubscribe());
                cmd.getUnsubscribe().recycle();
                break;

            case SEEK:
                checkArgument(cmd.hasSeek());
                handleSeek(cmd.getSeek());
                cmd.getSeek().recycle();
                break;

            case PING:
                checkArgument(cmd.hasPing());
                handlePing(cmd.getPing());
                cmd.getPing().recycle();
                break;

            case PONG:
                checkArgument(cmd.hasPong());
                handlePong(cmd.getPong());
                cmd.getPong().recycle();
                break;

            case REDELIVER_UNACKNOWLEDGED_MESSAGES:
                checkArgument(cmd.hasRedeliverUnacknowledgedMessages());
                handleRedeliverUnacknowledged(cmd.getRedeliverUnacknowledgedMessages());
                cmd.getRedeliverUnacknowledgedMessages().recycle();
                break;

            case CONSUMER_STATS:
                checkArgument(cmd.hasConsumerStats());
                handleConsumerStats(cmd.getConsumerStats());
                cmd.getConsumerStats().recycle();
                break;

            case CONSUMER_STATS_RESPONSE:
                checkArgument(cmd.hasConsumerStatsResponse());
                handleConsumerStatsResponse(cmd.getConsumerStatsResponse());
                cmd.getConsumerStatsResponse().recycle();
                break;

            case REACHED_END_OF_TOPIC:
                checkArgument(cmd.hasReachedEndOfTopic());
                handleReachedEndOfTopic(cmd.getReachedEndOfTopic());
                cmd.getReachedEndOfTopic().recycle();
                break;

<<<<<<< HEAD
            case CONSUMER_GROUP_CHANGE:
                handleActiveConsumerChange(cmd.getActiveConsumerChange());
                cmd.getActiveConsumerChange().recycle();
                break;

=======
            case GET_LAST_MESSAGE_ID:
                checkArgument(cmd.hasGetLastMessageId());
                handleGetLastMessageId(cmd.getGetLastMessageId());
                cmd.getGetLastMessageId().recycle();
                break;

            case GET_LAST_MESSAGE_ID_RESPONSE:
                checkArgument(cmd.hasGetLastMessageIdResponse());
                handleGetLastMessageIdSuccess(cmd.getGetLastMessageIdResponse());
                cmd.getGetLastMessageIdResponse().recycle();
                break;
>>>>>>> 4592b767
            }
        } finally {
            if (cmdBuilder != null) {
                cmdBuilder.recycle();
            }

            if (cmd != null) {
                cmd.recycle();
            }

            buffer.release();
        }
    }

    protected abstract void messageReceived();

    protected void handlePartitionMetadataRequest(CommandPartitionedTopicMetadata response) {
        throw new UnsupportedOperationException();
    }

    protected void handlePartitionResponse(CommandPartitionedTopicMetadataResponse response) {
        throw new UnsupportedOperationException();
    }

    protected void handleLookup(CommandLookupTopic lookup) {
        throw new UnsupportedOperationException();
    }

    protected void handleLookupResponse(CommandLookupTopicResponse connection) {
        throw new UnsupportedOperationException();
    }

    protected void handleConnect(CommandConnect connect) {
        throw new UnsupportedOperationException();
    }

    protected void handleConnected(CommandConnected connected) {
        throw new UnsupportedOperationException();
    }

    protected void handleSubscribe(CommandSubscribe subscribe) {
        throw new UnsupportedOperationException();
    }

    protected void handleProducer(CommandProducer producer) {
        throw new UnsupportedOperationException();
    }

    protected void handleSend(CommandSend send, ByteBuf headersAndPayload) {
        throw new UnsupportedOperationException();
    }

    protected void handleSendReceipt(CommandSendReceipt sendReceipt) {
        throw new UnsupportedOperationException();
    }

    protected void handleSendError(CommandSendError sendError) {
        throw new UnsupportedOperationException();
    }

    protected void handleMessage(CommandMessage cmdMessage, ByteBuf headersAndPayload) {
        throw new UnsupportedOperationException();
    }

    protected void handleAck(CommandAck ack) {
        throw new UnsupportedOperationException();
    }

    protected void handleFlow(CommandFlow flow) {
        throw new UnsupportedOperationException();
    }

    protected void handleRedeliverUnacknowledged(CommandRedeliverUnacknowledgedMessages redeliver) {
        throw new UnsupportedOperationException();
    }

    protected void handleUnsubscribe(CommandUnsubscribe unsubscribe) {
        throw new UnsupportedOperationException();
    }

    protected void handleSeek(CommandSeek seek) {
        throw new UnsupportedOperationException();
    }

    protected void handleActiveConsumerChange(CommandActiveConsumerChange change) {
        throw new UnsupportedOperationException();
    }

    protected void handleSuccess(CommandSuccess success) {
        throw new UnsupportedOperationException();
    }

    protected void handleProducerSuccess(CommandProducerSuccess success) {
        throw new UnsupportedOperationException();
    }

    protected void handleError(CommandError error) {
        throw new UnsupportedOperationException();
    }

    protected void handleCloseProducer(CommandCloseProducer closeProducer) {
        throw new UnsupportedOperationException();
    }

    protected void handleCloseConsumer(CommandCloseConsumer closeConsumer) {
        throw new UnsupportedOperationException();
    }

    protected void handlePing(CommandPing ping) {
        throw new UnsupportedOperationException();
    }

    protected void handlePong(CommandPong pong) {
        throw new UnsupportedOperationException();
    }

    protected void handleConsumerStats(CommandConsumerStats commandConsumerStats) {
    	throw new UnsupportedOperationException();
    }

    protected void handleConsumerStatsResponse(CommandConsumerStatsResponse commandConsumerStatsResponse) {
    	throw new UnsupportedOperationException();
    }

    protected void handleReachedEndOfTopic(CommandReachedEndOfTopic commandReachedEndOfTopic) {
        throw new UnsupportedOperationException();
    }

    protected void handleGetLastMessageId(PulsarApi.CommandGetLastMessageId getLastMessageId) {
        throw new UnsupportedOperationException();
    }
    protected void handleGetLastMessageIdSuccess(PulsarApi.CommandGetLastMessageIdResponse success) {
        throw new UnsupportedOperationException();
    }

    private static final Logger log = LoggerFactory.getLogger(PulsarDecoder.class);
}<|MERGE_RESOLUTION|>--- conflicted
+++ resolved
@@ -255,13 +255,6 @@
                 cmd.getReachedEndOfTopic().recycle();
                 break;
 
-<<<<<<< HEAD
-            case CONSUMER_GROUP_CHANGE:
-                handleActiveConsumerChange(cmd.getActiveConsumerChange());
-                cmd.getActiveConsumerChange().recycle();
-                break;
-
-=======
             case GET_LAST_MESSAGE_ID:
                 checkArgument(cmd.hasGetLastMessageId());
                 handleGetLastMessageId(cmd.getGetLastMessageId());
@@ -273,7 +266,11 @@
                 handleGetLastMessageIdSuccess(cmd.getGetLastMessageIdResponse());
                 cmd.getGetLastMessageIdResponse().recycle();
                 break;
->>>>>>> 4592b767
+
+            case ACTIVE_CONSUMER_CHANGE:
+                handleActiveConsumerChange(cmd.getActiveConsumerChange());
+                cmd.getActiveConsumerChange().recycle();
+                break;
             }
         } finally {
             if (cmdBuilder != null) {
