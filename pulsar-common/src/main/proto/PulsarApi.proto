--- conflicted
+++ resolved
@@ -223,11 +223,9 @@
 	/// Add optional metadata key=value to this consumer
     repeated KeyValue metadata = 10;
 
-<<<<<<< HEAD
-	optional int64 schema_version = 11;
-=======
     optional bool read_compacted = 11;
->>>>>>> f288db58
+
+	optional int64 schema_version = 12;
 }
 
 message CommandPartitionedTopicMetadata {
