/**
 * Licensed to the Apache Software Foundation (ASF) under one
 * or more contributor license agreements.  See the NOTICE file
 * distributed with this work for additional information
 * regarding copyright ownership.  The ASF licenses this file
 * to you under the Apache License, Version 2.0 (the
 * "License"); you may not use this file except in compliance
 * with the License.  You may obtain a copy of the License at
 *
 *   http://www.apache.org/licenses/LICENSE-2.0
 *
 * Unless required by applicable law or agreed to in writing,
 * software distributed under the License is distributed on an
 * "AS IS" BASIS, WITHOUT WARRANTIES OR CONDITIONS OF ANY
 * KIND, either express or implied.  See the License for the
 * specific language governing permissions and limitations
 * under the License.
 */
syntax = "proto2";

package pulsar.proto;
option java_package = "org.apache.pulsar.common.api.proto";
option optimize_for = LITE_RUNTIME;

message MessageIdData {
	required uint64 ledgerId = 1;
	required uint64 entryId  = 2;
	optional int32 partition = 3 [default = -1];
	optional int32 batch_index = 4 [default = -1];
}

message KeyValue {
	required string key = 1;
	required string value = 2;
}

message EncryptionKeys {
	required string key = 1;
	required bytes value = 2;
	repeated KeyValue metadata = 3;
}

enum CompressionType {
	NONE   = 0;
	LZ4    = 1;
	ZLIB   = 2;
}

message MessageMetadata {
	required string producer_name   = 1;
	required uint64 sequence_id     = 2;
	required uint64 publish_time    = 3;
	repeated KeyValue properties    = 4;

	// Property set on replicated message,
	// includes the source cluster name
	optional string replicated_from = 5;
	//key to decide partition for the msg
	optional string partition_key   = 6;
	// Override namespace's replication
	repeated string replicate_to    = 7;
	optional CompressionType compression = 8 [default = NONE];
	optional uint32 uncompressed_size = 9 [default = 0];
	// Removed below checksum field from Metadata as
	// it should be part of send-command which keeps checksum of header + payload
	//optional sfixed64 checksum = 10;
	// differentiate single and batch message metadata
	optional int32 num_messages_in_batch = 11 [default = 1];

        // the timestamp that this event occurs. it is typically set by applications.
        // if this field is omitted, `publish_time` can be used for the purpose of `event_time`.
        optional uint64 event_time = 12 [default = 0];
	// Contains encryption key name, encrypted key and metadata to describe the key
	repeated EncryptionKeys encryption_keys = 13;
	// Algorithm used to encrypt data key
	optional string encryption_algo = 14;
	// Additional parameters required by encryption
	optional bytes encryption_param = 15;
}


message SingleMessageMetadata {
	repeated KeyValue properties    = 1;
	optional string partition_key   = 2;
	required int32 payload_size	= 3;
}

enum ServerError {
    UnknownError        = 0;
	MetadataError       = 1; // Error with ZK/metadata
	PersistenceError    = 2; // Error writing reading from BK
	AuthenticationError = 3; // Non valid authentication
	AuthorizationError  = 4; // Not authorized to use resource

	ConsumerBusy        = 5; // Unable to subscribe/unsubscribe because
	                         // other consumers are connected
    ServiceNotReady     = 6; // Any error that requires client retry operation with a fresh lookup
    ProducerBlockedQuotaExceededError = 7; // Unable to create producer because backlog quota exceeded
    ProducerBlockedQuotaExceededException = 8; // Exception while creating producer because quota exceeded
    ChecksumError = 9; // Error while verifying message checksum
    UnsupportedVersionError = 10; // Error when an older client/version doesn't support a required feature
    TopicNotFound = 11; // Topic not found
    SubscriptionNotFound = 12; // Subscription not found
    ConsumerNotFound = 13; // Consumer not found
    TooManyRequests = 14; // Error with too many simultaneously request
    TopicTerminatedError = 15; // The topic has been terminated
}

enum AuthMethod {
	AuthMethodNone   = 0;
	AuthMethodYcaV1  = 1;
	AuthMethodAthens = 2;
}

// Each protocol version identify new features that are
// incrementally added to the protocol
enum ProtocolVersion {
	v0 = 0;  // Initial versioning
	v1 = 1;  // Added application keep-alive
	v2 = 2;  // Added RedeliverUnacknowledgedMessages Command
	v3 = 3;  // Added compression with LZ4 and ZLib
	v4 = 4;  // Added batch message support
	v5 = 5;  // Added disconnect client w/o closing connection
	v6 = 6;  // Added checksum computation for metadata + payload
	v7 = 7;  // Added CommandLookupTopic - Binary Lookup
	v8 = 8;  // Added CommandConsumerStats - Client fetches broker side consumer stats
	v9 = 9;  // Added end of topic notification
	v10 = 10;// Added proxy to broker
}

message CommandConnect {
	required string client_version = 1;
	optional AuthMethod auth_method = 2; // Deprecated. Use "auth_method_name" instead.
	optional string auth_method_name = 5;
	optional bytes auth_data = 3;
	optional int32 protocol_version = 4 [default = 0];

	// Client can ask to be proxyied to a specific broker
	// This is only honored by a Pulsar proxy
	optional string proxy_to_broker_url = 6;

	// Original principal that was verified by
	// a Pulsar proxy. In this case the auth info above
	// will the the auth of the proxy itself
	optional string original_principal = 7;
}

message CommandConnected {
	required string server_version = 1;
	optional int32 protocol_version = 2 [default = 0];
}

message CommandSubscribe {
	enum SubType {
		Exclusive = 0;
		Shared    = 1;
		Failover  = 2;
	}
	required string topic        = 1;
	required string subscription = 2;
	required SubType subType     = 3;

	required uint64 consumer_id  = 4;
	required uint64 request_id   = 5;
	optional string consumer_name = 6;
	optional int32 priority_level = 7;

	// Signal wether the subscription should be backed by a
	// durable cursor or not
	optional bool durable = 8 [default = true];

	// If specified, the subscription will position the cursor
	// markd-delete position  on the particular message id and
	// will send messages from that point
	optional MessageIdData start_message_id = 9;
}

message CommandPartitionedTopicMetadata {
	required string topic            = 1;
	required uint64 request_id       = 2;
}

message CommandPartitionedTopicMetadataResponse {
	enum LookupType {
		Success  = 0;
		Failed   = 1;
	}
	optional uint32 partitions            = 1;  // Optional in case of error
	required uint64 request_id            = 2;
	optional LookupType response          = 3;
	optional ServerError error            = 4;
	optional string message               = 5;

}

message CommandLookupTopic {
	required string topic            = 1;
	required uint64 request_id       = 2;
	optional bool authoritative      = 3 [default = false];
}

message CommandLookupTopicResponse {
	enum LookupType {
		Redirect = 0;
		Connect  = 1;
		Failed   = 2;
	}

	optional string brokerServiceUrl      = 1; // Optional in case of error
	optional string brokerServiceUrlTls   = 2;
	optional LookupType response          = 3;
	required uint64 request_id            = 4;
	optional bool authoritative           = 5 [default = false];
	optional ServerError error            = 6;
	optional string message               = 7;

	// If it's true, indicates to the client that it must
	// always connect through the service url after the
	// lookup has been completed.
	optional bool proxy_through_service_url = 8 [default = false];
}

/// Create a new Producer on a topic, assigning the given producer_id,
/// all messages sent with this producer_id will be persisted on the topic
message CommandProducer {
	required string topic         = 1;
	required uint64 producer_id   = 2;
	required uint64 request_id    = 3;

	/// If a producer name is specified, the name will be used,
	/// otherwise the broker will generate a unique name
	optional string producer_name = 4;

<<<<<<< HEAD
	/// Add optional metadata key=value to this producer
	repeated KeyValue metadata    = 5;
=======
	optional bool encrypted       = 5 [default = false];
>>>>>>> 2eb3e497
}

message CommandSend {
	required uint64 producer_id   = 1;
	required uint64 sequence_id   = 2;
	optional int32 num_messages = 3 [default = 1];
}

message CommandSendReceipt {
	required uint64 producer_id = 1;
	required uint64 sequence_id = 2;
	optional MessageIdData message_id = 3;
}

message CommandSendError {
	required uint64 producer_id = 1;
	required uint64 sequence_id = 2;
	required ServerError error  = 3;
	required string message     = 4;
}

message CommandMessage {
	required uint64 consumer_id       = 1;
	required MessageIdData message_id = 2;
}

message CommandAck {
	enum AckType {
		Individual = 0;
		Cumulative = 1;
	}

	required uint64 consumer_id       = 1;
	required AckType ack_type         = 2;
	required MessageIdData message_id = 3;

	// Acks can contain a flag to indicate the consumer
	// received an invalid message that got discarded
	// before being passed on to the application.
	enum ValidationError {
		UncompressedSizeCorruption = 0;
		DecompressionError = 1;
		ChecksumMismatch = 2;
		BatchDeSerializeError = 3;
		DecryptionError = 4;
	}

	optional ValidationError validation_error = 4;
}

message CommandFlow {
	required uint64 consumer_id       = 1;

	// Max number of messages to prefetch, in addition
	// of any number previously specified
	required uint32 messagePermits     = 2;
}

message CommandUnsubscribe {
	required uint64 consumer_id = 1;
	required uint64 request_id  = 2;
}

// Reset an existing consumer to a particular message id
message CommandSeek {
	required uint64 consumer_id = 1;
	required uint64 request_id  = 2;
	
	optional MessageIdData message_id = 3;
}

// Message sent by broker to client when a topic
// has been forcefully terminated and there are no more
// messages left to consume
message CommandReachedEndOfTopic {
	required uint64 consumer_id = 1;
}

message CommandCloseProducer {
	required uint64 producer_id = 1;
	required uint64 request_id = 2;
}

message CommandCloseConsumer {
	required uint64 consumer_id = 1;
	required uint64 request_id = 2;
}

message CommandRedeliverUnacknowledgedMessages {
	required uint64 consumer_id = 1;
	repeated MessageIdData message_ids = 2;
}

message CommandSuccess {
	required uint64 request_id = 1;
}

/// Response from CommandProducer
message CommandProducerSuccess {
	required uint64 request_id    = 1;
	required string producer_name = 2;
	
	// The last sequence id that was stored by this producer in the previous session
	// This will only be meaningful if deduplication has been enabled.
	optional int64  last_sequence_id = 3 [default = -1];
}

message CommandError {
	required uint64 request_id  = 1;
	required ServerError error = 2;
	required string message    = 3;
}

// Commands to probe the state of connection.
// When either client or broker doesn't receive commands for certain
// amount of time, they will send a Ping probe.
message CommandPing {
}
message CommandPong {
}

message CommandConsumerStats {
        required uint64 request_id         = 1;
        // required string topic_name         = 2;
        // required string subscription_name  = 3;
        required uint64 consumer_id        = 4;
}

message CommandConsumerStatsResponse {
        required uint64 request_id              = 1;
        optional ServerError error_code         = 2;
        optional string error_message           = 3;

        /// Total rate of messages delivered to the consumer. msg/s
        optional double msgRateOut                  = 4;

        /// Total throughput delivered to the consumer. bytes/s
        optional double msgThroughputOut            = 5;

        /// Total rate of messages redelivered by this consumer. msg/s
        optional double msgRateRedeliver            = 6;

        /// Name of the consumer
        optional string consumerName                = 7;

        /// Number of available message permits for the consumer
        optional uint64 availablePermits            = 8;

        /// Number of unacknowledged messages for the consumer
        optional uint64 unackedMessages             = 9;

        /// Flag to verify if consumer is blocked due to reaching threshold of unacked messages
        optional bool blockedConsumerOnUnackedMsgs  = 10;

        /// Address of this consumer
        optional string address                     = 11;

        /// Timestamp of connection
        optional string connectedSince              = 12;

        /// Whether this subscription is Exclusive or Shared or Failover
        optional string type                        = 13;

        /// Total rate of messages expired on this subscription. msg/s
        optional double msgRateExpired              = 14;

        /// Number of messages in the subscription backlog
        optional uint64 msgBacklog                  = 15;
}

message BaseCommand {
	enum Type {
		CONNECT     = 2;
		CONNECTED   = 3;
		SUBSCRIBE   = 4;

		PRODUCER    = 5;

		SEND        = 6;
		SEND_RECEIPT= 7;
		SEND_ERROR  = 8;

		MESSAGE     = 9;
		ACK         = 10;
		FLOW        = 11;

		UNSUBSCRIBE = 12;

		SUCCESS     = 13;
		ERROR       = 14;

		CLOSE_PRODUCER = 15;
		CLOSE_CONSUMER = 16;

		PRODUCER_SUCCESS = 17;

		PING = 18;
		PONG = 19;

		REDELIVER_UNACKNOWLEDGED_MESSAGES = 20;

		PARTITIONED_METADATA           = 21;
		PARTITIONED_METADATA_RESPONSE  = 22;

		LOOKUP           = 23;
		LOOKUP_RESPONSE  = 24;

		CONSUMER_STATS		= 25;
		CONSUMER_STATS_RESPONSE	= 26;

		REACHED_END_OF_TOPIC = 27;

		SEEK = 28;
	}

	required Type type = 1;

	optional CommandConnect connect          = 2;
	optional CommandConnected connected      = 3;

	optional CommandSubscribe subscribe      = 4;
	optional CommandProducer producer        = 5;
	optional CommandSend send                = 6;
	optional CommandSendReceipt send_receipt = 7;
	optional CommandSendError send_error     = 8;
	optional CommandMessage message          = 9;
	optional CommandAck ack                  = 10;
	optional CommandFlow flow                = 11;
	optional CommandUnsubscribe unsubscribe  = 12;

	optional CommandSuccess success          = 13;
	optional CommandError error              = 14;

	optional CommandCloseProducer close_producer = 15;
	optional CommandCloseConsumer close_consumer = 16;

	optional CommandProducerSuccess producer_success = 17;
	optional CommandPing ping = 18;
	optional CommandPong pong = 19;
	optional CommandRedeliverUnacknowledgedMessages redeliverUnacknowledgedMessages = 20;

	optional CommandPartitionedTopicMetadata  partitionMetadata                 = 21;
	optional CommandPartitionedTopicMetadataResponse partitionMetadataResponse  = 22;

	optional CommandLookupTopic lookupTopic                    = 23;
	optional CommandLookupTopicResponse lookupTopicResponse    = 24;

	optional CommandConsumerStats consumerStats                         = 25;
	optional CommandConsumerStatsResponse consumerStatsResponse         = 26;

	optional CommandReachedEndOfTopic reachedEndOfTopic  = 27;
	
	optional CommandSeek seek = 28;
}<|MERGE_RESOLUTION|>--- conflicted
+++ resolved
@@ -231,12 +231,10 @@
 	/// otherwise the broker will generate a unique name
 	optional string producer_name = 4;
 
-<<<<<<< HEAD
-	/// Add optional metadata key=value to this producer
-	repeated KeyValue metadata    = 5;
-=======
 	optional bool encrypted       = 5 [default = false];
->>>>>>> 2eb3e497
+
+    /// Add optional metadata key=value to this producer
+    repeated KeyValue metadata    = 6;
 }
 
 message CommandSend {
