/**
 * Licensed to the Apache Software Foundation (ASF) under one
 * or more contributor license agreements.  See the NOTICE file
 * distributed with this work for additional information
 * regarding copyright ownership.  The ASF licenses this file
 * to you under the Apache License, Version 2.0 (the
 * "License"); you may not use this file except in compliance
 * with the License.  You may obtain a copy of the License at
 *
 *   http://www.apache.org/licenses/LICENSE-2.0
 *
 * Unless required by applicable law or agreed to in writing,
 * software distributed under the License is distributed on an
 * "AS IS" BASIS, WITHOUT WARRANTIES OR CONDITIONS OF ANY
 * KIND, either express or implied.  See the License for the
 * specific language governing permissions and limitations
 * under the License.
 */
syntax = "proto2";

package pulsar.proto;
option java_package = "org.apache.pulsar.common.api.proto";
option optimize_for = LITE_RUNTIME;

message Schema {
    enum Type {
        None = 0;
        String = 1;
        Json = 2;
        Protobuf = 3;
        Avro = 4;
        Bool = 5;
        Int8 = 6;
        Int16 = 7;
        Int32 = 8;
        Int64 = 9;
        Float = 10;
        Double = 11;
        Date = 12;
        Time = 13;
        Timestamp = 14;
        KeyValue = 15;
        Instant = 16;
        LocalDate = 17;
        LocalTime = 18;
        LocalDateTime = 19;
        ProtobufNative = 20;
    }

    required string name = 1;
    required bytes schema_data = 3;
    required Type type = 4;
    repeated KeyValue properties = 5;

}

message MessageIdData {
    required uint64 ledgerId = 1;
    required uint64 entryId  = 2;
    optional int32 partition = 3 [default = -1];
    optional int32 batch_index = 4 [default = -1];
    repeated int64 ack_set = 5;
    optional int32 batch_size = 6;
}

message KeyValue {
    required string key = 1;
    required string value = 2;
}

message KeyLongValue {
    required string key = 1;
    required uint64 value = 2;
}

message IntRange {
    required int32 start = 1;
    required int32 end = 2;
}

message EncryptionKeys {
    required string key = 1;
    required bytes value = 2;
    repeated KeyValue metadata = 3;
}

enum CompressionType {
    NONE   = 0;
    LZ4    = 1;
    ZLIB   = 2;
    ZSTD   = 3;
    SNAPPY   = 4;
}

enum ProducerAccessMode {
    Shared = 0; // By default multiple producers can publish on a topic
    Exclusive = 1; // Require exclusive access for producer. Fail immediately if there's already a producer connected.
    WaitForExclusive = 2; // Producer creation is pending until it can acquire exclusive access
}

message MessageMetadata {
    required string producer_name   = 1;
    required uint64 sequence_id     = 2;
    required uint64 publish_time    = 3;
    repeated KeyValue properties    = 4;

    // Property set on replicated message,
    // includes the source cluster name
    optional string replicated_from = 5;
    //key to decide partition for the msg
    optional string partition_key   = 6;
    // Override namespace's replication
    repeated string replicate_to    = 7;
    optional CompressionType compression = 8 [default = NONE];
    optional uint32 uncompressed_size = 9 [default = 0];
    // Removed below checksum field from Metadata as
    // it should be part of send-command which keeps checksum of header + payload
    //optional sfixed64 checksum = 10;
    // differentiate single and batch message metadata
    optional int32 num_messages_in_batch = 11 [default = 1];

    // the timestamp that this event occurs. it is typically set by applications.
    // if this field is omitted, `publish_time` can be used for the purpose of `event_time`.
    optional uint64 event_time = 12 [default = 0];
    // Contains encryption key name, encrypted key and metadata to describe the key
    repeated EncryptionKeys encryption_keys = 13;
    // Algorithm used to encrypt data key
    optional string encryption_algo = 14;
    // Additional parameters required by encryption
    optional bytes encryption_param = 15;
    optional bytes schema_version = 16;

    optional bool partition_key_b64_encoded = 17 [ default = false ];
    // Specific a key to overwrite the message key which used for ordering dispatch in Key_Shared mode.
    optional bytes ordering_key = 18;

    // Mark the message to be delivered at or after the specified timestamp
    optional int64 deliver_at_time = 19;

    // Identify whether a message is a "marker" message used for
    // internal metadata instead of application published data.
    // Markers will generally not be propagated back to clients
    optional int32 marker_type = 20;

    // transaction related message info
    optional uint64 txnid_least_bits = 22;
    optional uint64 txnid_most_bits = 23;

    /// Add highest sequence id to support batch message with external sequence id
    optional uint64 highest_sequence_id = 24 [default = 0];

    // Indicate if the message payload value is set
    optional bool null_value = 25 [default = false];
    optional string uuid = 26;
    optional int32 num_chunks_from_msg = 27;
    optional int32 total_chunk_msg_size = 28;
    optional int32 chunk_id = 29;

    // Indicate if the message partition key is set
    optional bool null_partition_key = 30 [default = false];
}

message SingleMessageMetadata {
    repeated KeyValue properties    = 1;
    optional string partition_key   = 2;
    required int32 payload_size    = 3;
    optional bool compacted_out     = 4 [default = false];

    // the timestamp that this event occurs. it is typically set by applications.
    // if this field is omitted, `publish_time` can be used for the purpose of `event_time`.
    optional uint64 event_time = 5 [default = 0];
    optional bool partition_key_b64_encoded = 6 [ default = false ];
    // Specific a key to overwrite the message key which used for ordering dispatch in Key_Shared mode.
    optional bytes ordering_key = 7;
    // Allows consumer retrieve the sequence id that the producer set.
    optional uint64 sequence_id = 8;
    // Indicate if the message payload value is set
    optional bool null_value = 9 [ default = false ];
    // Indicate if the message partition key is set
    optional bool null_partition_key = 10 [ default = false];
}

// metadata added for entry from broker
message BrokerEntryMetadata {
    optional uint64 broker_timestamp = 1;
    optional uint64 index = 2;
}

enum ServerError {
    UnknownError        = 0;
    MetadataError       = 1; // Error with ZK/metadata
    PersistenceError    = 2; // Error writing reading from BK
    AuthenticationError = 3; // Non valid authentication
    AuthorizationError  = 4; // Not authorized to use resource

    ConsumerBusy        = 5; // Unable to subscribe/unsubscribe because
                             // other consumers are connected
    ServiceNotReady     = 6; // Any error that requires client retry operation with a fresh lookup
    ProducerBlockedQuotaExceededError = 7; // Unable to create producer because backlog quota exceeded
    ProducerBlockedQuotaExceededException = 8; // Exception while creating producer because quota exceeded
    ChecksumError = 9; // Error while verifying message checksum
    UnsupportedVersionError = 10; // Error when an older client/version doesn't support a required feature
    TopicNotFound = 11; // Topic not found
    SubscriptionNotFound = 12; // Subscription not found
    ConsumerNotFound = 13; // Consumer not found
    TooManyRequests = 14; // Error with too many simultaneously request
    TopicTerminatedError = 15; // The topic has been terminated

    ProducerBusy         = 16; // Producer with same name is already connected
    InvalidTopicName = 17; // The topic name is not valid

    IncompatibleSchema = 18; // Specified schema was incompatible with topic schema
    ConsumerAssignError = 19; // Dispatcher assign consumer error

    TransactionCoordinatorNotFound = 20; // Transaction coordinator not found error
    InvalidTxnStatus = 21; // Invalid txn status error
    NotAllowedError = 22; // Not allowed error

    TransactionConflict = 23; // Ack with transaction conflict
    TransactionNotFound = 24; // Transaction not found

    ProducerFenced = 25; // When a producer asks and fail to get exclusive producer access,
                         // or loses the eclusive status after a reconnection, the broker will
                         // use this error to indicate that this producer is now permanently
                         // fenced. Applications are now supposed to close it and create a
                         // new producer
}

enum AuthMethod {
    AuthMethodNone   = 0;
    AuthMethodYcaV1  = 1;
    AuthMethodAthens = 2;
}

// Each protocol version identify new features that are
// incrementally added to the protocol
enum ProtocolVersion {
    v0 = 0;  // Initial versioning
    v1 = 1;  // Added application keep-alive
    v2 = 2;  // Added RedeliverUnacknowledgedMessages Command
    v3 = 3;  // Added compression with LZ4 and ZLib
    v4 = 4;  // Added batch message support
    v5 = 5;  // Added disconnect client w/o closing connection
    v6 = 6;  // Added checksum computation for metadata + payload
    v7 = 7;  // Added CommandLookupTopic - Binary Lookup
    v8 = 8;  // Added CommandConsumerStats - Client fetches broker side consumer stats
    v9 = 9;  // Added end of topic notification
    v10 = 10;// Added proxy to broker
    v11 = 11;// C++ consumers before this version are not correctly handling the checksum field
    v12 = 12;// Added get topic's last messageId from broker
             // Added CommandActiveConsumerChange
             // Added CommandGetTopicsOfNamespace
    v13 = 13; // Schema-registry : added avro schema format for json
    v14 = 14; // Add CommandAuthChallenge and CommandAuthResponse for mutual auth
              // Added Key_Shared subscription
    v15 = 15; // Add CommandGetOrCreateSchema and CommandGetOrCreateSchemaResponse
    v16 = 16; // Add support for broker entry metadata
    v17 = 17; // Added support ack receipt
    v18 = 18; // Add client support for broker entry metadata
}

message CommandConnect {
    required string client_version = 1;
    optional AuthMethod auth_method = 2; // Deprecated. Use "auth_method_name" instead.
    optional string auth_method_name = 5;
    optional bytes auth_data = 3;
    optional int32 protocol_version = 4 [default = 0];

    // Client can ask to be proxyied to a specific broker
    // This is only honored by a Pulsar proxy
    optional string proxy_to_broker_url = 6;

    // Original principal that was verified by
    // a Pulsar proxy. In this case the auth info above
    // will be the auth of the proxy itself
    optional string original_principal = 7;

    // Original auth role and auth Method that was passed
    // to the proxy. In this case the auth info above
    // will be the auth of the proxy itself
    optional string original_auth_data = 8;
    optional string original_auth_method = 9;

    // Feature flags
    optional FeatureFlags feature_flags = 10;
}

message FeatureFlags {
  optional bool supports_auth_refresh = 1 [default = false];
  optional bool supports_broker_entry_metadata = 2 [default = false];
}

message CommandConnected {
    required string server_version = 1;
    optional int32 protocol_version = 2 [default = 0];
    optional int32 max_message_size = 3;
}

message CommandAuthResponse {
    optional string client_version = 1;
    optional AuthData response = 2;
    optional int32 protocol_version = 3 [default = 0];
}

message CommandAuthChallenge {
    optional string server_version = 1;
    optional AuthData challenge = 2;
    optional int32 protocol_version = 3 [default = 0];
}

// To support mutual authentication type, such as Sasl, reuse this command to mutual auth.
message AuthData {
    optional string auth_method_name = 1;
    optional bytes auth_data = 2;
}

enum KeySharedMode {
    AUTO_SPLIT = 0;
    STICKY = 1;
}

message KeySharedMeta {
    required KeySharedMode keySharedMode = 1;
    repeated IntRange hashRanges = 3;
    optional bool allowOutOfOrderDelivery = 4 [default = false];
}

message CommandSubscribe {
    enum SubType {
        Exclusive = 0;
        Shared    = 1;
        Failover  = 2;
        Key_Shared = 3;
    }
    required string topic        = 1;
    required string subscription = 2;
    required SubType subType     = 3;

    required uint64 consumer_id  = 4;
    required uint64 request_id   = 5;
    optional string consumer_name = 6;
    optional int32 priority_level = 7;

    // Signal wether the subscription should be backed by a
    // durable cursor or not
    optional bool durable = 8 [default = true];

    // If specified, the subscription will position the cursor
    // markd-delete position  on the particular message id and
    // will send messages from that point
    optional MessageIdData start_message_id = 9;

    /// Add optional metadata key=value to this consumer
    repeated KeyValue metadata = 10;

    optional bool read_compacted = 11;

    optional Schema schema = 12;
    enum InitialPosition {
        Latest   = 0;
        Earliest = 1;
    }
    // Signal whether the subscription will initialize on latest
    // or not -- earliest
    optional InitialPosition initialPosition = 13 [default = Latest];

    // Mark the subscription as "replicated". Pulsar will make sure
    // to periodically sync the state of replicated subscriptions
    // across different clusters (when using geo-replication).
    optional bool replicate_subscription_state = 14;

    // If true, the subscribe operation will cause a topic to be
    // created if it does not exist already (and if topic auto-creation
    // is allowed by broker.
    // If false, the subscribe operation will fail if the topic
    // does not exist.
    optional bool force_topic_creation = 15 [default = true];

    // If specified, the subscription will reset cursor's position back
    // to specified seconds and  will send messages from that point
    optional uint64 start_message_rollback_duration_sec = 16 [default = 0];

    optional KeySharedMeta keySharedMeta = 17;
}

message CommandPartitionedTopicMetadata {
    required string topic            = 1;
    required uint64 request_id       = 2;
    // TODO - Remove original_principal, original_auth_data, original_auth_method
    // Original principal that was verified by
    // a Pulsar proxy.
    optional string original_principal = 3;

    // Original auth role and auth Method that was passed
    // to the proxy.
    optional string original_auth_data = 4;
    optional string original_auth_method = 5;
}

message CommandPartitionedTopicMetadataResponse {
    enum LookupType {
        Success  = 0;
        Failed   = 1;
    }
    optional uint32 partitions            = 1;  // Optional in case of error
    required uint64 request_id            = 2;
    optional LookupType response          = 3;
    optional ServerError error            = 4;
    optional string message               = 5;
}

message CommandLookupTopic {
    required string topic            = 1;
    required uint64 request_id       = 2;
    optional bool authoritative      = 3 [default = false];

    // TODO - Remove original_principal, original_auth_data, original_auth_method
    // Original principal that was verified by
    // a Pulsar proxy.
    optional string original_principal = 4;

    // Original auth role and auth Method that was passed
    // to the proxy.
    optional string original_auth_data = 5;
    optional string original_auth_method = 6;
    //
    optional string advertised_listener_name = 7;
}

message CommandLookupTopicResponse {
    enum LookupType {
        Redirect = 0;
        Connect  = 1;
        Failed   = 2;
    }

    optional string brokerServiceUrl      = 1; // Optional in case of error
    optional string brokerServiceUrlTls   = 2;
    optional LookupType response          = 3;
    required uint64 request_id            = 4;
    optional bool authoritative           = 5 [default = false];
    optional ServerError error            = 6;
    optional string message               = 7;

    // If it's true, indicates to the client that it must
    // always connect through the service url after the
    // lookup has been completed.
    optional bool proxy_through_service_url = 8 [default = false];
}

/// Create a new Producer on a topic, assigning the given producer_id,
/// all messages sent with this producer_id will be persisted on the topic
message CommandProducer {
    required string topic         = 1;
    required uint64 producer_id   = 2;
    required uint64 request_id    = 3;

    /// If a producer name is specified, the name will be used,
    /// otherwise the broker will generate a unique name
    optional string producer_name = 4;

    optional bool encrypted       = 5 [default = false];

    /// Add optional metadata key=value to this producer
    repeated KeyValue metadata    = 6;

    optional Schema schema = 7;

    // If producer reconnect to broker, the epoch of this producer will +1
    optional uint64 epoch = 8 [default = 0];

    // Indicate the name of the producer is generated or user provided
    // Use default true here is in order to be forward compatible with the client
    optional bool user_provided_producer_name = 9 [default = true];

    // Require that this producers will be the only producer allowed on the topic
    optional ProducerAccessMode producer_access_mode = 10 [default = Shared];

    // Topic epoch is used to fence off producers that reconnects after a new
    // exclusive producer has already taken over. This id is assigned by the
    // broker on the CommandProducerSuccess. The first time, the client will
    // leave it empty and then it will always carry the same epoch number on
    // the subsequent reconnections.
    optional uint64 topic_epoch = 11;
}

message CommandSend {
    required uint64 producer_id = 1;
    required uint64 sequence_id = 2;
    optional int32 num_messages = 3 [default = 1];
    optional uint64 txnid_least_bits = 4 [default = 0];
    optional uint64 txnid_most_bits = 5 [default = 0];

    /// Add highest sequence id to support batch message with external sequence id
    optional uint64 highest_sequence_id = 6 [default = 0];
    optional bool is_chunk     =7 [default = false];

    // Specify if the message being published is a Pulsar marker or not
    optional bool marker = 8 [default = false];
}

message CommandSendReceipt {
    required uint64 producer_id = 1;
    required uint64 sequence_id = 2;
    optional MessageIdData message_id = 3;
    optional uint64 highest_sequence_id = 4 [default = 0];
}

message CommandSendError {
    required uint64 producer_id = 1;
    required uint64 sequence_id = 2;
    required ServerError error  = 3;
    required string message     = 4;
}

message CommandMessage {
    required uint64 consumer_id       = 1;
    required MessageIdData message_id = 2;
    optional uint32 redelivery_count  = 3 [default = 0];
    repeated int64 ack_set = 4;
}

message CommandAck {
    enum AckType {
        Individual = 0;
        Cumulative = 1;
    }

    required uint64 consumer_id       = 1;
    required AckType ack_type         = 2;

    // In case of individual acks, the client can pass a list of message ids
    repeated MessageIdData message_id = 3;

    // Acks can contain a flag to indicate the consumer
    // received an invalid message that got discarded
    // before being passed on to the application.
    enum ValidationError {
        UncompressedSizeCorruption = 0;
        DecompressionError = 1;
        ChecksumMismatch = 2;
        BatchDeSerializeError = 3;
        DecryptionError = 4;
    }

    optional ValidationError validation_error = 4;
    repeated KeyLongValue properties = 5;

    optional uint64 txnid_least_bits = 6 [default = 0];
    optional uint64 txnid_most_bits = 7 [default = 0];
    optional uint64 request_id = 8;
}

message CommandAckResponse {
    required uint64 consumer_id = 1;
    optional uint64 txnid_least_bits  = 2 [default = 0];
    optional uint64 txnid_most_bits = 3 [default = 0];
    optional ServerError error = 4;
    optional string message = 5;
    optional uint64 request_id = 6;
}

// changes on active consumer
message CommandActiveConsumerChange {
        required uint64 consumer_id    = 1;
        optional bool is_active     = 2 [default = false];
}

message CommandFlow {
    required uint64 consumer_id       = 1;

    // Max number of messages to prefetch, in addition
    // of any number previously specified
    required uint32 messagePermits     = 2;
}

message CommandUnsubscribe {
    required uint64 consumer_id = 1;
    required uint64 request_id  = 2;
}

// Reset an existing consumer to a particular message id
message CommandSeek {
    required uint64 consumer_id = 1;
    required uint64 request_id  = 2;

    optional MessageIdData message_id = 3;
    optional uint64 message_publish_time = 4;
}

// Message sent by broker to client when a topic
// has been forcefully terminated and there are no more
// messages left to consume
message CommandReachedEndOfTopic {
    required uint64 consumer_id = 1;
}

message CommandCloseProducer {
    required uint64 producer_id = 1;
    required uint64 request_id = 2;
}

message CommandCloseConsumer {
    required uint64 consumer_id = 1;
    required uint64 request_id = 2;
}

message CommandRedeliverUnacknowledgedMessages {
    required uint64 consumer_id = 1;
    repeated MessageIdData message_ids = 2;
}

message CommandSuccess {
    required uint64 request_id = 1;
    optional Schema schema = 2;
}

/// Response from CommandProducer
message CommandProducerSuccess {
    required uint64 request_id    = 1;
    required string producer_name = 2;

    // The last sequence id that was stored by this producer in the previous session
    // This will only be meaningful if deduplication has been enabled.
    optional int64  last_sequence_id = 3 [default = -1];
    optional bytes schema_version = 4;

    // The topic epoch assigned by the broker. This field will only be set if we
    // were requiring exclusive access when creating the producer.
    optional uint64 topic_epoch = 5;

    // If producer is not "ready", the client will avoid to timeout the request
    // for creating the producer. Instead it will wait indefinitely until it gets
    // a subsequent  `CommandProducerSuccess` with `producer_ready==true`.
    optional bool producer_ready = 6 [default = true];
}

message CommandError {
    required uint64 request_id  = 1;
    required ServerError error = 2;
    required string message    = 3;
}

// Commands to probe the state of connection.
// When either client or broker doesn't receive commands for certain
// amount of time, they will send a Ping probe.
message CommandPing {
}
message CommandPong {
}

message CommandConsumerStats {
        required uint64 request_id         = 1;
        // required string topic_name         = 2;
        // required string subscription_name  = 3;
        required uint64 consumer_id        = 4;
}

message CommandConsumerStatsResponse {
        required uint64 request_id              = 1;
        optional ServerError error_code         = 2;
        optional string error_message           = 3;

        /// Total rate of messages delivered to the consumer. msg/s
        optional double msgRateOut                  = 4;

        /// Total throughput delivered to the consumer. bytes/s
        optional double msgThroughputOut            = 5;

        /// Total rate of messages redelivered by this consumer. msg/s
        optional double msgRateRedeliver            = 6;

        /// Name of the consumer
        optional string consumerName                = 7;

        /// Number of available message permits for the consumer
        optional uint64 availablePermits            = 8;

        /// Number of unacknowledged messages for the consumer
        optional uint64 unackedMessages             = 9;

        /// Flag to verify if consumer is blocked due to reaching threshold of unacked messages
        optional bool blockedConsumerOnUnackedMsgs  = 10;

        /// Address of this consumer
        optional string address                     = 11;

        /// Timestamp of connection
        optional string connectedSince              = 12;

        /// Whether this subscription is Exclusive or Shared or Failover
        optional string type                        = 13;

        /// Total rate of messages expired on this subscription. msg/s
        optional double msgRateExpired              = 14;

        /// Number of messages in the subscription backlog
        optional uint64 msgBacklog                  = 15;
}

message CommandGetLastMessageId {
    required uint64 consumer_id = 1;
    required uint64 request_id  = 2;
}

message CommandGetLastMessageIdResponse {
    required MessageIdData last_message_id = 1;
    required uint64 request_id  = 2;
    optional MessageIdData consumer_mark_delete_position = 3;
}

message CommandGetTopicsOfNamespace {
    enum Mode {
        PERSISTENT = 0;
        NON_PERSISTENT = 1;
        ALL = 2;
    }
    required uint64 request_id    = 1;
    required string namespace    = 2;
    optional Mode mode = 3 [default = PERSISTENT];
}

message CommandGetTopicsOfNamespaceResponse {
    required uint64 request_id    = 1;
    repeated string topics         = 2;
}

message CommandGetSchema {
    required uint64 request_id = 1;
    required string topic      = 2;

    optional bytes schema_version = 3;
}

message CommandGetSchemaResponse {
    required uint64 request_id      = 1;
    optional ServerError error_code = 2;
    optional string error_message   = 3;

    optional Schema schema          = 4;
    optional bytes schema_version   = 5;
}

message CommandGetOrCreateSchema {
    required uint64 request_id = 1;
    required string topic      = 2;
    required Schema schema     = 3;
}

message CommandGetOrCreateSchemaResponse {
    required uint64 request_id      = 1;
    optional ServerError error_code = 2;
    optional string error_message   = 3;

    optional bytes schema_version   = 4;
}

/// --- transaction related ---

enum TxnAction {
    COMMIT = 0;
    ABORT = 1;
}

<<<<<<< HEAD
message CommandTcClientConnectRequest {
=======
message CommandTcClientConnect {
>>>>>>> c14d079f
    required uint64 request_id = 1;
    required uint64 tc_id = 2 [default = 0];
}

<<<<<<< HEAD
message CommandTcClientConnectResponse {
    required uint64 request_id = 1;
    optional ServerError error  = 2;
    optional string message     = 3;
}

=======
>>>>>>> c14d079f
message CommandNewTxn {
    required uint64 request_id = 1;
    optional uint64 txn_ttl_seconds = 2 [default = 0];
    optional uint64 tc_id = 3 [default = 0];
}

message CommandNewTxnResponse {
    required uint64 request_id = 1;
    optional uint64 txnid_least_bits = 2 [default = 0];
    optional uint64 txnid_most_bits = 3 [default = 0];
    optional ServerError error = 4;
    optional string message = 5;
}

message CommandAddPartitionToTxn {
    required uint64 request_id = 1;
    optional uint64 txnid_least_bits = 2 [default = 0];
    optional uint64 txnid_most_bits = 3 [default = 0];
    repeated string partitions = 4;
}

message CommandAddPartitionToTxnResponse {
    required uint64 request_id = 1;
    optional uint64 txnid_least_bits = 2 [default = 0];
    optional uint64 txnid_most_bits = 3 [default = 0];
    optional ServerError error = 4;
    optional string message = 5;
}

message Subscription {
    required string topic = 1;
    required string subscription = 2;
}
message CommandAddSubscriptionToTxn {
    required uint64 request_id = 1;
    optional uint64 txnid_least_bits = 2 [default = 0];
    optional uint64 txnid_most_bits = 3 [default = 0];
    repeated Subscription subscription = 4;
}

message CommandAddSubscriptionToTxnResponse {
    required uint64 request_id = 1;
    optional uint64 txnid_least_bits = 2 [default = 0];
    optional uint64 txnid_most_bits = 3 [default = 0];
    optional ServerError error = 4;
    optional string message = 5;
}

message CommandEndTxn {
    required uint64 request_id = 1;
    optional uint64 txnid_least_bits = 2 [default = 0];
    optional uint64 txnid_most_bits = 3 [default = 0];
    optional TxnAction txn_action = 4;
}

message CommandEndTxnResponse {
    required uint64 request_id = 1;
    optional uint64 txnid_least_bits = 2 [default = 0];
    optional uint64 txnid_most_bits = 3 [default = 0];
    optional ServerError error = 4;
    optional string message = 5;
}

message CommandEndTxnOnPartition {
    required uint64 request_id = 1;
    optional uint64 txnid_least_bits = 2 [default = 0];
    optional uint64 txnid_most_bits = 3 [default = 0];
    optional string topic = 4;
    optional TxnAction txn_action = 5;
    optional uint64 txnid_least_bits_of_low_watermark = 6;
}

message CommandEndTxnOnPartitionResponse {
    required uint64 request_id = 1;
    optional uint64 txnid_least_bits = 2 [default = 0];
    optional uint64 txnid_most_bits = 3 [default = 0];
    optional ServerError error = 4;
    optional string message = 5;
}

message CommandEndTxnOnSubscription {
    required uint64 request_id = 1;
    optional uint64 txnid_least_bits = 2 [default = 0];
    optional uint64 txnid_most_bits = 3 [default = 0];
    optional Subscription subscription= 4;
    optional TxnAction txn_action = 5;
    optional uint64 txnid_least_bits_of_low_watermark = 6;
}

message CommandEndTxnOnSubscriptionResponse {
    required uint64 request_id = 1;
    optional uint64 txnid_least_bits = 2 [default = 0];
    optional uint64 txnid_most_bits = 3 [default = 0];
    optional ServerError error = 4;
    optional string message = 5;
}

message BaseCommand {
    enum Type {
        CONNECT     = 2;
        CONNECTED   = 3;
        SUBSCRIBE   = 4;

        PRODUCER    = 5;

        SEND        = 6;
        SEND_RECEIPT= 7;
        SEND_ERROR  = 8;

        MESSAGE     = 9;
        ACK         = 10;
        FLOW        = 11;

        UNSUBSCRIBE = 12;

        SUCCESS     = 13;
        ERROR       = 14;

        CLOSE_PRODUCER = 15;
        CLOSE_CONSUMER = 16;

        PRODUCER_SUCCESS = 17;

        PING = 18;
        PONG = 19;

        REDELIVER_UNACKNOWLEDGED_MESSAGES = 20;

        PARTITIONED_METADATA           = 21;
        PARTITIONED_METADATA_RESPONSE  = 22;

        LOOKUP           = 23;
        LOOKUP_RESPONSE  = 24;

        CONSUMER_STATS        = 25;
        CONSUMER_STATS_RESPONSE    = 26;

        REACHED_END_OF_TOPIC = 27;

        SEEK = 28;

        GET_LAST_MESSAGE_ID = 29;
        GET_LAST_MESSAGE_ID_RESPONSE = 30;

        ACTIVE_CONSUMER_CHANGE = 31;


        GET_TOPICS_OF_NAMESPACE             = 32;
        GET_TOPICS_OF_NAMESPACE_RESPONSE     = 33;

        GET_SCHEMA = 34;
        GET_SCHEMA_RESPONSE = 35;

        AUTH_CHALLENGE = 36;
        AUTH_RESPONSE = 37;

        ACK_RESPONSE = 38;

        GET_OR_CREATE_SCHEMA = 39;
        GET_OR_CREATE_SCHEMA_RESPONSE = 40;

        // transaction related
        NEW_TXN = 50;
        NEW_TXN_RESPONSE = 51;

        ADD_PARTITION_TO_TXN = 52;
        ADD_PARTITION_TO_TXN_RESPONSE = 53;

        ADD_SUBSCRIPTION_TO_TXN = 54;
        ADD_SUBSCRIPTION_TO_TXN_RESPONSE = 55;

        END_TXN = 56;
        END_TXN_RESPONSE = 57;

        END_TXN_ON_PARTITION = 58;
        END_TXN_ON_PARTITION_RESPONSE = 59;

        END_TXN_ON_SUBSCRIPTION = 60;
        END_TXN_ON_SUBSCRIPTION_RESPONSE = 61;
<<<<<<< HEAD
        TC_CLIENT_CONNECT_REQUEST = 62;
        TC_CLIENT_CONNECT_RESPONSE = 63;
=======
        TC_CLIENT_CONNECT = 62;
>>>>>>> c14d079f

    }


    required Type type = 1;

    optional CommandConnect connect          = 2;
    optional CommandConnected connected      = 3;

    optional CommandSubscribe subscribe      = 4;
    optional CommandProducer producer        = 5;
    optional CommandSend send                = 6;
    optional CommandSendReceipt send_receipt = 7;
    optional CommandSendError send_error     = 8;
    optional CommandMessage message          = 9;
    optional CommandAck ack                  = 10;
    optional CommandFlow flow                = 11;
    optional CommandUnsubscribe unsubscribe  = 12;

    optional CommandSuccess success          = 13;
    optional CommandError error              = 14;

    optional CommandCloseProducer close_producer = 15;
    optional CommandCloseConsumer close_consumer = 16;

    optional CommandProducerSuccess producer_success = 17;
    optional CommandPing ping = 18;
    optional CommandPong pong = 19;
    optional CommandRedeliverUnacknowledgedMessages redeliverUnacknowledgedMessages = 20;

    optional CommandPartitionedTopicMetadata  partitionMetadata                 = 21;
    optional CommandPartitionedTopicMetadataResponse partitionMetadataResponse  = 22;

    optional CommandLookupTopic lookupTopic                    = 23;
    optional CommandLookupTopicResponse lookupTopicResponse    = 24;

    optional CommandConsumerStats consumerStats                         = 25;
    optional CommandConsumerStatsResponse consumerStatsResponse         = 26;

    optional CommandReachedEndOfTopic reachedEndOfTopic  = 27;

    optional CommandSeek seek = 28;

    optional CommandGetLastMessageId getLastMessageId = 29;
    optional CommandGetLastMessageIdResponse getLastMessageIdResponse = 30;

    optional CommandActiveConsumerChange active_consumer_change = 31;

    optional CommandGetTopicsOfNamespace getTopicsOfNamespace = 32;
    optional CommandGetTopicsOfNamespaceResponse getTopicsOfNamespaceResponse = 33;

    optional CommandGetSchema getSchema = 34;
    optional CommandGetSchemaResponse getSchemaResponse = 35;

    optional CommandAuthChallenge authChallenge = 36;
    optional CommandAuthResponse authResponse = 37;

    optional CommandAckResponse ackResponse = 38;

    optional CommandGetOrCreateSchema getOrCreateSchema = 39;
    optional CommandGetOrCreateSchemaResponse getOrCreateSchemaResponse = 40;

    // transaction related
    optional CommandNewTxn newTxn = 50;
    optional CommandNewTxnResponse newTxnResponse = 51;
    optional CommandAddPartitionToTxn addPartitionToTxn= 52;
    optional CommandAddPartitionToTxnResponse addPartitionToTxnResponse = 53;
    optional CommandAddSubscriptionToTxn addSubscriptionToTxn = 54;
    optional CommandAddSubscriptionToTxnResponse addSubscriptionToTxnResponse = 55;
    optional CommandEndTxn endTxn = 56;
    optional CommandEndTxnResponse endTxnResponse = 57;
    optional CommandEndTxnOnPartition endTxnOnPartition = 58;
    optional CommandEndTxnOnPartitionResponse endTxnOnPartitionResponse = 59;
    optional CommandEndTxnOnSubscription endTxnOnSubscription = 60;
    optional CommandEndTxnOnSubscriptionResponse endTxnOnSubscriptionResponse = 61;
<<<<<<< HEAD
    optional CommandTcClientConnectRequest tcClientConnectRequest = 62;
    optional CommandTcClientConnectResponse tcClientConnectResponse = 63;
=======
    optional CommandTcClientConnect tcClientConnect = 62;
>>>>>>> c14d079f
}<|MERGE_RESOLUTION|>--- conflicted
+++ resolved
@@ -257,6 +257,7 @@
     v16 = 16; // Add support for broker entry metadata
     v17 = 17; // Added support ack receipt
     v18 = 18; // Add client support for broker entry metadata
+    v19 = 19; // Add CommandTcClientConnectRequest and CommandTcClientConnectResponse
 }
 
 message CommandConnect {
@@ -762,24 +763,17 @@
     ABORT = 1;
 }
 
-<<<<<<< HEAD
 message CommandTcClientConnectRequest {
-=======
-message CommandTcClientConnect {
->>>>>>> c14d079f
     required uint64 request_id = 1;
     required uint64 tc_id = 2 [default = 0];
 }
 
-<<<<<<< HEAD
 message CommandTcClientConnectResponse {
     required uint64 request_id = 1;
     optional ServerError error  = 2;
     optional string message     = 3;
 }
 
-=======
->>>>>>> c14d079f
 message CommandNewTxn {
     required uint64 request_id = 1;
     optional uint64 txn_ttl_seconds = 2 [default = 0];
@@ -959,12 +953,8 @@
 
         END_TXN_ON_SUBSCRIPTION = 60;
         END_TXN_ON_SUBSCRIPTION_RESPONSE = 61;
-<<<<<<< HEAD
         TC_CLIENT_CONNECT_REQUEST = 62;
         TC_CLIENT_CONNECT_RESPONSE = 63;
-=======
-        TC_CLIENT_CONNECT = 62;
->>>>>>> c14d079f
 
     }
 
@@ -1040,10 +1030,6 @@
     optional CommandEndTxnOnPartitionResponse endTxnOnPartitionResponse = 59;
     optional CommandEndTxnOnSubscription endTxnOnSubscription = 60;
     optional CommandEndTxnOnSubscriptionResponse endTxnOnSubscriptionResponse = 61;
-<<<<<<< HEAD
     optional CommandTcClientConnectRequest tcClientConnectRequest = 62;
     optional CommandTcClientConnectResponse tcClientConnectResponse = 63;
-=======
-    optional CommandTcClientConnect tcClientConnect = 62;
->>>>>>> c14d079f
 }