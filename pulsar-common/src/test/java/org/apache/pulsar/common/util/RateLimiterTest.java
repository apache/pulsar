/**
 * Licensed to the Apache Software Foundation (ASF) under one
 * or more contributor license agreements.  See the NOTICE file
 * distributed with this work for additional information
 * regarding copyright ownership.  The ASF licenses this file
 * to you under the Apache License, Version 2.0 (the
 * "License"); you may not use this file except in compliance
 * with the License.  You may obtain a copy of the License at
 *
 *   http://www.apache.org/licenses/LICENSE-2.0
 *
 * Unless required by applicable law or agreed to in writing,
 * software distributed under the License is distributed on an
 * "AS IS" BASIS, WITHOUT WARRANTIES OR CONDITIONS OF ANY
 * KIND, either express or implied.  See the License for the
 * specific language governing permissions and limitations
 * under the License.
 */
package org.apache.pulsar.common.util;

import static org.testng.Assert.assertEquals;
import static org.testng.Assert.assertFalse;
import static org.testng.Assert.assertTrue;
import static org.testng.Assert.fail;

import java.util.concurrent.TimeUnit;
import java.util.concurrent.atomic.AtomicInteger;
import java.util.function.Supplier;
import org.testng.annotations.Test;

public class RateLimiterTest {


    public void testInvalidRenewTime() {
        try {
            RateLimiter.builder().permits(0).rateTime(100).timeUnit(TimeUnit.SECONDS).build();
            fail("should have thrown exception: invalid rate, must be > 0");
        } catch (IllegalArgumentException ie) {
            // Ok
        }

        try {
            RateLimiter.builder().permits(10).rateTime(0).timeUnit(TimeUnit.SECONDS).build();
            fail("should have thrown exception: invalid rateTime, must be > 0");
        } catch (IllegalArgumentException ie) {
            // Ok
        }
    }


    public void testClose() throws Exception {
        RateLimiter rate = RateLimiter.builder().permits(1).rateTime(1000).timeUnit(TimeUnit.MILLISECONDS).build();
        assertFalse(rate.isClosed());
        rate.close();
        assertTrue(rate.isClosed());
        try {
            rate.acquire();
            fail("should have failed, executor is already closed");
        } catch (IllegalArgumentException e) {
            // ok
        }
    }


    public void testAcquireBlock() throws Exception {
        final long rateTimeMSec = 1000;
        RateLimiter rate = RateLimiter.builder().permits(1).rateTime(rateTimeMSec).timeUnit(TimeUnit.MILLISECONDS)
                .build();
        rate.acquire();
        assertEquals(rate.getAvailablePermits(), 0);
        long start = System.currentTimeMillis();
        rate.acquire();
        long end = System.currentTimeMillis();
        // no permits are available: need to wait on acquire
        assertTrue((end - start) > rateTimeMSec / 2);
        rate.close();
    }


    public void testAcquire() throws Exception {
        final long rateTimeMSec = 1000;
        final int permits = 100;
        RateLimiter rate = RateLimiter.builder().permits(permits).rateTime(rateTimeMSec).timeUnit(TimeUnit.MILLISECONDS)
                .build();
        long start = System.currentTimeMillis();
        for (int i = 0; i < permits; i++) {
            rate.acquire();
        }
        long end = System.currentTimeMillis();
        assertTrue((end - start) < rateTimeMSec);
        assertEquals(rate.getAvailablePermits(), 0);
        rate.close();
    }


    public void testMultipleAcquire() throws Exception {
        final long rateTimeMSec = 1000;
        final int permits = 100;
        final int acquirePermits = 50;
        RateLimiter rate = RateLimiter.builder().permits(permits).rateTime(rateTimeMSec).timeUnit(TimeUnit.MILLISECONDS)
                .build();
        long start = System.currentTimeMillis();
        for (int i = 0; i < permits / acquirePermits; i++) {
            rate.acquire(acquirePermits);
        }
        long end = System.currentTimeMillis();
        assertTrue((end - start) < rateTimeMSec);
        assertEquals(rate.getAvailablePermits(), 0);
        rate.close();
    }


    public void testTryAcquireNoPermits() {
        final long rateTimeMSec = 1000;
        RateLimiter rate = RateLimiter.builder().permits(1).rateTime(rateTimeMSec).timeUnit(TimeUnit.MILLISECONDS)
                .build();
        assertTrue(rate.tryAcquire());
        assertFalse(rate.tryAcquire());
        assertEquals(rate.getAvailablePermits(), 0);
        rate.close();
    }


    public void testTryAcquire() {
        final long rateTimeMSec = 1000;
        final int permits = 100;
        RateLimiter rate = RateLimiter.builder().permits(permits).rateTime(rateTimeMSec).timeUnit(TimeUnit.MILLISECONDS)
                .build();
        for (int i = 0; i < permits; i++) {
            rate.tryAcquire();
        }
        assertEquals(rate.getAvailablePermits(), 0);
        rate.close();
    }

<<<<<<< HEAD

=======
    @Test
    public void testTryAcquireMoreThanPermits() {
        final long rateTimeMSec = 1000;
        RateLimiter rate = RateLimiter.builder().permits(3).rateTime(rateTimeMSec).timeUnit(TimeUnit.MILLISECONDS)
                .build();
        assertTrue(rate.tryAcquire(2));
        assertEquals(rate.getAvailablePermits(), 1);

        //try to acquire failed, not decrease availablePermits.
        assertFalse(rate.tryAcquire(2));
        assertEquals(rate.getAvailablePermits(), 1);

        assertTrue(rate.tryAcquire(1));
        assertEquals(rate.getAvailablePermits(), 0);

        rate.close();
    }

    @Test
>>>>>>> d8b99485
    public void testMultipleTryAcquire() {
        final long rateTimeMSec = 1000;
        final int permits = 100;
        final int acquirePermits = 50;
        RateLimiter rate = RateLimiter.builder().permits(permits).rateTime(rateTimeMSec).timeUnit(TimeUnit.MILLISECONDS)
                .build();
        for (int i = 0; i < permits / acquirePermits; i++) {
            rate.tryAcquire(acquirePermits);
        }
        assertEquals(rate.getAvailablePermits(), 0);
        rate.close();
    }


    public void testResetRate() throws Exception {
        final long rateTimeMSec = 1000;
        final int permits = 100;
        RateLimiter rate = RateLimiter.builder().permits(permits).rateTime(rateTimeMSec).timeUnit(TimeUnit.MILLISECONDS)
                .build();
        rate.tryAcquire(permits);
        assertEquals(rate.getAvailablePermits(), 0);
        // check after a rate-time: permits must be renewed
        Thread.sleep(rateTimeMSec * 2);
        assertEquals(rate.getAvailablePermits(), permits);

        // change rate-time from 1sec to 5sec
        rate.setRate(permits, 5 * rateTimeMSec, TimeUnit.MILLISECONDS, null);
        assertEquals(rate.getAvailablePermits(), 100);
        assertTrue(rate.tryAcquire(permits));
        assertEquals(rate.getAvailablePermits(), 0);
        // check after a rate-time: permits can't be renewed
        Thread.sleep(rateTimeMSec);
        assertEquals(rate.getAvailablePermits(), 0);

        rate.close();
    }


    public void testDispatchRate() throws Exception {
        final long rateTimeMSec = 1000;
        final int permits = 100;
        RateLimiter rate = RateLimiter.builder().permits(permits).rateTime(rateTimeMSec).timeUnit(TimeUnit.MILLISECONDS)
                .isDispatchOrPrecisePublishRateLimiter(true)
                .build();
        rate.tryAcquire(100);
        rate.tryAcquire(100);
        rate.tryAcquire(100);
        assertEquals(rate.getAvailablePermits(), 0);

        Thread.sleep(rateTimeMSec * 2);
        // check after two rate-time: acquiredPermits is 100
        assertEquals(rate.getAvailablePermits(), 0);

        Thread.sleep(rateTimeMSec);
        // check after three rate-time: acquiredPermits is 0
        assertTrue(rate.getAvailablePermits() > 0);

        rate.close();
    }


    public void testRateLimiterWithPermitUpdater() throws Exception {
        long permits = 10;
        long rateTime = 1;
        long newUpdatedRateLimit = 100L;
        Supplier<Long> permitUpdater = () -> newUpdatedRateLimit;
        RateLimiter limiter = RateLimiter.builder().permits(permits).rateTime(1).timeUnit(TimeUnit.SECONDS)
                .permitUpdater(permitUpdater)
                .build();
        limiter.acquire();
        Thread.sleep(rateTime * 3 * 1000);
        assertEquals(limiter.getAvailablePermits(), newUpdatedRateLimit);
    }


    public void testRateLimiterWithFunction() {
        final AtomicInteger atomicInteger = new AtomicInteger(0);
        long permits = 10;
        long rateTime = 1;
        int reNewTime = 3;
        RateLimitFunction rateLimitFunction = atomicInteger::incrementAndGet;
        RateLimiter rateLimiter = RateLimiter.builder().permits(permits).rateTime(rateTime).timeUnit(TimeUnit.SECONDS)
                .rateLimitFunction(rateLimitFunction)
                .build();
        for (int i = 0; i < reNewTime; i++) {
            rateLimiter.renew();
        }
        assertEquals(reNewTime, atomicInteger.get());
    }

}<|MERGE_RESOLUTION|>--- conflicted
+++ resolved
@@ -133,29 +133,6 @@
         rate.close();
     }
 
-<<<<<<< HEAD
-
-=======
-    @Test
-    public void testTryAcquireMoreThanPermits() {
-        final long rateTimeMSec = 1000;
-        RateLimiter rate = RateLimiter.builder().permits(3).rateTime(rateTimeMSec).timeUnit(TimeUnit.MILLISECONDS)
-                .build();
-        assertTrue(rate.tryAcquire(2));
-        assertEquals(rate.getAvailablePermits(), 1);
-
-        //try to acquire failed, not decrease availablePermits.
-        assertFalse(rate.tryAcquire(2));
-        assertEquals(rate.getAvailablePermits(), 1);
-
-        assertTrue(rate.tryAcquire(1));
-        assertEquals(rate.getAvailablePermits(), 0);
-
-        rate.close();
-    }
-
-    @Test
->>>>>>> d8b99485
     public void testMultipleTryAcquire() {
         final long rateTimeMSec = 1000;
         final int permits = 100;
