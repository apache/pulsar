--- conflicted
+++ resolved
@@ -156,22 +156,19 @@
 
             tree.put(path, Pair.create(new String(data), 0));
 
-<<<<<<< HEAD
-        final Set<Watcher> toNotify = Sets.newHashSet();
-        toNotify.addAll(watchers.get(path));
-        watchers.removeAll(path);
-        final String finalPath = path;
-        executor.execute(() -> toNotify.forEach(watcher -> watcher
-                .process(new WatchedEvent(EventType.NodeCreated, KeeperState.SyncConnected, finalPath))));
-
-        if (!parent.isEmpty()) {
-            final Set<Watcher> toNotifyParent = Sets.newHashSet();
-            toNotifyParent.addAll(watchers.get(parent));
-=======
+            final Set<Watcher> toNotify = Sets.newHashSet();
+            toNotify.addAll(watchers.get(path));
+            watchers.removeAll(path);
+            final String finalPath = path;
+            executor.execute(() -> toNotify.forEach(watcher -> watcher
+                    .process(new WatchedEvent(EventType.NodeCreated, KeeperState.SyncConnected, finalPath))));
+
+
+
             if (!parent.isEmpty()) {
                 final Set<Watcher> toNotifyParent = Sets.newHashSet();
                 toNotifyParent.addAll(watchers.get(parent));
->>>>>>> c0ba223b
+
 
                 executor.execute(() -> {
                     toNotifyParent.forEach(watcher -> watcher.process(
@@ -521,24 +518,17 @@
                 return;
             }
 
-<<<<<<< HEAD
-                if (watcher != null) {
-                    watchers.put(path, watcher);
-                }
-
-                if (tree.containsKey(path)) {
-                    cb.processResult(0, path, ctx, new Stat());
-                } else {
-                    cb.processResult(KeeperException.Code.NoNode, path, ctx, null);
-                }
-=======
+            if (watcher != null) {
+                watchers.put(path, watcher);
+            }
+
+
             if (tree.containsKey(path)) {
                 mutex.unlock();
                 cb.processResult(0, path, ctx, new Stat());
             } else {
                 mutex.unlock();
                 cb.processResult(KeeperException.Code.NoNode, path, ctx, null);
->>>>>>> c0ba223b
             }
         });
     }
@@ -642,11 +632,6 @@
                 return;
             }
 
-<<<<<<< HEAD
-                toNotify.addAll(watchers.get(path));
-                watchers.removeAll(path);
-            }
-=======
             int newVersion = currentVersion + 1;
             log.debug("[{}] Updating -- current version: {}", path, currentVersion);
             tree.put(path, Pair.create(new String(data), newVersion));
@@ -658,7 +643,6 @@
 
             toNotify.addAll(watchers.get(path));
             watchers.removeAll(path);
->>>>>>> c0ba223b
 
             for (Watcher watcher : toNotify) {
                 watcher.process(new WatchedEvent(EventType.NodeDataChanged, KeeperState.SyncConnected, path));
