--- conflicted
+++ resolved
@@ -267,12 +267,8 @@
         ManagedLedgerFactoryConfig config = new ManagedLedgerFactoryConfig();
         config.setMaxCacheSize(150);
         config.setCacheEvictionWatermark(0.8);
-<<<<<<< HEAD
-        config.setCacheEvictionFrequency(1);
         config.setEntryCacheManagerClassName(entryCacheManager);
-=======
         config.setCacheEvictionIntervalMs(1000);
->>>>>>> 68e45454
 
         @Cleanup("shutdown")
         ManagedLedgerFactoryImpl factory2 = new ManagedLedgerFactoryImpl(metadataStore, bkc, config);
