--- conflicted
+++ resolved
@@ -28,11 +28,7 @@
 import java.util.concurrent.CountDownLatch;
 import java.util.concurrent.TimeUnit;
 import java.util.stream.Collectors;
-<<<<<<< HEAD
-=======
-
 import org.apache.bookkeeper.client.BKException;
->>>>>>> 8d1ec6d1
 import org.apache.bookkeeper.client.api.ReadHandle;
 import org.apache.bookkeeper.mledger.AsyncCallbacks;
 import org.apache.bookkeeper.mledger.Entry;
@@ -232,7 +228,7 @@
         offloader.getOffloadPolicies().setManagedLedgerOffloadedReadPriority(OffloadedReadPriority.BOOKKEEPER_FIRST);
         config.setLedgerOffloader(offloader);
         ManagedLedgerImpl ml =
-                (ManagedLedgerImpl)factory.open("testGetReadLedgerHandleAfterTrimOffloadedLedgers", config);
+                (ManagedLedgerImpl) factory.open("testGetReadLedgerHandleAfterTrimOffloadedLedgers", config);
         ml.openCursor("c1");
 
         // Write entries.
