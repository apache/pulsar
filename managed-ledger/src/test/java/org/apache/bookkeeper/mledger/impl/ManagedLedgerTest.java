--- conflicted
+++ resolved
@@ -3362,32 +3362,6 @@
 
     }
 
-<<<<<<< HEAD
-    @Test(timeOut = 20000)
-    public void testReadNonExistentLedger() throws Exception {
-        ManagedLedgerConfig config = new ManagedLedgerConfig();
-
-        ManagedLedgerImpl ledger = (ManagedLedgerImpl) factory.open("test-non-existent-ledger", config);
-        ManagedCursor cursor = ledger.openCursor("test-non-existent-cursor");
-
-        CompletableFuture<Boolean> future = new CompletableFuture<>();
-        PositionImpl pos = PositionImpl.latest;
-        cursor.seek(pos);
-        cursor.asyncReadEntries(1, new ReadEntriesCallback() {
-            @Override
-            public void readEntriesComplete(List<Entry> entries, Object ctx) {
-            }
-
-            @Override
-            public void readEntriesFailed(ManagedLedgerException exception, Object ctx) {
-                future.complete(true);
-            }
-        }, null, pos);
-
-        cursor.close();
-        ledger.close();
-        assert(future.get());
-=======
     @Test
     public void testCancellationOfScheduledTasks() throws Exception {
         Field timeoutTaskField = ManagedLedgerImpl.class.getDeclaredField("timeoutTask");
@@ -3418,6 +3392,32 @@
         ledger2.delete();
         assertTrue(timeoutTask2.isCancelled());
         assertTrue(checkLedgerRollTask2.isCancelled());
->>>>>>> 6778dd19
-    }
+    }
+
+    @Test(timeOut = 20000)
+    public void testReadNonExistentLedger() throws Exception {
+        ManagedLedgerConfig config = new ManagedLedgerConfig();
+
+        ManagedLedgerImpl ledger = (ManagedLedgerImpl) factory.open("test-non-existent-ledger", config);
+        ManagedCursor cursor = ledger.openCursor("test-non-existent-cursor");
+
+        CompletableFuture<Boolean> future = new CompletableFuture<>();
+        PositionImpl pos = PositionImpl.latest;
+        cursor.seek(pos);
+        cursor.asyncReadEntries(1, new ReadEntriesCallback() {
+            @Override
+            public void readEntriesComplete(List<Entry> entries, Object ctx) {
+            }
+
+            @Override
+            public void readEntriesFailed(ManagedLedgerException exception, Object ctx) {
+                future.complete(true);
+            }
+        }, null, pos);
+
+        cursor.close();
+        ledger.close();
+        assert(future.get());
+    }
+}
 }