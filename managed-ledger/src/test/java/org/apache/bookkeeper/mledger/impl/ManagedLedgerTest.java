/**
 * Licensed to the Apache Software Foundation (ASF) under one
 * or more contributor license agreements.  See the NOTICE file
 * distributed with this work for additional information
 * regarding copyright ownership.  The ASF licenses this file
 * to you under the Apache License, Version 2.0 (the
 * "License"); you may not use this file except in compliance
 * with the License.  You may obtain a copy of the License at
 *
 *   http://www.apache.org/licenses/LICENSE-2.0
 *
 * Unless required by applicable law or agreed to in writing,
 * software distributed under the License is distributed on an
 * "AS IS" BASIS, WITHOUT WARRANTIES OR CONDITIONS OF ANY
 * KIND, either express or implied.  See the License for the
 * specific language governing permissions and limitations
 * under the License.
 */
package org.apache.bookkeeper.mledger.impl;

import static org.mockito.ArgumentMatchers.any;
import static org.mockito.ArgumentMatchers.anyInt;
import static org.mockito.ArgumentMatchers.anyString;
import static org.mockito.Mockito.*;
import static org.mockito.Mockito.when;
import static org.testng.Assert.assertEquals;
import static org.testng.Assert.assertFalse;
import static org.testng.Assert.assertNotNull;
import static org.testng.Assert.assertNull;
import static org.testng.Assert.assertSame;
import static org.testng.Assert.assertTrue;
import static org.testng.Assert.fail;
import com.google.common.base.Charsets;
import com.google.common.collect.Sets;
import io.netty.buffer.ByteBuf;
import io.netty.buffer.ByteBufAllocator;
import io.netty.util.concurrent.DefaultThreadFactory;
import java.lang.reflect.Field;
import java.nio.ReadOnlyBufferException;
import java.nio.charset.Charset;
import java.security.GeneralSecurityException;
import java.util.ArrayList;
import java.util.Collections;
import java.util.HashMap;
import java.util.Iterator;
import java.util.List;
import java.util.Map;
import java.util.Set;
import java.util.concurrent.CompletableFuture;
import java.util.concurrent.CountDownLatch;
import java.util.concurrent.CyclicBarrier;
import java.util.concurrent.ExecutorService;
import java.util.concurrent.Executors;
import java.util.concurrent.RejectedExecutionException;
import java.util.concurrent.ScheduledExecutorService;
import java.util.concurrent.TimeUnit;
import java.util.concurrent.TimeoutException;
import java.util.concurrent.atomic.AtomicBoolean;
import java.util.concurrent.atomic.AtomicInteger;
import java.util.concurrent.atomic.AtomicReference;
import java.util.function.Predicate;
import lombok.Cleanup;
import org.apache.bookkeeper.client.AsyncCallback.AddCallback;
import org.apache.bookkeeper.client.BKException;
import org.apache.bookkeeper.client.BookKeeper;
import org.apache.bookkeeper.client.BookKeeper.DigestType;
import org.apache.bookkeeper.client.EnsemblePlacementPolicy;
import org.apache.bookkeeper.client.LedgerHandle;
import org.apache.bookkeeper.client.PulsarMockBookKeeper;
import org.apache.bookkeeper.client.PulsarMockLedgerHandle;
import org.apache.bookkeeper.client.api.LedgerEntries;
import org.apache.bookkeeper.client.api.ReadHandle;
import org.apache.bookkeeper.conf.ClientConfiguration;
import org.apache.bookkeeper.mledger.AsyncCallbacks;
import org.apache.bookkeeper.mledger.AsyncCallbacks.AddEntryCallback;
import org.apache.bookkeeper.mledger.AsyncCallbacks.CloseCallback;
import org.apache.bookkeeper.mledger.AsyncCallbacks.DeleteLedgerCallback;
import org.apache.bookkeeper.mledger.AsyncCallbacks.MarkDeleteCallback;
import org.apache.bookkeeper.mledger.AsyncCallbacks.OpenCursorCallback;
import org.apache.bookkeeper.mledger.AsyncCallbacks.OpenLedgerCallback;
import org.apache.bookkeeper.mledger.AsyncCallbacks.ReadEntriesCallback;
import org.apache.bookkeeper.mledger.AsyncCallbacks.ReadEntryCallback;
import org.apache.bookkeeper.mledger.Entry;
import org.apache.bookkeeper.mledger.ManagedCursor;
import org.apache.bookkeeper.mledger.ManagedCursor.IndividualDeletedEntries;
import org.apache.bookkeeper.mledger.ManagedLedger;
import org.apache.bookkeeper.mledger.ManagedLedgerConfig;
import org.apache.bookkeeper.mledger.ManagedLedgerException;
import org.apache.bookkeeper.mledger.ManagedLedgerException.ManagedLedgerFencedException;
import org.apache.bookkeeper.mledger.ManagedLedgerException.ManagedLedgerNotFoundException;
import org.apache.bookkeeper.mledger.ManagedLedgerException.MetaStoreException;
import org.apache.bookkeeper.mledger.ManagedLedgerFactory;
import org.apache.bookkeeper.mledger.ManagedLedgerFactoryConfig;
import org.apache.bookkeeper.mledger.Position;
import org.apache.bookkeeper.mledger.impl.ManagedCursorImpl.VoidCallback;
import org.apache.bookkeeper.mledger.impl.MetaStore.MetaStoreCallback;
import org.apache.bookkeeper.mledger.proto.MLDataFormats;
import org.apache.bookkeeper.mledger.proto.MLDataFormats.ManagedLedgerInfo;
import org.apache.bookkeeper.mledger.proto.MLDataFormats.ManagedLedgerInfo.LedgerInfo;
import org.apache.bookkeeper.mledger.util.Futures;
import org.apache.bookkeeper.test.MockedBookKeeperTestCase;
import org.apache.commons.lang3.exception.ExceptionUtils;
import org.apache.commons.lang3.mutable.MutableObject;
import org.apache.commons.lang3.tuple.Pair;
import org.apache.pulsar.common.api.proto.CommandSubscribe.InitialPosition;
import org.apache.pulsar.common.policies.data.EnsemblePlacementPolicyConfig;
import org.apache.pulsar.metadata.api.Stat;
import org.apache.pulsar.metadata.impl.ZKMetadataStore;
import org.apache.zookeeper.CreateMode;
import org.apache.zookeeper.KeeperException.Code;
import org.apache.zookeeper.MockZooKeeper;
import org.apache.zookeeper.ZooDefs;
import org.apache.zookeeper.ZooKeeper;
import org.slf4j.Logger;
import org.slf4j.LoggerFactory;
import org.testng.Assert;
import org.testng.annotations.DataProvider;
import org.testng.annotations.Test;

public class ManagedLedgerTest extends MockedBookKeeperTestCase {

    private static final Logger log = LoggerFactory.getLogger(ManagedLedgerTest.class);

    private static final Charset Encoding = Charsets.UTF_8;

    @DataProvider(name = "checkOwnershipFlag")
    public Object[][] checkOwnershipFlagProvider() {
        return new Object[][] { { Boolean.TRUE }, { Boolean.FALSE } };
    }

    @Test
    public void managedLedgerApi() throws Exception {
        ManagedLedger ledger = factory.open("my_test_ledger");

        ManagedCursor cursor = ledger.openCursor("c1");

        for (int i = 0; i < 100; i++) {
            String content = "entry-" + i;
            ledger.addEntry(content.getBytes());
        }

        // Reads all the entries in batches of 20
        while (cursor.hasMoreEntries()) {

            List<Entry> entries = cursor.readEntries(20);
            log.debug("Read {} entries", entries.size());

            // Acknowledge only on last entry
            Entry lastEntry = entries.get(entries.size() - 1);
            cursor.markDelete(lastEntry.getPosition());

            for (Entry entry : entries) {
                log.info("Read entry. Position={} Content='{}'", entry.getPosition(), new String(entry.getData()));
                entry.release();
            }

            log.info("-----------------------");
        }

        log.info("Finished reading entries");

        ledger.close();
    }

    @Test(timeOut = 20000)
    public void simple() throws Exception {
        ManagedLedger ledger = factory.open("my_test_ledger");

        assertEquals(ledger.getNumberOfEntries(), 0);
        assertEquals(ledger.getNumberOfActiveEntries(), 0);
        assertEquals(ledger.getTotalSize(), 0);

        ledger.addEntry("dummy-entry-1".getBytes(Encoding));

        assertEquals(ledger.getNumberOfEntries(), 1);
        assertEquals(ledger.getNumberOfActiveEntries(), 0);
        assertEquals(ledger.getTotalSize(), "dummy-entry-1".getBytes(Encoding).length);

        ManagedCursor cursor = ledger.openCursor("c1");

        assertFalse(cursor.hasMoreEntries());
        assertEquals(cursor.getNumberOfEntries(), 0);
        assertEquals(cursor.getNumberOfEntriesInBacklog(false), 0);
        assertEquals(cursor.readEntries(100), new ArrayList<Entry>());

        ledger.addEntry("dummy-entry-2".getBytes(Encoding));

        assertTrue(cursor.hasMoreEntries());
        assertEquals(cursor.getNumberOfEntries(), 1);
        assertEquals(cursor.getNumberOfEntriesInBacklog(false), 1);
        assertEquals(ledger.getNumberOfActiveEntries(), 1);

        List<Entry> entries = cursor.readEntries(100);
        assertEquals(entries.size(), 1);
        entries.forEach(e -> e.release());

        entries = cursor.readEntries(100);
        assertEquals(entries.size(), 0);

        ledger.close();
        factory.shutdown();
    }

    @Test(timeOut = 20000)
    public void closeAndReopen() throws Exception {
        ManagedLedger ledger = factory.open("my_test_ledger");

        ledger.addEntry("dummy-entry-1".getBytes(Encoding));

        ManagedCursor cursor = ledger.openCursor("c1");

        ledger.addEntry("dummy-entry-2".getBytes(Encoding));

        ledger.close();

        log.info("Closing ledger and reopening");

        // / Reopen the same managed-ledger
        ManagedLedgerFactoryImpl factory2 = new ManagedLedgerFactoryImpl(bkc, bkc.getZkHandle());
        ledger = factory2.open("my_test_ledger");

        cursor = ledger.openCursor("c1");

        assertEquals(ledger.getNumberOfEntries(), 2);
        assertEquals(ledger.getTotalSize(), "dummy-entry-1".getBytes(Encoding).length * 2);

        List<Entry> entries = cursor.readEntries(100);
        assertEquals(entries.size(), 1);
        entries.forEach(e -> e.release());

        ledger.close();
        factory2.shutdown();
    }

    @Test(timeOut = 20000)
    public void acknowledge1() throws Exception {
        ManagedLedger ledger = factory.open("my_test_ledger");

        ManagedCursor cursor = ledger.openCursor("c1");

        ledger.addEntry("dummy-entry-1".getBytes(Encoding));
        ledger.addEntry("dummy-entry-2".getBytes(Encoding));

        assertTrue(cursor.hasMoreEntries());

        List<Entry> entries = cursor.readEntries(2);
        assertEquals(entries.size(), 2);

        assertEquals(cursor.getNumberOfEntries(), 0);
        assertEquals(cursor.getNumberOfEntriesInBacklog(false), 2);
        assertFalse(cursor.hasMoreEntries());

        assertEquals(ledger.getNumberOfEntries(), 2);
        assertEquals(ledger.getNumberOfActiveEntries(), 2);
        cursor.markDelete(entries.get(0).getPosition());
        entries.forEach(e -> e.release());

        assertEquals(cursor.getNumberOfEntries(), 0);
        assertEquals(cursor.getNumberOfEntriesInBacklog(false), 1);
        assertFalse(cursor.hasMoreEntries());
        assertEquals(ledger.getNumberOfActiveEntries(), 1);

        ledger.close();

        // / Reopen the same managed-ledger

        ledger = factory.open("my_test_ledger");
        cursor = ledger.openCursor("c1");

        assertEquals(ledger.getNumberOfEntries(), 2);
        assertEquals(ledger.getTotalSize(), "dummy-entry-1".getBytes(Encoding).length * 2);

        assertEquals(cursor.getNumberOfEntries(), 1);
        assertEquals(cursor.getNumberOfEntriesInBacklog(false), 1);
        assertTrue(cursor.hasMoreEntries());

        entries = cursor.readEntries(100);
        assertEquals(entries.size(), 1);
        entries.forEach(e -> e.release());

        ledger.close();
    }

    @Test(timeOut = 20000)
    public void asyncAPI() throws Throwable {
        final CountDownLatch counter = new CountDownLatch(1);

        factory.asyncOpen("my_test_ledger", new ManagedLedgerConfig(), new OpenLedgerCallback() {
            @Override
            public void openLedgerComplete(ManagedLedger ledger, Object ctx) {
                ledger.asyncOpenCursor("test-cursor", new OpenCursorCallback() {
                    @Override
                    public void openCursorComplete(ManagedCursor cursor, Object ctx) {
                        ManagedLedger ledger = (ManagedLedger) ctx;

                        ledger.asyncAddEntry("test".getBytes(Encoding), new AddEntryCallback() {
                            @Override
                            public void addComplete(Position position, ByteBuf entryData, Object ctx) {
                                @SuppressWarnings("unchecked")
                                Pair<ManagedLedger, ManagedCursor> pair = (Pair<ManagedLedger, ManagedCursor>) ctx;
                                ManagedLedger ledger = pair.getLeft();
                                ManagedCursor cursor = pair.getRight();

                                assertEquals(ledger.getNumberOfEntries(), 1);
                                assertEquals(ledger.getTotalSize(), "test".getBytes(Encoding).length);

                                cursor.asyncReadEntries(2, new ReadEntriesCallback() {
                                    @Override
                                    public void readEntriesComplete(List<Entry> entries, Object ctx) {
                                        ManagedCursor cursor = (ManagedCursor) ctx;

                                        assertEquals(entries.size(), 1);
                                        Entry entry = entries.get(0);
                                        final Position position = entry.getPosition();
                                        assertEquals(new String(entry.getDataAndRelease(), Encoding), "test");

                                        log.debug("Mark-Deleting to position {}", position);
                                        cursor.asyncMarkDelete(position, new MarkDeleteCallback() {
                                            @Override
                                            public void markDeleteComplete(Object ctx) {
                                                log.debug("Mark delete complete");
                                                ManagedCursor cursor = (ManagedCursor) ctx;
                                                assertFalse(cursor.hasMoreEntries());

                                                counter.countDown();
                                            }

                                            @Override
                                            public void markDeleteFailed(ManagedLedgerException exception, Object ctx) {
                                                fail(exception.getMessage());
                                            }

                                        }, cursor);
                                    }

                                    @Override
                                    public void readEntriesFailed(ManagedLedgerException exception, Object ctx) {
                                        fail(exception.getMessage());
                                    }
                                }, cursor, PositionImpl.latest);
                            }

                            @Override
                            public void addFailed(ManagedLedgerException exception, Object ctx) {
                                fail(exception.getMessage());
                            }
                        }, Pair.of(ledger, cursor));
                    }

                    @Override
                    public void openCursorFailed(ManagedLedgerException exception, Object ctx) {
                        fail(exception.getMessage());
                    }

                }, ledger);
            }

            @Override
            public void openLedgerFailed(ManagedLedgerException exception, Object ctx) {
                fail(exception.getMessage());
            }
        }, null, null);

        counter.await();

        log.info("Test completed");
    }

    @Test(timeOut = 20000)
    public void spanningMultipleLedgers() throws Exception {
        ManagedLedgerConfig config = new ManagedLedgerConfig().setMaxEntriesPerLedger(10);
        ManagedLedger ledger = factory.open("my_test_ledger", config);

        assertEquals(ledger.getNumberOfEntries(), 0);
        assertEquals(ledger.getTotalSize(), 0);

        ManagedCursor cursor = ledger.openCursor("c1");

        for (int i = 0; i < 11; i++)
            ledger.addEntry(("dummy-entry-" + i).getBytes(Encoding));

        List<Entry> entries = cursor.readEntries(100);
        assertEquals(entries.size(), 11);
        assertFalse(cursor.hasMoreEntries());

        PositionImpl first = (PositionImpl) entries.get(0).getPosition();
        PositionImpl last = (PositionImpl) entries.get(entries.size() - 1).getPosition();
        entries.forEach(e -> e.release());

        log.info("First={} Last={}", first, last);
        assertTrue(first.getLedgerId() < last.getLedgerId());
        assertEquals(first.getEntryId(), 0);
        assertEquals(last.getEntryId(), 0);

        // Read again, from next ledger id
        entries = cursor.readEntries(100);
        assertEquals(entries.size(), 0);
        assertFalse(cursor.hasMoreEntries());

        ledger.close();
    }

    @Test(timeOut = 20000)
    public void spanningMultipleLedgersWithSize() throws Exception {
        ManagedLedgerConfig config = new ManagedLedgerConfig().setMaxEntriesPerLedger(1000000);
        config.setMaxSizePerLedgerMb(1);
        config.setEnsembleSize(1);
        config.setWriteQuorumSize(1).setAckQuorumSize(1);
        config.setMetadataWriteQuorumSize(1).setMetadataAckQuorumSize(1);
        ManagedLedger ledger = factory.open("my_test_ledger", config);

        assertEquals(ledger.getNumberOfEntries(), 0);
        assertEquals(ledger.getTotalSize(), 0);

        ManagedCursor cursor = ledger.openCursor("c1");

        byte[] content = new byte[1023 * 1024];

        for (int i = 0; i < 3; i++)
            ledger.addEntry(content);

        List<Entry> entries = cursor.readEntries(100);
        assertEquals(entries.size(), 3);
        assertFalse(cursor.hasMoreEntries());

        PositionImpl first = (PositionImpl) entries.get(0).getPosition();
        PositionImpl last = (PositionImpl) entries.get(entries.size() - 1).getPosition();
        entries.forEach(e -> e.release());

        // Read again, from next ledger id
        entries = cursor.readEntries(100);
        assertEquals(entries.size(), 0);
        assertFalse(cursor.hasMoreEntries());
        entries.forEach(e -> e.release());

        log.info("First={} Last={}", first, last);
        assertTrue(first.getLedgerId() < last.getLedgerId());
        assertEquals(first.getEntryId(), 0);
        assertEquals(last.getEntryId(), 0);
        ledger.close();
    }

    @Test(expectedExceptions = IllegalArgumentException.class)
    public void invalidReadEntriesArg1() throws Exception {
        ManagedLedger ledger = factory.open("my_test_ledger");
        ManagedCursor cursor = ledger.openCursor("c1");

        ledger.addEntry("entry".getBytes());
        cursor.readEntries(-1);

        fail("Should have thrown an exception in the above line");
    }

    @Test(expectedExceptions = IllegalArgumentException.class)
    public void invalidReadEntriesArg2() throws Exception {
        ManagedLedger ledger = factory.open("my_test_ledger");
        ManagedCursor cursor = ledger.openCursor("c1");

        ledger.addEntry("entry".getBytes());
        cursor.readEntries(0);

        fail("Should have thrown an exception in the above line");
    }

    @Test(timeOut = 20000)
    public void deleteAndReopen() throws Exception {
        ManagedLedger ledger = factory.open("my_test_ledger");

        ledger.addEntry("dummy-entry-1".getBytes(Encoding));
        assertEquals(ledger.getNumberOfEntries(), 1);
        ledger.close();

        // Reopen
        ledger = factory.open("my_test_ledger");
        assertEquals(ledger.getNumberOfEntries(), 1);

        // Delete and reopen
        ledger.delete();
        ledger = factory.open("my_test_ledger");
        assertEquals(ledger.getNumberOfEntries(), 0);
        ledger.close();
    }

    @Test(timeOut = 20000)
    public void deleteAndReopenWithCursors() throws Exception {
        ManagedLedger ledger = factory.open("my_test_ledger");
        ledger.openCursor("test-cursor");

        ledger.addEntry("dummy-entry-1".getBytes(Encoding));
        assertEquals(ledger.getNumberOfEntries(), 1);
        ledger.close();

        // Reopen
        ledger = factory.open("my_test_ledger");
        assertEquals(ledger.getNumberOfEntries(), 1);

        // Delete and reopen
        ledger.delete();
        ledger = factory.open("my_test_ledger");
        assertEquals(ledger.getNumberOfEntries(), 0);
        ManagedCursor cursor = ledger.openCursor("test-cursor");
        assertFalse(cursor.hasMoreEntries());
        ledger.close();
    }

    @Test(timeOut = 20000)
    public void asyncDeleteWithError() throws Exception {
        ManagedLedger ledger = factory.open("my_test_ledger");
        ledger.openCursor("test-cursor");

        ledger.addEntry("dummy-entry-1".getBytes(Encoding));
        assertEquals(ledger.getNumberOfEntries(), 1);
        ledger.close();

        // Reopen
        ledger = factory.open("my_test_ledger");
        assertEquals(ledger.getNumberOfEntries(), 1);

        final CountDownLatch counter = new CountDownLatch(1);
        stopBookKeeper();
        stopZooKeeper();

        // Delete and reopen
        factory.open("my_test_ledger", new ManagedLedgerConfig()).asyncDelete(new DeleteLedgerCallback() {

            @Override
            public void deleteLedgerComplete(Object ctx) {
                assertNull(ctx);
                fail("The async-call should have failed");
            }

            @Override
            public void deleteLedgerFailed(ManagedLedgerException exception, Object ctx) {
                counter.countDown();
            }

        }, null);

        counter.await();
    }

    private byte[] copyBytesFromByteBuf(final ByteBuf buf) {
        final int index = buf.readerIndex();
        final byte[] bytes = new byte[buf.readableBytes()];
        buf.getBytes(index, bytes);
        buf.readerIndex(index);
        return bytes;
    }

    @Test(timeOut = 20000)
    public void asyncAddEntryWithoutError() throws Exception {
        ManagedLedger ledger = factory.open("my_test_ledger",
                new ManagedLedgerConfig().setMaxEntriesPerLedger(2));
        ledger.openCursor("test-cursor");

        final int count = 4;
        final CountDownLatch counter = new CountDownLatch(count);

        final byte[] bytes = "dummy-entry-1".getBytes(Encoding);
        AddEntryCallback callback = new AddEntryCallback() {
            @Override
            public void addComplete(Position position, ByteBuf entryData, Object ctx) {
                assertNull(ctx);
                assertEquals(copyBytesFromByteBuf(entryData), bytes);

                // `entryData` is read-only so that write related methods will throw ReadOnlyBufferException
                try {
                    entryData.array();
                } catch (Exception e) {
                    assertTrue(e instanceof ReadOnlyBufferException);
                }

                counter.countDown();
            }

            @Override
            public void addFailed(ManagedLedgerException exception, Object ctx) {
                fail(exception.getMessage());
            }

        };
        for (int i = 0; i < count; i++) {
            ledger.asyncAddEntry(bytes, callback, null);
        }

        counter.await();
        assertEquals(ledger.getNumberOfEntries(), count);
        assertEquals(ledger.getTotalSize(), "dummy-entry-1".getBytes(Encoding).length * count);
    }

    @Test(timeOut = 20000)
    public void doubleAsyncAddEntryWithoutError() throws Exception {
        ManagedLedger ledger = factory.open("my_test_ledger");
        ledger.openCursor("test-cursor");

        final CountDownLatch done = new CountDownLatch(10);

        for (int i = 0; i < 10; i++) {
            final String content = "dummy-entry-" + i;
            ledger.asyncAddEntry(content.getBytes(Encoding), new AddEntryCallback() {
                @Override
                public void addComplete(Position position, ByteBuf entryData, Object ctx) {
                    assertNotNull(ctx);
                    assertEquals(copyBytesFromByteBuf(entryData), content.getBytes(Encoding));

                    log.info("Successfully added {}", content);
                    done.countDown();
                }

                @Override
                public void addFailed(ManagedLedgerException exception, Object ctx) {
                    fail(exception.getMessage());
                }

            }, this);
        }

        done.await();
        assertEquals(ledger.getNumberOfEntries(), 10);
    }

    @Test(timeOut = 20000)
    public void asyncAddEntryWithError() throws Exception {
        ManagedLedger ledger = factory.open("my_test_ledger");
        ledger.openCursor("test-cursor");

        final CountDownLatch counter = new CountDownLatch(1);
        stopBookKeeper();
        stopZooKeeper();

        ledger.asyncAddEntry("dummy-entry-1".getBytes(Encoding), new AddEntryCallback() {
            @Override
            public void addComplete(Position position, ByteBuf entryData, Object ctx) {
                fail("Should have failed");
            }

            @Override
            public void addFailed(ManagedLedgerException exception, Object ctx) {
                counter.countDown();
            }

        }, null);

        counter.await();
    }

    @Test(timeOut = 20000)
    public void asyncCloseWithoutError() throws Exception {
        ManagedLedger ledger = factory.open("my_test_ledger");
        ledger.openCursor("test-cursor");
        ledger.addEntry("dummy-entry-1".getBytes(Encoding));

        final CountDownLatch counter = new CountDownLatch(1);

        ledger.asyncClose(new CloseCallback() {
            @Override
            public void closeComplete(Object ctx) {
                assertNull(ctx);
                counter.countDown();
            }

            @Override
            public void closeFailed(ManagedLedgerException exception, Object ctx) {
                fail(exception.getMessage());
            }

        }, null);

        counter.await();
    }

    @Test(timeOut = 20000)
    public void asyncOpenCursorWithoutError() throws Exception {
        ManagedLedger ledger = factory.open("my_test_ledger");

        final CountDownLatch counter = new CountDownLatch(1);

        ledger.asyncOpenCursor("test-cursor", new OpenCursorCallback() {
            @Override
            public void openCursorComplete(ManagedCursor cursor, Object ctx) {
                assertNull(ctx);
                assertNotNull(cursor);

                counter.countDown();
            }

            @Override
            public void openCursorFailed(ManagedLedgerException exception, Object ctx) {
                fail(exception.getMessage());
            }

        }, null);

        counter.await();
    }

    @Test(timeOut = 20000)
    public void asyncOpenCursorWithError() throws Exception {
        ManagedLedger ledger = factory.open("my_test_ledger");

        final CountDownLatch counter = new CountDownLatch(1);

        stopBookKeeper();
        stopZooKeeper();

        ledger.asyncOpenCursor("test-cursor", new OpenCursorCallback() {
            @Override
            public void openCursorComplete(ManagedCursor cursor, Object ctx) {
                fail("The async-call should have failed");
            }

            @Override
            public void openCursorFailed(ManagedLedgerException exception, Object ctx) {
                counter.countDown();
            }
        }, null);

        counter.await();
    }

    @Test(timeOut = 20000)
    public void readFromOlderLedger() throws Exception {
        ManagedLedgerConfig config = new ManagedLedgerConfig().setMaxEntriesPerLedger(1);
        ManagedLedger ledger = factory.open("my_test_ledger", config);
        ManagedCursor cursor = ledger.openCursor("test");

        ledger.addEntry("entry-1".getBytes(Encoding));
        ledger.addEntry("entry-2".getBytes(Encoding));

        assertTrue(cursor.hasMoreEntries());
    }

    @Test(timeOut = 20000)
    public void readFromOlderLedgers() throws Exception {
        ManagedLedgerConfig config = new ManagedLedgerConfig().setMaxEntriesPerLedger(1);
        ManagedLedger ledger = factory.open("my_test_ledger", config);
        ManagedCursor cursor = ledger.openCursor("test");

        ledger.addEntry("entry-1".getBytes(Encoding));
        ledger.addEntry("entry-2".getBytes(Encoding));
        ledger.addEntry("entry-3".getBytes(Encoding));

        assertTrue(cursor.hasMoreEntries());
        cursor.readEntries(1).forEach(e -> e.release());

        assertTrue(cursor.hasMoreEntries());
        cursor.readEntries(1).forEach(e -> e.release());
        assertTrue(cursor.hasMoreEntries());
        cursor.readEntries(1).forEach(e -> e.release());
        assertFalse(cursor.hasMoreEntries());
    }

    @Test(timeOut = 20000)
    public void triggerLedgerDeletion() throws Exception {
        ManagedLedgerConfig config = new ManagedLedgerConfig().setMaxEntriesPerLedger(1);
        ManagedLedger ledger = factory.open("my_test_ledger", config);
        ManagedCursor cursor = ledger.openCursor("test");

        ledger.addEntry("entry-1".getBytes(Encoding));
        ledger.addEntry("entry-2".getBytes(Encoding));
        ledger.addEntry("entry-3".getBytes(Encoding));

        assertTrue(cursor.hasMoreEntries());
        List<Entry> entries = cursor.readEntries(1);
        assertEquals(entries.size(), 1);
        assertEquals(ledger.getNumberOfEntries(), 3);
        entries.forEach(e -> e.release());

        assertTrue(cursor.hasMoreEntries());
        entries = cursor.readEntries(1);
        assertTrue(cursor.hasMoreEntries());

        cursor.markDelete(entries.get(0).getPosition());
        entries.forEach(e -> e.release());
    }

    @Test(timeOut = 20000)
    public void testEmptyManagedLedgerContent() throws Exception {
        ZooKeeper zk = bkc.getZkHandle();
        zk.create("/managed-ledger", new byte[0], ZooDefs.Ids.OPEN_ACL_UNSAFE, CreateMode.PERSISTENT);
        zk.create("/managed-ledger/my_test_ledger", " ".getBytes(), ZooDefs.Ids.OPEN_ACL_UNSAFE, CreateMode.PERSISTENT);

        ManagedLedger ledger = factory.open("my_test_ledger");
        ledger.openCursor("test");

        ledger.addEntry("entry-1".getBytes(Encoding));
        assertEquals(ledger.getNumberOfEntries(), 1);
    }

    @Test(timeOut = 20000)
    public void testProducerAndNoConsumer() throws Exception {
        ManagedLedgerConfig config = new ManagedLedgerConfig().setMaxEntriesPerLedger(1);
        ManagedLedger ledger = factory.open("my_test_ledger", config);

        assertEquals(ledger.getNumberOfEntries(), 0);

        ledger.addEntry("entry-1".getBytes(Encoding));
        assertEquals(ledger.getNumberOfEntries(), 1);

        // Since there are no consumers, older ledger will be deleted
        // in a short time (in a background thread)
        ledger.addEntry("entry-2".getBytes(Encoding));
        while (ledger.getNumberOfEntries() > 1) {
            log.debug("entries={}", ledger.getNumberOfEntries());
            Thread.sleep(100);
        }

        ledger.addEntry("entry-3".getBytes(Encoding));
        while (ledger.getNumberOfEntries() > 1) {
            log.debug("entries={}", ledger.getNumberOfEntries());
            Thread.sleep(100);
        }
    }

    @Test(timeOut = 20000)
    public void testTrimmer() throws Exception {
        ManagedLedgerConfig config = new ManagedLedgerConfig().setMaxEntriesPerLedger(1);
        ManagedLedger ledger = factory.open("my_test_ledger", config);
        ManagedCursor cursor = ledger.openCursor("c1");

        assertEquals(ledger.getNumberOfEntries(), 0);

        ledger.addEntry("entry-1".getBytes(Encoding));
        ledger.addEntry("entry-2".getBytes(Encoding));
        ledger.addEntry("entry-3".getBytes(Encoding));
        ledger.addEntry("entry-4".getBytes(Encoding));
        assertEquals(ledger.getNumberOfEntries(), 4);

        cursor.readEntries(1).forEach(e -> e.release());
        cursor.readEntries(1).forEach(e -> e.release());
        List<Entry> entries = cursor.readEntries(1);
        Position lastPosition = entries.get(0).getPosition();
        entries.forEach(e -> e.release());

        assertEquals(ledger.getNumberOfEntries(), 4);

        cursor.markDelete(lastPosition);

        while (ledger.getNumberOfEntries() != 2) {
            Thread.sleep(10);
        }
    }

    @Test(timeOut = 20000)
    public void testAsyncAddEntryAndSyncClose() throws Exception {
        ManagedLedgerConfig config = new ManagedLedgerConfig().setMaxEntriesPerLedger(10);
        ManagedLedger ledger = factory.open("my_test_ledger", config);
        ledger.openCursor("c1");

        assertEquals(ledger.getNumberOfEntries(), 0);

        final CountDownLatch counter = new CountDownLatch(100);

        for (int i = 0; i < 100; i++) {
            String content = "entry-" + i;
            ledger.asyncAddEntry(content.getBytes(Encoding), new AddEntryCallback() {
                @Override
                public void addComplete(Position position, ByteBuf entryData, Object ctx) {
                    counter.countDown();
                }

                @Override
                public void addFailed(ManagedLedgerException exception, Object ctx) {
                    fail(exception.getMessage());
                }

            }, null);
        }

        counter.await();

        assertEquals(ledger.getNumberOfEntries(), 100);
    }

    @Test(timeOut = 20000)
    public void moveCursorToNextLedger() throws Exception {
        ManagedLedgerConfig config = new ManagedLedgerConfig().setMaxEntriesPerLedger(1);
        ManagedLedger ledger = factory.open("my_test_ledger", config);
        ManagedCursor cursor = ledger.openCursor("test");

        ledger.addEntry("entry-1".getBytes(Encoding));
        log.debug("Added 1st message");
        List<Entry> entries = cursor.readEntries(1);
        log.debug("read message ok");
        assertEquals(entries.size(), 1);
        entries.forEach(e -> e.release());

        ledger.addEntry("entry-2".getBytes(Encoding));
        log.debug("Added 2nd message");
        ledger.addEntry("entry-3".getBytes(Encoding));
        log.debug("Added 3nd message");

        assertTrue(cursor.hasMoreEntries());
        assertEquals(cursor.getNumberOfEntries(), 2);

        entries = cursor.readEntries(2);
        assertEquals(entries.size(), 2);
        entries.forEach(e -> e.release());

        entries = cursor.readEntries(2);
        assertEquals(entries.size(), 0);

        entries = cursor.readEntries(2);
        assertEquals(entries.size(), 0);
    }

    @Test(timeOut = 20000)
    public void differentSessions() throws Exception {
        ManagedLedger ledger = factory.open("my_test_ledger");

        assertEquals(ledger.getNumberOfEntries(), 0);
        assertEquals(ledger.getTotalSize(), 0);

        ManagedCursor cursor = ledger.openCursor("c1");

        ledger.addEntry("dummy-entry-1".getBytes(Encoding));

        assertEquals(ledger.getNumberOfEntries(), 1);
        assertEquals(ledger.getTotalSize(), "dummy-entry-1".getBytes(Encoding).length);

        assertTrue(cursor.hasMoreEntries());
        assertEquals(cursor.getNumberOfEntries(), 1);

        ledger.close();

        // Create a new factory and re-open the same managed ledger
        factory = new ManagedLedgerFactoryImpl(bkc, zkc);

        ledger = factory.open("my_test_ledger");

        assertEquals(ledger.getNumberOfEntries(), 1);
        assertEquals(ledger.getTotalSize(), "dummy-entry-1".getBytes(Encoding).length);

        cursor = ledger.openCursor("c1");

        assertTrue(cursor.hasMoreEntries());
        assertEquals(cursor.getNumberOfEntries(), 1);

        ledger.addEntry("dummy-entry-2".getBytes(Encoding));

        assertEquals(ledger.getNumberOfEntries(), 2);
        assertEquals(ledger.getTotalSize(), "dummy-entry-1".getBytes(Encoding).length * 2);

        assertTrue(cursor.hasMoreEntries());
        assertEquals(cursor.getNumberOfEntries(), 2);

        ledger.close();
    }

    @Test(enabled = false)
    public void fenceManagedLedger() throws Exception {
        ManagedLedgerFactory factory1 = new ManagedLedgerFactoryImpl(bkc, bkc.getZkHandle());
        ManagedLedger ledger1 = factory1.open("my_test_ledger");
        ManagedCursor cursor1 = ledger1.openCursor("c1");
        ledger1.addEntry("entry-1".getBytes(Encoding));

        ManagedLedgerFactory factory2 = new ManagedLedgerFactoryImpl(bkc, bkc.getZkHandle());
        ManagedLedger ledger2 = factory2.open("my_test_ledger");
        ManagedCursor cursor2 = ledger2.openCursor("c1");

        // At this point ledger1 must have been fenced
        try {
            ledger1.addEntry("entry-1".getBytes(Encoding));
            fail("Expecting exception");
        } catch (ManagedLedgerFencedException e) {
        }

        try {
            ledger1.addEntry("entry-2".getBytes(Encoding));
            fail("Expecting exception");
        } catch (ManagedLedgerFencedException e) {
        }

        try {
            cursor1.readEntries(10);
            fail("Expecting exception");
        } catch (ManagedLedgerFencedException e) {
        }

        try {
            ledger1.openCursor("new cursor");
            fail("Expecting exception");
        } catch (ManagedLedgerFencedException e) {
        }

        ledger2.addEntry("entry-2".getBytes(Encoding));

        assertEquals(cursor2.getNumberOfEntries(), 2);
        factory1.shutdown();
        factory2.shutdown();
    }

    @Test
    public void forceCloseLedgers() throws Exception {
        ManagedLedger ledger1 = factory.open("my_test_ledger", new ManagedLedgerConfig().setMaxEntriesPerLedger(1));
        ledger1.openCursor("c1");
        ManagedCursor c2 = ledger1.openCursor("c2");
        ledger1.addEntry("entry-1".getBytes(Encoding));
        ledger1.addEntry("entry-2".getBytes(Encoding));
        ledger1.addEntry("entry-3".getBytes(Encoding));

        c2.readEntries(1).forEach(e -> e.release());
        c2.readEntries(1).forEach(e -> e.release());
        c2.readEntries(1).forEach(e -> e.release());

        ledger1.close();

        try {
            ledger1.addEntry("entry-3".getBytes(Encoding));
            fail("should not have reached this point");
        } catch (ManagedLedgerException e) {
            // ok
        }

        try {
            ledger1.openCursor("new-cursor");
            fail("should not have reached this point");
        } catch (ManagedLedgerException e) {
            // ok
        }
    }

    @Test
    public void closeLedgerWithError() throws Exception {
        ManagedLedger ledger = factory.open("my_test_ledger");
        ledger.addEntry("entry-1".getBytes(Encoding));

        stopZooKeeper();
        stopBookKeeper();

        try {
            ledger.close();
            // fail("should have thrown exception");
        } catch (ManagedLedgerException e) {
            // Ok
        }
    }

    @Test(timeOut = 20000)
    public void deleteWithErrors1() throws Exception {
        ManagedLedger ledger = factory.open("my_test_ledger");

        PositionImpl position = (PositionImpl) ledger.addEntry("dummy-entry-1".getBytes(Encoding));
        assertEquals(ledger.getNumberOfEntries(), 1);

        // Force delete a ledger and test that deleting the ML still happens
        // without errors
        bkc.deleteLedger(position.getLedgerId());
        ledger.delete();
    }

    @Test(timeOut = 20000)
    public void deleteWithErrors2() throws Exception {
        ManagedLedger ledger = factory.open("my_test_ledger");
        ledger.addEntry("dummy-entry-1".getBytes(Encoding));

        stopZooKeeper();

        try {
            ledger.delete();
            fail("should have failed");
        } catch (ManagedLedgerException e) {
            // ok
        } catch (RejectedExecutionException e) {
            // ok
        }
    }

    @Test(timeOut = 20000)
    public void readWithErrors1() throws Exception {
        ManagedLedger ledger = factory.open("my_test_ledger", new ManagedLedgerConfig().setMaxEntriesPerLedger(1));
        ManagedCursor cursor = ledger.openCursor("c1");
        ledger.addEntry("dummy-entry-1".getBytes(Encoding));
        ledger.addEntry("dummy-entry-2".getBytes(Encoding));

        stopZooKeeper();
        stopBookKeeper();

        try {
            cursor.readEntries(10);
            fail("should have failed");
        } catch (ManagedLedgerException e) {
            // ok
        }

        try {
            ledger.addEntry("dummy-entry-3".getBytes(Encoding));
            fail("should have failed");
        } catch (ManagedLedgerException e) {
            // ok
        }
    }

    @Test(timeOut = 20000, enabled = false)
    void concurrentAsyncOpen() throws Exception {
        final CountDownLatch counter = new CountDownLatch(2);

        class Result {
            ManagedLedger instance1 = null;
            ManagedLedger instance2 = null;
        }

        final Result result = new Result();
        factory.asyncOpen("my-test-ledger", new OpenLedgerCallback() {

            @Override
            public void openLedgerComplete(ManagedLedger ledger, Object ctx) {
                result.instance1 = ledger;
                counter.countDown();
            }

            @Override
            public void openLedgerFailed(ManagedLedgerException exception, Object ctx) {
            }
        }, null);

        factory.asyncOpen("my-test-ledger", new OpenLedgerCallback() {

            @Override
            public void openLedgerComplete(ManagedLedger ledger, Object ctx) {
                result.instance2 = ledger;
                counter.countDown();
            }

            @Override
            public void openLedgerFailed(ManagedLedgerException exception, Object ctx) {
            }
        }, null);

        counter.await();
        assertEquals(result.instance1, result.instance2);
        assertNotNull(result.instance1);
    }

    @Test // (timeOut = 20000)
    public void asyncOpenClosedLedger() throws Exception {
        ManagedLedgerImpl ledger = (ManagedLedgerImpl) factory.open("my-closed-ledger");

        ManagedCursor c1 = ledger.openCursor("c1");
        ledger.addEntry("dummy-entry-1".getBytes(Encoding));
        c1.close();

        assertEquals(ledger.getNumberOfEntries(), 1);

        ledger.setFenced();

        final CountDownLatch counter = new CountDownLatch(1);
        class Result {
            ManagedLedger instance1 = null;
        }

        final Result result = new Result();
        factory.asyncOpen("my-closed-ledger", new OpenLedgerCallback() {

            @Override
            public void openLedgerComplete(ManagedLedger ledger, Object ctx) {
                result.instance1 = ledger;
                counter.countDown();
            }

            @Override
            public void openLedgerFailed(ManagedLedgerException exception, Object ctx) {
            }
        }, null);
        counter.await();
        assertNotNull(result.instance1);

        ManagedCursor c2 = result.instance1.openCursor("c1");
        List<Entry> entries = c2.readEntries(1);
        assertEquals(entries.size(), 1);
        entries.forEach(e -> e.release());

    }

    @Test
    public void getCursors() throws Exception {
        ManagedLedger ledger = factory.open("my_test_ledger");
        ManagedCursor c1 = ledger.openCursor("c1");
        ManagedCursor c2 = ledger.openCursor("c2");

        assertEquals(Sets.newHashSet(ledger.getCursors()), Sets.newHashSet(c1, c2));

        c1.close();
        ledger.deleteCursor("c1");
        assertEquals(Sets.newHashSet(ledger.getCursors()), Sets.newHashSet(c2));

        c2.close();
        ledger.deleteCursor("c2");
        assertEquals(Sets.newHashSet(ledger.getCursors()), Sets.newHashSet());
    }

    @Test
    public void testUpdateProperties() throws Exception {
        ManagedLedger ledger = factory.open("my_test_ledger");
        Map<String, String> properties = new HashMap<>();
        properties.put("key1", "value1");
        properties.put("key2", "value2");
        properties.put("key3", "value3");
        ledger.setProperties(properties);
        assertEquals(ledger.getProperties(), properties);

        properties.put("key4", "value4");
        ledger.setProperty("key4", "value4");
        assertEquals(ledger.getProperties(), properties);

        ledger.deleteProperty("key4");
        properties.remove("key4");
        assertEquals(ledger.getProperties(), properties);

        Map<String, String> newProperties = new HashMap<>();
        newProperties.put("key5", "value5");
        newProperties.put("key1", "value6");
        newProperties.putAll(properties);
        ledger.setProperties(newProperties);
        assertEquals(ledger.getProperties(), newProperties);
    }

    @Test
    public void testAsyncUpdateProperties() throws Exception {

        ManagedLedger ledger = factory.open("my_test_ledger");
        Map<String, String> prop = new HashMap<>();
        prop.put("key1", "value1");
        prop.put("key2", "value2");
        prop.put("key3", "value3");

        final CountDownLatch latch1 = new CountDownLatch(1);
        ledger.asyncSetProperties(prop, new AsyncCallbacks.UpdatePropertiesCallback() {
            @Override
            public void updatePropertiesComplete(Map<String, String> properties, Object ctx) {
                assertEquals(prop, properties);
                latch1.countDown();
            }

            @Override
            public void updatePropertiesFailed(ManagedLedgerException exception, Object ctx) {
            }
        }, null);
        assertTrue(latch1.await(5, TimeUnit.SECONDS));

        final CountDownLatch latch2 = new CountDownLatch(1);
        ledger.asyncSetProperty("key4", "value4", new AsyncCallbacks.UpdatePropertiesCallback() {
            @Override
            public void updatePropertiesComplete(Map<String, String> properties, Object ctx) {
                assertNotNull(properties.get("key4"));
                assertEquals("value4", properties.get("key4"));
                latch2.countDown();
            }

            @Override
            public void updatePropertiesFailed(ManagedLedgerException exception, Object ctx) {
            }
        }, null);
        assertTrue(latch2.await(5, TimeUnit.SECONDS));

        prop.remove("key1");

        final CountDownLatch latch3 = new CountDownLatch(1);
        ledger.asyncDeleteProperty("key1", new AsyncCallbacks.UpdatePropertiesCallback() {
            @Override
            public void updatePropertiesComplete(Map<String, String> properties, Object ctx) {
                assertNull(properties.get("key1"));
                latch3.countDown();
            }

            @Override
            public void updatePropertiesFailed(ManagedLedgerException exception, Object ctx) {
            }
        }, null);
        assertTrue(latch3.await(5, TimeUnit.SECONDS));
    }

    @Test
    public void testConcurrentAsyncSetProperties() throws Exception {
        final CountDownLatch latch = new CountDownLatch(1000);
        ManagedLedger ledger = factory.open("my_test_ledger", new ManagedLedgerConfig().setMaxEntriesPerLedger(1));
        @Cleanup("shutdownNow")
        ExecutorService executor = Executors.newCachedThreadPool();
        for (int i = 0; i < 1000; i++) {
            final int finalI = i;
            executor.execute(() -> {
                Map<String, String> newProperties = new HashMap<>();
                newProperties.put("key0", String.valueOf(finalI));
                newProperties.put("key1", "value1");
                newProperties.put("key2", "value2");
                newProperties.put("key3", "value3");
                ledger.asyncSetProperties(newProperties, new AsyncCallbacks.UpdatePropertiesCallback() {
                    @Override
                    public void updatePropertiesComplete(Map<String, String> properties, Object ctx) {
                        assertEquals(properties, newProperties);
                        latch.countDown();
                    }

                    @Override
                    public void updatePropertiesFailed(ManagedLedgerException exception, Object ctx) {
                    }
                }, null);
            });
        }
        try {
            for (int i = 0; i < 100; i++) {
                ledger.addEntry("data".getBytes(Encoding));
                Thread.sleep(300);
            }
        } catch (Exception e) {
            fail(e.getMessage());
        }
        assertTrue(latch.await(300, TimeUnit.SECONDS));
        factory.shutdown();
    }

    @Test
    public void ledgersList() throws Exception {
        MetaStore store = factory.getMetaStore();

        assertEquals(Sets.newHashSet(store.getManagedLedgers()), Sets.newHashSet());
        ManagedLedger ledger1 = factory.open("ledger1");
        assertEquals(Sets.newHashSet(store.getManagedLedgers()), Sets.newHashSet("ledger1"));
        ManagedLedger ledger2 = factory.open("ledger2");
        assertEquals(Sets.newHashSet(store.getManagedLedgers()), Sets.newHashSet("ledger1", "ledger2"));
        ledger1.delete();
        assertEquals(Sets.newHashSet(store.getManagedLedgers()), Sets.newHashSet("ledger2"));
        ledger2.delete();
        assertEquals(Sets.newHashSet(store.getManagedLedgers()), Sets.newHashSet());
    }

    @Test
    public void testCleanup() throws Exception {
        ManagedLedger ledger = factory.open("my_test_ledger");
        ledger.openCursor("c1");

        ledger.addEntry("data".getBytes(Encoding));
        assertEquals(bkc.getLedgers().size(), 2);

        ledger.delete();
        assertEquals(bkc.getLedgers().size(), 0);
    }

    @Test(timeOut = 20000)
    public void testAsyncCleanup() throws Exception {
        ManagedLedger ledger = factory.open("my_test_ledger");
        ledger.openCursor("c1");

        ledger.addEntry("data".getBytes(Encoding));
        assertEquals(bkc.getLedgers().size(), 2);

        final CountDownLatch latch = new CountDownLatch(1);

        ledger.asyncDelete(new DeleteLedgerCallback() {
            @Override
            public void deleteLedgerFailed(ManagedLedgerException exception, Object ctx) {
                fail("should have succeeded");
            }

            @Override
            public void deleteLedgerComplete(Object ctx) {
                latch.countDown();
            }
        }, null);

        latch.await();
        assertEquals(bkc.getLedgers().size(), 0);
    }

    @Test(timeOut = 20000)
    public void testReopenAndCleanup() throws Exception {
        ManagedLedger ledger = factory.open("my_test_ledger");
        ledger.openCursor("c1");

        ledger.addEntry("data".getBytes(Encoding));
        ledger.close();
        Thread.sleep(100);
        assertEquals(bkc.getLedgers().size(), 1);

        factory.shutdown();

        factory = new ManagedLedgerFactoryImpl(bkc, bkc.getZkHandle());
        ledger = factory.open("my_test_ledger");
        ledger.openCursor("c1");
        Thread.sleep(100);
        assertEquals(bkc.getLedgers().size(), 2);

        ledger.close();
        factory.open("my_test_ledger", new ManagedLedgerConfig()).delete();
        Thread.sleep(100);
        assertEquals(bkc.getLedgers().size(), 0);

        factory.shutdown();
    }

    @Test(timeOut = 20000)
    public void doubleOpen() throws Exception {
        ManagedLedger ledger1 = factory.open("my_test_ledger");
        ManagedLedger ledger2 = factory.open("my_test_ledger");

        assertSame(ledger1, ledger2);
    }

    @Test
    public void compositeNames() throws Exception {
        // Should not throw exception
        factory.open("my/test/ledger");
    }

    @Test
    public void previousPosition() throws Exception {
        ManagedLedgerImpl ledger = (ManagedLedgerImpl) factory.open("my_test_ledger",
                new ManagedLedgerConfig().setMaxEntriesPerLedger(2));
        ManagedCursor cursor = ledger.openCursor("my_cursor");

        Position p0 = cursor.getMarkDeletedPosition();
        // This is expected because p0 is already an "invalid" position (since no entry has been mark-deleted yet)
        assertEquals(ledger.getPreviousPosition((PositionImpl) p0), p0);

        // Force to close an empty ledger
        ledger.close();

        ledger = (ManagedLedgerImpl) factory.open("my_test_ledger",
                new ManagedLedgerConfig().setMaxEntriesPerLedger(2));
        // again
        ledger.close();

        ledger = (ManagedLedgerImpl) factory.open("my_test_ledger",
                new ManagedLedgerConfig().setMaxEntriesPerLedger(2));
        PositionImpl pBeforeWriting = ledger.getLastPosition();
        PositionImpl p1 = (PositionImpl) ledger.addEntry("entry".getBytes());
        ledger.close();

        ledger = (ManagedLedgerImpl) factory.open("my_test_ledger",
                new ManagedLedgerConfig().setMaxEntriesPerLedger(2));
        Position p2 = ledger.addEntry("entry".getBytes());
        Position p3 = ledger.addEntry("entry".getBytes());
        Position p4 = ledger.addEntry("entry".getBytes());

        assertEquals(ledger.getPreviousPosition(p1), pBeforeWriting);
        assertEquals(ledger.getPreviousPosition((PositionImpl) p2), p1);
        assertEquals(ledger.getPreviousPosition((PositionImpl) p3), p2);
        assertEquals(ledger.getPreviousPosition((PositionImpl) p4), p3);
    }

    /**
     * Reproduce a race condition between opening cursors and concurrent mark delete operations
     */
    @Test(timeOut = 20000)
    public void testOpenRaceCondition() throws Exception {
        ManagedLedgerConfig config = new ManagedLedgerConfig();
        config.setEnsembleSize(2).setAckQuorumSize(2).setMetadataEnsembleSize(2);
        final ManagedLedger ledger = factory.open("my-ledger", config);
        final ManagedCursor c1 = ledger.openCursor("c1");

        final int N = 1000;
        final Position position = ledger.addEntry("entry-0".getBytes());
        @Cleanup("shutdownNow")
        ExecutorService executor = Executors.newCachedThreadPool();
        final CountDownLatch counter = new CountDownLatch(2);
        executor.execute(() -> {
            try {
                for (int i = 0; i < N; i++) {
                    c1.markDelete(position);
                }
                counter.countDown();
            } catch (Exception e) {
                e.printStackTrace();
            }
        });

        executor.execute(() -> {
            try {
                for (int i = 0; i < N; i++) {
                    ledger.openCursor("cursor-" + i);
                }
                counter.countDown();
            } catch (Exception e) {
                e.printStackTrace();
            }
        });

        // If there is the race condition, this method will not complete triggering the test timeout
        counter.await();
    }

    @Test
    public void invalidateConsumedEntriesFromCache() throws Exception {
        ManagedLedgerImpl ledger = (ManagedLedgerImpl) factory.open("my_test_ledger");

        EntryCacheManager cacheManager = factory.getEntryCacheManager();
        EntryCache entryCache = ledger.entryCache;

        ManagedCursorImpl c1 = (ManagedCursorImpl) ledger.openCursor("c1");
        ManagedCursorImpl c2 = (ManagedCursorImpl) ledger.openCursor("c2");

        PositionImpl p1 = (PositionImpl) ledger.addEntry("entry-1".getBytes());
        PositionImpl p2 = (PositionImpl) ledger.addEntry("entry-2".getBytes());
        PositionImpl p3 = (PositionImpl) ledger.addEntry("entry-3".getBytes());
        PositionImpl p4 = (PositionImpl) ledger.addEntry("entry-4".getBytes());

        assertEquals(entryCache.getSize(), 7 * 4);
        assertEquals(cacheManager.getSize(), entryCache.getSize());

        c2.setReadPosition(p3);
        ledger.discardEntriesFromCache(c2, p2);

        assertEquals(entryCache.getSize(), 7 * 4);
        assertEquals(cacheManager.getSize(), entryCache.getSize());

        c1.setReadPosition(p2);
        ledger.discardEntriesFromCache(c1, p2);
        assertEquals(entryCache.getSize(), 7 * 3);
        assertEquals(cacheManager.getSize(), entryCache.getSize());

        c1.setReadPosition(p3);
        ledger.discardEntriesFromCache(c1, p3);
        assertEquals(entryCache.getSize(), 7 * 3);
        assertEquals(cacheManager.getSize(), entryCache.getSize());

        ledger.deactivateCursor(c1);
        assertEquals(entryCache.getSize(), 7 * 3); // as c2.readPosition=p3 => Cache contains p3,p4
        assertEquals(cacheManager.getSize(), entryCache.getSize());

        c2.setReadPosition(p4);
        ledger.discardEntriesFromCache(c2, p4);
        assertEquals(entryCache.getSize(), 7);
        assertEquals(cacheManager.getSize(), entryCache.getSize());

        ledger.deactivateCursor(c2);
        assertEquals(entryCache.getSize(), 0);
        assertEquals(cacheManager.getSize(), entryCache.getSize());
    }

    @Test
    public void discardEmptyLedgersOnClose() throws Exception {
        ManagedLedgerImpl ledger = (ManagedLedgerImpl) factory.open("my_test_ledger");
        ManagedCursor c1 = ledger.openCursor("c1");

        ledger.addEntry("entry".getBytes());

        assertEquals(ledger.getLedgersInfoAsList().size(), 1);

        c1.close();
        ledger.close();

        // re-open
        ledger = (ManagedLedgerImpl) factory.open("my_test_ledger");
        assertEquals(ledger.getLedgersInfoAsList().size(), 2); // 1 ledger with 1 entry and the current writing ledger

        c1.close();
        ledger.close();

        // re-open, now the previous empty ledger should have been discarded
        ledger = (ManagedLedgerImpl) factory.open("my_test_ledger");
        assertEquals(ledger.getLedgersInfoAsList().size(), 2); // 1 ledger with 1 entry, and the current
        // writing ledger
    }

    @Test
    public void discardEmptyLedgersOnError() throws Exception {
        ManagedLedgerImpl ledger = (ManagedLedgerImpl) factory.open("my_test_ledger");

        assertEquals(ledger.getLedgersInfoAsList().size(), 1);

        bkc.failNow(BKException.Code.NoBookieAvailableException);
        zkc.failConditional(Code.CONNECTIONLOSS, (op, path) -> {
                return path.equals("/managed-ledgers/my_test_ledger")
                    && op == MockZooKeeper.Op.SET;
            });

        try {
            ledger.addEntry("entry".getBytes());
            fail("Should have received exception");
        } catch (ManagedLedgerException e) {
            // Ok
        }

        assertEquals(ledger.getLedgersInfoAsList().size(), 0);

        // Next write should fail as well
        bkc.failNow(BKException.Code.NoBookieAvailableException);
        try {
            ledger.addEntry("entry".getBytes());
            fail("Should have received exception");
        } catch (ManagedLedgerException e) {
            // Ok
        }

        assertEquals(ledger.getLedgersInfoAsList().size(), 0);
        assertEquals(ledger.getNumberOfEntries(), 0);
    }

    @Test
    public void cursorReadsWithDiscardedEmptyLedgers() throws Exception {
        ManagedLedgerImpl ledger = (ManagedLedgerImpl) factory.open("my_test_ledger");
        ManagedCursor c1 = ledger.openCursor("c1");

        Position p1 = c1.getReadPosition();

        c1.close();
        ledger.close();

        // re-open
        ledger = (ManagedLedgerImpl) factory.open("my_test_ledger");
        c1 = ledger.openCursor("c1");

        assertEquals(c1.getNumberOfEntries(), 0);
        assertFalse(c1.hasMoreEntries());

        ledger.addEntry("entry".getBytes());

        assertEquals(c1.getNumberOfEntries(), 1);
        assertTrue(c1.hasMoreEntries());

        assertEquals(ledger.getLedgersInfoAsList().size(), 1);

        List<Entry> entries = c1.readEntries(1);
        assertEquals(entries.size(), 1);
        entries.forEach(e -> e.release());

        assertFalse(c1.hasMoreEntries());
        assertEquals(c1.readEntries(1).size(), 0);

        c1.seek(p1);
        assertTrue(c1.hasMoreEntries());
        assertEquals(c1.getNumberOfEntries(), 1);

        entries = c1.readEntries(1);
        assertEquals(entries.size(), 1);
        entries.forEach(e -> e.release());
        assertEquals(c1.readEntries(1).size(), 0);
    }

    @Test
    public void cursorReadsWithDiscardedEmptyLedgersStillListed() throws Exception {
        ManagedLedgerImpl ledger = (ManagedLedgerImpl) factory.open("my_test_ledger");
        ManagedCursor c1 = ledger.openCursor("c1");

        ledger.addEntry("entry-1".getBytes());
        ledger.close();

        ledger = (ManagedLedgerImpl) factory.open("my_test_ledger");
        c1 = ledger.openCursor("c1");
        ledger.addEntry("entry-2".getBytes());

        final LedgerInfo l1info = ledger.getLedgersInfoAsList().get(0);
        final LedgerInfo l2info = ledger.getLedgersInfoAsList().get(1);

        ledger.close();

        // Add the deleted ledger back in the meta-data to simulate an empty ledger that was deleted but not removed
        // from the list of ledgers
        final CountDownLatch counter = new CountDownLatch(1);
        final MetaStore store = factory.getMetaStore();
        store.getManagedLedgerInfo("my_test_ledger", false, new MetaStoreCallback<ManagedLedgerInfo>() {
            @Override
            public void operationComplete(ManagedLedgerInfo result, Stat version) {
                // Update the list
                ManagedLedgerInfo.Builder info = ManagedLedgerInfo.newBuilder(result);
                info.clearLedgerInfo();
                info.addLedgerInfo(LedgerInfo.newBuilder().setLedgerId(l1info.getLedgerId()).build());
                info.addLedgerInfo(l2info);

                store.asyncUpdateLedgerIds("my_test_ledger", info.build(), version, new MetaStoreCallback<Void>() {
                    @Override
                    public void operationComplete(Void result, Stat version) {
                        counter.countDown();
                    }

                    @Override
                    public void operationFailed(MetaStoreException e) {
                        counter.countDown();
                    }
                });
            }

            @Override
            public void operationFailed(MetaStoreException e) {
                counter.countDown();
            }
        });

        // Wait for the change to be effective
        counter.await();

        // Delete the ledger and mantain it in the ledgers list
        bkc.deleteLedger(l1info.getLedgerId());

        // re-open
        ledger = (ManagedLedgerImpl) factory.open("my_test_ledger");
        c1 = ledger.openCursor("c1");

        assertEquals(c1.getNumberOfEntries(), 1);
        assertTrue(c1.hasMoreEntries());
        assertEquals(ledger.getLedgersInfoAsList().size(), 2);

        List<Entry> entries = c1.readEntries(10);
        assertEquals(entries.size(), 1);
        entries.forEach(e -> e.release());

        assertFalse(c1.hasMoreEntries());
        entries = c1.readEntries(1);
        assertEquals(entries.size(), 0);
        entries.forEach(e -> e.release());
    }

    @Test
    public void addEntryWithOffset() throws Exception {
        ManagedLedgerImpl ledger = (ManagedLedgerImpl) factory.open("my_test_ledger");
        ManagedCursor c1 = ledger.openCursor("c1");

        ledger.addEntry("012345678".getBytes(), 2, 3);

        List<Entry> entries = c1.readEntries(1);
        assertEquals(entries.get(0).getLength(), 3);
        Entry entry = entries.get(0);
        assertEquals(new String(entry.getData()), "234");
        entry.release();
    }

    @Test
    public void totalSizeTest() throws Exception {
        ManagedLedgerConfig conf = new ManagedLedgerConfig();
        conf.setMaxEntriesPerLedger(1);
        ManagedLedgerImpl ledger = (ManagedLedgerImpl) factory.open("my_test_ledger", conf);
        ManagedCursor c1 = ledger.openCursor("c1");

        ledger.addEntry(new byte[10], 1, 8);

        assertEquals(ledger.getTotalSize(), 8);

        PositionImpl p2 = (PositionImpl) ledger.addEntry(new byte[12], 2, 5);

        assertEquals(ledger.getTotalSize(), 13);
        c1.markDelete(new PositionImpl(p2.getLedgerId(), -1));

        // Wait for background trimming
        Thread.sleep(400);
        assertEquals(ledger.getTotalSize(), 5);
    }

    @Test
    public void testMinimumRolloverTime() throws Exception {
        ManagedLedgerConfig conf = new ManagedLedgerConfig();
        conf.setMaxEntriesPerLedger(1);
        conf.setMinimumRolloverTime(1, TimeUnit.SECONDS);
        ManagedLedgerImpl ledger = (ManagedLedgerImpl) factory.open("my_test_ledger", conf);
        ledger.openCursor("c1");

        ledger.addEntry("data".getBytes());
        ledger.addEntry("data".getBytes());

        assertEquals(ledger.getLedgersInfoAsList().size(), 1);

        Thread.sleep(1000);

        ledger.addEntry("data".getBytes());
        ledger.addEntry("data".getBytes());

        assertEquals(ledger.getLedgersInfoAsList().size(), 2);
    }

    @Test
    public void testMaximumRolloverTime() throws Exception {
        ManagedLedgerConfig conf = new ManagedLedgerConfig();
        conf.setMaxEntriesPerLedger(5);
        conf.setMinimumRolloverTime(1, TimeUnit.SECONDS);
        conf.setMaximumRolloverTime(1, TimeUnit.SECONDS);
        ManagedLedgerImpl ledger = (ManagedLedgerImpl) factory.open("my_test_maxtime_ledger", conf);
        ledger.openCursor("c1");

        ledger.addEntry("data".getBytes());
        ledger.addEntry("data".getBytes());

        assertEquals(ledger.getLedgersInfoAsList().size(), 1);

        Thread.sleep(2000);

        ledger.addEntry("data".getBytes());
        ledger.addEntry("data".getBytes());
        assertEquals(ledger.getLedgersInfoAsList().size(), 2);
    }

    @Test
    public void testRetention() throws Exception {
        ManagedLedgerFactory factory = new ManagedLedgerFactoryImpl(bkc, bkc.getZkHandle());
        ManagedLedgerConfig config = new ManagedLedgerConfig();
        config.setRetentionSizeInMB(10);
        config.setMaxEntriesPerLedger(1);
        config.setRetentionTime(1, TimeUnit.HOURS);

        ManagedLedgerImpl ml = (ManagedLedgerImpl) factory.open("retention_test_ledger", config);
        ManagedCursor c1 = ml.openCursor("c1");
        ml.addEntry("iamaverylongmessagethatshouldberetained".getBytes());
        c1.skipEntries(1, IndividualDeletedEntries.Exclude);
        ml.close();

        // reopen ml
        ml = (ManagedLedgerImpl) factory.open("retention_test_ledger", config);
        c1 = ml.openCursor("c1");
        ml.addEntry("shortmessage".getBytes());
        c1.skipEntries(1, IndividualDeletedEntries.Exclude);
        ml.close();
        assertTrue(ml.getLedgersInfoAsList().size() > 1);
        assertTrue(ml.getTotalSize() > "shortmessage".getBytes().length);
    }

    @Test(enabled = true)
    public void testNoRetention() throws Exception {
        ManagedLedgerFactory factory = new ManagedLedgerFactoryImpl(bkc, bkc.getZkHandle());
        ManagedLedgerConfig config = new ManagedLedgerConfig();
        config.setRetentionSizeInMB(0);
        config.setMaxEntriesPerLedger(1);
        // Default is no-retention

        ManagedLedgerImpl ml = (ManagedLedgerImpl) factory.open("noretention_test_ledger", config);
        ManagedCursor c1 = ml.openCursor("c1noretention");
        ml.addEntry("iamaverylongmessagethatshouldnotberetained".getBytes());
        c1.skipEntries(1, IndividualDeletedEntries.Exclude);
        ml.close();

        // reopen ml
        ml = (ManagedLedgerImpl) factory.open("noretention_test_ledger", config);
        c1 = ml.openCursor("c1noretention");
        ml.addEntry("shortmessage".getBytes());
        c1.skipEntries(1, IndividualDeletedEntries.Exclude);
        // sleep for trim
        Thread.sleep(1000);
        ml.close();

        assertTrue(ml.getLedgersInfoAsList().size() <= 1);
        assertTrue(ml.getTotalSize() <= "shortmessage".getBytes().length);
    }

    @Test
    public void testDeletionAfterRetention() throws Exception {
        ManagedLedgerFactory factory = new ManagedLedgerFactoryImpl(bkc, bkc.getZkHandle());
        ManagedLedgerConfig config = new ManagedLedgerConfig();
        config.setRetentionSizeInMB(0);
        config.setMaxEntriesPerLedger(1);
        config.setRetentionTime(1, TimeUnit.SECONDS);

        ManagedLedgerImpl ml = (ManagedLedgerImpl) factory.open("deletion_after_retention_test_ledger", config);
        ManagedCursor c1 = ml.openCursor("c1noretention");
        ml.addEntry("iamaverylongmessagethatshouldnotberetained".getBytes());
        c1.skipEntries(1, IndividualDeletedEntries.Exclude);
        ml.close();

        // reopen ml
        ml = (ManagedLedgerImpl) factory.open("deletion_after_retention_test_ledger", config);
        c1 = ml.openCursor("c1noretention");
        ml.addEntry("shortmessage".getBytes());
        c1.skipEntries(1, IndividualDeletedEntries.Exclude);
        // let retention expire
        Thread.sleep(1000);
        ml.internalTrimConsumedLedgers(CompletableFuture.completedFuture(null));

        assertTrue(ml.getLedgersInfoAsList().size() <= 1);
        assertTrue(ml.getTotalSize() <= "shortmessage".getBytes().length);
        ml.close();
    }

    @Test
    public void testDeletionAfterLedgerClosedAndRetention() throws Exception {
        ManagedLedgerFactory factory = new ManagedLedgerFactoryImpl(bkc, bkc.getZkHandle());
        ManagedLedgerConfig config = new ManagedLedgerConfig();
        config.setRetentionSizeInMB(0);
        config.setMaxEntriesPerLedger(1);
        config.setRetentionTime(1, TimeUnit.SECONDS);
        config.setMaximumRolloverTime(1, TimeUnit.SECONDS);

        ManagedLedgerImpl ml = (ManagedLedgerImpl) factory.open("deletion_after_retention_test_ledger", config);
        ManagedCursor c1 = ml.openCursor("testCursor1");
        ManagedCursor c2 = ml.openCursor("testCursor2");
        ml.addEntry("iamaverylongmessagethatshouldnotberetained".getBytes());
        c1.skipEntries(1, IndividualDeletedEntries.Exclude);
        c2.skipEntries(1, IndividualDeletedEntries.Exclude);
        // let current ledger close
        ml.rollCurrentLedgerIfFull();
        // let retention expire
        Thread.sleep(1500);
        // delete the expired ledger
        ml.internalTrimConsumedLedgers(CompletableFuture.completedFuture(null));

        // the closed and expired ledger should be deleted
        assertTrue(ml.getLedgersInfoAsList().size() <= 1);
        assertEquals(ml.getTotalSize(), 0);
        ml.close();
    }

    /**
     * Set retention time = 0 and create a empty ledger,
     * first position can't higher than last after trim ledgers.
     */
    @Test
    public void testRetention0WithEmptyLedger() throws Exception {
        ManagedLedgerFactory factory = new ManagedLedgerFactoryImpl(bkc, bkc.getZkHandle());
        ManagedLedgerConfig config = new ManagedLedgerConfig();
        config.setRetentionTime(0, TimeUnit.MINUTES);
        config.setMaxEntriesPerLedger(1);

        ManagedLedgerImpl ml = (ManagedLedgerImpl) factory.open("deletion_after_retention_test_ledger", config);
        ManagedCursor c1 = ml.openCursor("c1noretention");
        ml.addEntry("message1".getBytes());
        c1.skipEntries(1, IndividualDeletedEntries.Exclude);
        ml.close();

        // reopen ml
        ml = (ManagedLedgerImpl) factory.open("deletion_after_retention_test_ledger", config);
        c1 = ml.openCursor("c1noretention");
        ml.deleteCursor(c1.getName());
        ml.internalTrimConsumedLedgers(CompletableFuture.completedFuture(null));

        assertTrue(ml.getFirstPosition().ledgerId <= ml.lastConfirmedEntry.ledgerId);
        ml.close();
    }

    /**
     * Set retention time = 0 and create a empty ledger,
     * first position can't higher than last after trim ledgers.
     * Even if we do not have subscriptions the ledger
     * that contains the lastConfirmedEntry will be deleted anyway.
     */
    @Test
    public void testRetention0WithEmptyLedgerWithoutCursors() throws Exception {
        ManagedLedgerFactory factory = new ManagedLedgerFactoryImpl(bkc, bkc.getZkHandle());
        ManagedLedgerConfig config = new ManagedLedgerConfig();
        config.setRetentionTime(0, TimeUnit.MINUTES);
        config.setMaxEntriesPerLedger(1);

        ManagedLedgerImpl ml = (ManagedLedgerImpl) factory.open("deletion_after_retention_test_ledger", config);
        ml.addEntry("message1".getBytes());
        ml.close();

        // reopen ml
        ml = (ManagedLedgerImpl) factory.open("deletion_after_retention_test_ledger", config);
        ml.internalTrimConsumedLedgers(CompletableFuture.completedFuture(null));

        assertTrue(ml.getFirstPosition().ledgerId <= ml.lastConfirmedEntry.ledgerId);
        assertFalse(ml.getLedgersInfo().containsKey(ml.lastConfirmedEntry.ledgerId),
                "the ledger at lastConfirmedEntry has not been trimmed!");
        ml.close();
    }

    @Test
    public void testInfiniteRetention() throws Exception {
        ManagedLedgerFactory factory = new ManagedLedgerFactoryImpl(bkc, bkc.getZkHandle());
        ManagedLedgerConfig config = new ManagedLedgerConfig();
        config.setRetentionSizeInMB(-1);
        config.setRetentionTime(-1, TimeUnit.HOURS);
        config.setMaxEntriesPerLedger(1);

        ManagedLedgerImpl ml = (ManagedLedgerImpl) factory.open("retention_test_ledger", config);
        ManagedCursor c1 = ml.openCursor("c1");
        ml.addEntry("iamaverylongmessagethatshouldberetained".getBytes());
        c1.skipEntries(1, IndividualDeletedEntries.Exclude);
        ml.close();

        // reopen ml
        ml = (ManagedLedgerImpl) factory.open("retention_test_ledger", config);
        c1 = ml.openCursor("c1");
        ml.addEntry("shortmessage".getBytes());
        c1.skipEntries(1, IndividualDeletedEntries.Exclude);
        ml.close();
        assertTrue(ml.getLedgersInfoAsList().size() > 1);
        assertTrue(ml.getTotalSize() > "shortmessage".getBytes().length);
    }

    @Test
    public void testTimestampOnWorkingLedger() throws Exception {
        ManagedLedgerFactory factory = new ManagedLedgerFactoryImpl(bkc, bkc.getZkHandle());
        ManagedLedgerConfig conf = new ManagedLedgerConfig();
        conf.setMaxEntriesPerLedger(1);
        conf.setRetentionSizeInMB(10);
        conf.setRetentionTime(1, TimeUnit.HOURS);

        ManagedLedgerImpl ml = (ManagedLedgerImpl) factory.open("my_test_ledger", conf);
        ml.openCursor("c1");
        ml.addEntry("msg1".getBytes());
        Iterator<LedgerInfo> iter = ml.getLedgersInfoAsList().iterator();
        long ts = -1;
        while (iter.hasNext()) {
            LedgerInfo i = iter.next();
            if (iter.hasNext()) {
                assertTrue(ts <= i.getTimestamp(), i.toString());
                ts = i.getTimestamp();
            } else {
                // the last timestamp can be
                // 0 if it is still opened
                // >0 if it is closed after the addEntry see OpAddEntry#addComplete()
                assertTrue(i.getTimestamp() == 0 || ts <= i.getTimestamp(), i.toString());
            }
        }

        ml.addEntry("msg02".getBytes());

        ml.close();
        // Thread.sleep(1000);
        iter = ml.getLedgersInfoAsList().iterator();
        ts = -1;
        while (iter.hasNext()) {
            LedgerInfo i = iter.next();
            if (iter.hasNext()) {
                assertTrue(ts <= i.getTimestamp(), i.toString());
                ts = i.getTimestamp();
            } else {
                assertTrue(i.getTimestamp() > 0, "well closed LedgerInfo should set a timestamp > 0");
            }
        }
    }

    @Test
    public void testBackwardCompatiblityForMeta() throws Exception {
        final ManagedLedgerInfo[] storedMLInfo = new ManagedLedgerInfo[3];
        final Stat[] versions = new Stat[1];

        ManagedLedgerFactory factory = new ManagedLedgerFactoryImpl(bkc, bkc.getZkHandle());
        ManagedLedgerConfig conf = new ManagedLedgerConfig();
        conf.setMaxEntriesPerLedger(1);
        conf.setRetentionSizeInMB(10);
        conf.setRetentionTime(1, TimeUnit.HOURS);

        ManagedLedger ml = factory.open("backward_test_ledger", conf);
        ml.openCursor("c1");
        ml.addEntry("msg1".getBytes());
        ml.addEntry("msg2".getBytes());
        ml.close();

        MetaStore store = new MetaStoreImpl(new ZKMetadataStore(zkc), executor);
        CountDownLatch l1 = new CountDownLatch(1);

        // obtain the ledger info
        store.getManagedLedgerInfo("backward_test_ledger", false, new MetaStoreCallback<ManagedLedgerInfo>() {
            @Override
            public void operationComplete(ManagedLedgerInfo result, Stat version) {
                storedMLInfo[0] = result;
                versions[0] = version;
                l1.countDown();
            }

            @Override
            public void operationFailed(MetaStoreException e) {
                fail("on get ManagedLedgerInfo backward_test_ledger");
            }
        });

        l1.await();
        ManagedLedgerInfo.Builder builder1 = ManagedLedgerInfo.newBuilder();

        // simulate test for old ledger with no timestampl
        for (LedgerInfo info : storedMLInfo[0].getLedgerInfoList()) {
            LedgerInfo noTimestamp = ManagedLedgerInfo.LedgerInfo.newBuilder().mergeFrom(info).clearTimestamp().build();
            assertFalse(noTimestamp.hasTimestamp(), "expected old version info with no timestamp");
            builder1.addLedgerInfo(noTimestamp);

        }
        storedMLInfo[1] = builder1.build();

        // test timestamp on new ledger

        CountDownLatch l2 = new CountDownLatch(1);
        store.asyncUpdateLedgerIds("backward_test_ledger", storedMLInfo[1], versions[0], new MetaStoreCallback<Void>() {
            @Override
            public void operationComplete(Void result, Stat version) {
                l2.countDown();
            }

            @Override
            public void operationFailed(MetaStoreException e) {
                fail("on asyncUpdateLedgerIds");
            }
        });

        // verify that after update ledgers have timestamp

        ManagedLedgerImpl newVersionLedger = (ManagedLedgerImpl) factory.open("backward_test_ledger", conf);
        List<LedgerInfo> mlInfo = newVersionLedger.getLedgersInfoAsList();

        assertTrue(mlInfo.stream().allMatch(ledgerInfo -> ledgerInfo.hasTimestamp()));
    }

    @Test
    public void testEstimatedBacklogSize() throws Exception {
        ManagedLedgerImpl ledger = (ManagedLedgerImpl) factory.open("testEstimatedBacklogSize");
        ManagedCursor c1 = ledger.openCursor("c1");

        ledger.addEntry(new byte[1024]);
        Position position2 = ledger.addEntry(new byte[1024]);
        ledger.addEntry(new byte[1024]);
        ledger.addEntry(new byte[1024]);
        Position lastPosition = ledger.addEntry(new byte[1024]);

        long backlog = ledger.getEstimatedBacklogSize();
        assertEquals(backlog, 1024 * 5);

        List<Entry> entries = c1.readEntries(2);
        entries.forEach(Entry::release);
        c1.markDelete(position2);

        backlog = ledger.getEstimatedBacklogSize();
        assertEquals(backlog, 1024 * 3);

        entries = c1.readEntries(3);
        entries.forEach(Entry::release);
        c1.markDelete(lastPosition);

        backlog = ledger.getEstimatedBacklogSize();
        assertEquals(backlog, 0);
    }

    @Test
    public void testGetNextValidPosition() throws Exception {
        ManagedLedgerConfig conf = new ManagedLedgerConfig();
        conf.setMaxEntriesPerLedger(1);
        ManagedLedgerImpl ledger = (ManagedLedgerImpl) factory.open("testGetNextValidPosition", conf);
        ManagedCursor c1 = ledger.openCursor("c1");

        PositionImpl p1 = (PositionImpl) ledger.addEntry("entry1".getBytes());
        PositionImpl p2 = (PositionImpl) ledger.addEntry("entry2".getBytes());
        PositionImpl p3 = (PositionImpl) ledger.addEntry("entry3".getBytes());

        assertEquals(ledger.getNextValidPosition((PositionImpl) c1.getMarkDeletedPosition()), p1);
        assertEquals(ledger.getNextValidPosition(p1), p2);
        assertEquals(ledger.getNextValidPosition(p3), PositionImpl.get(p3.getLedgerId(), p3.getEntryId() + 1));
        assertEquals(ledger.getNextValidPosition(PositionImpl.get(p3.getLedgerId(), p3.getEntryId() + 1)), PositionImpl.get(p3.getLedgerId(), p3.getEntryId() + 1));
        assertEquals(ledger.getNextValidPosition(PositionImpl.get(p3.getLedgerId() + 1, p3.getEntryId() + 1)), PositionImpl.get(p3.getLedgerId(), p3.getEntryId() + 1));
    }

    /**
     * Validations:
     *
     * 1. openCursor : activates cursor 2. EntryCache keeps entries: till entry will be read by all active cursors a.
     * active cursor1 reads entry b. EntryCache keeps entry till cursor2 reads c. active cursor2 reads entry d.
     * EntryCache deletes all read entries by cursor1 and cursor2 3. EntryCache discard entries: deactivate slower
     * cursor a. active cursor1 read all entries b. EntryCache keeps entry till cursor2 reads c. deactivate cursor2 d.
     * EntryCache deletes all read entries by cursor1
     *
     * @throws Exception
     */
    @Test
    public void testActiveDeactiveCursorWithDiscardEntriesFromCache() throws Exception {
        ManagedLedgerFactoryConfig conf = new ManagedLedgerFactoryConfig();
        conf.setCacheEvictionFrequency(0.1);
        ManagedLedgerFactory factory = new ManagedLedgerFactoryImpl(bkc, zkc, conf);
        ManagedLedgerImpl ledger = (ManagedLedgerImpl) factory.open("cache_eviction_ledger");

        // Open Cursor also adds cursor into activeCursor-container
        ManagedCursor cursor1 = ledger.openCursor("c1");
        ManagedCursor cursor2 = ledger.openCursor("c2");
        Set<ManagedCursor> activeCursors = Sets.newHashSet();
        activeCursors.add(cursor1);
        activeCursors.add(cursor2);
        Field cacheField = ManagedLedgerImpl.class.getDeclaredField("entryCache");
        cacheField.setAccessible(true);
        EntryCacheImpl entryCache = (EntryCacheImpl) cacheField.get(ledger);

        Iterator<ManagedCursor> activeCursor = ledger.getActiveCursors().iterator();

        // (1) validate cursors are part of activeCursorContainer
        activeCursors.remove(activeCursor.next());
        activeCursors.remove(activeCursor.next());
        assertTrue(activeCursors.isEmpty());
        assertFalse(activeCursor.hasNext());

        final int totalInsertedEntries = 50;
        for (int i = 0; i < totalInsertedEntries; i++) {
            String content = "entry"; // 5 bytes
            ledger.addEntry(content.getBytes());
        }

        // (2) Validate: as ledger has active cursors: all entries have been cached
        assertEquals((5 * totalInsertedEntries), entryCache.getSize());

        // read 20 entries
        final int readEntries = 20;
        List<Entry> entries1 = cursor1.readEntries(readEntries);
        // Acknowledge only on last entry
        cursor1.markDelete(entries1.get(entries1.size() - 1).getPosition());
        for (Entry entry : entries1) {
            log.info("Read entry. Position={} Content='{}'", entry.getPosition(), new String(entry.getData()));
            entry.release();
        }

        // read after a second: as RateLimiter limits triggering of removing cache
        Thread.sleep(1000);

        List<Entry> entries2 = cursor2.readEntries(readEntries);
        // Acknowledge only on last entry
        cursor2.markDelete((entries2.get(entries2.size() - 1)).getPosition());
        for (Entry entry : entries2) {
            log.info("Read entry. Position={} Content='{}'", entry.getPosition(), new String(entry.getData()));
            entry.release();
        }

        // (3) Validate: cache should remove all entries read by both active cursors
        log.info("expected, found : {}, {}", (5 * (totalInsertedEntries)), entryCache.getSize());
        assertEquals((5 * totalInsertedEntries), entryCache.getSize());

        final int remainingEntries = totalInsertedEntries - readEntries;
        entries1 = cursor1.readEntries(remainingEntries);
        // Acknowledge only on last entry
        cursor1.markDelete(entries1.get(entries1.size() - 1).getPosition());

        for (Entry entry : entries1) {
            log.info("Read entry. Position={} Content='{}'", entry.getPosition(), new String(entry.getData()));
            entry.release();
        }

        // (4) Validate: cursor2 is active cursor and has not read these entries yet: so, cache should not remove these
        // entries
        assertEquals((5 * totalInsertedEntries), entryCache.getSize());

        ledger.deactivateCursor(cursor1);
        ledger.deactivateCursor(cursor2);

        // (5) Validate: cursor2 is not active cursor now: cache should have removed all entries read by active cursor1
        assertEquals(entryCache.getSize(), 0);

        log.info("Finished reading entries");

        ledger.close();
        factory.shutdown();
    }

    @Test
    public void testActiveDeactiveCursor() throws Exception {
        ManagedLedgerImpl ledger = (ManagedLedgerImpl) factory.open("cache_eviction_ledger");

        Field cacheField = ManagedLedgerImpl.class.getDeclaredField("entryCache");
        cacheField.setAccessible(true);
        EntryCacheImpl entryCache = (EntryCacheImpl) cacheField.get(ledger);

        final int totalInsertedEntries = 20;
        for (int i = 0; i < totalInsertedEntries; i++) {
            String content = "entry"; // 5 bytes
            ledger.addEntry(content.getBytes());
        }

        // (1) Validate: cache not stores entries as no active cursor
        assertEquals(0, entryCache.getSize());

        // Open Cursor also adds cursor into activeCursor-container
        ManagedCursor cursor1 = ledger.openCursor("c1");
        ManagedCursor cursor2 = ledger.openCursor("c2");
        ledger.deactivateCursor(cursor2);

        for (int i = 0; i < totalInsertedEntries; i++) {
            String content = "entry"; // 5 bytes
            ledger.addEntry(content.getBytes());
        }

        // (2) Validate: cache stores entries as active cursor has not read message
        assertEquals((5 * totalInsertedEntries), entryCache.getSize());

        // read 20 entries
        List<Entry> entries1 = cursor1.readEntries(totalInsertedEntries);
        for (Entry entry : entries1) {
            log.info("Read entry. Position={} Content='{}'", entry.getPosition(), new String(entry.getData()));
            entry.release();
        }

        // (3) Validate: cache discards all entries after all cursors are deactivated
        ledger.deactivateCursor(cursor1);
        assertEquals(0, entryCache.getSize());

        ledger.close();
    }

    @Test
    public void testCursorRecoveryForEmptyLedgers() throws Exception {
        ManagedLedgerImpl ledger = (ManagedLedgerImpl) factory.open("testCursorRecoveryForEmptyLedgers");
        ManagedCursor c1 = ledger.openCursor("c1");

        assertEquals(ledger.getLedgersInfoAsList().size(), 1);
        assertEquals(c1.getMarkDeletedPosition(), ledger.lastConfirmedEntry);

        c1.close();
        ledger.close();

        ledger = (ManagedLedgerImpl) factory.open("testCursorRecoveryForEmptyLedgers");
        c1 = ledger.openCursor("c1");

        assertEquals(ledger.getLedgersInfoAsList().size(), 1);
        assertEquals(c1.getMarkDeletedPosition(), ledger.lastConfirmedEntry);
    }

    @Test
    public void testLazyRecoverCursor() throws Exception {
        ManagedLedger ledger = factory.open("testLedger");
        ManagedCursor cursor = ledger.openCursor("testCursor");

        ledger.addEntry("entry-1".getBytes());
        Position p1 = ledger.addEntry("entry-2".getBytes());
        cursor.markDelete(p1);

        // Re-open from a different factory trigger recovery.
        ManagedLedgerFactory factory2 = new ManagedLedgerFactoryImpl(bkc, zkc);

        // Simulating time consuming cursor recovery.
        CompletableFuture<Void> future = bkc.promiseAfter(2);
        @Cleanup("shutdownNow")
        ScheduledExecutorService scheduledExecutorService = Executors.newSingleThreadScheduledExecutor(new DefaultThreadFactory("lazyCursorRecovery"));
        scheduledExecutorService.schedule(() -> {
            future.complete(null);
        }, 10, TimeUnit.SECONDS);

        ManagedLedgerConfig managedLedgerConfig = new ManagedLedgerConfig();
        managedLedgerConfig.setLazyCursorRecovery(true);
        Long startLedgerRecovery = System.currentTimeMillis();

        // Check ledger recovered before time consuming cursor recovery complete.
        ledger = factory2.open("testLedger", managedLedgerConfig);
        assertTrue(System.currentTimeMillis() - startLedgerRecovery < 5000);

        // Check cursor recovered successfully.
        cursor = ledger.openCursor("testCursor");
        assertEquals(cursor.getMarkDeletedPosition(), p1);
        factory2.shutdown();
    }

    @Test
    public void testConcurrentOpenCursor() throws Exception {
        ManagedLedgerImpl ledger = (ManagedLedgerImpl) factory.open("testConcurrentOpenCursor");

        final AtomicReference<ManagedCursor> cursor1 = new AtomicReference<>(null);
        final AtomicReference<ManagedCursor> cursor2 = new AtomicReference<>(null);
        final CyclicBarrier barrier = new CyclicBarrier(2);
        final CountDownLatch latch = new CountDownLatch(2);

        cachedExecutor.execute(() -> {
            try {
                barrier.await();
            } catch (Exception e) {
            }
            ledger.asyncOpenCursor("c1", new OpenCursorCallback() {

                @Override
                public void openCursorFailed(ManagedLedgerException exception, Object ctx) {
                    latch.countDown();
                }

                @Override
                public void openCursorComplete(ManagedCursor cursor, Object ctx) {
                    cursor1.set(cursor);
                    latch.countDown();
                }
            }, null);
        });

        cachedExecutor.execute(() -> {
            try {
                barrier.await();
            } catch (Exception e) {
            }
            ledger.asyncOpenCursor("c1", new OpenCursorCallback() {

                @Override
                public void openCursorFailed(ManagedLedgerException exception, Object ctx) {
                    latch.countDown();
                }

                @Override
                public void openCursorComplete(ManagedCursor cursor, Object ctx) {
                    cursor2.set(cursor);
                    latch.countDown();
                }
            }, null);
        });

        latch.await();
        assertNotNull(cursor1.get());
        assertNotNull(cursor2.get());
        assertEquals(cursor1.get(), cursor2.get());

        ledger.close();
    }

    @Test
    public void testConcurrentOpenCursorShouldNotHaveConcurrentAccessOfUninitializedCursors() throws Exception {
        ManagedLedgerImpl ledger = (ManagedLedgerImpl) factory.open("ConcurrentAccessOfUninitializedCursors");

        final CompletableFuture<ManagedCursor> cursorFuture = new CompletableFuture<>();
        final CompletableFuture<Void> removingFuture = new CompletableFuture<>();
        final CompletableFuture<Void> concurrentAccessFuture = new CompletableFuture<>();
        final Throwable concurrentAccessTimeout = new TimeoutException();

        cachedExecutor.execute(() -> {
            removingFuture.join();
            CompletableFuture<Void> lockingFuture = new CompletableFuture<>();
            cachedExecutor.execute(() -> {
                try {
                    lockingFuture.join();

                    // Gives `synchronized (ledger)` a chance to complete if it got lock immediately.
                    Thread.sleep(2);

                    // Normally, following code will process after success or failure contention of
                    // `synchronized (ledger)`. Theoretically, it is possible that following code
                    // complete before contention of `synchronized (ledger)` block, but it is rare
                    // in practice, and it is not harmful as it produces only false positive cases.
                    concurrentAccessFuture.completeExceptionally(concurrentAccessTimeout);
                } catch (InterruptedException ex) {
                    Thread.currentThread().interrupt();
                }
            });
            lockingFuture.complete(null);
            synchronized (ledger) {
                concurrentAccessFuture.complete(null);
            }
        });

        Map<String, CompletableFuture<ManagedCursor>> uninitializedCursors = ledger.uninitializedCursors;
        Map<String, CompletableFuture<ManagedCursor>> spyUninitializedCursors = spy(uninitializedCursors);
        doAnswer(mock -> {
            removingFuture.complete(null);
            try {
                // Access of uninitializedCursors should guarded by synchronized(ledger),
                // so there are must be no concurrent accesses in this scope. If we get this
                // future successfully, then there is a concurrent access.
                concurrentAccessFuture.get();
                Throwable throwable = new IllegalStateException("Detecting concurrent access of uninitializedCursors");
                cursorFuture.completeExceptionally(throwable);
            } catch (Exception ex) {
                assertSame(ExceptionUtils.getRootCause(ex), concurrentAccessTimeout);
            }
            return mock.callRealMethod();
        }).when(spyUninitializedCursors).remove(anyString());
        setFieldValue(ManagedLedgerImpl.class, ledger, "uninitializedCursors", spyUninitializedCursors);

        cachedExecutor.execute(() -> {
            try {
                ledger.asyncOpenCursor("c1", new OpenCursorCallback() {
                    @Override
                    public void openCursorFailed(ManagedLedgerException exception, Object ctx) {
                        cursorFuture.completeExceptionally(exception);
                    }

                    @Override
                    public void openCursorComplete(ManagedCursor cursor, Object ctx) {
                        cursorFuture.complete(cursor);
                    }
                }, null);
            } catch (Exception e) {
                cursorFuture.completeExceptionally(e);
            }
        });

        try {
            ManagedCursor cursor = cursorFuture.get();
            assertNotNull(cursor);
        } catch (Exception ex) {
            fail(ExceptionUtils.getRootCauseMessage(ex));
        } finally {
            ledger.close();
        }
    }

    @Test
    public void testConsumerSubscriptionInitializePosition() throws Exception{
        final int MAX_ENTRY_PER_LEDGER = 2;
        ManagedLedgerConfig config = new ManagedLedgerConfig().setMaxEntriesPerLedger(MAX_ENTRY_PER_LEDGER);
        ManagedLedgerImpl ledger = (ManagedLedgerImpl) factory.open("lastest_earliest_ledger", config);

        final int totalInsertedEntries = 20;
        for (int i = 0; i < totalInsertedEntries; i++) {
            String content = "entry" + i; // 5 bytes
            ledger.addEntry(content.getBytes());
        }
        // Open Cursor also adds cursor into activeCursor-container
        ManagedCursor latestCursor = ledger.openCursor("c1", InitialPosition.Latest);
        ManagedCursor earliestCursor = ledger.openCursor("c2", InitialPosition.Earliest);

        // Since getReadPosition returns the next position, we decrease the entryId by 1
        PositionImpl p1 = (PositionImpl) latestCursor.getReadPosition();
        PositionImpl p2 = (PositionImpl) earliestCursor.getReadPosition();

        Pair<PositionImpl, Long> latestPositionAndCounter = ledger.getLastPositionAndCounter();
        Pair<PositionImpl, Long> earliestPositionAndCounter = ledger.getFirstPositionAndCounter();

        assertEquals(latestPositionAndCounter.getLeft().getNext(), p1);
        assertEquals(earliestPositionAndCounter.getLeft().getNext(), p2);

        assertEquals(latestPositionAndCounter.getRight().longValue(), totalInsertedEntries);
        assertEquals(earliestPositionAndCounter.getRight().longValue(), totalInsertedEntries - earliestCursor.getNumberOfEntriesInBacklog(false));

        ledger.close();

    }

    @Test
    public void testManagedLedgerAutoCreate() throws Exception {
        ManagedLedgerConfig config = new ManagedLedgerConfig().setCreateIfMissing(true);
        ManagedLedgerImpl ledger = (ManagedLedgerImpl) factory.open("test", config);
        assertNotNull(ledger);
    }

    @Test
    public void testManagedLedgerWithoutAutoCreate() throws Exception {
        ManagedLedgerConfig config = new ManagedLedgerConfig().setCreateIfMissing(false);

        try {
            factory.open("testManagedLedgerWithoutAutoCreate", config);
            fail("should have thrown ManagedLedgerNotFoundException");
        } catch (ManagedLedgerNotFoundException e) {
            // Expected
        }

        assertFalse(factory.getManagedLedgers().containsKey("testManagedLedgerWithoutAutoCreate"));
    }

    @Test
    public void testManagedLedgerWithCreateLedgerTimeOut() throws Exception {
        ManagedLedgerConfig config = new ManagedLedgerConfig().setMetadataOperationsTimeoutSeconds(3);
        ManagedLedgerImpl ledger = (ManagedLedgerImpl) factory.open("timeout_ledger_test", config);

        BookKeeper bk = mock(BookKeeper.class);
        doNothing().when(bk).asyncCreateLedger(anyInt(), anyInt(), anyInt(), any(), any(), any(), any(), any());
        AtomicInteger response = new AtomicInteger(0);
        CountDownLatch latch = new CountDownLatch(1);
        AtomicReference<Object> ctxHolder = new AtomicReference<>();
        ledger.asyncCreateLedger(bk, config, null, (rc, lh, ctx) -> {
            response.set(rc);
            latch.countDown();
            ctxHolder.set(ctx);
        }, Collections.emptyMap());

        latch.await(config.getMetadataOperationsTimeoutSeconds() + 2, TimeUnit.SECONDS);
        assertEquals(response.get(), BKException.Code.TimeoutException);
        assertTrue(ctxHolder.get() instanceof AtomicBoolean);
        AtomicBoolean ledgerCreated = (AtomicBoolean) ctxHolder.get();
        assertFalse(ledgerCreated.get());

        ledger.close();
    }

    /**
     * It verifies that asyncRead timesout if it doesn't receive response from bk-client in configured timeout
     *
     * @throws Exception
     */
    @Test
    public void testManagedLedgerWithReadEntryTimeOut() throws Exception {
        ManagedLedgerConfig config = new ManagedLedgerConfig().setReadEntryTimeoutSeconds(1);
        ManagedLedgerImpl ledger = (ManagedLedgerImpl) factory.open("timeout_ledger_test", config);

        BookKeeper bk = mock(BookKeeper.class);
        doNothing().when(bk).asyncCreateLedger(anyInt(), anyInt(), anyInt(), any(), any(), any(), any(), any());
        AtomicReference<ManagedLedgerException> responseException1 = new AtomicReference<>();
        String ctxStr = "timeoutCtx";
        CompletableFuture<LedgerEntries> entriesFuture = new CompletableFuture<>();
        ReadHandle ledgerHandle = mock(ReadHandle.class);
        doReturn(entriesFuture).when(ledgerHandle).readAsync(PositionImpl.earliest.getLedgerId(),
                PositionImpl.earliest.getEntryId());

        // (1) test read-timeout for: ManagedLedger.asyncReadEntry(..)
        ledger.asyncReadEntry(ledgerHandle, PositionImpl.earliest, new ReadEntryCallback() {
            @Override
            public void readEntryComplete(Entry entry, Object ctx) {
                responseException1.set(null);
            }

            @Override
            public void readEntryFailed(ManagedLedgerException exception, Object ctx) {
                assertEquals(ctxStr, (String) ctx);
                responseException1.set(exception);
            }
        }, ctxStr);
        ledger.asyncCreateLedger(bk, config, null, (rc, lh, ctx) -> {}, Collections.emptyMap());
        retryStrategically((test) -> responseException1.get() != null, 5, 1000);
        assertNotNull(responseException1.get());
        assertEquals(responseException1.get().getMessage(), BKException.getMessage(BKException.Code.TimeoutException));

        // (2) test read-timeout for: ManagedLedger.asyncReadEntry(..)
        AtomicReference<ManagedLedgerException> responseException2 = new AtomicReference<>();
        PositionImpl readPositionRef = PositionImpl.earliest;
        ManagedCursorImpl cursor = new ManagedCursorImpl(bk, config, ledger, "cursor1");
        OpReadEntry opReadEntry = OpReadEntry.create(cursor, readPositionRef, 1, new ReadEntriesCallback() {

            @Override
            public void readEntriesComplete(List<Entry> entries, Object ctx) {
            }

            @Override
            public void readEntriesFailed(ManagedLedgerException exception, Object ctx) {
                assertEquals(ctxStr, (String) ctx);
                responseException2.set(exception);
            }

        }, null, PositionImpl.latest);
        ledger.asyncReadEntry(ledgerHandle, PositionImpl.earliest.getEntryId(), PositionImpl.earliest.getEntryId(),
                false, opReadEntry, ctxStr);
        retryStrategically((test) -> {
            return responseException2.get() != null;
        }, 5, 1000);
        assertNotNull(responseException2.get());
        assertEquals(responseException2.get().getMessage(), BKException.getMessage(BKException.Code.TimeoutException));

        ledger.close();
    }

    /**
     * It verifies that if bk-client doesn't complete the add-entry in given time out then broker is resilient enought
     * to create new ledger and add entry successfully.
     *
     *
     * @throws Exception
     */
    @Test(timeOut = 20000)
    public void testManagedLedgerWithAddEntryTimeOut() throws Exception {
        ManagedLedgerConfig config = new ManagedLedgerConfig().setAddEntryTimeoutSeconds(1);
        ManagedLedgerImpl ledger = (ManagedLedgerImpl) factory.open("timeout_ledger_test", config);

        BookKeeper bk = mock(BookKeeper.class);
        doNothing().when(bk).asyncCreateLedger(anyInt(), anyInt(), anyInt(), any(), any(), any(), any(), any());

        PulsarMockBookKeeper bkClient = mock(PulsarMockBookKeeper.class);
        ClientConfiguration conf = new ClientConfiguration();
        doReturn(conf).when(bkClient).getConf();
        class MockLedgerHandle extends PulsarMockLedgerHandle {
            public MockLedgerHandle(PulsarMockBookKeeper bk, long id, DigestType digest, byte[] passwd)
                    throws GeneralSecurityException {
                super(bk, id, digest, passwd);
            }

            @Override
            public void asyncAddEntry(final byte[] data, final AddCallback cb, final Object ctx) {
                // do nothing
            }

            @Override
            public void asyncClose(org.apache.bookkeeper.client.AsyncCallback.CloseCallback cb, Object ctx) {
                cb.closeComplete(BKException.Code.OK, this, ctx);
            }
        }
        MockLedgerHandle ledgerHandle = mock(MockLedgerHandle.class);
        final String data = "data";
        doNothing().when(ledgerHandle).asyncAddEntry(data.getBytes(), null, null);
        AtomicBoolean addSuccess = new AtomicBoolean();

        setFieldValue(ManagedLedgerImpl.class, ledger, "currentLedger", ledgerHandle);

        final int totalAddEntries = 1;
        CountDownLatch latch = new CountDownLatch(totalAddEntries);
        ledger.asyncAddEntry(data.getBytes(), new AddEntryCallback() {

            @Override
            public void addComplete(Position position, ByteBuf entryData, Object ctx) {
                addSuccess.set(true);
                latch.countDown();
            }

            @Override
            public void addFailed(ManagedLedgerException exception, Object ctx) {
                latch.countDown();
            }
        }, null);

        latch.await();

        assertTrue(addSuccess.get());

        setFieldValue(ManagedLedgerImpl.class, ledger, "currentLedger", null);
    }

    @Test
    public void avoidUseSameOpAddEntryBetweenDifferentLedger() throws Exception {
        ManagedLedgerFactoryConfig config = new ManagedLedgerFactoryConfig();
        config.setMaxCacheSize(0);
        ManagedLedgerFactoryImpl factory = new ManagedLedgerFactoryImpl(bkc, zkc, config);
        ManagedLedgerImpl ledger = (ManagedLedgerImpl) factory.open("my_test_ledger");

        List<OpAddEntry> oldOps = new ArrayList<>();
        for (int i = 0; i < 10; i++) {
            OpAddEntry op = OpAddEntry.create(ledger, ByteBufAllocator.DEFAULT.buffer(128), null, null);
            if (i > 4) {
                op.setLedger(mock(LedgerHandle.class));
            }
            oldOps.add(op);
            ledger.pendingAddEntries.add(op);
        }

        ledger.updateLedgersIdsComplete(mock(Stat.class));
        for (int i = 0; i < 10; i++) {
            OpAddEntry oldOp = oldOps.get(i);
            if (i > 4) {
                Assert.assertEquals(oldOp.getState(), OpAddEntry.State.CLOSED);
            } else {
                Assert.assertEquals(oldOp.getState(), OpAddEntry.State.INITIATED);
            }
            OpAddEntry newOp = ledger.pendingAddEntries.poll();
            Assert.assertEquals(newOp.getState(), OpAddEntry.State.INITIATED);
            if (i > 4) {
                Assert.assertNotSame(oldOp, newOp);
            } else {
                Assert.assertSame(oldOp, newOp);
            }
        }
    }

    /**
     * It verifies that managed-cursor can recover metadata-version if it fails to update due to version conflict. This
     * test verifies that version recovery happens if checkOwnership supplier is passed while creating managed-ledger.
     *
     * @param checkOwnershipFlag
     * @throws Exception
     */
    @Test(dataProvider = "checkOwnershipFlag")
    public void recoverMLWithBadVersion(boolean checkOwnershipFlag) throws Exception {

        ManagedLedgerFactoryConfig conf = new ManagedLedgerFactoryConfig();
        ManagedLedgerFactoryImpl factory1 = new ManagedLedgerFactoryImpl(bkc, zkc, conf);
        ManagedLedgerFactoryImpl factory2 = new ManagedLedgerFactoryImpl(bkc, zkc, conf);

        final MutableObject<ManagedLedger> ledger1 = new MutableObject<>(), ledger2 = new MutableObject<>();
        final MutableObject<ManagedCursorImpl> cursor1 = new MutableObject<>(), cursor2 = new MutableObject<>();

        createLedger(factory1, ledger1, cursor1, checkOwnershipFlag);
        ledger1.getValue().addEntry("test1".getBytes(Encoding));
        ledger1.getValue().addEntry("test2".getBytes(Encoding));
        Entry entry = cursor1.getValue().readEntries(1).get(0);
        cursor1.getValue().delete(entry.getPosition());

        createLedger(factory2, ledger2, cursor2, checkOwnershipFlag);
        entry = cursor2.getValue().readEntries(1).get(0);

        // 1. closing cursor will change the zk-version
        cursor1.getValue().close();

        // 2. try to creatCursorLedger which should fail first time because of BadVersionException
        // However, if checkOwnershipFlag is eanbled the managed-cursor will reover from that exception.
        boolean isFailed = updateCusorMetadataByCreatingMetadataLedger(cursor2);
        Assert.assertTrue(isFailed);

        isFailed = updateCusorMetadataByCreatingMetadataLedger(cursor2);
        if (checkOwnershipFlag) {
            Assert.assertFalse(isFailed);
        } else {
            Assert.assertTrue(isFailed);
        }

        log.info("Test completed");
    }

    private boolean updateCusorMetadataByCreatingMetadataLedger(MutableObject<ManagedCursorImpl> cursor2)
            throws InterruptedException {
        MutableObject<Boolean> failed = new MutableObject<>();
        failed.setValue(false);
        CountDownLatch createLedgerDoneLatch = new CountDownLatch(1);
        cursor2.getValue().createNewMetadataLedger(new VoidCallback() {

            @Override
            public void operationComplete() {
                createLedgerDoneLatch.countDown();
            }

            @Override
            public void operationFailed(ManagedLedgerException exception) {
                failed.setValue(true);
                createLedgerDoneLatch.countDown();
            }

        });
        createLedgerDoneLatch.await();
        return failed.getValue();
    }


    @Test
    public void testPropertiesForMeta() throws Exception {
        ManagedLedgerFactory factory = new ManagedLedgerFactoryImpl(bkc, bkc.getZkHandle());

        final String mLName = "properties_test";
        factory.open(mLName);
        MetaStore store = new MetaStoreImpl(new ZKMetadataStore(zkc), executor);

        ManagedLedgerInfo.Builder builder = ManagedLedgerInfo.newBuilder();
        builder.addProperties(MLDataFormats.KeyValue.newBuilder().setKey("key1").setValue("value1").build());
        builder.addProperties(MLDataFormats.KeyValue.newBuilder().setKey("key2").setValue("value2").build());

        CountDownLatch l2 = new CountDownLatch(1);
        store.asyncUpdateLedgerIds(mLName, builder.build(),
                new Stat(mLName, 1, 0, 0, false, true),
                new MetaStoreCallback<Void>() {
            @Override
            public void operationComplete(Void result, Stat version) {
                l2.countDown();
            }

            @Override
            public void operationFailed(MetaStoreException e) {
                fail("on asyncUpdateLedgerIds");
            }
        });

        // get ManagedLedgerInfo from meta store
        org.apache.bookkeeper.mledger.ManagedLedgerInfo managedLedgerInfo = factory.getManagedLedgerInfo(mLName);
        Map<String, String> properties = managedLedgerInfo.properties;
        assertEquals(properties.get("key1"), "value1");
        assertEquals(properties.get("key2"), "value2");

        factory.shutdown();
        factory = new ManagedLedgerFactoryImpl(bkc, bkc.getZkHandle());

        // reopen managedLedger
        ManagedLedger ml = factory.open(mLName);
        properties = ml.getProperties();
        assertEquals(properties.get("key1"), "value1");
        assertEquals(properties.get("key2"), "value2");
    }

    private void createLedger(ManagedLedgerFactoryImpl factory, MutableObject<ManagedLedger> ledger1,
            MutableObject<ManagedCursorImpl> cursor1, boolean checkOwnershipFlag) throws Exception {
        CountDownLatch latch = new CountDownLatch(1);
        factory.asyncOpen("my_test_ledger", new ManagedLedgerConfig(), new OpenLedgerCallback() {
            @Override
            public void openLedgerComplete(ManagedLedger ledger, Object ctx) {
                ledger1.setValue(ledger);
                ledger.asyncOpenCursor("test-cursor", new OpenCursorCallback() {
                    @Override
                    public void openCursorComplete(ManagedCursor cursor, Object ctx) {
                        cursor1.setValue((ManagedCursorImpl) cursor);
                        latch.countDown();
                    }

                    @Override
                    public void openCursorFailed(ManagedLedgerException exception, Object ctx) {
                    }
                }, null);
            }

            @Override
            public void openLedgerFailed(ManagedLedgerException exception, Object ctx) {
            }
        }, checkOwnershipFlag ? () -> true : null, null);
        latch.await();
    }

    @Test
    public void deleteWithoutOpen() throws Exception {
        ManagedLedger ledger = factory.open("my_test_ledger");

        ledger.addEntry("dummy-entry-1".getBytes(Encoding));
        assertEquals(ledger.getNumberOfEntries(), 1);
        ledger.close();

        factory.delete("my_test_ledger");

        try {
            factory.open("my_test_ledger", new ManagedLedgerConfig().setCreateIfMissing(false));
            fail("Should have failed");
        } catch (ManagedLedgerNotFoundException e) {
            // Expected
        }
    }

    private abstract class MockedPlacementPolicy implements EnsemblePlacementPolicy{}

    @Test(timeOut = 10000)
    public void testManagedLedgerWithPlacementPolicyInCustomMetadata() throws Exception {
        ManagedLedgerConfig managedLedgerConfig = new ManagedLedgerConfig();
        managedLedgerConfig.setBookKeeperEnsemblePlacementPolicyClassName(MockedPlacementPolicy.class);
        managedLedgerConfig.setBookKeeperEnsemblePlacementPolicyProperties(Collections.singletonMap("key", "value"));
        ManagedLedgerImpl ledger = (ManagedLedgerImpl) factory.open("my_test_ledger", managedLedgerConfig);
        assertFalse(ledger.createdLedgerCustomMetadata.isEmpty());
        byte[] configData = ledger.createdLedgerCustomMetadata.get(EnsemblePlacementPolicyConfig.ENSEMBLE_PLACEMENT_POLICY_CONFIG);
        EnsemblePlacementPolicyConfig config = EnsemblePlacementPolicyConfig.decode(configData);
        assertEquals(config.getPolicyClass().getName(), MockedPlacementPolicy.class.getName());
        assertEquals(config.getProperties().size(), 1);
        assertTrue(config.getProperties().containsKey("key"));
        assertEquals(config.getProperties().get("key"), "value");
    }

    private void setFieldValue(Class clazz, Object classObj, String fieldName, Object fieldValue) throws Exception {
        Field field = clazz.getDeclaredField(fieldName);
        field.setAccessible(true);
        field.set(classObj, fieldValue);
    }

    public static void retryStrategically(Predicate<Void> predicate, int retryCount, long intSleepTimeInMillis)
            throws Exception {
        for (int i = 0; i < retryCount; i++) {
            if (predicate.test(null) || i == (retryCount - 1)) {
                break;
            }
            Thread.sleep(intSleepTimeInMillis + (intSleepTimeInMillis * i));
        }
    }

    @Test
    public void testManagedLedgerRollOverIfFull() throws Exception {
        ManagedLedgerConfig config = new ManagedLedgerConfig();
        config.setRetentionTime(1, TimeUnit.SECONDS);
        config.setMaxEntriesPerLedger(2);
        config.setMinimumRolloverTime(1, TimeUnit.MILLISECONDS);
        config.setMaximumRolloverTime(500, TimeUnit.MILLISECONDS);

        ManagedLedgerImpl ledger = (ManagedLedgerImpl)factory.open("test_managedLedger_rollOver", config);
        ManagedCursor cursor = ledger.openCursor("c1");

        int msgNum = 10;

        for (int i = 0; i < msgNum; i++) {
            ledger.addEntry(new byte[1024 * 1024]);
        }

        Assert.assertEquals(ledger.getLedgersInfoAsList().size(), msgNum / 2);
        List<Entry> entries = cursor.readEntries(msgNum);
        Assert.assertEquals(msgNum, entries.size());

        for (Entry entry : entries) {
            cursor.markDelete(entry.getPosition());
        }
        entries.forEach(e -> e.release());

        // all the messages have benn acknowledged
        // and all the ledgers have been removed except the last ledger
        Thread.sleep(1000);
        Assert.assertEquals(ledger.getLedgersInfoAsList().size(), 1);
        Assert.assertEquals(ledger.getTotalSize(), 0);
    }

<<<<<<< HEAD
    @Test
    public void testExpiredLedgerDeletionAfterManagedLedgerRestart() throws Exception {
        ManagedLedgerConfig config = new ManagedLedgerConfig();
        config.setRetentionTime(1, TimeUnit.SECONDS);
        config.setMaxEntriesPerLedger(2);
        config.setMinimumRolloverTime(1, TimeUnit.MILLISECONDS);
        config.setMaximumRolloverTime(500, TimeUnit.MILLISECONDS);

        ManagedLedgerImpl managedLedger = (ManagedLedgerImpl) factory.open("ml_restart_ledger", config);
        ManagedCursor cursor = managedLedger.openCursor("c1");

        for (int i = 0; i < 3; i++) {
            managedLedger.addEntry(new byte[1024 * 1024]);
        }

        // we have 2 ledgers at the beginning [{entries=2}, {entries=1}]
        Assert.assertEquals(managedLedger.getLedgersInfoAsList().size(), 2);
        List<Entry> entries = cursor.readEntries(3);

        for (Entry entry : entries) {
            cursor.markDelete(entry.getPosition());
        }
        entries.forEach(e -> e.release());

        // managed-ledger restart
        managedLedger.close();
        managedLedger = (ManagedLedgerImpl) factory.open("ml_restart_ledger", config);

        // then we have one more empty ledger after managed-ledger initialization
        // and now ledgers are [{entries=2}, {entries=1}, {entries=0}]
        Assert.assertTrue(managedLedger.getLedgersInfoAsList().size() >= 2);

        // Now we update the cursors that are still subscribing to ledgers that has been consumed completely
        managedLedger.maybeUpdateCursorBeforeTrimmingConsumedLedger();
        managedLedger.internalTrimConsumedLedgers(Futures.NULL_PROMISE);
        Thread.sleep(100);

        // We only have one empty ledger at last [{entries=0}]
        Assert.assertEquals(managedLedger.getLedgersInfoAsList().size(), 1);
        Assert.assertEquals(managedLedger.getTotalSize(), 0);
=======
    @Test(timeOut = 20000)
    public void testAsyncTruncateLedgerRetention() throws Exception {

        ManagedLedgerFactory factory = new ManagedLedgerFactoryImpl(bkc, bkc.getZkHandle());
        ManagedLedgerConfig config = new ManagedLedgerConfig();
        config.setRetentionSizeInMB(50);
        config.setRetentionTime(1, TimeUnit.DAYS);

        ManagedLedgerImpl ledger = (ManagedLedgerImpl)factory.open("truncate_ledger", config);
        ManagedCursor cursor = ledger.openCursor("test-cursor");
        ledger.addEntry("test-entry-1".getBytes(Encoding));
        ledger.addEntry("test-entry-1".getBytes(Encoding));
        ledger.addEntry("test-entry-1".getBytes(Encoding));
        ledger.addEntry("test-entry-1".getBytes(Encoding));
        ledger.addEntry("test-entry-1".getBytes(Encoding));

        ledger.close();
        ManagedLedgerImpl ledger2 = (ManagedLedgerImpl)factory.open("truncate_ledger", config);
        ledger2.addEntry("test-entry-2".getBytes(Encoding));


        CompletableFuture<Void> future = ledger2.asyncTruncate();
        future.get();

        assertTrue(ledger2.getLedgersInfoAsList().size() <= 1);
    }

    @Test(timeOut = 20000)
    public void testAsyncTruncateLedgerSlowestCursor() throws Exception {

        ManagedLedgerFactory factory = new ManagedLedgerFactoryImpl(bkc, bkc.getZkHandle());
        ManagedLedgerConfig config = new ManagedLedgerConfig();

        ManagedLedgerImpl ledger = (ManagedLedgerImpl)factory.open("truncate_ledger", config);
        ManagedCursor cursor = ledger.openCursor("test-cursor");
        ManagedCursor cursor2 = ledger.openCursor("test-cursor2");
        ledger.addEntry("test-entry-1".getBytes(Encoding));
        ledger.addEntry("test-entry-1".getBytes(Encoding));
        ledger.addEntry("test-entry-1".getBytes(Encoding));
        ledger.addEntry("test-entry-1".getBytes(Encoding));
        ledger.addEntry("test-entry-1".getBytes(Encoding));

        ledger.close();
        ManagedLedgerImpl ledger2 = (ManagedLedgerImpl)factory.open("truncate_ledger", config);
        ledger2.addEntry("test-entry-2".getBytes(Encoding));
        ManagedCursor cursor3 = ledger2.openCursor("test-cursor");
        cursor3.resetCursor(new PositionImpl(ledger2.getLastPosition()));

        CompletableFuture<Void> future = ledger2.asyncTruncate();
        future.get();

        assertTrue(ledger2.getLedgersInfoAsList().size() == 1);
    }

    @Test
    public void testOpEntryAdd_toString_doesNotThrowNPE(){
        ManagedLedger ml = mock(ManagedLedger.class);
        LedgerHandle ledger = mock(LedgerHandle.class);
        when(ml.getName()).thenReturn(null);
        when(ledger.getId()).thenReturn(124L);
        long entryId = 12L;
        long startTime = 1245L;
        int dataLength = 566;
        String test = "OpAddEntry{" +
                "mlName=" + ml != null ? ml.getName() : "null" +
                ", ledgerId=" + ledger != null ? String.valueOf(ledger.getId()) : "null" +
                ", entryId=" + entryId +
                ", startTime=" + startTime +
                ", dataLength=" + dataLength +
                '}';
>>>>>>> a6bb9833
    }
}<|MERGE_RESOLUTION|>--- conflicted
+++ resolved
@@ -2915,7 +2915,6 @@
         Assert.assertEquals(ledger.getTotalSize(), 0);
     }
 
-<<<<<<< HEAD
     @Test
     public void testExpiredLedgerDeletionAfterManagedLedgerRestart() throws Exception {
         ManagedLedgerConfig config = new ManagedLedgerConfig();
@@ -2956,7 +2955,8 @@
         // We only have one empty ledger at last [{entries=0}]
         Assert.assertEquals(managedLedger.getLedgersInfoAsList().size(), 1);
         Assert.assertEquals(managedLedger.getTotalSize(), 0);
-=======
+    }
+  
     @Test(timeOut = 20000)
     public void testAsyncTruncateLedgerRetention() throws Exception {
 
@@ -3027,6 +3027,5 @@
                 ", startTime=" + startTime +
                 ", dataLength=" + dataLength +
                 '}';
->>>>>>> a6bb9833
     }
 }