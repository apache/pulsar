--- conflicted
+++ resolved
@@ -3775,7 +3775,62 @@
     }
 
     @Test
-<<<<<<< HEAD
+    public void testOpReadEntryRecycle() throws Exception {
+        final Map<OpReadEntry, AtomicInteger> opReadEntryToRecycleCount = new ConcurrentHashMap<>();
+        final Supplier<OpReadEntry> createOpReadEntry = () -> {
+            final OpReadEntry mockedOpReadEntry = mock(OpReadEntry.class);
+            doAnswer(__ -> opReadEntryToRecycleCount.computeIfAbsent(mockedOpReadEntry,
+                    ignored -> new AtomicInteger(0)).getAndIncrement()
+            ).when(mockedOpReadEntry).recycle();
+            return mockedOpReadEntry;
+        };
+
+        @Cleanup final MockedStatic<OpReadEntry> mockedStaticOpReadEntry = Mockito.mockStatic(OpReadEntry.class);
+        mockedStaticOpReadEntry.when(() -> OpReadEntry.create(any(), any(), anyInt(), any(), any(), any()))
+                .thenAnswer(__ -> createOpReadEntry.get());
+
+        final ManagedLedgerConfig ledgerConfig = new ManagedLedgerConfig();
+        ledgerConfig.setNewEntriesCheckDelayInMillis(10);
+        final ManagedLedgerImpl ledger = (ManagedLedgerImpl) factory.open("my_test_ledger", ledgerConfig);
+        final ManagedCursorImpl cursor = (ManagedCursorImpl) ledger.openCursor("my_cursor");
+        final List<ManagedLedgerException> exceptions = new ArrayList<>();
+        final AtomicBoolean readEntriesSuccess = new AtomicBoolean(false);
+        final ReadEntriesCallback callback = new ReadEntriesCallback() {
+            @Override
+            public void readEntriesComplete(List<Entry> entries, Object ctx) {
+                readEntriesSuccess.set(true);
+            }
+
+            @Override
+            public void readEntriesFailed(ManagedLedgerException exception, Object ctx) {
+                exceptions.add(exception);
+            }
+        };
+
+        final int numReadRequests = 3;
+        for (int i = 0; i < numReadRequests; i++) {
+            cursor.asyncReadEntriesOrWait(1, callback, null, new PositionImpl(0, 0));
+        }
+        Awaitility.await().atMost(Duration.ofSeconds(1))
+                .untilAsserted(() -> assertEquals(ledger.waitingCursors.size(), 1));
+        assertTrue(cursor.cancelPendingReadRequest());
+
+        ledger.addEntry(new byte[1]);
+        Awaitility.await().atMost(Duration.ofSeconds(1))
+                .untilAsserted(() -> assertTrue(ledger.waitingCursors.isEmpty()));
+        assertFalse(readEntriesSuccess.get());
+
+        assertEquals(exceptions.size(), numReadRequests - 1);
+        exceptions.forEach(e -> assertEquals(e.getMessage(), "We can only have a single waiting callback"));
+        assertEquals(opReadEntryToRecycleCount.size(), 3);
+        assertEquals(opReadEntryToRecycleCount.entrySet().stream()
+                        .map(Map.Entry::getValue)
+                        .map(AtomicInteger::get)
+                        .collect(Collectors.toList()),
+                Arrays.asList(1, 1, 1));
+    }
+
+    @Test
     public void testLazyCursorLedgerCreation() throws Exception {
         ManagedLedgerConfig managedLedgerConfig = new ManagedLedgerConfig();
         ManagedLedgerImpl ledger = (ManagedLedgerImpl) factory
@@ -3785,7 +3840,7 @@
         assertEquals(cursor.getMarkDeletedPosition(), ledger.getLastPosition());
         Position lastPosition = null;
         for (int i = 0; i < 10; i++) {
-             lastPosition = ledger.addEntry("test".getBytes(Encoding));
+            lastPosition = ledger.addEntry("test".getBytes(Encoding));
         }
         cursor.markDelete(lastPosition);
         Position finalLastPosition = lastPosition;
@@ -3823,7 +3878,7 @@
     @Test
     public void testLazyCursorLedgerCreationForSubscriptionCreation() throws Exception {
         ManagedLedgerConfig managedLedgerConfig = new ManagedLedgerConfig();
-        ManagedLedgerImpl ledger = (ManagedLedgerImpl) factory .open("testLazyCursorLedgerCreation", managedLedgerConfig);
+        ManagedLedgerImpl ledger = (ManagedLedgerImpl) factory.open("testLazyCursorLedgerCreation", managedLedgerConfig);
         Position p1 = ledger.addEntry("test".getBytes());
         ManagedCursorImpl cursor = (ManagedCursorImpl) ledger.openCursor("test");
         assertEquals(cursor.getMarkDeletedPosition(), p1);
@@ -3833,61 +3888,6 @@
         ManagedCursorImpl cursor1 = (ManagedCursorImpl) ledger.openCursor("test");
         assertEquals(cursor1.getMarkDeletedPosition(), p1);
         factory2.shutdown();
-=======
-    public void testOpReadEntryRecycle() throws Exception {
-        final Map<OpReadEntry, AtomicInteger> opReadEntryToRecycleCount = new ConcurrentHashMap<>();
-        final Supplier<OpReadEntry> createOpReadEntry = () -> {
-            final OpReadEntry mockedOpReadEntry = mock(OpReadEntry.class);
-            doAnswer(__ -> opReadEntryToRecycleCount.computeIfAbsent(mockedOpReadEntry,
-                    ignored -> new AtomicInteger(0)).getAndIncrement()
-            ).when(mockedOpReadEntry).recycle();
-            return mockedOpReadEntry;
-        };
-
-        @Cleanup final MockedStatic<OpReadEntry> mockedStaticOpReadEntry = Mockito.mockStatic(OpReadEntry.class);
-        mockedStaticOpReadEntry.when(() -> OpReadEntry.create(any(), any(), anyInt(), any(), any(), any()))
-                .thenAnswer(__ -> createOpReadEntry.get());
-
-        final ManagedLedgerConfig ledgerConfig = new ManagedLedgerConfig();
-        ledgerConfig.setNewEntriesCheckDelayInMillis(10);
-        final ManagedLedgerImpl ledger = (ManagedLedgerImpl) factory.open("my_test_ledger", ledgerConfig);
-        final ManagedCursorImpl cursor = (ManagedCursorImpl) ledger.openCursor("my_cursor");
-        final List<ManagedLedgerException> exceptions = new ArrayList<>();
-        final AtomicBoolean readEntriesSuccess = new AtomicBoolean(false);
-        final ReadEntriesCallback callback = new ReadEntriesCallback() {
-            @Override
-            public void readEntriesComplete(List<Entry> entries, Object ctx) {
-                readEntriesSuccess.set(true);
-            }
-
-            @Override
-            public void readEntriesFailed(ManagedLedgerException exception, Object ctx) {
-                exceptions.add(exception);
-            }
-        };
-
-        final int numReadRequests = 3;
-        for (int i = 0; i < numReadRequests; i++) {
-            cursor.asyncReadEntriesOrWait(1, callback, null, new PositionImpl(0, 0));
-        }
-        Awaitility.await().atMost(Duration.ofSeconds(1))
-                .untilAsserted(() -> assertEquals(ledger.waitingCursors.size(), 1));
-        assertTrue(cursor.cancelPendingReadRequest());
-
-        ledger.addEntry(new byte[1]);
-        Awaitility.await().atMost(Duration.ofSeconds(1))
-                .untilAsserted(() -> assertTrue(ledger.waitingCursors.isEmpty()));
-        assertFalse(readEntriesSuccess.get());
-
-        assertEquals(exceptions.size(), numReadRequests - 1);
-        exceptions.forEach(e -> assertEquals(e.getMessage(), "We can only have a single waiting callback"));
-        assertEquals(opReadEntryToRecycleCount.size(), 3);
-        assertEquals(opReadEntryToRecycleCount.entrySet().stream()
-                        .map(Map.Entry::getValue)
-                        .map(AtomicInteger::get)
-                        .collect(Collectors.toList()),
-                Arrays.asList(1, 1, 1));
->>>>>>> 99bca8b7
     }
 
     private static final Logger log = LoggerFactory.getLogger(ManagedCursorTest.class);
