--- conflicted
+++ resolved
@@ -3276,16 +3276,11 @@
                     try {
                         LedgerEntry entry = seq.nextElement();
                         PositionInfo positionInfo;
-<<<<<<< HEAD
                         ByteBuf data = entry.getEntryBuffer();
                         data = ManagedCursorImpl.decompressDataIfNeeded(data, lh);
                         positionInfo = PositionInfo.parseFrom(data.nioBuffer());
-                        individualDeletedMessagesCount.set(positionInfo.getIndividualDeletedMessagesCount());
-=======
-                        positionInfo = PositionInfo.parseFrom(entry.getEntry());
                         c1.recoverIndividualDeletedMessages(positionInfo);
                         individualDeletedMessagesCount.set(c1.getIndividuallyDeletedMessagesSet().asRanges().size());
->>>>>>> 53e996c4
                     } catch (Exception e) {
                     }
                     latch.countDown();
