/*
 * Licensed to the Apache Software Foundation (ASF) under one
 * or more contributor license agreements.  See the NOTICE file
 * distributed with this work for additional information
 * regarding copyright ownership.  The ASF licenses this file
 * to you under the Apache License, Version 2.0 (the
 * "License"); you may not use this file except in compliance
 * with the License.  You may obtain a copy of the License at
 *
 *   http://www.apache.org/licenses/LICENSE-2.0
 *
 * Unless required by applicable law or agreed to in writing,
 * software distributed under the License is distributed on an
 * "AS IS" BASIS, WITHOUT WARRANTIES OR CONDITIONS OF ANY
 * KIND, either express or implied.  See the License for the
 * specific language governing permissions and limitations
 * under the License.
 */
package org.apache.bookkeeper.mledger.impl;

import static org.mockito.ArgumentMatchers.anyInt;
import static org.mockito.Mockito.any;
import static org.mockito.Mockito.doAnswer;
import static org.mockito.Mockito.eq;
import static org.mockito.Mockito.mock;
import static org.mockito.Mockito.when;
import static org.testng.Assert.assertEquals;
import static org.testng.Assert.assertFalse;
import static org.testng.Assert.assertNotEquals;
import static org.testng.Assert.assertNotNull;
import static org.testng.Assert.assertNull;
import static org.testng.Assert.assertTrue;
import static org.testng.Assert.fail;
import com.google.common.collect.Lists;
import com.google.common.collect.Range;
import io.netty.buffer.ByteBuf;
import io.netty.buffer.ByteBufAllocator;
import java.lang.reflect.Field;
import java.nio.charset.Charset;
import java.nio.charset.StandardCharsets;
import java.time.Duration;
import java.util.ArrayList;
import java.util.Arrays;
import java.util.BitSet;
import java.util.Collections;
import java.util.HashMap;
import java.util.HashSet;
import java.util.List;
import java.util.Map;
import java.util.Optional;
import java.util.Set;
import java.util.UUID;
import java.util.concurrent.Callable;
import java.util.concurrent.CompletableFuture;
import java.util.concurrent.ConcurrentHashMap;
import java.util.concurrent.ConcurrentSkipListMap;
import java.util.concurrent.CopyOnWriteArrayList;
import java.util.concurrent.CountDownLatch;
import java.util.concurrent.CyclicBarrier;
import java.util.concurrent.ExecutionException;
import java.util.concurrent.ExecutorService;
import java.util.concurrent.Executors;
import java.util.concurrent.Future;
import java.util.concurrent.TimeUnit;
import java.util.concurrent.atomic.AtomicBoolean;
import java.util.concurrent.atomic.AtomicInteger;
import java.util.concurrent.atomic.AtomicLong;
import java.util.concurrent.atomic.AtomicReference;
import java.util.function.Predicate;
import java.util.function.Supplier;
import java.util.stream.Collectors;
import lombok.Cleanup;
import org.apache.bookkeeper.client.AsyncCallback.OpenCallback;
import org.apache.bookkeeper.client.BKException;
import org.apache.bookkeeper.client.BookKeeper;
import org.apache.bookkeeper.client.BookKeeper.DigestType;
import org.apache.bookkeeper.client.LedgerEntry;
import org.apache.bookkeeper.client.PulsarMockBookKeeper;
import org.apache.bookkeeper.client.api.ReadHandle;
import org.apache.bookkeeper.common.util.OrderedExecutor;
import org.apache.bookkeeper.mledger.AsyncCallbacks;
import org.apache.bookkeeper.mledger.AsyncCallbacks.AddEntryCallback;
import org.apache.bookkeeper.mledger.AsyncCallbacks.DeleteCallback;
import org.apache.bookkeeper.mledger.AsyncCallbacks.MarkDeleteCallback;
import org.apache.bookkeeper.mledger.AsyncCallbacks.ReadEntriesCallback;
import org.apache.bookkeeper.mledger.Entry;
import org.apache.bookkeeper.mledger.ManagedCursor;
import org.apache.bookkeeper.mledger.ManagedCursor.IndividualDeletedEntries;
import org.apache.bookkeeper.mledger.ManagedLedger;
import org.apache.bookkeeper.mledger.ManagedLedgerConfig;
import org.apache.bookkeeper.mledger.ManagedLedgerException;
import org.apache.bookkeeper.mledger.ManagedLedgerException.MetaStoreException;
import org.apache.bookkeeper.mledger.ManagedLedgerFactory;
import org.apache.bookkeeper.mledger.ManagedLedgerFactoryConfig;
import org.apache.bookkeeper.mledger.Position;
import org.apache.bookkeeper.mledger.PositionFactory;
import org.apache.bookkeeper.mledger.ScanOutcome;
import org.apache.bookkeeper.mledger.impl.ManagedCursorImpl.VoidCallback;
import org.apache.bookkeeper.mledger.impl.MetaStore.MetaStoreCallback;
import org.apache.bookkeeper.mledger.proto.MLDataFormats;
import org.apache.bookkeeper.mledger.proto.MLDataFormats.ManagedCursorInfo;
import org.apache.bookkeeper.mledger.proto.MLDataFormats.PositionInfo;
import org.apache.bookkeeper.test.MockedBookKeeperTestCase;
import org.apache.commons.lang3.mutable.MutableBoolean;
import org.apache.pulsar.common.api.proto.CommandSubscribe;
import org.apache.pulsar.common.api.proto.IntRange;
import org.apache.pulsar.common.util.FutureUtil;
import org.apache.pulsar.common.util.collections.BitSetRecyclable;
import org.apache.pulsar.common.util.collections.LongPairRangeSet;
import org.apache.pulsar.metadata.api.MetadataStoreException;
import org.apache.pulsar.metadata.api.Stat;
import org.apache.pulsar.metadata.api.extended.SessionEvent;
import org.apache.pulsar.metadata.impl.FaultInjectionMetadataStore;
import org.awaitility.Awaitility;
import org.mockito.MockedStatic;
import org.mockito.Mockito;
import org.mockito.invocation.InvocationOnMock;
import org.mockito.stubbing.Answer;
import org.slf4j.Logger;
import org.slf4j.LoggerFactory;
import org.testng.Assert;
import org.testng.annotations.DataProvider;
import org.testng.annotations.Test;

public class ManagedCursorTest extends MockedBookKeeperTestCase {

    private static final Charset Encoding = StandardCharsets.UTF_8;

    @DataProvider(name = "useOpenRangeSet")
    public static Object[][] useOpenRangeSet() {
        return new Object[][] { { Boolean.TRUE }, { Boolean.FALSE } };
    }


    @Test
    public void testCloseCursor() throws Exception {
        ManagedLedgerConfig config = new ManagedLedgerConfig();
        config.setMaxUnackedRangesToPersistInMetadataStore(0);
        config.setThrottleMarkDelete(0);
        ManagedLedger ledger = factory.open("my_test_ledger", config);
        ManagedCursorImpl c1 = (ManagedCursorImpl) ledger.openCursor("c1");
        // Write some data.
        ledger.addEntry(new byte[]{1});
        ledger.addEntry(new byte[]{2});
        ledger.addEntry(new byte[]{3});
        ledger.addEntry(new byte[]{4});
        ledger.addEntry(new byte[]{5});
        // Persistent cursor info to ledger.
        c1.delete(PositionFactory.create(c1.getReadPosition().getLedgerId(), c1.getReadPosition().getEntryId()));
        Awaitility.await().until(() ->c1.getStats().getPersistLedgerSucceed() > 0);
        // Make cursor ledger can not work.
        closeCursorLedger(c1);
        c1.delete(PositionFactory.create(c1.getReadPosition().getLedgerId(), c1.getReadPosition().getEntryId() + 2));
        ledger.close();
    }

    @Test
    public void testRepeatCloseCursor() throws Exception {
        ManagedLedgerConfig config = new ManagedLedgerConfig();
        config.setMaxUnackedRangesToPersistInMetadataStore(0);
        config.setThrottleMarkDelete(0);
        ManagedLedger ledger = factory.open("my_test_ledger", config);
        final ManagedCursorImpl cursor = (ManagedCursorImpl) ledger.openCursor("c1");
        cursor.close();
        cursor.close();
        assertEquals(cursor.getState(), ManagedCursorImpl.State.Closed.toString());
        // cleanup, "ledger.close" will trigger another "cursor.close"
        ledger.close();
        assertEquals(cursor.getState(), ManagedCursorImpl.State.Closed.toString());
    }

    @Test
    public void testOpenCursorWithNullInitialPosition() throws Exception {
        ManagedLedgerConfig config = new ManagedLedgerConfig();
        ManagedLedger ledger = factory.open("testOpenCursorWithNullInitialPosition", config);
        // Write some data.
        ledger.addEntry(new byte[]{1});
        ledger.addEntry(new byte[]{2});
        ledger.addEntry(new byte[]{3});
        ledger.addEntry(new byte[]{4});
        ledger.addEntry(new byte[]{5});

        ManagedCursorImpl cursor = (ManagedCursorImpl) ledger.openCursor("c_testOpenCursorWithNullInitialPosition", null);
        assertEquals(cursor.getMarkDeletedPosition(), ledger.getLastConfirmedEntry());
    }

    private static void closeCursorLedger(ManagedCursorImpl managedCursor) {
        Awaitility.await().until(managedCursor::closeCursorLedger);
    }

    @Test(timeOut = 20000)
    void readFromEmptyLedger() throws Exception {
        ManagedLedger ledger = factory.open("my_test_ledger");

        ManagedCursor c1 = ledger.openCursor("c1");
        List<Entry> entries = c1.readEntries(10);
        assertEquals(entries.size(), 0);
        entries.forEach(Entry::release);

        ledger.addEntry("test".getBytes(Encoding));
        entries = c1.readEntries(10);
        assertEquals(entries.size(), 1);
        entries.forEach(Entry::release);

        entries = c1.readEntries(10);
        assertEquals(entries.size(), 0);
        entries.forEach(Entry::release);

        // Test string representation
        assertEquals(c1.toString(), "ManagedCursorImpl{ledger=my_test_ledger, name=c1, ackPos=3:-1, readPos=3:1}");
    }

    @Test(timeOut = 20000)
    void readTwice() throws Exception {
        ManagedLedger ledger = factory.open("my_test_ledger", new ManagedLedgerConfig().setMaxEntriesPerLedger(1));

        ManagedCursor c1 = ledger.openCursor("c1");
        ManagedCursor c2 = ledger.openCursor("c2");

        ledger.addEntry("entry-1".getBytes(Encoding));
        ledger.addEntry("entry-2".getBytes(Encoding));

        List<Entry> entries = c1.readEntries(2);
        assertEquals(entries.size(), 2);
        entries.forEach(Entry::release);

        entries = c1.readEntries(2);
        assertEquals(entries.size(), 0);
        entries.forEach(Entry::release);

        entries = c2.readEntries(2);
        assertEquals(entries.size(), 2);
        entries.forEach(Entry::release);

        entries = c2.readEntries(2);
        assertEquals(entries.size(), 0);
        entries.forEach(Entry::release);
    }

    @Test
    void testPersistentMarkDeleteIfCreateCursorLedgerFailed() throws Exception {
        final int entryCount = 9;
        final String cursorName = "c1";
        final String mlName = "ml_test";
        // Avoid creating new empty ledger after the last ledger is full and remove fail future.
        final ManagedLedgerConfig mlConfig = new ManagedLedgerConfig().setMaxEntriesPerLedger(2);
        ManagedLedgerImpl ml = (ManagedLedgerImpl) factory.open(mlName, mlConfig);

        ManagedCursor cursor = ml.openCursor("c1");
        Position lastEntry = null;
        for (int i = 0; i < entryCount; i++) {
            lastEntry = ml.addEntry(("entry-" + i).getBytes(Encoding));
        }

        // Mock cursor ledger create failed.
        bkc.failNow(BKException.Code.NoBookieAvailableException);

        cursor.markDelete(lastEntry);

        // Assert persist mark deleted position to ZK was successful.
        Position slowestReadPosition = ml.getCursors().getSlowestReaderPosition();
        assertTrue(slowestReadPosition.getLedgerId() >= lastEntry.getLedgerId());
        assertTrue(slowestReadPosition.getEntryId() >= lastEntry.getEntryId());
        assertEquals(cursor.getStats().getPersistLedgerSucceed(), 0);
        assertTrue(cursor.getStats().getPersistZookeeperSucceed() > 0);
        assertEquals(cursor.getPersistentMarkDeletedPosition(), lastEntry);

        // Verify the mark delete position can be recovered properly.
        ml.close();
        ml = (ManagedLedgerImpl) factory.open(mlName, mlConfig);
        ManagedCursorImpl cursorRecovered = (ManagedCursorImpl) ml.openCursor(cursorName);
        assertEquals(cursorRecovered.getPersistentMarkDeletedPosition(), lastEntry);

        // cleanup.
        ml.delete();
    }

    @Test
    void testSwitchLedgerFailed() throws Exception {
        final String cursorName = "c1";
        final String mlName = UUID.randomUUID().toString().replaceAll("-", "");
        final ManagedLedgerConfig mlConfig = new ManagedLedgerConfig();
        mlConfig.setMaxEntriesPerLedger(1);
        mlConfig.setMetadataMaxEntriesPerLedger(1);
        mlConfig.setThrottleMarkDelete(Double.MAX_VALUE);
        ManagedLedgerImpl ml = (ManagedLedgerImpl) factory.open(mlName, mlConfig);
        ManagedCursor cursor = ml.openCursor(cursorName);

        List<Position> positionList = new ArrayList<>();
        for (int i = 0; i < 10; i++) {
            positionList.add(ml.addEntry(("entry-" + i).getBytes(Encoding)));
        }

        // Inject an error when persistent at the third time.
        AtomicInteger persistentCounter = new AtomicInteger();
        metadataStore.failConditional(new MetadataStoreException.BadVersionException("mock error"), (op, path) -> {
            if (path.equals(String.format("/managed-ledgers/%s/%s", mlName, cursorName))
                    && persistentCounter.incrementAndGet() == 3) {
                log.info("Trigger an error");
                return true;
            }
            return false;
        });

        // Verify: the cursor can be recovered after it fails once.
        int failedCount = 0;
        for (Position position : positionList) {
            try {
                cursor.markDelete(position);
            } catch (Exception ex) {
                failedCount++;
            }
        }
        assertEquals(failedCount, 1);

        // cleanup.
        ml.delete();
    }

    @Test
    void testPersistentMarkDeleteIfSwitchCursorLedgerFailed() throws Exception {
        final int entryCount = 10;
        final String cursorName = "c1";
        final String mlName = "ml_test";
        final ManagedLedgerConfig mlConfig = new ManagedLedgerConfig().setMaxEntriesPerLedger(1);
        ManagedLedgerImpl ml = (ManagedLedgerImpl) factory.open(mlName, mlConfig);

        final ManagedCursorImpl cursor = (ManagedCursorImpl) ml.openCursor(cursorName);
        ArrayList<Position> positions = new ArrayList<>();
        for (int i = 0; i < entryCount; i++) {
            positions.add(ml.addEntry(("entry-" + i).getBytes(Encoding)));
        }
        // Trigger the cursor ledger creating.
        cursor.markDelete(positions.get(0));
        assertTrue(cursor.getStats().getPersistLedgerSucceed() > 0);

        // Mock cursor ledger write failed.
        bkc.addEntryFailAfter(0, BKException.Code.NoBookieAvailableException);
        // Trigger a failed writing of the cursor ledger, then wait the stat of cursor to be "NoLedger".
        // This time ZK will be written due to a failure to write BK.
        cursor.markDelete(positions.get(1));
        Awaitility.await().untilAsserted(() -> {
            assertEquals(cursor.getState(), "NoLedger");
        });
        assertTrue(cursor.getStats().getPersistLedgerErrors() > 0);
        long persistZookeeperSucceed1 = cursor.getStats().getPersistZookeeperSucceed();
        assertTrue(persistZookeeperSucceed1 > 0);

        // Mock cursor ledger create failed.
        bkc.failNow(BKException.Code.NoBookieAvailableException);
        // Verify the cursor status will be persistent to ZK even if the cursor ledger creation always fails.
        // This time ZK will be written due to catch up.
        Position lastEntry = positions.get(entryCount -1);
        cursor.markDelete(lastEntry);
        long persistZookeeperSucceed2 = cursor.getStats().getPersistZookeeperSucceed();
        assertTrue(persistZookeeperSucceed2 > persistZookeeperSucceed1);

        // Assert persist mark deleted position to ZK was successful.
        Position slowestReadPosition = ml.getCursors().getSlowestReaderPosition();
        assertTrue(slowestReadPosition.getLedgerId() >= lastEntry.getLedgerId());
        assertTrue(slowestReadPosition.getEntryId() >= lastEntry.getEntryId());
        assertEquals(cursor.getPersistentMarkDeletedPosition(), lastEntry);

        // Verify the mark delete position can be recovered properly.
        ml.close();
        ml = (ManagedLedgerImpl) factory.open(mlName, mlConfig);
        ManagedCursorImpl cursorRecovered = (ManagedCursorImpl) ml.openCursor(cursorName);
        assertEquals(cursorRecovered.getPersistentMarkDeletedPosition(), lastEntry);

        // cleanup.
        ml.delete();
    }

    @Test(timeOut = 20000)
    void readWithCacheDisabled() throws Exception {
        ManagedLedgerFactoryConfig config = new ManagedLedgerFactoryConfig();
        config.setMaxCacheSize(0);

        @Cleanup("shutdown")
        ManagedLedgerFactory factory2 = new ManagedLedgerFactoryImpl(metadataStore, bkc, config);
        ManagedLedger ledger = factory2.open("my_test_ledger", new ManagedLedgerConfig().setMaxEntriesPerLedger(1));

        ManagedCursor c1 = ledger.openCursor("c1");
        ManagedCursor c2 = ledger.openCursor("c2");

        ledger.addEntry("entry-1".getBytes(Encoding));
        ledger.addEntry("entry-2".getBytes(Encoding));

        List<Entry> entries = c1.readEntries(2);
        assertEquals(entries.size(), 2);
        assertEquals(new String(entries.get(0).getData(), Encoding), "entry-1");
        assertEquals(new String(entries.get(1).getData(), Encoding), "entry-2");
        entries.forEach(Entry::release);

        entries = c1.readEntries(2);
        assertEquals(entries.size(), 0);
        entries.forEach(Entry::release);

        entries = c2.readEntries(2);
        assertEquals(entries.size(), 2);
        entries.forEach(Entry::release);

        entries = c2.readEntries(2);
        assertEquals(entries.size(), 0);
        entries.forEach(Entry::release);
    }

    @Test(timeOut = 20000)
    void getEntryDataTwice() throws Exception {
        ManagedLedger ledger = factory.open("my_test_ledger");

        ManagedCursor c1 = ledger.openCursor("c1");

        ledger.addEntry("entry-1".getBytes(Encoding));

        List<Entry> entries = c1.readEntries(2);
        assertEquals(entries.size(), 1);

        Entry entry = entries.get(0);
        assertEquals(entry.getLength(), "entry-1".length());
        byte[] data1 = entry.getData();
        byte[] data2 = entry.getData();
        assertEquals(data1, data2);
        entry.release();
    }

    @Test(timeOut = 20000)
    void readFromClosedLedger() throws Exception {
        ManagedLedger ledger = factory.open("my_test_ledger", new ManagedLedgerConfig().setMaxEntriesPerLedger(1));

        ManagedCursor c1 = ledger.openCursor("c1");

        ledger.close();

        try {
            c1.readEntries(2);
            fail("ledger is closed, should fail");
        } catch (ManagedLedgerException e) {
            // ok
        }
    }

    @Test(timeOut = 20000)
    void testNumberOfEntries() throws Exception {
        ManagedLedger ledger = factory.open("my_test_ledger", new ManagedLedgerConfig().setMaxEntriesPerLedger(2));

        ManagedCursor c1 = ledger.openCursor("c1");
        ledger.addEntry("dummy-entry-1".getBytes(Encoding));
        ManagedCursor c2 = ledger.openCursor("c2");
        ledger.addEntry("dummy-entry-2".getBytes(Encoding));
        ManagedCursor c3 = ledger.openCursor("c3");
        ledger.addEntry("dummy-entry-3".getBytes(Encoding));
        ManagedCursor c4 = ledger.openCursor("c4");
        ledger.addEntry("dummy-entry-4".getBytes(Encoding));
        ManagedCursor c5 = ledger.openCursor("c5");

        assertEquals(c1.getNumberOfEntries(), 4);
        assertTrue(c1.hasMoreEntries());

        assertEquals(c2.getNumberOfEntries(), 3);
        assertTrue(c2.hasMoreEntries());

        assertEquals(c3.getNumberOfEntries(), 2);
        assertTrue(c3.hasMoreEntries());

        assertEquals(c4.getNumberOfEntries(), 1);
        assertTrue(c4.hasMoreEntries());

        assertEquals(c5.getNumberOfEntries(), 0);
        assertFalse(c5.hasMoreEntries());

        List<Entry> entries = c1.readEntries(2);
        assertEquals(entries.size(), 2);
        c1.markDelete(entries.get(1).getPosition());
        assertEquals(c1.getNumberOfEntries(), 2);
        entries.forEach(Entry::release);
    }

    @Test(timeOut = 20000)
    void testNumberOfEntriesInBacklog() throws Exception {
        ManagedLedger ledger = factory.open("my_test_ledger", new ManagedLedgerConfig().setMaxEntriesPerLedger(2));

        ManagedCursor c1 = ledger.openCursor("c1");
        Position p1 = ledger.addEntry("dummy-entry-1".getBytes(Encoding));
        ManagedCursor c2 = ledger.openCursor("c2");
        ledger.addEntry("dummy-entry-2".getBytes(Encoding));
        ManagedCursor c3 = ledger.openCursor("c3");
        Position p3 = ledger.addEntry("dummy-entry-3".getBytes(Encoding));
        ManagedCursor c4 = ledger.openCursor("c4");
        Position p4 = ledger.addEntry("dummy-entry-4".getBytes(Encoding));
        ManagedCursor c5 = ledger.openCursor("c5");

        assertEquals(c1.getNumberOfEntriesInBacklog(false), 4);
        assertEquals(c2.getNumberOfEntriesInBacklog(false), 3);
        assertEquals(c3.getNumberOfEntriesInBacklog(false), 2);
        assertEquals(c4.getNumberOfEntriesInBacklog(false), 1);
        assertEquals(c5.getNumberOfEntriesInBacklog(false), 0);

        List<Entry> entries = c1.readEntries(2);
        assertEquals(entries.size(), 2);
        entries.forEach(Entry::release);

        assertEquals(c1.getNumberOfEntries(), 2);
        assertEquals(c1.getNumberOfEntriesInBacklog(false), 4);

        c1.markDelete(p1);
        assertEquals(c1.getNumberOfEntries(), 2);
        assertEquals(c1.getNumberOfEntriesInBacklog(false), 3);

        c1.delete(p3);

        assertEquals(c1.getNumberOfEntries(), 1);
        assertEquals(c1.getNumberOfEntriesInBacklog(false), 2);

        c1.markDelete(p4);
        assertEquals(c1.getNumberOfEntries(), 0);
        assertEquals(c1.getNumberOfEntriesInBacklog(false), 0);
    }

    @Test(timeOut = 20000)
    void testNumberOfEntriesInBacklogWithFallback() throws Exception {
        ManagedLedger ledger = factory.open("my_test_ledger", new ManagedLedgerConfig().setMaxEntriesPerLedger(2));

        ManagedCursor c1 = ledger.openCursor("c1");
        ledger.addEntry("dummy-entry-1".getBytes(Encoding));
        ManagedCursor c2 = ledger.openCursor("c2");
        ledger.addEntry("dummy-entry-2".getBytes(Encoding));
        ManagedCursor c3 = ledger.openCursor("c3");
        ledger.addEntry("dummy-entry-3".getBytes(Encoding));
        ManagedCursor c4 = ledger.openCursor("c4");
        ledger.addEntry("dummy-entry-4".getBytes(Encoding));
        ManagedCursor c5 = ledger.openCursor("c5");

        Field field = ManagedCursorImpl.class.getDeclaredField("messagesConsumedCounter");
        field.setAccessible(true);
        long counter = ((ManagedLedgerImpl) ledger).getEntriesAddedCounter() + 1;
        field.setLong(c1, counter);
        field.setLong(c2, counter);
        field.setLong(c3, counter);
        field.setLong(c4, counter);
        field.setLong(c5, counter);

        assertEquals(c1.getNumberOfEntriesInBacklog(false), 4);
        assertEquals(c2.getNumberOfEntriesInBacklog(false), 3);
        assertEquals(c3.getNumberOfEntriesInBacklog(false), 2);
        assertEquals(c4.getNumberOfEntriesInBacklog(false), 1);
        assertEquals(c5.getNumberOfEntriesInBacklog(false), 0);
    }

    @Test(timeOut = 20000)
    void testNumberOfEntriesWithReopen() throws Exception {
        ManagedLedger ledger = factory.open("my_test_ledger", new ManagedLedgerConfig().setMaxEntriesPerLedger(1));

        ManagedCursor c1 = ledger.openCursor("c1");
        ledger.addEntry("dummy-entry-1".getBytes(Encoding));
        ManagedCursor c2 = ledger.openCursor("c2");
        ledger.addEntry("dummy-entry-2".getBytes(Encoding));
        ManagedCursor c3 = ledger.openCursor("c3");

        @Cleanup("shutdown")
        ManagedLedgerFactory factory2 = new ManagedLedgerFactoryImpl(metadataStore, bkc);
        ledger = factory2.open("my_test_ledger", new ManagedLedgerConfig().setMaxEntriesPerLedger(1));

        c1 = ledger.openCursor("c1");
        c2 = ledger.openCursor("c2");
        c3 = ledger.openCursor("c3");

        assertEquals(c1.getNumberOfEntries(), 2);
        assertTrue(c1.hasMoreEntries());

        assertEquals(c2.getNumberOfEntries(), 1);
        assertTrue(c2.hasMoreEntries());

        assertEquals(c3.getNumberOfEntries(), 0);
        assertFalse(c3.hasMoreEntries());
    }

    @Test(timeOut = 20000)
    void asyncReadWithoutErrors() throws Exception {
        ManagedLedger ledger = factory.open("my_test_ledger");
        ManagedCursor cursor = ledger.openCursor("c1");

        ledger.addEntry("dummy-entry-1".getBytes(Encoding));

        final CountDownLatch counter = new CountDownLatch(1);

        cursor.asyncReadEntries(100, new ReadEntriesCallback() {
            @Override
            public void readEntriesComplete(List<Entry> entries, Object ctx) {
                assertNull(ctx);
                assertEquals(entries.size(), 1);
                entries.forEach(Entry::release);
                counter.countDown();
            }

            @Override
            public void readEntriesFailed(ManagedLedgerException exception, Object ctx) {
                fail(exception.getMessage());
            }

        }, null, PositionFactory.LATEST);

        counter.await();
    }

    @Test(timeOut = 20000)
    void asyncReadWithErrors() throws Exception {
        ManagedLedgerImpl ledger = (ManagedLedgerImpl) factory.open("my_test_ledger");
        ManagedCursor cursor = ledger.openCursor("c1");

        ledger.addEntry("dummy-entry-1".getBytes(Encoding));

        final CountDownLatch counter = new CountDownLatch(1);

        stopBookKeeper();

        cursor.asyncReadEntries(100, new ReadEntriesCallback() {
            @Override
            public void readEntriesComplete(List<Entry> entries, Object ctx) {
                entries.forEach(Entry::release);
                counter.countDown();
            }

            @Override
            public void readEntriesFailed(ManagedLedgerException exception, Object ctx) {
                fail("async-call should not have failed");
            }

        }, null, PositionFactory.LATEST);

        counter.await();

        cursor.rewind();

        // Clear the cache to force reading from BK
        ledger.entryCache.clear();

        final CountDownLatch counter2 = new CountDownLatch(1);

        cursor.asyncReadEntries(100, new ReadEntriesCallback() {
            @Override
            public void readEntriesComplete(List<Entry> entries, Object ctx) {
                fail("async-call should have failed");
            }

            @Override
            public void readEntriesFailed(ManagedLedgerException exception, Object ctx) {
                counter2.countDown();
            }

        }, null, PositionFactory.LATEST);

        counter2.await();
    }

    @Test(timeOut = 20000, expectedExceptions = IllegalArgumentException.class)
    void asyncReadWithInvalidParameter() throws Exception {
        ManagedLedger ledger = factory.open("my_test_ledger");
        ManagedCursor cursor = ledger.openCursor("c1");

        ledger.addEntry("dummy-entry-1".getBytes(Encoding));

        final CountDownLatch counter = new CountDownLatch(1);

        stopBookKeeper();

        cursor.asyncReadEntries(0, new ReadEntriesCallback() {
            @Override
            public void readEntriesComplete(List<Entry> entries, Object ctx) {
                fail("async-call should have failed");
            }

            @Override
            public void readEntriesFailed(ManagedLedgerException exception, Object ctx) {
                counter.countDown();
            }

        }, null, PositionFactory.LATEST);

        counter.await();
    }

    @Test(timeOut = 20000)
    void testAsyncReadWithMaxSizeByte() throws Exception {
        ManagedLedger ledger = factory.open("testAsyncReadWithMaxSizeByte");
        ManagedCursor cursor = ledger.openCursor("c1");

        for (int i = 0; i < 100; i++) {
            ledger.addEntry(new byte[1024]);
        }

        // First time, since we don't have info, we'll get 1 single entry
        readAndCheck(cursor, 10, 3 * 1024, 1);
        // We should only return 3 entries, based on the max size
        readAndCheck(cursor, 20, 3 * 1024, 3);
        // If maxSize is < avg, we should get 1 entry
        readAndCheck(cursor, 10, 500, 1);
    }

    private void readAndCheck(ManagedCursor cursor, int numEntriesToRead,
                              long maxSizeBytes, int expectedNumRead) throws InterruptedException {
        CountDownLatch counter = new CountDownLatch(1);
        cursor.asyncReadEntries(numEntriesToRead, maxSizeBytes, new ReadEntriesCallback() {
            @Override
            public void readEntriesComplete(List<Entry> entries, Object ctx) {
                Assert.assertEquals(entries.size(), expectedNumRead);
                entries.forEach(Entry::release);
                counter.countDown();
            }

            @Override
            public void readEntriesFailed(ManagedLedgerException exception, Object ctx) {
                fail(exception.getMessage());
            }
        }, null, null);
        counter.await();
    }

    @Test(timeOut = 20000)
    void markDeleteWithErrors() throws Exception {
        ManagedLedger ledger = factory.open("my_test_ledger");
        ManagedCursor cursor = ledger.openCursor("c1");
        ledger.addEntry("dummy-entry-1".getBytes(Encoding));
        List<Entry> entries = cursor.readEntries(100);
        assertEquals(entries.size(), 1);
        cursor.markDelete(entries.get(0).getPosition());
        ledger.addEntry("dummy-entry-2".getBytes(Encoding));
        entries = cursor.readEntries(100);
        stopBookKeeper();

        // Mark-delete should succeed if BK is down
        cursor.markDelete(entries.get(0).getPosition());

        entries.forEach(Entry::release);
    }

    @Test(timeOut = 20000)
    void markDeleteWithZKErrors() throws Exception {
        ManagedLedger ledger = factory.open("my_test_ledger");
        ManagedCursor cursor = ledger.openCursor("c1");
        ledger.addEntry("dummy-entry-1".getBytes(Encoding));
        List<Entry> entries = cursor.readEntries(100);

        assertEquals(entries.size(), 1);

        stopBookKeeper();
        metadataStore.setAlwaysFail(new MetadataStoreException("error"));

        try {
            cursor.markDelete(entries.get(0).getPosition());
            fail("Should have failed");
        } catch (Exception e) {
            // Expected
        }

        entries.forEach(Entry::release);
    }

    @Test(timeOut = 20000)
    void markDeleteAcrossLedgers() throws Exception {
        ManagedLedger ml1 = factory.open("my_test_ledger");
        ManagedCursor mc1 = ml1.openCursor("c1");

        // open ledger id 3 for ml1
        // markDeletePosition for mc1 is 3:-1
        // readPosition is 3:0

        ml1.close();
        mc1.close();

        // force removal of this ledger from the cache
        factory.close(ml1);

        ManagedLedger ml2 = factory.open("my_test_ledger");
        ManagedCursor mc2 = ml2.openCursor("c1");

        // open ledger id 5 for ml2
        // this entry is written at 5:0
        Position pos = ml2.addEntry("dummy-entry-1".getBytes(Encoding));

        List<Entry> entries = mc2.readEntries(1);
        assertEquals(entries.size(), 1);
        assertEquals(new String(entries.get(0).getData(), Encoding), "dummy-entry-1");
        entries.forEach(Entry::release);

        mc2.delete(pos);

        // verify if the markDeletePosition moves from 3:-1 to 5:0
        assertEquals(mc2.getMarkDeletedPosition(), pos);
        assertEquals(mc2.getMarkDeletedPosition().getNext(), mc2.getReadPosition());
    }

    @Test(timeOut = 20000)
    void testResetCursor() throws Exception {
        ManagedLedger ledger = factory.open("my_test_move_cursor_ledger",
                new ManagedLedgerConfig().setMaxEntriesPerLedger(10));
        ManagedCursor cursor = ledger.openCursor("trc1");
        ledger.addEntry("dummy-entry-1".getBytes(Encoding));
        ledger.addEntry("dummy-entry-2".getBytes(Encoding));
        ledger.addEntry("dummy-entry-3".getBytes(Encoding));
        Position lastPosition = ledger.addEntry("dummy-entry-4".getBytes(Encoding));
        final AtomicBoolean moveStatus = new AtomicBoolean(false);
        Position resetPosition = PositionFactory.create(lastPosition.getLedgerId(), lastPosition.getEntryId() - 2);
        try {
            cursor.resetCursor(resetPosition);
            moveStatus.set(true);
        } catch (Exception e) {
            log.warn("error in reset cursor", e.getCause());
        }

        assertTrue(moveStatus.get());
        assertEquals(resetPosition, cursor.getReadPosition());
        cursor.close();
        ledger.close();
    }

    @Test(timeOut = 20000)
    void testResetCursor1() throws Exception {
        ManagedLedger ledger = factory.open("my_test_move_cursor_ledger",
                new ManagedLedgerConfig().setMaxEntriesPerLedger(2));
        ManagedCursor cursor = ledger.openCursor("trc1");
        Position actualEarliest = ledger.addEntry("dummy-entry-1".getBytes(Encoding));
        ledger.addEntry("dummy-entry-2".getBytes(Encoding));
        ledger.addEntry("dummy-entry-3".getBytes(Encoding));
        Position lastInPrev = ledger.addEntry("dummy-entry-4".getBytes(Encoding));
        Position firstInNext = ledger.addEntry("dummy-entry-5".getBytes(Encoding));
        ledger.addEntry("dummy-entry-6".getBytes(Encoding));
        ledger.addEntry("dummy-entry-7".getBytes(Encoding));
        ledger.addEntry("dummy-entry-8".getBytes(Encoding));
        ledger.addEntry("dummy-entry-9".getBytes(Encoding));
        Position last = ledger.addEntry("dummy-entry-10".getBytes(Encoding));

        final AtomicBoolean moveStatus = new AtomicBoolean(false);

        // reset to earliest
        Position earliest = PositionFactory.EARLIEST;
        try {
            cursor.resetCursor(earliest);
            moveStatus.set(true);
        } catch (Exception e) {
            log.warn("error in reset cursor", e.getCause());
        }
        assertTrue(moveStatus.get());
        Position earliestPos = PositionFactory.create(actualEarliest.getLedgerId(), -1);
        assertEquals(cursor.getReadPosition(), earliestPos);
        moveStatus.set(false);

        // reset to one after last entry in a ledger should point to the first entry in the next ledger
        Position resetPosition = PositionFactory.create(lastInPrev.getLedgerId(), lastInPrev.getEntryId() + 1);
        try {
            cursor.resetCursor(resetPosition);
            moveStatus.set(true);
        } catch (Exception e) {
            log.warn("error in reset cursor", e.getCause());
        }
        assertTrue(moveStatus.get());
        assertEquals(firstInNext, cursor.getReadPosition());
        moveStatus.set(false);

        // reset to a non exist larger ledger should point to the first non-exist entry in the next ledger
        Position latest = PositionFactory.create(last.getLedgerId() + 2, 0);
        try {
            cursor.resetCursor(latest);
            moveStatus.set(true);
        } catch (Exception e) {
            log.warn("error in reset cursor", e.getCause());
        }
        assertTrue(moveStatus.get());
        Position lastPos = PositionFactory.create(last.getLedgerId() + 1, 0);
        Awaitility.await().untilAsserted(() -> {
            assertEquals(lastPos, cursor.getReadPosition());
        });
        moveStatus.set(false);

        // reset to latest should point to the first non-exist entry in the next ledger
        Position anotherLast = PositionFactory.LATEST;
        try {
            cursor.resetCursor(anotherLast);
            moveStatus.set(true);
        } catch (Exception e) {
            log.warn("error in reset cursor", e.getCause());
        }
        assertTrue(moveStatus.get());
        assertEquals(lastPos, cursor.getReadPosition());

        cursor.close();
        ledger.close();
    }

    @Test(timeOut = 20000)
    void testasyncResetCursor() throws Exception {
        ManagedLedger ledger = factory.open("my_test_move_cursor_ledger",
                new ManagedLedgerConfig().setMaxEntriesPerLedger(10));
        ManagedCursor cursor = ledger.openCursor("tarc1");
        ledger.addEntry("dummy-entry-1".getBytes(Encoding));
        ledger.addEntry("dummy-entry-2".getBytes(Encoding));
        ledger.addEntry("dummy-entry-3".getBytes(Encoding));
        Position lastPosition = ledger.addEntry("dummy-entry-4".getBytes(Encoding));
        final AtomicBoolean moveStatus = new AtomicBoolean(false);
        CountDownLatch countDownLatch = new CountDownLatch(1);
        Position resetPosition = PositionFactory.create(lastPosition.getLedgerId(), lastPosition.getEntryId() - 2);

        cursor.asyncResetCursor(resetPosition, false, new AsyncCallbacks.ResetCursorCallback() {
            @Override
            public void resetComplete(Object ctx) {
                moveStatus.set(true);
                countDownLatch.countDown();
            }

            @Override
            public void resetFailed(ManagedLedgerException exception, Object ctx) {
                moveStatus.set(false);
                countDownLatch.countDown();
            }
        });
        countDownLatch.await();
        assertTrue(moveStatus.get());
        assertEquals(resetPosition, cursor.getReadPosition());
        cursor.close();
        ledger.close();
    }

    @Test(timeOut = 20000)
    void testConcurrentResetCursor() throws Exception {
        ManagedLedger ledger = factory.open("my_test_concurrent_move_ledger");

        final int Messages = 100;
        final int Consumers = 5;

        List<Future<AtomicBoolean>> futures = new ArrayList();
        @Cleanup("shutdownNow")
        ExecutorService executor = Executors.newCachedThreadPool();
        final CyclicBarrier barrier = new CyclicBarrier(Consumers + 1);

        for (int i = 0; i < Messages; i++) {
            ledger.addEntry("test".getBytes());
        }
        final Position lastPosition = ledger.addEntry("dummy-entry-4".getBytes(Encoding));

        for (int i = 0; i < Consumers; i++) {
            final ManagedCursor cursor = ledger.openCursor("tcrc" + i);
            final int idx = i;

            futures.add(executor.submit(new Callable<AtomicBoolean>() {
                @Override
                public AtomicBoolean call() throws Exception {
                    barrier.await();

                    final AtomicBoolean moveStatus = new AtomicBoolean(false);
                    CountDownLatch countDownLatch = new CountDownLatch(1);
                    final Position resetPosition = PositionFactory.create(lastPosition.getLedgerId(),
                            lastPosition.getEntryId() - (5 * idx));

                    cursor.asyncResetCursor(resetPosition, false, new AsyncCallbacks.ResetCursorCallback() {
                        @Override
                        public void resetComplete(Object ctx) {
                            moveStatus.set(true);
                            Position pos = (Position) ctx;
                            log.info("move to [{}] completed for consumer [{}]", pos.toString(), idx);
                            countDownLatch.countDown();
                        }

                        @Override
                        public void resetFailed(ManagedLedgerException exception, Object ctx) {
                            moveStatus.set(false);
                            Position pos = (Position) ctx;
                            log.warn("move to [{}] failed for consumer [{}]", pos.toString(), idx);
                            countDownLatch.countDown();
                        }
                    });
                    countDownLatch.await();
                    assertEquals(resetPosition, cursor.getReadPosition());
                    cursor.close();

                    return moveStatus;
                }
            }));
        }

        barrier.await();

        for (Future<AtomicBoolean> f : futures) {
            assertTrue(f.get().get());
        }
        ledger.close();
    }

    @Test(timeOut = 20000)
    void testLastActiveAfterResetCursor() throws Exception {
        ManagedLedger ledger = factory.open("test_cursor_ledger");
        ManagedCursor cursor = ledger.openCursor("tla");

        Position lastPosition = null;
        for (int i = 0; i < 3; i++) {
            lastPosition = ledger.addEntry("dummy-entry".getBytes(Encoding));
        }

        final AtomicBoolean moveStatus = new AtomicBoolean(false);
        CountDownLatch countDownLatch = new CountDownLatch(1);

        long lastActive = cursor.getLastActive();

        cursor.asyncResetCursor(lastPosition, false, new AsyncCallbacks.ResetCursorCallback() {
            @Override
            public void resetComplete(Object ctx) {
                moveStatus.set(true);
                countDownLatch.countDown();
            }

            @Override
            public void resetFailed(ManagedLedgerException exception, Object ctx) {
                moveStatus.set(false);
                countDownLatch.countDown();
            }
        });

        countDownLatch.await();
        assertTrue(moveStatus.get());

        assertNotNull(lastPosition);
        assertEquals(lastPosition, cursor.getReadPosition());

        assertNotEquals(lastActive, cursor.getLastActive());

        cursor.close();
        ledger.close();
    }

    @Test(timeOut = 20000)
    void seekPosition() throws Exception {
        ManagedLedger ledger = factory.open("my_test_ledger", new ManagedLedgerConfig().setMaxEntriesPerLedger(10));
        ManagedCursor cursor = ledger.openCursor("c1");
        ledger.addEntry("dummy-entry-1".getBytes(Encoding));
        ledger.addEntry("dummy-entry-2".getBytes(Encoding));
        ledger.addEntry("dummy-entry-3".getBytes(Encoding));
        Position lastPosition = ledger.addEntry("dummy-entry-4".getBytes(Encoding));

        cursor.seek(PositionFactory.create(lastPosition.getLedgerId(), lastPosition.getEntryId() - 1));
    }

    @Test(timeOut = 20000)
    void seekPosition2() throws Exception {
        ManagedLedger ledger = factory.open("my_test_ledger", new ManagedLedgerConfig().setMaxEntriesPerLedger(2));
        ManagedCursor cursor = ledger.openCursor("c1");
        ledger.addEntry("dummy-entry-1".getBytes(Encoding));
        ledger.addEntry("dummy-entry-2".getBytes(Encoding));
        Position seekPosition = ledger.addEntry("dummy-entry-3".getBytes(Encoding));
        ledger.addEntry("dummy-entry-4".getBytes(Encoding));
        ledger.addEntry("dummy-entry-5".getBytes(Encoding));
        ledger.addEntry("dummy-entry-6".getBytes(Encoding));

        cursor.seek(PositionFactory.create(seekPosition.getLedgerId(), seekPosition.getEntryId()));
    }

    @Test(timeOut = 20000)
    void seekPosition3() throws Exception {
        ManagedLedger ledger = factory.open("my_test_ledger", new ManagedLedgerConfig().setMaxEntriesPerLedger(2));
        ManagedCursor cursor = ledger.openCursor("c1");
        ledger.addEntry("dummy-entry-1".getBytes(Encoding));
        ledger.addEntry("dummy-entry-2".getBytes(Encoding));
        ledger.addEntry("dummy-entry-3".getBytes(Encoding));
        Position seekPosition = ledger.addEntry("dummy-entry-4".getBytes(Encoding));
        Position entry5 = ledger.addEntry("dummy-entry-5".getBytes(Encoding));
        Position entry6 = ledger.addEntry("dummy-entry-6".getBytes(Encoding));

        cursor.seek(PositionFactory.create(seekPosition.getLedgerId(), seekPosition.getEntryId()));

        assertEquals(cursor.getReadPosition(), seekPosition);
        List<Entry> entries = cursor.readEntries(1);
        assertEquals(entries.size(), 1);
        assertEquals(new String(entries.get(0).getData(), Encoding), "dummy-entry-4");
        entries.forEach(Entry::release);

        cursor.seek(entry5.getNext());
        assertEquals(cursor.getReadPosition(), entry6);
        entries = cursor.readEntries(1);
        assertEquals(entries.size(), 1);
        assertEquals(new String(entries.get(0).getData(), Encoding), "dummy-entry-6");
        entries.forEach(Entry::release);
    }

    @Test(timeOut = 20000)
    void seekPosition4() throws Exception {
        ManagedLedger ledger = factory.open("my_test_ledger");
        ManagedCursor cursor = ledger.openCursor("c1");
        Position p1 = ledger.addEntry("dummy-entry-1".getBytes(Encoding));
        Position p2 = ledger.addEntry("dummy-entry-2".getBytes(Encoding));
        ledger.addEntry("dummy-entry-3".getBytes(Encoding));
        ledger.addEntry("dummy-entry-4".getBytes(Encoding));
        ledger.addEntry("dummy-entry-5".getBytes(Encoding));
        ledger.addEntry("dummy-entry-6".getBytes(Encoding));

        cursor.markDelete(p1);
        assertEquals(cursor.getMarkDeletedPosition(), p1);
        assertEquals(cursor.getReadPosition(), p2);

        List<Entry> entries = cursor.readEntries(2);
        entries.forEach(Entry::release);

        cursor.seek(p2);
        assertEquals(cursor.getMarkDeletedPosition(), p1);
        assertEquals(cursor.getReadPosition(), p2);
    }

    @Test(timeOut = 20000)
    void rewind() throws Exception {
        ManagedLedger ledger = factory.open("my_test_ledger", new ManagedLedgerConfig().setMaxEntriesPerLedger(2));
        ManagedCursor c1 = ledger.openCursor("c1");
        Position p1 = ledger.addEntry("dummy-entry-1".getBytes(Encoding));
        Position p2 = ledger.addEntry("dummy-entry-2".getBytes(Encoding));
        Position p3 = ledger.addEntry("dummy-entry-3".getBytes(Encoding));
        Position p4 = ledger.addEntry("dummy-entry-4".getBytes(Encoding));

        log.debug("p1: {}", p1);
        log.debug("p2: {}", p2);
        log.debug("p3: {}", p3);
        log.debug("p4: {}", p4);

        assertEquals(c1.getNumberOfEntries(), 4);
        assertEquals(c1.getNumberOfEntriesInBacklog(false), 4);
        c1.markDelete(p1);
        assertEquals(c1.getNumberOfEntries(), 3);
        assertEquals(c1.getNumberOfEntriesInBacklog(false), 3);
        List<Entry> entries = c1.readEntries(10);
        assertEquals(entries.size(), 3);
        entries.forEach(Entry::release);

        assertEquals(c1.getNumberOfEntries(), 0);
        assertEquals(c1.getNumberOfEntriesInBacklog(false), 3);
        c1.rewind();
        assertEquals(c1.getNumberOfEntries(), 3);
        assertEquals(c1.getNumberOfEntriesInBacklog(false), 3);
        c1.markDelete(p2);
        assertEquals(c1.getNumberOfEntries(), 2);
        assertEquals(c1.getNumberOfEntriesInBacklog(false), 2);

        entries = c1.readEntries(10);
        assertEquals(entries.size(), 2);
        entries.forEach(Entry::release);

        assertEquals(c1.getNumberOfEntries(), 0);
        assertEquals(c1.getNumberOfEntriesInBacklog(false), 2);
        c1.rewind();
        assertEquals(c1.getNumberOfEntries(), 2);
        c1.markDelete(p4);
        assertEquals(c1.getNumberOfEntries(), 0);
        assertEquals(c1.getNumberOfEntriesInBacklog(false), 0);
        c1.rewind();
        assertEquals(c1.getNumberOfEntries(), 0);
        ledger.addEntry("dummy-entry-5".getBytes(Encoding));
        assertEquals(c1.getNumberOfEntries(), 1);
        ledger.addEntry("dummy-entry-6".getBytes(Encoding));
        assertEquals(c1.getNumberOfEntries(), 2);
    }

    @Test(timeOut = 20000)
    void markDeleteSkippingMessage() throws Exception {
        ManagedLedger ledger = factory.open("my_test_ledger", new ManagedLedgerConfig().setMaxEntriesPerLedger(10));
        ManagedCursor cursor = ledger.openCursor("c1");
        Position p1 = ledger.addEntry("dummy-entry-1".getBytes(Encoding));
        Position p2 = ledger.addEntry("dummy-entry-2".getBytes(Encoding));
        ledger.addEntry("dummy-entry-3".getBytes(Encoding));
        Position p4 = ledger.addEntry("dummy-entry-4".getBytes(Encoding));

        assertEquals(cursor.getNumberOfEntries(), 4);

        cursor.markDelete(p1);
        assertTrue(cursor.hasMoreEntries());
        assertEquals(cursor.getNumberOfEntries(), 3);

        assertEquals(cursor.getReadPosition(), p2);

        List<Entry> entries = cursor.readEntries(1);
        assertEquals(entries.size(), 1);
        assertEquals(new String(entries.get(0).getData(), Encoding), "dummy-entry-2");
        entries.forEach(Entry::release);

        cursor.markDelete(p4);
        assertFalse(cursor.hasMoreEntries());
        assertEquals(cursor.getNumberOfEntries(), 0);

        assertEquals(cursor.getReadPosition(), PositionFactory.create(p4.getLedgerId(), p4.getEntryId() + 1));
    }

    @Test(timeOut = 20000)
    void removingCursor() throws Exception {
        ManagedLedger ledger = factory.open("my_test_ledger", new ManagedLedgerConfig().setMaxEntriesPerLedger(1));
        ManagedCursor cursor = ledger.openCursor("c1");
        ledger.addEntry("dummy-entry-1".getBytes(Encoding));
        ledger.addEntry("dummy-entry-2".getBytes(Encoding));
        ledger.addEntry("dummy-entry-3".getBytes(Encoding));
        ledger.addEntry("dummy-entry-4".getBytes(Encoding));
        ledger.addEntry("dummy-entry-5".getBytes(Encoding));
        ledger.addEntry("dummy-entry-6".getBytes(Encoding));

        assertEquals(cursor.getNumberOfEntries(), 6);
        assertEquals(ledger.getNumberOfEntries(), 6);
        ledger.deleteCursor("c1");

        // Verify that it's a new empty cursor
        cursor = ledger.openCursor("c1");
        assertEquals(cursor.getNumberOfEntries(), 0);
        ledger.addEntry("dummy-entry-7".getBytes(Encoding));

        // Verify that GC trimming kicks in
        Awaitility.await().until(() -> ledger.getNumberOfEntries() <= 2);
    }

    @Test(timeOut = 10000)
    void testRemoveCursorFail() throws Exception {
        String mlName = UUID.randomUUID().toString().replaceAll("-", "");
        String cursorName = "c1";
        ManagedLedger ledger = factory.open(mlName);
        ledger.openCursor(cursorName);
        metadataStore.setAlwaysFail(new MetadataStoreException("123"));
        try {
            ledger.deleteCursor(cursorName);
            fail("expected delete cursor failure.");
        } catch (Exception ex) {
            assertTrue(FutureUtil.unwrapCompletionException(ex).getMessage().contains("123"));
        }
    }

    @Test(timeOut = 20000)
    void cursorPersistence() throws Exception {
        ManagedLedger ledger = factory.open("my_test_ledger");
        ManagedCursor c1 = ledger.openCursor("c1");
        ManagedCursor c2 = ledger.openCursor("c2");
        ledger.addEntry("dummy-entry-1".getBytes(Encoding));
        ledger.addEntry("dummy-entry-2".getBytes(Encoding));
        ledger.addEntry("dummy-entry-3".getBytes(Encoding));
        ledger.addEntry("dummy-entry-4".getBytes(Encoding));
        ledger.addEntry("dummy-entry-5".getBytes(Encoding));
        ledger.addEntry("dummy-entry-6".getBytes(Encoding));

        List<Entry> entries = c1.readEntries(3);
        Position p1 = entries.get(2).getPosition();
        c1.markDelete(p1);
        entries.forEach(Entry::release);

        entries = c1.readEntries(4);
        Position p2 = entries.get(2).getPosition();
        c2.markDelete(p2);
        entries.forEach(Entry::release);

        // Reopen

        @Cleanup("shutdown")
        ManagedLedgerFactory factory2 = new ManagedLedgerFactoryImpl(metadataStore, bkc);
        ledger = factory2.open("my_test_ledger");
        c1 = ledger.openCursor("c1");
        c2 = ledger.openCursor("c2");

        assertEquals(c1.getMarkDeletedPosition(), p1);
        assertEquals(c2.getMarkDeletedPosition(), p2);
    }

    @Test(timeOut = 20000)
    public void cursorPersistenceWithLedgerForceRecovery() throws Exception {
        ManagedLedgerConfig config = new ManagedLedgerConfig();
        config.setLedgerForceRecovery(true);

        ManagedLedger ledger = factory.open("my_test_ledger", config);
        ManagedCursor c1 = ledger.openCursor("c1");
        ledger.addEntry("dummy-entry-1".getBytes(Encoding));
        ledger.addEntry("dummy-entry-2".getBytes(Encoding));
        ledger.addEntry("dummy-entry-3".getBytes(Encoding));

        List<Entry> entries = c1.readEntries(2);
        Position p1 = entries.get(1).getPosition();
        c1.markDelete(p1);
        entries.forEach(Entry::release);

        entries = c1.readEntries(1);
        entries.forEach(Entry::release);

        // Reopen
        @Cleanup("shutdown")
        ManagedLedgerFactory factory2 = new ManagedLedgerFactoryImpl(metadataStore, bkc);
        ledger = factory2.open("my_test_ledger", config);
        c1 = ledger.openCursor("c1");

        assertEquals(c1.getMarkDeletedPosition(), p1);
    }

    @Test(timeOut = 20000)
    void cursorPersistence2() throws Exception {
        ManagedLedger ledger = factory.open("my_test_ledger",
                new ManagedLedgerConfig().setMetadataMaxEntriesPerLedger(1));
        ManagedCursor c1 = ledger.openCursor("c1");
        ManagedCursor c2 = ledger.openCursor("c2");
        ManagedCursor c3 = ledger.openCursor("c3");
        Position p0 = c3.getMarkDeletedPosition();
        Position p1 = ledger.addEntry("dummy-entry-1".getBytes(Encoding));
        ManagedCursor c4 = ledger.openCursor("c4");
        Position p2 = ledger.addEntry("dummy-entry-2".getBytes(Encoding));
        Position p3 = ledger.addEntry("dummy-entry-3".getBytes(Encoding));
        Position p4 = ledger.addEntry("dummy-entry-4".getBytes(Encoding));
        Position p5 = ledger.addEntry("dummy-entry-5".getBytes(Encoding));
        ledger.addEntry("dummy-entry-6".getBytes(Encoding));

        c1.markDelete(p1);
        c1.markDelete(p2);
        c1.markDelete(p3);
        c1.markDelete(p4);
        c1.markDelete(p5);

        c2.markDelete(p1);

        // Reopen

        @Cleanup("shutdown")
        ManagedLedgerFactory factory2 = new ManagedLedgerFactoryImpl(metadataStore, bkc);
        ledger = factory2.open("my_test_ledger");
        c1 = ledger.openCursor("c1");
        c2 = ledger.openCursor("c2");
        c3 = ledger.openCursor("c3");
        c4 = ledger.openCursor("c4");

        assertEquals(c1.getMarkDeletedPosition(), p5);
        assertEquals(c2.getMarkDeletedPosition(), p1);
        assertEquals(c3.getMarkDeletedPosition(), p0);
        assertEquals(c4.getMarkDeletedPosition(), p1);
    }

    @Test
    public void asyncMarkDeleteBlocking() throws Exception {
        ManagedLedgerConfig config = new ManagedLedgerConfig();
        config.setMaxEntriesPerLedger(10);
        config.setMetadataMaxEntriesPerLedger(5);
        ManagedLedger ledger = factory.open("my_test_ledger", config);
        final ManagedCursor c1 = ledger.openCursor("c1");
        final AtomicReference<Position> lastPosition = new AtomicReference<Position>();

        final int N = 100;
        final CountDownLatch latch = new CountDownLatch(N);
        for (int i = 0; i < N; i++) {
            ledger.asyncAddEntry("entry".getBytes(Encoding), new AddEntryCallback() {
                @Override
                public void addFailed(ManagedLedgerException exception, Object ctx) {
                }

                @Override
                public void addComplete(Position position, ByteBuf entryData, Object ctx) {
                    lastPosition.set(position);
                    c1.asyncMarkDelete(position, new MarkDeleteCallback() {
                        @Override
                        public void markDeleteFailed(ManagedLedgerException exception, Object ctx) {
                        }

                        @Override
                        public void markDeleteComplete(Object ctx) {
                            latch.countDown();
                        }
                    }, null);
                }
            }, null);
        }

        latch.await();

        assertEquals(c1.getNumberOfEntries(), 0);

        // Reopen
        @Cleanup("shutdown")
        ManagedLedgerFactory factory2 = new ManagedLedgerFactoryImpl(metadataStore, bkc);
        ledger = factory2.open("my_test_ledger");
        ManagedCursor c2 = ledger.openCursor("c1");

        assertEquals(c2.getMarkDeletedPosition(), lastPosition.get());
    }

    @Test(timeOut = 20000)
    void cursorPersistenceAsyncMarkDeleteSameThread() throws Exception {
        ManagedLedger ledger = factory.open("my_test_ledger",
                new ManagedLedgerConfig().setMetadataMaxEntriesPerLedger(5));
        final ManagedCursor c1 = ledger.openCursor("c1");

        final int N = 100;
        List<Position> positions = new ArrayList();
        for (int i = 0; i < N; i++) {
            Position p = ledger.addEntry("dummy-entry".getBytes(Encoding));
            positions.add(p);
        }

        Position lastPosition = positions.get(N - 1);

        final CountDownLatch latch = new CountDownLatch(N);
        for (final Position p : positions) {
            c1.asyncMarkDelete(p, new MarkDeleteCallback() {
                @Override
                public void markDeleteComplete(Object ctx) {
                    latch.countDown();
                }

                @Override
                public void markDeleteFailed(ManagedLedgerException exception, Object ctx) {
                    log.error("Failed to markdelete", exception);
                    latch.countDown();
                }
            }, null);
        }

        latch.await();

        // Reopen
        @Cleanup("shutdown")
        ManagedLedgerFactory factory2 = new ManagedLedgerFactoryImpl(metadataStore, bkc);
        ledger = factory2.open("my_test_ledger");
        ManagedCursor c2 = ledger.openCursor("c1");

        assertEquals(c2.getMarkDeletedPosition(), lastPosition);
    }

    @Test(timeOut = 20000)
    void unorderedMarkDelete() throws Exception {
        ManagedLedger ledger = factory.open("my_test_ledger");
        final ManagedCursor c1 = ledger.openCursor("c1");

        Position p1 = ledger.addEntry("entry-1".getBytes(Encoding));
        Position p2 = ledger.addEntry("entry-2".getBytes(Encoding));

        c1.markDelete(p2);
        try {
            c1.markDelete(p1);
            fail("Should have thrown exception");
        } catch (ManagedLedgerException e) {
            // ok
        }

        assertEquals(c1.getMarkDeletedPosition(), p2);
    }

    @Test(timeOut = 20000)
    void unorderedAsyncMarkDelete() throws Exception {
        ManagedLedger ledger = factory.open("my_test_ledger");
        final ManagedCursor c1 = ledger.openCursor("c1");

        Position p1 = ledger.addEntry("entry-1".getBytes(Encoding));
        Position p2 = ledger.addEntry("entry-2".getBytes(Encoding));

        final CountDownLatch latch = new CountDownLatch(2);
        c1.asyncMarkDelete(p2, new MarkDeleteCallback() {
            @Override
            public void markDeleteFailed(ManagedLedgerException exception, Object ctx) {
                fail();
            }

            @Override
            public void markDeleteComplete(Object ctx) {
                latch.countDown();
            }
        }, null);

        c1.asyncMarkDelete(p1, new MarkDeleteCallback() {
            @Override
            public void markDeleteFailed(ManagedLedgerException exception, Object ctx) {
                latch.countDown();
            }

            @Override
            public void markDeleteComplete(Object ctx) {
                fail();
            }
        }, null);

        latch.await();

        assertEquals(c1.getMarkDeletedPosition(), p2);
    }

    @Test(timeOut = 20000)
    void deleteCursor() throws Exception {
        ManagedLedger ledger = factory.open("my_test_ledger");
        ManagedCursor c1 = ledger.openCursor("c1");

        ledger.addEntry("entry-1".getBytes(Encoding));
        Position p2 = ledger.addEntry("entry-2".getBytes(Encoding));

        assertEquals(c1.getNumberOfEntries(), 2);

        // Remove and recreate the same cursor
        ledger.deleteCursor("c1");

        try {
            c1.readEntries(10);
            fail("must fail, the cursor should be closed");
        } catch (ManagedLedgerException e) {
            // ok
        }

        try {
            c1.markDelete(p2);
            fail("must fail, the cursor should be closed");
        } catch (ManagedLedgerException e) {
            // ok
        }

        c1 = ledger.openCursor("c1");
        assertEquals(c1.getNumberOfEntries(), 0);

        c1.close();
        try {
            c1.readEntries(10);
            fail("must fail, the cursor should be closed");
        } catch (ManagedLedgerException e) {
            // ok
        }

        c1.close();
    }

    @Test(timeOut = 20000)
    void errorCreatingCursor() throws Exception {
        ManagedLedger ledger = factory.open("my_test_ledger");

        bkc.failAfter(1, BKException.Code.NotEnoughBookiesException);
        metadataStore.failConditional(new MetadataStoreException("error"), (op, path) ->
                path.equals("/managed-ledgers/my_test_ledger/c1")
                        && op == FaultInjectionMetadataStore.OperationType.PUT
        );

        try {
            ledger.openCursor("c1");
            fail("should have failed");
        } catch (ManagedLedgerException e) {
            // ok
        }
    }

    @Test
    void failDuringRecoveryWithEmptyLedger() throws Exception {
        ManagedLedger ledger = factory.open("my_test_ledger");
        ManagedCursor cursor = ledger.openCursor("cursor");

        ledger.addEntry("entry-1".getBytes());
        Position p2 = ledger.addEntry("entry-2".getBytes());
        Position p3 = ledger.addEntry("entry-3".getBytes());

        cursor.markDelete(p2);
        // Do graceful close so snapshot is forced
        ledger.close();

        // Re-open
        ledger = factory.open("my_test_ledger");
        cursor = ledger.openCursor("cursor");
        cursor.markDelete(p3);

        // Force-reopen so the recovery will be forced to read from ledger
        bkc.returnEmptyLedgerAfter(1);
        ManagedLedgerFactoryConfig conf = new ManagedLedgerFactoryConfig();

        @Cleanup("shutdown")
        ManagedLedgerFactory factory2 = new ManagedLedgerFactoryImpl(metadataStore, bkc, conf);
        ledger = factory2.open("my_test_ledger");
        cursor = ledger.openCursor("cursor");

        // Cursor was rolled back to p2 because of the ledger recovery failure
        assertEquals(cursor.getMarkDeletedPosition(), p2);
    }

    @Test(timeOut = 20000)
    void errorRecoveringCursor() throws Exception {
        ManagedLedger ledger = factory.open("my_test_ledger");
        Position p1 = ledger.addEntry("entry".getBytes());
        ledger.addEntry("entry".getBytes());
        ManagedCursor c1 = ledger.openCursor("c1");
        Position p3 = ledger.addEntry("entry".getBytes());

        assertEquals(c1.getReadPosition(), p3);

        @Cleanup("shutdown")
        ManagedLedgerFactory factory2 = new ManagedLedgerFactoryImpl(metadataStore, bkc);

        bkc.failAfter(3, BKException.Code.LedgerRecoveryException);

        ledger = factory2.open("my_test_ledger");
        c1 = ledger.openCursor("c1");

        // Verify the ManagedCursor was rewind back to the snapshotted position
        assertEquals(c1.getReadPosition(), p3);
    }

    @Test(timeOut = 20000)
    void errorRecoveringCursor2() throws Exception {
        ManagedLedger ledger = factory.open("my_test_ledger");
        ledger.openCursor("c1");

        @Cleanup("shutdown")
        ManagedLedgerFactory factory2 = new ManagedLedgerFactoryImpl(metadataStore, bkc);

        bkc.failAfter(4, BKException.Code.MetadataVersionException);
        ledger = factory2.open("my_test_ledger");
        ManagedCursor cursor = ledger.openCursor("c1");
        Position position = ledger.addEntry("test".getBytes());
        // Make persist zk fail once.
        AtomicInteger persistZKTimes = new AtomicInteger();
        metadataStore.failConditional(new MetadataStoreException.BadVersionException("mock ex"), (type, path) -> {
            if (FaultInjectionMetadataStore.OperationType.PUT.equals(type)
                    && path.equals("/managed-ledgers/my_test_ledger/c1")) {
                if (persistZKTimes.incrementAndGet() == 1) {
                    return true;
                }
            }
            return false;
        });
        try {
            cursor.markDelete(position);
            fail("should have failed");
        } catch (ManagedLedgerException e) {
            // ok
        }
    }

    @Test(timeOut = 20000)
    void errorRecoveringCursor3() throws Exception {
        ManagedLedger ledger = factory.open("my_test_ledger");
        Position p1 = ledger.addEntry("entry".getBytes());
        ledger.addEntry("entry".getBytes());
        ManagedCursor c1 = ledger.openCursor("c1");
        Position p3 = ledger.addEntry("entry".getBytes());

        assertEquals(c1.getReadPosition(), p3);

        @Cleanup("shutdown")
        ManagedLedgerFactory factory2 = new ManagedLedgerFactoryImpl(metadataStore, bkc);

        bkc.failAfter(4, BKException.Code.ReadException);

        ledger = factory2.open("my_test_ledger");
        c1 = ledger.openCursor("c1");

        // Verify the ManagedCursor was rewind back to the snapshotted position
        assertEquals(c1.getReadPosition(), p3);
    }

    @Test(timeOut = 20000)
    void testSingleDelete() throws Exception {
        ManagedLedger ledger = factory.open("my_test_ledger", new ManagedLedgerConfig().setMaxEntriesPerLedger(3));
        ManagedCursor cursor = ledger.openCursor("c1");

        Position p1 = ledger.addEntry("entry1".getBytes());
        Position p2 = ledger.addEntry("entry2".getBytes());
        Position p3 = ledger.addEntry("entry3".getBytes());
        Position p4 = ledger.addEntry("entry4".getBytes());
        Position p5 = ledger.addEntry("entry5".getBytes());
        Position p6 = ledger.addEntry("entry6".getBytes());

        Position p0 = cursor.getMarkDeletedPosition();

        cursor.delete(p4);
        assertEquals(cursor.getMarkDeletedPosition(), p0);

        cursor.delete(p1);
        assertEquals(cursor.getMarkDeletedPosition(), p1);

        cursor.delete(p3);

        // Delete will silently succeed
        cursor.delete(p3);
        assertEquals(cursor.getMarkDeletedPosition(), p1);

        cursor.delete(p2);
        assertEquals(cursor.getMarkDeletedPosition(), p4);

        cursor.delete(p5);
        assertEquals(cursor.getMarkDeletedPosition(), p5);

        cursor.close();
        try {
            cursor.delete(p6);
        } catch (ManagedLedgerException e) {
            // Ok
        }
    }

    @Test(timeOut = 20000)
    void testFilteringReadEntries() throws Exception {
        ManagedLedger ledger = factory.open("my_test_ledger", new ManagedLedgerConfig().setMaxEntriesPerLedger(3));
        ManagedCursor cursor = ledger.openCursor("c1");

        /* Position p1 = */ledger.addEntry("entry1".getBytes());
        /* Position p2 = */ledger.addEntry("entry2".getBytes());
        /* Position p3 = */ledger.addEntry("entry3".getBytes());
        /* Position p4 = */ledger.addEntry("entry4".getBytes());
        Position p5 = ledger.addEntry("entry5".getBytes());
        /* Position p6 = */ledger.addEntry("entry6".getBytes());

        assertEquals(cursor.getNumberOfEntries(), 6);
        assertEquals(cursor.getNumberOfEntriesInBacklog(false), 6);

        List<Entry> entries = cursor.readEntries(3);
        assertEquals(entries.size(), 3);
        entries.forEach(Entry::release);

        assertEquals(cursor.getNumberOfEntries(), 3);
        assertEquals(cursor.getNumberOfEntriesInBacklog(false), 6);

        log.info("Deleting {}", p5);
        cursor.delete(p5);

        assertEquals(cursor.getNumberOfEntries(), 2);
        assertEquals(cursor.getNumberOfEntriesInBacklog(false), 5);

        entries = cursor.readEntries(3);
        assertEquals(entries.size(), 2);
        entries.forEach(Entry::release);
        assertEquals(cursor.getNumberOfEntries(), 0);
        assertEquals(cursor.getNumberOfEntriesInBacklog(false), 5);
    }

    @Test(timeOut = 20000)
    void testReadingAllFilteredEntries() throws Exception {
        ManagedLedger ledger = factory.open("my_test_ledger", new ManagedLedgerConfig().setMaxEntriesPerLedger(3));
        ledger.openCursor("c1");
        ManagedCursor c2 = ledger.openCursor("c2");

        ledger.addEntry("entry1".getBytes());
        Position p2 = ledger.addEntry("entry2".getBytes());
        Position p3 = ledger.addEntry("entry3".getBytes());
        Position p4 = ledger.addEntry("entry4".getBytes());
        Position p5 = ledger.addEntry("entry5".getBytes());

        c2.readEntries(1).get(0).release();
        c2.delete(p2);
        c2.delete(p3);

        List<Entry> entries = c2.readEntries(2);
        assertEquals(entries.size(), 2);
        assertEquals(entries.get(0).getPosition(), p4);
        assertEquals(entries.get(1).getPosition(), p5);
        entries.forEach(Entry::release);
    }

    @Test(timeOut = 20000)
    void testCountingWithDeletedEntries() throws Exception {
        ManagedLedger ledger = factory.open("my_test_ledger", new ManagedLedgerConfig().setMaxEntriesPerLedger(2));
        ManagedCursor cursor = ledger.openCursor("c1");

        Position p1 = ledger.addEntry("entry1".getBytes());
        /* Position p2 = */ledger.addEntry("entry2".getBytes());
        /* Position p3 = */ledger.addEntry("entry3".getBytes());
        /* Position p4 = */ledger.addEntry("entry4".getBytes());
        Position p5 = ledger.addEntry("entry5".getBytes());
        Position p6 = ledger.addEntry("entry6".getBytes());
        Position p7 = ledger.addEntry("entry7".getBytes());
        Position p8 = ledger.addEntry("entry8".getBytes());

        assertEquals(cursor.getNumberOfEntries(), 8);
        assertEquals(cursor.getNumberOfEntriesInBacklog(false), 8);

        cursor.delete(p8);
        assertEquals(cursor.getNumberOfEntries(), 7);
        assertEquals(cursor.getNumberOfEntriesInBacklog(false), 7);

        cursor.delete(p1);
        assertEquals(cursor.getNumberOfEntries(), 6);
        assertEquals(cursor.getNumberOfEntriesInBacklog(false), 6);

        cursor.delete(p7);
        cursor.delete(p6);
        cursor.delete(p5);
        assertEquals(cursor.getNumberOfEntries(), 3);
        assertEquals(cursor.getNumberOfEntriesInBacklog(false), 3);
    }

    @Test(timeOut = 20000, dataProvider = "useOpenRangeSet")
    void testMarkDeleteTwice(boolean useOpenRangeSet) throws Exception {
        ManagedLedger ledger = factory.open("my_test_ledger", new ManagedLedgerConfig()
                .setUnackedRangesOpenCacheSetEnabled(useOpenRangeSet).setMaxEntriesPerLedger(2));
        ManagedCursor cursor = ledger.openCursor("c1");

        Position p1 = ledger.addEntry("entry1".getBytes());
        cursor.markDelete(p1);
        cursor.markDelete(p1);

        assertEquals(cursor.getMarkDeletedPosition(), p1);
    }

    @Test(timeOut = 20000, dataProvider = "useOpenRangeSet")
    void testSkipEntries(boolean useOpenRangeSet) throws Exception {
        ManagedLedgerImpl ledger = (ManagedLedgerImpl) factory.open("my_test_ledger", new ManagedLedgerConfig()
                .setUnackedRangesOpenCacheSetEnabled(useOpenRangeSet).setMaxEntriesPerLedger(2));
        Position pos;

        ManagedCursor c1 = ledger.openCursor("c1");

        // test skip on empty ledger
        pos = c1.getReadPosition();
        c1.skipEntries(1, IndividualDeletedEntries.Exclude);
        assertEquals(c1.getReadPosition(), pos);

        pos = ledger.addEntry("dummy-entry-1".getBytes(Encoding));
        pos = ledger.addEntry("dummy-entry-2".getBytes(Encoding));

        // Wait new empty ledger created completely.
        Awaitility.await().untilAsserted(() -> {
            assertEquals(ledger.ledgers.size(), 2);
        });

        // skip entries in same ledger
        c1.skipEntries(1, IndividualDeletedEntries.Exclude);
        assertEquals(c1.getNumberOfEntries(), 1);

        // skip entries until end of ledger
        c1.skipEntries(1, IndividualDeletedEntries.Exclude);
        assertEquals(c1.getNumberOfEntries(), 0);
        assertEquals(c1.getReadPosition(), PositionFactory.create(ledger.currentLedger.getId(), 0));
        assertEquals(c1.getMarkDeletedPosition(), pos);

        // skip entries across ledgers
        for (int i = 0; i < 6; i++) {
            pos = ledger.addEntry("dummy-entry".getBytes(Encoding));
        }

        c1.skipEntries(5, IndividualDeletedEntries.Exclude);
        assertEquals(c1.getNumberOfEntries(), 1);

        // skip more than the current set of entries
        c1.skipEntries(10, IndividualDeletedEntries.Exclude);
        assertEquals(c1.getNumberOfEntries(), 0);
        assertFalse(c1.hasMoreEntries());
        // We can not check the ledger id because a cursor leger can be created.
        Awaitility.await().untilAsserted(() -> {
            assertEquals(c1.getReadPosition().getEntryId(), 0);
        });
        assertEquals(c1.getMarkDeletedPosition(), pos);
    }

    @Test(timeOut = 20000, dataProvider = "useOpenRangeSet")
    void testSkipEntriesWithIndividualDeletedMessages(boolean useOpenRangeSet) throws Exception {
        ManagedLedger ledger = factory.open("testSkipEntriesWithIndividualDeletedMessages", new ManagedLedgerConfig()
                .setUnackedRangesOpenCacheSetEnabled(useOpenRangeSet).setMaxEntriesPerLedger(5));
        ManagedCursor c1 = ledger.openCursor("c1");

        Position pos1 = ledger.addEntry("dummy-entry-1".getBytes(Encoding));
        Position pos2 = ledger.addEntry("dummy-entry-2".getBytes(Encoding));
        Position pos3 = ledger.addEntry("dummy-entry-3".getBytes(Encoding));
        Position pos4 = ledger.addEntry("dummy-entry-4".getBytes(Encoding));
        Position pos5 = ledger.addEntry("dummy-entry-5".getBytes(Encoding));

        // delete individual messages
        c1.delete(pos2);
        c1.delete(pos4);

        c1.skipEntries(3, IndividualDeletedEntries.Exclude);
        assertEquals(c1.getNumberOfEntries(), 0);
        assertEquals(c1.getReadPosition(), PositionFactory.create(pos5.getLedgerId() + 1, 0));
        assertEquals(c1.getMarkDeletedPosition(), pos5);

        pos1 = ledger.addEntry("dummy-entry-1".getBytes(Encoding));
        pos2 = ledger.addEntry("dummy-entry-2".getBytes(Encoding));
        pos3 = ledger.addEntry("dummy-entry-3".getBytes(Encoding));
        pos4 = ledger.addEntry("dummy-entry-4".getBytes(Encoding));
        pos5 = ledger.addEntry("dummy-entry-5".getBytes(Encoding));

        c1.delete(pos2);
        c1.delete(pos4);

        c1.skipEntries(4, IndividualDeletedEntries.Include);
        assertEquals(c1.getNumberOfEntries(), 1);
        assertEquals(c1.getReadPosition(), pos5);
        assertEquals(c1.getMarkDeletedPosition(), pos4);
    }

    @Test(timeOut = 20000, dataProvider = "useOpenRangeSet")
    void testClearBacklog(boolean useOpenRangeSet) throws Exception {
        ManagedLedger ledger = factory.open("my_test_ledger", new ManagedLedgerConfig()
                .setUnackedRangesOpenCacheSetEnabled(useOpenRangeSet).setMaxEntriesPerLedger(1));

        ManagedCursor c1 = ledger.openCursor("c1");
        ledger.addEntry("dummy-entry-1".getBytes(Encoding));
        ManagedCursor c2 = ledger.openCursor("c2");
        ledger.addEntry("dummy-entry-2".getBytes(Encoding));
        ManagedCursor c3 = ledger.openCursor("c3");
        ledger.addEntry("dummy-entry-3".getBytes(Encoding));

        assertEquals(c1.getNumberOfEntriesInBacklog(false), 3);
        assertEquals(c1.getNumberOfEntries(), 3);
        assertTrue(c1.hasMoreEntries());

        c1.clearBacklog();
        c3.clearBacklog();

        assertEquals(c1.getNumberOfEntriesInBacklog(false), 0);
        assertEquals(c1.getNumberOfEntries(), 0);
        assertFalse(c1.hasMoreEntries());

        assertEquals(c2.getNumberOfEntriesInBacklog(false), 2);
        assertEquals(c2.getNumberOfEntries(), 2);
        assertTrue(c2.hasMoreEntries());

        assertEquals(c3.getNumberOfEntriesInBacklog(false), 0);
        assertEquals(c3.getNumberOfEntries(), 0);
        assertFalse(c3.hasMoreEntries());

        @Cleanup("shutdown")
        ManagedLedgerFactory factory2 = new ManagedLedgerFactoryImpl(metadataStore, bkc);
        ledger = factory2.open("my_test_ledger", new ManagedLedgerConfig().setMaxEntriesPerLedger(1));

        c1 = ledger.openCursor("c1");
        c2 = ledger.openCursor("c2");
        c3 = ledger.openCursor("c3");

        assertEquals(c1.getNumberOfEntriesInBacklog(false), 0);
        assertEquals(c1.getNumberOfEntries(), 0);
        assertFalse(c1.hasMoreEntries());

        assertEquals(c2.getNumberOfEntriesInBacklog(false), 2);
        assertEquals(c2.getNumberOfEntries(), 2);
        assertTrue(c2.hasMoreEntries());

        assertEquals(c3.getNumberOfEntriesInBacklog(false), 0);
        assertEquals(c3.getNumberOfEntries(), 0);
        assertFalse(c3.hasMoreEntries());
    }

    @Test(timeOut = 20000, dataProvider = "useOpenRangeSet")
    void testRateLimitMarkDelete(boolean useOpenRangeSet) throws Exception {
        ManagedLedgerConfig config = new ManagedLedgerConfig();
        config.setThrottleMarkDelete(1).setUnackedRangesOpenCacheSetEnabled(useOpenRangeSet); // Throttle to 1/s
        ManagedLedger ledger = factory.open("my_test_ledger", config);

        ManagedCursor c1 = ledger.openCursor("c1");
        Position p1 = ledger.addEntry("dummy-entry-1".getBytes(Encoding));
        Position p2 = ledger.addEntry("dummy-entry-2".getBytes(Encoding));
        Position p3 = ledger.addEntry("dummy-entry-3".getBytes(Encoding));

        assertEquals(c1.getNumberOfEntriesInBacklog(false), 3);
        c1.markDelete(p1);
        c1.markDelete(p2);
        c1.markDelete(p3);

        assertEquals(c1.getNumberOfEntriesInBacklog(false), 0);

        // Re-open to recover from storage
        @Cleanup("shutdown")
        ManagedLedgerFactory factory2 = new ManagedLedgerFactoryImpl(metadataStore, bkc);
        ledger = factory2.open("my_test_ledger", new ManagedLedgerConfig());

        c1 = ledger.openCursor("c1");

        // Only the 1st mark-delete was persisted
        assertEquals(c1.getNumberOfEntriesInBacklog(false), 2);
    }

    @Test(timeOut = 20000, dataProvider = "useOpenRangeSet")
    void deleteSingleMessageTwice(boolean useOpenRangeSet) throws Exception {
        ManagedLedger ledger = factory.open("my_test_ledger",
                new ManagedLedgerConfig().setUnackedRangesOpenCacheSetEnabled(useOpenRangeSet));

        ManagedCursor c1 = ledger.openCursor("c1");

        Position p1 = ledger.addEntry("entry-1".getBytes(Encoding));
        Position p2 = ledger.addEntry("entry-2".getBytes(Encoding));
        Position p3 = ledger.addEntry("entry-3".getBytes(Encoding));
        Position p4 = ledger.addEntry("entry-4".getBytes(Encoding));

        assertEquals(c1.getNumberOfEntriesInBacklog(false), 4);
        assertEquals(c1.getNumberOfEntries(), 4);

        c1.delete(p1);
        assertEquals(c1.getNumberOfEntriesInBacklog(false), 3);
        assertEquals(c1.getNumberOfEntries(), 3);
        assertEquals(c1.getMarkDeletedPosition(), p1);
        assertEquals(c1.getReadPosition(), p2);

        // Should have not effect since p1 is already deleted
        c1.delete(p1);
        assertEquals(c1.getNumberOfEntriesInBacklog(false), 3);
        assertEquals(c1.getNumberOfEntries(), 3);
        assertEquals(c1.getMarkDeletedPosition(), p1);
        assertEquals(c1.getReadPosition(), p2);

        c1.delete(p2);
        assertEquals(c1.getNumberOfEntriesInBacklog(false), 2);
        assertEquals(c1.getNumberOfEntries(), 2);
        assertEquals(c1.getMarkDeletedPosition(), p2);
        assertEquals(c1.getReadPosition(), p3);

        // Should have not effect since p2 is already deleted
        c1.delete(p2);
        assertEquals(c1.getNumberOfEntriesInBacklog(false), 2);
        assertEquals(c1.getNumberOfEntries(), 2);
        assertEquals(c1.getMarkDeletedPosition(), p2);
        assertEquals(c1.getReadPosition(), p3);

        c1.delete(p3);
        assertEquals(c1.getNumberOfEntriesInBacklog(false), 1);
        assertEquals(c1.getNumberOfEntries(), 1);
        assertEquals(c1.getMarkDeletedPosition(), p3);
        assertEquals(c1.getReadPosition(), p4);

        // Should have not effect since p3 is already deleted
        c1.delete(p3);
        assertEquals(c1.getNumberOfEntriesInBacklog(false), 1);
        assertEquals(c1.getNumberOfEntries(), 1);
        assertEquals(c1.getMarkDeletedPosition(), p3);
        assertEquals(c1.getReadPosition(), p4);

        c1.delete(p4);
        assertEquals(c1.getNumberOfEntriesInBacklog(false), 0);
        assertEquals(c1.getNumberOfEntries(), 0);
        assertEquals(c1.getMarkDeletedPosition(), p4);
        assertEquals(c1.getReadPosition(), p4.getNext());

        // Should have not effect since p4 is already deleted
        c1.delete(p4);
        assertEquals(c1.getNumberOfEntriesInBacklog(false), 0);
        assertEquals(c1.getNumberOfEntries(), 0);
        assertEquals(c1.getMarkDeletedPosition(), p4);
        assertEquals(c1.getReadPosition(), p4.getNext());
    }

    @Test(timeOut = 10000, dataProvider = "useOpenRangeSet")
    void testReadEntriesOrWait(boolean useOpenRangeSet) throws Exception {
        ManagedLedger ledger = factory.open("my_test_ledger",
                new ManagedLedgerConfig().setUnackedRangesOpenCacheSetEnabled(useOpenRangeSet));

        final int Consumers = 10;
        final CountDownLatch counter = new CountDownLatch(Consumers);

        for (int i = 0; i < Consumers; i++) {
            ManagedCursor c = ledger.openCursor("c" + i);

            c.asyncReadEntriesOrWait(1, new ReadEntriesCallback() {
                @Override
                public void readEntriesComplete(List<Entry> entries, Object ctx) {
                    assertEquals(entries.size(), 1);
                    entries.forEach(Entry::release);
                    counter.countDown();
                }

                @Override
                public void readEntriesFailed(ManagedLedgerException exception, Object ctx) {
                    log.error("Error reading", exception);
                }
            }, null, PositionFactory.LATEST);
        }

        ledger.addEntry("test".getBytes());
        counter.await();
    }

    @Test(timeOut = 20000)
    void testReadEntriesOrWaitBlocking() throws Exception {
        ManagedLedger ledger = factory.open("my_test_ledger");

        final int Messages = 100;
        final int Consumers = 10;

        List<Future<Void>> futures = new ArrayList();
        @Cleanup("shutdownNow")
        ExecutorService executor = Executors.newCachedThreadPool();
        final CyclicBarrier barrier = new CyclicBarrier(Consumers + 1);

        for (int i = 0; i < Consumers; i++) {
            final ManagedCursor cursor = ledger.openCursor("c" + i);

            futures.add(executor.submit(new Callable<Void>() {
                @Override
                public Void call() throws Exception {
                    barrier.await();

                    int toRead = Messages;
                    while (toRead > 0) {
                        List<Entry> entries = cursor.readEntriesOrWait(10);
                        assertTrue(entries.size() <= 10);
                        toRead -= entries.size();
                        entries.forEach(Entry::release);
                    }

                    return null;
                }
            }));
        }

        barrier.await();
        for (int i = 0; i < Messages; i++) {
            ledger.addEntry("test".getBytes());
        }

        for (Future<Void> f : futures) {
            f.get();
        }
    }

    @Test(timeOut = 20000)
    void testFindNewestMatching() throws Exception {
        ManagedLedger ledger = factory.open("my_test_ledger");

        ManagedCursorImpl c1 = (ManagedCursorImpl) ledger.openCursor("c1");

        ledger.addEntry("not-expired".getBytes(Encoding));
        ledger.addEntry("not-expired".getBytes(Encoding));
        ledger.addEntry("not-expired".getBytes(Encoding));
        ledger.addEntry("not-expired".getBytes(Encoding));
        ledger.addEntry("not-expired".getBytes(Encoding));

        assertNull(
                c1.findNewestMatching(entry -> Arrays.equals(entry.getDataAndRelease(), "expired".getBytes(Encoding))));
    }

    @DataProvider(name = "testScanValues")
    public static Object[][] testScanValues() {
        return new Object[][] {
                { 10, 1 }, // single entry
                { 10, 3 }, // batches with remainder
                { 10, 5 }, // batches, half
                { 10, 1000 }, // big batch size, scan whole ledger in one round
                { 0, 10 } // empty ledger
        };
    }

    @Test(dataProvider = "testScanValues", timeOut = 30000)
    void testScan(int numEntries, int batchSize) throws Exception {
        ManagedLedger ledger = factory.open("my_test_ledger_scan_" + numEntries
                + "_" +batchSize);

        ManagedCursorImpl c1 = (ManagedCursorImpl) ledger.openCursor("c1");
        List<Position> positions = new ArrayList<>();
        for (int i = 0; i < numEntries; i++) {
            positions.add(ledger.addEntry(("a" + i).getBytes(Encoding)));
        }

        List<String> contents = new CopyOnWriteArrayList<>();

        assertEquals(ScanOutcome.COMPLETED, c1.scan(Optional.empty(), (entry -> {
            contents.add(new String(entry.getData(), StandardCharsets.UTF_8));
            return true;
        }), batchSize, Long.MAX_VALUE, Long.MAX_VALUE).get());

        for (int i = 0; i < numEntries; i++) {
            assertEquals(contents.get(i), ("a" + i));
        }
        assertEquals(contents.size(), numEntries);

        if (numEntries <= 0) {
            return;
        }

        List<String> contentsFromHalf = new CopyOnWriteArrayList<>();
        int half = numEntries / 2;
        Position halfPosition = positions.get(half);
        assertEquals(ScanOutcome.COMPLETED, c1.scan(Optional.of(halfPosition), (entry -> {
            contentsFromHalf.add(new String(entry.getData(), StandardCharsets.UTF_8));
            return true;
        }), batchSize, Long.MAX_VALUE, Long.MAX_VALUE).get());

        for (int i = half; i < numEntries; i++) {
            assertEquals(contentsFromHalf.get(i - half), ("a" + i));
        }
        assertEquals(contentsFromHalf.size(), numEntries - half);

        assertEquals(ScanOutcome.USER_INTERRUPTED, c1.scan(Optional.empty(), (entry -> {
            return false;
        }), batchSize, Long.MAX_VALUE, Long.MAX_VALUE).get());

        // max entries
        assertEquals(ScanOutcome.ABORTED, c1.scan(Optional.empty(), (entry -> {
            return true;
        }), batchSize, 1, Long.MAX_VALUE).get());

        // timeout
        // please note that the timeout is verified
        // between the reads
        // so with a big batchSize this test would take too much
        // we are skipping this check if batchSize is too big
        if (batchSize <= 5) {
            assertEquals(ScanOutcome.ABORTED, c1.scan(Optional.empty(), (entry -> {
                try {
                    Thread.sleep(1000);
                } catch (InterruptedException ie) {
                }
                return true;
            }), batchSize, Long.MAX_VALUE, 1000).get());
        }
        // user code exception
        AtomicReference<Throwable> error = new AtomicReference<>();
        c1.scan(Optional.empty(), (entry -> {
            throw new RuntimeException("dummy!");
        }), batchSize, Long.MAX_VALUE, Long.MAX_VALUE).handle((___, err) -> {
            error.set(err);
            return null;
        }).get();
        assertTrue(error.get() instanceof ManagedLedgerException);
        assertTrue(error.get().getCause() instanceof RuntimeException);
        assertEquals(error.get().getCause().getMessage(), "dummy!");


        // test deleted entries
        positions.clear();
        assertEquals(ScanOutcome.COMPLETED, c1.scan(Optional.empty(), (entry -> {
            positions.add(entry.getPosition());
            return true;
        }), batchSize, Long.MAX_VALUE, Long.MAX_VALUE).get());
        assertEquals(numEntries, positions.size());

        // delete one entry in the middle
        c1.delete(positions.get(2));

        List<Position> positionsAfterDelete = new ArrayList<>();
        assertEquals(ScanOutcome.COMPLETED, c1.scan(Optional.empty(), (entry -> {
            positionsAfterDelete.add(entry.getPosition());
            return true;
        }), batchSize, Long.MAX_VALUE, Long.MAX_VALUE).get());
        assertEquals(numEntries - 1, positionsAfterDelete.size());

        // delete all the entries
        for (Position p : positionsAfterDelete) {
            c1.delete(p);
        }

        List<Position> positionsFinal = new ArrayList<>();
        assertEquals(ScanOutcome.COMPLETED, c1.scan(Optional.empty(), (entry -> {
            positionsFinal.add(entry.getPosition());
            return true;
        }), batchSize, Long.MAX_VALUE, Long.MAX_VALUE).get());
        assertEquals(0,positionsFinal.size());

    }

    @Test(timeOut = 20000)
    void testFindNewestMatchingOdd1() throws Exception {
        ManagedLedger ledger = factory.open("my_test_ledger");

        ManagedCursorImpl c1 = (ManagedCursorImpl) ledger.openCursor("c1");

        Position p1 = ledger.addEntry("expired".getBytes(Encoding));
        ledger.addEntry("not-expired".getBytes(Encoding));
        ledger.addEntry("not-expired".getBytes(Encoding));
        ledger.addEntry("not-expired".getBytes(Encoding));
        ledger.addEntry("not-expired".getBytes(Encoding));

        assertEquals(
                c1.findNewestMatching(entry -> Arrays.equals(entry.getDataAndRelease(), "expired".getBytes(Encoding))),
                p1);
    }

    @Test(timeOut = 20000)
    void testFindNewestMatchingOdd2() throws Exception {
        ManagedLedger ledger = factory.open("my_test_ledger");

        ManagedCursorImpl c1 = (ManagedCursorImpl) ledger.openCursor("c1");

        ledger.addEntry("expired".getBytes(Encoding));
        Position p2 = ledger.addEntry("expired".getBytes(Encoding));
        ledger.addEntry("not-expired".getBytes(Encoding));
        ledger.addEntry("not-expired".getBytes(Encoding));
        ledger.addEntry("not-expired".getBytes(Encoding));

        assertEquals(
                c1.findNewestMatching(entry -> Arrays.equals(entry.getDataAndRelease(), "expired".getBytes(Encoding))),
                p2);
    }

    @Test(timeOut = 20000)
    void testFindNewestMatchingOdd3() throws Exception {
        ManagedLedger ledger = factory.open("my_test_ledger");

        ManagedCursorImpl c1 = (ManagedCursorImpl) ledger.openCursor("c1");

        ledger.addEntry("expired".getBytes(Encoding));
        ledger.addEntry("expired".getBytes(Encoding));
        Position p3 = ledger.addEntry("expired".getBytes(Encoding));
        ledger.addEntry("not-expired".getBytes(Encoding));
        ledger.addEntry("not-expired".getBytes(Encoding));

        assertEquals(
                c1.findNewestMatching(entry -> Arrays.equals(entry.getDataAndRelease(), "expired".getBytes(Encoding))),
                p3);
    }

    @Test(timeOut = 20000)
    void testFindNewestMatchingOdd4() throws Exception {
        ManagedLedger ledger = factory.open("my_test_ledger");

        ManagedCursorImpl c1 = (ManagedCursorImpl) ledger.openCursor("c1");

        ledger.addEntry("expired".getBytes(Encoding));
        ledger.addEntry("expired".getBytes(Encoding));
        ledger.addEntry("expired".getBytes(Encoding));
        Position p4 = ledger.addEntry("expired".getBytes(Encoding));
        ledger.addEntry("not-expired".getBytes(Encoding));

        assertEquals(
                c1.findNewestMatching(entry -> Arrays.equals(entry.getDataAndRelease(), "expired".getBytes(Encoding))),
                p4);
    }

    @Test(timeOut = 20000)
    void testFindNewestMatchingOdd5() throws Exception {
        ManagedLedger ledger = factory.open("my_test_ledger");

        ManagedCursorImpl c1 = (ManagedCursorImpl) ledger.openCursor("c1");

        ledger.addEntry("expired".getBytes(Encoding));
        ledger.addEntry("expired".getBytes(Encoding));
        ledger.addEntry("expired".getBytes(Encoding));
        ledger.addEntry("expired".getBytes(Encoding));
        Position p5 = ledger.addEntry("expired".getBytes(Encoding));

        assertEquals(
                c1.findNewestMatching(entry -> Arrays.equals(entry.getDataAndRelease(), "expired".getBytes(Encoding))),
                p5);
    }

    @Test(timeOut = 20000)
    void testFindNewestMatchingEven1() throws Exception {
        ManagedLedger ledger = factory.open("my_test_ledger");

        ManagedCursorImpl c1 = (ManagedCursorImpl) ledger.openCursor("c1");

        Position p1 = ledger.addEntry("expired".getBytes(Encoding));
        ledger.addEntry("not-expired".getBytes(Encoding));
        ledger.addEntry("not-expired".getBytes(Encoding));
        ledger.addEntry("not-expired".getBytes(Encoding));

        assertEquals(
                c1.findNewestMatching(entry -> Arrays.equals(entry.getDataAndRelease(), "expired".getBytes(Encoding))),
                p1);
    }

    @Test(timeOut = 20000)
    void testFindNewestMatchingEven2() throws Exception {
        ManagedLedger ledger = factory.open("my_test_ledger");

        ManagedCursorImpl c1 = (ManagedCursorImpl) ledger.openCursor("c1");

        ledger.addEntry("expired".getBytes(Encoding));
        Position p2 = ledger.addEntry("expired".getBytes(Encoding));
        ledger.addEntry("not-expired".getBytes(Encoding));
        ledger.addEntry("not-expired".getBytes(Encoding));

        assertEquals(
                c1.findNewestMatching(entry -> Arrays.equals(entry.getDataAndRelease(), "expired".getBytes(Encoding))),
                p2);
    }

    @Test(timeOut = 20000)
    void testFindNewestMatchingEven3() throws Exception {
        ManagedLedger ledger = factory.open("my_test_ledger");

        ManagedCursorImpl c1 = (ManagedCursorImpl) ledger.openCursor("c1");

        ledger.addEntry("expired".getBytes(Encoding));
        ledger.addEntry("expired".getBytes(Encoding));
        Position p3 = ledger.addEntry("expired".getBytes(Encoding));
        ledger.addEntry("not-expired".getBytes(Encoding));

        assertEquals(
                c1.findNewestMatching(entry -> Arrays.equals(entry.getDataAndRelease(), "expired".getBytes(Encoding))),
                p3);
    }

    @Test(timeOut = 20000)
    void testFindNewestMatchingEven4() throws Exception {
        ManagedLedger ledger = factory.open("my_test_ledger");

        ManagedCursorImpl c1 = (ManagedCursorImpl) ledger.openCursor("c1");

        ledger.addEntry("expired".getBytes(Encoding));
        ledger.addEntry("expired".getBytes(Encoding));
        ledger.addEntry("expired".getBytes(Encoding));
        Position p4 = ledger.addEntry("expired".getBytes(Encoding));

        assertEquals(
                c1.findNewestMatching(entry -> Arrays.equals(entry.getDataAndRelease(), "expired".getBytes(Encoding))),
                p4);
    }

    @Test(timeOut = 20000)
    void testFindNewestMatchingEdgeCase1() throws Exception {
        ManagedLedger ledger = factory.open("my_test_ledger");

        ManagedCursorImpl c1 = (ManagedCursorImpl) ledger.openCursor("c1");
        assertNull(c1.findNewestMatching(
                entry -> Arrays.equals(entry.getDataAndRelease(), "expired".getBytes(Encoding))));
    }

    @Test(timeOut = 20000)
    void testFindNewestMatchingEdgeCase2() throws Exception {
        ManagedLedger ledger = factory.open("my_test_ledger");

        ManagedCursorImpl c1 = (ManagedCursorImpl) ledger.openCursor("c1");
        Position p1 = ledger.addEntry("expired".getBytes(Encoding));
        assertEquals(
                c1.findNewestMatching(entry -> Arrays.equals(entry.getDataAndRelease(), "expired".getBytes(Encoding))),
                p1);
    }

    @Test(timeOut = 20000)
    void testFindNewestMatchingEdgeCase3() throws Exception {
        ManagedLedger ledger = factory.open("my_test_ledger");

        ManagedCursorImpl c1 = (ManagedCursorImpl) ledger.openCursor("c1");
        Position p1 = ledger.addEntry("expired".getBytes(Encoding));
        ledger.addEntry("not-expired".getBytes(Encoding));
        assertEquals(
                c1.findNewestMatching(entry -> Arrays.equals(entry.getDataAndRelease(), "expired".getBytes(Encoding))),
                p1);
    }

    @Test(timeOut = 20000)
    void testFindNewestMatchingEdgeCase4() throws Exception {
        ManagedLedger ledger = factory.open("my_test_ledger");

        ManagedCursorImpl c1 = (ManagedCursorImpl) ledger.openCursor("c1");
        Position p1 = ledger.addEntry("expired".getBytes(Encoding));
        ledger.addEntry("not-expired".getBytes(Encoding));
        ledger.addEntry("not-expired".getBytes(Encoding));
        assertEquals(
                c1.findNewestMatching(entry -> Arrays.equals(entry.getDataAndRelease(), "expired".getBytes(Encoding))),
                p1);
    }

    @Test(timeOut = 20000)
    void testFindNewestMatchingEdgeCase5() throws Exception {
        ManagedLedger ledger = factory.open("testFindNewestMatchingEdgeCase5");

        ManagedCursorImpl c1 = (ManagedCursorImpl) ledger.openCursor("c1");
        ledger.addEntry("expired".getBytes(Encoding));
        Position p2 = ledger.addEntry("expired".getBytes(Encoding));
        ledger.addEntry("not-expired".getBytes(Encoding));
        assertEquals(
                c1.findNewestMatching(entry -> Arrays.equals(entry.getDataAndRelease(), "expired".getBytes(Encoding))),
                p2);
    }

    @Test(timeOut = 20000, dataProvider = "useOpenRangeSet")
    void testFindNewestMatchingEdgeCase6(boolean useOpenRangeSet) throws Exception {
        ManagedLedger ledger = factory.open("testFindNewestMatchingEdgeCase6", new ManagedLedgerConfig()
                .setUnackedRangesOpenCacheSetEnabled(useOpenRangeSet).setMaxEntriesPerLedger(3));

        ManagedCursorImpl c1 = (ManagedCursorImpl) ledger.openCursor("c1");
        ledger.addEntry("expired".getBytes(Encoding));
        ledger.addEntry("expired".getBytes(Encoding));
        ledger.addEntry("expired".getBytes(Encoding));
        Position newPosition = ledger.addEntry("expired".getBytes(Encoding));
        ledger.addEntry("not-expired".getBytes(Encoding));
        List<Entry> entries = c1.readEntries(3);
        c1.markDelete(entries.get(2).getPosition());
        entries.forEach(Entry::release);
        assertEquals(
                c1.findNewestMatching(entry -> Arrays.equals(entry.getDataAndRelease(), "expired".getBytes(Encoding))),
                newPosition);
    }

    @Test(timeOut = 20000, dataProvider = "useOpenRangeSet")
    void testFindNewestMatchingEdgeCase7(boolean useOpenRangeSet) throws Exception {
        ManagedLedger ledger = factory.open("testFindNewestMatchingEdgeCase7",
                new ManagedLedgerConfig().setUnackedRangesOpenCacheSetEnabled(useOpenRangeSet));

        ManagedCursorImpl c1 = (ManagedCursorImpl) ledger.openCursor("c1");
        ledger.addEntry("expired".getBytes(Encoding));
        ledger.addEntry("expired".getBytes(Encoding));
        ledger.addEntry("expired".getBytes(Encoding));
        ledger.addEntry("expired".getBytes(Encoding));
        ledger.addEntry("expired".getBytes(Encoding));
        Position lastPosition = ledger.addEntry("expired".getBytes(Encoding));

        List<Entry> entries = c1.readEntries(4);
        c1.markDelete(entries.get(0).getPosition());
        c1.delete(entries.get(2).getPosition());
        entries.forEach(Entry::release);

        assertEquals(
                c1.findNewestMatching(entry -> Arrays.equals(entry.getDataAndRelease(), "expired".getBytes(Encoding))),
                lastPosition);
    }

    @Test(timeOut = 20000)
    void testFindNewestMatchingEdgeCase8() throws Exception {
        ManagedLedger ledger = factory.open("testFindNewestMatchingEdgeCase8");

        ManagedCursorImpl c1 = (ManagedCursorImpl) ledger.openCursor("c1");
        ledger.addEntry("expired".getBytes(Encoding));
        ledger.addEntry("expired".getBytes(Encoding));
        ledger.addEntry("expired".getBytes(Encoding));
        ledger.addEntry("expired".getBytes(Encoding));
        ledger.addEntry("expired".getBytes(Encoding));
        Position lastPosition = ledger.addEntry("expired".getBytes(Encoding));
        ledger.addEntry("not-expired".getBytes(Encoding));

        List<Entry> entries = c1.readEntries(4);
        c1.delete(entries.get(1).getPosition());
        c1.delete(entries.get(2).getPosition());
        entries.forEach(Entry::release);

        assertEquals(
                c1.findNewestMatching(entry -> Arrays.equals(entry.getDataAndRelease(), "expired".getBytes(Encoding))),
                lastPosition);
    }

    @Test(timeOut = 20000)
    void testFindNewestMatchingEdgeCase9() throws Exception {
        ManagedLedger ledger = factory.open("testFindNewestMatchingEdgeCase9");

        ManagedCursorImpl c1 = (ManagedCursorImpl) ledger.openCursor("c1");
        ledger.addEntry("expired".getBytes(Encoding));
        ledger.addEntry("expired".getBytes(Encoding));
        ledger.addEntry("expired".getBytes(Encoding));
        ledger.addEntry("expired".getBytes(Encoding));
        ledger.addEntry("expired".getBytes(Encoding));
        ledger.addEntry("expired".getBytes(Encoding));
        Position lastPosition = ledger.addEntry("expired".getBytes(Encoding));
        ledger.addEntry("not-expired".getBytes(Encoding));

        List<Entry> entries = c1.readEntries(5);
        c1.delete(entries.get(1).getPosition());
        c1.delete(entries.get(3).getPosition());
        entries.forEach(Entry::release);

        assertEquals(
                c1.findNewestMatching(entry -> Arrays.equals(entry.getDataAndRelease(), "expired".getBytes(Encoding))),
                lastPosition);
    }

    @Test(timeOut = 20000)
    void testFindNewestMatchingEdgeCase10() throws Exception {
        ManagedLedger ledger = factory.open("testFindNewestMatchingEdgeCase10");

        ManagedCursorImpl c1 = (ManagedCursorImpl) ledger.openCursor("c1");
        ledger.addEntry("expired".getBytes(Encoding));
        ledger.addEntry("expired".getBytes(Encoding));
        ledger.addEntry("expired".getBytes(Encoding));
        ledger.addEntry("expired".getBytes(Encoding));
        ledger.addEntry("expired".getBytes(Encoding));
        ledger.addEntry("expired".getBytes(Encoding));
        Position lastPosition = ledger.addEntry("expired".getBytes(Encoding));
        ledger.addEntry("not-expired".getBytes(Encoding));

        List<Entry> entries = c1.readEntries(7);
        c1.delete(entries.get(1).getPosition());
        c1.delete(entries.get(3).getPosition());
        c1.delete(entries.get(6).getPosition());
        entries.forEach(Entry::release);

        assertEquals(
                c1.findNewestMatching(entry -> Arrays.equals(entry.getDataAndRelease(), "expired".getBytes(Encoding))),
                lastPosition);
    }

    @Test(timeOut = 20000, dataProvider = "useOpenRangeSet")
    void testIndividuallyDeletedMessages(boolean useOpenRangeSet) throws Exception {
        ManagedLedger ledger = factory.open("testIndividuallyDeletedMessages",
                new ManagedLedgerConfig().setUnackedRangesOpenCacheSetEnabled(useOpenRangeSet));

        ManagedCursorImpl c1 = (ManagedCursorImpl) ledger.openCursor("c1");
        ledger.addEntry("entry-0".getBytes(Encoding));
        ledger.addEntry("entry-1".getBytes(Encoding));
        ledger.addEntry("entry-2".getBytes(Encoding));
        ledger.addEntry("entry-3".getBytes(Encoding));
        ledger.addEntry("entry-4".getBytes(Encoding));

        List<Entry> entries = c1.readEntries(4);
        c1.delete(entries.get(1).getPosition());
        c1.delete(entries.get(2).getPosition());
        c1.markDelete(entries.get(3).getPosition());
        entries.forEach(Entry::release);

        assertTrue(c1.isIndividuallyDeletedEntriesEmpty());
    }

    @Test(timeOut = 20000)
    void testIndividuallyDeletedMessages1() throws Exception {
        ManagedLedger ledger = factory.open("testIndividuallyDeletedMessages1");

        ManagedCursorImpl c1 = (ManagedCursorImpl) ledger.openCursor("c1");
        ledger.addEntry("entry-0".getBytes(Encoding));
        ledger.addEntry("entry-1".getBytes(Encoding));
        ledger.addEntry("entry-2".getBytes(Encoding));
        ledger.addEntry("entry-3".getBytes(Encoding));
        ledger.addEntry("entry-4".getBytes(Encoding));

        List<Entry> entries = c1.readEntries(4);
        c1.delete(entries.get(1).getPosition());
        c1.markDelete(entries.get(3).getPosition());
        entries.forEach(Entry::release);

        assertTrue(c1.isIndividuallyDeletedEntriesEmpty());
    }

    @Test(timeOut = 20000, dataProvider = "useOpenRangeSet")
    void testIndividuallyDeletedMessages2(boolean useOpenRangeSet) throws Exception {
        ManagedLedger ledger = factory.open("testIndividuallyDeletedMessages2",
                new ManagedLedgerConfig().setUnackedRangesOpenCacheSetEnabled(useOpenRangeSet));

        ManagedCursorImpl c1 = (ManagedCursorImpl) ledger.openCursor("c1");
        ledger.addEntry("entry-0".getBytes(Encoding));
        ledger.addEntry("entry-1".getBytes(Encoding));
        ledger.addEntry("entry-2".getBytes(Encoding));
        ledger.addEntry("entry-3".getBytes(Encoding));
        ledger.addEntry("entry-4".getBytes(Encoding));

        List<Entry> entries = c1.readEntries(4);
        c1.delete(entries.get(1).getPosition());
        c1.delete(entries.get(2).getPosition());
        c1.delete(entries.get(0).getPosition());
        entries.forEach(Entry::release);

        assertTrue(c1.isIndividuallyDeletedEntriesEmpty());
    }

    @Test(timeOut = 20000, dataProvider = "useOpenRangeSet")
    void testIndividuallyDeletedMessages3(boolean useOpenRangeSet) throws Exception {
        ManagedLedger ledger = factory.open("testIndividuallyDeletedMessages3",
                new ManagedLedgerConfig().setUnackedRangesOpenCacheSetEnabled(useOpenRangeSet));

        ManagedCursorImpl c1 = (ManagedCursorImpl) ledger.openCursor("c1");
        ledger.addEntry("entry-0".getBytes(Encoding));
        ledger.addEntry("entry-1".getBytes(Encoding));
        ledger.addEntry("entry-2".getBytes(Encoding));
        ledger.addEntry("entry-3".getBytes(Encoding));
        ledger.addEntry("entry-4".getBytes(Encoding));

        List<Entry> entries = c1.readEntries(4);
        c1.delete(entries.get(1).getPosition());
        c1.delete(entries.get(2).getPosition());
        c1.markDelete(entries.get(0).getPosition());
        entries.forEach(Entry::release);

        assertTrue(c1.isIndividuallyDeletedEntriesEmpty());
    }

    @Test(timeOut = 20000)
    void testFindNewestMatchingAfterLedgerRollover() throws Exception {
        ManagedLedgerImpl ledger = (ManagedLedgerImpl) factory.open("my_test_ledger");
        ManagedCursorImpl c1 = (ManagedCursorImpl) ledger.openCursor("c1");
        ledger.addEntry("first-expired".getBytes(Encoding));
        ledger.addEntry("second".getBytes(Encoding));
        ledger.addEntry("third".getBytes(Encoding));
        ledger.addEntry("fourth".getBytes(Encoding));
        Position last = ledger.addEntry("last-expired".getBytes(Encoding));

        // roll a new ledger
        int numLedgersBefore = ledger.getLedgersInfo().size();
        ledger.getConfig().setMaxEntriesPerLedger(1);
        Field stateUpdater = ManagedLedgerImpl.class.getDeclaredField("state");
        stateUpdater.setAccessible(true);
        stateUpdater.set(ledger, ManagedLedgerImpl.State.LedgerOpened);
        ledger.rollCurrentLedgerIfFull();
        Awaitility.await().atMost(20, TimeUnit.SECONDS)
                .until(() -> ledger.getLedgersInfo().size() > numLedgersBefore);

        // the algorithm looks for "expired" messages
        // starting from the first, then it moves to the last message
        // if the condition evaluates to true on the last message
        // then we are done
        // there was a bug (https://github.com/apache/pulsar/issues/9082)
        // in which if the last message was in a different ledger
        // the jump from the first message to the last message went
        // to an invalid position and so the search stopped at the first message

        // we want to assert here that the algorithm returns the position of the
        // last message
        assertEquals(last,
                c1.findNewestMatching(entry -> {
                    byte[] data = entry.getDataAndRelease();
                    return Arrays.equals(data, "first-expired".getBytes(Encoding))
                            || Arrays.equals(data, "last-expired".getBytes(Encoding));
                }));

    }

    public static byte[] getEntryPublishTime(String msg) throws Exception {
        return Long.toString(System.currentTimeMillis()).getBytes();
    }

    public Position findPositionFromAllEntries(ManagedCursor c1, final long timestamp) throws Exception {
        final CountDownLatch counter = new CountDownLatch(1);
        class Result {
            ManagedLedgerException exception = null;
            Position position = null;
        }

        final Result result = new Result();
        AsyncCallbacks.FindEntryCallback findEntryCallback = new AsyncCallbacks.FindEntryCallback() {
            @Override
            public void findEntryComplete(Position position, Object ctx) {
                result.position = position;
                counter.countDown();
            }

            @Override
            public void findEntryFailed(ManagedLedgerException exception, Optional<Position> failedReadPosition,
                                        Object ctx) {
                result.exception = exception;
                counter.countDown();
            }
        };

        c1.asyncFindNewestMatching(ManagedCursor.FindPositionConstraint.SearchAllAvailableEntries, entry -> {

            try {
                long publishTime = Long.parseLong(new String(entry.getData()));
                return publishTime <= timestamp;
            } catch (Exception e) {
                log.error("Error de-serializing message for message position find", e);
            } finally {
                entry.release();
            }
            return false;
        }, findEntryCallback, ManagedCursorImpl.FindPositionConstraint.SearchAllAvailableEntries);
        counter.await();
        if (result.exception != null) {
            throw result.exception;
        }
        return result.position;
    }

    void internalTestFindNewestMatchingAllEntries(final String name, final int entriesPerLedger,
                                                  final int expectedEntryId) throws Exception {
        final String ledgerAndCursorName = name;
        ManagedLedgerConfig config = new ManagedLedgerConfig();
        config.setRetentionSizeInMB(10);
        config.setMaxEntriesPerLedger(entriesPerLedger);
        config.setRetentionTime(1, TimeUnit.HOURS);
        ManagedLedger ledger = factory.open(ledgerAndCursorName, config);
        ManagedCursorImpl c1 = (ManagedCursorImpl) ledger.openCursor(ledgerAndCursorName);

        ledger.addEntry(getEntryPublishTime("retained1"));
        // space apart message publish times
        Thread.sleep(100);
        ledger.addEntry(getEntryPublishTime("retained2"));
        Thread.sleep(100);
        ledger.addEntry(getEntryPublishTime("retained3"));
        Thread.sleep(100);
        Position newPosition = ledger.addEntry(getEntryPublishTime("expectedresetposition"));
        long timestamp = System.currentTimeMillis();
        long ledgerId = newPosition.getLedgerId();
        Thread.sleep(2);

        ledger.addEntry(getEntryPublishTime("not-read"));
        List<Entry> entries = c1.readEntries(3);
        c1.markDelete(entries.get(2).getPosition());
        c1.close();
        ledger.close();
        entries.forEach(Entry::release);
        // give timed ledger trimming a chance to run
        Thread.sleep(100);

        ledger = factory.open(ledgerAndCursorName, config);
        c1 = (ManagedCursorImpl) ledger.openCursor(ledgerAndCursorName);

        Position found = findPositionFromAllEntries(c1, timestamp);
        assertEquals(found.getLedgerId(), ledgerId);
        assertEquals(found.getEntryId(), expectedEntryId);

        found = findPositionFromAllEntries(c1, 0);
        assertNull(found);
    }

    @Test(timeOut = 20000)
    void testFindNewestMatchingAllEntries() throws Exception {
        final String ledgerAndCursorName = "testFindNewestMatchingAllEntries";
        // condition below assumes entries per ledger is 2
        // needs to be changed if entries per ledger is changed
        int expectedEntryId = 1;
        int entriesPerLedger = 2;
        internalTestFindNewestMatchingAllEntries(ledgerAndCursorName, entriesPerLedger, expectedEntryId);
    }

    @Test(timeOut = 20000)
    void testFindNewestMatchingAllEntries2() throws Exception {
        final String ledgerAndCursorName = "testFindNewestMatchingAllEntries2";
        // condition below assumes entries per ledger is 1
        // needs to be changed if entries per ledger is changed
        int expectedEntryId = 0;
        int entriesPerLedger = 1;
        internalTestFindNewestMatchingAllEntries(ledgerAndCursorName, entriesPerLedger, expectedEntryId);
    }

    @Test(timeOut = 20000)
    void testFindNewestMatchingAllEntriesSingleLedger() throws Exception {
        final String ledgerAndCursorName = "testFindNewestMatchingAllEntriesSingleLedger";
        ManagedLedgerConfig config = new ManagedLedgerConfig();
        // needs to be changed if entries per ledger is changed
        int expectedEntryId = 3;
        int entriesPerLedger = config.getMaxEntriesPerLedger();
        internalTestFindNewestMatchingAllEntries(ledgerAndCursorName, entriesPerLedger, expectedEntryId);
    }

    @Test(timeOut = 20000)
    void testReplayEntries() throws Exception {
        ManagedLedger ledger = factory.open("my_test_ledger");

        ManagedCursorImpl c1 = (ManagedCursorImpl) ledger.openCursor("c1");
        Position p1 = ledger.addEntry("entry1".getBytes(Encoding));
        Position p2 = ledger.addEntry("entry2".getBytes(Encoding));
        Position p3 = ledger.addEntry("entry3".getBytes(Encoding));
        ledger.addEntry("entry4".getBytes(Encoding));

        // 1. Replay empty position set should return empty entry set
        Set<Position> positions = new HashSet();
        assertTrue(c1.replayEntries(positions).isEmpty());

        positions.add(p1);
        positions.add(p3);

        // 2. entries 1 and 3 should be returned, but they can be in any order
        List<Entry> entries = c1.replayEntries(positions);
        assertEquals(entries.size(), 2);
        assertTrue((Arrays.equals(entries.get(0).getData(), "entry1".getBytes(Encoding))
                && Arrays.equals(entries.get(1).getData(), "entry3".getBytes(Encoding)))
                || (Arrays.equals(entries.get(0).getData(), "entry3".getBytes(Encoding))
                && Arrays.equals(entries.get(1).getData(), "entry1".getBytes(Encoding))));
        entries.forEach(Entry::release);

        // 3. Fail on reading non-existing position
        Position invalidPosition = PositionFactory.create(100, 100);
        positions.add(invalidPosition);

        try {
            c1.replayEntries(positions);
            fail("Should fail");
        } catch (ManagedLedgerException e) {
            // ok
        }
        positions.remove(invalidPosition);

        // 4. Fail to attempt to read mark-deleted position (p1)
        c1.markDelete(p2);

        try {
            // as mark-delete is at position: p2 it should read entry : p3
            assertEquals(1, c1.replayEntries(positions).size());
        } catch (ManagedLedgerException e) {
            fail("Should have not failed");
        }
    }

    @Test(timeOut = 20000)
    void testGetLastIndividualDeletedRange() throws Exception {
        ManagedLedger ledger = factory.open("test_last_individual_deleted");

        ManagedCursorImpl c1 = (ManagedCursorImpl) ledger.openCursor("c1");
        Position markDeletedPosition = c1.getMarkDeletedPosition();
        for(int i = 0; i < 10; i++) {
            ledger.addEntry(("entry" + i).getBytes(Encoding));
        }
        Position p1 = PositionFactory.create(markDeletedPosition.getLedgerId(), markDeletedPosition.getEntryId() + 1);
        Position p2 = PositionFactory.create(markDeletedPosition.getLedgerId(), markDeletedPosition.getEntryId() + 2);
        Position p3 = PositionFactory.create(markDeletedPosition.getLedgerId(), markDeletedPosition.getEntryId() + 5);
        Position p4 = PositionFactory.create(markDeletedPosition.getLedgerId(), markDeletedPosition.getEntryId() + 6);

        c1.delete(Lists.newArrayList(p1, p2, p3, p4));

        assertEquals(c1.getLastIndividualDeletedRange(), Range.openClosed(PositionFactory.create(p3.getLedgerId(),
                p3.getEntryId() - 1), p4));

        Position p5 = PositionFactory.create(markDeletedPosition.getLedgerId(), markDeletedPosition.getEntryId() + 8);
        c1.delete(p5);

        assertEquals(c1.getLastIndividualDeletedRange(), Range.openClosed(PositionFactory.create(p5.getLedgerId(),
                p5.getEntryId() - 1), p5));

    }

    @Test(timeOut = 20000)
    void testTrimDeletedEntries() throws ManagedLedgerException, InterruptedException {
        ManagedLedger ledger = factory.open("my_test_ledger");

        ManagedCursorImpl c1 = (ManagedCursorImpl) ledger.openCursor("c1");
        Position markDeletedPosition = c1.getMarkDeletedPosition();
        for(int i = 0; i < 10; i++) {
            ledger.addEntry(("entry" + i).getBytes(Encoding));
        }
        Position p1 = PositionFactory.create(markDeletedPosition.getLedgerId(), markDeletedPosition.getEntryId() + 1);
        Position p2 = PositionFactory.create(markDeletedPosition.getLedgerId(), markDeletedPosition.getEntryId() + 2);
        Position p3 = PositionFactory.create(markDeletedPosition.getLedgerId(), markDeletedPosition.getEntryId() + 5);
        Position p4 = PositionFactory.create(markDeletedPosition.getLedgerId(), markDeletedPosition.getEntryId() + 6);

        c1.delete(Lists.newArrayList(p1, p2, p3, p4));

        EntryImpl entry1 = EntryImpl.create(p1, ByteBufAllocator.DEFAULT.buffer(0));
        EntryImpl entry2 = EntryImpl.create(p2, ByteBufAllocator.DEFAULT.buffer(0));
        EntryImpl entry3 = EntryImpl.create(p3, ByteBufAllocator.DEFAULT.buffer(0));
        EntryImpl entry4 = EntryImpl.create(p4, ByteBufAllocator.DEFAULT.buffer(0));
        EntryImpl entry5 = EntryImpl.create(markDeletedPosition.getLedgerId(), markDeletedPosition.getEntryId() + 7,
                ByteBufAllocator.DEFAULT.buffer(0));
        List<Entry> entries = Lists.newArrayList(entry1, entry2, entry3, entry4, entry5);
        c1.trimDeletedEntries(entries);
        assertEquals(entries.size(), 1);
        assertEquals(entries.get(0).getPosition(), PositionFactory.create(markDeletedPosition.getLedgerId(),
                markDeletedPosition.getEntryId() + 7));

        assertEquals(entry1.refCnt(), 0);
        assertEquals(entry2.refCnt(), 0);
        assertEquals(entry3.refCnt(), 0);
        assertEquals(entry4.refCnt(), 0);
    }

    @Test(timeOut = 20000)
    void outOfOrderAcks() throws Exception {
        ManagedLedger ledger = factory.open("outOfOrderAcks");
        ManagedCursor c1 = ledger.openCursor("c1");

        int N = 10;

        List<Position> positions = new ArrayList<>();
        for (int i = 0; i < N; i++) {
            positions.add(ledger.addEntry("entry".getBytes()));
        }

        assertEquals(c1.getNumberOfEntriesInBacklog(false), N);

        c1.delete(positions.get(3));
        assertEquals(c1.getNumberOfEntriesInBacklog(false), N - 1);

        c1.delete(positions.get(2));
        assertEquals(c1.getNumberOfEntriesInBacklog(false), N - 2);

        c1.delete(positions.get(1));
        assertEquals(c1.getNumberOfEntriesInBacklog(false), N - 3);

        c1.delete(positions.get(0));
        assertEquals(c1.getNumberOfEntriesInBacklog(false), N - 4);
    }

    @Test(timeOut = 20000)
    void randomOrderAcks() throws Exception {
        ManagedLedger ledger = factory.open("outOfOrderAcks");
        ManagedCursor c1 = ledger.openCursor("c1");

        int N = 10;

        List<Position> positions = new ArrayList<>();
        for (int i = 0; i < N; i++) {
            positions.add(ledger.addEntry("entry".getBytes()));
        }

        assertEquals(c1.getNumberOfEntriesInBacklog(false), N);

        // Randomize the ack sequence
        Collections.shuffle(positions);

        int toDelete = N;
        for (Position p : positions) {
            assertEquals(c1.getNumberOfEntriesInBacklog(false), toDelete);
            c1.delete(p);
            --toDelete;
            assertEquals(c1.getNumberOfEntriesInBacklog(false), toDelete);
        }
    }

    @Test(timeOut = 20000)
    void testGetEntryAfterN() throws Exception {
        ManagedLedger ledger = factory.open("testGetEntryAfterN");

        ManagedCursor c1 = ledger.openCursor("c1");

        Position pos1 = ledger.addEntry("msg1".getBytes());
        Position pos2 = ledger.addEntry("msg2".getBytes());
        Position pos3 = ledger.addEntry("msg3".getBytes());
        Position pos4 = ledger.addEntry("msg4".getBytes());
        Position pos5 = ledger.addEntry("msg5".getBytes());

        List<Entry> entries = c1.readEntries(4);
        entries.forEach(Entry::release);
        long currentLedger = (c1.getMarkDeletedPosition()).getLedgerId();

        // check if the first message is returned for '0'
        Entry e = c1.getNthEntry(1, IndividualDeletedEntries.Exclude);
        assertEquals(e.getDataAndRelease(), "msg1".getBytes());

        // check that if we call get entry for the same position twice, it returns the same entry
        e = c1.getNthEntry(1, IndividualDeletedEntries.Exclude);
        assertEquals(e.getDataAndRelease(), "msg1".getBytes());

        // check for a position 'n' after md position
        e = c1.getNthEntry(3, IndividualDeletedEntries.Exclude);
        assertEquals(e.getDataAndRelease(), "msg3".getBytes());

        // check for the last position
        e = c1.getNthEntry(5, IndividualDeletedEntries.Exclude);
        assertEquals(e.getDataAndRelease(), "msg5".getBytes());

        // check for a position outside the limits of the number of entries that exists, it should return null
        e = c1.getNthEntry(10, IndividualDeletedEntries.Exclude);
        assertNull(e);

        // check that the mark delete and read positions have not been updated after all the previous operations
        assertEquals(c1.getMarkDeletedPosition(), PositionFactory.create(currentLedger, -1));
        assertEquals(c1.getReadPosition(), PositionFactory.create(currentLedger, 4));

        c1.markDelete(pos4);
        assertEquals(c1.getMarkDeletedPosition(), pos4);
        e = c1.getNthEntry(1, IndividualDeletedEntries.Exclude);
        assertEquals(e.getDataAndRelease(), "msg5".getBytes());

        c1.readEntries(1);
        c1.markDelete(pos5);

        e = c1.getNthEntry(1, IndividualDeletedEntries.Exclude);
        assertNull(e);
    }

    @Test(timeOut = 20000)
    void testGetEntryAfterNWithIndividualDeletedMessages() throws Exception {
        ManagedLedger ledger = factory.open("testGetEnteryAfterNWithIndividualDeletedMessages");

        ManagedCursor c1 = ledger.openCursor("c1");

        Position pos1 = ledger.addEntry("msg1".getBytes());
        Position pos2 = ledger.addEntry("msg2".getBytes());
        Position pos3 = ledger.addEntry("msg3".getBytes());
        Position pos4 = ledger.addEntry("msg4".getBytes());
        Position pos5 = ledger.addEntry("msg5".getBytes());

        c1.delete(pos3);
        c1.delete(pos4);

        Entry e = c1.getNthEntry(3, IndividualDeletedEntries.Exclude);
        assertEquals(e.getDataAndRelease(), "msg5".getBytes());

        e = c1.getNthEntry(3, IndividualDeletedEntries.Include);
        assertEquals(e.getDataAndRelease(), "msg3".getBytes());
    }

    @Test(timeOut = 20000)
    void cancelReadOperation() throws Exception {
        ManagedLedger ledger = factory.open("my_test_ledger", new ManagedLedgerConfig().setMaxEntriesPerLedger(1));

        ManagedCursor c1 = ledger.openCursor("c1");

        // No read request so far
        assertFalse(c1.cancelPendingReadRequest());

        CountDownLatch counter = new CountDownLatch(1);

        c1.asyncReadEntriesOrWait(1, new ReadEntriesCallback() {
            @Override
            public void readEntriesComplete(List<Entry> entries, Object ctx) {
                counter.countDown();
            }

            @Override
            public void readEntriesFailed(ManagedLedgerException exception, Object ctx) {
                counter.countDown();
            }
        }, null, PositionFactory.LATEST);

        assertTrue(c1.cancelPendingReadRequest());

        CountDownLatch counter2 = new CountDownLatch(1);

        c1.asyncReadEntriesOrWait(1, new ReadEntriesCallback() {
            @Override
            public void readEntriesComplete(List<Entry> entries, Object ctx) {
                counter2.countDown();
            }

            @Override
            public void readEntriesFailed(ManagedLedgerException exception, Object ctx) {
                counter2.countDown();
            }
        }, null, PositionFactory.LATEST);

        ledger.addEntry("entry-1".getBytes(Encoding));

        Thread.sleep(100);

        // Read operation should have already been completed
        assertFalse(c1.cancelPendingReadRequest());

        counter2.await();
    }

    @Test(timeOut = 20000)
    public void testReopenMultipleTimes() throws Exception {
        ManagedLedger ledger = factory.open("testReopenMultipleTimes");
        ManagedCursor c1 = ledger.openCursor("c1");

        Position mdPosition = c1.getMarkDeletedPosition();

        c1.close();
        ledger.close();

        ledger = factory.open("testReopenMultipleTimes");
        c1 = ledger.openCursor("c1");

        // since the empty data ledger will be deleted, the cursor position should also be updated
        assertNotEquals(c1.getMarkDeletedPosition(), mdPosition);

        c1.close();
        ledger.close();

        ledger = factory.open("testReopenMultipleTimes");
        c1 = ledger.openCursor("c1");
    }

    @Test(timeOut = 20000)
    public void testOutOfOrderDeletePersistenceWithClose() throws Exception {
        ManagedLedger ledger = factory.open("my_test_ledger", new ManagedLedgerConfig());

        ManagedCursor c1 = ledger.openCursor("c1");
        List<Position> addedPositions = new ArrayList<>();
        for (int i = 0; i < 20; i++) {
            Position p = ledger.addEntry(("dummy-entry-" + i).getBytes(Encoding));
            addedPositions.add(p);
        }

        // Acknowledge few messages leaving holes
        c1.delete(addedPositions.get(2));
        c1.delete(addedPositions.get(5));
        c1.delete(addedPositions.get(7));
        c1.delete(addedPositions.get(8));
        c1.delete(addedPositions.get(9));

        assertEquals(c1.getNumberOfEntriesInBacklog(false), 20 - 5);

        ledger.close();
        factory.shutdown();

        // Re-Open
        factory = new ManagedLedgerFactoryImpl(metadataStore, bkc);
        ledger = factory.open("my_test_ledger", new ManagedLedgerConfig());
        c1 = ledger.openCursor("c1");
        assertEquals(c1.getNumberOfEntriesInBacklog(false), 20 - 5);

        List<Entry> entries = c1.readEntries(20);
        assertEquals(entries.size(), 20 - 5);

        List<String> entriesStr = entries.stream().map(e -> new String(e.getDataAndRelease(), Encoding))
                .collect(Collectors.toList());
        assertEquals(entriesStr.get(0), "dummy-entry-0");
        assertEquals(entriesStr.get(1), "dummy-entry-1");
        // Entry-2 was deleted
        assertEquals(entriesStr.get(2), "dummy-entry-3");
        assertEquals(entriesStr.get(3), "dummy-entry-4");
        // Entry-6 was deleted
        assertEquals(entriesStr.get(4), "dummy-entry-6");

        assertFalse(c1.hasMoreEntries());
    }

    @Test(timeOut = 20000)
    public void testOutOfOrderDeletePersistenceAfterCrash() throws Exception {
        ManagedLedger ledger = factory.open("my_test_ledger", new ManagedLedgerConfig());

        ManagedCursor c1 = ledger.openCursor("c1");
        List<Position> addedPositions = new ArrayList<>();
        for (int i = 0; i < 20; i++) {
            Position p = ledger.addEntry(("dummy-entry-" + i).getBytes(Encoding));
            addedPositions.add(p);
        }

        // Acknowledge few messages leaving holes
        c1.delete(addedPositions.get(2));
        c1.delete(addedPositions.get(5));
        c1.delete(addedPositions.get(7));
        c1.delete(addedPositions.get(8));
        c1.delete(addedPositions.get(9));

        assertEquals(c1.getNumberOfEntriesInBacklog(false), 20 - 5);

        // Re-Open
        @Cleanup("shutdown")
        ManagedLedgerFactory factory2 = new ManagedLedgerFactoryImpl(metadataStore, bkc);
        ledger = factory2.open("my_test_ledger", new ManagedLedgerConfig());
        c1 = ledger.openCursor("c1");
        assertEquals(c1.getNumberOfEntriesInBacklog(false), 20 - 5);

        List<Entry> entries = c1.readEntries(20);
        assertEquals(entries.size(), 20 - 5);

        List<String> entriesStr = entries.stream().map(e -> new String(e.getDataAndRelease(), Encoding))
                .collect(Collectors.toList());
        assertEquals(entriesStr.get(0), "dummy-entry-0");
        assertEquals(entriesStr.get(1), "dummy-entry-1");
        // Entry-2 was deleted
        assertEquals(entriesStr.get(2), "dummy-entry-3");
        assertEquals(entriesStr.get(3), "dummy-entry-4");
        // Entry-6 was deleted
        assertEquals(entriesStr.get(4), "dummy-entry-6");

        assertFalse(c1.hasMoreEntries());
    }

    /**
     * <pre>
     * Verifies that {@link ManagedCursorImpl#createNewMetadataLedger()} cleans up orphan ledgers if fails to switch new
     * ledger
     * </pre>
     * @throws Exception
     */
    @Test(timeOut=5000)
    public void testLeakFailedLedgerOfManageCursor() throws Exception {

        ManagedLedgerConfig mlConfig = new ManagedLedgerConfig();
        ManagedLedger ledger = factory.open("my_test_ledger", mlConfig);

        ManagedCursorImpl c1 = (ManagedCursorImpl) ledger.openCursor("c1");
        CountDownLatch latch = new CountDownLatch(1);
        c1.createNewMetadataLedger(new VoidCallback() {
            @Override
            public void operationComplete() {
                latch.countDown();
            }

            @Override
            public void operationFailed(ManagedLedgerException exception) {
                latch.countDown();
            }
        });

        // update cursor-info with data which makes bad-version for existing managed-cursor
        String path = "/managed-ledgers/my_test_ledger/c1";
        metadataStore.put(path, "".getBytes(), Optional.empty()).join();

        // try to create ledger again which will fail because managedCursorInfo znode is already updated with different
        // version so, this call will fail with BadVersionException
        CountDownLatch latch2 = new CountDownLatch(1);
        // create ledger will create ledgerId = 6
        long ledgerId = 6;
        c1.createNewMetadataLedger(new VoidCallback() {
            @Override
            public void operationComplete() {
                latch2.countDown();
            }

            @Override
            public void operationFailed(ManagedLedgerException exception) {
                latch2.countDown();
            }
        });

        // Wait until operation is completed and the failed ledger should have been deleted
        latch2.await();

        try {
            bkc.openLedgerNoRecovery(ledgerId, DigestType.fromApiDigestType(mlConfig.getDigestType()),
                    mlConfig.getPassword());
            fail("ledger should have deleted due to update-cursor failure");
        } catch (BKException e) {
            // ok
        }
    }

    /**
     * Verifies cursor persists individually unack range into cursor-ledger if range count is higher than
     * MaxUnackedRangesToPersistInZk
     *
     * @throws Exception
     */
    @Test(timeOut = 20000)
    public void testOutOfOrderDeletePersistenceIntoLedgerWithClose() throws Exception {

        final int totalAddEntries = 100;
        String ledgerName = "my_test_ledger";
        String cursorName = "c1";
        ManagedLedgerConfig managedLedgerConfig = new ManagedLedgerConfig();
        // metaStore is allowed to store only up to 10 deleted entries range
        managedLedgerConfig.setMaxUnackedRangesToPersistInMetadataStore(10);
        ManagedLedgerImpl ledger = (ManagedLedgerImpl) factory.open(ledgerName, managedLedgerConfig);

        final ManagedCursorImpl c1 = (ManagedCursorImpl) ledger.openCursor(cursorName);

        List<Position> addedPositions = new ArrayList<>();
        for (int i = 0; i < totalAddEntries; i++) {
            Position p = ledger.addEntry(("dummy-entry-" + i).getBytes(Encoding));
            addedPositions.add(p);
            if (i % 2 == 0) {
                // Acknowledge alternative message to create totalEntries/2 holes
                c1.delete(addedPositions.get(i));
            }
        }

        assertEquals(c1.getNumberOfEntriesInBacklog(false), totalAddEntries / 2);

        // Close ledger to persist individual-deleted positions into cursor-ledger
        ledger.close();

        // verify cursor-ledgerId is updated properly into cursor-metaStore
        CountDownLatch cursorLedgerLatch = new CountDownLatch(1);
        AtomicLong cursorLedgerId = new AtomicLong(0);
        ledger.getStore().asyncGetCursorInfo(ledger.getName(), cursorName, new MetaStoreCallback<ManagedCursorInfo>() {
            @Override
            public void operationComplete(ManagedCursorInfo result, Stat stat) {
                cursorLedgerId.set(result.getCursorsLedgerId());
                cursorLedgerLatch.countDown();
            }

            @Override
            public void operationFailed(MetaStoreException e) {
                cursorLedgerLatch.countDown();
            }
        });
        cursorLedgerLatch.await();
        assertEquals(cursorLedgerId.get(), c1.getCursorLedger());

        // verify cursor-ledger's last entry has individual-deleted positions
        final CountDownLatch latch = new CountDownLatch(1);
        final AtomicInteger individualDeletedMessagesCount = new AtomicInteger(0);
        bkc.asyncOpenLedger(c1.getCursorLedger(), DigestType.CRC32C, "".getBytes(), (rc, lh, ctx) -> {
            if (rc == BKException.Code.OK) {
                long lastEntry = lh.getLastAddConfirmed();
                lh.asyncReadEntries(lastEntry, lastEntry, (rc1, lh1, seq, ctx1) -> {
                    try {
                        LedgerEntry entry = seq.nextElement();
                        PositionInfo positionInfo;
                        positionInfo = PositionInfo.parseFrom(entry.getEntry());
                        c1.recoverIndividualDeletedMessages(positionInfo);
                        individualDeletedMessagesCount.set(c1.getIndividuallyDeletedMessagesSet().asRanges().size());
                    } catch (Exception e) {
                    }
                    latch.countDown();
                }, null);
            } else {
                latch.countDown();
            }
        }, null);

        latch.await();
        assertEquals(individualDeletedMessagesCount.get(), totalAddEntries / 2 - 1);

        // Re-Open
        @Cleanup("shutdown")
        ManagedLedgerFactory factory2 = new ManagedLedgerFactoryImpl(metadataStore, bkc);
        ledger = (ManagedLedgerImpl) factory2.open(ledgerName, managedLedgerConfig);
        ManagedCursorImpl reopenCursor = (ManagedCursorImpl) ledger.openCursor("c1");
        // verify cursor has been recovered
        assertEquals(reopenCursor.getNumberOfEntriesInBacklog(false), totalAddEntries / 2);

        // try to read entries which should only read non-deleted positions
        List<Entry> entries = reopenCursor.readEntries(totalAddEntries);
        assertEquals(entries.size(), totalAddEntries / 2);
    }

    /**
     * Close Cursor without MaxUnackedRangesToPersistInZK: It should store individually unack range into Zk
     *
     * @throws Exception
     */
    @Test(timeOut = 20000)
    public void testOutOfOrderDeletePersistenceIntoZkWithClose() throws Exception {
        final int totalAddEntries = 100;
        String ledgerName = "my_test_ledger_zk";
        String cursorName = "c1";
        ManagedLedgerConfig managedLedgerConfig = new ManagedLedgerConfig();
        ManagedLedgerImpl ledger = (ManagedLedgerImpl) factory.open(ledgerName, managedLedgerConfig);

        ManagedCursorImpl c1 = (ManagedCursorImpl) ledger.openCursor(cursorName);

        List<Position> addedPositions = new ArrayList<>();
        for (int i = 0; i < totalAddEntries; i++) {
            Position p = ledger.addEntry(("dummy-entry-" + i).getBytes(Encoding));
            addedPositions.add(p);
            if (i % 2 == 0) {
                // Acknowledge alternative message to create totalEntries/2 holes
                c1.delete(addedPositions.get(i));
            }
        }

        assertEquals(c1.getNumberOfEntriesInBacklog(false), totalAddEntries / 2);

        // Close ledger to persist individual-deleted positions into cursor-ledger
        ledger.close();

        // verify cursor-ledgerId is updated as -1 into cursor-metaStore
        CountDownLatch latch = new CountDownLatch(1);
        AtomicInteger individualDeletedMessagesCount = new AtomicInteger(0);
        ledger.getStore().asyncGetCursorInfo(ledger.getName(), cursorName, new MetaStoreCallback<ManagedCursorInfo>() {
            @Override
            public void operationComplete(ManagedCursorInfo result, Stat stat) {
                individualDeletedMessagesCount.set(result.getIndividualDeletedMessagesCount());
                latch.countDown();
            }

            @Override
            public void operationFailed(MetaStoreException e) {
                latch.countDown();
            }
        });
        latch.await();
        assertEquals(individualDeletedMessagesCount.get(), totalAddEntries / 2 - 1);

        // Re-Open
        @Cleanup("shutdown")
        ManagedLedgerFactory factory2 = new ManagedLedgerFactoryImpl(metadataStore, bkc);
        ledger = (ManagedLedgerImpl) factory2.open(ledgerName, managedLedgerConfig);
        c1 = (ManagedCursorImpl) ledger.openCursor(cursorName);
        // verify cursor has been recovered
        assertEquals(c1.getNumberOfEntriesInBacklog(false), totalAddEntries / 2);

        // try to read entries which should only read non-deleted positions
        List<Entry> entries = c1.readEntries(totalAddEntries);
        assertEquals(entries.size(), totalAddEntries / 2);
    }

    @Test
    public void testInvalidMarkDelete() throws Exception {
        ManagedLedger ledger = factory.open("my_test_ledger", new ManagedLedgerConfig());

        ManagedCursor cursor = ledger.openCursor("c1");
        Position readPosition = cursor.getReadPosition();
        Position markDeletePosition = cursor.getMarkDeletedPosition();

        List<Position> addedPositions = new ArrayList<>();
        for (int i = 0; i < 20; i++) {
            Position p = ledger.addEntry(("dummy-entry-" + i).getBytes(Encoding));
            addedPositions.add(p);
        }

        // validate: cursor.asyncMarkDelete(..)
        CountDownLatch markDeleteCallbackLatch = new CountDownLatch(1);
        Position position = PositionFactory.create(100, 100);
        AtomicBoolean markDeleteCallFailed = new AtomicBoolean(false);
        cursor.asyncMarkDelete(position, new MarkDeleteCallback() {
            @Override
            public void markDeleteComplete(Object ctx) {
                markDeleteCallbackLatch.countDown();
            }

            @Override
            public void markDeleteFailed(ManagedLedgerException exception, Object ctx) {
                markDeleteCallFailed.set(true);
                markDeleteCallbackLatch.countDown();
            }
        }, null);
        markDeleteCallbackLatch.await();
        assertEquals(readPosition, cursor.getReadPosition());
        assertEquals(markDeletePosition, cursor.getMarkDeletedPosition());

        // validate : cursor.asyncDelete(..)
        CountDownLatch deleteCallbackLatch = new CountDownLatch(1);
        markDeleteCallFailed.set(false);
        cursor.asyncDelete(position, new DeleteCallback() {
            @Override
            public void deleteComplete(Object ctx) {
                deleteCallbackLatch.countDown();
            }

            @Override
            public void deleteFailed(ManagedLedgerException exception, Object ctx) {
                markDeleteCallFailed.set(true);
                deleteCallbackLatch.countDown();
            }
        }, null);

        deleteCallbackLatch.await();
        assertEquals(readPosition, cursor.getReadPosition());
        assertEquals(markDeletePosition, cursor.getMarkDeletedPosition());
    }

    @Test
    public void testEstimatedUnackedSize() throws Exception {
        ManagedLedgerConfig config = new ManagedLedgerConfig();
        config.setMaxEntriesPerLedger(10);
        ManagedLedger ledger = factory.open("my_test_ledger", new ManagedLedgerConfig());

        ManagedCursor cursor = ledger.openCursor("c1");

        byte[] entryData = new byte[5];

        // write 15 entries, saving position of 5th
        for (int i = 0; i < 4; i++) { ledger.addEntry(entryData); }
        Position deleteAt = ledger.addEntry(entryData);
        for (int i = 0; i < 10; i++) { ledger.addEntry(entryData); }

        assertEquals(cursor.getEstimatedSizeSinceMarkDeletePosition(), 15 * entryData.length);

        cursor.markDelete(deleteAt);

        // it's not an estimate if all entries are the same size
        assertEquals(cursor.getEstimatedSizeSinceMarkDeletePosition(), 10 * entryData.length);
    }

    @Test(timeOut = 20000)
    public void testRecoverCursorAheadOfLastPosition() throws Exception {
        final String mlName = "my_test_ledger";
        final Position lastPosition = PositionFactory.create(1L, 10L);
        final Position nextPosition = PositionFactory.create(3L, -1L);

        final String cursorName = "my_test_cursor";
        final long cursorsLedgerId = -1L;
        final long markDeleteLedgerId = 2L;
        final long markDeleteEntryId = -1L;

        MetaStore mockMetaStore = mock(MetaStore.class);
        doAnswer(new Answer<Object>() {
            public Object answer(InvocationOnMock invocation) {
                ManagedCursorInfo info = ManagedCursorInfo.newBuilder().setCursorsLedgerId(cursorsLedgerId)
                        .setMarkDeleteLedgerId(markDeleteLedgerId).setMarkDeleteEntryId(markDeleteEntryId)
                        .setLastActive(0L).build();
                Stat stat = mock(Stat.class);
                MetaStoreCallback<ManagedCursorInfo> callback = (MetaStoreCallback<ManagedCursorInfo>) invocation
                        .getArguments()[2];
                callback.operationComplete(info, stat);
                return null;
            }
        }).when(mockMetaStore).asyncGetCursorInfo(eq(mlName), eq(cursorName), any(MetaStoreCallback.class));

        ManagedLedgerImpl ml = mock(ManagedLedgerImpl.class);
        when(ml.getName()).thenReturn(mlName);
        when(ml.getStore()).thenReturn(mockMetaStore);
        when(ml.getLastPosition()).thenReturn(lastPosition);
        when(ml.getNextValidLedger(markDeleteLedgerId)).thenReturn(3L);
        when(ml.getNextValidPosition(lastPosition)).thenReturn(nextPosition);
        when(ml.ledgerExists(markDeleteLedgerId)).thenReturn(false);
        when(ml.getConfig()).thenReturn(new ManagedLedgerConfig());

        BookKeeper mockBookKeeper = mock(BookKeeper.class);
        final ManagedCursorImpl cursor = new ManagedCursorImpl(mockBookKeeper, ml, cursorName);

        cursor.recover(new VoidCallback() {
            @Override
            public void operationComplete() {
                assertEquals(cursor.getMarkDeletedPosition(), lastPosition);
                assertEquals(cursor.getReadPosition(), nextPosition);
                assertEquals(cursor.getNumberOfEntries(), 0L);
            }

            @Override
            public void operationFailed(ManagedLedgerException exception) {
                fail("Cursor recovery should not fail");
            }
        });
    }

    @Test(timeOut = 20000)
    public void testRecoverCursorAfterResetToLatestForNewEntry() throws Exception {
        ManagedLedger ml = factory.open("testRecoverCursorAfterResetToLatestForNewEntry");
        ManagedCursorImpl c = (ManagedCursorImpl) ml.openCursor("sub", CommandSubscribe.InitialPosition.Latest);

        // A new cursor starts out with these values. The rest of the test assumes this, so we assert it here.
        assertEquals(c.getMarkDeletedPosition().getEntryId(), -1);
        assertEquals(c.getReadPosition().getEntryId(), 0);
        assertEquals(ml.getLastConfirmedEntry().getEntryId(), -1);

        c.resetCursor(PositionFactory.LATEST);

        // A reset cursor starts out with these values. The rest of the test assumes this, so we assert it here.
        assertEquals(c.getMarkDeletedPosition().getEntryId(), -1);
        assertEquals(c.getReadPosition().getEntryId(), 0);
        assertEquals(ml.getLastConfirmedEntry().getEntryId(), -1);

        final Position markDeleteBeforeRecover = c.getMarkDeletedPosition();
        final Position readPositionBeforeRecover = c.getReadPosition();

        // Trigger the lastConfirmedEntry to move forward
        ml.addEntry(new byte[1]);

        ManagedCursorInfo info = ManagedCursorInfo.newBuilder()
                .setCursorsLedgerId(c.getCursorLedger())
                .setMarkDeleteLedgerId(markDeleteBeforeRecover.getLedgerId())
                .setMarkDeleteEntryId(markDeleteBeforeRecover.getEntryId())
                .setLastActive(0L)
                .build();

        CountDownLatch latch = new CountDownLatch(1);
        AtomicBoolean failed = new AtomicBoolean(false);
        c.recoverFromLedger(info, new VoidCallback() {
            @Override
            public void operationComplete() {
                latch.countDown();
            }

            @Override
            public void operationFailed(ManagedLedgerException exception) {
                failed.set(true);
                latch.countDown();
            }
        });

        latch.await();
        if (failed.get()) {
            fail("Cursor recovery should not fail");
        }
        assertEquals(c.getMarkDeletedPosition(), markDeleteBeforeRecover);
        assertEquals(c.getReadPosition(), readPositionBeforeRecover);
        assertEquals(c.getNumberOfEntries(), 1L);
    }

    @Test(timeOut = 20000)
    public void testRecoverCursorAfterResetToLatestForMultipleEntries() throws Exception {
        ManagedLedger ml = factory.open("testRecoverCursorAfterResetToLatestForMultipleEntries");
        ManagedCursorImpl c = (ManagedCursorImpl) ml.openCursor("sub", CommandSubscribe.InitialPosition.Latest);

        // A new cursor starts out with these values. The rest of the test assumes this, so we assert it here.
        assertEquals(c.getMarkDeletedPosition().getEntryId(), -1);
        assertEquals(c.getReadPosition().getEntryId(), 0);
        assertEquals(ml.getLastConfirmedEntry().getEntryId(), -1);

        c.resetCursor(PositionFactory.LATEST);

        // A reset cursor starts out with these values. The rest of the test assumes this, so we assert it here.
        assertEquals(c.getMarkDeletedPosition().getEntryId(), -1);
        assertEquals(c.getReadPosition().getEntryId(), 0);
        assertEquals(ml.getLastConfirmedEntry().getEntryId(), -1);

        // Trigger the lastConfirmedEntry to move forward
        ml.addEntry(new byte[1]);
        ml.addEntry(new byte[1]);
        ml.addEntry(new byte[1]);
        ml.addEntry(new byte[1]);

        c.resetCursor(PositionFactory.LATEST);

        assertEquals(c.getMarkDeletedPosition().getEntryId(), 3);
        assertEquals(c.getReadPosition().getEntryId(), 4);
        assertEquals(ml.getLastConfirmedEntry().getEntryId(), 3);

        // Publish messages to move the lastConfirmedEntry field forward
        ml.addEntry(new byte[1]);
        ml.addEntry(new byte[1]);

        final Position markDeleteBeforeRecover = c.getMarkDeletedPosition();
        final Position readPositionBeforeRecover = c.getReadPosition();

        ManagedCursorInfo info = ManagedCursorInfo.newBuilder()
                .setCursorsLedgerId(c.getCursorLedger())
                .setMarkDeleteLedgerId(markDeleteBeforeRecover.getLedgerId())
                .setMarkDeleteEntryId(markDeleteBeforeRecover.getEntryId())
                .setLastActive(0L)
                .build();

        CountDownLatch latch = new CountDownLatch(1);
        AtomicBoolean failed = new AtomicBoolean(false);
        c.recoverFromLedger(info, new VoidCallback() {
            @Override
            public void operationComplete() {
                latch.countDown();
            }

            @Override
            public void operationFailed(ManagedLedgerException exception) {
                failed.set(true);
                latch.countDown();
            }
        });

        latch.await();
        if (failed.get()) {
            fail("Cursor recovery should not fail");
        }
        assertEquals(c.getMarkDeletedPosition(), markDeleteBeforeRecover);
        assertEquals(c.getReadPosition(), readPositionBeforeRecover);
        assertEquals(c.getNumberOfEntries(), 2L);
    }
    @Test
    void testAlwaysInactive() throws Exception {
        ManagedLedger ml = factory.open("testAlwaysInactive");
        ManagedCursor cursor = ml.openCursor("c1");

        assertTrue(cursor.isActive());

        cursor.setAlwaysInactive();

        assertFalse(cursor.isActive());

        cursor.setActive();
        assertFalse(cursor.isActive());
    }

    @Test
    void testNonDurableCursorActive() throws Exception {
        ManagedLedger ml = factory.open("testInactive");
        ManagedCursor cursor = ml.newNonDurableCursor(PositionFactory.LATEST, "c1");

        assertTrue(cursor.isActive());

        cursor.setInactive();
        assertFalse(cursor.isActive());
    }

    @Test
    public void deleteMessagesCheckhMarkDelete() throws Exception {
        ManagedLedger ledger = factory.open("my_test_ledger");
        ManagedCursorImpl c1 = (ManagedCursorImpl) ledger.openCursor("c1");
        final int totalEntries = 1000;
        final Position[] positions = new Position[totalEntries];
        for (int i = 0; i < totalEntries; i++) {
            // add entry
            positions[i] = ledger.addEntry(("entry-" + i).getBytes(Encoding));
        }
        assertEquals(c1.getNumberOfEntries(), totalEntries);
        int totalDeletedMessages = 0;
        for (int i = 0; i < totalEntries; i++) {
            // delete entry
            if ((i % 3) == 0) {
                c1.delete(positions[i]);
                totalDeletedMessages += 1;
            }
        }
        assertEquals(c1.getNumberOfEntriesInBacklog(false), totalEntries - totalDeletedMessages);
        assertEquals(c1.getNumberOfEntries(), totalEntries - totalDeletedMessages);
        assertEquals(c1.getMarkDeletedPosition(), positions[0]);
        assertEquals(c1.getReadPosition(), positions[1]);

        // delete 1/2 of the messags
        for (int i = 0; i < totalEntries / 2; i++) {
            // delete entry
            if ((i % 3) != 0) {
                c1.delete(positions[i]);
                totalDeletedMessages += 1;
            }
        }
        int markDelete = totalEntries / 2 - 1;
        assertEquals(c1.getNumberOfEntriesInBacklog(false), totalEntries - totalDeletedMessages);
        assertEquals(c1.getNumberOfEntries(), totalEntries - totalDeletedMessages);
        assertEquals(c1.getMarkDeletedPosition(), positions[markDelete]);
        assertEquals(c1.getReadPosition(), positions[markDelete + 1]);
    }

    @Test
    public void testBatchIndexMarkdelete() throws ManagedLedgerException, InterruptedException {
        ManagedLedger ledger = factory.open("test_batch_index_delete");
        ManagedCursor cursor = ledger.openCursor("c1");

        final int totalEntries = 100;
        final Position[] positions = new Position[totalEntries];
        for (int i = 0; i < totalEntries; i++) {
            // add entry
            positions[i] = ledger.addEntry(("entry-" + i).getBytes(Encoding));
        }
        assertEquals(cursor.getNumberOfEntries(), totalEntries);
        markDeleteBatchIndex(cursor, positions[0], 10, 3);
        List<IntRange> deletedIndexes = getAckedIndexRange(cursor.getDeletedBatchIndexesAsLongArray(positions[0]), 10);
        Assert.assertEquals(1, deletedIndexes.size());
        Assert.assertEquals(0, deletedIndexes.get(0).getStart());
        Assert.assertEquals(3, deletedIndexes.get(0).getEnd());

        markDeleteBatchIndex(cursor, positions[0], 10, 4);
        deletedIndexes = getAckedIndexRange(cursor.getDeletedBatchIndexesAsLongArray(positions[0]), 10);
        Assert.assertEquals(1, deletedIndexes.size());
        Assert.assertEquals(0, deletedIndexes.get(0).getStart());
        Assert.assertEquals(4, deletedIndexes.get(0).getEnd());

        markDeleteBatchIndex(cursor, positions[0], 10, 2);
        deletedIndexes = getAckedIndexRange(cursor.getDeletedBatchIndexesAsLongArray(positions[0]), 10);
        Assert.assertEquals(1, deletedIndexes.size());
        Assert.assertEquals(0, deletedIndexes.get(0).getStart());
        Assert.assertEquals(4, deletedIndexes.get(0).getEnd());
    }

    @Test
    public void testBatchIndexDelete() throws ManagedLedgerException, InterruptedException {
        ManagedLedger ledger = factory.open("test_batch_index_delete");
        ManagedCursor cursor = ledger.openCursor("c1");

        final int totalEntries = 100;
        final Position[] positions = new Position[totalEntries];
        for (int i = 0; i < totalEntries; i++) {
            // add entry
            positions[i] = ledger.addEntry(("entry-" + i).getBytes(Encoding));
        }
        assertEquals(cursor.getNumberOfEntries(), totalEntries);
        deleteBatchIndex(cursor, positions[0], 10, Lists.newArrayList(new IntRange().setStart(2).setEnd(4)));
        List<IntRange> deletedIndexes = getAckedIndexRange(cursor.getDeletedBatchIndexesAsLongArray(positions[0]), 10);
        Assert.assertEquals(1, deletedIndexes.size());
        Assert.assertEquals(2, deletedIndexes.get(0).getStart());
        Assert.assertEquals(4, deletedIndexes.get(0).getEnd());

        deleteBatchIndex(cursor, positions[0], 10, Lists.newArrayList(new IntRange().setStart(3).setEnd(8)));
        deletedIndexes = getAckedIndexRange(cursor.getDeletedBatchIndexesAsLongArray(positions[0]), 10);
        Assert.assertEquals(1, deletedIndexes.size());
        Assert.assertEquals(2, deletedIndexes.get(0).getStart());
        Assert.assertEquals(8, deletedIndexes.get(0).getEnd());

        deleteBatchIndex(cursor, positions[0], 10, Lists.newArrayList(new IntRange().setStart(0).setEnd(0)));
        deletedIndexes = getAckedIndexRange(cursor.getDeletedBatchIndexesAsLongArray(positions[0]), 10);
        Assert.assertEquals(2, deletedIndexes.size());
        Assert.assertEquals(0, deletedIndexes.get(0).getStart());
        Assert.assertEquals(0, deletedIndexes.get(0).getEnd());
        Assert.assertEquals(2, deletedIndexes.get(1).getStart());
        Assert.assertEquals(8, deletedIndexes.get(1).getEnd());

        deleteBatchIndex(cursor, positions[0], 10, Lists.newArrayList(new IntRange().setStart(1).setEnd(1)));
        deleteBatchIndex(cursor, positions[0], 10, Lists.newArrayList(new IntRange().setStart(9).setEnd(9)));
        deletedIndexes = getAckedIndexRange(cursor.getDeletedBatchIndexesAsLongArray(positions[0]), 10);
        Assert.assertNull(deletedIndexes);
        Assert.assertEquals(positions[0], cursor.getMarkDeletedPosition());

        deleteBatchIndex(cursor, positions[1], 10, Lists.newArrayList(new IntRange().setStart(0).setEnd(5)));
        cursor.delete(positions[1]);
        deleteBatchIndex(cursor, positions[1], 10, Lists.newArrayList(new IntRange().setStart(6).setEnd(8)));
        deletedIndexes = getAckedIndexRange(cursor.getDeletedBatchIndexesAsLongArray(positions[1]), 10);
        Assert.assertNull(deletedIndexes);

        deleteBatchIndex(cursor, positions[2], 10, Lists.newArrayList(new IntRange().setStart(0).setEnd(5)));
        cursor.markDelete(positions[3]);
        deletedIndexes = getAckedIndexRange(cursor.getDeletedBatchIndexesAsLongArray(positions[2]), 10);
        Assert.assertNull(deletedIndexes);

        deleteBatchIndex(cursor, positions[3], 10, Lists.newArrayList(new IntRange().setStart(0).setEnd(5)));
        cursor.resetCursor(positions[0]);
        deletedIndexes = getAckedIndexRange(cursor.getDeletedBatchIndexesAsLongArray(positions[3]), 10);
        Assert.assertNull(deletedIndexes);
    }

    @Test
    public void testBatchIndexesDeletionPersistAndRecover() throws ManagedLedgerException, InterruptedException {
        ManagedLedgerConfig managedLedgerConfig = new ManagedLedgerConfig();
        // Make sure the cursor metadata updated by the cursor ledger ID.
        managedLedgerConfig.setMaxUnackedRangesToPersistInMetadataStore(-1);
        ManagedLedger ledger = factory.open("test_batch_indexes_deletion_persistent", managedLedgerConfig);
        ManagedCursor cursor = ledger.openCursor("c1");

        final int totalEntries = 100;
        final Position[] positions = new Position[totalEntries];
        for (int i = 0; i < totalEntries; i++) {
            // add entry
            positions[i] = ledger.addEntry(("entry-" + i).getBytes(Encoding));
        }
        assertEquals(cursor.getNumberOfEntries(), totalEntries);
        deleteBatchIndex(cursor, positions[6], 10, Lists.newArrayList(new IntRange().setStart(1).setEnd(3)));
        deleteBatchIndex(cursor, positions[5], 10, Lists.newArrayList(new IntRange().setStart(3).setEnd(6)));
        deleteBatchIndex(cursor, positions[0], 10, Lists.newArrayList(new IntRange().setStart(0).setEnd(9)));
        deleteBatchIndex(cursor, positions[1], 10, Lists.newArrayList(new IntRange().setStart(0).setEnd(9)));
        deleteBatchIndex(cursor, positions[2], 10, Lists.newArrayList(new IntRange().setStart(0).setEnd(9)));
        deleteBatchIndex(cursor, positions[3], 10, Lists.newArrayList(new IntRange().setStart(0).setEnd(9)));
        deleteBatchIndex(cursor, positions[4], 10, Lists.newArrayList(new IntRange().setStart(0).setEnd(9)));

        ManagedCursor finalCursor = cursor;
        Awaitility.await().untilAsserted(() -> {
            assertEquals(finalCursor.getMarkDeletedPosition(), positions[4]);
        });

        cursor.close();
        ledger.close();
        ledger = factory.open("test_batch_indexes_deletion_persistent", managedLedgerConfig);
        cursor = ledger.openCursor("c1");

        List<IntRange> deletedIndexes = getAckedIndexRange(cursor.getDeletedBatchIndexesAsLongArray(positions[5]), 10);
        Assert.assertEquals(deletedIndexes.size(), 1);
        Assert.assertEquals(deletedIndexes.get(0).getStart(), 3);
        Assert.assertEquals(deletedIndexes.get(0).getEnd(), 6);
        Assert.assertEquals(cursor.getMarkDeletedPosition(), positions[4]);
        deleteBatchIndex(cursor, positions[5], 10, Lists.newArrayList(new IntRange().setStart(0).setEnd(9)));
        deletedIndexes = getAckedIndexRange(cursor.getDeletedBatchIndexesAsLongArray(positions[5]), 10);
        Assert.assertNull(deletedIndexes);
        Assert.assertEquals(cursor.getMarkDeletedPosition(), positions[5]);

        deletedIndexes = getAckedIndexRange(cursor.getDeletedBatchIndexesAsLongArray(positions[6]), 10);
        Assert.assertEquals(deletedIndexes.size(), 1);
        Assert.assertEquals(deletedIndexes.get(0).getStart(), 1);
        Assert.assertEquals(deletedIndexes.get(0).getEnd(), 3);
    }

    private void deleteBatchIndex(ManagedCursor cursor, Position position, int batchSize,
                                  List<IntRange> deleteIndexes) throws InterruptedException {
        CountDownLatch latch = new CountDownLatch(1);
        BitSet bitSet = new BitSet(batchSize);
        bitSet.set(0, batchSize);
        deleteIndexes.forEach(intRange -> {
            bitSet.clear(intRange.getStart(), intRange.getEnd() + 1);
        });
        Position pos = AckSetStateUtil.createPositionWithAckSet(position.getLedgerId(), position.getEntryId(), bitSet.toLongArray());

        cursor.asyncDelete(pos,
                new DeleteCallback() {
                    @Override
                    public void deleteComplete(Object ctx) {
                        latch.countDown();
                    }

                    @Override
                    public void deleteFailed(ManagedLedgerException exception, Object ctx) {
                        latch.countDown();
                    }
                }, null);
        latch.await();
    }

    private void markDeleteBatchIndex(ManagedCursor cursor, Position position, int batchSize, int batchIndex
    ) throws InterruptedException {
        CountDownLatch latch = new CountDownLatch(1);
        BitSetRecyclable bitSet = new BitSetRecyclable();
        bitSet.set(0, batchSize);
        bitSet.clear(0, batchIndex + 1);

        Position pos = AckSetStateUtil.createPositionWithAckSet(position.getLedgerId(), position.getEntryId(), bitSet.toLongArray());

        cursor.asyncMarkDelete(pos, new MarkDeleteCallback() {
            @Override
            public void markDeleteFailed(ManagedLedgerException exception, Object ctx) {
                latch.countDown();
            }

            @Override
            public void markDeleteComplete(Object ctx) {
                latch.countDown();
            }
        }, null);
        latch.await();
    }

    private List<IntRange> getAckedIndexRange(long[] bitSetLongArray, int batchSize) {
        if (bitSetLongArray == null) {
            return null;
        }
        List<IntRange> result = new ArrayList<>();
        BitSet bitSet = BitSet.valueOf(bitSetLongArray);
        int nextClearBit = bitSet.nextClearBit(0);
        while (nextClearBit != -1 && nextClearBit <= batchSize) {
            int nextSetBit = bitSet.nextSetBit(nextClearBit);
            if (nextSetBit == -1) {
                break;
            }
            result.add(new IntRange().setStart(nextClearBit).setEnd(nextSetBit - 1));
            nextClearBit = bitSet.nextClearBit(nextSetBit);
        }
        return result;
    }

    @Test
    public void testReadEntriesOrWaitWithMaxSize() throws Exception {
        ManagedLedger ledger = factory.open("testReadEntriesOrWaitWithMaxSize");
        ManagedCursor c = ledger.openCursor("c");

        for (int i = 0; i < 20; i++) {
            ledger.addEntry(new byte[1024]);
        }

        // First time, since we don't have info, we'll get 1 single entry
        List<Entry> entries = c.readEntriesOrWait(10, 3 * 1024);
        assertEquals(entries.size(), 1);
        entries.forEach(Entry::release);

        // We should only return 3 entries, based on the max size
        entries = c.readEntriesOrWait(10, 3 * 1024);
        assertEquals(entries.size(), 3);
        entries.forEach(Entry::release);

        // If maxSize is < avg, we should get 1 entry
        entries = c.readEntriesOrWait(10, 5);
        assertEquals(entries.size(), 1);
        entries.forEach(Entry::release);
    }

    @Test
    public void testReadEntriesOrWaitWithMaxPosition() throws Exception {
        int readMaxNumber = 10;
        int sendNumber = 20;
        ManagedLedger ledger = factory.open("testReadEntriesOrWaitWithMaxPosition");
        ManagedCursor c = ledger.openCursor("c");
        Position position = PositionFactory.EARLIEST;
        Position maxCanReadPosition = PositionFactory.EARLIEST;
        for (int i = 0; i < sendNumber; i++) {
            if (i == readMaxNumber - 1) {
                position = ledger.addEntry(new byte[1024]);
            } else if (i == sendNumber - 1) {
                maxCanReadPosition = ledger.addEntry(new byte[1024]);
            } else {
                ledger.addEntry(new byte[1024]);
            }

        }
        CompletableFuture<Integer> completableFuture = new CompletableFuture<>();
        c.asyncReadEntriesOrWait(sendNumber, new ReadEntriesCallback() {
            @Override
            public void readEntriesComplete(List<Entry> entries, Object ctx) {
                completableFuture.complete(entries.size());
            }

            @Override
            public void readEntriesFailed(ManagedLedgerException exception, Object ctx) {
                completableFuture.completeExceptionally(exception);
            }
        }, null, position);

        int number = completableFuture.get();
        assertEquals(number, readMaxNumber);

        c.asyncReadEntriesOrWait(sendNumber, new ReadEntriesCallback() {
            @Override
            public void readEntriesComplete(List<Entry> entries, Object ctx) {
                completableFuture.complete(entries.size());
            }

            @Override
            public void readEntriesFailed(ManagedLedgerException exception, Object ctx) {
                completableFuture.completeExceptionally(exception);
            }
        }, null, maxCanReadPosition);

        assertEquals(number, sendNumber - readMaxNumber);

    }

    @Test
    public void testFlushCursorAfterInactivity() throws Exception {
        ManagedLedgerConfig config = new ManagedLedgerConfig();
        config.setThrottleMarkDelete(1.0);

        ManagedLedgerFactoryConfig factoryConfig = new ManagedLedgerFactoryConfig();
        factoryConfig.setCursorPositionFlushSeconds(1);

        @Cleanup("shutdown")
        ManagedLedgerFactory factory1 = new ManagedLedgerFactoryImpl(metadataStore, bkc, factoryConfig);
        ManagedLedger ledger1 = factory1.open("testFlushCursorAfterInactivity", config);
        ManagedCursor c1 = ledger1.openCursor("c");
        List<Position> positions = new ArrayList<Position>();

        for (int i = 0; i < 20; i++) {
            positions.add(ledger1.addEntry(new byte[1024]));
        }

        CountDownLatch latch = new CountDownLatch(positions.size());

        positions.forEach(p -> c1.asyncMarkDelete(p, new MarkDeleteCallback() {
            @Override
            public void markDeleteComplete(Object ctx) {
                latch.countDown();
            }

            @Override
            public void markDeleteFailed(ManagedLedgerException exception, Object ctx) {
                throw new RuntimeException(exception);
            }
        }, null));

        latch.await();

        assertEquals(c1.getMarkDeletedPosition(), positions.get(positions.size() - 1));

        Awaitility.await()
                // Give chance to the flush to be automatically triggered.
                // NOTE: this can't be set too low, or it causes issues with ZK thread pool rejecting
                .pollDelay(Duration.ofMillis(2000))
                .untilAsserted(() -> {
                    // Abruptly re-open the managed ledger without graceful close
                    @Cleanup("shutdown")
                    ManagedLedgerFactory factory2 = new ManagedLedgerFactoryImpl(metadataStore, bkc);
                    ManagedLedger ledger2 = factory2.open("testFlushCursorAfterInactivity", config);
                    ManagedCursor c2 = ledger2.openCursor("c");

                    assertEquals(c2.getMarkDeletedPosition(), positions.get(positions.size() - 1));
                });
    }

    @Test
    public void testFlushCursorAfterIndividualDeleteInactivity() throws Exception {
        ManagedLedgerConfig config = new ManagedLedgerConfig();
        config.setThrottleMarkDelete(1.0);

        ManagedLedgerFactoryConfig factoryConfig = new ManagedLedgerFactoryConfig();
        factoryConfig.setCursorPositionFlushSeconds(1);

        @Cleanup("shutdown")
        ManagedLedgerFactory factory1 = new ManagedLedgerFactoryImpl(metadataStore, bkc, factoryConfig);
        ManagedLedger ledger1 = factory1.open("testFlushCursorAfterIndDelInactivity", config);
        ManagedCursor c1 = ledger1.openCursor("c");
        List<Position> positions = new ArrayList<Position>();

        for (int i = 0; i < 20; i++) {
            positions.add(ledger1.addEntry(new byte[1024]));
        }

        CountDownLatch latch = new CountDownLatch(positions.size());

        positions.forEach(p -> c1.asyncDelete(p, new DeleteCallback() {
            @Override
            public void deleteComplete(Object ctx) {
                latch.countDown();
            }

            @Override
            public void deleteFailed(ManagedLedgerException exception, Object ctx) {
                throw new RuntimeException(exception);
            }
        }, null));

        latch.await();

        assertEquals(c1.getMarkDeletedPosition(), positions.get(positions.size() - 1));

        // reopen the cursor and we should see entries not be flushed
        @Cleanup("shutdown")
        ManagedLedgerFactory dirtyFactory = new ManagedLedgerFactoryImpl(metadataStore, bkc);
        ManagedLedger ledgerDirty = dirtyFactory.open("testFlushCursorAfterIndDelInactivity", config);
        ManagedCursor dirtyCursor = ledgerDirty.openCursor("c");

        assertNotEquals(dirtyCursor.getMarkDeletedPosition(), positions.get(positions.size() - 1));

        Awaitility.await()
                // Give chance to the flush to be automatically triggered.
                // NOTE: this can't be set too low, or it causes issues with ZK thread pool rejecting
                .pollDelay(Duration.ofMillis(2000))
                .untilAsserted(() -> {
                    // Abruptly re-open the managed ledger without graceful close
                    @Cleanup("shutdown")
                    ManagedLedgerFactory factory2 = new ManagedLedgerFactoryImpl(metadataStore, bkc);
                    ManagedLedger ledger2 = factory2.open("testFlushCursorAfterIndDelInactivity", config);
                    ManagedCursor c2 = ledger2.openCursor("c");

                    assertEquals(c2.getMarkDeletedPosition(), positions.get(positions.size() - 1));
                });
    }



    @Test
    public void testFlushCursorAfterError() throws Exception {
        ManagedLedgerConfig config = new ManagedLedgerConfig();
        config.setThrottleMarkDelete(1.0);

        ManagedLedgerFactoryConfig factoryConfig = new ManagedLedgerFactoryConfig();
        factoryConfig.setCursorPositionFlushSeconds(1);

        @Cleanup("shutdown")
        ManagedLedgerFactory factory1 = new ManagedLedgerFactoryImpl(metadataStore, bkc, factoryConfig);
        ManagedLedger ledger1 = factory1.open("testFlushCursorAfterInactivity", config);
        ManagedCursor c1 = ledger1.openCursor("c");
        List<Position> positions = new ArrayList<>();

        for (int i = 0; i < 20; i++) {
            positions.add(ledger1.addEntry(new byte[1024]));
        }

        c1.markDelete(positions.get(0));
        Thread.sleep(3000);
        // Simulate BK write error
        bkc.failNow(BKException.Code.NotEnoughBookiesException);
        metadataStore.setAlwaysFail(new MetadataStoreException.BadVersionException(""));
        try {
            c1.markDelete(positions.get(positions.size() - 1));
            fail("should have failed");
        } catch (ManagedLedgerException e) {
            // Expected
        }

        metadataStore.unsetAlwaysFail();

        // In memory position is updated
        assertEquals(c1.getMarkDeletedPosition(), positions.get(positions.size() - 1));

        Awaitility.await()
                // Give chance to the flush to be automatically triggered.
                // NOTE: this can't be set too low, or it causes issues with ZK thread pool rejecting
                .pollDelay(Duration.ofMillis(2000))
                .untilAsserted(() -> {
                    // Abruptly re-open the managed ledger without graceful close
                    @Cleanup("shutdown")
                    ManagedLedgerFactory factory2 = new ManagedLedgerFactoryImpl(metadataStore, bkc);
                    ManagedLedger ledger2 = factory2.open("testFlushCursorAfterInactivity", config);
                    ManagedCursor c2 = ledger2.openCursor("c");

                    assertEquals(c2.getMarkDeletedPosition(), positions.get(positions.size() - 1));
                });
    }

    @Test
    public void testConsistencyOfIndividualMessages() throws Exception {
        ManagedLedger ledger1 = factory.open("testConsistencyOfIndividualMessages");
        ManagedCursorImpl c1 = (ManagedCursorImpl) ledger1.openCursor("c");

        Position p1 = ledger1.addEntry(new byte[1024]);
        c1.markDelete(p1);

        // Artificially add a position that is before the current mark-delete position
        LongPairRangeSet<Position> idm = c1.getIndividuallyDeletedMessagesSet();
        idm.addOpenClosed(p1.getLedgerId() - 1, 0, p1.getLedgerId() - 1, 10);

        List<Position> positions = new ArrayList<>();
        for (int i = 0; i < 20; i++) {
            positions.add(ledger1.addEntry(new byte[1024]));
        }

        for (int i = 0; i < 20; i++) {
            c1.delete(positions.get(i));
        }

        assertEquals(c1.getTotalNonContiguousDeletedMessagesRange(), 0);
        assertEquals(c1.getMarkDeletedPosition(), positions.get(positions.size() -1));
    }

    @Test
    public void testCursorCheckReadPositionChanged() throws Exception {
        ManagedLedger ledger = factory.open("my_test_ledger", new ManagedLedgerConfig());
        ManagedCursor c1 = ledger.openCursor("c1");

        // check empty ledger
        assertTrue(c1.checkAndUpdateReadPositionChanged());
        assertTrue(c1.checkAndUpdateReadPositionChanged());

        ledger.addEntry("dummy-entry-1".getBytes(Encoding));
        ledger.addEntry("dummy-entry-1".getBytes(Encoding));
        ledger.addEntry("dummy-entry-1".getBytes(Encoding));
        ledger.addEntry("dummy-entry-1".getBytes(Encoding));

        // read-position has not been moved
        assertFalse(c1.checkAndUpdateReadPositionChanged());

        List<Entry> entries = c1.readEntries(2);
        entries.forEach(e -> {
            try {
                c1.markDelete(e.getPosition());
                e.release();
            } catch (Exception e1) {
                // Ok
            }
        });

        // read-position is moved
        assertTrue(c1.checkAndUpdateReadPositionChanged());
        // read-position has not been moved since last read
        assertFalse(c1.checkAndUpdateReadPositionChanged());

        c1.close();
        ledger.close();

        ledger = factory.open("my_test_ledger", new ManagedLedgerConfig());
        // recover cursor
        ManagedCursor c2 = ledger.openCursor("c1");
        assertTrue(c2.checkAndUpdateReadPositionChanged());
        assertFalse(c2.checkAndUpdateReadPositionChanged());

        entries = c2.readEntries(2);
        entries.forEach(e -> {
            try {
                c2.markDelete(e.getPosition());
                e.release();
            } catch (Exception e1) {
                // Ok
            }
        });

        assertTrue(c2.checkAndUpdateReadPositionChanged());
        // returns true because read-position is on tail
        assertTrue(c2.checkAndUpdateReadPositionChanged());
        assertTrue(c2.checkAndUpdateReadPositionChanged());

        ledger.close();
    }


    @Test
    public void testCursorGetBacklog() throws Exception {
        ManagedLedgerConfig managedLedgerConfig = new ManagedLedgerConfig();
        managedLedgerConfig.setMaxEntriesPerLedger(2);
        managedLedgerConfig.setMinimumRolloverTime(0, TimeUnit.MILLISECONDS);
        ManagedLedgerImpl ledger = (ManagedLedgerImpl) factory.open("get-backlog", managedLedgerConfig);
        ManagedCursor managedCursor = ledger.openCursor("test");

        Position position = ledger.addEntry("test".getBytes(Encoding));
        ledger.addEntry("test".getBytes(Encoding));
        Position position1 = ledger.addEntry("test".getBytes(Encoding));
        ledger.addEntry("test".getBytes(Encoding));

        Assert.assertEquals(managedCursor.getNumberOfEntriesInBacklog(true), 4);
        Assert.assertEquals(managedCursor.getNumberOfEntriesInBacklog(false), 4);
        Field field = ManagedLedgerImpl.class.getDeclaredField("ledgers");
        field.setAccessible(true);

        ((ConcurrentSkipListMap<Long, MLDataFormats.ManagedLedgerInfo.LedgerInfo>) field.get(ledger)).remove(position.getLedgerId());
        field = ManagedCursorImpl.class.getDeclaredField("markDeletePosition");
        field.setAccessible(true);
        field.set(managedCursor, PositionFactory.create(position1.getLedgerId(), -1));


        Assert.assertEquals(managedCursor.getNumberOfEntriesInBacklog(true), 2);
        Assert.assertEquals(managedCursor.getNumberOfEntriesInBacklog(false), 4);
    }

    @Test
    public void testCursorNoRolloverIfNoMetadataSession() throws Exception {
        ManagedLedgerConfig managedLedgerConfig = new ManagedLedgerConfig();
        managedLedgerConfig.setMaxEntriesPerLedger(2);
        managedLedgerConfig.setMetadataMaxEntriesPerLedger(2);
        managedLedgerConfig.setMinimumRolloverTime(0, TimeUnit.MILLISECONDS);
        managedLedgerConfig.setThrottleMarkDelete(0);
        ManagedLedgerImpl ledger = (ManagedLedgerImpl) factory.open("testCursorNoRolloverIfNoMetadataSession", managedLedgerConfig);
        ManagedCursorImpl cursor = (ManagedCursorImpl) ledger.openCursor("test");

        List<Position> positions = new ArrayList<>();
        for (int i = 0; i < 10; i++) {
            positions.add(ledger.addEntry("test".getBytes(Encoding)));
        }

        cursor.delete(positions.get(0));

        Awaitility.await().untilAsserted(() -> {
            assertEquals(cursor.getMarkDeletedPosition(), positions.get(0));
        });

        long initialLedgerId = cursor.getCursorLedger();

        metadataStore.triggerSessionEvent(SessionEvent.SessionLost);

        for (int i = 1; i < 10; i++) {
            cursor.delete(positions.get(i));
        }

        Awaitility.await().untilAsserted(() -> {
            assertEquals(cursor.getMarkDeletedPosition(), positions.get(positions.size() - 1));
        });

        assertEquals(cursor.getCursorLedger(), initialLedgerId);

        // After the session gets reestablished, the rollover should restart
        metadataStore.triggerSessionEvent(SessionEvent.SessionReestablished);

        for (int i = 0; i < 10; i++) {
            Position p = ledger.addEntry("test".getBytes(Encoding));
            cursor.delete(p);
        }

        assertNotEquals(cursor.getCursorLedger(), initialLedgerId);
    }

    @Test
    public void testReadEmptyEntryList() throws Exception {
        ManagedLedgerConfig managedLedgerConfig = new ManagedLedgerConfig();
        managedLedgerConfig.setMaxEntriesPerLedger(1);
        managedLedgerConfig.setMetadataMaxEntriesPerLedger(1);
        managedLedgerConfig.setMinimumRolloverTime(0, TimeUnit.MILLISECONDS);
        ManagedLedgerImpl ledger = (ManagedLedgerImpl) factory
                .open("testReadEmptyEntryList", managedLedgerConfig);
        ManagedCursorImpl cursor = (ManagedCursorImpl) ledger.openCursor("test");

        Position lastPosition = ledger.addEntry("test".getBytes(Encoding));
        ledger.rollCurrentLedgerIfFull();

        AtomicBoolean flag = new AtomicBoolean();
        flag.set(false);
        ReadEntriesCallback callback = new ReadEntriesCallback() {
            @Override
            public void readEntriesComplete(List<Entry> entries, Object ctx) {
                if (entries.size() == 0) {
                    flag.set(true);
                }
            }

            @Override
            public void readEntriesFailed(ManagedLedgerException exception, Object ctx) {

            }
        };

        // op readPosition is bigger than maxReadPosition
        OpReadEntry opReadEntry = OpReadEntry.create(cursor, ledger.lastConfirmedEntry, 10, callback,
                null, PositionFactory.create(lastPosition.getLedgerId(), -1), null);
        Field field = ManagedCursorImpl.class.getDeclaredField("readPosition");
        field.setAccessible(true);
        field.set(cursor, PositionFactory.EARLIEST);
        ledger.asyncReadEntries(opReadEntry);

        // when readPosition is bigger than maxReadPosition, should complete the opReadEntry
        Awaitility.await().untilAsserted(() -> assertTrue(flag.get()));
    }

    @Test
    public void testOpReadEntryRecycle() throws Exception {
        final Map<OpReadEntry, AtomicInteger> opReadEntryToRecycleCount = new ConcurrentHashMap<>();
        final Supplier<OpReadEntry> createOpReadEntry = () -> {
            final OpReadEntry mockedOpReadEntry = mock(OpReadEntry.class);
            doAnswer(__ -> opReadEntryToRecycleCount.computeIfAbsent(mockedOpReadEntry,
                    ignored -> new AtomicInteger(0)).getAndIncrement()
            ).when(mockedOpReadEntry).recycle();
            return mockedOpReadEntry;
        };

        @Cleanup final MockedStatic<OpReadEntry> mockedStaticOpReadEntry = Mockito.mockStatic(OpReadEntry.class);
        mockedStaticOpReadEntry.when(() -> OpReadEntry.create(any(), any(), anyInt(), any(), any(), any(), any()))
                .thenAnswer(__ -> createOpReadEntry.get());

        final ManagedLedgerConfig ledgerConfig = new ManagedLedgerConfig();
        ledgerConfig.setNewEntriesCheckDelayInMillis(10);
        final ManagedLedgerImpl ledger = (ManagedLedgerImpl) factory.open("my_test_ledger", ledgerConfig);
        final ManagedCursorImpl cursor = (ManagedCursorImpl) ledger.openCursor("my_cursor");
        final List<ManagedLedgerException> exceptions = new ArrayList<>();
        final AtomicBoolean readEntriesSuccess = new AtomicBoolean(false);
        final ReadEntriesCallback callback = new ReadEntriesCallback() {
            @Override
            public void readEntriesComplete(List<Entry> entries, Object ctx) {
                readEntriesSuccess.set(true);
            }

            @Override
            public void readEntriesFailed(ManagedLedgerException exception, Object ctx) {
                exceptions.add(exception);
            }
        };

        final int numReadRequests = 3;
        for (int i = 0; i < numReadRequests; i++) {
            cursor.asyncReadEntriesOrWait(1, callback, null, PositionFactory.create(0, 0));
        }
        Awaitility.await().atMost(Duration.ofSeconds(1))
                .untilAsserted(() -> assertEquals(ledger.waitingCursors.size(), 1));
        assertTrue(cursor.cancelPendingReadRequest());

        ledger.addEntry(new byte[1]);
        Awaitility.await().atMost(Duration.ofSeconds(1))
                .untilAsserted(() -> assertTrue(ledger.waitingCursors.isEmpty()));
        assertFalse(readEntriesSuccess.get());

        assertEquals(exceptions.size(), numReadRequests - 1);
        exceptions.forEach(e -> assertEquals(e.getMessage(), "We can only have a single waiting callback"));
        assertEquals(opReadEntryToRecycleCount.size(), 3);
        assertEquals(opReadEntryToRecycleCount.entrySet().stream()
                        .map(Map.Entry::getValue)
                        .map(AtomicInteger::get)
                        .collect(Collectors.toList()),
                Arrays.asList(1, 1, 1));
    }

    @Test
    public void testLazyCursorLedgerCreation() throws Exception {
        ManagedLedgerConfig managedLedgerConfig = new ManagedLedgerConfig();
        ManagedLedgerImpl ledger = (ManagedLedgerImpl) factory
                .open("testLazyCursorLedgerCreation", managedLedgerConfig);
        ManagedCursorImpl cursor = (ManagedCursorImpl) ledger.openCursor("test");
        assertEquals(cursor.getState(), "NoLedger");
        assertEquals(cursor.getMarkDeletedPosition(), ledger.getLastPosition());
        Position lastPosition = null;
        for (int i = 0; i < 10; i++) {
            lastPosition = ledger.addEntry("test".getBytes(Encoding));
        }
        cursor.markDelete(lastPosition);
        Position finalLastPosition = lastPosition;
        Awaitility.await().untilAsserted(() -> {
            assertEquals(cursor.getState(), "Open");
            assertEquals(cursor.getMarkDeletedPosition(), finalLastPosition);
            assertEquals(cursor.getPersistentMarkDeletedPosition(), finalLastPosition);
        });

        // Make sure the recovered mark delete position is correct.
        cursor.close();
        ledger.close();
        ledger = (ManagedLedgerImpl) factory
                .open("testLazyCursorLedgerCreation", managedLedgerConfig);
        ManagedCursorImpl cursor1 = (ManagedCursorImpl) ledger.openCursor("test");
        assertEquals(cursor1.getState(), "NoLedger");
        assertEquals(cursor1.getMarkDeletedPosition(), finalLastPosition);

        // Verify the recovered cursor can work with new mark delete.
        lastPosition = null;
        for (int i = 0; i < 10; i++) {
            lastPosition = ledger.addEntry("test".getBytes(Encoding));
        }
        cursor1.markDelete(lastPosition);
        Position finalLastPosition2 = lastPosition;
        Awaitility.await().untilAsserted(() -> {
            assertEquals(cursor1.getState(), "Open");
            assertEquals(cursor1.getMarkDeletedPosition(), finalLastPosition2);
            assertEquals(cursor1.getPersistentMarkDeletedPosition(), finalLastPosition2);
        });
        cursor1.close();
        ledger.close();
    }

    @Test
    public void testLazyCursorLedgerCreationForSubscriptionCreation() throws Exception {
        ManagedLedgerConfig managedLedgerConfig = new ManagedLedgerConfig();
        ManagedLedgerImpl ledger = (ManagedLedgerImpl) factory.open("testLazyCursorLedgerCreation", managedLedgerConfig);
        Position p1 = ledger.addEntry("test".getBytes());
        ManagedCursorImpl cursor = (ManagedCursorImpl) ledger.openCursor("test");
        assertEquals(cursor.getMarkDeletedPosition(), p1);
        ManagedLedgerFactory factory2 = new ManagedLedgerFactoryImpl(metadataStore, bkc);
        ledger = (ManagedLedgerImpl) factory2.open("testLazyCursorLedgerCreation", managedLedgerConfig);
        assertNotNull(ledger.getCursors().get("test"));
        ManagedCursorImpl cursor1 = (ManagedCursorImpl) ledger.openCursor("test");
        assertEquals(cursor1.getMarkDeletedPosition(), p1);
        factory2.shutdown();
    }

    @Test
    public void testReadEntriesWithSkip() throws ManagedLedgerException, InterruptedException, ExecutionException {
        int readMaxNumber = 10;
        int sendNumber = 20;
        ManagedLedger ledger = factory.open("testReadEntriesWithSkip");
        ManagedCursor cursor = ledger.openCursor("c");
        Position position = PositionFactory.EARLIEST;
        Position maxCanReadPosition = PositionFactory.EARLIEST;
        for (int i = 0; i < sendNumber; i++) {
            if (i == readMaxNumber - 1) {
                position = ledger.addEntry(new byte[1024]);
            } else if (i == sendNumber - 1) {
                maxCanReadPosition = ledger.addEntry(new byte[1024]);
            } else {
                ledger.addEntry(new byte[1024]);
            }

        }
        CompletableFuture<Integer> completableFuture = new CompletableFuture<>();
        cursor.asyncReadEntriesWithSkipOrWait(sendNumber, new ReadEntriesCallback() {
            @Override
            public void readEntriesComplete(List<Entry> entries, Object ctx) {
                try {
                    entries.forEach(entry -> {
                        assertEquals(entry.getEntryId() % 2, 0L);
                    });
                    completableFuture.complete(entries.size());
                } catch (Throwable e) {
                    completableFuture.completeExceptionally(e);
                }
            }

            @Override
            public void readEntriesFailed(ManagedLedgerException exception, Object ctx) {
                completableFuture.completeExceptionally(exception);
            }
        }, null, position, pos -> {
            return pos.getEntryId() % 2 != 0;
        });

        int number = completableFuture.get();
        assertEquals(number, readMaxNumber / 2);

        assertEquals(cursor.getReadPosition().getEntryId(), 10L);

        CompletableFuture<Integer> completableFuture2 = new CompletableFuture<>();
        cursor.asyncReadEntriesWithSkipOrWait(sendNumber, new ReadEntriesCallback() {
            @Override
            public void readEntriesComplete(List<Entry> entries, Object ctx) {
                try {
                    entries.forEach(entry -> {
                        assertEquals(entry.getEntryId() % 2, 0L);
                    });
                    completableFuture2.complete(entries.size());
                } catch (Throwable e) {
                    completableFuture2.completeExceptionally(e);
                }
            }

            @Override
            public void readEntriesFailed(ManagedLedgerException exception, Object ctx) {
                completableFuture2.completeExceptionally(exception);
            }
        }, null, maxCanReadPosition, pos -> {
            return pos.getEntryId() % 2 != 0;
        });

        int number2 = completableFuture2.get();
        assertEquals(number2, readMaxNumber / 2);

        assertEquals(cursor.getReadPosition().getEntryId(), 20L);

        cursor.seek(PositionFactory.EARLIEST);
        CompletableFuture<Integer> completableFuture3 = new CompletableFuture<>();
        cursor.asyncReadEntriesWithSkipOrWait(sendNumber, new ReadEntriesCallback() {
            @Override
            public void readEntriesComplete(List<Entry> entries, Object ctx) {
                completableFuture3.complete(entries.size());
            }

            @Override
            public void readEntriesFailed(ManagedLedgerException exception, Object ctx) {
                completableFuture3.completeExceptionally(exception);
            }
        }, null, maxCanReadPosition, pos -> false);

        int number3 = completableFuture3.get();
        assertEquals(number3, sendNumber);
        assertEquals(cursor.getReadPosition().getEntryId(), 20L);

        cursor.seek(PositionFactory.EARLIEST);
        CompletableFuture<Integer> completableFuture4 = new CompletableFuture<>();
        cursor.asyncReadEntriesWithSkipOrWait(sendNumber, new ReadEntriesCallback() {
            @Override
            public void readEntriesComplete(List<Entry> entries, Object ctx) {
                completableFuture4.complete(entries.size());
            }

            @Override
            public void readEntriesFailed(ManagedLedgerException exception, Object ctx) {
                completableFuture4.completeExceptionally(exception);
            }
        }, null, maxCanReadPosition, pos -> true);

        int number4 = completableFuture4.get();
        assertEquals(number4, 0);
        assertEquals(cursor.getReadPosition().getEntryId(), 20L);

        cursor.close();
        ledger.close();
    }

    @Test
    public void testReadEntriesWithSkipDeletedEntries() throws Exception {
        @Cleanup
        ManagedLedgerImpl ledger = (ManagedLedgerImpl) factory.open("testReadEntriesWithSkipDeletedEntries");
        ledger = Mockito.spy(ledger);
        List<Long> actualReadEntryIds = new ArrayList<>();
        Mockito.doAnswer(inv -> {
                    long start = inv.getArgument(1);
                    long end = inv.getArgument(2);
                    for (long i = start; i <= end; i++) {
                        actualReadEntryIds.add(i);
                    }
                    return inv.callRealMethod();
                })
                .when(ledger)
                .asyncReadEntry(Mockito.any(ReadHandle.class), Mockito.anyLong(), Mockito.anyLong(), Mockito.any(), Mockito.any());
        @Cleanup
        ManagedCursor cursor = ledger.openCursor("c");

        int entries = 20;
        Position maxReadPosition = null;
        Map<Integer, Position> map = new HashMap<>();
        for (int i = 0; i < entries; i++) {
            maxReadPosition = ledger.addEntry(new byte[1024]);
            map.put(i, maxReadPosition);
        }


        Set<Position> deletedPositions = new HashSet<>();
        deletedPositions.add(map.get(1));
        deletedPositions.add(map.get(4));
        deletedPositions.add(map.get(5));
        deletedPositions.add(map.get(8));
        deletedPositions.add(map.get(9));
        deletedPositions.add(map.get(10));
        deletedPositions.add(map.get(15));
        deletedPositions.add(map.get(17));
        deletedPositions.add(map.get(19));
        cursor.delete(deletedPositions);

        CompletableFuture<Void> f0 = new CompletableFuture<>();
        List<Entry> readEntries = new ArrayList<>();
        cursor.asyncReadEntries(5, -1L, new ReadEntriesCallback() {
            @Override
            public void readEntriesComplete(List<Entry> entries, Object ctx) {
                readEntries.addAll(entries);
                f0.complete(null);
            }

            @Override
            public void readEntriesFailed(ManagedLedgerException exception, Object ctx) {
                f0.completeExceptionally(exception);
            }
        }, null, PositionFactory.create(maxReadPosition.getLedgerId(), maxReadPosition.getEntryId()).getNext());

        f0.get();

        CompletableFuture<Void> f1 = new CompletableFuture<>();
        cursor.asyncReadEntries(5, -1L, new ReadEntriesCallback() {
            @Override
            public void readEntriesComplete(List<Entry> entries, Object ctx) {
                readEntries.addAll(entries);
                f1.complete(null);
            }

            @Override
            public void readEntriesFailed(ManagedLedgerException exception, Object ctx) {
                f1.completeExceptionally(exception);
            }
        }, null, PositionFactory.create(maxReadPosition.getLedgerId(), maxReadPosition.getEntryId()).getNext());


        f1.get();
        CompletableFuture<Void> f2 = new CompletableFuture<>();
        cursor.asyncReadEntries(100, -1L, new ReadEntriesCallback() {
            @Override
            public void readEntriesComplete(List<Entry> entries, Object ctx) {
                readEntries.addAll(entries);
                f2.complete(null);
            }

            @Override
            public void readEntriesFailed(ManagedLedgerException exception, Object ctx) {
                f2.completeExceptionally(exception);
            }
        }, null, PositionFactory.create(maxReadPosition.getLedgerId(), maxReadPosition.getEntryId()).getNext());

        f2.get();

        Position cursorReadPosition = cursor.getReadPosition();
        Position expectReadPosition = maxReadPosition.getNext();
        assertTrue(cursorReadPosition.getLedgerId() == expectReadPosition.getLedgerId()
                && cursorReadPosition.getEntryId() == expectReadPosition.getEntryId());

        assertEquals(readEntries.size(), actualReadEntryIds.size());
        assertEquals(entries - deletedPositions.size(), actualReadEntryIds.size());
        for (Entry entry : readEntries) {
            long entryId = entry.getEntryId();
            assertTrue(actualReadEntryIds.contains(entryId));
        }
    }


    @Test
    public void testReadEntriesWithSkipDeletedEntriesAndWithSkipConditions() throws Exception {
        @Cleanup
        ManagedLedgerImpl ledger = (ManagedLedgerImpl)
                factory.open("testReadEntriesWithSkipDeletedEntriesAndWithSkipConditions");
        ledger = Mockito.spy(ledger);

        List<Long> actualReadEntryIds = new ArrayList<>();
        Mockito.doAnswer(inv -> {
                    long start = inv.getArgument(1);
                    long end = inv.getArgument(2);
                    for (long i = start; i <= end; i++) {
                        actualReadEntryIds.add(i);
                    }
                    return inv.callRealMethod();
                })
                .when(ledger)
                .asyncReadEntry(Mockito.any(ReadHandle.class), Mockito.anyLong(), Mockito.anyLong(), Mockito.any(), Mockito.any());
        @Cleanup
        ManagedCursor cursor = ledger.openCursor("c");

        int entries = 20;
        Position maxReadPosition0 = null;
        Map<Integer, Position> map = new HashMap<>();
        for (int i = 0; i < entries; i++) {
            maxReadPosition0 = ledger.addEntry(new byte[1024]);
            map.put(i, maxReadPosition0);
        }

        Position maxReadPosition =
                PositionFactory.create(maxReadPosition0.getLedgerId(), maxReadPosition0.getEntryId()).getNext();

        Set<Position> deletedPositions = new HashSet<>();
        deletedPositions.add(map.get(1));
        deletedPositions.add(map.get(3));
        deletedPositions.add(map.get(5));
        cursor.delete(deletedPositions);

        Set<Long> skippedPositions = new HashSet<>();
        skippedPositions.add(map.get(6).getEntryId());
        skippedPositions.add(map.get(7).getEntryId());
        skippedPositions.add(map.get(8).getEntryId());
        skippedPositions.add(map.get(11).getEntryId());
        skippedPositions.add(map.get(15).getEntryId());
        skippedPositions.add(map.get(16).getEntryId());

        Predicate<Position> skipCondition = position -> skippedPositions.contains(position.getEntryId());
        List<Entry> readEntries = new ArrayList<>();

        CompletableFuture<Void> f0 = new CompletableFuture<>();
        cursor.asyncReadEntriesWithSkip(10, -1L, new ReadEntriesCallback() {
            @Override
            public void readEntriesComplete(List<Entry> entries, Object ctx) {
                readEntries.addAll(entries);
                f0.complete(null);
            }

            @Override
            public void readEntriesFailed(ManagedLedgerException exception, Object ctx) {
                f0.completeExceptionally(exception);
            }
        }, null, maxReadPosition, skipCondition);

        f0.get();
        CompletableFuture<Void> f1 = new CompletableFuture<>();
        cursor.asyncReadEntriesWithSkip(100, -1L, new ReadEntriesCallback() {
            @Override
            public void readEntriesComplete(List<Entry> entries, Object ctx) {
                readEntries.addAll(entries);
                f1.complete(null);
            }

            @Override
            public void readEntriesFailed(ManagedLedgerException exception, Object ctx) {
                f1.completeExceptionally(exception);
            }
        }, null, maxReadPosition, skipCondition);
        f1.get();


        assertEquals(actualReadEntryIds.size(), readEntries.size());
        assertEquals(entries - deletedPositions.size() - skippedPositions.size(), actualReadEntryIds.size());
        for (Entry entry : readEntries) {
            long entryId = entry.getEntryId();
            assertTrue(actualReadEntryIds.contains(entryId));
        }

        Position cursorReadPosition = cursor.getReadPosition();
        Position expectReadPosition = maxReadPosition;
        assertTrue(cursorReadPosition.getLedgerId() == expectReadPosition.getLedgerId()
                && cursorReadPosition.getEntryId() == expectReadPosition.getEntryId());
    }

    @Test
    public void testSkipNonRecoverableEntries() throws ManagedLedgerException, InterruptedException {
        ManagedLedgerConfig managedLedgerConfig = new ManagedLedgerConfig();
        int maxMessagePerLedger = 10;
        managedLedgerConfig.setMaxEntriesPerLedger(maxMessagePerLedger);
        ManagedLedger ledger = factory.open("testSkipNonRecoverableEntries", managedLedgerConfig);
        ManagedCursorImpl cursor = (ManagedCursorImpl) ledger.openCursor("my-cursor");

        Position lacPosition = ledger.getLastConfirmedEntry();
        long ledgerId = lacPosition.getLedgerId();
        assertEquals(PositionFactory.create(ledgerId, -1), cursor.getMarkDeletedPosition());

        // Mock add 10 entry
        for (int i = 0; i < 10; i++) {
            ledger.addEntry(String.valueOf(i).getBytes());
        }

        // read 2 entry and delete these entries, MarkDeletedPosition move forward
        List<Entry> entries = cursor.readEntries(2);
        for (Entry entry : entries) {
            cursor.delete(entry.getPosition());
        }
        assertEquals(PositionFactory.create(ledgerId, 1), cursor.getMarkDeletedPosition());

        // read the next 6 entry and not delete, MarkDeletedPosition not move forward
        entries = cursor.readEntries(6);
        assertEquals(PositionFactory.create(ledgerId, 1), cursor.getMarkDeletedPosition());

        // delete last read entry, MarkDeletedPosition not move forward
        Entry lastEntry = entries.get(entries.size() - 1);
        cursor.delete(lastEntry.getPosition());
        assertEquals(PositionFactory.create(ledgerId, 1), cursor.getMarkDeletedPosition());

        // call skip entries, MarkDeletedPosition move forward
        cursor.skipNonRecoverableEntries(cursor.getMarkDeletedPosition(),
                PositionFactory.create(ledgerId, lastEntry.getEntryId()));
        assertEquals(PositionFactory.create(ledgerId, lastEntry.getEntryId()), cursor.getMarkDeletedPosition());

        // repeat call skip entries, MarkDeletedPosition not change
        cursor.skipNonRecoverableEntries(cursor.getMarkDeletedPosition(),
                PositionFactory.create(ledgerId, lastEntry.getEntryId()));
        assertEquals(PositionFactory.create(ledgerId, lastEntry.getEntryId()), cursor.getMarkDeletedPosition());

        cursor.close();
        ledger.close();
    }

    @Test
    public void testRecoverCursorWithTerminateManagedLedger() throws Exception {
        String mlName = "my_test_ledger";
        String cursorName = "c1";

        ManagedLedgerConfig config = new ManagedLedgerConfig();
        ManagedLedgerImpl ledger = (ManagedLedgerImpl) factory.open(mlName, config);
        ManagedCursorImpl c1 = (ManagedCursorImpl) ledger.openCursor(cursorName);

        // Write some data.
        Position p0 = ledger.addEntry("entry-0".getBytes());
        Position p1 = ledger.addEntry("entry-1".getBytes());

        // Read message.
        List<Entry> entries = c1.readEntries(2);
        assertEquals(entries.size(), 2);
        assertEquals(entries.get(0).getPosition(), p0);
        assertEquals(entries.get(1).getPosition(), p1);
        entries.forEach(Entry::release);

        // Mark delete the last message.
        c1.markDelete(p1);
        Position markDeletedPosition = c1.getMarkDeletedPosition();
        Assert.assertEquals(markDeletedPosition, p1);

        // Terminate the managed ledger.
        Position lastPosition = ledger.terminate();
        assertEquals(lastPosition, p1);

        // Close the ledger.
        ledger.close();

        // Reopen the ledger.
        ledger = (ManagedLedgerImpl) factory.open(mlName, config);
        BookKeeper mockBookKeeper = mock(BookKeeper.class);
        final ManagedCursorImpl cursor = new ManagedCursorImpl(mockBookKeeper, ledger, cursorName);

        CompletableFuture<Void> recoverFuture = new CompletableFuture<>();
        // Recover the cursor.
        cursor.recover(new VoidCallback() {
            @Override
            public void operationComplete() {
                recoverFuture.complete(null);
            }

            @Override
            public void operationFailed(ManagedLedgerException exception) {
                recoverFuture.completeExceptionally(exception);
            }
        });

        recoverFuture.join();
        assertTrue(recoverFuture.isDone());
        assertFalse(recoverFuture.isCompletedExceptionally());

        // Verify the cursor state.
        assertEquals(cursor.getMarkDeletedPosition(), markDeletedPosition);
        assertEquals(cursor.getReadPosition(), markDeletedPosition.getNext());
    }

    @Test
<<<<<<< HEAD
    public void testForceCursorRecovery() throws Exception {
        ManagedLedgerFactoryConfig managedLedgerFactoryConfig = new ManagedLedgerFactoryConfig();
=======
    void testForceCursorRecovery() throws Exception {
>>>>>>> 0a2ffe47
        TestPulsarMockBookKeeper bk = new TestPulsarMockBookKeeper(executor);
        factory = new ManagedLedgerFactoryImpl(metadataStore, bk);
        ManagedLedgerConfig config = new ManagedLedgerConfig();
        config.setLedgerForceRecovery(true);
        ManagedLedger ledger = factory.open("my_test_ledger", config);
        ManagedCursorImpl c1 = (ManagedCursorImpl) ledger.openCursor("c1");
        ledger.addEntry("entry-1".getBytes(Encoding));
        long invalidLedger = -1L;
        bk.setErrorCodeMap(invalidLedger, BKException.Code.BookieHandleNotAvailableException);
        ManagedCursorInfo info = ManagedCursorInfo.newBuilder().setCursorsLedgerId(invalidLedger).build();
        CountDownLatch latch = new CountDownLatch(1);
        MutableBoolean recovered = new MutableBoolean(false);
        VoidCallback callback = new VoidCallback() {
            @Override
            public void operationComplete() {
                recovered.setValue(true);
                latch.countDown();
            }

            @Override
            public void operationFailed(ManagedLedgerException exception) {
                recovered.setValue(false);
                latch.countDown();
            }
        };
        c1.recoverFromLedger(info, callback);
        latch.await();
        assertTrue(recovered.booleanValue());
    }

    class TestPulsarMockBookKeeper extends PulsarMockBookKeeper {
        Map<Long, Integer> ledgerErrors = new HashMap<>();

        public TestPulsarMockBookKeeper(OrderedExecutor orderedExecutor) throws Exception {
            super(orderedExecutor);
        }

        public void setErrorCodeMap(long ledgerId, int rc) {
            ledgerErrors.put(ledgerId, rc);
        }

        public void asyncOpenLedger(final long lId, final DigestType digestType, final byte[] passwd,
                final OpenCallback cb, final Object ctx) {
            if (ledgerErrors.containsKey(lId)) {
                cb.openComplete(ledgerErrors.get(lId), null, ctx);
            } else {
                super.asyncOpenLedger(lId, digestType, passwd, cb, ctx);
            }
        }
    }

    private static final Logger log = LoggerFactory.getLogger(ManagedCursorTest.class);
}<|MERGE_RESOLUTION|>--- conflicted
+++ resolved
@@ -75,8 +75,8 @@
 import org.apache.bookkeeper.client.BookKeeper;
 import org.apache.bookkeeper.client.BookKeeper.DigestType;
 import org.apache.bookkeeper.client.LedgerEntry;
+import org.apache.bookkeeper.client.api.ReadHandle;
 import org.apache.bookkeeper.client.PulsarMockBookKeeper;
-import org.apache.bookkeeper.client.api.ReadHandle;
 import org.apache.bookkeeper.common.util.OrderedExecutor;
 import org.apache.bookkeeper.mledger.AsyncCallbacks;
 import org.apache.bookkeeper.mledger.AsyncCallbacks.AddEntryCallback;
@@ -4874,12 +4874,7 @@
     }
 
     @Test
-<<<<<<< HEAD
-    public void testForceCursorRecovery() throws Exception {
-        ManagedLedgerFactoryConfig managedLedgerFactoryConfig = new ManagedLedgerFactoryConfig();
-=======
     void testForceCursorRecovery() throws Exception {
->>>>>>> 0a2ffe47
         TestPulsarMockBookKeeper bk = new TestPulsarMockBookKeeper(executor);
         factory = new ManagedLedgerFactoryImpl(metadataStore, bk);
         ManagedLedgerConfig config = new ManagedLedgerConfig();
