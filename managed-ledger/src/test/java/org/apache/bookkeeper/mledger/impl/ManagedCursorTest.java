--- conflicted
+++ resolved
@@ -4739,7 +4739,6 @@
     }
 
     @Test
-<<<<<<< HEAD
     public void testSkipNonRecoverableEntries() throws ManagedLedgerException, InterruptedException {
         ManagedLedgerConfig managedLedgerConfig = new ManagedLedgerConfig();
         int maxMessagePerLedger = 10;
@@ -4784,7 +4783,9 @@
 
         cursor.close();
         ledger.close();
-=======
+    }
+    
+    @Test
     public void testRecoverCursorWithTerminateManagedLedger() throws Exception {
         String mlName = "my_test_ledger";
         String cursorName = "c1";
@@ -4845,7 +4846,7 @@
     }
 
     @Test
-    void testForceCursorRecovery() throws Exception {
+    public void testForceCursorRecovery() throws Exception {
         ManagedLedgerFactoryConfig managedLedgerFactoryConfig = new ManagedLedgerFactoryConfig();
         TestPulsarMockBookKeeper bk = new TestPulsarMockBookKeeper(executor);
         factory = new ManagedLedgerFactoryImpl(metadataStore, bk);
@@ -4895,7 +4896,6 @@
             }
             super.asyncOpenLedger(lId, digestType, passwd, cb, ctx);
         }
->>>>>>> 1d83a534
     }
 
     private static final Logger log = LoggerFactory.getLogger(ManagedCursorTest.class);
