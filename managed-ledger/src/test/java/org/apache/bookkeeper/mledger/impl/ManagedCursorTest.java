--- conflicted
+++ resolved
@@ -3054,7 +3054,6 @@
     }
 
     @Test
-<<<<<<< HEAD
     public void testBatchIndexDelete() throws ManagedLedgerException, InterruptedException {
         ManagedLedger ledger = factory.open("test_batch_index_delete");
         ManagedCursor cursor = ledger.openCursor("c1");
@@ -3185,7 +3184,8 @@
             nextClearBit = bitSet.nextClearBit(nextSetBit);
         }
         return result;
-=======
+    }
+  
     void testReadEntriesOrWaitWithMaxSize() throws Exception {
         ManagedLedger ledger = factory.open("testReadEntriesOrWaitWithMaxSize");
         ManagedCursor c = ledger.openCursor("c");
@@ -3208,7 +3208,6 @@
         entries = c.readEntriesOrWait(10, 5);
         assertEquals(entries.size(), 1);
         entries.forEach(e -> e.release());
->>>>>>> 4883e1b6
     }
 
     private static final Logger log = LoggerFactory.getLogger(ManagedCursorTest.class);
