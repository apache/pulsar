--- conflicted
+++ resolved
@@ -18,10 +18,6 @@
  */
 package org.apache.bookkeeper.test;
 
-<<<<<<< HEAD
-import java.io.IOException;
-import java.net.ServerSocket;
-=======
 import java.io.FileReader;
 import java.io.FileWriter;
 import java.io.IOException;
@@ -32,7 +28,6 @@
 import java.nio.file.Path;
 import java.nio.file.Paths;
 import java.nio.file.StandardOpenOption;
->>>>>>> d38cf249
 
 /**
  * Port manager allows a base port to be specified on the commandline. Tests will then use ports, counting up from this
