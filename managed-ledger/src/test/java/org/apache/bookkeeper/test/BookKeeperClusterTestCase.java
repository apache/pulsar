--- conflicted
+++ resolved
@@ -207,14 +207,9 @@
         tmpDirs.add(f);
         f.delete();
         f.mkdir();
-
-<<<<<<< HEAD
+        
         int port = 0;
-        return newServerConfiguration(port, zkUtil.getZooKeeperConnectString(), f, new File[] { f });
-=======
-        int port = PortManager.nextFreePort();
         return newServerConfiguration(port, zkUtil.getZooKeeperConnectString(), f, new File[] { f }, ledgerRootPath);
->>>>>>> f95c71f2
     }
 
     protected ClientConfiguration newClientConfiguration() {
