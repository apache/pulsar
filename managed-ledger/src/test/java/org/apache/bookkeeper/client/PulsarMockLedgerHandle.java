--- conflicted
+++ resolved
@@ -64,17 +64,10 @@
     long lastEntry = -1;
     boolean fenced = false;
 
-<<<<<<< HEAD
-    PulsarMockLedgerHandle(PulsarMockBookKeeper bk, long id,
-                           DigestType digest, byte[] passwd) throws Exception {
-        super(MockClientContext.create(), id, new LedgerMetadata(3, 3, 2, DigestType.MAC, "".getBytes()), DigestType.MAC, "".getBytes(),
-                EnumSet.noneOf(WriteFlag.class));
-=======
     public PulsarMockLedgerHandle(PulsarMockBookKeeper bk, long id,
                            DigestType digest, byte[] passwd) throws GeneralSecurityException {
         super(bk.getClientCtx(), id, new Versioned<>(createMetadata(digest, passwd), new LongVersion(0L)),
               digest, passwd, WriteFlag.NONE);
->>>>>>> 1b44aaa7
         this.bk = bk;
         this.id = id;
         this.digest = digest;
