--- conflicted
+++ resolved
@@ -138,12 +138,11 @@
     required int32 uncompressedSize = 2;
 }
 
-<<<<<<< HEAD
-message TrashDataComponent {
-    map<string, ManagedLedgerInfo.LedgerInfo> component = 1;
-=======
 message ManagedCursorInfoMetadata {
     required CompressionType compressionType = 1;
     required int32 uncompressedSize = 2;
->>>>>>> 006eb99c
+}
+
+message TrashDataComponent {
+    map<string, ManagedLedgerInfo.LedgerInfo> component = 1;
 }