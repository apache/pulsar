/**
 * Licensed to the Apache Software Foundation (ASF) under one
 * or more contributor license agreements.  See the NOTICE file
 * distributed with this work for additional information
 * regarding copyright ownership.  The ASF licenses this file
 * to you under the Apache License, Version 2.0 (the
 * "License"); you may not use this file except in compliance
 * with the License.  You may obtain a copy of the License at
 *
 *   http://www.apache.org/licenses/LICENSE-2.0
 *
 * Unless required by applicable law or agreed to in writing,
 * software distributed under the License is distributed on an
 * "AS IS" BASIS, WITHOUT WARRANTIES OR CONDITIONS OF ANY
 * KIND, either express or implied.  See the License for the
 * specific language governing permissions and limitations
 * under the License.
 */
package org.apache.bookkeeper.mledger;

import java.util.concurrent.CompletableFuture;
import java.util.function.Supplier;

import org.apache.bookkeeper.common.annotation.InterfaceAudience;
import org.apache.bookkeeper.common.annotation.InterfaceStability;
import org.apache.bookkeeper.mledger.AsyncCallbacks.DeleteLedgerCallback;
import org.apache.bookkeeper.mledger.AsyncCallbacks.ManagedLedgerInfoCallback;
import org.apache.bookkeeper.mledger.AsyncCallbacks.OpenLedgerCallback;
import org.apache.bookkeeper.mledger.AsyncCallbacks.OpenReadOnlyCursorCallback;

/**
 * A factory to open/create managed ledgers and delete them.
 *
 */
@InterfaceAudience.LimitedPrivate
@InterfaceStability.Stable
public interface ManagedLedgerFactory {

    /**
     * Open a managed ledger. If the managed ledger does not exist, a new one will be automatically created. Uses the
     * default configuration parameters.
     *
     * @param name
     *            the unique name that identifies the managed ledger
     * @return the managed ledger
     * @throws ManagedLedgerException
     */
    ManagedLedger open(String name) throws InterruptedException, ManagedLedgerException;

    /**
     * Open a managed ledger. If the managed ledger does not exist, a new one will be automatically created.
     *
     * @param name
     *            the unique name that identifies the managed ledger
     * @param config
     *            managed ledger configuration
     * @return the managed ledger
     * @throws ManagedLedgerException
     */
    ManagedLedger open(String name, ManagedLedgerConfig config)
            throws InterruptedException, ManagedLedgerException;

    /**
     * Asynchronous open method.
     *
     * @see #open(String)
     * @param name
     *            the unique name that identifies the managed ledger
     * @param callback
     *            callback object
     * @param ctx
     *            opaque context
     */
    void asyncOpen(String name, OpenLedgerCallback callback, Object ctx);

    /**
     * Asynchronous open method.
     *
     * @see #open(String, ManagedLedgerConfig)
     * @param name
     *            the unique name that identifies the managed ledger
     * @param config
     *            managed ledger configuration
     * @param callback
     *            callback object
     * @param mlOwnershipChecker
     *            checks ml-ownership in case updating ml-metadata fails due to ownership conflict
     * @param ctx
     *            opaque context
     */
    void asyncOpen(String name, ManagedLedgerConfig config, OpenLedgerCallback callback,
            Supplier<Boolean> mlOwnershipChecker, Object ctx);

    /**
     * Open a {@link ReadOnlyCursor} positioned to the earliest entry for the specified managed ledger
     *
     * @param managedLedgerName
     * @param startPosition
     *            set the cursor on that particular position. If setting to `PositionImpl.earliest` it will be
     *            positioned on the first available entry.
     * @return
     */
    ReadOnlyCursor openReadOnlyCursor(String managedLedgerName, Position startPosition, ManagedLedgerConfig config)
            throws InterruptedException, ManagedLedgerException;

    /**
     * Open a {@link ReadOnlyCursor} positioned to the earliest entry for the specified managed ledger
     *
     * @param managedLedgerName
     * @param startPosition
     *            set the cursor on that particular position. If setting to `PositionImpl.earliest` it will be
     *            positioned on the first available entry.
     * @param callback
     * @param ctx
     */
    void asyncOpenReadOnlyCursor(String managedLedgerName, Position startPosition, ManagedLedgerConfig config,
            OpenReadOnlyCursorCallback callback, Object ctx);

    /**
     * Get the current metadata info for a managed ledger.
     *
     * @param name
     *            the unique name that identifies the managed ledger
     */
    ManagedLedgerInfo getManagedLedgerInfo(String name) throws InterruptedException, ManagedLedgerException;

    /**
     * Asynchronously get the current metadata info for a managed ledger.
     *
     * @param name
     *            the unique name that identifies the managed ledger
     * @param callback
     *            callback object
     * @param ctx
     *            opaque context
     */
    void asyncGetManagedLedgerInfo(String name, ManagedLedgerInfoCallback callback, Object ctx);

    /**
     * Delete a managed ledger. If it's not open, it's metadata will get regardless deleted.
     *
     * @param name
     * @throws InterruptedException
     * @throws ManagedLedgerException
     */
    void delete(String name) throws InterruptedException, ManagedLedgerException;

    /**
     * Delete a managed ledger. If it's not open, it's metadata will get regardless deleted.
     *
     * @param name
     * @throws InterruptedException
     * @throws ManagedLedgerException
     */
    void asyncDelete(String name, DeleteLedgerCallback callback, Object ctx);

    /**
     * Releases all the resources maintained by the ManagedLedgerFactory.
     *
     * @throws ManagedLedgerException
     */
    void shutdown() throws InterruptedException, ManagedLedgerException;

<<<<<<< HEAD

    /**
     * This method tries it's best to releases all the resources maintained by the ManagedLedgerFactory.
     * It will take longer time to shutdown than shutdown();
     *
     * @see #shutdown()
     * @throws ManagedLedgerException
     */
    CompletableFuture<Void> shutdownAsync() throws ManagedLedgerException, InterruptedException;
=======
    /**
     * Check managed ledger has been initialized before.
     *
     * @param ledgerName {@link String}
     * @return a future represents the result of the operation.
     *         an instance of {@link Boolean} is returned
     *         if the operation succeeds.
     */
    CompletableFuture<Boolean> asyncExists(String ledgerName);
>>>>>>> ffaba806

}<|MERGE_RESOLUTION|>--- conflicted
+++ resolved
@@ -161,8 +161,6 @@
      */
     void shutdown() throws InterruptedException, ManagedLedgerException;
 
-<<<<<<< HEAD
-
     /**
      * This method tries it's best to releases all the resources maintained by the ManagedLedgerFactory.
      * It will take longer time to shutdown than shutdown();
@@ -171,7 +169,7 @@
      * @throws ManagedLedgerException
      */
     CompletableFuture<Void> shutdownAsync() throws ManagedLedgerException, InterruptedException;
-=======
+
     /**
      * Check managed ledger has been initialized before.
      *
@@ -181,6 +179,5 @@
      *         if the operation succeeds.
      */
     CompletableFuture<Boolean> asyncExists(String ledgerName);
->>>>>>> ffaba806
 
 }