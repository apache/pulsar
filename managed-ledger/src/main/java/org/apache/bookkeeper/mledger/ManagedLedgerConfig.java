--- conflicted
+++ resolved
@@ -374,11 +374,6 @@
     /**
      * Skip reading non-recoverable/unreadable data-ledger under managed-ledger's list. It helps when data-ledgers gets
      * corrupted at bookkeeper and managed-cursor is stuck at that ledger.
-     *
-<<<<<<< HEAD
-=======
-     * @param autoSkipNonRecoverableData
->>>>>>> 7e7d0fd2
      */
     public boolean isAutoSkipNonRecoverableData() {
         return autoSkipNonRecoverableData;
