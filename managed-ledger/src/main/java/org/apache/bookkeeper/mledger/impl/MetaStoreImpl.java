/**
 * Licensed to the Apache Software Foundation (ASF) under one
 * or more contributor license agreements.  See the NOTICE file
 * distributed with this work for additional information
 * regarding copyright ownership.  The ASF licenses this file
 * to you under the Apache License, Version 2.0 (the
 * "License"); you may not use this file except in compliance
 * with the License.  You may obtain a copy of the License at
 *
 *   http://www.apache.org/licenses/LICENSE-2.0
 *
 * Unless required by applicable law or agreed to in writing,
 * software distributed under the License is distributed on an
 * "AS IS" BASIS, WITHOUT WARRANTIES OR CONDITIONS OF ANY
 * KIND, either express or implied.  See the License for the
 * specific language governing permissions and limitations
 * under the License.
 */
package org.apache.bookkeeper.mledger.impl;

import com.google.protobuf.InvalidProtocolBufferException;

import java.util.ArrayList;
import java.util.List;
import java.util.Optional;
import java.util.concurrent.CompletableFuture;
import java.util.concurrent.CompletionException;

import io.netty.buffer.ByteBuf;
import io.netty.buffer.CompositeByteBuf;
import io.netty.buffer.Unpooled;
import java.util.concurrent.RejectedExecutionException;
import lombok.extern.slf4j.Slf4j;

import org.apache.bookkeeper.common.util.OrderedExecutor;
import org.apache.bookkeeper.mledger.ManagedLedgerException;
import org.apache.bookkeeper.mledger.ManagedLedgerException.MetaStoreException;
import org.apache.bookkeeper.mledger.ManagedLedgerException.MetadataNotFoundException;
import org.apache.bookkeeper.mledger.proto.MLDataFormats;
import org.apache.bookkeeper.mledger.proto.MLDataFormats.CompressionType;
import org.apache.bookkeeper.mledger.proto.MLDataFormats.ManagedCursorInfo;
import org.apache.bookkeeper.mledger.proto.MLDataFormats.ManagedLedgerInfo;
import org.apache.bookkeeper.util.SafeRunnable;
import org.apache.pulsar.common.allocator.PulsarByteBufAllocator;
import org.apache.pulsar.common.compression.CompressionCodec;
import org.apache.pulsar.common.compression.CompressionCodecProvider;
import org.apache.pulsar.metadata.api.MetadataStore;
import org.apache.pulsar.metadata.api.MetadataStoreException;
import org.apache.pulsar.metadata.api.Stat;

@Slf4j
public class MetaStoreImpl implements MetaStore {

    private static final String BASE_NODE = "/managed-ledgers";
    private static final String PREFIX = BASE_NODE + "/";

    private final MetadataStore store;
    private final OrderedExecutor executor;

    private static final int MAGIC_MANAGED_LEDGER_INFO_METADATA = 0x4778; // 0100 0111 0111 1000
    private final CompressionType compressionType;

    public MetaStoreImpl(MetadataStore store, OrderedExecutor executor) {
        this.store = store;
        this.executor = executor;
        this.compressionType = CompressionType.NONE;
    }

    public MetaStoreImpl(MetadataStore store, OrderedExecutor executor, String compressionType) {
        this.store = store;
        this.executor = executor;
        CompressionType finalCompressionType;
        if (compressionType != null) {
            try {
                finalCompressionType = CompressionType.valueOf(compressionType);
            } catch (Exception e) {
                log.error("Failed to get compression type {} error msg: {}.", compressionType, e.getMessage());
                throw e;
            }
        } else {
            finalCompressionType = CompressionType.NONE;
        }
        this.compressionType = finalCompressionType;
    }

    @Override
    public void getManagedLedgerInfo(String ledgerName, boolean createIfMissing,
            MetaStoreCallback<ManagedLedgerInfo> callback) {
        // Try to get the content or create an empty node
        String path = PREFIX + ledgerName;
        store.get(path)
                .thenAcceptAsync(optResult -> {
                    if (optResult.isPresent()) {
                        ManagedLedgerInfo info;
                        try {
                            info = parseManagedLedgerInfo(optResult.get().getValue());
                            info = updateMLInfoTimestamp(info);
                            callback.operationComplete(info, optResult.get().getStat());
                        } catch (InvalidProtocolBufferException e) {
                            callback.operationFailed(getException(e));
                        }
                    } else {
                        // Z-node doesn't exist
                        if (createIfMissing) {
                            log.info("Creating '{}'", path);

                            store.put(path, new byte[0], Optional.of(-1L))
                                    .thenAccept(stat -> {
                                        ManagedLedgerInfo info = ManagedLedgerInfo.getDefaultInstance();
                                        callback.operationComplete(info, stat);
                                    }).exceptionally(ex -> {
                                        callback.operationFailed(getException(ex));
                                        return null;
                                    });
                        } else {
                            // Tried to open a managed ledger but it doesn't exist and we shouldn't creating it at this
                            // point
                            callback.operationFailed(new MetadataNotFoundException("Managed ledger not found"));
                        }
                    }
                }, executor.chooseThread(ledgerName))
                .exceptionally(ex -> {
                    try {
                        executor.executeOrdered(ledgerName,
                                SafeRunnable.safeRun(() -> callback.operationFailed(getException(ex))));
                    } catch (RejectedExecutionException e) {
                        //executor maybe shutdown, use common pool to run callback.
                        CompletableFuture.runAsync(() -> callback.operationFailed(getException(ex)));
                    }
                    return null;
                });
    }

    @Override
    public void asyncUpdateLedgerIds(String ledgerName, ManagedLedgerInfo mlInfo, Stat stat,
            MetaStoreCallback<Void> callback) {
        if (log.isDebugEnabled()) {
            log.debug("[{}] Updating metadata version={} with content={}", ledgerName, stat, mlInfo);
        }

        String path = PREFIX + ledgerName;
        store.put(path, compressLedgerInfo(mlInfo), Optional.of(stat.getVersion()))
                .thenAcceptAsync(newVersion -> callback.operationComplete(null, newVersion), executor.chooseThread(ledgerName))
                .exceptionally(ex -> {
                    executor.executeOrdered(ledgerName, SafeRunnable.safeRun(() -> callback.operationFailed(getException(ex))));
                    return null;
                });
    }

    @Override
    public void getCursors(String ledgerName, MetaStoreCallback<List<String>> callback) {
        if (log.isDebugEnabled()) {
            log.debug("[{}] Get cursors list", ledgerName);
        }

        String path = PREFIX + ledgerName;
        store.getChildren(path)
                .thenAcceptAsync(cursors -> callback.operationComplete(cursors, null), executor.chooseThread(ledgerName))
                .exceptionally(ex -> {
                    executor.executeOrdered(ledgerName, SafeRunnable.safeRun(() -> callback.operationFailed(getException(ex))));
                    return null;
                });
    }

    @Override
    public void asyncGetCursorInfo(String ledgerName, String cursorName,
            MetaStoreCallback<ManagedCursorInfo> callback) {
        String path = PREFIX + ledgerName + "/" + cursorName;
        if (log.isDebugEnabled()) {
            log.debug("Reading from {}", path);
        }

        store.get(path)
                .thenAcceptAsync(optRes -> {
                    if (optRes.isPresent()) {
                        try {
                            ManagedCursorInfo info = ManagedCursorInfo.parseFrom(optRes.get().getValue());
                            callback.operationComplete(info, optRes.get().getStat());
                        } catch (InvalidProtocolBufferException e) {
                            callback.operationFailed(getException(e));
                        }
                    } else {
                        callback.operationFailed(new MetadataNotFoundException("Cursor metadata not found"));
                    }
                }, executor.chooseThread(ledgerName))
                .exceptionally(ex -> {
                    executor.executeOrdered(ledgerName, SafeRunnable.safeRun(() -> callback.operationFailed(getException(ex))));
                    return null;
                });
    }

    @Override
    public void asyncUpdateCursorInfo(String ledgerName, String cursorName, ManagedCursorInfo info, Stat stat,
            MetaStoreCallback<Void> callback) {
        log.info("[{}] [{}] Updating cursor info ledgerId={} mark-delete={}:{}", ledgerName, cursorName,
                info.getCursorsLedgerId(), info.getMarkDeleteLedgerId(), info.getMarkDeleteEntryId());

        String path = PREFIX + ledgerName + "/" + cursorName;
        byte[] content = info.toByteArray(); // Binary format

        long expectedVersion;

        if (stat != null) {
            expectedVersion = stat.getVersion();
            if (log.isDebugEnabled()) {
                log.debug("[{}] Creating consumer {} on meta-data store with {}", ledgerName, cursorName, info);
            }
        } else {
            expectedVersion = -1;
            if (log.isDebugEnabled()) {
                log.debug("[{}] Updating consumer {} on meta-data store with {}", ledgerName, cursorName, info);
            }
        }

        store.put(path, content, Optional.of(expectedVersion))
                .thenAcceptAsync(optStat -> callback.operationComplete(null, optStat), executor.chooseThread(ledgerName))
                .exceptionally(ex -> {
                    executor.executeOrdered(ledgerName, SafeRunnable.safeRun(() -> callback.operationFailed(getException(ex))));
                    return null;
                });
    }

    @Override
    public void asyncRemoveCursor(String ledgerName, String cursorName, MetaStoreCallback<Void> callback) {
        String path = PREFIX + ledgerName + "/" + cursorName;
        log.info("[{}] Remove consumer={}", ledgerName, cursorName);

        store.delete(path, Optional.empty())
                .thenAcceptAsync(v -> {
                    if (log.isDebugEnabled()) {
                        log.debug("[{}] [{}] cursor delete done", ledgerName, cursorName);
                    }
                    callback.operationComplete(null, null);
                }, executor.chooseThread(ledgerName))
                .exceptionally(ex -> {
                    executor.executeOrdered(ledgerName, SafeRunnable.safeRun(() -> callback.operationFailed(getException(ex))));
                    return null;
                });
    }

    @Override
    public void removeManagedLedger(String ledgerName, MetaStoreCallback<Void> callback) {
        log.info("[{}] Remove ManagedLedger", ledgerName);

        String path = PREFIX + ledgerName;
        store.delete(path, Optional.empty())
                .thenAcceptAsync(v -> {
                    if (log.isDebugEnabled()) {
                        log.debug("[{}] managed ledger delete done", ledgerName);
                    }
                    callback.operationComplete(null, null);
                }, executor.chooseThread(ledgerName))
                .exceptionally(ex -> {
                    executor.executeOrdered(ledgerName, SafeRunnable.safeRun(() -> callback.operationFailed(getException(ex))));
                    return null;
                });
    }

    @Override
    public Iterable<String> getManagedLedgers() throws MetaStoreException {
        try {
            return store.getChildren(BASE_NODE).join();
        } catch (CompletionException e) {
            throw getException(e);
        }
    }

    @Override
<<<<<<< HEAD
    public CompletableFuture<Boolean> exists(String path) {
=======
    public CompletableFuture<Boolean> asyncExists(String path) {
>>>>>>> d3032cc9
        return store.exists(PREFIX + path);
    }

    //
    // update timestamp if missing or 0
    // 3 cases - timestamp does not exist for ledgers serialized before
    // - timestamp is 0 for a ledger in recovery
    // - ledger has timestamp which is the normal case now

    private static ManagedLedgerInfo updateMLInfoTimestamp(ManagedLedgerInfo info) {
        List<ManagedLedgerInfo.LedgerInfo> infoList = new ArrayList<>(info.getLedgerInfoCount());
        long currentTime = System.currentTimeMillis();

        for (ManagedLedgerInfo.LedgerInfo ledgerInfo : info.getLedgerInfoList()) {
            if (!ledgerInfo.hasTimestamp() || ledgerInfo.getTimestamp() == 0) {
                ManagedLedgerInfo.LedgerInfo.Builder singleInfoBuilder = ledgerInfo.toBuilder();
                singleInfoBuilder.setTimestamp(currentTime);
                infoList.add(singleInfoBuilder.build());
            } else {
                infoList.add(ledgerInfo);
            }
        }
        ManagedLedgerInfo.Builder mlInfo = ManagedLedgerInfo.newBuilder();
        mlInfo.addAllLedgerInfo(infoList);
        if (info.hasTerminatedPosition()) {
            mlInfo.setTerminatedPosition(info.getTerminatedPosition());
        }
        mlInfo.addAllProperties(info.getPropertiesList());
        return mlInfo.build();
    }

    private static MetaStoreException getException(Throwable t) {
        if (t.getCause() instanceof MetadataStoreException.BadVersionException) {
            return new ManagedLedgerException.BadVersionException(t.getMessage());
        } else {
            return new MetaStoreException(t);
        }
    }

    /**
     * Compress ManagedLedgerInfo data.
     *
     * compression data structure
     * [MAGIC_NUMBER](2) + [METADATA_SIZE](4) + [METADATA_PAYLOAD] + [MANAGED_LEDGER_INFO_PAYLOAD]
      */
    public byte[] compressLedgerInfo(ManagedLedgerInfo managedLedgerInfo) {
        if (compressionType == null || compressionType.equals(CompressionType.NONE)) {
            return managedLedgerInfo.toByteArray();
        }
        ByteBuf metadataByteBuf = null;
        ByteBuf encodeByteBuf = null;
        try {
            MLDataFormats.ManagedLedgerInfoMetadata mlInfoMetadata = MLDataFormats.ManagedLedgerInfoMetadata
                    .newBuilder()
                    .setCompressionType(compressionType)
                    .setUncompressedSize(managedLedgerInfo.getSerializedSize())
                    .build();
            metadataByteBuf = PulsarByteBufAllocator.DEFAULT.buffer(
                    mlInfoMetadata.getSerializedSize() + 6, mlInfoMetadata.getSerializedSize() + 6);
            metadataByteBuf.writeShort(MAGIC_MANAGED_LEDGER_INFO_METADATA);
            metadataByteBuf.writeInt(mlInfoMetadata.getSerializedSize());
            metadataByteBuf.writeBytes(mlInfoMetadata.toByteArray());

            encodeByteBuf = getCompressionCodec(compressionType)
                    .encode(Unpooled.wrappedBuffer(managedLedgerInfo.toByteArray()));
            CompositeByteBuf compositeByteBuf = PulsarByteBufAllocator.DEFAULT.compositeBuffer();
            compositeByteBuf.addComponent(true, metadataByteBuf);
            compositeByteBuf.addComponent(true, encodeByteBuf);
            byte[] dataBytes = new byte[compositeByteBuf.readableBytes()];
            compositeByteBuf.readBytes(dataBytes);
            return dataBytes;
        } finally {
            if (metadataByteBuf != null) {
                metadataByteBuf.release();
            }
            if (encodeByteBuf != null) {
                encodeByteBuf.release();
            }
        }
    }

    public ManagedLedgerInfo parseManagedLedgerInfo(byte[] data) throws InvalidProtocolBufferException {
        ByteBuf byteBuf = Unpooled.wrappedBuffer(data);
        if (byteBuf.readableBytes() > 0 && byteBuf.readShort() == MAGIC_MANAGED_LEDGER_INFO_METADATA) {
            ByteBuf decodeByteBuf = null;
            try {
                int metadataSize = byteBuf.readInt();
                byte[] metadataBytes = new byte[metadataSize];
                byteBuf.readBytes(metadataBytes);
                MLDataFormats.ManagedLedgerInfoMetadata metadata =
                        MLDataFormats.ManagedLedgerInfoMetadata.parseFrom(metadataBytes);

                long unpressedSize = metadata.getUncompressedSize();
                decodeByteBuf = getCompressionCodec(metadata.getCompressionType())
                        .decode(byteBuf, (int) unpressedSize);
                byte[] decodeBytes;
                // couldn't decode data by ZLIB compression byteBuf array() directly
                if (decodeByteBuf.hasArray() && !CompressionType.ZLIB.equals(metadata.getCompressionType())) {
                    decodeBytes = decodeByteBuf.array();
                } else {
                    decodeBytes = new byte[decodeByteBuf.readableBytes() - decodeByteBuf.readerIndex()];
                    decodeByteBuf.readBytes(decodeBytes);
                }
                return ManagedLedgerInfo.parseFrom(decodeBytes);
            } catch (Exception e) {
                log.error("Failed to parse managedLedgerInfo metadata, "
                        + "fall back to parse managedLedgerInfo directly.", e);
                return ManagedLedgerInfo.parseFrom(data);
            } finally {
                if (decodeByteBuf != null) {
                    decodeByteBuf.release();
                }
                byteBuf.release();
            }
        } else {
            return ManagedLedgerInfo.parseFrom(data);
        }
    }

    private CompressionCodec getCompressionCodec(CompressionType compressionType) {
        return CompressionCodecProvider.getCompressionCodec(
                org.apache.pulsar.common.api.proto.CompressionType.valueOf(compressionType.name()));
    }

}<|MERGE_RESOLUTION|>--- conflicted
+++ resolved
@@ -266,11 +266,7 @@
     }
 
     @Override
-<<<<<<< HEAD
-    public CompletableFuture<Boolean> exists(String path) {
-=======
     public CompletableFuture<Boolean> asyncExists(String path) {
->>>>>>> d3032cc9
         return store.exists(PREFIX + path);
     }
 
