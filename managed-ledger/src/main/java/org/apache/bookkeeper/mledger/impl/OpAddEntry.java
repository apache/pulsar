--- conflicted
+++ resolved
@@ -115,7 +115,7 @@
         op.closeWhenDone = false;
         op.entryId = -1;
         op.startTime = System.nanoTime();
-        STATE_UPDATER.set(op, State.OPEN);
+        op.state = State.OPEN;
         op.payloadProcessorHandle = null;
         op.timeoutTriggered = timeoutTriggered;
         ml.mbean.addAddEntrySample(op.dataLength);
@@ -171,12 +171,7 @@
             }
             ledger.asyncAddEntry(duplicateBuffer, this, addOpCount);
         } else {
-            State state = STATE_UPDATER.get(OpAddEntry.this);
             log.warn("[{}] initiate with unexpected state {}, expect OPEN state.", ml.getName(), state);
-            if (state != State.INITIATED && state != State.COMPLETED && state != State.CLOSED) {
-                ml.pendingAddEntries.remove(OpAddEntry.this);
-                this.failed(new ManagedLedgerException("Unexpected state " + state));
-            }
         }
     }
 
@@ -187,16 +182,7 @@
             //Use entryId in PublishContext and call addComplete directly.
             this.addComplete(BKException.Code.OK, ledger, ((Position) ctx).getEntryId(), addOpCount);
         } else {
-<<<<<<< HEAD
-            State state = STATE_UPDATER.get(OpAddEntry.this);
             log.warn("[{}] initiateShadowWrite with unexpected state {}, expect OPEN state.", ml.getName(), state);
-            if (state != State.INITIATED && state != State.COMPLETED && state != State.CLOSED) {
-                ml.pendingAddEntries.remove(OpAddEntry.this);
-                this.failed(new ManagedLedgerException("Unexpected state " + state));
-            }
-=======
-            log.warn("[{}] initiateShadowWrite with unexpected state {}, expect OPEN state.", ml.getName(), state);
->>>>>>> 6ad57da8
         }
     }
 
