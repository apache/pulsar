/**
 * Licensed to the Apache Software Foundation (ASF) under one
 * or more contributor license agreements.  See the NOTICE file
 * distributed with this work for additional information
 * regarding copyright ownership.  The ASF licenses this file
 * to you under the Apache License, Version 2.0 (the
 * "License"); you may not use this file except in compliance
 * with the License.  You may obtain a copy of the License at
 *
 *   http://www.apache.org/licenses/LICENSE-2.0
 *
 * Unless required by applicable law or agreed to in writing,
 * software distributed under the License is distributed on an
 * "AS IS" BASIS, WITHOUT WARRANTIES OR CONDITIONS OF ANY
 * KIND, either express or implied.  See the License for the
 * specific language governing permissions and limitations
 * under the License.
 */
package org.apache.bookkeeper.mledger.impl;

import static com.google.common.base.Preconditions.checkArgument;

import io.netty.buffer.ByteBuf;
import io.netty.util.Recycler;
import io.netty.util.Recycler.Handle;

import java.util.concurrent.ScheduledFuture;
import java.util.concurrent.TimeUnit;
import java.util.concurrent.atomic.AtomicIntegerFieldUpdater;
import java.util.concurrent.atomic.AtomicReferenceFieldUpdater;
import org.apache.bookkeeper.client.AsyncCallback.AddCallback;
import org.apache.bookkeeper.client.AsyncCallback.CloseCallback;
import org.apache.bookkeeper.client.BKException;
import org.apache.bookkeeper.client.LedgerHandle;
import org.apache.bookkeeper.mledger.AsyncCallbacks.AddEntryCallback;
import org.apache.bookkeeper.mledger.ManagedLedgerException;
import org.apache.bookkeeper.mledger.util.SafeRun;
import org.apache.bookkeeper.util.SafeRunnable;
import org.slf4j.Logger;
import org.slf4j.LoggerFactory;
import static org.apache.bookkeeper.mledger.impl.ManagedCursorImpl.TRUE;
import static org.apache.bookkeeper.mledger.impl.ManagedCursorImpl.FALSE;

/**
 * Handles the life-cycle of an addEntry() operation.
 *
 */
class OpAddEntry extends SafeRunnable implements AddCallback, CloseCallback {
    private ManagedLedgerImpl ml;
    LedgerHandle ledger;
    private long entryId;

    @SuppressWarnings("unused")
    private volatile AddEntryCallback callback;
    private Object ctx;
    private boolean closeWhenDone;
    private long startTime;
    volatile long lastInitTime;
    private static final AtomicIntegerFieldUpdater<OpAddEntry> COMPLETED_UPDATER =
        AtomicIntegerFieldUpdater.newUpdater(OpAddEntry.class, "completed");
    @SuppressWarnings("unused")
    volatile int completed = FALSE;
    ByteBuf data;
    private int dataLength;

    private static final AtomicReferenceFieldUpdater<OpAddEntry, AddEntryCallback> callbackUpdater =
        AtomicReferenceFieldUpdater.newUpdater(OpAddEntry.class, AddEntryCallback.class, "callback");

    public static OpAddEntry create(ManagedLedgerImpl ml, ByteBuf data, AddEntryCallback callback, Object ctx) {
        OpAddEntry op = RECYCLER.get();
        op.ml = ml;
        op.ledger = null;
        op.data = data.retain();
        op.dataLength = data.readableBytes();
        op.callback = callback;
        op.ctx = ctx;
        op.closeWhenDone = false;
        op.entryId = -1;
        op.startTime = System.nanoTime();
        op.completed = FALSE;
        ml.mbean.addAddEntrySample(op.dataLength);
        if (log.isDebugEnabled()) {
            log.debug("Created new OpAddEntry {}", op);
        }
        return op;
    }

    public void setLedger(LedgerHandle ledger) {
        this.ledger = ledger;
    }

    public void setCloseWhenDone(boolean closeWhenDone) {
        this.closeWhenDone = closeWhenDone;
    }

    public void initiate() {
        ByteBuf duplicateBuffer = data.retainedDuplicate();

<<<<<<< HEAD
        // internally asyncAddEntry() will take the ownership of the buffer and release it at the end
=======
        lastInitTime = System.nanoTime();
>>>>>>> 91ff6bb0
        ledger.asyncAddEntry(duplicateBuffer, this, ctx);
    }

    public void failed(ManagedLedgerException e) {
        if (!checkAndCompleteTimeoutTask()) {
            return;
        }
        AddEntryCallback cb = callbackUpdater.getAndSet(this, null);
        data.release();
        if (cb != null) {
            cb.addFailed(e, ctx);
            ml.mbean.recordAddEntryError();
        }
    }

    @Override
    public void addComplete(int rc, final LedgerHandle lh, long entryId, Object ctx) {
        if (ledger.getId() != lh.getId()) {
            log.warn("[{}] ledgerId {} doesn't match with acked ledgerId {}", ml.getName(), ledger.getId(), lh.getId());
        }
        checkArgument(ledger.getId() == lh.getId(), "ledgerId %s doesn't match with acked ledgerId %s", ledger.getId(),
                lh.getId());
        checkArgument(this.ctx == ctx);

        this.entryId = entryId;
        if (log.isDebugEnabled()) {
            log.debug("[{}] [{}] write-complete: ledger-id={} entry-id={} size={} rc={}", this, ml.getName(),
                    lh.getId(), entryId, dataLength, rc);
        }

        if (rc != BKException.Code.OK) {
            handleAddFailure(lh);
        } else {
            if(!checkAndCompleteTimeoutTask()) {
                return;
            }
            // Trigger addComplete callback in a thread hashed on the managed ledger name
            ml.getExecutor().executeOrdered(ml.getName(), this);
        }
    }

    // Called in exector hashed on managed ledger name, once the add operation is complete
    @Override
    public void safeRun() {
        // Remove this entry from the head of the pending queue
        OpAddEntry firstInQueue = ml.pendingAddEntries.poll();
        checkArgument(this == firstInQueue);

        ManagedLedgerImpl.NUMBER_OF_ENTRIES_UPDATER.incrementAndGet(ml);
        ManagedLedgerImpl.TOTAL_SIZE_UPDATER.addAndGet(ml, dataLength);
        if (ml.hasActiveCursors()) {
            // Avoid caching entries if no cursor has been created
            EntryImpl entry = EntryImpl.create(ledger.getId(), entryId, data);
            // EntryCache.insert: duplicates entry by allocating new entry and data. so, recycle entry after calling
            // insert
            ml.entryCache.insert(entry);
            entry.release();
        }

        // We are done using the byte buffer
        data.release();

        PositionImpl lastEntry = PositionImpl.get(ledger.getId(), entryId);
        ManagedLedgerImpl.ENTRIES_ADDED_COUNTER_UPDATER.incrementAndGet(ml);
        ml.lastConfirmedEntry = lastEntry;

        if (closeWhenDone) {
            log.info("[{}] Closing ledger {} for being full", ml.getName(), ledger.getId());
            ledger.asyncClose(this, ctx);
        } else {
            updateLatency();
            AddEntryCallback cb = callbackUpdater.getAndSet(this, null);
            if (cb != null) {
                cb.addComplete(lastEntry, ctx);
                ml.notifyCursors();
                this.recycle();
            }
        }
    }

    @Override
    public void closeComplete(int rc, LedgerHandle lh, Object ctx) {
        checkArgument(ledger.getId() == lh.getId(), "ledgerId %s doesn't match with acked ledgerId %s", ledger.getId(),
                lh.getId());

        if (rc == BKException.Code.OK) {
            log.debug("Successfuly closed ledger {}", lh.getId());
        } else {
            log.warn("Error when closing ledger {}. Status={}", lh.getId(), BKException.getMessage(rc));
        }

        ml.ledgerClosed(lh);
        updateLatency();

        AddEntryCallback cb = callbackUpdater.getAndSet(this, null);
        if (cb != null) {
            cb.addComplete(PositionImpl.get(lh.getId(), entryId), ctx);
            ml.notifyCursors();
            this.recycle();
        }
    }

    private void updateLatency() {
        ml.mbean.addAddEntryLatencySample(System.nanoTime() - startTime, TimeUnit.NANOSECONDS);
    }

    /**
     * It cancels timeout task and checks if add-entry operation is not completed yet.
     * 
     * @return true if task is not already completed else returns false.
     */
    private boolean checkAndCompleteTimeoutTask() {
        if (!COMPLETED_UPDATER.compareAndSet(this, FALSE, TRUE)) {
            if (log.isDebugEnabled()) {
                log.debug("Add-entry already completed for {}-{}", this.ledger != null ? this.ledger.getId() : -1,
                        this.entryId);
            }
            return false;
        }
        return true;
    }

    /**
     * It handles add failure on the given ledger. it can be triggered when add-entry fails or times out.
     * 
     * @param ledger
     */
    void handleAddFailure(final LedgerHandle ledger) {
        // If we get a write error, we will try to create a new ledger and re-submit the pending writes. If the
        // ledger creation fails (persistent bk failure, another instanche owning the ML, ...), then the writes will
        // be marked as failed.
        ml.mbean.recordAddEntryError();

        ml.getExecutor().executeOrdered(ml.getName(), SafeRun.safeRun(() -> {
            // Force the creation of a new ledger. Doing it in a background thread to avoid acquiring ML lock
            // from a BK callback.
            ml.ledgerClosed(ledger);
        }));
    }
    
    private final Handle<OpAddEntry> recyclerHandle;

    private OpAddEntry(Handle<OpAddEntry> recyclerHandle) {
        this.recyclerHandle = recyclerHandle;
    }

    private static final Recycler<OpAddEntry> RECYCLER = new Recycler<OpAddEntry>() {
        protected OpAddEntry newObject(Recycler.Handle<OpAddEntry> recyclerHandle) {
            return new OpAddEntry(recyclerHandle);
        }
    };

    public void recycle() {
        ml = null;
        ledger = null;
        data = null;
        dataLength = -1;
        callback = null;
        ctx = null;
        closeWhenDone = false;
        completed = FALSE;
        entryId = -1;
        startTime = -1;
        lastInitTime = -1;
        recyclerHandle.recycle(this);
    }

    private static final Logger log = LoggerFactory.getLogger(OpAddEntry.class);
}<|MERGE_RESOLUTION|>--- conflicted
+++ resolved
@@ -96,11 +96,8 @@
     public void initiate() {
         ByteBuf duplicateBuffer = data.retainedDuplicate();
 
-<<<<<<< HEAD
         // internally asyncAddEntry() will take the ownership of the buffer and release it at the end
-=======
         lastInitTime = System.nanoTime();
->>>>>>> 91ff6bb0
         ledger.asyncAddEntry(duplicateBuffer, this, ctx);
     }
 
