--- conflicted
+++ resolved
@@ -97,10 +97,7 @@
         ByteBuf duplicateBuffer = data.retainedDuplicate();
 
         // internally asyncAddEntry() will take the ownership of the buffer and release it at the end
-<<<<<<< HEAD
-=======
         lastInitTime = System.nanoTime();
->>>>>>> 1b44aaa7
         ledger.asyncAddEntry(duplicateBuffer, this, ctx);
     }
 
