/*
 * Licensed to the Apache Software Foundation (ASF) under one
 * or more contributor license agreements.  See the NOTICE file
 * distributed with this work for additional information
 * regarding copyright ownership.  The ASF licenses this file
 * to you under the Apache License, Version 2.0 (the
 * "License"); you may not use this file except in compliance
 * with the License.  You may obtain a copy of the License at
 *
 *   http://www.apache.org/licenses/LICENSE-2.0
 *
 * Unless required by applicable law or agreed to in writing,
 * software distributed under the License is distributed on an
 * "AS IS" BASIS, WITHOUT WARRANTIES OR CONDITIONS OF ANY
 * KIND, either express or implied.  See the License for the
 * specific language governing permissions and limitations
 * under the License.
 */
package org.apache.bookkeeper.mledger.impl.cache;

import static org.apache.bookkeeper.mledger.impl.ManagedLedgerImpl.createManagedLedgerException;
import java.util.ArrayList;
import java.util.Iterator;
import java.util.List;
import java.util.concurrent.CompletableFuture;
import org.apache.bookkeeper.client.api.LedgerEntries;
import org.apache.bookkeeper.client.api.LedgerEntry;
import org.apache.bookkeeper.client.api.ReadHandle;
import org.apache.bookkeeper.mledger.AsyncCallbacks;
import org.apache.bookkeeper.mledger.Entry;
import org.apache.bookkeeper.mledger.ManagedLedgerException;
import org.apache.bookkeeper.mledger.Position;
import org.apache.bookkeeper.mledger.impl.EntryImpl;
import org.apache.bookkeeper.mledger.impl.ManagedLedgerImpl;
import org.apache.bookkeeper.mledger.intercept.ManagedLedgerInterceptor;
import org.apache.commons.lang3.tuple.Pair;

/**
 * Implementation of cache that always read from BookKeeper.
 */
public class EntryCacheDisabled implements EntryCache {
    private final ManagedLedgerImpl ml;
    private final ManagedLedgerInterceptor interceptor;
    private final boolean enableBookkeeperBatchRead;

    public EntryCacheDisabled(ManagedLedgerImpl ml) {
        this.ml = ml;
        this.interceptor = ml.getManagedLedgerInterceptor();
        this.enableBookkeeperBatchRead = ml.getConfig().isEnableBookkeeperBatchRead();
    }

    @Override
    public String getName() {
        return ml.getName();
    }

    @Override
    public boolean insert(EntryImpl entry) {
        return false;
    }

    @Override
    public void invalidateEntries(Position lastPosition) {
    }

    @Override
    public void invalidateAllEntries(long ledgerId) {
    }

    @Override
    public void clear() {
    }

    @Override
    public Pair<Integer, Long> evictEntries(long sizeToFree) {
        return Pair.of(0, (long) 0);
    }

    @Override
    public void invalidateEntriesBeforeTimestamp(long timestamp) {
    }

    @Override
    public void asyncReadEntry(ReadHandle lh, long firstEntry, long lastEntry, boolean isSlowestReader,
                               final AsyncCallbacks.ReadEntriesCallback callback, Object ctx) {
<<<<<<< HEAD
        final int entriesToRead = (int) (lastEntry - firstEntry + 1);
        CompletableFuture<LedgerEntries> f = enableBookkeeperBatchRead ?
                lh.batchReadAsync(firstEntry, entriesToRead, 0) : lh.readAsync(firstEntry, lastEntry);
        f.thenAcceptAsync(ledgerEntries -> {
            List<Entry> entries = new ArrayList<>();
            long totalSize = 0;
            try {
                for (LedgerEntry e : ledgerEntries) {
                    // Insert the entries at the end of the list (they will be unsorted for now)
                    EntryImpl entry = RangeEntryCacheManagerImpl.create(e, interceptor);
                    entries.add(entry);
                    totalSize += entry.getLength();
                }
            } finally {
                ledgerEntries.close();
            }
            ml.getMbean().recordReadEntriesOpsCacheMisses(entries.size(), totalSize);
            ml.getFactory().getMbean().recordCacheMiss(entries.size(), totalSize);
            ml.getMbean().addReadEntriesSample(entries.size(), totalSize);

            callback.readEntriesComplete(entries, ctx);
        }, ml.getExecutor()).exceptionally(exception -> {
=======
        ReadEntryUtils.readAsync(ml, lh, firstEntry, lastEntry).thenAcceptAsync(
                ledgerEntries -> {
                    List<Entry> entries = new ArrayList<>();
                    long totalSize = 0;
                    try {
                        for (LedgerEntry e : ledgerEntries) {
                            // Insert the entries at the end of the list (they will be unsorted for now)
                            EntryImpl entry = RangeEntryCacheManagerImpl.create(e, interceptor);
                            entries.add(entry);
                            totalSize += entry.getLength();
                        }
                    } finally {
                        ledgerEntries.close();
                    }
                    ml.getMbean().recordReadEntriesOpsCacheMisses(entries.size(), totalSize);
                    ml.getFactory().getMbean().recordCacheMiss(entries.size(), totalSize);
                    ml.getMbean().addReadEntriesSample(entries.size(), totalSize);

                    callback.readEntriesComplete(entries, ctx);
                }, ml.getExecutor()).exceptionally(exception -> {
>>>>>>> 46c25ac7
            callback.readEntriesFailed(createManagedLedgerException(exception), ctx);
            return null;
        });
    }

    @Override
    public void asyncReadEntry(ReadHandle lh, Position position, AsyncCallbacks.ReadEntryCallback callback,
                               Object ctx) {
        ReadEntryUtils.readAsync(ml, lh, position.getEntryId(), position.getEntryId()).whenCompleteAsync(
                (ledgerEntries, exception) -> {
                    if (exception != null) {
                        ml.invalidateLedgerHandle(lh);
                        callback.readEntryFailed(createManagedLedgerException(exception), ctx);
                        return;
                    }

                    try {
                        Iterator<LedgerEntry> iterator = ledgerEntries.iterator();
                        if (iterator.hasNext()) {
                            LedgerEntry ledgerEntry = iterator.next();
                            EntryImpl returnEntry = RangeEntryCacheManagerImpl.create(ledgerEntry, interceptor);

                            ml.getMbean().recordReadEntriesOpsCacheMisses(1, returnEntry.getLength());
                            ml.getFactory().getMbean().recordCacheMiss(1, returnEntry.getLength());
                            ml.getMbean().addReadEntriesSample(1, returnEntry.getLength());
                            callback.readEntryComplete(returnEntry, ctx);
                        } else {
                            callback.readEntryFailed(new ManagedLedgerException("Could not read given position"),
                                    ctx);
                        }
                    } finally {
                        ledgerEntries.close();
                    }
                }, ml.getExecutor());
    }

    @Override
    public long getSize() {
        return 0;
    }

    @Override
    public int compareTo(EntryCache other) {
        return Long.compare(getSize(), other.getSize());
    }

}<|MERGE_RESOLUTION|>--- conflicted
+++ resolved
@@ -22,8 +22,6 @@
 import java.util.ArrayList;
 import java.util.Iterator;
 import java.util.List;
-import java.util.concurrent.CompletableFuture;
-import org.apache.bookkeeper.client.api.LedgerEntries;
 import org.apache.bookkeeper.client.api.LedgerEntry;
 import org.apache.bookkeeper.client.api.ReadHandle;
 import org.apache.bookkeeper.mledger.AsyncCallbacks;
@@ -41,12 +39,10 @@
 public class EntryCacheDisabled implements EntryCache {
     private final ManagedLedgerImpl ml;
     private final ManagedLedgerInterceptor interceptor;
-    private final boolean enableBookkeeperBatchRead;
 
     public EntryCacheDisabled(ManagedLedgerImpl ml) {
         this.ml = ml;
         this.interceptor = ml.getManagedLedgerInterceptor();
-        this.enableBookkeeperBatchRead = ml.getConfig().isEnableBookkeeperBatchRead();
     }
 
     @Override
@@ -83,30 +79,6 @@
     @Override
     public void asyncReadEntry(ReadHandle lh, long firstEntry, long lastEntry, boolean isSlowestReader,
                                final AsyncCallbacks.ReadEntriesCallback callback, Object ctx) {
-<<<<<<< HEAD
-        final int entriesToRead = (int) (lastEntry - firstEntry + 1);
-        CompletableFuture<LedgerEntries> f = enableBookkeeperBatchRead ?
-                lh.batchReadAsync(firstEntry, entriesToRead, 0) : lh.readAsync(firstEntry, lastEntry);
-        f.thenAcceptAsync(ledgerEntries -> {
-            List<Entry> entries = new ArrayList<>();
-            long totalSize = 0;
-            try {
-                for (LedgerEntry e : ledgerEntries) {
-                    // Insert the entries at the end of the list (they will be unsorted for now)
-                    EntryImpl entry = RangeEntryCacheManagerImpl.create(e, interceptor);
-                    entries.add(entry);
-                    totalSize += entry.getLength();
-                }
-            } finally {
-                ledgerEntries.close();
-            }
-            ml.getMbean().recordReadEntriesOpsCacheMisses(entries.size(), totalSize);
-            ml.getFactory().getMbean().recordCacheMiss(entries.size(), totalSize);
-            ml.getMbean().addReadEntriesSample(entries.size(), totalSize);
-
-            callback.readEntriesComplete(entries, ctx);
-        }, ml.getExecutor()).exceptionally(exception -> {
-=======
         ReadEntryUtils.readAsync(ml, lh, firstEntry, lastEntry).thenAcceptAsync(
                 ledgerEntries -> {
                     List<Entry> entries = new ArrayList<>();
@@ -127,7 +99,6 @@
 
                     callback.readEntriesComplete(entries, ctx);
                 }, ml.getExecutor()).exceptionally(exception -> {
->>>>>>> 46c25ac7
             callback.readEntriesFailed(createManagedLedgerException(exception), ctx);
             return null;
         });
