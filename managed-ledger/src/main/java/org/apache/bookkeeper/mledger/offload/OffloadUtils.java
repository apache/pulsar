--- conflicted
+++ resolved
@@ -60,7 +60,6 @@
                                                                Map<String, String> defaultOffloadDriverMetadata) {
         if (ledgerInfo.hasOffloadContext()) {
             OffloadContext ctx = ledgerInfo.getOffloadContext();
-<<<<<<< HEAD
             return getOffloadDriverMetadata(ctx, defaultOffloadDriverMetadata);
         }
         return defaultOffloadDriverMetadata;
@@ -71,18 +70,9 @@
         if (offloadContext.hasDriverMetadata()) {
             OffloadDriverMetadata driverMetadata = offloadContext.getDriverMetadata();
             if (driverMetadata.getPropertiesCount() > 0) {
-                Map<String, String> metadata = Maps.newHashMap();
+                Map<String, String> metadata = new HashMap<>();
                 driverMetadata.getPropertiesList().forEach(kv -> metadata.put(kv.getKey(), kv.getValue()));
                 return metadata;
-=======
-            if (ctx.hasDriverMetadata()) {
-                OffloadDriverMetadata driverMetadata = ctx.getDriverMetadata();
-                if (driverMetadata.getPropertiesCount() > 0) {
-                    Map<String, String> metadata = new HashMap();
-                    driverMetadata.getPropertiesList().forEach(kv -> metadata.put(kv.getKey(), kv.getValue()));
-                    return metadata;
-                }
->>>>>>> 53541530
             }
         }
         return defaultOffloadDriverMetadata;
