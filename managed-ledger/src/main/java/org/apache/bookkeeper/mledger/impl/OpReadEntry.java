/**
 * Licensed to the Apache Software Foundation (ASF) under one
 * or more contributor license agreements.  See the NOTICE file
 * distributed with this work for additional information
 * regarding copyright ownership.  The ASF licenses this file
 * to you under the Apache License, Version 2.0 (the
 * "License"); you may not use this file except in compliance
 * with the License.  You may obtain a copy of the License at
 *
 *   http://www.apache.org/licenses/LICENSE-2.0
 *
 * Unless required by applicable law or agreed to in writing,
 * software distributed under the License is distributed on an
 * "AS IS" BASIS, WITHOUT WARRANTIES OR CONDITIONS OF ANY
 * KIND, either express or implied.  See the License for the
 * specific language governing permissions and limitations
 * under the License.
 */
package org.apache.bookkeeper.mledger.impl;

import static org.apache.bookkeeper.mledger.util.SafeRun.safeRun;
import com.google.common.collect.Lists;
import io.netty.util.Recycler;
import io.netty.util.Recycler.Handle;
import java.util.List;
import org.apache.bookkeeper.mledger.AsyncCallbacks.ReadEntriesCallback;
import org.apache.bookkeeper.mledger.Entry;
import org.apache.bookkeeper.mledger.ManagedLedgerException;
import org.apache.bookkeeper.mledger.ManagedLedgerException.NonRecoverableLedgerException;
import org.apache.bookkeeper.mledger.ManagedLedgerException.TooManyRequestsException;
import org.apache.bookkeeper.mledger.Position;
import org.slf4j.Logger;
import org.slf4j.LoggerFactory;

class OpReadEntry implements ReadEntriesCallback {

    ManagedCursorImpl cursor;
    PositionImpl readPosition;
    private int count;
    private ReadEntriesCallback callback;
    Object ctx;

    // Results
    private List<Entry> entries;
    private PositionImpl nextReadPosition;
    boolean maxReadPositionEnabled;

    public static OpReadEntry create(ManagedCursorImpl cursor, PositionImpl readPositionRef, int count,
            ReadEntriesCallback callback, Object ctx, boolean maxReadPositionEnabled) {
        OpReadEntry op = RECYCLER.get();
        op.readPosition = cursor.ledger.startReadOperationOnLedger(readPositionRef, op);
        op.cursor = cursor;
        op.count = count;
        op.callback = callback;
        op.entries = Lists.newArrayList();
        op.maxReadPositionEnabled = maxReadPositionEnabled;
        op.ctx = ctx;
        op.nextReadPosition = PositionImpl.get(op.readPosition);
        return op;
    }

    @Override
    public void readEntriesComplete(List<Entry> returnedEntries, Object ctx) {
        // Filter the returned entries for individual deleted messages
        int entriesCount = returnedEntries.size();
        long entriesSize = 0;
        for (int i = 0; i < entriesCount; i++) {
            entriesSize += returnedEntries.get(i).getLength();
        }
        cursor.updateReadStats(entriesCount, entriesSize);

        final PositionImpl lastPosition = (PositionImpl) returnedEntries.get(entriesCount - 1).getPosition();
        if (log.isDebugEnabled()) {
            log.debug("[{}][{}] Read entries succeeded batch_size={} cumulative_size={} requested_count={}",
                    cursor.ledger.getName(), cursor.getName(), returnedEntries.size(), entries.size(), count);
        }
        List<Entry> filteredEntries = cursor.filterReadEntries(returnedEntries);
        entries.addAll(filteredEntries);

        // if entries have been filtered out then try to skip reading of already deletedMessages in that range
        final Position nexReadPosition = entriesCount != filteredEntries.size()
                ? cursor.getNextAvailablePosition(lastPosition) : lastPosition.getNext();
        updateReadPosition(nexReadPosition);
        checkReadCompletion();
    }

    @Override
    public void readEntriesFailed(ManagedLedgerException exception, Object ctx) {
        cursor.readOperationCompleted();

        if (!entries.isEmpty()) {
            // There were already some entries that were read before, we can return them
            cursor.ledger.getExecutor().execute(safeRun(() -> {
                callback.readEntriesComplete(entries, ctx);
                recycle();
            }));
        } else if (cursor.config.isAutoSkipNonRecoverableData() && exception instanceof NonRecoverableLedgerException) {
            log.warn("[{}][{}] read failed from ledger at position:{} : {}", cursor.ledger.getName(), cursor.getName(),
                    readPosition, exception.getMessage());
            // try to find and move to next valid ledger
            final Position nexReadPosition = cursor.getNextLedgerPosition(readPosition.getLedgerId());
            // fail callback if it couldn't find next valid ledger
            if (nexReadPosition == null) {
                callback.readEntriesFailed(exception, ctx);
                cursor.ledger.mbean.recordReadEntriesError();
                recycle();
                return;
            }
            updateReadPosition(nexReadPosition);
            checkReadCompletion();
        } else {
            if (!(exception instanceof TooManyRequestsException)) {
                log.warn("[{}][{}] read failed from ledger at position:{}", cursor.ledger.getName(),
                        cursor.getName(), readPosition, exception);
            } else {
                if (log.isDebugEnabled()) {
                    log.debug("[{}][{}] read throttled failed from ledger at position:{}", cursor.ledger.getName(),
                            cursor.getName(), readPosition);
                }
            }

            callback.readEntriesFailed(exception, ctx);
            cursor.ledger.mbean.recordReadEntriesError();
            recycle();
        }
    }

    void updateReadPosition(Position newReadPosition) {
        nextReadPosition = (PositionImpl) newReadPosition;
        cursor.setReadPosition(nextReadPosition);
    }

    void checkReadCompletion() {
        // op readPosition is smaller or equals maxPosition then can read again
        if (entries.size() < count && cursor.hasMoreEntries()
<<<<<<< HEAD
                && (!maxReadPositionEnabled || cursor.getManagedLedger().getMaxReadPosition()
                .compareTo(readPosition) > 0)) {
            // We still have more entries to read from the next ledger, schedule a new async operation
            if (nextReadPosition.getLedgerId() != readPosition.getLedgerId()) {
                cursor.ledger.startReadOperationOnLedger(nextReadPosition, OpReadEntry.this);
            }
=======
                && maxPosition.compareTo(readPosition) > 0) {
>>>>>>> 899a7282

            // We still have more entries to read from the next ledger, schedule a new async operation
            cursor.ledger.getExecutor().execute(safeRun(() -> {
                readPosition = cursor.ledger.startReadOperationOnLedger(nextReadPosition, OpReadEntry.this);
                cursor.ledger.asyncReadEntries(OpReadEntry.this);
            }));
        } else {
            // The reading was already completed, release resources and trigger callback
            try {
                cursor.readOperationCompleted();

            } finally {
                cursor.ledger.getExecutor().executeOrdered(cursor.ledger.getName(), safeRun(() -> {
                    callback.readEntriesComplete(entries, ctx);
                    recycle();
                }));
            }
        }
    }

    public int getNumberOfEntriesToRead() {
        return count - entries.size();
    }

    public boolean isSlowestReader() {
        return cursor.ledger.getSlowestConsumer() == cursor;
    }

    private final Handle<OpReadEntry> recyclerHandle;

    private OpReadEntry(Handle<OpReadEntry> recyclerHandle) {
        this.recyclerHandle = recyclerHandle;
    }

    private static final Recycler<OpReadEntry> RECYCLER = new Recycler<OpReadEntry>() {
        @Override
        protected OpReadEntry newObject(Recycler.Handle<OpReadEntry> recyclerHandle) {
            return new OpReadEntry(recyclerHandle);
        }
    };

    public void recycle() {
        cursor = null;
        readPosition = null;
        callback = null;
        ctx = null;
        entries = null;
        maxReadPositionEnabled = false;
        nextReadPosition = null;
        recyclerHandle.recycle(this);
    }

    private static final Logger log = LoggerFactory.getLogger(OpReadEntry.class);
}<|MERGE_RESOLUTION|>--- conflicted
+++ resolved
@@ -133,17 +133,8 @@
     void checkReadCompletion() {
         // op readPosition is smaller or equals maxPosition then can read again
         if (entries.size() < count && cursor.hasMoreEntries()
-<<<<<<< HEAD
                 && (!maxReadPositionEnabled || cursor.getManagedLedger().getMaxReadPosition()
                 .compareTo(readPosition) > 0)) {
-            // We still have more entries to read from the next ledger, schedule a new async operation
-            if (nextReadPosition.getLedgerId() != readPosition.getLedgerId()) {
-                cursor.ledger.startReadOperationOnLedger(nextReadPosition, OpReadEntry.this);
-            }
-=======
-                && maxPosition.compareTo(readPosition) > 0) {
->>>>>>> 899a7282
-
             // We still have more entries to read from the next ledger, schedule a new async operation
             cursor.ledger.getExecutor().execute(safeRun(() -> {
                 readPosition = cursor.ledger.startReadOperationOnLedger(nextReadPosition, OpReadEntry.this);
