/**
 * Licensed to the Apache Software Foundation (ASF) under one
 * or more contributor license agreements.  See the NOTICE file
 * distributed with this work for additional information
 * regarding copyright ownership.  The ASF licenses this file
 * to you under the Apache License, Version 2.0 (the
 * "License"); you may not use this file except in compliance
 * with the License.  You may obtain a copy of the License at
 *
 *   http://www.apache.org/licenses/LICENSE-2.0
 *
 * Unless required by applicable law or agreed to in writing,
 * software distributed under the License is distributed on an
 * "AS IS" BASIS, WITHOUT WARRANTIES OR CONDITIONS OF ANY
 * KIND, either express or implied.  See the License for the
 * specific language governing permissions and limitations
 * under the License.
 */
package org.apache.bookkeeper.mledger.impl;

import static org.apache.bookkeeper.mledger.util.SafeRun.safeRun;
import com.google.common.collect.Lists;
import io.netty.util.Recycler;
import io.netty.util.Recycler.Handle;
import java.util.List;
import org.apache.bookkeeper.mledger.AsyncCallbacks.ReadEntriesCallback;
import org.apache.bookkeeper.mledger.Entry;
import org.apache.bookkeeper.mledger.ManagedLedgerException;
import org.apache.bookkeeper.mledger.ManagedLedgerException.NonRecoverableLedgerException;
import org.apache.bookkeeper.mledger.ManagedLedgerException.TooManyRequestsException;
import org.apache.bookkeeper.mledger.Position;
import org.slf4j.Logger;
import org.slf4j.LoggerFactory;

class OpReadEntry implements ReadEntriesCallback {

    ManagedCursorImpl cursor;
    PositionImpl readPosition;
    private int count;
    private ReadEntriesCallback callback;
    Object ctx;

    // Results
    private List<Entry> entries;
    private PositionImpl nextReadPosition;
<<<<<<< HEAD
    private EntryCacheCounter entryCacheCounter;
=======
    PositionImpl maxPosition;
>>>>>>> d488ed2a

    public static OpReadEntry create(ManagedCursorImpl cursor, PositionImpl readPositionRef, int count,
            ReadEntriesCallback callback, Object ctx, PositionImpl maxPosition) {
        OpReadEntry op = RECYCLER.get();
        op.readPosition = cursor.ledger.startReadOperationOnLedger(readPositionRef, op);
        op.cursor = cursor;
        op.count = count;
        op.callback = callback;
        op.entries = Lists.newArrayList();
        if (maxPosition == null) {
            maxPosition = PositionImpl.latest;
        }
        op.maxPosition = maxPosition;
        op.ctx = ctx;
        op.nextReadPosition = PositionImpl.get(op.readPosition);
        op.entryCacheCounter = EntryCacheCounter.EntryCacheCounterBuilder.getBuilder().build();
        return op;
    }

    @Override
    public void readEntriesComplete(List<Entry> returnedEntries, Object ctx, EntryCacheCounter entryCacheCounter) {
        this.entryCacheCounter.add(entryCacheCounter);
        // Filter the returned entries for individual deleted messages
        int entriesCount = returnedEntries.size();
        long entriesSize = 0;
        for (int i = 0; i < entriesCount; i++) {
            entriesSize += returnedEntries.get(i).getLength();
        }
        cursor.updateReadStats(entriesCount, entriesSize);

        final PositionImpl lastPosition = (PositionImpl) returnedEntries.get(entriesCount - 1).getPosition();
        if (log.isDebugEnabled()) {
            log.debug("[{}][{}] Read entries succeeded batch_size={} cumulative_size={} requested_count={}",
                    cursor.ledger.getName(), cursor.getName(), returnedEntries.size(), entries.size(), count);
        }
        List<Entry> filteredEntries = cursor.filterReadEntries(returnedEntries);
        entries.addAll(filteredEntries);

        // if entries have been filtered out then try to skip reading of already deletedMessages in that range
        final Position nexReadPosition = entriesCount != filteredEntries.size()
                ? cursor.getNextAvailablePosition(lastPosition) : lastPosition.getNext();
        updateReadPosition(nexReadPosition);
        checkReadCompletion();
    }

    @Override
    public void readEntriesFailed(ManagedLedgerException exception, Object ctx) {
        cursor.readOperationCompleted();

        if (!entries.isEmpty()) {
            // There were already some entries that were read before, we can return them
            cursor.ledger.getExecutor().execute(safeRun(() -> {
                callback.readEntriesComplete(entries, ctx, entryCacheCounter);
                recycle();
            }));
        } else if (cursor.config.isAutoSkipNonRecoverableData() && exception instanceof NonRecoverableLedgerException) {
            log.warn("[{}][{}] read failed from ledger at position:{} : {}", cursor.ledger.getName(), cursor.getName(),
                    readPosition, exception.getMessage());
            // try to find and move to next valid ledger
            final Position nexReadPosition = cursor.getNextLedgerPosition(readPosition.getLedgerId());
            // fail callback if it couldn't find next valid ledger
            if (nexReadPosition == null) {
                callback.readEntriesFailed(exception, ctx);
                cursor.ledger.mbean.recordReadEntriesError();
                recycle();
                return;
            }
            updateReadPosition(nexReadPosition);
            checkReadCompletion();
        } else {
            if (!(exception instanceof TooManyRequestsException)) {
                log.warn("[{}][{}] read failed from ledger at position:{}", cursor.ledger.getName(),
                        cursor.getName(), readPosition, exception);
            } else {
                if (log.isDebugEnabled()) {
                    log.debug("[{}][{}] read throttled failed from ledger at position:{}", cursor.ledger.getName(),
                            cursor.getName(), readPosition);
                }
            }

            callback.readEntriesFailed(exception, ctx);
            cursor.ledger.mbean.recordReadEntriesError();
            recycle();
        }
    }

    void updateReadPosition(Position newReadPosition) {
        nextReadPosition = (PositionImpl) newReadPosition;
        cursor.setReadPosition(nextReadPosition);
    }

    void checkReadCompletion() {
        if (entries.size() < count && cursor.hasMoreEntries() &&
                ((PositionImpl) cursor.getReadPosition()).compareTo(maxPosition) < 0) {
            // We still have more entries to read from the next ledger, schedule a new async operation
            if (nextReadPosition.getLedgerId() != readPosition.getLedgerId()) {
                cursor.ledger.startReadOperationOnLedger(nextReadPosition, OpReadEntry.this);
            }

            // Schedule next read in a different thread
            cursor.ledger.getExecutor().execute(safeRun(() -> {
                readPosition = cursor.ledger.startReadOperationOnLedger(nextReadPosition, OpReadEntry.this);
                cursor.ledger.asyncReadEntries(OpReadEntry.this);
            }));
        } else {
            // The reading was already completed, release resources and trigger callback
            try {
                cursor.readOperationCompleted();

            } finally {
                cursor.ledger.getExecutor().executeOrdered(cursor.ledger.getName(), safeRun(() -> {
                    callback.readEntriesComplete(entries, ctx, entryCacheCounter);
                    recycle();
                }));
            }
        }
    }

    public int getNumberOfEntriesToRead() {
        return count - entries.size();
    }

    public boolean isSlowestReader() {
        return cursor.ledger.getSlowestConsumer() == cursor;
    }

    private final Handle<OpReadEntry> recyclerHandle;

    private OpReadEntry(Handle<OpReadEntry> recyclerHandle) {
        this.recyclerHandle = recyclerHandle;
    }

    private static final Recycler<OpReadEntry> RECYCLER = new Recycler<OpReadEntry>() {
        @Override
        protected OpReadEntry newObject(Recycler.Handle<OpReadEntry> recyclerHandle) {
            return new OpReadEntry(recyclerHandle);
        }
    };

    public void recycle() {
        cursor = null;
        readPosition = null;
        callback = null;
        ctx = null;
        entries = null;
        nextReadPosition = null;
<<<<<<< HEAD
        entryCacheCounter = null;
=======
        maxPosition = null;
>>>>>>> d488ed2a
        recyclerHandle.recycle(this);
    }

    private static final Logger log = LoggerFactory.getLogger(OpReadEntry.class);
}<|MERGE_RESOLUTION|>--- conflicted
+++ resolved
@@ -43,11 +43,8 @@
     // Results
     private List<Entry> entries;
     private PositionImpl nextReadPosition;
-<<<<<<< HEAD
     private EntryCacheCounter entryCacheCounter;
-=======
     PositionImpl maxPosition;
->>>>>>> d488ed2a
 
     public static OpReadEntry create(ManagedCursorImpl cursor, PositionImpl readPositionRef, int count,
             ReadEntriesCallback callback, Object ctx, PositionImpl maxPosition) {
@@ -194,11 +191,8 @@
         ctx = null;
         entries = null;
         nextReadPosition = null;
-<<<<<<< HEAD
         entryCacheCounter = null;
-=======
         maxPosition = null;
->>>>>>> d488ed2a
         recyclerHandle.recycle(this);
     }
 
