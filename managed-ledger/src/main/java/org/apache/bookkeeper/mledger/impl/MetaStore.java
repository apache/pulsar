/**
 * Licensed to the Apache Software Foundation (ASF) under one
 * or more contributor license agreements.  See the NOTICE file
 * distributed with this work for additional information
 * regarding copyright ownership.  The ASF licenses this file
 * to you under the Apache License, Version 2.0 (the
 * "License"); you may not use this file except in compliance
 * with the License.  You may obtain a copy of the License at
 *
 *   http://www.apache.org/licenses/LICENSE-2.0
 *
 * Unless required by applicable law or agreed to in writing,
 * software distributed under the License is distributed on an
 * "AS IS" BASIS, WITHOUT WARRANTIES OR CONDITIONS OF ANY
 * KIND, either express or implied.  See the License for the
 * specific language governing permissions and limitations
 * under the License.
 */
package org.apache.bookkeeper.mledger.impl;

import java.util.List;
import java.util.concurrent.CompletableFuture;

import org.apache.bookkeeper.mledger.ManagedLedgerException.MetaStoreException;
import org.apache.bookkeeper.mledger.proto.MLDataFormats.ManagedCursorInfo;
import org.apache.bookkeeper.mledger.proto.MLDataFormats.ManagedLedgerInfo;
import org.apache.pulsar.metadata.api.Stat;

/**
 * Interface that describes the operations that the ManagedLedger need to do on the metadata store.
 */
public interface MetaStore {

    @SuppressWarnings("checkstyle:javadoctype")
    interface UpdateLedgersIdsCallback {
        void updateLedgersIdsComplete(MetaStoreException status, Stat stat);
    }

    @SuppressWarnings("checkstyle:javadoctype")
    interface MetaStoreCallback<T> {
        void operationComplete(T result, Stat stat);

        void operationFailed(MetaStoreException e);
    }

    /**
     * Get the metadata used by the ManagedLedger.
     *
     * @param ledgerName
     *            the name of the ManagedLedger
     * @param createIfMissing
     *            whether the managed ledger metadata should be created if it doesn't exist already
     * @throws MetaStoreException
     */
    void getManagedLedgerInfo(String ledgerName, boolean createIfMissing, MetaStoreCallback<ManagedLedgerInfo> callback);

    /**
     *
     * @param ledgerName
     *            the name of the ManagedLedger
     * @param mlInfo
     *            managed ledger info
     * @param stat
     *            version object associated with current state
     * @param callback
     *            callback object
     */
    void asyncUpdateLedgerIds(String ledgerName, ManagedLedgerInfo mlInfo, Stat stat,
            MetaStoreCallback<Void> callback);

    /**
     * Get the list of cursors registered on a ManagedLedger.
     *
     * @param ledgerName
     *            the name of the ManagedLedger
     */
    void getCursors(String ledgerName, MetaStoreCallback<List<String>> callback);

    /**
     * Get the ledger id associated with a cursor.
     *
     * <p/>This ledger id will contains the mark-deleted position for the cursor.
     *
     * @param ledgerName
     * @param cursorName
     * @param callback
     */
    void asyncGetCursorInfo(String ledgerName, String cursorName, MetaStoreCallback<ManagedCursorInfo> callback);

    /**
     * Update the persisted position of a cursor.
     *
     * @param ledgerName
     *            the name of the ManagedLedger
     * @param cursorName
     * @param info
     * @param stat
     * @param callback
     *            the callback
     * @throws MetaStoreException
     */
    void asyncUpdateCursorInfo(String ledgerName, String cursorName, ManagedCursorInfo info, Stat stat,
            MetaStoreCallback<Void> callback);

    /**
     * Drop the persistent state of a consumer from the metadata store.
     *
     * @param ledgerName
     *            the name of the ManagedLedger
     * @param cursorName
     *            the cursor name
     * @param callback
     *            callback object
     */
    void asyncRemoveCursor(String ledgerName, String cursorName, MetaStoreCallback<Void> callback);

    /**
     * Drop the persistent state for the ManagedLedger and all its associated consumers.
     *
     * @param ledgerName
     *            the name of the ManagedLedger
     * @param callback
     *            callback object
     */
    void removeManagedLedger(String ledgerName, MetaStoreCallback<Void> callback);

    /**
     * Get a list of all the managed ledgers in the system.
     *
     * @return an Iterable of the names of the managed ledgers
     * @throws MetaStoreException
     */
    Iterable<String> getManagedLedgers() throws MetaStoreException;

    /**
<<<<<<< HEAD
     * Check path exists.
     *
     * @param path {@link String}
=======
     * Check ledger exists.
     *
     * @param ledgerName {@link String}
>>>>>>> d3032cc9
     * @return a future represents the result of the operation.
     *         an instance of {@link Boolean} is returned
     *         if the operation succeeds.
     */
<<<<<<< HEAD
    CompletableFuture<Boolean> exists(String path);
=======
    CompletableFuture<Boolean> asyncExists(String ledgerName);
>>>>>>> d3032cc9
}<|MERGE_RESOLUTION|>--- conflicted
+++ resolved
@@ -133,22 +133,12 @@
     Iterable<String> getManagedLedgers() throws MetaStoreException;
 
     /**
-<<<<<<< HEAD
-     * Check path exists.
-     *
-     * @param path {@link String}
-=======
      * Check ledger exists.
      *
      * @param ledgerName {@link String}
->>>>>>> d3032cc9
      * @return a future represents the result of the operation.
      *         an instance of {@link Boolean} is returned
      *         if the operation succeeds.
      */
-<<<<<<< HEAD
-    CompletableFuture<Boolean> exists(String path);
-=======
     CompletableFuture<Boolean> asyncExists(String ledgerName);
->>>>>>> d3032cc9
 }