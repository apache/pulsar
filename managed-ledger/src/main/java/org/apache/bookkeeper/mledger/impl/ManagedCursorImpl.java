/**
 * Licensed to the Apache Software Foundation (ASF) under one
 * or more contributor license agreements.  See the NOTICE file
 * distributed with this work for additional information
 * regarding copyright ownership.  The ASF licenses this file
 * to you under the Apache License, Version 2.0 (the
 * "License"); you may not use this file except in compliance
 * with the License.  You may obtain a copy of the License at
 *
 *   http://www.apache.org/licenses/LICENSE-2.0
 *
 * Unless required by applicable law or agreed to in writing,
 * software distributed under the License is distributed on an
 * "AS IS" BASIS, WITHOUT WARRANTIES OR CONDITIONS OF ANY
 * KIND, either express or implied.  See the License for the
 * specific language governing permissions and limitations
 * under the License.
 */
package org.apache.bookkeeper.mledger.impl;

import static com.google.common.base.Preconditions.checkArgument;
import static com.google.common.base.Preconditions.checkNotNull;
import static org.apache.bookkeeper.mledger.ManagedLedgerException.getManagedLedgerException;
import static org.apache.bookkeeper.mledger.impl.ManagedLedgerImpl.DEFAULT_LEDGER_DELETE_BACKOFF_TIME_SEC;
import static org.apache.bookkeeper.mledger.impl.ManagedLedgerImpl.DEFAULT_LEDGER_DELETE_RETRIES;
import static org.apache.bookkeeper.mledger.impl.ManagedLedgerImpl.createManagedLedgerException;
import static org.apache.bookkeeper.mledger.util.Errors.isNoSuchLedgerExistsException;
import static org.apache.bookkeeper.mledger.util.SafeRun.safeRun;

import com.google.common.annotations.VisibleForTesting;
import com.google.common.base.MoreObjects;
import com.google.common.base.Predicate;
import com.google.common.collect.Collections2;
import com.google.common.collect.ComparisonChain;
import com.google.common.collect.Lists;
import com.google.common.collect.Maps;
import com.google.common.collect.Range;
import com.google.common.collect.Sets;
import com.google.common.util.concurrent.RateLimiter;
import com.google.protobuf.InvalidProtocolBufferException;

import io.netty.util.concurrent.FastThreadLocal;

import java.time.Clock;
import java.util.ArrayDeque;
import java.util.ArrayList;
import java.util.Collections;
import java.util.Enumeration;
import java.util.HashMap;
import java.util.HashSet;
import java.util.Iterator;
import java.util.List;
import java.util.Map;
import java.util.Optional;
import java.util.Set;
import java.util.concurrent.CompletableFuture;
import java.util.concurrent.ConcurrentHashMap;
import java.util.concurrent.ConcurrentNavigableMap;
import java.util.concurrent.ConcurrentSkipListMap;
import java.util.concurrent.CountDownLatch;
import java.util.concurrent.TimeUnit;
import java.util.concurrent.atomic.AtomicBoolean;
import java.util.concurrent.atomic.AtomicInteger;
import java.util.concurrent.atomic.AtomicIntegerFieldUpdater;
import java.util.concurrent.atomic.AtomicLong;
import java.util.concurrent.atomic.AtomicLongFieldUpdater;
import java.util.concurrent.atomic.AtomicReference;
import java.util.concurrent.atomic.AtomicReferenceFieldUpdater;
import java.util.concurrent.locks.ReadWriteLock;
import java.util.concurrent.locks.ReentrantReadWriteLock;
import java.util.stream.Collectors;

import org.apache.bookkeeper.client.AsyncCallback.CloseCallback;
import org.apache.bookkeeper.client.AsyncCallback.OpenCallback;
import org.apache.bookkeeper.client.BKException;
import org.apache.bookkeeper.client.BookKeeper;
import org.apache.bookkeeper.client.LedgerEntry;
import org.apache.bookkeeper.client.LedgerHandle;
import org.apache.bookkeeper.client.api.BKException.Code;
import org.apache.bookkeeper.mledger.AsyncCallbacks;
import org.apache.bookkeeper.mledger.AsyncCallbacks.ClearBacklogCallback;
import org.apache.bookkeeper.mledger.AsyncCallbacks.FindEntryCallback;
import org.apache.bookkeeper.mledger.AsyncCallbacks.MarkDeleteCallback;
import org.apache.bookkeeper.mledger.AsyncCallbacks.ReadEntriesCallback;
import org.apache.bookkeeper.mledger.AsyncCallbacks.ReadEntryCallback;
import org.apache.bookkeeper.mledger.AsyncCallbacks.SkipEntriesCallback;
import org.apache.bookkeeper.mledger.Entry;
import org.apache.bookkeeper.mledger.ManagedCursor;
import org.apache.bookkeeper.mledger.ManagedLedger;
import org.apache.bookkeeper.mledger.ManagedLedgerConfig;
import org.apache.bookkeeper.mledger.ManagedLedgerException;
import org.apache.bookkeeper.mledger.ManagedLedgerException.CursorAlreadyClosedException;
import org.apache.bookkeeper.mledger.ManagedLedgerException.MetaStoreException;
import org.apache.bookkeeper.mledger.ManagedLedgerException.NoMoreEntriesToReadException;
import org.apache.bookkeeper.mledger.ManagedCursorMXBean;
import org.apache.bookkeeper.mledger.Position;
import org.apache.bookkeeper.mledger.impl.ManagedLedgerImpl.PositionBound;
import org.apache.bookkeeper.mledger.impl.MetaStore.MetaStoreCallback;
import org.apache.bookkeeper.mledger.proto.MLDataFormats;
import org.apache.bookkeeper.mledger.proto.MLDataFormats.LongProperty;
import org.apache.bookkeeper.mledger.proto.MLDataFormats.ManagedCursorInfo;
import org.apache.bookkeeper.mledger.proto.MLDataFormats.ManagedLedgerInfo.LedgerInfo;
import org.apache.bookkeeper.mledger.proto.MLDataFormats.MessageRange;
import org.apache.bookkeeper.mledger.proto.MLDataFormats.PositionInfo;
import org.apache.commons.collections4.CollectionUtils;
import org.apache.commons.lang3.tuple.Pair;
import org.apache.pulsar.common.util.FutureUtil;
import org.apache.pulsar.common.util.collections.BitSetRecyclable;
import org.apache.pulsar.common.util.collections.LongPairRangeSet;
import org.apache.pulsar.common.util.collections.LongPairRangeSet.LongPairConsumer;
import org.apache.pulsar.metadata.api.Stat;
import org.slf4j.Logger;
import org.slf4j.LoggerFactory;

@SuppressWarnings("checkstyle:javadoctype")
public class ManagedCursorImpl implements ManagedCursor {

    protected final BookKeeper bookkeeper;
    protected final ManagedLedgerConfig config;
    protected final ManagedLedgerImpl ledger;
    private final String name;
    private final BookKeeper.DigestType digestType;

    protected volatile PositionImpl markDeletePosition;

    // this position is have persistent mark delete position
    protected volatile PositionImpl persistentMarkDeletePosition;

    protected static final AtomicReferenceFieldUpdater<ManagedCursorImpl, PositionImpl> READ_POSITION_UPDATER =
            AtomicReferenceFieldUpdater.newUpdater(ManagedCursorImpl.class, PositionImpl.class, "readPosition");
    protected volatile PositionImpl readPosition;
    // keeps sample of last read-position for validation and monitoring if read-position is not moving forward.
    protected volatile PositionImpl statsLastReadPosition;

    protected static final AtomicReferenceFieldUpdater<ManagedCursorImpl, MarkDeleteEntry> LAST_MARK_DELETE_ENTRY_UPDATER =
            AtomicReferenceFieldUpdater.newUpdater(ManagedCursorImpl.class, MarkDeleteEntry.class, "lastMarkDeleteEntry");
    protected volatile MarkDeleteEntry lastMarkDeleteEntry;

    protected static final AtomicReferenceFieldUpdater<ManagedCursorImpl, OpReadEntry> WAITING_READ_OP_UPDATER =
        AtomicReferenceFieldUpdater.newUpdater(ManagedCursorImpl.class, OpReadEntry.class, "waitingReadOp");
    @SuppressWarnings("unused")
    private volatile OpReadEntry waitingReadOp = null;

    public static final int FALSE = 0;
    public static final int TRUE = 1;
    public static final String LRU_ENTRY = "lru-entry";
    public static final String LRU_MARKER = "lru-marker";
    private static final AtomicIntegerFieldUpdater<ManagedCursorImpl> RESET_CURSOR_IN_PROGRESS_UPDATER =
        AtomicIntegerFieldUpdater.newUpdater(ManagedCursorImpl.class, "resetCursorInProgress");
    @SuppressWarnings("unused")
    private volatile int resetCursorInProgress = FALSE;
    private static final AtomicIntegerFieldUpdater<ManagedCursorImpl> PENDING_READ_OPS_UPDATER =
        AtomicIntegerFieldUpdater.newUpdater(ManagedCursorImpl.class, "pendingReadOps");
    @SuppressWarnings("unused")
    private volatile int pendingReadOps = 0;

    private static final AtomicLongFieldUpdater<ManagedCursorImpl> MSG_CONSUMED_COUNTER_UPDATER =
            AtomicLongFieldUpdater.newUpdater(ManagedCursorImpl.class, "messagesConsumedCounter");
    // This counters are used to compute the numberOfEntries and numberOfEntriesInBacklog values, without having to look
    // at the list of ledgers in the ml. They are initialized to (-backlog) at opening, and will be incremented each
    // time a message is read or deleted.
    protected volatile long messagesConsumedCounter;

    // Current ledger used to append the mark-delete position
    private volatile LedgerHandle cursorLedger;

    // Wether the current cursorLedger is read-only or writable
    private boolean isCursorLedgerReadOnly = true;

    // Stat of the cursor z-node
    private volatile Stat cursorLedgerStat;

    // The key  is the ledger we are acknowledging, value is the position that saves the ack information.
    private Map<Long, MLDataFormats.NestedPositionInfo> rangeMarker = new ConcurrentHashMap<>();

    private static final LongPairConsumer<PositionImpl> positionRangeConverter = PositionImpl::new;
    private static final LongPairConsumer<PositionImplRecyclable> recyclePositionRangeConverter = (key, value) -> {
        PositionImplRecyclable position = PositionImplRecyclable.create();
        position.ledgerId = key;
        position.entryId = value;
        position.ackSet = null;
        return position;
    };
    private final LongPairRangeSet<PositionImpl> individualDeletedMessages;

    // Maintain the deletion status for batch messages
    // (ledgerId, entryId) -> deletion indexes
    private final ConcurrentSkipListMap<PositionImpl, BitSetRecyclable> batchDeletedIndexes;
    private final ReadWriteLock lock = new ReentrantReadWriteLock();

    private RateLimiter markDeleteLimiter;
    // The cursor is considered "dirty" when there are mark-delete updates that are only applied in memory,
    // because of the rate limiting.
    private volatile boolean isDirty = false;

    private boolean alwaysInactive = false;

    /** used temporary variables to {@link #getNumIndividualDeletedEntriesToSkip(long)} **/
    private static final FastThreadLocal<Long> tempTotalEntriesToSkip = new FastThreadLocal<>();
    private static final FastThreadLocal<Long> tempDeletedMessages = new FastThreadLocal<>();
    private static final FastThreadLocal<PositionImpl> tempStartPosition = new FastThreadLocal<>();
    private static final FastThreadLocal<PositionImpl> tempEndPosition = new FastThreadLocal<>();

    private static final long NO_MAX_SIZE_LIMIT = -1L;

    private long entriesReadCount;
    private long entriesReadSize;
    private int individualDeletedMessagesSerializedSize;

    static class MarkDeleteEntry {
        final PositionImpl newPosition;
        final MarkDeleteCallback callback;
        final Object ctx;
        final Map<String, Long> properties;

        // If the callbackGroup is set, it means this mark-delete request was done on behalf of a group of request (just
        // persist the last one in the chain). In this case we need to trigger the callbacks for every request in the
        // group.
        List<MarkDeleteEntry> callbackGroup;

        public MarkDeleteEntry(PositionImpl newPosition, Map<String, Long> properties,
                MarkDeleteCallback callback, Object ctx) {
            this.newPosition = newPosition;
            this.properties = properties;
            this.callback = callback;
            this.ctx = ctx;
        }
    }

    protected final ArrayDeque<MarkDeleteEntry> pendingMarkDeleteOps = new ArrayDeque<>();
    private static final AtomicIntegerFieldUpdater<ManagedCursorImpl> PENDING_MARK_DELETED_SUBMITTED_COUNT_UPDATER =
        AtomicIntegerFieldUpdater.newUpdater(ManagedCursorImpl.class, "pendingMarkDeletedSubmittedCount");
    @SuppressWarnings("unused")
    private volatile int pendingMarkDeletedSubmittedCount = 0;
    private long lastLedgerSwitchTimestamp;
    private final Clock clock;

    // The last active time (Unix time, milliseconds) of the cursor
    private long lastActive;

    enum State {
        Uninitialized, // Cursor is being initialized
        NoLedger, // There is no metadata ledger open for writing
        Open, // Metadata ledger is ready
        SwitchingLedger, // The metadata ledger is being switched
        Closing, // The managed cursor is closing
        Closed // The managed cursor has been closed
    }

    private static final AtomicReferenceFieldUpdater<ManagedCursorImpl, State> STATE_UPDATER =
        AtomicReferenceFieldUpdater.newUpdater(ManagedCursorImpl.class, State.class, "state");
    protected volatile State state = null;

    protected final ManagedCursorMXBean mbean;

    @SuppressWarnings("checkstyle:javadoctype")
    public interface VoidCallback {
        void operationComplete();

        void operationFailed(ManagedLedgerException exception);
    }

    ManagedCursorImpl(BookKeeper bookkeeper, ManagedLedgerConfig config, ManagedLedgerImpl ledger, String cursorName) {
        this.bookkeeper = bookkeeper;
        this.config = config;
        this.ledger = ledger;
        this.name = cursorName;
        this.individualDeletedMessages = new RangeSetWrapper<>(positionRangeConverter, this);
        if (config.isDeletionAtBatchIndexLevelEnabled()) {
            this.batchDeletedIndexes = new ConcurrentSkipListMap<>();
        } else {
            this.batchDeletedIndexes = null;
        }
        this.digestType = BookKeeper.DigestType.fromApiDigestType(config.getDigestType());
        STATE_UPDATER.set(this, State.Uninitialized);
        PENDING_MARK_DELETED_SUBMITTED_COUNT_UPDATER.set(this, 0);
        PENDING_READ_OPS_UPDATER.set(this, 0);
        RESET_CURSOR_IN_PROGRESS_UPDATER.set(this, FALSE);
        WAITING_READ_OP_UPDATER.set(this, null);
        this.clock = config.getClock();
        this.lastActive = this.clock.millis();
        this.lastLedgerSwitchTimestamp = this.clock.millis();

        if (config.getThrottleMarkDelete() > 0.0) {
            markDeleteLimiter = RateLimiter.create(config.getThrottleMarkDelete());
        } else {
            // Disable mark-delete rate limiter
            markDeleteLimiter = null;
        }
        this.mbean = new ManagedCursorMXBeanImpl(this);
    }

    @Override
    public Map<String, Long> getProperties() {
        return lastMarkDeleteEntry != null ? lastMarkDeleteEntry.properties : Collections.emptyMap();
    }

    /**
     * Performs the initial recovery, reading the mark-deleted position from the ledger and then calling initialize to
     * have a new opened ledger.
     */
    void recover(final VoidCallback callback) {
        // Read the meta-data ledgerId from the store
        log.info("[{}] Recovering from bookkeeper ledger cursor: {}", ledger.getName(), name);
        ledger.getStore().asyncGetCursorInfo(ledger.getName(), name, new MetaStoreCallback<ManagedCursorInfo>() {
            @Override
            public void operationComplete(ManagedCursorInfo info, Stat stat) {

                cursorLedgerStat = stat;
                lastActive = info.getLastActive() != 0 ? info.getLastActive() : lastActive;

                if (info.getCursorsLedgerId() == -1L) {
                    // There is no cursor ledger to read the last position from. It means the cursor has been properly
                    // closed and the last mark-delete position is stored in the ManagedCursorInfo itself.
                    PositionImpl recoveredPosition = new PositionImpl(info.getMarkDeleteLedgerId(),
                            info.getMarkDeleteEntryId());
                    if (info.getIndividualDeletedMessagesCount() > 0) {
                        recoverIndividualDeletedMessages(info.getIndividualDeletedMessagesList(), true);
                    }

                    Map<String, Long> recoveredProperties = Collections.emptyMap();
                    if (info.getPropertiesCount() > 0) {
                        // Recover properties map
                        recoveredProperties = Maps.newHashMap();
                        for (int i = 0; i < info.getPropertiesCount(); i++) {
                            LongProperty property = info.getProperties(i);
                            recoveredProperties.put(property.getName(), property.getValue());
                        }
                    }

                    recoveredCursor(recoveredPosition, recoveredProperties, null);
                    callback.operationComplete();
                } else {
                    // Need to proceed and read the last entry in the specified ledger to find out the last position
                    log.info("[{}] Consumer {} meta-data recover from ledger {}", ledger.getName(), name,
                            info.getCursorsLedgerId());
                    recoverFromLedger(info, callback);
                }
            }

            @Override
            public void operationFailed(MetaStoreException e) {
                callback.operationFailed(e);
            }
        });
    }

    protected void recoverFromLedger(final ManagedCursorInfo info, final VoidCallback callback) {
        if (config.isEnableLruCacheMaxUnackedRanges()) {
            recoverFromMultiEntry(info, callback);
        } else {
            recoverFromSingleEntry(info, callback);
        }
    }

    void recoverFromMultiEntry(ManagedCursorInfo info, VoidCallback callback) {
        ledger.mbean.startCursorLedgerOpenOp();
        long ledgerId = info.getCursorsLedgerId();
        OpenCallback openCallback = (rc, lh, ctx) -> {
            log.info("[{}] Opened ledger {} for consumer {}. rc={}", ledger.getName(), ledgerId, name, rc);
            if (shouldRecoverFromEldestEntry(info, callback, ledgerId, rc, lh)) {
                return;
            }
            Optional<PositionInfo> optional = getLastAvailableMarker(lh);
            if (!optional.isPresent()) {
                initialize(getRollbackPosition(info), Collections.emptyMap(), callback);
                return;
            }
            PositionInfo markerPosition = optional.get();
            try {

                Map<Long, MLDataFormats.NestedPositionInfo> tempMarker = new HashMap<>();
                for (MLDataFormats.MarkerIndexInfo markerIndexInfo : markerPosition.getMarkerIndexInfoList()) {
                    MLDataFormats.NestedPositionInfo nestedPositionInfo = markerIndexInfo.getEntryPosition();
                    Enumeration<LedgerEntry> entryEnumeration = lh.readEntries(nestedPositionInfo.getEntryId(),
                            nestedPositionInfo.getEntryId());
                    if (entryEnumeration.hasMoreElements()) {
                        LedgerEntry ledgerEntry = entryEnumeration.nextElement();
                        PositionInfo entryPosition = PositionInfo.parseFrom(ledgerEntry.getEntry());
                        if (entryPosition.getIndividualDeletedMessagesCount() > 0) {
                            recoverIndividualDeletedMessages(entryPosition.getIndividualDeletedMessagesList(), false);
                        }
                        if (config.isDeletionAtBatchIndexLevelEnabled() && batchDeletedIndexes != null
                                && entryPosition.getBatchedEntryDeletionIndexInfoCount() > 0) {
                            recoverBatchDeletedIndexes(entryPosition.getBatchedEntryDeletionIndexInfoList(), false);
                        }
                        tempMarker.put(markerIndexInfo.getTargetLedgerId(), nestedPositionInfo);
                    }
                    if (individualDeletedMessages.size() > config.getMaxUnackedRangesInMemoryBytes()) {
                        break;
                    }
                }
                rangeMarker.clear();
                rangeMarker.putAll(tempMarker);
            } catch (Exception e) {
                log.error("recover from entry failed", e);
                initialize(getRollbackPosition(info), Collections.emptyMap(), callback);
            }
            recoveredCursor(new PositionImpl(markerPosition.getLedgerId(), markerPosition.getEntryId()),
                    getRecoveredProperties(markerPosition), lh);
            callback.operationComplete();
        };
        try {
            bookkeeper.asyncOpenLedger(ledgerId, digestType, config.getPassword(), openCallback, null);
            ledger.mbean.endCursorLedgerOpenOp();
        } catch (Throwable t) {
            log.error("[{}] Encountered error on opening cursor ledger {} for cursor {}",
                    ledger.getName(), ledgerId, name, t);
            ledger.mbean.endCursorLedgerOpenOp();
            openCallback.openComplete(BKException.Code.UnexpectedConditionException, null, null);
        }
    }

    private void recoverFromSingleEntry(ManagedCursorInfo info, VoidCallback callback) {
        // Read the acknowledged position from the metadata ledger, then create
        // a new ledger and write the position into it
        ledger.mbean.startCursorLedgerOpenOp();
        long ledgerId = info.getCursorsLedgerId();
        OpenCallback openCallback = (rc, lh, ctx) -> {
            if (log.isInfoEnabled()) {
                log.info("[{}] Opened ledger {} for consumer {}. rc={}", ledger.getName(), ledgerId, name, rc);
            }
            boolean shouldRecoverFromEldestEntry = shouldRecoverFromEldestEntry(info, callback, ledgerId, rc, lh);
            if (shouldRecoverFromEldestEntry) {
                return;
            }

            // Read the last entry in the ledger
            long lastEntryInLedger = lh.getLastAddConfirmed();
            lh.asyncReadEntries(lastEntryInLedger, lastEntryInLedger, (rc1, lh1, seq, ctx1) -> {
                if (log.isDebugEnabled()) {
                    log.debug("[{}} readComplete rc={} entryId={}", ledger.getName(), rc1, lh1.getLastAddConfirmed());
                }
                if (isBkErrorNotRecoverable(rc1)) {
                    log.error("[{}] Error reading from metadata ledger {} for consumer {}: {}", ledger.getName(),
                            ledgerId, name, BKException.getMessage(rc1));
                    // Rewind to eldest entry available
                    initialize(getRollbackPosition(info), Collections.emptyMap(), callback);
                    return;
                } else if (rc1 != BKException.Code.OK) {
                    log.warn("[{}] Error reading from metadata ledger {} for consumer {}: {}", ledger.getName(),
                            ledgerId, name, BKException.getMessage(rc1));

                    callback.operationFailed(createManagedLedgerException(rc1));
                    return;
                }

                LedgerEntry entry = seq.nextElement();
                PositionInfo positionInfo;
                try {
                    positionInfo = PositionInfo.parseFrom(entry.getEntry());
                } catch (InvalidProtocolBufferException e) {
                    callback.operationFailed(new ManagedLedgerException(e));
                    return;
                }

                Map<String, Long> recoveredProperties = getRecoveredProperties(positionInfo);

                PositionImpl position = new PositionImpl(positionInfo);
                if (positionInfo.getIndividualDeletedMessagesCount() > 0) {
                    recoverIndividualDeletedMessages(positionInfo.getIndividualDeletedMessagesList(), true);
                }
                if (config.isDeletionAtBatchIndexLevelEnabled() && batchDeletedIndexes != null
                    && positionInfo.getBatchedEntryDeletionIndexInfoCount() > 0) {
                    recoverBatchDeletedIndexes(positionInfo.getBatchedEntryDeletionIndexInfoList(), true);
                }
                recoveredCursor(position, recoveredProperties, lh);
                callback.operationComplete();
            }, null);
        };
        try {
            bookkeeper.asyncOpenLedger(ledgerId, digestType, config.getPassword(), openCallback, null);
        } catch (Throwable t) {
            log.error("[{}] Encountered error on opening cursor ledger {} for cursor {}",
                ledger.getName(), ledgerId, name, t);
            openCallback.openComplete(BKException.Code.UnexpectedConditionException, null, null);
        }
    }

    private Map<String, Long> getRecoveredProperties(PositionInfo positionInfo) {
        Map<String, Long> recoveredProperties = Collections.emptyMap();
        if (positionInfo.getPropertiesCount() > 0) {
            // Recover properties map
            recoveredProperties = Maps.newHashMap();
            for (int i = 0; i < positionInfo.getPropertiesCount(); i++) {
                LongProperty property = positionInfo.getProperties(i);
                if (LRU_MARKER.equals(property.getName()) || LRU_ENTRY.equals(property.getName())) {
                    continue;
                }
                recoveredProperties.put(property.getName(), property.getValue());
            }
        }
        return recoveredProperties;
    }

    private boolean shouldRecoverFromEldestEntry(ManagedCursorInfo info, VoidCallback callback, long ledgerId, int rc,
                                                 LedgerHandle lh) {
        if (isBkErrorNotRecoverable(rc)) {
            log.error("[{}] Error opening metadata ledger {} for consumer {}: {}", ledger.getName(), ledgerId, name,
                    BKException.getMessage(rc));
            // Rewind to eldest entry available
            initialize(getRollbackPosition(info), Collections.emptyMap(), callback);
            return true;
        } else if (rc != BKException.Code.OK) {
            log.warn("[{}] Error opening metadata ledger {} for consumer {}: {}", ledger.getName(), ledgerId, name,
                    BKException.getMessage(rc));
            callback.operationFailed(new ManagedLedgerException(BKException.getMessage(rc)));
            return true;
        }

        if (lh.getLastAddConfirmed() < 0) {
            log.warn("[{}] Error reading from metadata ledger {} for consumer {}: No entries in ledger",
                    ledger.getName(), ledgerId, name);
            // Rewind to last cursor snapshot available
            initialize(getRollbackPosition(info), Collections.emptyMap(), callback);
            return true;
        }
        return false;
    }

    protected void recoverIndividualDeletedMessages(List<MLDataFormats.MessageRange> individualDeletedMessagesList,
                                                  boolean cleanOldData) {
        lock.writeLock().lock();
        try {
            if (cleanOldData) {
                individualDeletedMessages.clear();
            }
            individualDeletedMessagesList.forEach(messageRange -> {
                MLDataFormats.NestedPositionInfo lowerEndpoint = messageRange.getLowerEndpoint();
                MLDataFormats.NestedPositionInfo upperEndpoint = messageRange.getUpperEndpoint();

                if (lowerEndpoint.getLedgerId() == upperEndpoint.getLedgerId()) {
                    individualDeletedMessages.addOpenClosed(lowerEndpoint.getLedgerId(), lowerEndpoint.getEntryId(),
                            upperEndpoint.getLedgerId(), upperEndpoint.getEntryId());
                } else {
                    // Store message ranges after splitting them by ledger ID
                    LedgerInfo lowerEndpointLedgerInfo = ledger.getLedgersInfo().get(lowerEndpoint.getLedgerId());
                    if (lowerEndpointLedgerInfo != null) {
                        individualDeletedMessages.addOpenClosed(lowerEndpoint.getLedgerId(), lowerEndpoint.getEntryId(),
                                lowerEndpoint.getLedgerId(), lowerEndpointLedgerInfo.getEntries() - 1);
                    } else {
                        log.warn("[{}][{}] No ledger info of lower endpoint {}:{}", ledger.getName(), name,
                                lowerEndpoint.getLedgerId(), lowerEndpoint.getEntryId());
                    }

                    for (LedgerInfo li : ledger.getLedgersInfo()
                            .subMap(lowerEndpoint.getLedgerId(), false, upperEndpoint.getLedgerId(), false).values()) {
                        individualDeletedMessages.addOpenClosed(li.getLedgerId(), -1, li.getLedgerId(),
                                li.getEntries() - 1);
                    }

                    individualDeletedMessages.addOpenClosed(upperEndpoint.getLedgerId(), -1,
                            upperEndpoint.getLedgerId(), upperEndpoint.getEntryId());
                }
            });
        } finally {
            lock.writeLock().unlock();
        }
    }

    private void recoverBatchDeletedIndexes (List<MLDataFormats.BatchedEntryDeletionIndexInfo> batchDeletedIndexInfoList
            , boolean cleanOldData) {
        lock.writeLock().lock();
        try {
            if (cleanOldData) {
                this.batchDeletedIndexes.clear();
            }
            batchDeletedIndexInfoList.forEach(batchDeletedIndexInfo -> {
                if (batchDeletedIndexInfo.getDeleteSetCount() > 0) {
                    long[] array = new long[batchDeletedIndexInfo.getDeleteSetCount()];
                    for (int i = 0; i < batchDeletedIndexInfo.getDeleteSetList().size(); i++) {
                        array[i] = batchDeletedIndexInfo.getDeleteSetList().get(i);
                    }
                    this.batchDeletedIndexes.put(PositionImpl.get(batchDeletedIndexInfo.getPosition().getLedgerId(),
                        batchDeletedIndexInfo.getPosition().getEntryId()), BitSetRecyclable.create().resetWords(array));
                }
            });
        } finally {
            lock.writeLock().unlock();
        }
    }

    private void recoveredCursor(PositionImpl position, Map<String, Long> properties,
                                 LedgerHandle recoveredFromCursorLedger) {
        // if the position was at a ledger that didn't exist (since it will be deleted if it was previously empty),
        // we need to move to the next existing ledger
        if (!ledger.ledgerExists(position.getLedgerId())) {
            Long nextExistingLedger = ledger.getNextValidLedger(position.getLedgerId());
            if (nextExistingLedger == null) {
                log.info("[{}] [{}] Couldn't find next next valid ledger for recovery {}", ledger.getName(), name,
                        position);
            }
            position = nextExistingLedger != null ? PositionImpl.get(nextExistingLedger, -1) : position;
        }
        if (position.compareTo(ledger.getLastPosition()) > 0) {
            log.warn("[{}] [{}] Current position {} is ahead of last position {}", ledger.getName(), name, position,
                    ledger.getLastPosition());
            position = ledger.getLastPosition();
        }
        log.info("[{}] Cursor {} recovered to position {}", ledger.getName(), name, position);

        messagesConsumedCounter = -getNumberOfEntries(Range.openClosed(position, ledger.getLastPosition()));
        markDeletePosition = position;
        persistentMarkDeletePosition = position;
        readPosition = ledger.getNextValidPosition(position);
        lastMarkDeleteEntry = new MarkDeleteEntry(markDeletePosition, properties, null, null);
        // assign cursor-ledger so, it can be deleted when new ledger will be switched
        this.cursorLedger = recoveredFromCursorLedger;
        this.isCursorLedgerReadOnly = true;
        STATE_UPDATER.set(this, State.NoLedger);
    }

    void initialize(PositionImpl position, Map<String, Long> properties, final VoidCallback callback) {
        recoveredCursor(position, properties, null);
        if (log.isDebugEnabled()) {
            log.debug("[{}] Consumer {} cursor initialized with counters: consumed {} mdPos {} rdPos {}",
                    ledger.getName(), name, messagesConsumedCounter, markDeletePosition, readPosition);
        }

        createNewMetadataLedgerAndSwitch(new VoidCallback() {
            @Override
            public void operationComplete() {
                STATE_UPDATER.set(ManagedCursorImpl.this, State.Open);
                callback.operationComplete();
            }

            @Override
            public void operationFailed(ManagedLedgerException exception) {
                callback.operationFailed(exception);
            }
        });
    }

    @Override
    public List<Entry> readEntries(int numberOfEntriesToRead) throws InterruptedException, ManagedLedgerException {
        checkArgument(numberOfEntriesToRead > 0);

        final CountDownLatch counter = new CountDownLatch(1);
        class Result {
            ManagedLedgerException exception = null;
            List<Entry> entries = null;
        }

        final Result result = new Result();

        asyncReadEntries(numberOfEntriesToRead, new ReadEntriesCallback() {
            @Override
            public void readEntriesComplete(List<Entry> entries, Object ctx) {
                result.entries = entries;
                counter.countDown();
            }

            @Override
            public void readEntriesFailed(ManagedLedgerException exception, Object ctx) {
                result.exception = exception;
                counter.countDown();
            }

        }, null, PositionImpl.latest);

        counter.await();

        if (result.exception != null) {
            throw result.exception;
        }

        return result.entries;
    }

    @Override
    public void asyncReadEntries(final int numberOfEntriesToRead, final ReadEntriesCallback callback,
            final Object ctx, PositionImpl maxPosition) {
        asyncReadEntries(numberOfEntriesToRead, NO_MAX_SIZE_LIMIT, callback, ctx, maxPosition);
    }

    @Override
    public void asyncReadEntries(int numberOfEntriesToRead, long maxSizeBytes, ReadEntriesCallback callback,
                                 Object ctx, PositionImpl maxPosition) {
        checkArgument(numberOfEntriesToRead > 0);
        if (isClosed()) {
            callback.readEntriesFailed(new ManagedLedgerException
                    .CursorAlreadyClosedException("Cursor was already closed"), ctx);
            return;
        }

        int numOfEntriesToRead = applyMaxSizeCap(numberOfEntriesToRead, maxSizeBytes);

        PENDING_READ_OPS_UPDATER.incrementAndGet(this);
        OpReadEntry op = OpReadEntry.create(this, readPosition, numOfEntriesToRead, callback, ctx, maxPosition);
        ledger.asyncReadEntries(op);
    }

    public void asyncReadEntry(PositionImpl readPosition, Object ctx, ReadEntriesCallback callback) {
        if (isClosed()) {
            callback.readEntriesFailed(new ManagedLedgerException("Cursor was already closed"), ctx);
            return;
        }
        PENDING_READ_OPS_UPDATER.incrementAndGet(this);
        OpReadEntry op = OpReadEntry.create(this, readPosition, 1, callback, ctx, readPosition);
        ledger.asyncReadEntries(op);
    }

    @Override
    public Entry getNthEntry(int n, IndividualDeletedEntries deletedEntries)
            throws InterruptedException, ManagedLedgerException {

        final CountDownLatch counter = new CountDownLatch(1);
        class Result {
            ManagedLedgerException exception = null;
            Entry entry = null;
        }

        final Result result = new Result();

        asyncGetNthEntry(n, deletedEntries, new ReadEntryCallback() {

            @Override
            public void readEntryFailed(ManagedLedgerException exception, Object ctx) {
                result.exception = exception;
                counter.countDown();
            }

            @Override
            public void readEntryComplete(Entry entry, Object ctx) {
                result.entry = entry;
                counter.countDown();
            }
        }, null);

        counter.await(ledger.getConfig().getMetadataOperationsTimeoutSeconds(), TimeUnit.SECONDS);

        if (result.exception != null) {
            throw result.exception;
        }

        return result.entry;
    }

    @Override
    public void asyncGetNthEntry(int n, IndividualDeletedEntries deletedEntries, ReadEntryCallback callback,
            Object ctx) {
        checkArgument(n > 0);
        if (isClosed()) {
            callback.readEntryFailed(new ManagedLedgerException
                    .CursorAlreadyClosedException("Cursor was already closed"), ctx);
            return;
        }

        PositionImpl startPosition = ledger.getNextValidPosition(markDeletePosition);
        PositionImpl endPosition = ledger.getLastPosition();
        if (startPosition.compareTo(endPosition) <= 0) {
            long numOfEntries = getNumberOfEntries(Range.closed(startPosition, endPosition));
            if (numOfEntries >= n) {
                long deletedMessages = 0;
                if (deletedEntries == IndividualDeletedEntries.Exclude) {
                    deletedMessages = getNumIndividualDeletedEntriesToSkip(n);
                }
                PositionImpl positionAfterN = ledger.getPositionAfterN(markDeletePosition, n + deletedMessages,
                        PositionBound.startExcluded);
                ledger.asyncReadEntry(positionAfterN, callback, ctx);
            } else {
                callback.readEntryComplete(null, ctx);
            }
        } else {
            callback.readEntryComplete(null, ctx);
        }
    }

    @Override
    public List<Entry> readEntriesOrWait(int numberOfEntriesToRead)
            throws InterruptedException, ManagedLedgerException {
        return readEntriesOrWait(numberOfEntriesToRead, NO_MAX_SIZE_LIMIT);
    }

    @Override
    public List<Entry> readEntriesOrWait(int numberOfEntriesToRead, long maxSizeBytes)
            throws InterruptedException, ManagedLedgerException {
        checkArgument(numberOfEntriesToRead > 0);

        final CountDownLatch counter = new CountDownLatch(1);
        class Result {
            ManagedLedgerException exception = null;
            List<Entry> entries = null;
        }

        final Result result = new Result();

        asyncReadEntriesOrWait(numberOfEntriesToRead, maxSizeBytes, new ReadEntriesCallback() {
            @Override
            public void readEntriesComplete(List<Entry> entries, Object ctx) {
                result.entries = entries;
                counter.countDown();
            }

            @Override
            public void readEntriesFailed(ManagedLedgerException exception, Object ctx) {
                result.exception = exception;
                counter.countDown();
            }

        }, null, PositionImpl.latest);

        counter.await();

        if (result.exception != null) {
            throw result.exception;
        }

        return result.entries;
    }

    @Override
    public void asyncReadEntriesOrWait(int numberOfEntriesToRead, ReadEntriesCallback callback, Object ctx,
                                       PositionImpl maxPosition) {
        asyncReadEntriesOrWait(numberOfEntriesToRead, NO_MAX_SIZE_LIMIT, callback, ctx, maxPosition);
    }

    @Override
    public void asyncReadEntriesOrWait(int maxEntries, long maxSizeBytes, ReadEntriesCallback callback, Object ctx,
                                       PositionImpl maxPosition) {
        checkArgument(maxEntries > 0);
        if (isClosed()) {
            callback.readEntriesFailed(new CursorAlreadyClosedException("Cursor was already closed"), ctx);
            return;
        }

        int numberOfEntriesToRead = applyMaxSizeCap(maxEntries, maxSizeBytes);

        if (hasMoreEntries()) {
            // If we have available entries, we can read them immediately
            if (log.isDebugEnabled()) {
                log.debug("[{}] [{}] Read entries immediately", ledger.getName(), name);
            }
            asyncReadEntries(numberOfEntriesToRead, callback, ctx, maxPosition);
        } else {
            OpReadEntry op = OpReadEntry.create(this, readPosition, numberOfEntriesToRead, callback,
                    ctx, maxPosition);

            if (!WAITING_READ_OP_UPDATER.compareAndSet(this, null, op)) {
                callback.readEntriesFailed(new ManagedLedgerException("We can only have a single waiting callback"),
                        ctx);
                return;
            }

            if (log.isDebugEnabled()) {
                log.debug("[{}] [{}] Deferring retry of read at position {}", ledger.getName(), name, op.readPosition);
            }

            // Check again for new entries after the configured time, then if still no entries are available register
            // to be notified
            if (config.getNewEntriesCheckDelayInMillis() > 0) {
                ledger.getScheduledExecutor()
                        .schedule(() -> checkForNewEntries(op, callback, ctx),
                                config.getNewEntriesCheckDelayInMillis(), TimeUnit.MILLISECONDS);
            } else {
                // If there's no delay, check directly from the same thread
                checkForNewEntries(op, callback, ctx);
            }
        }
    }

    private void checkForNewEntries(OpReadEntry op, ReadEntriesCallback callback, Object ctx) {
        try {
            if (log.isDebugEnabled()) {
                log.debug("[{}] [{}] Re-trying the read at position {}", ledger.getName(), name, op.readPosition);
            }

            if (!hasMoreEntries()) {
                if (log.isDebugEnabled()) {
                    log.debug("[{}] [{}] Still no entries available. Register for notification", ledger.getName(),
                            name);
                }
                // Let the managed ledger know we want to be notified whenever a new entry is published
                ledger.waitingCursors.add(this);
            } else {
                if (log.isDebugEnabled()) {
                    log.debug("[{}] [{}] Skip notification registering since we do have entries available",
                            ledger.getName(), name);
                }
            }

            // Check again the entries count, since an entry could have been written between the time we
            // checked and the time we've asked to be notified by managed ledger
            if (hasMoreEntries()) {
                if (log.isDebugEnabled()) {
                    log.debug("[{}] [{}] Found more entries", ledger.getName(), name);
                }
                // Try to cancel the notification request
                if (WAITING_READ_OP_UPDATER.compareAndSet(this, op, null)) {
                    if (log.isDebugEnabled()) {
                        log.debug("[{}] [{}] Cancelled notification and scheduled read at {}", ledger.getName(),
                                name, op.readPosition);
                    }
                    PENDING_READ_OPS_UPDATER.incrementAndGet(this);
                    ledger.asyncReadEntries(op);
                } else {
                    if (log.isDebugEnabled()) {
                        log.debug("[{}] [{}] notification was already cancelled", ledger.getName(), name);
                    }
                }
            } else if (ledger.isTerminated()) {
                // At this point we registered for notification and still there were no more available
                // entries.
                // If the managed ledger was indeed terminated, we need to notify the cursor
                callback.readEntriesFailed(new NoMoreEntriesToReadException("Topic was terminated"), ctx);
            }
        } catch (Throwable t) {
            callback.readEntriesFailed(new ManagedLedgerException(t), ctx);
        }
    }

    public boolean isClosed() {
        return state == State.Closed || state == State.Closing;
    }

    @Override
    public boolean cancelPendingReadRequest() {
        if (log.isDebugEnabled()) {
            log.debug("[{}] [{}] Cancel pending read request", ledger.getName(), name);
        }
        return WAITING_READ_OP_UPDATER.getAndSet(this, null) != null;
    }

    public boolean hasPendingReadRequest() {
        return WAITING_READ_OP_UPDATER.get(this) != null;
    }

    @Override
    public boolean hasMoreEntries() {
        // If writer and reader are on the same ledger, we just need to compare the entry id to know if we have more
        // entries.
        // If they are on different ledgers we have 2 cases :
        // * Writer pointing to valid entry --> should return true since we have available entries
        // * Writer pointing to "invalid" entry -1 (meaning no entries in that ledger) --> Need to check if the reader
        // is
        // at the last entry in the previous ledger
        PositionImpl writerPosition = ledger.getLastPosition();
        if (writerPosition.getEntryId() != -1) {
            return readPosition.compareTo(writerPosition) <= 0;
        } else {
            // Fall back to checking the number of entries to ensure we are at the last entry in ledger and no ledgers
            // are in the middle
            return getNumberOfEntries() > 0;
        }
    }

    @Override
    public long getNumberOfEntries() {
        if (readPosition.compareTo(ledger.getLastPosition().getNext()) > 0) {
            if (log.isDebugEnabled()) {
                log.debug("[{}] [{}] Read position {} is ahead of last position {}. There are no entries to read",
                        ledger.getName(), name, readPosition, ledger.getLastPosition());
            }
            return 0;
        } else {
            return getNumberOfEntries(Range.closedOpen(readPosition, ledger.getLastPosition().getNext()));
        }
    }

    @Override
    public long getNumberOfEntriesSinceFirstNotAckedMessage() {
        // sometimes for already caught up consumer: due to race condition markDeletePosition > readPosition. so,
        // validate it before preparing range
        PositionImpl markDeletePosition = this.markDeletePosition;
        PositionImpl readPosition = this.readPosition;
        return (markDeletePosition != null && readPosition != null && markDeletePosition.compareTo(readPosition) < 0)
                ? ledger.getNumberOfEntries(Range.openClosed(markDeletePosition, readPosition))
                : 0;
    }

    @Override
    public int getTotalNonContiguousDeletedMessagesRange() {
        return individualDeletedMessages.size();
    }

    @Override
    public int getNonContiguousDeletedMessagesRangeSerializedSize() {
        return this.individualDeletedMessagesSerializedSize;
    }

    @Override
    public long getEstimatedSizeSinceMarkDeletePosition() {
        return ledger.estimateBacklogFromPosition(markDeletePosition);
    }

    @Override
    public long getNumberOfEntriesInBacklog(boolean isPrecise) {
        if (log.isDebugEnabled()) {
            log.debug("[{}] Consumer {} cursor ml-entries: {} -- deleted-counter: {} other counters: mdPos {} rdPos {}",
                    ledger.getName(), name, ManagedLedgerImpl.ENTRIES_ADDED_COUNTER_UPDATER.get(ledger),
                    messagesConsumedCounter, markDeletePosition, readPosition);
        }
        if (isPrecise) {
            return getNumberOfEntries(Range.closed(markDeletePosition, ledger.getLastPosition())) - 1;
        }

        long backlog = ManagedLedgerImpl.ENTRIES_ADDED_COUNTER_UPDATER.get(ledger) - messagesConsumedCounter;
        if (backlog < 0) {
            // In some case the counters get incorrect values, fall back to the precise backlog count
            backlog = getNumberOfEntries(Range.closed(markDeletePosition, ledger.getLastPosition())) - 1;
        }

        return backlog;
    }

    public long getNumberOfEntriesInStorage() {
        return ledger.getNumberOfEntries(Range.openClosed(markDeletePosition, ledger.getLastPosition().getNext()));
    }

    @Override
    public Position findNewestMatching(Predicate<Entry> condition) throws InterruptedException, ManagedLedgerException {
        return findNewestMatching(FindPositionConstraint.SearchActiveEntries, condition);
    }

    @Override
    public Position findNewestMatching(FindPositionConstraint constraint, Predicate<Entry> condition) throws InterruptedException, ManagedLedgerException {
        final CountDownLatch counter = new CountDownLatch(1);
        class Result {
            ManagedLedgerException exception = null;
            Position position = null;
        }

        final Result result = new Result();
        asyncFindNewestMatching(constraint, condition, new FindEntryCallback() {
            @Override
            public void findEntryComplete(Position position, Object ctx) {
                result.position = position;
                counter.countDown();
            }

            @Override
            public void findEntryFailed(ManagedLedgerException exception, Optional<Position> failedReadPosition,
                    Object ctx) {
                result.exception = exception;
                counter.countDown();
            }
        }, null);

        counter.await();
        if (result.exception != null) {
            throw result.exception;
        }

        return result.position;
    }

    @Override
    public void asyncFindNewestMatching(FindPositionConstraint constraint, Predicate<Entry> condition,
            FindEntryCallback callback, Object ctx) {
        OpFindNewest op;
        PositionImpl startPosition = null;
        long max = 0;
        switch (constraint) {
        case SearchAllAvailableEntries:
            startPosition = (PositionImpl) getFirstPosition();
            max = ledger.getNumberOfEntries() - 1;
            break;
        case SearchActiveEntries:
            startPosition = ledger.getNextValidPosition(markDeletePosition);
            max = getNumberOfEntriesInStorage();
            break;
        default:
            callback.findEntryFailed(new ManagedLedgerException("Unknown position constraint"), Optional.empty(), ctx);
            return;
        }
        if (startPosition == null) {
            callback.findEntryFailed(new ManagedLedgerException("Couldn't find start position"),
                    Optional.empty(), ctx);
            return;
        }
        op = new OpFindNewest(this, startPosition, condition, max, callback, ctx);
        op.find();
    }

    @Override
    public void setActive() {
        if (!alwaysInactive) {
            ledger.activateCursor(this);
        }
    }

    @Override
    public boolean isActive() {
        return ledger.isCursorActive(this);
    }

    @Override
    public void setInactive() {
        ledger.deactivateCursor(this);
    }

    @Override
    public void setAlwaysInactive() {
        setInactive();
        this.alwaysInactive = true;
    }

    @Override
    public Position getFirstPosition() {
        Long firstLedgerId = ledger.getLedgersInfo().firstKey();
        return firstLedgerId == null ? null : new PositionImpl(firstLedgerId, 0);
    }

    protected void internalResetCursor(PositionImpl position, AsyncCallbacks.ResetCursorCallback resetCursorCallback) {
        if (position.equals(PositionImpl.earliest)) {
            position = ledger.getFirstPosition();
        } else if (position.equals(PositionImpl.latest)) {
            position = ledger.getLastPosition().getNext();
        }

        log.info("[{}] Initiate reset position to {} on cursor {}", ledger.getName(), position, name);

        synchronized (pendingMarkDeleteOps) {
            if (!RESET_CURSOR_IN_PROGRESS_UPDATER.compareAndSet(this, FALSE, TRUE)) {
                log.error("[{}] reset requested - position [{}], previous reset in progress - cursor {}",
                        ledger.getName(), position, name);
                resetCursorCallback.resetFailed(
                        new ManagedLedgerException.ConcurrentFindCursorPositionException("reset already in progress"),
                        position);
            }
        }

        final AsyncCallbacks.ResetCursorCallback callback = resetCursorCallback;

        final PositionImpl newPosition = position;

        VoidCallback finalCallback = new VoidCallback() {
            @Override
            public void operationComplete() {

                // modify mark delete and read position since we are able to persist new position for cursor
                lock.writeLock().lock();
                try {
                    PositionImpl newMarkDeletePosition = ledger.getPreviousPosition(newPosition);

                    if (markDeletePosition.compareTo(newMarkDeletePosition) >= 0) {
                        MSG_CONSUMED_COUNTER_UPDATER.addAndGet(cursorImpl(), -getNumberOfEntries(
                                Range.closedOpen(newMarkDeletePosition, markDeletePosition)));
                    } else {
                        MSG_CONSUMED_COUNTER_UPDATER.addAndGet(cursorImpl(), getNumberOfEntries(
                                Range.closedOpen(markDeletePosition, newMarkDeletePosition)));
                    }
                    markDeletePosition = newMarkDeletePosition;
                    lastMarkDeleteEntry = new MarkDeleteEntry(newMarkDeletePosition, Collections.emptyMap(),
                            null, null);
                    individualDeletedMessages.clear();
                    if (config.isDeletionAtBatchIndexLevelEnabled() && batchDeletedIndexes != null) {
                        batchDeletedIndexes.values().forEach(BitSetRecyclable::recycle);
                        batchDeletedIndexes.clear();
                        long[] resetWords = newPosition.ackSet;
                        if (resetWords != null) {
                            BitSetRecyclable ackSet = BitSetRecyclable.create().resetWords(resetWords);
                            batchDeletedIndexes.put(newPosition, ackSet);
                        }
                    }

                    PositionImpl oldReadPosition = readPosition;
                    if (oldReadPosition.compareTo(newPosition) >= 0) {
                        log.info("[{}] reset position to {} before current read position {} on cursor {}",
                                ledger.getName(), newPosition, oldReadPosition, name);
                    } else {
                        log.info("[{}] reset position to {} skipping from current read position {} on cursor {}",
                                ledger.getName(), newPosition, oldReadPosition, name);
                    }
                    readPosition = newPosition;
                } finally {
                    lock.writeLock().unlock();
                }
                synchronized (pendingMarkDeleteOps) {
                    pendingMarkDeleteOps.clear();
                    if (!RESET_CURSOR_IN_PROGRESS_UPDATER.compareAndSet(ManagedCursorImpl.this, TRUE, FALSE)) {
                        log.error("[{}] expected reset position [{}], but another reset in progress on cursor {}",
                                ledger.getName(), newPosition, name);
                    }
                }
                callback.resetComplete(newPosition);

            }

            @Override
            public void operationFailed(ManagedLedgerException exception) {
                synchronized (pendingMarkDeleteOps) {
                    if (!RESET_CURSOR_IN_PROGRESS_UPDATER.compareAndSet(ManagedCursorImpl.this, TRUE, FALSE)) {
                        log.error("[{}] expected reset position [{}], but another reset in progress on cursor {}",
                                ledger.getName(), newPosition, name);
                    }
                }
                callback.resetFailed(new ManagedLedgerException.InvalidCursorPositionException(
                        "unable to persist position for cursor reset " + newPosition.toString()), newPosition);
            }

        };

        internalAsyncMarkDelete(newPosition, Collections.emptyMap(), new MarkDeleteCallback() {
            @Override
            public void markDeleteComplete(Object ctx) {
                finalCallback.operationComplete();
            }

            @Override
            public void markDeleteFailed(ManagedLedgerException exception, Object ctx) {
                finalCallback.operationFailed(exception);
            }
        }, null);
    }

    @Override
    public void asyncResetCursor(Position newPos, AsyncCallbacks.ResetCursorCallback callback) {
        checkArgument(newPos instanceof PositionImpl);
        final PositionImpl newPosition = (PositionImpl) newPos;

        // order trim and reset operations on a ledger
        ledger.getExecutor().executeOrdered(ledger.getName(), safeRun(() -> {
            PositionImpl actualPosition = newPosition;

            if (!ledger.isValidPosition(actualPosition) &&
                !actualPosition.equals(PositionImpl.earliest) &&
                !actualPosition.equals(PositionImpl.latest)) {
                actualPosition = ledger.getNextValidPosition(actualPosition);

                if (actualPosition == null) {
                    // next valid position would only return null when newPos
                    // is larger than all available positions, then it's latest in effect.
                    actualPosition = PositionImpl.latest;
                }
            }

            internalResetCursor(actualPosition, callback);
        }));
    }

    @Override
    public void resetCursor(Position newPos) throws ManagedLedgerException, InterruptedException {
        class Result {
            ManagedLedgerException exception = null;
        }

        final Result result = new Result();
        final CountDownLatch counter = new CountDownLatch(1);

        asyncResetCursor(newPos, new AsyncCallbacks.ResetCursorCallback() {
            @Override
            public void resetComplete(Object ctx) {
                counter.countDown();
            }

            @Override
            public void resetFailed(ManagedLedgerException exception, Object ctx) {
                result.exception = exception;
                counter.countDown();

            }
        });

        if (!counter.await(ManagedLedgerImpl.AsyncOperationTimeoutSeconds, TimeUnit.SECONDS)) {
            if (result.exception != null) {
                log.warn("[{}] Reset cursor to {} on cursor {} timed out with exception {}", ledger.getName(), newPos,
                        name, result.exception);
            }
            throw new ManagedLedgerException("Timeout during reset cursor");
        }

        if (result.exception != null) {
            throw result.exception;
        }
    }

    @Override
    public List<Entry> replayEntries(Set<? extends Position> positions)
            throws InterruptedException, ManagedLedgerException {
        final CountDownLatch counter = new CountDownLatch(1);
        class Result {
            ManagedLedgerException exception = null;
            List<Entry> entries = null;
        }

        final Result result = new Result();

        asyncReplayEntries(positions, new ReadEntriesCallback() {
            @Override
            public void readEntriesComplete(List<Entry> entries, Object ctx) {
                result.entries = entries;
                counter.countDown();
            }

            @Override
            public void readEntriesFailed(ManagedLedgerException exception, Object ctx) {
                result.exception = exception;
                counter.countDown();
            }

        }, null);

        counter.await();

        if (result.exception != null) {
            throw result.exception;
        }

        return result.entries;
    }

    /**
     * Async replays given positions: a. before reading it filters out already-acked messages b. reads remaining entries
     * async and gives it to given ReadEntriesCallback c. returns all already-acked messages which are not replayed so,
     * those messages can be removed by caller(Dispatcher)'s replay-list and it won't try to replay it again
     *
     */
    @Override
    public Set<? extends Position> asyncReplayEntries(final Set<? extends Position> positions,
            ReadEntriesCallback callback, Object ctx) {
        return asyncReplayEntries(positions, callback, ctx, false);
    }

    @Override
    public Set<? extends Position> asyncReplayEntries(Set<? extends Position> positions,
            ReadEntriesCallback callback, Object ctx, boolean sortEntries) {
        List<Entry> entries = Lists.newArrayListWithExpectedSize(positions.size());
        if (positions.isEmpty()) {
            callback.readEntriesComplete(entries, ctx);
            return Collections.emptySet();
        }

        // filters out messages which are already acknowledged
        Set<Position> alreadyAcknowledgedPositions = Sets.newHashSet();
        lock.readLock().lock();
        try {
            positions.stream()
                    .filter(position -> individualDeletedMessages.contains(((PositionImpl) position).getLedgerId(),
                            ((PositionImpl) position).getEntryId())
                            || ((PositionImpl) position).compareTo(markDeletePosition) <= 0)
                    .forEach(alreadyAcknowledgedPositions::add);
        } finally {
            lock.readLock().unlock();
        }

        final int totalValidPositions = positions.size() - alreadyAcknowledgedPositions.size();
        final AtomicReference<ManagedLedgerException> exception = new AtomicReference<>();
        ReadEntryCallback cb = new ReadEntryCallback() {
            int pendingCallbacks = totalValidPositions;

            @Override
            public synchronized void readEntryComplete(Entry entry, Object ctx) {
                if (exception.get() != null) {
                    // if there is already a failure for a different position, we should release the entry straight away
                    // and not add it to the list
                    entry.release();
                    if (--pendingCallbacks == 0) {
                        callback.readEntriesFailed(exception.get(), ctx);
                    }
                } else {
                    entries.add(entry);
                    if (--pendingCallbacks == 0) {
                        if (sortEntries) {
                            entries.sort((e1, e2) -> ComparisonChain.start()
                                    .compare(e1.getLedgerId(), e2.getLedgerId())
                                    .compare(e1.getEntryId(), e2.getEntryId()).result());
                        }
                        callback.readEntriesComplete(entries, ctx);
                    }
                }
            }

            @Override
            public synchronized void readEntryFailed(ManagedLedgerException mle, Object ctx) {
                log.warn("[{}][{}] Error while replaying entries", ledger.getName(), name, mle);
                if (exception.compareAndSet(null, mle)) {
                    // release the entries just once, any further read success will release the entry straight away
                    entries.forEach(Entry::release);
                }
                if (--pendingCallbacks == 0) {
                    callback.readEntriesFailed(exception.get(), ctx);
                }
            }
        };

        positions.stream().filter(position -> !alreadyAcknowledgedPositions.contains(position))
                .forEach(p ->{
                    if (((PositionImpl) p).compareTo(this.readPosition) == 0) {
                        this.setReadPosition(this.readPosition.getNext());
                        log.warn("[{}][{}] replayPosition{} equals readPosition{}," + " need set next readPositio",
                                ledger.getName(), name, p, this.readPosition);
                    }
                    ledger.asyncReadEntry((PositionImpl) p, cb, ctx);
                });

        return alreadyAcknowledgedPositions;
    }

    protected long getNumberOfEntries(Range<PositionImpl> range) {
        long allEntries = ledger.getNumberOfEntries(range);

        if (log.isDebugEnabled()) {
            log.debug("[{}] getNumberOfEntries. {} allEntries: {}", ledger.getName(), range, allEntries);
        }

        AtomicLong deletedEntries = new AtomicLong(0);

        lock.readLock().lock();
        try {
            individualDeletedMessages.forEach((r) -> {
                try {
                    if (r.isConnected(range)) {
                        Range<PositionImpl> commonEntries = r.intersection(range);
                        long commonCount = ledger.getNumberOfEntries(commonEntries);
                        if (log.isDebugEnabled()) {
                            log.debug("[{}] [{}] Discounting {} entries for already deleted range {}", ledger.getName(),
                                    name, commonCount, commonEntries);
                        }
                        deletedEntries.addAndGet(commonCount);
                    }
                    return true;
                } finally {
                    if (r.lowerEndpoint() instanceof PositionImplRecyclable) {
                        ((PositionImplRecyclable) r.lowerEndpoint()).recycle();
                        ((PositionImplRecyclable) r.upperEndpoint()).recycle();
                    }
                }
            }, recyclePositionRangeConverter);
        } finally {
            lock.readLock().unlock();
        }

        if (log.isDebugEnabled()) {
            log.debug("[{}] Found {} entries - deleted: {}", ledger.getName(), allEntries - deletedEntries.get(),
                    deletedEntries);
        }
        return allEntries - deletedEntries.get();

    }

    @Override
    public void markDelete(Position position) throws InterruptedException, ManagedLedgerException {
        markDelete(position, Collections.emptyMap());
    }

    @Override
    public void markDelete(Position position, Map<String, Long> properties)
            throws InterruptedException, ManagedLedgerException {
        checkNotNull(position);
        checkArgument(position instanceof PositionImpl);

        class Result {
            ManagedLedgerException exception = null;
        }

        final Result result = new Result();
        final CountDownLatch counter = new CountDownLatch(1);

        asyncMarkDelete(position, properties, new MarkDeleteCallback() {
            @Override
            public void markDeleteComplete(Object ctx) {
                counter.countDown();
            }

            @Override
            public void markDeleteFailed(ManagedLedgerException exception, Object ctx) {
                result.exception = exception;
                counter.countDown();
            }
        }, null);

        if (!counter.await(ManagedLedgerImpl.AsyncOperationTimeoutSeconds, TimeUnit.SECONDS)) {
            throw new ManagedLedgerException("Timeout during mark-delete operation");
        }

        if (result.exception != null) {
            throw result.exception;
        }
    }

    @Override
    public void clearBacklog() throws InterruptedException, ManagedLedgerException {
        class Result {
            ManagedLedgerException exception = null;
        }

        final Result result = new Result();
        final CountDownLatch counter = new CountDownLatch(1);

        asyncClearBacklog(new ClearBacklogCallback() {
            @Override
            public void clearBacklogComplete(Object ctx) {
                counter.countDown();
            }

            @Override
            public void clearBacklogFailed(ManagedLedgerException exception, Object ctx) {
                result.exception = exception;
                counter.countDown();
            }
        }, null);

        if (!counter.await(ManagedLedgerImpl.AsyncOperationTimeoutSeconds, TimeUnit.SECONDS)) {
            throw new ManagedLedgerException("Timeout during clear backlog operation");
        }

        if (result.exception != null) {
            throw result.exception;
        }
    }

    @Override
    public void asyncClearBacklog(final ClearBacklogCallback callback, Object ctx) {
        asyncMarkDelete(ledger.getLastPosition(), new MarkDeleteCallback() {
            @Override
            public void markDeleteComplete(Object ctx) {
                callback.clearBacklogComplete(ctx);
            }

            @Override
            public void markDeleteFailed(ManagedLedgerException exception, Object ctx) {
                if (exception.getCause() instanceof IllegalArgumentException) {
                    // There could be a race condition between calling clear backlog and other mark delete operations.
                    // If we get an exception it means the backlog was already cleared in the meantime.
                    callback.clearBacklogComplete(ctx);
                } else {
                    callback.clearBacklogFailed(exception, ctx);
                }
            }
        }, ctx);
    }

    @Override
    public void skipEntries(int numEntriesToSkip, IndividualDeletedEntries deletedEntries)
            throws InterruptedException, ManagedLedgerException {
        class Result {
            ManagedLedgerException exception = null;
        }

        final Result result = new Result();
        final CountDownLatch counter = new CountDownLatch(1);

        asyncSkipEntries(numEntriesToSkip, deletedEntries, new SkipEntriesCallback() {
            @Override
            public void skipEntriesComplete(Object ctx) {
                counter.countDown();
            }

            @Override
            public void skipEntriesFailed(ManagedLedgerException exception, Object ctx) {
                result.exception = exception;
                counter.countDown();
            }
        }, null);

        if (!counter.await(ManagedLedgerImpl.AsyncOperationTimeoutSeconds, TimeUnit.SECONDS)) {
            throw new ManagedLedgerException("Timeout during skip messages operation");
        }

        if (result.exception != null) {
            throw result.exception;
        }
    }

    @Override
    public void asyncSkipEntries(int numEntriesToSkip, IndividualDeletedEntries deletedEntries,
            final SkipEntriesCallback callback, Object ctx) {
        log.info("[{}] Skipping {} entries on cursor {}", ledger.getName(), numEntriesToSkip, name);
        long numDeletedMessages = 0;
        if (deletedEntries == IndividualDeletedEntries.Exclude) {
            numDeletedMessages = getNumIndividualDeletedEntriesToSkip(numEntriesToSkip);
        }

        asyncMarkDelete(ledger.getPositionAfterN(markDeletePosition, numEntriesToSkip + numDeletedMessages,
                PositionBound.startExcluded), new MarkDeleteCallback() {
                    @Override
                    public void markDeleteComplete(Object ctx) {
                        callback.skipEntriesComplete(ctx);
                    }

                    @Override
                    public void markDeleteFailed(ManagedLedgerException exception, Object ctx) {
                        if (exception.getCause() instanceof IllegalArgumentException) {
                            // There could be a race condition between calling clear backlog and other mark delete
                            // operations.
                            // If we get an exception it means the backlog was already cleared in the meantime.
                            callback.skipEntriesComplete(ctx);
                        } else {
                            log.error("[{}] Skip {} entries failed for cursor {}", ledger.getName(), numEntriesToSkip,
                                    name, exception);
                            callback.skipEntriesFailed(exception, ctx);
                        }
                    }
                }, ctx);
    }

    long getNumIndividualDeletedEntriesToSkip(long numEntries) {
        tempTotalEntriesToSkip.set(0L);
        tempDeletedMessages.set(0L);
        lock.readLock().lock();
        try {
            tempStartPosition.set(markDeletePosition);
            tempEndPosition.set(null);
            individualDeletedMessages.forEach((r) -> {
                try {
                    tempEndPosition.set(r.lowerEndpoint());
                    if (tempStartPosition.get().compareTo(tempEndPosition.get()) <= 0) {
                        Range<PositionImpl> range = Range.openClosed(tempStartPosition.get(), tempEndPosition.get());
                        long entries = ledger.getNumberOfEntries(range);
                        if (tempTotalEntriesToSkip.get() + entries >= numEntries) {
                            // do not process further
                            return false;
                        }
                        tempTotalEntriesToSkip.set(tempTotalEntriesToSkip.get() + entries);
                        tempDeletedMessages.set(tempDeletedMessages.get() + ledger.getNumberOfEntries(r));
                        tempStartPosition.set(r.upperEndpoint());
                    } else {
                        if (log.isDebugEnabled()) {
                            log.debug("[{}] deletePosition {} moved ahead without clearing deleteMsgs {} for cursor {}",
                                    ledger.getName(), markDeletePosition, r.lowerEndpoint(), name);
                        }
                    }
                    return true;
                } finally {
                    if (r.lowerEndpoint() instanceof PositionImplRecyclable) {
                        ((PositionImplRecyclable) r.lowerEndpoint()).recycle();
                        ((PositionImplRecyclable) r.upperEndpoint()).recycle();
                    }
                }
            }, recyclePositionRangeConverter);
        } finally {
            lock.readLock().unlock();
        }
        return tempDeletedMessages.get();
    }

    boolean hasMoreEntries(PositionImpl position) {
        PositionImpl lastPositionInLedger = ledger.getLastPosition();
        if (position.compareTo(lastPositionInLedger) <= 0) {
            return getNumberOfEntries(Range.closed(position, lastPositionInLedger)) > 0;
        }
        return false;
    }

    void initializeCursorPosition(Pair<PositionImpl, Long> lastPositionCounter) {
        readPosition = ledger.getNextValidPosition(lastPositionCounter.getLeft());
        markDeletePosition = lastPositionCounter.getLeft();

        // Initialize the counter such that the difference between the messages written on the ML and the
        // messagesConsumed is 0, to ensure the initial backlog count is 0.
        messagesConsumedCounter = lastPositionCounter.getRight();
    }

    /**
     *
     * @param newMarkDeletePosition
     *            the new acknowledged position
     * @return the previous acknowledged position
     */
    PositionImpl setAcknowledgedPosition(PositionImpl newMarkDeletePosition) {
        if (newMarkDeletePosition.compareTo(markDeletePosition) < 0) {
            throw new IllegalArgumentException("Mark deleting an already mark-deleted position");
        }

        PositionImpl oldMarkDeletePosition = markDeletePosition;

        if (!newMarkDeletePosition.equals(oldMarkDeletePosition)) {
            long skippedEntries = 0;
            if (newMarkDeletePosition.getLedgerId() == oldMarkDeletePosition.getLedgerId()
                    && newMarkDeletePosition.getEntryId() == oldMarkDeletePosition.getEntryId() + 1) {
                // Mark-deleting the position next to current one
                skippedEntries = individualDeletedMessages.contains(newMarkDeletePosition.getLedgerId(),
                        newMarkDeletePosition.getEntryId()) ? 0 : 1;
            } else {
                skippedEntries = getNumberOfEntries(Range.openClosed(oldMarkDeletePosition, newMarkDeletePosition));
            }

            PositionImpl positionAfterNewMarkDelete = ledger.getNextValidPosition(newMarkDeletePosition);
            // sometime ranges are connected but belongs to different ledgers so, they are placed sequentially
            // eg: (2:10..3:15] can be returned as (2:10..2:15],[3:0..3:15]. So, try to iterate over connected range and
            // found the last non-connected range which gives new markDeletePosition
            while (positionAfterNewMarkDelete.compareTo(ledger.lastConfirmedEntry) <= 0) {
                if (individualDeletedMessages.contains(positionAfterNewMarkDelete.getLedgerId(),
                        positionAfterNewMarkDelete.getEntryId())) {
                    Range<PositionImpl> rangeToBeMarkDeleted = individualDeletedMessages.rangeContaining(
                            positionAfterNewMarkDelete.getLedgerId(), positionAfterNewMarkDelete.getEntryId());
                    newMarkDeletePosition = rangeToBeMarkDeleted.upperEndpoint();
                    positionAfterNewMarkDelete = ledger.getNextValidPosition(newMarkDeletePosition);
                    // check if next valid position is also deleted and part of the deleted-range
                    continue;
                }
                break;
            }

            if (log.isDebugEnabled()) {
                log.debug("[{}] Moved ack position from: {} to: {} -- skipped: {}", ledger.getName(),
                        oldMarkDeletePosition, newMarkDeletePosition, skippedEntries);
            }
            MSG_CONSUMED_COUNTER_UPDATER.addAndGet(this, skippedEntries);
        }

        // markDelete-position and clear out deletedMsgSet
        markDeletePosition = newMarkDeletePosition;
        individualDeletedMessages.removeAtMost(markDeletePosition.getLedgerId(), markDeletePosition.getEntryId());

        READ_POSITION_UPDATER.updateAndGet(this, currentReadPosition -> {
            if (currentReadPosition.compareTo(markDeletePosition) <= 0) {
                // If the position that is mark-deleted is past the read position, it
                // means that the client has skipped some entries. We need to move
                // read position forward
                PositionImpl newReadPosition = ledger.getNextValidPosition(markDeletePosition);
                if (log.isDebugEnabled()) {
                    log.debug("[{}] Moved read position from: {} to: {}, and new mark-delete position {}", ledger.getName(),
                            currentReadPosition, newReadPosition, markDeletePosition);
                }
                return newReadPosition;
            } else {
                return currentReadPosition;
            }
        });

        return newMarkDeletePosition;
    }

    @Override
    public void asyncMarkDelete(final Position position, final MarkDeleteCallback callback, final Object ctx) {
        asyncMarkDelete(position, Collections.emptyMap(), callback, ctx);
    }

    @Override
    public void asyncMarkDelete(final Position position, Map<String, Long> properties,
            final MarkDeleteCallback callback, final Object ctx) {
        checkNotNull(position);
        checkArgument(position instanceof PositionImpl);

        if (isClosed()) {
            callback.markDeleteFailed(new ManagedLedgerException
                    .CursorAlreadyClosedException("Cursor was already closed"), ctx);
            return;
        }

        if (RESET_CURSOR_IN_PROGRESS_UPDATER.get(this) == TRUE) {
            if (log.isDebugEnabled()) {
                log.debug("[{}] cursor reset in progress - ignoring mark delete on position [{}] for cursor [{}]",
                        ledger.getName(), position, name);
            }
            callback.markDeleteFailed(
                    new ManagedLedgerException("Reset cursor in progress - unable to mark delete position "
                            + position.toString()),
                    ctx);
            return;
        }

        if (log.isDebugEnabled()) {
            log.debug("[{}] Mark delete cursor {} up to position: {}", ledger.getName(), name, position);
        }

        PositionImpl newPosition = (PositionImpl) position;

        if (config.isDeletionAtBatchIndexLevelEnabled() && batchDeletedIndexes != null) {
            if (newPosition.ackSet != null) {
                batchDeletedIndexes.put(newPosition, BitSetRecyclable.create().resetWords(newPosition.ackSet));
                newPosition = ledger.getPreviousPosition(newPosition);
            }
            Map<PositionImpl, BitSetRecyclable> subMap = batchDeletedIndexes.subMap(PositionImpl.earliest, newPosition);
            subMap.values().forEach(BitSetRecyclable::recycle);
            subMap.clear();
        } else if (newPosition.ackSet != null) {
            newPosition = ledger.getPreviousPosition(newPosition);
            newPosition.ackSet = null;
        }

        if (((PositionImpl) ledger.getLastConfirmedEntry()).compareTo(newPosition) < 0) {
            boolean shouldCursorMoveForward = false;
            try {
                long ledgerEntries = ledger.getLedgerInfo(markDeletePosition.getLedgerId()).get().getEntries();
                Long nextValidLedger = ledger.getNextValidLedger(ledger.getLastConfirmedEntry().getLedgerId());
                shouldCursorMoveForward = (markDeletePosition.getEntryId() + 1 >= ledgerEntries)
                        && (newPosition.getLedgerId() == nextValidLedger);
            } catch (Exception e) {
                log.warn("Failed to get ledger entries while setting mark-delete-position", e);
            }

            if (shouldCursorMoveForward) {
                log.info("[{}] move mark-delete-position from {} to {} since all the entries have been consumed",
                        ledger.getName(), markDeletePosition, newPosition);
            } else {
                if (log.isDebugEnabled()) {
                    log.debug(
                            "[{}] Failed mark delete due to invalid markDelete {} is ahead of last-confirmed-entry {} for cursor [{}]",
                            ledger.getName(), position, ledger.getLastConfirmedEntry(), name);
                }
                callback.markDeleteFailed(new ManagedLedgerException("Invalid mark deleted position"), ctx);
                return;
            }
        }

        lock.writeLock().lock();
        try {
            newPosition = setAcknowledgedPosition(newPosition);
        } catch (IllegalArgumentException e) {
            callback.markDeleteFailed(getManagedLedgerException(e), ctx);
            return;
        } finally {
            lock.writeLock().unlock();
        }

        // Apply rate limiting to mark-delete operations
        if (markDeleteLimiter != null && !markDeleteLimiter.tryAcquire()) {
            isDirty = true;
            lastMarkDeleteEntry = new MarkDeleteEntry(newPosition, properties, null, null);
            callback.markDeleteComplete(ctx);
            return;
        }
        internalAsyncMarkDelete(newPosition, properties, callback, ctx);
    }

    protected void internalAsyncMarkDelete(final PositionImpl newPosition, Map<String, Long> properties,
            final MarkDeleteCallback callback, final Object ctx) {
        ledger.mbean.addMarkDeleteOp();

        MarkDeleteEntry mdEntry = new MarkDeleteEntry(newPosition, properties, callback, ctx);

        // We cannot write to the ledger during the switch, need to wait until the new metadata ledger is available
        synchronized (pendingMarkDeleteOps) {
            // The state might have changed while we were waiting on the queue mutex
            switch (STATE_UPDATER.get(this)) {
            case Closed:
                callback.markDeleteFailed(new ManagedLedgerException
                        .CursorAlreadyClosedException("Cursor was already closed"), ctx);
                return;

            case NoLedger:
                // We need to create a new ledger to write into
                startCreatingNewMetadataLedger();
                // fall through
            case SwitchingLedger:
                pendingMarkDeleteOps.add(mdEntry);
                break;

            case Open:
                if (PENDING_READ_OPS_UPDATER.get(this) > 0) {
                    // Wait until no read operation are pending
                    pendingMarkDeleteOps.add(mdEntry);
                } else {
                    // Execute the mark delete immediately
                    internalMarkDelete(mdEntry);
                }
                break;

            default:
                log.error("[{}][{}] Invalid cursor state: {}", ledger.getName(), name, state);
                callback.markDeleteFailed(new ManagedLedgerException("Cursor was in invalid state: " + state), ctx);
                break;
            }
        }
    }

    void internalMarkDelete(final MarkDeleteEntry mdEntry) {
        // The counter is used to mark all the pending mark-delete request that were submitted to BK and that are not
        // yet finished. While we have outstanding requests we cannot close the current ledger, so the switch to new
        // ledger is postponed to when the counter goes to 0.
        PENDING_MARK_DELETED_SUBMITTED_COUNT_UPDATER.incrementAndGet(this);

        lastMarkDeleteEntry = mdEntry;

        persistPositionToLedger(cursorLedger, mdEntry, new VoidCallback() {
            @Override
            public void operationComplete() {
                if (log.isDebugEnabled()) {
                    log.debug("[{}] Mark delete cursor {} to position {} succeeded", ledger.getName(), name,
                            mdEntry.newPosition);
                }

                // Remove from the individual deleted messages all the entries before the new mark delete
                // point.
                lock.writeLock().lock();
                try {
                    individualDeletedMessages.removeAtMost(mdEntry.newPosition.getLedgerId(),
                            mdEntry.newPosition.getEntryId());
                    if (config.isDeletionAtBatchIndexLevelEnabled() && batchDeletedIndexes != null) {
                        Map<PositionImpl, BitSetRecyclable> subMap = batchDeletedIndexes.subMap(PositionImpl.earliest, false, PositionImpl.get(mdEntry.newPosition.getLedgerId(), mdEntry.newPosition.getEntryId()), true);
                        subMap.values().forEach(BitSetRecyclable::recycle);
                        subMap.clear();
                    }
<<<<<<< HEAD
                    cleanRangeMarker();
=======
                    if (persistentMarkDeletePosition == null
                            || mdEntry.newPosition.compareTo(persistentMarkDeletePosition) > 0) {
                        persistentMarkDeletePosition = mdEntry.newPosition;
                    }

>>>>>>> 6ab493cf
                } finally {
                    lock.writeLock().unlock();
                }

                ledger.updateCursor(ManagedCursorImpl.this, mdEntry.newPosition);

                decrementPendingMarkDeleteCount();

                // Trigger the final callback after having (eventually) triggered the switchin-ledger operation. This
                // will ensure that no race condition will happen between the next mark-delete and the switching
                // operation.
                if (mdEntry.callbackGroup != null) {
                    // Trigger the callback for every request in the group
                    for (MarkDeleteEntry e : mdEntry.callbackGroup) {
                        e.callback.markDeleteComplete(e.ctx);
                    }
                } else {
                    // Only trigger the callback for the current request
                    mdEntry.callback.markDeleteComplete(mdEntry.ctx);
                }
            }

            @Override
            public void operationFailed(ManagedLedgerException exception) {
                log.warn("[{}] Failed to mark delete position for cursor={} position={}", ledger.getName(),
                        ManagedCursorImpl.this, mdEntry.newPosition);
                if (log.isDebugEnabled()) {
                    log.debug("[{}] Consumer {} cursor mark delete failed with counters: consumed {} mdPos {} rdPos {}",
                            ledger.getName(), name, messagesConsumedCounter, markDeletePosition, readPosition);
                }

                decrementPendingMarkDeleteCount();

                if (mdEntry.callbackGroup != null) {
                    for (MarkDeleteEntry e : mdEntry.callbackGroup) {
                        e.callback.markDeleteFailed(exception, e.ctx);
                    }
                } else {
                    mdEntry.callback.markDeleteFailed(exception, mdEntry.ctx);
                }
            }
        });
    }

    void cleanRangeMarker() {
        if (rangeMarker != null && rangeMarker.size() > 0) {
            long ledgerId = individualDeletedMessages.firstRange().lowerEndpoint().getLedgerId();
            rangeMarker.forEach((key, value) -> {
                if (key < ledgerId) {
                    rangeMarker.remove(key);
                }
            });
        }
    }

    @Override
    public void delete(final Position position) throws InterruptedException, ManagedLedgerException {
        delete(Collections.singletonList(position));
    }

    @Override
    public void asyncDelete(Position pos, final AsyncCallbacks.DeleteCallback callback, Object ctx) {
        asyncDelete(Collections.singletonList(pos), callback, ctx);
    }

    @Override
    public void delete(Iterable<Position> positions) throws InterruptedException, ManagedLedgerException {
        checkNotNull(positions);

        class Result {
            ManagedLedgerException exception = null;
        }

        final Result result = new Result();
        final CountDownLatch counter = new CountDownLatch(1);
        final AtomicBoolean timeout = new AtomicBoolean(false);

        asyncDelete(positions, new AsyncCallbacks.DeleteCallback() {
            @Override
            public void deleteComplete(Object ctx) {
                if (timeout.get()) {
                    log.warn("[{}] [{}] Delete operation timeout. Callback deleteComplete at position {}",
                            ledger.getName(), name, positions);
                }

                counter.countDown();
            }

            @Override
            public void deleteFailed(ManagedLedgerException exception, Object ctx) {
                result.exception = exception;

                if (timeout.get()) {
                    log.warn("[{}] [{}] Delete operation timeout. Callback deleteFailed at position {}",
                            ledger.getName(), name, positions);
                }

                counter.countDown();
            }
        }, null);

        if (!counter.await(ManagedLedgerImpl.AsyncOperationTimeoutSeconds, TimeUnit.SECONDS)) {
            timeout.set(true);
            log.warn("[{}] [{}] Delete operation timeout. No callback was triggered at position {}", ledger.getName(),
                    name, positions);
            throw new ManagedLedgerException("Timeout during delete operation");
        }

        if (result.exception != null) {
            throw result.exception;
        }
    }


    @Override
    public void asyncDelete(Iterable<Position> positions, AsyncCallbacks.DeleteCallback callback, Object ctx) {
        if (isClosed()) {
            callback.deleteFailed(new ManagedLedgerException
                    .CursorAlreadyClosedException("Cursor was already closed"), ctx);
            return;
        }

        PositionImpl newMarkDeletePosition = null;

        lock.writeLock().lock();

        try {
            if (log.isDebugEnabled()) {
                log.debug("[{}] [{}] Deleting individual messages at {}. Current status: {} - md-position: {}",
                        ledger.getName(), name, positions, individualDeletedMessages, markDeletePosition);
            }

            for (Position pos : positions) {
                PositionImpl position  = (PositionImpl) checkNotNull(pos);
                if (((PositionImpl) ledger.getLastConfirmedEntry()).compareTo(position) < 0) {
                    if (log.isDebugEnabled()) {
                        log.debug(
                            "[{}] Failed mark delete due to invalid markDelete {} is ahead of last-confirmed-entry {} for cursor [{}]",
                            ledger.getName(), position, ledger.getLastConfirmedEntry(), name);
                    }
                    callback.deleteFailed(new ManagedLedgerException("Invalid mark deleted position"), ctx);
                    return;
                }

                if (individualDeletedMessages.contains(position.getLedgerId(), position.getEntryId())
                    || position.compareTo(markDeletePosition) <= 0) {
                    if (config.isDeletionAtBatchIndexLevelEnabled() && batchDeletedIndexes != null) {
                        BitSetRecyclable bitSetRecyclable = batchDeletedIndexes.remove(position);
                        if (bitSetRecyclable != null) {
                            bitSetRecyclable.recycle();
                        }
                    }
                    if (log.isDebugEnabled()) {
                        log.debug("[{}] [{}] Position was already deleted {}", ledger.getName(), name, position);
                    }
                    continue;
                }
                if (position.ackSet == null) {
                    if (config.isDeletionAtBatchIndexLevelEnabled() && batchDeletedIndexes != null) {
                        BitSetRecyclable bitSetRecyclable = batchDeletedIndexes.remove(position);
                        if (bitSetRecyclable != null) {
                            bitSetRecyclable.recycle();
                        }
                    }
                    // Add a range (prev, pos] to the set. Adding the previous entry as an open limit to the range will make
                    // the RangeSet recognize the "continuity" between adjacent Positions
                    PositionImpl previousPosition = ledger.getPreviousPosition(position);
                    individualDeletedMessages.addOpenClosed(previousPosition.getLedgerId(), previousPosition.getEntryId(),
                        position.getLedgerId(), position.getEntryId());
                    MSG_CONSUMED_COUNTER_UPDATER.incrementAndGet(this);

                    if (log.isDebugEnabled()) {
                        log.debug("[{}] [{}] Individually deleted messages: {}", ledger.getName(), name,
                            individualDeletedMessages);
                    }
                } else if (config.isDeletionAtBatchIndexLevelEnabled() && batchDeletedIndexes != null) {
                    BitSetRecyclable bitSet = batchDeletedIndexes.computeIfAbsent(position, (v) -> BitSetRecyclable.create().resetWords(position.ackSet));
                    BitSetRecyclable givenBitSet = BitSetRecyclable.create().resetWords(position.ackSet);
                    bitSet.and(givenBitSet);
                    givenBitSet.recycle();
                    if (bitSet.isEmpty()) {
                        PositionImpl previousPosition = ledger.getPreviousPosition(position);
                        individualDeletedMessages.addOpenClosed(previousPosition.getLedgerId(), previousPosition.getEntryId(),
                            position.getLedgerId(), position.getEntryId());
                        MSG_CONSUMED_COUNTER_UPDATER.incrementAndGet(this);
                        BitSetRecyclable bitSetRecyclable = batchDeletedIndexes.remove(position);
                        if (bitSetRecyclable != null) {
                            bitSetRecyclable.recycle();
                        }
                    }
                }
            }

            if (individualDeletedMessages.isEmpty()) {
                // No changes to individually deleted messages, so nothing to do at this point
                callback.deleteComplete(ctx);
                return;
            }

            // If the lower bound of the range set is the current mark delete position, then we can trigger a new
            // mark-delete to the upper bound of the first range segment
            Range<PositionImpl> range = individualDeletedMessages.firstRange();

            // If the lowerBound is ahead of MarkDelete, verify if there are any entries in-between
            if (range.lowerEndpoint().compareTo(markDeletePosition) <= 0 || ledger
                    .getNumberOfEntries(Range.openClosed(markDeletePosition, range.lowerEndpoint())) <= 0) {

                if (log.isDebugEnabled()) {
                    log.debug("[{}] Found a position range to mark delete for cursor {}: {} ", ledger.getName(),
                            name, range);
                }

                newMarkDeletePosition = range.upperEndpoint();
            }

            if (newMarkDeletePosition != null) {
                newMarkDeletePosition = setAcknowledgedPosition(newMarkDeletePosition);
            } else {
                newMarkDeletePosition = markDeletePosition;
            }
        } catch (Exception e) {
            log.warn("[{}] [{}] Error while updating individualDeletedMessages [{}]", ledger.getName(), name,
                    e.getMessage(), e);
            callback.deleteFailed(getManagedLedgerException(e), ctx);
            return;
        } finally {
            lock.writeLock().unlock();
        }

        // Apply rate limiting to mark-delete operations
        if (markDeleteLimiter != null && !markDeleteLimiter.tryAcquire()) {
            isDirty = true;
            PositionImpl finalNewMarkDeletePosition = newMarkDeletePosition;
            LAST_MARK_DELETE_ENTRY_UPDATER.updateAndGet(this,
                    last -> new MarkDeleteEntry(finalNewMarkDeletePosition, last.properties, null, null));
            callback.deleteComplete(ctx);
            return;
        }

        try {
            Map<String, Long> properties = lastMarkDeleteEntry != null ? lastMarkDeleteEntry.properties
                    : Collections.emptyMap();

            internalAsyncMarkDelete(newMarkDeletePosition, properties, new MarkDeleteCallback() {
                @Override
                public void markDeleteComplete(Object ctx) {
                    callback.deleteComplete(ctx);
                }

                @Override
                public void markDeleteFailed(ManagedLedgerException exception, Object ctx) {
                    callback.deleteFailed(exception, ctx);
                }

            }, ctx);

        } catch (Exception e) {
            log.warn("[{}] [{}] Error doing asyncDelete [{}]", ledger.getName(), name, e.getMessage(), e);
            if (log.isDebugEnabled()) {
                log.debug("[{}] Consumer {} cursor asyncDelete error, counters: consumed {} mdPos {} rdPos {}",
                        ledger.getName(), name, messagesConsumedCounter, markDeletePosition, readPosition);
            }
            callback.deleteFailed(new ManagedLedgerException(e), ctx);
        }
    }

    /**
     * Given a list of entries, filter out the entries that have already been individually deleted.
     *
     * @param entries
     *            a list of entries
     * @return a list of entries not containing deleted messages
     */
    List<Entry> filterReadEntries(List<Entry> entries) {
        Range<PositionImpl> entriesRange = Range.closed((PositionImpl) entries.get(0).getPosition(),
                (PositionImpl) entries.get(entries.size() - 1).getPosition());
        if (log.isDebugEnabled()) {
            log.debug("[{}] [{}] Filtering entries {} - alreadyDeleted: {}", ledger.getName(), name, entriesRange,
                    individualDeletedMessages);
        }
        lock.readLock().lock();
        try {
            if (!shouldLoadLruRange(entriesRange)) {
                if (individualDeletedMessages.isEmpty() || !entriesRange.isConnected(individualDeletedMessages.span())) {
                    // There are no individually deleted messages in this entry list, no need to perform filtering
                    if (log.isDebugEnabled()) {
                        log.debug("[{}] [{}] No filtering needed for entries {}", ledger.getName(), name, entriesRange);
                    }
                    return entries;
                } else {
                    // Remove from the entry list all the entries that were already marked for deletion
                    return doFilterEntries(entries);
                }
            }
<<<<<<< HEAD
        } finally {
            lock.readLock().unlock();
        }
        return LoadLruRangeAndFilterReadEntries(entries);
    }

    private ArrayList<Entry> doFilterEntries(List<Entry> entries) {
        return Lists.newArrayList(Collections2.filter(entries, entry -> {
            boolean includeEntry = !individualDeletedMessages.contains(
                    ((PositionImpl) entry.getPosition()).getLedgerId(),
                    ((PositionImpl) entry.getPosition()).getEntryId());
            if (!includeEntry) {
=======
            if (individualDeletedMessages.isEmpty() || individualDeletedMessages.span() == null ||
                    !entriesRange.isConnected(individualDeletedMessages.span())) {
                // There are no individually deleted messages in this entry list, no need to perform filtering
>>>>>>> 6ab493cf
                if (log.isDebugEnabled()) {
                    log.debug("[{}] [{}] Filtering entry at {} - already deleted", ledger.getName(), name,
                            entry.getPosition());
                }

                entry.release();
            }
            return includeEntry;
        }));
    }

    private boolean shouldLoadLruRange(Range<PositionImpl> entriesRange) {
        if (!config.isEnableLruCacheMaxUnackedRanges()) {
            return false;
        }
        if (entriesRange.isConnected(individualDeletedMessages.span())) {
            return false;
        }
        long lowerLedgerId = entriesRange.lowerEndpoint().getLedgerId();
        long upperLedgerId = entriesRange.upperEndpoint().getLedgerId();
        if (lowerLedgerId == upperLedgerId) {
            return rangeMarker.containsKey(lowerLedgerId);
        }
        for (long i = lowerLedgerId; i < upperLedgerId; i++) {
            if (rangeMarker.containsKey(lowerLedgerId)) {
                return true;
            }
        }
        return false;
    }

    private ArrayList<Entry> LoadLruRangeAndFilterReadEntries(List<Entry> entries) {
        // After loading from ledger, ranges will be written to individualDeletedMessages, so we need write lock.
        lock.writeLock().lock();
        try {
            return doFilterEntries(entries);
        } finally {
            lock.writeLock().unlock();
        }
    }

    @Override
    public synchronized String toString() {
        return MoreObjects.toStringHelper(this).add("ledger", ledger.getName()).add("name", name)
                .add("ackPos", markDeletePosition).add("readPos", readPosition).toString();
    }

    @Override
    public String getName() {
        return name;
    }

    @Override
    public long getLastActive() {
        return lastActive;
    }

    @Override
    public void updateLastActive() {
        lastActive = System.currentTimeMillis();
    }

    @Override
    public boolean isDurable() {
        return true;
    }

    @Override
    public Position getReadPosition() {
        return readPosition;
    }

    @Override
    public Position getMarkDeletedPosition() {
        return markDeletePosition;
    }

    @Override
    public Position getPersistentMarkDeletedPosition() {
        return this.persistentMarkDeletePosition;
    }

    @Override
    public void rewind() {
        lock.writeLock().lock();
        try {
            PositionImpl newReadPosition = ledger.getNextValidPosition(markDeletePosition);
            PositionImpl oldReadPosition = readPosition;

            log.info("[{}-{}] Rewind from {} to {}", ledger.getName(), name, oldReadPosition, newReadPosition);

            readPosition = newReadPosition;
        } finally {
            lock.writeLock().unlock();
        }
    }

    @Override
    public void seek(Position newReadPositionInt) {
        checkArgument(newReadPositionInt instanceof PositionImpl);
        PositionImpl newReadPosition = (PositionImpl) newReadPositionInt;

        lock.writeLock().lock();
        try {
            if (newReadPosition.compareTo(markDeletePosition) <= 0) {
                // Make sure the newReadPosition comes after the mark delete position
                newReadPosition = ledger.getNextValidPosition(markDeletePosition);
            }

            PositionImpl oldReadPosition = readPosition;
            readPosition = newReadPosition;
        } finally {
            lock.writeLock().unlock();
        }
    }

    @Override
    public void close() throws InterruptedException, ManagedLedgerException {
        class Result {
            ManagedLedgerException exception = null;
        }
        if (individualDeletedMessages instanceof RangeSetWrapper) {
            RangeSetWrapper<PositionImpl> wrapper = (RangeSetWrapper<PositionImpl>) individualDeletedMessages;
            try {
                wrapper.close();
            } catch (Exception e) {
                log.warn("Closing RangeSetWrapper failed", e);
            }
        }

        final Result result = new Result();
        final CountDownLatch latch = new CountDownLatch(1);
        asyncClose(new AsyncCallbacks.CloseCallback() {
            @Override
            public void closeComplete(Object ctx) {
                if (log.isDebugEnabled()) {
                    log.debug("[{}] Successfully closed ledger for cursor {}", ledger.getName(), name);
                }
                latch.countDown();
            }

            @Override
            public void closeFailed(ManagedLedgerException exception, Object ctx) {
                log.warn("[{}] Closing ledger failed for cursor {}", ledger.getName(), name, exception);
                result.exception = exception;
                latch.countDown();
            }
        }, null);

        if (!latch.await(ManagedLedgerImpl.AsyncOperationTimeoutSeconds, TimeUnit.SECONDS)) {
            throw new ManagedLedgerException("Timeout during close operation");
        }

        if (result.exception != null) {
            throw result.exception;
        }
    }

    /**
     * Persist given markDelete position to cursor-ledger or zk-metaStore based on max number of allowed unack-range
     * that can be persist in zk-metastore. If current unack-range is higher than configured threshold then broker
     * persists mark-delete into cursor-ledger else into zk-metastore.
     *
     * @param position
     * @param properties
     * @param callback
     * @param ctx
     */
    void persistPositionWhenClosing(PositionImpl position, Map<String, Long> properties,
            final AsyncCallbacks.CloseCallback callback, final Object ctx) {

        if (shouldPersistUnackRangesToLedger()) {
            persistPositionToLedger(cursorLedger, new MarkDeleteEntry(position, properties, null, null),
                    new VoidCallback() {
                        @Override
                        public void operationComplete() {
                            log.info("[{}][{}] Updated md-position={} into cursor-ledger {}", ledger.getName(), name,
                                    markDeletePosition, cursorLedger.getId());
                            cursorLedger.asyncClose((rc, lh, ctx1) -> {
                                callback.closeComplete(ctx);

                                if (rc == BKException.Code.OK) {
                                    log.info("[{}][{}] Closed cursor-ledger {}", ledger.getName(), name,
                                            cursorLedger.getId());
                                } else {
                                    log.warn("[{}][{}] Failed to close cursor-ledger {}: {}", ledger.getName(), name,
                                            cursorLedger.getId(), BKException.getMessage(rc));
                                }
                            }, ctx);

                        }

                        @Override
                        public void operationFailed(ManagedLedgerException e) {
                            log.warn("[{}][{}] Failed to persist mark-delete position into cursor-ledger{}: {}",
                                    ledger.getName(), name, cursorLedger.getId(), e.getMessage());
                            callback.closeFailed(e, ctx);
                        }
                    });
        } else {
            persistPositionMetaStore(-1, position, properties, new MetaStoreCallback<Void>() {
                @Override
                public void operationComplete(Void result, Stat stat) {
                    log.info("[{}][{}] Closed cursor at md-position={}", ledger.getName(), name, markDeletePosition);
                    // At this point the position had already been safely stored in the cursor z-node
                    callback.closeComplete(ctx);
                    asyncDeleteLedger(cursorLedger);
                }

                @Override
                public void operationFailed(MetaStoreException e) {
                    log.warn("[{}][{}] Failed to update cursor info when closing: {}", ledger.getName(), name,
                            e.getMessage());
                    callback.closeFailed(e, ctx);
                }
            }, true);
        }
    }

    private boolean shouldPersistUnackRangesToLedger() {
        return cursorLedger != null
                && !isCursorLedgerReadOnly
                && config.getMaxUnackedRangesToPersist() > 0
                && individualDeletedMessages.size() > config.getMaxUnackedRangesToPersistInZk();
    }

    private void persistPositionMetaStore(long cursorsLedgerId, PositionImpl position, Map<String, Long> properties,
            MetaStoreCallback<Void> callback, boolean persistIndividualDeletedMessageRanges) {
        if (state == State.Closed) {
            ledger.getExecutor().execute(safeRun(() -> callback.operationFailed(new MetaStoreException(
                    new CursorAlreadyClosedException(name + " cursor already closed")))));
            return;
        }

        // When closing we store the last mark-delete position in the z-node itself, so we won't need the cursor ledger,
        // hence we write it as -1. The cursor ledger is deleted once the z-node write is confirmed.
        ManagedCursorInfo.Builder info = ManagedCursorInfo.newBuilder() //
                .setCursorsLedgerId(cursorsLedgerId) //
                .setMarkDeleteLedgerId(position.getLedgerId()) //
                .setMarkDeleteEntryId(position.getEntryId()) //
                .setLastActive(lastActive); //

        info.addAllProperties(buildPropertiesMap(properties));
        if (persistIndividualDeletedMessageRanges) {
            info.addAllIndividualDeletedMessages(buildIndividualDeletedMessageRanges());
            if (config.isDeletionAtBatchIndexLevelEnabled()) {
                info.addAllBatchedEntryDeletionIndexInfo(buildBatchEntryDeletionIndexInfoList());
            }
        }

        if (log.isDebugEnabled()) {
            log.debug("[{}][{}]  Closing cursor at md-position: {}", ledger.getName(), name, position);
        }

        ledger.getStore().asyncUpdateCursorInfo(ledger.getName(), name, info.build(), cursorLedgerStat,
                new MetaStoreCallback<Void>() {
                    @Override
                    public void operationComplete(Void result, Stat stat) {
                        cursorLedgerStat = stat;
                        callback.operationComplete(result, stat);
                    }

                    @Override
                    public void operationFailed(MetaStoreException e) {
                        if (e instanceof MetaStoreException.BadVersionException) {
                            log.warn("[{}] Failed to update cursor metadata for {} due to version conflict {}",
                                    ledger.name, name, e.getMessage());
                            // it means previous owner of the ml might have updated the version incorrectly. So, check
                            // the ownership and refresh the version again.
                            if (ledger.mlOwnershipChecker != null && ledger.mlOwnershipChecker.get()) {
                                ledger.getStore().asyncGetCursorInfo(ledger.getName(), name,
                                        new MetaStoreCallback<ManagedCursorInfo>() {
                                            @Override
                                            public void operationComplete(ManagedCursorInfo info, Stat stat) {
                                                cursorLedgerStat = stat;
                                            }

                                            @Override
                                            public void operationFailed(MetaStoreException e) {
                                                if (log.isDebugEnabled()) {
                                                    log.debug(
                                                            "[{}] Failed to refresh cursor metadata-version for {} due to {}",
                                                            ledger.name, name, e.getMessage());
                                                }
                                            }
                                        });
                            }
                        }
                        callback.operationFailed(e);
                    }
                });
    }

    @Override
    public void asyncClose(final AsyncCallbacks.CloseCallback callback, final Object ctx) {
        State oldState = STATE_UPDATER.getAndSet(this, State.Closing);
        if (oldState == State.Closed || oldState == State.Closing) {
            log.info("[{}] [{}] State is already closed", ledger.getName(), name);
            callback.closeComplete(ctx);
            return;
        }
        persistPositionWhenClosing(lastMarkDeleteEntry.newPosition, lastMarkDeleteEntry.properties, callback, ctx);
        STATE_UPDATER.set(this, State.Closed);
    }

    /**
     * Internal version of seek that doesn't do the validation check.
     *
     * @param newReadPositionInt
     */
    void setReadPosition(Position newReadPositionInt) {
        checkArgument(newReadPositionInt instanceof PositionImpl);
        if (this.markDeletePosition == null
                || ((PositionImpl) newReadPositionInt).compareTo(this.markDeletePosition) > 0) {
            this.readPosition = (PositionImpl) newReadPositionInt;
        }
    }

    // //////////////////////////////////////////////////

    void startCreatingNewMetadataLedger() {
        // Change the state so that new mark-delete ops will be queued and not immediately submitted
        State oldState = STATE_UPDATER.getAndSet(this, State.SwitchingLedger);
        if (oldState == State.SwitchingLedger) {
            // Ignore double request
            return;
        }

        // Check if we can immediately switch to a new metadata ledger
        if (PENDING_MARK_DELETED_SUBMITTED_COUNT_UPDATER.get(this) == 0) {
            createNewMetadataLedgerAndSwitch();
        }
    }

    void createNewMetadataLedgerAndSwitch() {
        createNewMetadataLedgerAndSwitch(new VoidCallback() {
            @Override
            public void operationComplete() {
                // We now have a new ledger where we can write
                synchronized (pendingMarkDeleteOps) {
                    flushPendingMarkDeletes();

                    // Resume normal mark-delete operations
                    STATE_UPDATER.set(ManagedCursorImpl.this, State.Open);
                }
            }

            @Override
            public void operationFailed(ManagedLedgerException exception) {
                log.error("[{}][{}] Metadata ledger creation failed", ledger.getName(), name, exception);

                synchronized (pendingMarkDeleteOps) {
                    while (!pendingMarkDeleteOps.isEmpty()) {
                        MarkDeleteEntry entry = pendingMarkDeleteOps.poll();
                        entry.callback.markDeleteFailed(exception, entry.ctx);
                    }

                    // At this point we don't have a ledger ready
                    STATE_UPDATER.set(ManagedCursorImpl.this, State.NoLedger);
                }
            }
        });
    }

    private void flushPendingMarkDeletes() {
        if (!pendingMarkDeleteOps.isEmpty()) {
            internalFlushPendingMarkDeletes();
        }
    }

    void internalFlushPendingMarkDeletes() {
        MarkDeleteEntry lastEntry = pendingMarkDeleteOps.getLast();
        lastEntry.callbackGroup = Lists.newArrayList(pendingMarkDeleteOps);
        pendingMarkDeleteOps.clear();

        internalMarkDelete(lastEntry);
    }

    void createNewMetadataLedgerAndSwitch(final VoidCallback callback) {
        ledger.mbean.startCursorLedgerCreateOp();
        doCreateNewMetadataLedger().thenAccept(newLedgerHandle -> {
            ledger.mbean.endCursorLedgerCreateOp();
            MarkDeleteEntry mdEntry = lastMarkDeleteEntry;
            if (config.isEnableLruCacheMaxUnackedRanges()) {
                // copy all available entry to new ledger
                copyLruEntriesToNewLedger(cursorLedger, newLedgerHandle).whenComplete((res, e) -> {
                    if (e != null) {
                        deleteLedger(newLedgerHandle);
                        callback.operationFailed(createManagedLedgerException(e));
                    } else {
                        trySwitchToNewLedger(newLedgerHandle, callback);
                    }
                });
                return;
            }
            // Created the ledger, now write the last position
            // content
            persistPositionToLedger(newLedgerHandle, mdEntry, new VoidCallback() {
                @Override
                public void operationComplete() {
                    if (log.isDebugEnabled()) {
                        log.debug("[{}] Persisted position {} for cursor {}", ledger.getName(),
                                mdEntry.newPosition, name);
                    }
                    trySwitchToNewLedger(newLedgerHandle, callback);
                }

                @Override
                public void operationFailed(ManagedLedgerException exception) {
                    log.warn("[{}] Failed to persist position {} for cursor {}", ledger.getName(),
                            mdEntry.newPosition, name);

                    deleteLedger(newLedgerHandle);
                    callback.operationFailed(exception);
                }
            });
        }).exceptionally(e -> {
            ledger.mbean.endCursorLedgerCreateOp();
            return null;
        });

    }

    private void trySwitchToNewLedger(LedgerHandle newLedgerHandle, VoidCallback callback) {
        switchToNewLedger(newLedgerHandle, new VoidCallback() {
            @Override
            public void operationComplete() {
                callback.operationComplete();
            }

            @Override
            public void operationFailed(ManagedLedgerException exception) {
                // it means it failed to switch the newly created ledger so, it should be
                // deleted to prevent leak
                deleteLedger(newLedgerHandle);
                callback.operationFailed(exception);
            }
        });
    }

    private void deleteLedger(LedgerHandle ledgerHandle) {
        ledger.mbean.startCursorLedgerDeleteOp();
        bookkeeper.asyncDeleteLedger(ledgerHandle.getId(), (int rc, Object ctx) -> {
            ledger.mbean.endCursorLedgerDeleteOp();
            if (rc != BKException.Code.OK) {
                log.warn("[{}] Failed to delete orphan ledger {}", ledger.getName(),
                        ledgerHandle.getId());
            }
        }, null);
    }

    CompletableFuture<LedgerHandle> doCreateNewMetadataLedger() {
        CompletableFuture<LedgerHandle> future = new CompletableFuture<>();
        ledger.asyncCreateLedger(bookkeeper, config, digestType, (rc, lh, ctx) -> {

            if (ledger.checkAndCompleteLedgerOpTask(rc, lh, ctx)) {
                return;
            }

            ledger.getExecutor().execute(safeRun(() -> {
                ledger.mbean.endCursorLedgerCreateOp();
                if (rc != BKException.Code.OK) {
                    log.warn("[{}] Error creating ledger for cursor {}: {}", ledger.getName(), name,
                            BKException.getMessage(rc));
                    future.completeExceptionally(new ManagedLedgerException(BKException.getMessage(rc)));
                    return;
                }

                if (log.isDebugEnabled()) {
                    log.debug("[{}] Created ledger {} for cursor {}", ledger.getName(), lh.getId(), name);
                }
                future.complete(lh);
            }));
        }, LedgerMetadataUtils.buildAdditionalMetadataForCursor(name));

        return future;
    }

    private List<LongProperty> buildPropertiesMap(Map<String, Long> properties) {
        if (properties.isEmpty()) {
            return Collections.emptyList();
        }

        List<LongProperty> longProperties = Lists.newArrayList();
        properties.forEach((name, value) -> {
            LongProperty lp = LongProperty.newBuilder().setName(name).setValue(value).build();
            longProperties.add(lp);
        });

        return longProperties;
    }

    private MLDataFormats.NestedPositionInfo buildPositionInfo(long ledgerId, long entryId) {
        return MLDataFormats.NestedPositionInfo.newBuilder()
                .setLedgerId(ledgerId).setEntryId(entryId).build();
    }

    private List<MLDataFormats.MarkerIndexInfo> buildMarkerIndexMap(
            Map<Long, MLDataFormats.NestedPositionInfo> rangeMarker) {
        MLDataFormats.MarkerIndexInfo.Builder builder = MLDataFormats.MarkerIndexInfo.newBuilder();
        return rangeMarker.entrySet().stream()
                .map((entry) -> builder.setTargetLedgerId(entry.getKey()).setEntryPosition(entry.getValue())
                        .build()).collect(Collectors.toList());
    }

    private Map<String, Long> buildPropertiesMap(List<LongProperty> longProperties) {
        Map<String, Long> propertiesMap = Maps.newHashMapWithExpectedSize(longProperties.size());
        if (CollectionUtils.isEmpty(longProperties)) {
            return propertiesMap;
        }
        longProperties.forEach((longProperty) ->
                propertiesMap.put(longProperty.getName(), longProperty.getValue()));
        return propertiesMap;
    }

    private LongProperty createLruEntryTag() {
        return LongProperty.newBuilder().setName(LRU_ENTRY).setValue(TRUE).build();
    }

    private LongProperty createLruMarkerTag() {
        return LongProperty.newBuilder().setName(LRU_MARKER).setValue(TRUE).build();
    }

    private List<MLDataFormats.MessageRange> buildIndividualDeletedMessageRanges() {
        lock.readLock().lock();
        try {
            if (individualDeletedMessages.isEmpty()) {
                return Collections.emptyList();
            }
            MLDataFormats.NestedPositionInfo.Builder nestedPositionBuilder = MLDataFormats.NestedPositionInfo
                    .newBuilder();
            MLDataFormats.MessageRange.Builder messageRangeBuilder = MLDataFormats.MessageRange.newBuilder();
            AtomicInteger acksSerializedSize = new AtomicInteger(0);
            List<MessageRange> rangeList = Lists.newArrayList();
            individualDeletedMessages.forEach((positionRange) -> {
                PositionImpl p = positionRange.lowerEndpoint();
                nestedPositionBuilder.setLedgerId(p.getLedgerId());
                nestedPositionBuilder.setEntryId(p.getEntryId());
                messageRangeBuilder.setLowerEndpoint(nestedPositionBuilder.build());
                p = positionRange.upperEndpoint();
                nestedPositionBuilder.setLedgerId(p.getLedgerId());
                nestedPositionBuilder.setEntryId(p.getEntryId());
                messageRangeBuilder.setUpperEndpoint(nestedPositionBuilder.build());
                MessageRange messageRange = messageRangeBuilder.build();
                acksSerializedSize.addAndGet(messageRange.getSerializedSize());
                rangeList.add(messageRange);
                return rangeList.size() <= config.getMaxUnackedRangesToPersist();
            });
            this.individualDeletedMessagesSerializedSize = acksSerializedSize.get();
            return rangeList;
        } finally {
            lock.readLock().unlock();
        }
    }

    private List<MLDataFormats.BatchedEntryDeletionIndexInfo> buildBatchEntryDeletionIndexInfoList() {
        if (!config.isDeletionAtBatchIndexLevelEnabled() || batchDeletedIndexes == null || batchDeletedIndexes.isEmpty()) {
            return Collections.emptyList();
        }
        MLDataFormats.NestedPositionInfo.Builder nestedPositionBuilder = MLDataFormats.NestedPositionInfo
            .newBuilder();
        MLDataFormats.BatchedEntryDeletionIndexInfo.Builder batchDeletedIndexInfoBuilder = MLDataFormats.BatchedEntryDeletionIndexInfo
            .newBuilder();
        List<MLDataFormats.BatchedEntryDeletionIndexInfo> result = Lists.newArrayList();
        Iterator<Map.Entry<PositionImpl, BitSetRecyclable>> iterator = batchDeletedIndexes.entrySet().iterator();
        while (iterator.hasNext() && result.size() < config.getMaxBatchDeletedIndexToPersist()) {
            Map.Entry<PositionImpl, BitSetRecyclable> entry = iterator.next();
            nestedPositionBuilder.setLedgerId(entry.getKey().getLedgerId());
            nestedPositionBuilder.setEntryId(entry.getKey().getEntryId());
            batchDeletedIndexInfoBuilder.setPosition(nestedPositionBuilder.build());
            long[] array = entry.getValue().toLongArray();
            List<Long> deleteSet = new ArrayList<>(array.length);
            for (long l : array) {
                deleteSet.add(l);
            }
            batchDeletedIndexInfoBuilder.clearDeleteSet();
            batchDeletedIndexInfoBuilder.addAllDeleteSet(deleteSet);
            result.add(batchDeletedIndexInfoBuilder.build());
        }
        return result;
    }

    void persistPositionToLedger(final LedgerHandle newLedgerHandle, MarkDeleteEntry mdEntry, final VoidCallback callback) {
        if (config.isEnableLruCacheMaxUnackedRanges()) {
            persistPositionToMultiEntry(newLedgerHandle, mdEntry, callback);
        } else {
            persistPositionToSingleEntry(newLedgerHandle, mdEntry, callback);
        }
    }

    private synchronized void persistPositionToMultiEntry(LedgerHandle lh, MarkDeleteEntry mdEntry, VoidCallback callback) {
        checkNotNull(lh);
        RangeSetWrapper<PositionImpl> rangeSetWrapper = (RangeSetWrapper<PositionImpl>) individualDeletedMessages;
        Set<Long> dirtyRange = new HashSet<>(rangeSetWrapper.getDirtyKeyRecords());
        Map<Long, MLDataFormats.NestedPositionInfo> clonedMarker;
        Map<Long, List<MLDataFormats.MessageRange>> rangeGroupByLedgerId;
        Map<Long, List<MLDataFormats.BatchedEntryDeletionIndexInfo>> deletionIndexInfoGroupByLedgerId;
        lock.readLock().lock();
        try {
            clonedMarker = new ConcurrentHashMap<>(rangeMarker);
            // get range info and group by ledger ID
            rangeGroupByLedgerId = getRangeGroupByLedgerId(dirtyRange, mdEntry);
            deletionIndexInfoGroupByLedgerId = getDeletionIndexInfosGroupByLedgerId(dirtyRange, mdEntry);
        } finally {
            lock.readLock().unlock();
        }
        List<CompletableFuture<Void>> callbacks = new ArrayList<>();
        PositionInfo.Builder entryBuilder = getPositionBuilder(mdEntry).addProperties(createLruEntryTag());
        // save entries to ledger
        for (Map.Entry<Long, List<MessageRange>> messageRanges : rangeGroupByLedgerId.entrySet()) {
            // clean the data from previous round
            if (entryBuilder.getBatchedEntryDeletionIndexInfoCount() > 0) {
                entryBuilder.removeBatchedEntryDeletionIndexInfo(0);
            }
            if (entryBuilder.getIndividualDeletedMessagesCount() > 0) {
                entryBuilder.removeIndividualDeletedMessages(0);
            }
            CompletableFuture<Void> future = new CompletableFuture<>();
            callbacks.add(future);
            List<MLDataFormats.BatchedEntryDeletionIndexInfo> deleteInfos =
                    deletionIndexInfoGroupByLedgerId.get(messageRanges.getKey());
            entryBuilder.addAllBatchedEntryDeletionIndexInfo(deleteInfos == null ? Collections.emptyList() : deleteInfos);
            PositionInfo pi = entryBuilder.addAllIndividualDeletedMessages(messageRanges.getValue()).build();
            lh.asyncAddEntry(pi.toByteArray(), (rc, lh1, entryId, ctx) -> {
                if (rc == BKException.Code.OK) {
                    clonedMarker.put(messageRanges.getKey(),
                            buildPositionInfo(lh1.getLedgerMetadata().getLedgerId(), entryId));
                    future.complete(null);
                } else {
                    future.completeExceptionally(BKException.create(rc));
                }
            }, null);
        }
        // save marker
        FutureUtil.waitForAll(callbacks).thenCompose((x) -> {
            // no entry is saved, so marker is not dirty
            if (rangeGroupByLedgerId.size() < 1) {
                return CompletableFuture.completedFuture(null);
            }
            PositionInfo.Builder writerBuilder = getPositionBuilder(mdEntry).addProperties(createLruMarkerTag());
            writerBuilder.addAllMarkerIndexInfo(buildMarkerIndexMap(clonedMarker));
            return saveMarker(lh, writerBuilder.build().toByteArray());
        }).thenCompose((x) -> {
            mbean.persistToLedger(true);
            // entries and marker were successfully saved, update the rangeMarker cache
            rangeMarker.putAll(clonedMarker);
            // check whether should create a new ledger
            return checkIfNeedCreateNewLruLedgerAndSwitch(lh);
        }).thenAccept((newLedgerHandler) -> {
            callback.operationComplete();
            STATE_UPDATER.set(ManagedCursorImpl.this, State.Open);
            mbean.persistToLedger(true);
        }).exceptionally(e -> {
            log.warn("[{}] Error updating cursor {} position {} in meta-ledger {}", ledger.getName(), name,
                    mdEntry.newPosition, lh.getId(), e);
            rangeSetWrapper.getDirtyKeyRecorder().addAll(dirtyRange);
            STATE_UPDATER.compareAndSet(ManagedCursorImpl.this, State.Open, State.NoLedger);
            mbean.persistToLedger(false);
            callback.operationFailed(e instanceof ManagedLedgerException ?
                    (ManagedLedgerException) e : new ManagedLedgerException(e));
            return null;
        });

    }

    private PositionInfo.Builder getPositionBuilder(MarkDeleteEntry mdEntry) {
        PositionImpl position = mdEntry.newPosition;
        return PositionInfo.newBuilder().setLedgerId(position.getLedgerId())
                .addAllProperties(buildPropertiesMap(mdEntry.properties))
                .setEntryId(position.getEntryId());
    }

    private CompletableFuture<Void> saveMarker(LedgerHandle lh, byte[] bytes) {
        CompletableFuture<Void> writeMarker = new CompletableFuture<>();
        lh.asyncAddEntry(bytes, (rc, lh1, entryId, ctx) -> {
            if (rc == BKException.Code.OK) {
                writeMarker.complete(null);
            } else {
                writeMarker.completeExceptionally(BKException.create(rc));
            }
        }, null);
        return writeMarker;
    }

    private CompletableFuture<LedgerHandle> checkIfNeedCreateNewLruLedgerAndSwitch(LedgerHandle lh) {
        if (!shouldCloseLedger(lh)) {
            return CompletableFuture.completedFuture(null);
        }
        //create new ledger and copy entries
        CompletableFuture<LedgerHandle> future = new CompletableFuture<>();
        doCreateNewMetadataLedger().thenCompose((newLedgerHandle) -> {
            return copyLruEntriesToNewLedger(lh, newLedgerHandle);
        }).exceptionally((exception) -> {
            future.completeExceptionally(exception);
            return null;
        });
        return future;
    }

    private CompletableFuture<Void> copyLruEntriesToNewLedger(LedgerHandle oldHandle, LedgerHandle newHandle) {
        CompletableFuture<Void> result = new CompletableFuture<>();
        // copy all entries in marker to new ledger
        List<CompletableFuture<Void>> futures = new ArrayList<>();
        Map<Long, MLDataFormats.NestedPositionInfo> clonedMap = new ConcurrentHashMap<>(rangeMarker);
        try {
            for (Map.Entry<Long, MLDataFormats.NestedPositionInfo> longPositionEntry : clonedMap.entrySet()) {
                MLDataFormats.NestedPositionInfo position = longPositionEntry.getValue();
                Enumeration<LedgerEntry> entryEnumeration =
                        oldHandle.readEntries(position.getEntryId(), position.getEntryId());
                if (entryEnumeration == null || !entryEnumeration.hasMoreElements()) {
                    log.warn("can not find entry {}:{}", oldHandle.getLedgerMetadata().getLedgerId(),
                            position.getEntryId());
                    continue;
                }
                final CompletableFuture<Void> future = new CompletableFuture<>();
                futures.add(future);
                LedgerEntry entry = entryEnumeration.nextElement();
                newHandle.asyncAddEntry(entry.getEntry(), (rc, ledgerHandle, entryId, ctx) -> {
                    if (rc != BKException.Code.OK) {
                        future.completeExceptionally(BKException.create(rc));
                    } else {
                        clonedMap.put(longPositionEntry.getKey(),
                                buildPositionInfo(newHandle.getLedgerMetadata().getLedgerId(), entryId));
                        future.complete(null);
                    }
                }, null);
            }
        } catch (Exception e) {
            result.completeExceptionally(e);
            return result;
        }
        // copy marker to new Ledger
        FutureUtil.waitForAll(futures).whenComplete((res, e) -> {
            if (e != null) {
                result.completeExceptionally(e);
                return;
            }
            PositionInfo.Builder writerBuilder = getPositionBuilder(lastMarkDeleteEntry)
                    .addProperties(createLruMarkerTag())
                    .addAllMarkerIndexInfo(buildMarkerIndexMap(clonedMap));
            saveMarker(newHandle, writerBuilder.build().toByteArray()).whenComplete((re, ex) -> {
                if (ex != null) {
                    result.completeExceptionally(ex);
                } else {
                    rangeMarker.putAll(clonedMap);
                    result.complete(null);
                }
            });
        });
        return result;
    }

    Optional<PositionInfo> getLastAvailableMarker(LedgerHandle ledgerHandle) {
        long entryId = ledgerHandle.getLastAddConfirmed();
        try {
            for (long i = entryId; i >= 0; i--) {
                Enumeration<LedgerEntry> entryEnumeration = ledgerHandle.readEntries(i, i);
                if (!entryEnumeration.hasMoreElements()) {
                    return Optional.empty();
                }
                LedgerEntry ledgerEntry = entryEnumeration.nextElement();
                PositionInfo positionInfo = PositionInfo.parseFrom(ledgerEntry.getEntry());
                Map<String, Long> propertiesMap = buildPropertiesMap(positionInfo.getPropertiesList());
                if (!propertiesMap.containsKey(LRU_ENTRY) && !propertiesMap.containsKey(LRU_MARKER)) {
                    log.info("Currently not using lru mode");
                    return Optional.empty();
                }
                if (propertiesMap.containsKey(LRU_MARKER)) {
                    return Optional.of(positionInfo);
                }
            }
        } catch (Exception e) {
            log.error("fail to get last available marker", e);
        }
        return Optional.empty();
    }

    Map<Long, List<MLDataFormats.BatchedEntryDeletionIndexInfo>> getDeletionIndexInfosGroupByLedgerId(
            Set<Long> dirtyRange, MarkDeleteEntry mdEntry) {
        lock.readLock().lock();
        try {
            if (!config.isDeletionAtBatchIndexLevelEnabled() || batchDeletedIndexes == null || batchDeletedIndexes.isEmpty()) {
                return Collections.emptyMap();
            }
            MLDataFormats.NestedPositionInfo.Builder nestedPositionBuilder = MLDataFormats.NestedPositionInfo
                    .newBuilder();
            MLDataFormats.BatchedEntryDeletionIndexInfo.Builder batchDeletedIndexInfoBuilder = MLDataFormats.BatchedEntryDeletionIndexInfo
                    .newBuilder();
            Map<Long, List<MLDataFormats.BatchedEntryDeletionIndexInfo>> ledgerIdToIndexInfo =
                    Maps.newHashMapWithExpectedSize(batchDeletedIndexes.size());
            ConcurrentNavigableMap<PositionImpl, BitSetRecyclable> subMap =
                    mdEntry == null ? batchDeletedIndexes
                            : batchDeletedIndexes.subMap(mdEntry.newPosition, true,
                            batchDeletedIndexes.lastKey(), true);
            Iterator<Map.Entry<PositionImpl, BitSetRecyclable>> iterator = subMap.entrySet().iterator();
            while (iterator.hasNext() && ledgerIdToIndexInfo.size() < config.getMaxBatchDeletedIndexToPersist()) {
                Map.Entry<PositionImpl, BitSetRecyclable> entry = iterator.next();
                if (dirtyRange != null && !dirtyRange.contains(entry.getKey().getLedgerId())) {
                    continue;
                }
                nestedPositionBuilder.setLedgerId(entry.getKey().getLedgerId());
                nestedPositionBuilder.setEntryId(entry.getKey().getEntryId());
                batchDeletedIndexInfoBuilder.setPosition(nestedPositionBuilder.build());
                long[] array = entry.getValue().toLongArray();
                List<Long> deleteSet = new ArrayList<>(array.length);
                for (long l : array) {
                    deleteSet.add(l);
                }
                batchDeletedIndexInfoBuilder.clearDeleteSet();
                batchDeletedIndexInfoBuilder.addAllDeleteSet(deleteSet);
                List<MLDataFormats.BatchedEntryDeletionIndexInfo> list = ledgerIdToIndexInfo.computeIfAbsent(
                        entry.getKey().getLedgerId(), (le) -> new ArrayList<>());
                list.add(batchDeletedIndexInfoBuilder.build());
            }
            return ledgerIdToIndexInfo;
        } finally {
            lock.readLock().unlock();
        }
    }

    Map<Long, List<MLDataFormats.MessageRange>> getRangeGroupByLedgerId(Set<Long> dirtyRange, MarkDeleteEntry mdEntry) {
        lock.readLock().lock();
        try {
            if (individualDeletedMessages.isEmpty()) {
                return Collections.emptyMap();
            }
            PositionImpl position = mdEntry == null ? new PositionImpl(-1, -1) : mdEntry.newPosition;
            Map<Long, List<MLDataFormats.MessageRange>> ledgerIdToMessageRange =
                    Maps.newHashMapWithExpectedSize(individualDeletedMessages.size());
            MLDataFormats.NestedPositionInfo.Builder nestedPositionBuilder = MLDataFormats.NestedPositionInfo
                    .newBuilder();
            MLDataFormats.MessageRange.Builder messageRangeBuilder = MLDataFormats.MessageRange.newBuilder();
            AtomicInteger acksSerializedSize = new AtomicInteger(0);
            AtomicInteger counter = new AtomicInteger(0);
            individualDeletedMessages.forEach((positionRange) -> {
                if (dirtyRange != null && !dirtyRange.contains(positionRange.upperEndpoint().ledgerId)) {
                    return true;
                }
                if (position.getLedgerId() > positionRange.upperEndpoint().ledgerId
                        || (position.getLedgerId() == positionRange.lowerEndpoint().ledgerId
                        && position.getEntryId() > positionRange.lowerEndpoint().entryId)) {
                    return true;
                }
                nestedPositionBuilder.setLedgerId(positionRange.lowerEndpoint().ledgerId)
                        .setEntryId(positionRange.lowerEndpoint().entryId);
                messageRangeBuilder.setLowerEndpoint(nestedPositionBuilder.build());
                nestedPositionBuilder.setLedgerId(positionRange.upperEndpoint().ledgerId)
                        .setEntryId(positionRange.upperEndpoint().entryId);
                messageRangeBuilder.setUpperEndpoint(nestedPositionBuilder.build());
                MessageRange messageRange = messageRangeBuilder.build();
                acksSerializedSize.addAndGet(messageRange.getSerializedSize());
                List<MLDataFormats.MessageRange> list = ledgerIdToMessageRange
                        .computeIfAbsent(messageRange.getUpperEndpoint().getLedgerId(), (le) -> new ArrayList<>());
                list.add(messageRange);
                return counter.incrementAndGet() <= config.getMaxUnackedRangesToPersist();
            });
            this.individualDeletedMessagesSerializedSize = acksSerializedSize.get();
            return ledgerIdToMessageRange;
        } finally {
            lock.readLock().unlock();
        }
    }

    private void persistPositionToSingleEntry(LedgerHandle lh, MarkDeleteEntry mdEntry, VoidCallback callback) {
        PositionImpl position = mdEntry.newPosition;
        PositionInfo pi = PositionInfo.newBuilder().setLedgerId(position.getLedgerId())
                .setEntryId(position.getEntryId())
                .addAllIndividualDeletedMessages(buildIndividualDeletedMessageRanges())
                .addAllBatchedEntryDeletionIndexInfo(buildBatchEntryDeletionIndexInfoList())
                .addAllProperties(buildPropertiesMap(mdEntry.properties)).build();


        if (log.isDebugEnabled()) {
            log.debug("[{}] Cursor {} Appending to ledger={} position={}", ledger.getName(), name, lh.getId(),
                    position);
        }

        checkNotNull(lh);
        lh.asyncAddEntry(pi.toByteArray(), (rc, lh1, entryId, ctx) -> {
            if (rc == BKException.Code.OK) {
                if (log.isDebugEnabled()) {
                    log.debug("[{}] Updated cursor {} position {} in meta-ledger {}", ledger.getName(), name, position,
                            lh1.getId());
                }

                if (shouldCloseLedger(lh1)) {
                    if (log.isDebugEnabled()) {
                        log.debug("[{}] Need to create new metadata ledger for consumer {}", ledger.getName(), name);
                    }
                    startCreatingNewMetadataLedger();
                }

                mbean.persistToLedger(true);
                callback.operationComplete();
            } else {
                log.warn("[{}] Error updating cursor {} position {} in meta-ledger {}: {}", ledger.getName(), name,
                        position, lh1.getId(), BKException.getMessage(rc));
                // If we've had a write error, the ledger will be automatically closed, we need to create a new one,
                // in the meantime the mark-delete will be queued.
                STATE_UPDATER.compareAndSet(ManagedCursorImpl.this, State.Open, State.NoLedger);

                mbean.persistToLedger(false);
                // Before giving up, try to persist the position in the metadata store
                persistPositionMetaStore(-1, position, mdEntry.properties, new MetaStoreCallback<Void>() {
                    @Override
                    public void operationComplete(Void result, Stat stat) {
                        if (log.isDebugEnabled()) {
                            log.debug(
                                    "[{}][{}] Updated cursor in meta store after previous failure in ledger at position {}",
                                    ledger.getName(), name, position);
                        }
                        mbean.persistToZookeeper(true);
                        callback.operationComplete();
                    }

                    @Override
                    public void operationFailed(MetaStoreException e) {
                        log.warn("[{}][{}] Failed to update cursor in meta store after previous failure in ledger: {}",
                                ledger.getName(), name, e.getMessage());
                        mbean.persistToZookeeper(false);
                        callback.operationFailed(createManagedLedgerException(rc));
                    }
                }, true);
            }
        }, null);
    }

    boolean shouldCloseLedger(LedgerHandle lh) {
        long now = clock.millis();
        if ((lh.getLastAddConfirmed() >= config.getMetadataMaxEntriesPerLedger()
                || lastLedgerSwitchTimestamp < (now - config.getLedgerRolloverTimeout() * 1000))
                && (STATE_UPDATER.get(this) != State.Closed && STATE_UPDATER.get(this) != State.Closing)) {
            // It's safe to modify the timestamp since this method will be only called from a callback, implying that
            // calls will be serialized on one single thread
            lastLedgerSwitchTimestamp = now;
            return true;
        } else {
            return false;
        }
    }

    void switchToNewLedger(final LedgerHandle lh, final VoidCallback callback) {
        if (log.isDebugEnabled()) {
            log.debug("[{}] Switching cursor {} to ledger {}", ledger.getName(), name, lh.getId());
        }
        persistPositionMetaStore(lh.getId(), lastMarkDeleteEntry.newPosition, lastMarkDeleteEntry.properties,
                new MetaStoreCallback<Void>() {
                    @Override
                    public void operationComplete(Void result, Stat stat) {
                        log.info("[{}] Updated cursor {} with ledger id {} md-position={} rd-position={}", ledger.getName(),
                                name, lh.getId(), markDeletePosition, readPosition);
                        final LedgerHandle oldLedger = cursorLedger;
                        cursorLedger = lh;
                        isCursorLedgerReadOnly = false;
                        cursorLedgerStat = stat;

                        // At this point the position had already been safely markdeleted
                        callback.operationComplete();

                        asyncDeleteLedger(oldLedger);
                    }

                    @Override
                    public void operationFailed(MetaStoreException e) {
                        log.warn("[{}] Failed to update consumer {}", ledger.getName(), name, e);
                        callback.operationFailed(e);
                    }
                }, false);
    }

    /**
     *
     * @return Whether the cursor responded to the notification
     */
    void notifyEntriesAvailable() {
        if (log.isDebugEnabled()) {
            log.debug("[{}] [{}] Received ml notification", ledger.getName(), name);
        }
        OpReadEntry opReadEntry = WAITING_READ_OP_UPDATER.getAndSet(this, null);

        if (opReadEntry != null) {
            if (log.isDebugEnabled()) {
                log.debug("[{}] [{}] Received notification of new messages persisted, reading at {} -- last: {}",
                        ledger.getName(), name, opReadEntry.readPosition, ledger.lastConfirmedEntry);
                log.debug("[{}] Consumer {} cursor notification: other counters: consumed {} mdPos {} rdPos {}",
                        ledger.getName(), name, messagesConsumedCounter, markDeletePosition, readPosition);
            }

            PENDING_READ_OPS_UPDATER.incrementAndGet(this);
            opReadEntry.readPosition = (PositionImpl) getReadPosition();
            ledger.asyncReadEntries(opReadEntry);
        } else {
            // No one is waiting to be notified. Ignore
            if (log.isDebugEnabled()) {
                log.debug("[{}] [{}] Received notification but had no pending read operation", ledger.getName(), name);
            }
        }
    }

    void asyncCloseCursorLedger(final AsyncCallbacks.CloseCallback callback, final Object ctx) {
        LedgerHandle lh = cursorLedger;
        ledger.mbean.startCursorLedgerCloseOp();
        log.info("[{}] [{}] Closing metadata ledger {}", ledger.getName(), name, lh.getId());
        lh.asyncClose(new CloseCallback() {
            @Override
            public void closeComplete(int rc, LedgerHandle lh, Object ctx) {
                ledger.mbean.endCursorLedgerCloseOp();
                if (rc == BKException.Code.OK) {
                    callback.closeComplete(ctx);
                } else {
                    callback.closeFailed(createManagedLedgerException(rc), ctx);
                }
            }
        }, ctx);
    }

    void decrementPendingMarkDeleteCount() {
        if (PENDING_MARK_DELETED_SUBMITTED_COUNT_UPDATER.decrementAndGet(this) == 0) {
            final State state = STATE_UPDATER.get(this);
            if (state == State.SwitchingLedger) {
                // A metadata ledger switch was pending and now we can do it since we don't have any more
                // outstanding mark-delete requests
                createNewMetadataLedgerAndSwitch();
            }
        }
    }

    void readOperationCompleted() {
        if (PENDING_READ_OPS_UPDATER.decrementAndGet(this) == 0) {
            synchronized (pendingMarkDeleteOps) {
                if (STATE_UPDATER.get(this) == State.Open) {
                    // Flush the pending writes only if the state is open.
                    flushPendingMarkDeletes();
                } else if (PENDING_MARK_DELETED_SUBMITTED_COUNT_UPDATER.get(this) != 0) {
                    log.info(
                            "[{}] read operation completed and cursor was closed. need to call any queued cursor close",
                            name);
                }
            }
        }
    }

    void asyncDeleteLedger(final LedgerHandle lh) {
        asyncDeleteLedger(lh, DEFAULT_LEDGER_DELETE_RETRIES);
    }

    private void asyncDeleteLedger(final LedgerHandle lh, int retry) {
        if (lh == null || retry <= 0) {
            if (lh != null) {
                log.warn("[{}-{}] Failed to delete ledger after retries {}", ledger.getName(), name, lh.getId());
            }
            return;
        }

        ledger.mbean.startCursorLedgerDeleteOp();
        bookkeeper.asyncDeleteLedger(lh.getId(), (rc, ctx) -> {
            ledger.mbean.endCursorLedgerDeleteOp();
            if (rc != BKException.Code.OK) {
                log.warn("[{}] Failed to delete ledger {}: {}", ledger.getName(), lh.getId(),
                        BKException.getMessage(rc));
                if (!isNoSuchLedgerExistsException(rc)) {
                    ledger.getScheduledExecutor().schedule(safeRun(() -> asyncDeleteLedger(lh, retry - 1)),
                        DEFAULT_LEDGER_DELETE_BACKOFF_TIME_SEC, TimeUnit.SECONDS);
                }
                return;
            } else {
                log.info("[{}][{}] Successfully closed & deleted ledger {} in cursor", ledger.getName(), name,
                        lh.getId());
            }
        }, null);
    }

    void asyncDeleteCursorLedger() {
        asyncDeleteCursorLedger(DEFAULT_LEDGER_DELETE_RETRIES);
    }

    private void asyncDeleteCursorLedger(int retry) {
        STATE_UPDATER.set(this, State.Closed);

        if (cursorLedger == null || retry <= 0) {
            if (cursorLedger != null) {
                log.warn("[{}-{}] Failed to delete ledger after retries {}", ledger.getName(), name,
                        cursorLedger.getId());
            }
            return;
        }

        ledger.mbean.startCursorLedgerDeleteOp();
        bookkeeper.asyncDeleteLedger(cursorLedger.getId(), (rc, ctx) -> {
            ledger.mbean.endCursorLedgerDeleteOp();
            if (rc == BKException.Code.OK) {
                log.info("[{}][{}] Deleted cursor ledger {}", ledger.getName(), name, cursorLedger.getId());
            } else {
                log.warn("[{}][{}] Failed to delete ledger {}: {}", ledger.getName(), name, cursorLedger.getId(),
                        BKException.getMessage(rc));
                if (!isNoSuchLedgerExistsException(rc)) {
                    ledger.getScheduledExecutor().schedule(safeRun(() -> asyncDeleteCursorLedger(retry - 1)),
                            DEFAULT_LEDGER_DELETE_BACKOFF_TIME_SEC, TimeUnit.SECONDS);
                }
            }
        }, null);
    }

    /**
     * return BK error codes that are considered not likely to be recoverable.
     */
    public static boolean isBkErrorNotRecoverable(int rc) {
        switch (rc) {
        case Code.NoSuchLedgerExistsException:
        case Code.NoSuchLedgerExistsOnMetadataServerException:
        case Code.ReadException:
        case Code.LedgerRecoveryException:
        case Code.NoSuchEntryException:
            return true;

        default:
            return false;
        }
    }

    /**
     * If we fail to recover the cursor ledger, we want to still open the ML and rollback.
     *
     * @param info
     */
    private PositionImpl getRollbackPosition(ManagedCursorInfo info) {
        PositionImpl firstPosition = ledger.getFirstPosition();
        PositionImpl snapshottedPosition = new PositionImpl(info.getMarkDeleteLedgerId(), info.getMarkDeleteEntryId());
        if (firstPosition == null) {
            // There are no ledgers in the ML, any position is good
            return snapshottedPosition;
        } else if (snapshottedPosition.compareTo(firstPosition) < 0) {
            // The snapshotted position might be pointing to a ledger that was already deleted
            return firstPosition;
        } else {
            return snapshottedPosition;
        }
    }

    // / Expose internal values for debugging purpose
    public int getPendingReadOpsCount() {
        return PENDING_READ_OPS_UPDATER.get(this);
    }

    public long getMessagesConsumedCounter() {
        return messagesConsumedCounter;
    }

    public long getCursorLedger() {
        LedgerHandle lh = cursorLedger;
        return lh != null ? lh.getId() : -1;
    }

    @VisibleForTesting
    LedgerHandle getCursorLedgerHandle() {
        return cursorLedger;
    }

    @VisibleForTesting
    MarkDeleteEntry getLastMarkDeleteEntry() {
        return lastMarkDeleteEntry;
    }

    @VisibleForTesting
    void setLastMarkDeleteEntry(MarkDeleteEntry lastMarkDeleteEntry) {
        this.lastMarkDeleteEntry = lastMarkDeleteEntry;
    }

    @VisibleForTesting
    ConcurrentSkipListMap<PositionImpl, BitSetRecyclable> getBatchDeletedIndexes() {
        return batchDeletedIndexes;
    }

    public long getCursorLedgerLastEntry() {
        LedgerHandle lh = cursorLedger;
        return lh != null ? lh.getLastAddConfirmed() : -1;
    }

    public String getIndividuallyDeletedMessages() {
        lock.readLock().lock();
        try {
            return individualDeletedMessages.toString();
        } finally {
            lock.readLock().unlock();
        }
    }

    @VisibleForTesting
    public LongPairRangeSet<PositionImpl> getIndividuallyDeletedMessagesSet() {
        return individualDeletedMessages;
    }

    public boolean isMessageDeleted(Position position) {
        checkArgument(position instanceof PositionImpl);
        return individualDeletedMessages.contains(((PositionImpl) position).getLedgerId(),
                ((PositionImpl) position).getEntryId()) || ((PositionImpl) position).compareTo(markDeletePosition) <= 0 ;
    }

    //this method will return a copy of the position's ack set
    public long[] getBatchPositionAckSet(Position position) {
        if (!(position instanceof PositionImpl)) {
            return null;
        }

        if (batchDeletedIndexes != null) {
            BitSetRecyclable bitSetRecyclable = batchDeletedIndexes.get(position);
            if (bitSetRecyclable == null) {
                return null;
            } else {
                return bitSetRecyclable.toLongArray();
            }
        } else {
            return null;
        }
    }

    /**
     * Checks given position is part of deleted-range and returns next position of upper-end as all the messages are
     * deleted up to that point.
     *
     * @param position
     * @return next available position
     */
    public PositionImpl getNextAvailablePosition(PositionImpl position) {
        Range<PositionImpl> range = individualDeletedMessages.rangeContaining(position.getLedgerId(), position.getEntryId());
        if (range != null) {
            PositionImpl nextPosition = range.upperEndpoint().getNext();
            return (nextPosition != null && nextPosition.compareTo(position) > 0) ? nextPosition : position.getNext();
        }
        return position.getNext();
    }

    public Position getNextLedgerPosition(long currentLedgerId) {
        Long nextExistingLedger = ledger.getNextValidLedger(currentLedgerId);
        return nextExistingLedger != null ? PositionImpl.get(nextExistingLedger, 0) : null;
    }

    public boolean isIndividuallyDeletedEntriesEmpty() {
        lock.readLock().lock();
        try {
            return individualDeletedMessages.isEmpty();
        } finally {
            lock.readLock().unlock();
        }
    }

    public long getLastLedgerSwitchTimestamp() {
        return lastLedgerSwitchTimestamp;
    }

    public String getState() {
        return STATE_UPDATER.get(this).toString();
    }

    @Override
    public double getThrottleMarkDelete() {
        return this.markDeleteLimiter.getRate();
    }

    @Override
    public void setThrottleMarkDelete(double throttleMarkDelete) {
        if (throttleMarkDelete > 0.0) {
            if (markDeleteLimiter == null) {
                markDeleteLimiter = RateLimiter.create(throttleMarkDelete);
            } else {
                this.markDeleteLimiter.setRate(throttleMarkDelete);
            }
        } else {
            // Disable mark-delete rate limiter
            markDeleteLimiter = null;
        }
    }

    @Override
    public ManagedLedger getManagedLedger() {
        return this.ledger;
    }

    @Override
    public Range<PositionImpl> getLastIndividualDeletedRange() {
        return individualDeletedMessages.lastRange();
    }

    @Override
    public void trimDeletedEntries(List<Entry> entries) {
        entries.removeIf(entry -> ((PositionImpl) entry.getPosition()).compareTo(markDeletePosition) <= 0
                || individualDeletedMessages.contains(entry.getLedgerId(), entry.getEntryId()));
    }

    private ManagedCursorImpl cursorImpl() {
        return this;
    }

    @Override
    public long[] getDeletedBatchIndexesAsLongArray(PositionImpl position) {
        if (config.isDeletionAtBatchIndexLevelEnabled() && batchDeletedIndexes != null) {
            BitSetRecyclable bitSet = batchDeletedIndexes.get(position);
            return bitSet == null ? null : bitSet.toLongArray();
        } else {
            return null;
        }
    }

    @Override
    public ManagedCursorMXBean getStats() {
        return this.mbean;
    }

    void updateReadStats(int readEntriesCount, long readEntriesSize) {
        this.entriesReadCount += readEntriesCount;
        this.entriesReadSize += readEntriesSize;
    }

    void flush() {
        if (!isDirty) {
            return;
        }

        isDirty = false;
        asyncMarkDelete(lastMarkDeleteEntry.newPosition, lastMarkDeleteEntry.properties, new MarkDeleteCallback() {
            @Override
            public void markDeleteComplete(Object ctx) {
                if (log.isDebugEnabled()) {
                    log.debug("[{}][{}] Flushed dirty mark-delete position", ledger.getName(), name);
                }
            }

            @Override
            public void markDeleteFailed(ManagedLedgerException exception, Object ctx) {
                log.warn("[{}][{}] Failed to flush mark-delete position", ledger.getName(), name, exception);
            }
        }, null);
    }

    private int applyMaxSizeCap(int maxEntries, long maxSizeBytes) {
        if (maxSizeBytes == NO_MAX_SIZE_LIMIT) {
            return maxEntries;
        }

        double avgEntrySize = ledger.getStats().getEntrySizeAverage();
        if (!Double.isFinite(avgEntrySize)) {
            // We don't have yet any stats on the topic entries. Let's try to use the cursor avg size stats
            avgEntrySize = (double) entriesReadSize / (double) entriesReadCount;
        }

        if (!Double.isFinite(avgEntrySize)) {
            // If we still don't have any information, it means this is the first time we attempt reading
            // and there are no writes. Let's start with 1 to avoid any overflow and start the avg stats
            return 1;
        }

        int maxEntriesBasedOnSize = (int)(maxSizeBytes / avgEntrySize);
        if (maxEntriesBasedOnSize < 1) {
            // We need to read at least one entry
            return 1;
        }

        return Math.min(maxEntriesBasedOnSize, maxEntries);
    }

    @Override
    public boolean checkAndUpdateReadPositionChanged() {
        PositionImpl lastEntry = ledger.lastConfirmedEntry;
        boolean isReadPositionOnTail = lastEntry == null || readPosition == null
                || !(lastEntry.compareTo(readPosition) > 0);
        boolean isReadPositionChanged = readPosition != null && !readPosition.equals(statsLastReadPosition);
        statsLastReadPosition = readPosition;
        return isReadPositionOnTail || isReadPositionChanged;
    }

    @VisibleForTesting
    protected ManagedLedgerConfig getConfig() {
        return config;
    }

    @VisibleForTesting
    protected Map<Long, MLDataFormats.NestedPositionInfo> getRangeMarker() {
        return rangeMarker;
    }

    private static final Logger log = LoggerFactory.getLogger(ManagedCursorImpl.class);
}<|MERGE_RESOLUTION|>--- conflicted
+++ resolved
@@ -1874,15 +1874,12 @@
                         subMap.values().forEach(BitSetRecyclable::recycle);
                         subMap.clear();
                     }
-<<<<<<< HEAD
-                    cleanRangeMarker();
-=======
                     if (persistentMarkDeletePosition == null
                             || mdEntry.newPosition.compareTo(persistentMarkDeletePosition) > 0) {
                         persistentMarkDeletePosition = mdEntry.newPosition;
                     }
 
->>>>>>> 6ab493cf
+                    cleanRangeMarker();
                 } finally {
                     lock.writeLock().unlock();
                 }
@@ -2177,7 +2174,6 @@
                     return doFilterEntries(entries);
                 }
             }
-<<<<<<< HEAD
         } finally {
             lock.readLock().unlock();
         }
@@ -2190,11 +2186,6 @@
                     ((PositionImpl) entry.getPosition()).getLedgerId(),
                     ((PositionImpl) entry.getPosition()).getEntryId());
             if (!includeEntry) {
-=======
-            if (individualDeletedMessages.isEmpty() || individualDeletedMessages.span() == null ||
-                    !entriesRange.isConnected(individualDeletedMessages.span())) {
-                // There are no individually deleted messages in this entry list, no need to perform filtering
->>>>>>> 6ab493cf
                 if (log.isDebugEnabled()) {
                     log.debug("[{}] [{}] Filtering entry at {} - already deleted", ledger.getName(), name,
                             entry.getPosition());
@@ -3142,27 +3133,27 @@
         }
         persistPositionMetaStore(lh.getId(), lastMarkDeleteEntry.newPosition, lastMarkDeleteEntry.properties,
                 new MetaStoreCallback<Void>() {
-                    @Override
-                    public void operationComplete(Void result, Stat stat) {
-                        log.info("[{}] Updated cursor {} with ledger id {} md-position={} rd-position={}", ledger.getName(),
-                                name, lh.getId(), markDeletePosition, readPosition);
-                        final LedgerHandle oldLedger = cursorLedger;
-                        cursorLedger = lh;
-                        isCursorLedgerReadOnly = false;
-                        cursorLedgerStat = stat;
-
-                        // At this point the position had already been safely markdeleted
-                        callback.operationComplete();
-
-                        asyncDeleteLedger(oldLedger);
-                    }
-
-                    @Override
-                    public void operationFailed(MetaStoreException e) {
-                        log.warn("[{}] Failed to update consumer {}", ledger.getName(), name, e);
-                        callback.operationFailed(e);
-                    }
-                }, false);
+            @Override
+            public void operationComplete(Void result, Stat stat) {
+                log.info("[{}] Updated cursor {} with ledger id {} md-position={} rd-position={}", ledger.getName(),
+                        name, lh.getId(), markDeletePosition, readPosition);
+                final LedgerHandle oldLedger = cursorLedger;
+                cursorLedger = lh;
+                isCursorLedgerReadOnly = false;
+                cursorLedgerStat = stat;
+
+                // At this point the position had already been safely markdeleted
+                callback.operationComplete();
+
+                asyncDeleteLedger(oldLedger);
+            }
+
+            @Override
+            public void operationFailed(MetaStoreException e) {
+                log.warn("[{}] Failed to update consumer {}", ledger.getName(), name, e);
+                callback.operationFailed(e);
+            }
+        }, false);
     }
 
     /**
