--- conflicted
+++ resolved
@@ -115,9 +115,7 @@
 import org.apache.bookkeeper.mledger.proto.MLDataFormats.ManagedLedgerInfo.LedgerInfo;
 import org.apache.bookkeeper.mledger.proto.MLDataFormats.MessageRange;
 import org.apache.bookkeeper.mledger.proto.MLDataFormats.PositionInfo;
-import org.apache.bookkeeper.mledger.proto.MLDataFormats.PositionInfo.Builder;
 import org.apache.bookkeeper.mledger.proto.MLDataFormats.StringProperty;
-import org.apache.commons.lang3.mutable.MutableInt;
 import org.apache.commons.lang3.tuple.Pair;
 import org.apache.pulsar.common.allocator.PulsarByteBufAllocator;
 import org.apache.pulsar.common.api.proto.CompressionType;
@@ -687,7 +685,6 @@
                     buffer.addComponent(true, part);
                 });
 
-<<<<<<< HEAD
                 log.info("Read {} chunks, total of {} bytes, expected {} bytes", chunkSequenceFooter.numParts,
                         buffer.readableBytes(), chunkSequenceFooter.length);
                 if (buffer.readableBytes() != chunkSequenceFooter.length) {
@@ -700,13 +697,6 @@
                     callback.operationComplete();
                 } else {
                     callback.operationFailed(new ManagedLedgerException(res));
-=======
-                Position position = PositionFactory.create(positionInfo.getLedgerId(), positionInfo.getEntryId());
-                recoverIndividualDeletedMessages(positionInfo);
-                if (getConfig().isDeletionAtBatchIndexLevelEnabled()
-                    && positionInfo.getBatchedEntryDeletionIndexInfoCount() > 0) {
-                    recoverBatchDeletedIndexes(positionInfo.getBatchedEntryDeletionIndexInfoList());
->>>>>>> 53e996c4
                 }
             }
         }, null);
@@ -738,51 +728,6 @@
         }
     }
 
-<<<<<<< HEAD
-    private Throwable tryCompleteCursorRecovery(LedgerHandle lh,  ByteBuf data) {
-        mbean.addReadCursorLedgerSize(data.readableBytes());
-
-        try {
-            data = decompressDataIfNeeded(data, lh);
-        } catch (Throwable e) {
-            data.release();
-            log.error("[{}] Failed to decompress position info from ledger {} for cursor {}: {}", ledger.getName(),
-                    lh.getId(), name, e);
-            return e;
-        }
-
-        PositionInfo positionInfo;
-        try {
-            positionInfo = PositionInfo.parseFrom(data.nioBuffer());
-        } catch (InvalidProtocolBufferException e) {
-            log.error("[{}] Failed to parse position info from ledger {} for cursor {}: {}", ledger.getName(),
-                    lh.getId(), name, e);
-            return e;
-        } finally {
-            data.release();
-        }
-
-        Map<String, Long> recoveredProperties = Collections.emptyMap();
-        if (positionInfo.getPropertiesCount() > 0) {
-            // Recover properties map
-            recoveredProperties = new HashMap<>();
-            for (int i = 0; i < positionInfo.getPropertiesCount(); i++) {
-                LongProperty property = positionInfo.getProperties(i);
-                recoveredProperties.put(property.getName(), property.getValue());
-            }
-        }
-
-        Position position = PositionFactory.create(positionInfo.getLedgerId(), positionInfo.getEntryId());
-        if (positionInfo.getIndividualDeletedMessagesCount() > 0) {
-            recoverIndividualDeletedMessages(positionInfo.getIndividualDeletedMessagesList());
-        }
-        if (getConfig().isDeletionAtBatchIndexLevelEnabled()
-                && positionInfo.getBatchedEntryDeletionIndexInfoCount() > 0) {
-            recoverBatchDeletedIndexes(positionInfo.getBatchedEntryDeletionIndexInfoList());
-        }
-        recoveredCursor(position, recoveredProperties, cursorProperties, lh);
-        return null;
-=======
     public void recoverIndividualDeletedMessages(PositionInfo positionInfo) {
         if (positionInfo.getIndividualDeletedMessagesCount() > 0) {
             recoverIndividualDeletedMessages(positionInfo.getIndividualDeletedMessagesList());
@@ -799,28 +744,47 @@
         }
     }
 
-    private List<LongListMap> buildLongPropertiesMap(Map<Long, long[]> properties) {
-        if (properties.isEmpty()) {
-            return Collections.emptyList();
-        }
-        List<LongListMap> longListMap = new ArrayList<>();
-        MutableInt serializedSize = new MutableInt();
-        properties.forEach((id, ranges) -> {
-            if (ranges == null || ranges.length <= 0) {
-                return;
-            }
-            org.apache.bookkeeper.mledger.proto.MLDataFormats.LongListMap.Builder lmBuilder = LongListMap.newBuilder()
-                    .setKey(id);
-            for (long range : ranges) {
-                lmBuilder.addValues(range);
-            }
-            LongListMap lm = lmBuilder.build();
-            longListMap.add(lm);
-            serializedSize.add(lm.getSerializedSize());
-        });
-        individualDeletedMessagesSerializedSize = serializedSize.toInteger();
-        return longListMap;
->>>>>>> 53e996c4
+    private Throwable tryCompleteCursorRecovery(LedgerHandle lh,  ByteBuf data) {
+        mbean.addReadCursorLedgerSize(data.readableBytes());
+
+        try {
+            data = decompressDataIfNeeded(data, lh);
+        } catch (Throwable e) {
+            data.release();
+            log.error("[{}] Failed to decompress position info from ledger {} for cursor {}: {}", ledger.getName(),
+                    lh.getId(), name, e);
+            return e;
+        }
+
+        PositionInfo positionInfo;
+        try {
+            positionInfo = PositionInfo.parseFrom(data.nioBuffer());
+        } catch (InvalidProtocolBufferException e) {
+            log.error("[{}] Failed to parse position info from ledger {} for cursor {}: {}", ledger.getName(),
+                    lh.getId(), name, e);
+            return e;
+        } finally {
+            data.release();
+        }
+
+        Map<String, Long> recoveredProperties = Collections.emptyMap();
+        if (positionInfo.getPropertiesCount() > 0) {
+            // Recover properties map
+            recoveredProperties = new HashMap<>();
+            for (int i = 0; i < positionInfo.getPropertiesCount(); i++) {
+                LongProperty property = positionInfo.getProperties(i);
+                recoveredProperties.put(property.getName(), property.getValue());
+            }
+        }
+
+        Position position = PositionFactory.create(positionInfo.getLedgerId(), positionInfo.getEntryId());
+        recoverIndividualDeletedMessages(positionInfo);
+        if (getConfig().isDeletionAtBatchIndexLevelEnabled()
+                && positionInfo.getBatchedEntryDeletionIndexInfoCount() > 0) {
+            recoverBatchDeletedIndexes(positionInfo.getBatchedEntryDeletionIndexInfoList());
+        }
+        recoveredCursor(position, recoveredProperties, cursorProperties, lh);
+        return null;
     }
 
     private void recoverIndividualDeletedMessages(List<MLDataFormats.MessageRange> individualDeletedMessagesList) {
@@ -3409,30 +3373,25 @@
         }
     }
 
+    private void scanIndividuallyDeletedRanges(Map<Long, long[]> internalRanges,
+                                               PositionInfoUtils.IndividuallyDeletedRangesConsumer
+                                                       individuallyDeletedRangesConsumer) {
+        if (internalRanges == null || internalRanges.isEmpty()) {
+            return;
+        }
+
+        AtomicInteger serializedSize = new AtomicInteger(0);
+        internalRanges.forEach((ledgerId, ranges) -> {
+            serializedSize.addAndGet(16 * 4 + 8 * ranges.length);
+            individuallyDeletedRangesConsumer.acceptRange(ledgerId, ranges);
+        });
+        this.individualDeletedMessagesSerializedSize = serializedSize.get();
+    }
+
     void persistPositionToLedger(final LedgerHandle lh, MarkDeleteEntry mdEntry, final VoidCallback callback) {
         checkArgument(maxPositionChunkSize > 0, "maxPositionChunkSize mus be greater than zero");
         long now = System.nanoTime();
         Position position = mdEntry.newPosition;
-<<<<<<< HEAD
-=======
-        Builder piBuilder = PositionInfo.newBuilder().setLedgerId(position.getLedgerId())
-                .setEntryId(position.getEntryId())
-                .addAllBatchedEntryDeletionIndexInfo(buildBatchEntryDeletionIndexInfoList())
-                .addAllProperties(buildPropertiesMap(mdEntry.properties));
-
-        Map<Long, long[]> internalRanges = null;
-        try {
-            internalRanges = individualDeletedMessages.toRanges(getConfig().getMaxUnackedRangesToPersist());
-        } catch (Exception e) {
-            log.warn("[{}]-{} Failed to serialize individualDeletedMessages", ledger.getName(), name, e);
-        }
-        if (internalRanges != null && !internalRanges.isEmpty()) {
-            piBuilder.addAllIndividualDeletedMessageRanges(buildLongPropertiesMap(internalRanges));
-        } else {
-            piBuilder.addAllIndividualDeletedMessages(buildIndividualDeletedMessageRanges());
-        }
-        PositionInfo pi = piBuilder.build();
->>>>>>> 53e996c4
 
         if (log.isDebugEnabled()) {
             log.debug("[{}] Cursor {} Appending to ledger={} position={}", ledger.getName(), name, lh.getId(),
@@ -3440,9 +3399,34 @@
         }
 
         requireNonNull(lh);
-        ByteBuf rawData = PositionInfoUtils.serializePositionInfo(mdEntry, position,
-                this::scanIndividualDeletedMessageRanges, this::buildBatchEntryDeletionIndexInfoList,
-                lastSerializedSize);
+
+        Map<Long, long[]> internalRanges = null;
+        try {
+            // to support downgrade this is hidden behind the feature flag
+            internalRanges = isChunkingEnabled
+                    ? individualDeletedMessages.toRanges(getConfig().getMaxUnackedRangesToPersist())
+                    : null;
+        } catch (Exception e) {
+            log.warn("[{}]-{} Failed to serialize individualDeletedMessages", ledger.getName(), name, e);
+        }
+
+        final ByteBuf rawData;
+        if (internalRanges == null || internalRanges.isEmpty()) {
+            rawData = PositionInfoUtils.serializePositionInfo(mdEntry,
+                    position,
+                    this::scanIndividualDeletedMessageRanges,
+                    this::buildBatchEntryDeletionIndexInfoList,
+                    x -> {},
+                    lastSerializedSize);
+        } else {
+            final Map<Long, long[]> internalRangesConst = internalRanges;
+            rawData = PositionInfoUtils.serializePositionInfo(mdEntry,
+                    position,
+                    x -> {},
+                    this::buildBatchEntryDeletionIndexInfoList,
+                    x -> this.scanIndividuallyDeletedRanges(internalRangesConst, x),
+                    lastSerializedSize);
+        }
         long endSer = System.nanoTime();
         this.lastSerializedSize = rawData.readableBytes();
 
@@ -3453,6 +3437,7 @@
 
         int offset = 0;
         final int len = data.readableBytes();
+        // to support downgrade this is hidden behind the feature flag
         int numParts = isChunkingEnabled ? 1 + (len / maxPositionChunkSize) : 1;
 
         if (log.isDebugEnabled()) {
@@ -3513,7 +3498,6 @@
             }
         }
     }
-
 
     private void writeToBookKeeperLastChunk(LedgerHandle lh,
                                             MarkDeleteEntry mdEntry,
