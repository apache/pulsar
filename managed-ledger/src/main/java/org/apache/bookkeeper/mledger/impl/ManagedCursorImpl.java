--- conflicted
+++ resolved
@@ -2809,7 +2809,6 @@
         return this;
     }
 
-<<<<<<< HEAD
     @Override
     public long[] getDeletedBatchIndexesAsLongArray(PositionImpl position) {
         if (config.isDeletionAtBatchIndexLevelEnabled() && batchDeletedIndexes != null) {
@@ -2819,8 +2818,7 @@
             return null;
         }
     }
-
-=======
+  
     void updateReadStats(int readEntriesCount, long readEntriesSize) {
         this.entriesReadCount += readEntriesCount;
         this.entriesReadSize += readEntriesSize;
@@ -2851,8 +2849,5 @@
 
         return Math.min(maxEntriesBasedOnSize, maxEntries);
     }
-
-
->>>>>>> 4883e1b6
     private static final Logger log = LoggerFactory.getLogger(ManagedCursorImpl.class);
 }