/**
 * Licensed to the Apache Software Foundation (ASF) under one
 * or more contributor license agreements.  See the NOTICE file
 * distributed with this work for additional information
 * regarding copyright ownership.  The ASF licenses this file
 * to you under the Apache License, Version 2.0 (the
 * "License"); you may not use this file except in compliance
 * with the License.  You may obtain a copy of the License at
 *
 *   http://www.apache.org/licenses/LICENSE-2.0
 *
 * Unless required by applicable law or agreed to in writing,
 * software distributed under the License is distributed on an
 * "AS IS" BASIS, WITHOUT WARRANTIES OR CONDITIONS OF ANY
 * KIND, either express or implied.  See the License for the
 * specific language governing permissions and limitations
 * under the License.
 */
package org.apache.bookkeeper.mledger.impl;

import static com.google.common.base.Preconditions.checkArgument;
import static java.util.Objects.requireNonNull;
import static org.apache.bookkeeper.mledger.ManagedLedgerException.getManagedLedgerException;
import static org.apache.bookkeeper.mledger.impl.ManagedLedgerImpl.DEFAULT_LEDGER_DELETE_BACKOFF_TIME_SEC;
import static org.apache.bookkeeper.mledger.impl.ManagedLedgerImpl.DEFAULT_LEDGER_DELETE_RETRIES;
import static org.apache.bookkeeper.mledger.impl.ManagedLedgerImpl.createManagedLedgerException;
import static org.apache.bookkeeper.mledger.util.Errors.isNoSuchLedgerExistsException;
import static org.apache.bookkeeper.mledger.util.SafeRun.safeRun;
import com.google.common.annotations.VisibleForTesting;
import com.google.common.base.MoreObjects;
import com.google.common.base.Predicate;
import com.google.common.collect.Collections2;
import com.google.common.collect.Lists;
import com.google.common.collect.Range;
import com.google.common.util.concurrent.RateLimiter;
import com.google.protobuf.InvalidProtocolBufferException;
import java.time.Clock;
import java.util.ArrayDeque;
import java.util.ArrayList;
import java.util.Collections;
import java.util.Comparator;
import java.util.HashMap;
import java.util.HashSet;
import java.util.Iterator;
import java.util.List;
import java.util.Map;
import java.util.Optional;
import java.util.Set;
import java.util.concurrent.CompletableFuture;
import java.util.concurrent.ConcurrentSkipListMap;
import java.util.concurrent.CountDownLatch;
import java.util.concurrent.TimeUnit;
import java.util.concurrent.atomic.AtomicBoolean;
import java.util.concurrent.atomic.AtomicInteger;
import java.util.concurrent.atomic.AtomicIntegerFieldUpdater;
import java.util.concurrent.atomic.AtomicLong;
import java.util.concurrent.atomic.AtomicLongFieldUpdater;
import java.util.concurrent.atomic.AtomicReference;
import java.util.concurrent.atomic.AtomicReferenceFieldUpdater;
import java.util.concurrent.locks.ReadWriteLock;
import java.util.concurrent.locks.ReentrantReadWriteLock;
import java.util.function.Function;
import org.apache.bookkeeper.client.AsyncCallback.CloseCallback;
import org.apache.bookkeeper.client.AsyncCallback.OpenCallback;
import org.apache.bookkeeper.client.BKException;
import org.apache.bookkeeper.client.BookKeeper;
import org.apache.bookkeeper.client.LedgerEntry;
import org.apache.bookkeeper.client.LedgerHandle;
import org.apache.bookkeeper.client.api.BKException.Code;
import org.apache.bookkeeper.mledger.AsyncCallbacks;
import org.apache.bookkeeper.mledger.AsyncCallbacks.ClearBacklogCallback;
import org.apache.bookkeeper.mledger.AsyncCallbacks.FindEntryCallback;
import org.apache.bookkeeper.mledger.AsyncCallbacks.MarkDeleteCallback;
import org.apache.bookkeeper.mledger.AsyncCallbacks.ReadEntriesCallback;
import org.apache.bookkeeper.mledger.AsyncCallbacks.ReadEntryCallback;
import org.apache.bookkeeper.mledger.AsyncCallbacks.ScanCallback;
import org.apache.bookkeeper.mledger.AsyncCallbacks.SkipEntriesCallback;
import org.apache.bookkeeper.mledger.Entry;
import org.apache.bookkeeper.mledger.ManagedCursor;
import org.apache.bookkeeper.mledger.ManagedCursorMXBean;
import org.apache.bookkeeper.mledger.ManagedLedger;
import org.apache.bookkeeper.mledger.ManagedLedgerConfig;
import org.apache.bookkeeper.mledger.ManagedLedgerException;
import org.apache.bookkeeper.mledger.ManagedLedgerException.CursorAlreadyClosedException;
import org.apache.bookkeeper.mledger.ManagedLedgerException.MetaStoreException;
import org.apache.bookkeeper.mledger.ManagedLedgerException.NoMoreEntriesToReadException;
import org.apache.bookkeeper.mledger.Position;
import org.apache.bookkeeper.mledger.ScanOutcome;
import org.apache.bookkeeper.mledger.impl.ManagedLedgerImpl.PositionBound;
import org.apache.bookkeeper.mledger.impl.MetaStore.MetaStoreCallback;
import org.apache.bookkeeper.mledger.proto.MLDataFormats;
import org.apache.bookkeeper.mledger.proto.MLDataFormats.LongProperty;
import org.apache.bookkeeper.mledger.proto.MLDataFormats.ManagedCursorInfo;
import org.apache.bookkeeper.mledger.proto.MLDataFormats.ManagedLedgerInfo.LedgerInfo;
import org.apache.bookkeeper.mledger.proto.MLDataFormats.MessageRange;
import org.apache.bookkeeper.mledger.proto.MLDataFormats.PositionInfo;
import org.apache.bookkeeper.mledger.proto.MLDataFormats.StringProperty;
import org.apache.commons.lang3.tuple.Pair;
import org.apache.pulsar.common.util.collections.BitSetRecyclable;
import org.apache.pulsar.common.util.collections.LongPairRangeSet;
import org.apache.pulsar.common.util.collections.LongPairRangeSet.LongPairConsumer;
import org.apache.pulsar.metadata.api.Stat;
import org.slf4j.Logger;
import org.slf4j.LoggerFactory;

@SuppressWarnings("checkstyle:javadoctype")
public class ManagedCursorImpl implements ManagedCursor {
    private static final Comparator<Entry> ENTRY_COMPARATOR = (e1, e2) -> {
        if (e1.getLedgerId() != e2.getLedgerId()) {
            return e1.getLedgerId() < e2.getLedgerId() ? -1 : 1;
        }

        if (e1.getEntryId() != e2.getEntryId()) {
            return e1.getEntryId() < e2.getEntryId() ? -1 : 1;
        }

        return 0;
    };
    protected final BookKeeper bookkeeper;
    protected final ManagedLedgerConfig config;
    protected final ManagedLedgerImpl ledger;
    private final String name;

    private volatile Map<String, String> cursorProperties;
    private final BookKeeper.DigestType digestType;

    protected volatile PositionImpl markDeletePosition;

    // this position is have persistent mark delete position
    protected volatile PositionImpl persistentMarkDeletePosition;
    protected static final AtomicReferenceFieldUpdater<ManagedCursorImpl, PositionImpl>
            INPROGRESS_MARKDELETE_PERSIST_POSITION_UPDATER =
            AtomicReferenceFieldUpdater.newUpdater(ManagedCursorImpl.class, PositionImpl.class,
                    "inProgressMarkDeletePersistPosition");
    protected volatile PositionImpl inProgressMarkDeletePersistPosition;

    protected static final AtomicReferenceFieldUpdater<ManagedCursorImpl, PositionImpl> READ_POSITION_UPDATER =
            AtomicReferenceFieldUpdater.newUpdater(ManagedCursorImpl.class, PositionImpl.class, "readPosition");
    protected volatile PositionImpl readPosition;
    // keeps sample of last read-position for validation and monitoring if read-position is not moving forward.
    protected volatile PositionImpl statsLastReadPosition;

    protected static final AtomicReferenceFieldUpdater<ManagedCursorImpl, MarkDeleteEntry>
            LAST_MARK_DELETE_ENTRY_UPDATER = AtomicReferenceFieldUpdater.newUpdater(ManagedCursorImpl.class,
            MarkDeleteEntry.class, "lastMarkDeleteEntry");
    protected volatile MarkDeleteEntry lastMarkDeleteEntry;

    protected static final AtomicReferenceFieldUpdater<ManagedCursorImpl, OpReadEntry> WAITING_READ_OP_UPDATER =
        AtomicReferenceFieldUpdater.newUpdater(ManagedCursorImpl.class, OpReadEntry.class, "waitingReadOp");
    @SuppressWarnings("unused")
    private volatile OpReadEntry waitingReadOp = null;

    public static final int FALSE = 0;
    public static final int TRUE = 1;
    private static final AtomicIntegerFieldUpdater<ManagedCursorImpl> RESET_CURSOR_IN_PROGRESS_UPDATER =
        AtomicIntegerFieldUpdater.newUpdater(ManagedCursorImpl.class, "resetCursorInProgress");
    @SuppressWarnings("unused")
    private volatile int resetCursorInProgress = FALSE;
    private static final AtomicIntegerFieldUpdater<ManagedCursorImpl> PENDING_READ_OPS_UPDATER =
        AtomicIntegerFieldUpdater.newUpdater(ManagedCursorImpl.class, "pendingReadOps");
    @SuppressWarnings("unused")
    private volatile int pendingReadOps = 0;

    private static final AtomicLongFieldUpdater<ManagedCursorImpl> MSG_CONSUMED_COUNTER_UPDATER =
            AtomicLongFieldUpdater.newUpdater(ManagedCursorImpl.class, "messagesConsumedCounter");
    // This counters are used to compute the numberOfEntries and numberOfEntriesInBacklog values, without having to look
    // at the list of ledgers in the ml. They are initialized to (-backlog) at opening, and will be incremented each
    // time a message is read or deleted.
    protected volatile long messagesConsumedCounter;

    // Current ledger used to append the mark-delete position
    private volatile LedgerHandle cursorLedger;

    // Wether the current cursorLedger is read-only or writable
    private boolean isCursorLedgerReadOnly = true;

    // Stat of the cursor z-node
    // NOTE: Don't update individually cursorLedgerStat,
    // please use updateCursorLedgerStat method to update cursorLedgerStat and managedCursorInfo at the same time.
    private volatile Stat cursorLedgerStat;
    private volatile ManagedCursorInfo managedCursorInfo;

    private static final LongPairConsumer<PositionImpl> positionRangeConverter = PositionImpl::new;
    private static final LongPairConsumer<PositionImplRecyclable> recyclePositionRangeConverter = (key, value) -> {
        PositionImplRecyclable position = PositionImplRecyclable.create();
        position.ledgerId = key;
        position.entryId = value;
        position.ackSet = null;
        return position;
    };
    private final RangeSetWrapper<PositionImpl> individualDeletedMessages;

    // Maintain the deletion status for batch messages
    // (ledgerId, entryId) -> deletion indexes
    private final ConcurrentSkipListMap<PositionImpl, BitSetRecyclable> batchDeletedIndexes;
    private final ReadWriteLock lock = new ReentrantReadWriteLock();

    private RateLimiter markDeleteLimiter;
    // The cursor is considered "dirty" when there are mark-delete updates that are only applied in memory,
    // because of the rate limiting.
    private volatile boolean isDirty = false;

    private boolean alwaysInactive = false;

    private static final long NO_MAX_SIZE_LIMIT = -1L;

    private long entriesReadCount;
    private long entriesReadSize;
    private int individualDeletedMessagesSerializedSize;
    private static final String COMPACTION_CURSOR_NAME = "__compaction";
    private volatile boolean cacheReadEntry = false;

    class MarkDeleteEntry {
        final PositionImpl newPosition;
        final MarkDeleteCallback callback;
        final Object ctx;
        final Map<String, Long> properties;

        // If the callbackGroup is set, it means this mark-delete request was done on behalf of a group of request (just
        // persist the last one in the chain). In this case we need to trigger the callbacks for every request in the
        // group.
        List<MarkDeleteEntry> callbackGroup;

        public MarkDeleteEntry(PositionImpl newPosition, Map<String, Long> properties,
                MarkDeleteCallback callback, Object ctx) {
            this.newPosition = newPosition;
            this.properties = properties;
            this.callback = callback;
            this.ctx = ctx;
        }

        public void triggerComplete() {
            // Trigger the final callback after having (eventually) triggered the switchin-ledger operation. This
            // will ensure that no race condition will happen between the next mark-delete and the switching
            // operation.
            if (callbackGroup != null) {
                // Trigger the callback for every request in the group
                for (MarkDeleteEntry e : callbackGroup) {
                    e.callback.markDeleteComplete(e.ctx);
                }
            } else if (callback != null) {
                // Only trigger the callback for the current request
                callback.markDeleteComplete(ctx);
            }
        }

        public void triggerFailed(ManagedLedgerException exception) {
            if (callbackGroup != null) {
                for (MarkDeleteEntry e : callbackGroup) {
                    e.callback.markDeleteFailed(exception, e.ctx);
                }
            } else if (callback != null) {
                callback.markDeleteFailed(exception, ctx);
            }
        }
    }

    protected final ArrayDeque<MarkDeleteEntry> pendingMarkDeleteOps = new ArrayDeque<>();
    private static final AtomicIntegerFieldUpdater<ManagedCursorImpl> PENDING_MARK_DELETED_SUBMITTED_COUNT_UPDATER =
        AtomicIntegerFieldUpdater.newUpdater(ManagedCursorImpl.class, "pendingMarkDeletedSubmittedCount");
    @SuppressWarnings("unused")
    private volatile int pendingMarkDeletedSubmittedCount = 0;
    private long lastLedgerSwitchTimestamp;
    private final Clock clock;

    // The last active time (Unix time, milliseconds) of the cursor
    private long lastActive;

    public enum State {
        Uninitialized, // Cursor is being initialized
        NoLedger, // There is no metadata ledger open for writing
        Open, // Metadata ledger is ready
        SwitchingLedger, // The metadata ledger is being switched
        Closing, // The managed cursor is closing
        Closed // The managed cursor has been closed
    }

    protected static final AtomicReferenceFieldUpdater<ManagedCursorImpl, State> STATE_UPDATER =
        AtomicReferenceFieldUpdater.newUpdater(ManagedCursorImpl.class, State.class, "state");
    protected volatile State state = null;

    protected final ManagedCursorMXBean mbean;

    @SuppressWarnings("checkstyle:javadoctype")
    public interface VoidCallback {
        void operationComplete();

        void operationFailed(ManagedLedgerException exception);
    }

    ManagedCursorImpl(BookKeeper bookkeeper, ManagedLedgerConfig config, ManagedLedgerImpl ledger, String cursorName) {
        this.bookkeeper = bookkeeper;
        this.cursorProperties = Collections.emptyMap();
        this.config = config;
        this.ledger = ledger;
        this.name = cursorName;
        this.individualDeletedMessages = new RangeSetWrapper<>(positionRangeConverter, this);
        if (config.isDeletionAtBatchIndexLevelEnabled()) {
            this.batchDeletedIndexes = new ConcurrentSkipListMap<>();
        } else {
            this.batchDeletedIndexes = null;
        }
        this.digestType = BookKeeper.DigestType.fromApiDigestType(config.getDigestType());
        STATE_UPDATER.set(this, State.Uninitialized);
        PENDING_MARK_DELETED_SUBMITTED_COUNT_UPDATER.set(this, 0);
        PENDING_READ_OPS_UPDATER.set(this, 0);
        RESET_CURSOR_IN_PROGRESS_UPDATER.set(this, FALSE);
        WAITING_READ_OP_UPDATER.set(this, null);
        this.clock = config.getClock();
        this.lastActive = this.clock.millis();
        this.lastLedgerSwitchTimestamp = this.clock.millis();

        if (config.getThrottleMarkDelete() > 0.0) {
            markDeleteLimiter = RateLimiter.create(config.getThrottleMarkDelete());
        } else {
            // Disable mark-delete rate limiter
            markDeleteLimiter = null;
        }
        this.mbean = new ManagedCursorMXBeanImpl(this);
    }

    private void updateCursorLedgerStat(ManagedCursorInfo cursorInfo, Stat stat) {
        this.managedCursorInfo = cursorInfo;
        this.cursorLedgerStat = stat;
    }

    @Override
    public Map<String, Long> getProperties() {
        return lastMarkDeleteEntry != null ? lastMarkDeleteEntry.properties : Collections.emptyMap();
    }

    @Override
    public Map<String, String> getCursorProperties() {
        return cursorProperties;
    }

    private CompletableFuture<Void> computeCursorProperties(
            final Function<Map<String, String>, Map<String, String>> updateFunction) {
        CompletableFuture<Void> updateCursorPropertiesResult = new CompletableFuture<>();

        final Stat lastCursorLedgerStat = ManagedCursorImpl.this.cursorLedgerStat;

        Map<String, String> newProperties = updateFunction.apply(ManagedCursorImpl.this.cursorProperties);
        ManagedCursorInfo copy = ManagedCursorInfo
                .newBuilder(ManagedCursorImpl.this.managedCursorInfo)
                .clearCursorProperties()
                .addAllCursorProperties(buildStringPropertiesMap(newProperties))
                .build();

        ledger.getStore().asyncUpdateCursorInfo(ledger.getName(),
                name, copy, lastCursorLedgerStat, new MetaStoreCallback<>() {
                    @Override
                    public void operationComplete(Void result, Stat stat) {
                        log.info("[{}] Updated ledger cursor: {} properties {}", ledger.getName(),
                                name, cursorProperties);
                        ManagedCursorImpl.this.cursorProperties = Collections.unmodifiableMap(newProperties);
                        updateCursorLedgerStat(copy, stat);
                        updateCursorPropertiesResult.complete(result);
                    }

                    @Override
                    public void operationFailed(MetaStoreException e) {
                        log.error("[{}] Error while updating ledger cursor: {} properties {}", ledger.getName(),
                                name, cursorProperties, e);
                        updateCursorPropertiesResult.completeExceptionally(e);
                    }
                });

        return updateCursorPropertiesResult;
    }

    @Override
    public CompletableFuture<Void> setCursorProperties(Map<String, String> cursorProperties) {
        return computeCursorProperties(lastRead -> cursorProperties);
    }

    @Override
    public CompletableFuture<Void> putCursorProperty(String key, String value) {
        return computeCursorProperties(lastRead -> {
            Map<String, String> newProperties = lastRead == null ? new HashMap<>() : new HashMap<>(lastRead);
            newProperties.put(key, value);
            return newProperties;
        });
    }

    @Override
    public CompletableFuture<Void> removeCursorProperty(String key) {
        return computeCursorProperties(lastRead -> {
            Map<String, String> newProperties = lastRead == null ? new HashMap<>() : new HashMap<>(lastRead);
            newProperties.remove(key);
            return newProperties;
        });
    }

    @Override
    public boolean putProperty(String key, Long value) {
        if (lastMarkDeleteEntry != null) {
            LAST_MARK_DELETE_ENTRY_UPDATER.updateAndGet(this, last -> {
                Map<String, Long> properties = last.properties;
                Map<String, Long> newProperties = properties == null ? new HashMap<>() : new HashMap<>(properties);
                newProperties.put(key, value);

                MarkDeleteEntry newLastMarkDeleteEntry = new MarkDeleteEntry(last.newPosition, newProperties,
                        last.callback, last.ctx);
                newLastMarkDeleteEntry.callbackGroup = last.callbackGroup;

                return newLastMarkDeleteEntry;
            });
            return true;
        }
        return false;
    }

    @Override
    public boolean removeProperty(String key) {
        if (lastMarkDeleteEntry != null) {
            LAST_MARK_DELETE_ENTRY_UPDATER.updateAndGet(this, last -> {
                Map<String, Long> properties = last.properties;
                if (properties != null && properties.containsKey(key)) {
                    properties.remove(key);
                }
                return last;
            });
            return true;
        }
        return false;
    }

    /**
     * Performs the initial recovery, reading the mark-deleted position from the ledger and then calling initialize to
     * have a new opened ledger.
     */
    void recover(final VoidCallback callback) {
        // Read the meta-data ledgerId from the store
        log.info("[{}] Recovering from bookkeeper ledger cursor: {}", ledger.getName(), name);
        ledger.getStore().asyncGetCursorInfo(ledger.getName(), name, new MetaStoreCallback<ManagedCursorInfo>() {
            @Override
            public void operationComplete(ManagedCursorInfo info, Stat stat) {

                updateCursorLedgerStat(info, stat);
                lastActive = info.getLastActive() != 0 ? info.getLastActive() : lastActive;
<<<<<<< HEAD
=======
                if (log.isDebugEnabled()) {
                    log.debug("[{}] [{}] Recover cursor last active to [{}]", ledger.getName(), name, lastActive);
                }
>>>>>>> 1a34b871

                Map<String, String> recoveredCursorProperties = Collections.emptyMap();
                if (info.getCursorPropertiesCount() > 0) {
                    // Recover properties map
                    recoveredCursorProperties = new HashMap<>();
                    for (int i = 0; i < info.getCursorPropertiesCount(); i++) {
                        StringProperty property = info.getCursorProperties(i);
                        recoveredCursorProperties.put(property.getName(), property.getValue());
                    }
                }
                cursorProperties = recoveredCursorProperties;

                if (info.getCursorsLedgerId() == -1L) {
                    // There is no cursor ledger to read the last position from. It means the cursor has been properly
                    // closed and the last mark-delete position is stored in the ManagedCursorInfo itself.
                    PositionImpl recoveredPosition = new PositionImpl(info.getMarkDeleteLedgerId(),
                            info.getMarkDeleteEntryId());
                    if (info.getIndividualDeletedMessagesCount() > 0) {
                        recoverIndividualDeletedMessages(info.getIndividualDeletedMessagesList());
                    }

                    Map<String, Long> recoveredProperties = Collections.emptyMap();
                    if (info.getPropertiesCount() > 0) {
                        // Recover properties map
                        recoveredProperties = new HashMap<>();
                        for (int i = 0; i < info.getPropertiesCount(); i++) {
                            LongProperty property = info.getProperties(i);
                            recoveredProperties.put(property.getName(), property.getValue());
                        }
                    }

                    recoveredCursor(recoveredPosition, recoveredProperties, recoveredCursorProperties, null);
                    callback.operationComplete();
                } else {
                    // Need to proceed and read the last entry in the specified ledger to find out the last position
                    log.info("[{}] Consumer {} meta-data recover from ledger {}", ledger.getName(), name,
                            info.getCursorsLedgerId());
                    recoverFromLedger(info, callback);
                }
            }

            @Override
            public void operationFailed(MetaStoreException e) {
                callback.operationFailed(e);
            }
        });
    }

    protected void recoverFromLedger(final ManagedCursorInfo info, final VoidCallback callback) {
        // Read the acknowledged position from the metadata ledger, then create
        // a new ledger and write the position into it
        ledger.mbean.startCursorLedgerOpenOp();
        long ledgerId = info.getCursorsLedgerId();
        OpenCallback openCallback = (rc, lh, ctx) -> {
            if (log.isInfoEnabled()) {
                log.info("[{}] Opened ledger {} for consumer {}. rc={}", ledger.getName(), ledgerId, name, rc);
            }
            if (isBkErrorNotRecoverable(rc)) {
                log.error("[{}] Error opening metadata ledger {} for consumer {}: {}", ledger.getName(), ledgerId, name,
                        BKException.getMessage(rc));
                // Rewind to oldest entry available
                initialize(getRollbackPosition(info), Collections.emptyMap(), Collections.emptyMap(), callback);
                return;
            } else if (rc != BKException.Code.OK) {
                log.warn("[{}] Error opening metadata ledger {} for consumer {}: {}", ledger.getName(), ledgerId, name,
                        BKException.getMessage(rc));
                callback.operationFailed(new ManagedLedgerException(BKException.getMessage(rc)));
                return;
            }

            // Read the last entry in the ledger
            long lastEntryInLedger = lh.getLastAddConfirmed();

            if (lastEntryInLedger < 0) {
                log.warn("[{}] Error reading from metadata ledger {} for consumer {}: No entries in ledger",
                        ledger.getName(), ledgerId, name);
                // Rewind to last cursor snapshot available
                initialize(getRollbackPosition(info), Collections.emptyMap(), cursorProperties, callback);
                return;
            }

            lh.asyncReadEntries(lastEntryInLedger, lastEntryInLedger, (rc1, lh1, seq, ctx1) -> {
                if (log.isDebugEnabled()) {
                    log.debug("[{}} readComplete rc={} entryId={}", ledger.getName(), rc1, lh1.getLastAddConfirmed());
                }
                if (isBkErrorNotRecoverable(rc1)) {
                    log.error("[{}] Error reading from metadata ledger {} for consumer {}: {}", ledger.getName(),
                            ledgerId, name, BKException.getMessage(rc1));
                    // Rewind to oldest entry available
                    initialize(getRollbackPosition(info), Collections.emptyMap(), cursorProperties, callback);
                    return;
                } else if (rc1 != BKException.Code.OK) {
                    log.warn("[{}] Error reading from metadata ledger {} for consumer {}: {}", ledger.getName(),
                            ledgerId, name, BKException.getMessage(rc1));

                    callback.operationFailed(createManagedLedgerException(rc1));
                    return;
                }

                LedgerEntry entry = seq.nextElement();
                mbean.addReadCursorLedgerSize(entry.getLength());
                PositionInfo positionInfo;
                try {
                    positionInfo = PositionInfo.parseFrom(entry.getEntry());
                } catch (InvalidProtocolBufferException e) {
                    callback.operationFailed(new ManagedLedgerException(e));
                    return;
                }

                Map<String, Long> recoveredProperties = Collections.emptyMap();
                if (positionInfo.getPropertiesCount() > 0) {
                    // Recover properties map
                    recoveredProperties = new HashMap<>();
                    for (int i = 0; i < positionInfo.getPropertiesCount(); i++) {
                        LongProperty property = positionInfo.getProperties(i);
                        recoveredProperties.put(property.getName(), property.getValue());
                    }
                }

                PositionImpl position = new PositionImpl(positionInfo);
                if (positionInfo.getIndividualDeletedMessagesCount() > 0) {
                    recoverIndividualDeletedMessages(positionInfo.getIndividualDeletedMessagesList());
                }
                if (config.isDeletionAtBatchIndexLevelEnabled() && batchDeletedIndexes != null
                    && positionInfo.getBatchedEntryDeletionIndexInfoCount() > 0) {
                    recoverBatchDeletedIndexes(positionInfo.getBatchedEntryDeletionIndexInfoList());
                }
                recoveredCursor(position, recoveredProperties, cursorProperties, lh);
                callback.operationComplete();
            }, null);
        };
        try {
            bookkeeper.asyncOpenLedger(ledgerId, digestType, config.getPassword(), openCallback, null);
        } catch (Throwable t) {
            log.error("[{}] Encountered error on opening cursor ledger {} for cursor {}",
                ledger.getName(), ledgerId, name, t);
            openCallback.openComplete(BKException.Code.UnexpectedConditionException, null, null);
        }
    }

    private void recoverIndividualDeletedMessages(List<MLDataFormats.MessageRange> individualDeletedMessagesList) {
        lock.writeLock().lock();
        try {
            individualDeletedMessages.clear();
            individualDeletedMessagesList.forEach(messageRange -> {
                MLDataFormats.NestedPositionInfo lowerEndpoint = messageRange.getLowerEndpoint();
                MLDataFormats.NestedPositionInfo upperEndpoint = messageRange.getUpperEndpoint();

                if (lowerEndpoint.getLedgerId() == upperEndpoint.getLedgerId()) {
                    individualDeletedMessages.addOpenClosed(lowerEndpoint.getLedgerId(), lowerEndpoint.getEntryId(),
                            upperEndpoint.getLedgerId(), upperEndpoint.getEntryId());
                } else {
                    // Store message ranges after splitting them by ledger ID
                    LedgerInfo lowerEndpointLedgerInfo = ledger.getLedgersInfo().get(lowerEndpoint.getLedgerId());
                    if (lowerEndpointLedgerInfo != null) {
                        individualDeletedMessages.addOpenClosed(lowerEndpoint.getLedgerId(), lowerEndpoint.getEntryId(),
                                lowerEndpoint.getLedgerId(), lowerEndpointLedgerInfo.getEntries() - 1);
                    } else {
                        log.warn("[{}][{}] No ledger info of lower endpoint {}:{}", ledger.getName(), name,
                                lowerEndpoint.getLedgerId(), lowerEndpoint.getEntryId());
                    }

                    for (LedgerInfo li : ledger.getLedgersInfo()
                            .subMap(lowerEndpoint.getLedgerId(), false, upperEndpoint.getLedgerId(), false).values()) {
                        individualDeletedMessages.addOpenClosed(li.getLedgerId(), -1, li.getLedgerId(),
                                li.getEntries() - 1);
                    }

                    individualDeletedMessages.addOpenClosed(upperEndpoint.getLedgerId(), -1,
                            upperEndpoint.getLedgerId(), upperEndpoint.getEntryId());
                }
            });
        } finally {
            lock.writeLock().unlock();
        }
    }

    private void recoverBatchDeletedIndexes (
            List<MLDataFormats.BatchedEntryDeletionIndexInfo> batchDeletedIndexInfoList) {
        lock.writeLock().lock();
        try {
            this.batchDeletedIndexes.clear();
            batchDeletedIndexInfoList.forEach(batchDeletedIndexInfo -> {
                if (batchDeletedIndexInfo.getDeleteSetCount() > 0) {
                    long[] array = new long[batchDeletedIndexInfo.getDeleteSetCount()];
                    for (int i = 0; i < batchDeletedIndexInfo.getDeleteSetList().size(); i++) {
                        array[i] = batchDeletedIndexInfo.getDeleteSetList().get(i);
                    }
                    this.batchDeletedIndexes.put(PositionImpl.get(batchDeletedIndexInfo.getPosition().getLedgerId(),
                        batchDeletedIndexInfo.getPosition().getEntryId()), BitSetRecyclable.create().resetWords(array));
                }
            });
        } finally {
            lock.writeLock().unlock();
        }
    }

    private void recoveredCursor(PositionImpl position, Map<String, Long> properties,
                                 Map<String, String> cursorProperties,
                                 LedgerHandle recoveredFromCursorLedger) {
        // if the position was at a ledger that didn't exist (since it will be deleted if it was previously empty),
        // we need to move to the next existing ledger
        if (!ledger.ledgerExists(position.getLedgerId())) {
            Long nextExistingLedger = ledger.getNextValidLedger(position.getLedgerId());
            if (nextExistingLedger == null) {
                log.info("[{}] [{}] Couldn't find next next valid ledger for recovery {}", ledger.getName(), name,
                        position);
            }
            position = nextExistingLedger != null ? PositionImpl.get(nextExistingLedger, -1) : position;
        }
        if (position.compareTo(ledger.getLastPosition()) > 0) {
            log.warn("[{}] [{}] Current position {} is ahead of last position {}", ledger.getName(), name, position,
                    ledger.getLastPosition());
            position = ledger.getLastPosition();
        }
        log.info("[{}] Cursor {} recovered to position {}", ledger.getName(), name, position);
        this.cursorProperties = cursorProperties;
        messagesConsumedCounter = -getNumberOfEntries(Range.openClosed(position, ledger.getLastPosition()));
        markDeletePosition = position;
        persistentMarkDeletePosition = position;
        inProgressMarkDeletePersistPosition = null;
        readPosition = ledger.getNextValidPosition(position);
        ledger.onCursorReadPositionUpdated(this, readPosition);
        lastMarkDeleteEntry = new MarkDeleteEntry(markDeletePosition, properties, null, null);
        // assign cursor-ledger so, it can be deleted when new ledger will be switched
        this.cursorLedger = recoveredFromCursorLedger;
        this.isCursorLedgerReadOnly = true;
        STATE_UPDATER.set(this, State.NoLedger);
    }

    void initialize(PositionImpl position, Map<String, Long> properties, Map<String, String> cursorProperties,
                    final VoidCallback callback) {
        recoveredCursor(position, properties, cursorProperties, null);
        if (log.isDebugEnabled()) {
            log.debug("[{}] Consumer {} cursor initialized with counters: consumed {} mdPos {} rdPos {}",
                    ledger.getName(), name, messagesConsumedCounter, markDeletePosition, readPosition);
        }
        persistPositionMetaStore(cursorLedger != null ? cursorLedger.getId() : -1L, position, properties,
                new MetaStoreCallback<>() {
                    @Override
                    public void operationComplete(Void result, Stat stat) {
                        STATE_UPDATER.set(ManagedCursorImpl.this, State.NoLedger);
                        callback.operationComplete();
                    }
                    @Override
                    public void operationFailed(MetaStoreException e) {
                        callback.operationFailed(e);
                    }
        }, false);
    }

    @Override
    public List<Entry> readEntries(int numberOfEntriesToRead) throws InterruptedException, ManagedLedgerException {
        checkArgument(numberOfEntriesToRead > 0);

        final CountDownLatch counter = new CountDownLatch(1);
        class Result {
            ManagedLedgerException exception = null;
            List<Entry> entries = null;
        }

        final Result result = new Result();

        asyncReadEntries(numberOfEntriesToRead, new ReadEntriesCallback() {
            @Override
            public void readEntriesComplete(List<Entry> entries, Object ctx) {
                result.entries = entries;
                counter.countDown();
            }

            @Override
            public void readEntriesFailed(ManagedLedgerException exception, Object ctx) {
                result.exception = exception;
                counter.countDown();
            }

        }, null, PositionImpl.LATEST);

        counter.await();

        if (result.exception != null) {
            throw result.exception;
        }

        return result.entries;
    }

    @Override
    public void asyncReadEntries(final int numberOfEntriesToRead, final ReadEntriesCallback callback,
            final Object ctx, PositionImpl maxPosition) {
        asyncReadEntries(numberOfEntriesToRead, NO_MAX_SIZE_LIMIT, callback, ctx, maxPosition);
    }

    @Override
    public void asyncReadEntries(int numberOfEntriesToRead, long maxSizeBytes, ReadEntriesCallback callback,
                                 Object ctx, PositionImpl maxPosition) {
        checkArgument(numberOfEntriesToRead > 0);
        if (isClosed()) {
            callback.readEntriesFailed(new ManagedLedgerException
                    .CursorAlreadyClosedException("Cursor was already closed"), ctx);
            return;
        }

        int numOfEntriesToRead = applyMaxSizeCap(numberOfEntriesToRead, maxSizeBytes);

        PENDING_READ_OPS_UPDATER.incrementAndGet(this);
        OpReadEntry op = OpReadEntry.create(this, readPosition, numOfEntriesToRead, callback, ctx, maxPosition);
        ledger.asyncReadEntries(op);
    }

    @Override
    public Entry getNthEntry(int n, IndividualDeletedEntries deletedEntries)
            throws InterruptedException, ManagedLedgerException {

        final CountDownLatch counter = new CountDownLatch(1);
        class Result {
            ManagedLedgerException exception = null;
            Entry entry = null;
        }

        final Result result = new Result();

        asyncGetNthEntry(n, deletedEntries, new ReadEntryCallback() {

            @Override
            public void readEntryFailed(ManagedLedgerException exception, Object ctx) {
                result.exception = exception;
                counter.countDown();
            }

            @Override
            public void readEntryComplete(Entry entry, Object ctx) {
                result.entry = entry;
                counter.countDown();
            }
        }, null);

        counter.await(ledger.getConfig().getMetadataOperationsTimeoutSeconds(), TimeUnit.SECONDS);

        if (result.exception != null) {
            throw result.exception;
        }

        return result.entry;
    }

    @Override
    public void asyncGetNthEntry(int n, IndividualDeletedEntries deletedEntries, ReadEntryCallback callback,
            Object ctx) {
        checkArgument(n > 0);
        if (isClosed()) {
            callback.readEntryFailed(new ManagedLedgerException
                    .CursorAlreadyClosedException("Cursor was already closed"), ctx);
            return;
        }

        PositionImpl startPosition = ledger.getNextValidPosition(markDeletePosition);
        PositionImpl endPosition = ledger.getLastPosition();
        if (startPosition.compareTo(endPosition) <= 0) {
            long numOfEntries = getNumberOfEntries(Range.closed(startPosition, endPosition));
            if (numOfEntries >= n) {
                long deletedMessages = 0;
                if (deletedEntries == IndividualDeletedEntries.Exclude) {
                    deletedMessages = getNumIndividualDeletedEntriesToSkip(n);
                }
                PositionImpl positionAfterN = ledger.getPositionAfterN(markDeletePosition, n + deletedMessages,
                        PositionBound.startExcluded);
                ledger.asyncReadEntry(positionAfterN, callback, ctx);
            } else {
                callback.readEntryComplete(null, ctx);
            }
        } else {
            callback.readEntryComplete(null, ctx);
        }
    }

    @Override
    public List<Entry> readEntriesOrWait(int numberOfEntriesToRead)
            throws InterruptedException, ManagedLedgerException {
        return readEntriesOrWait(numberOfEntriesToRead, NO_MAX_SIZE_LIMIT);
    }

    @Override
    public List<Entry> readEntriesOrWait(int numberOfEntriesToRead, long maxSizeBytes)
            throws InterruptedException, ManagedLedgerException {
        checkArgument(numberOfEntriesToRead > 0);

        final CountDownLatch counter = new CountDownLatch(1);
        class Result {
            ManagedLedgerException exception = null;
            List<Entry> entries = null;
        }

        final Result result = new Result();

        asyncReadEntriesOrWait(numberOfEntriesToRead, maxSizeBytes, new ReadEntriesCallback() {
            @Override
            public void readEntriesComplete(List<Entry> entries, Object ctx) {
                result.entries = entries;
                counter.countDown();
            }

            @Override
            public void readEntriesFailed(ManagedLedgerException exception, Object ctx) {
                result.exception = exception;
                counter.countDown();
            }

        }, null, PositionImpl.LATEST);

        counter.await();

        if (result.exception != null) {
            throw result.exception;
        }

        return result.entries;
    }

    @Override
    public void asyncReadEntriesOrWait(int numberOfEntriesToRead, ReadEntriesCallback callback, Object ctx,
                                       PositionImpl maxPosition) {
        asyncReadEntriesOrWait(numberOfEntriesToRead, NO_MAX_SIZE_LIMIT, callback, ctx, maxPosition);
    }

    @Override
    public void asyncReadEntriesOrWait(int maxEntries, long maxSizeBytes, ReadEntriesCallback callback, Object ctx,
                                       PositionImpl maxPosition) {
        checkArgument(maxEntries > 0);
        if (isClosed()) {
            callback.readEntriesFailed(new CursorAlreadyClosedException("Cursor was already closed"), ctx);
            return;
        }

        int numberOfEntriesToRead = applyMaxSizeCap(maxEntries, maxSizeBytes);

        if (hasMoreEntries()) {
            // If we have available entries, we can read them immediately
            if (log.isDebugEnabled()) {
                log.debug("[{}] [{}] Read entries immediately", ledger.getName(), name);
            }
            asyncReadEntries(numberOfEntriesToRead, callback, ctx, maxPosition);
        } else {
            OpReadEntry op = OpReadEntry.create(this, readPosition, numberOfEntriesToRead, callback,
                    ctx, maxPosition);

            if (!WAITING_READ_OP_UPDATER.compareAndSet(this, null, op)) {
                op.recycle();
                callback.readEntriesFailed(new ManagedLedgerException.ConcurrentWaitCallbackException(), ctx);
                return;
            }

            if (log.isDebugEnabled()) {
                log.debug("[{}] [{}] Deferring retry of read at position {}", ledger.getName(), name, op.readPosition);
            }

            // Check again for new entries after the configured time, then if still no entries are available register
            // to be notified
            if (config.getNewEntriesCheckDelayInMillis() > 0) {
                ledger.getScheduledExecutor()
                        .schedule(() -> checkForNewEntries(op, callback, ctx),
                                config.getNewEntriesCheckDelayInMillis(), TimeUnit.MILLISECONDS);
            } else {
                // If there's no delay, check directly from the same thread
                checkForNewEntries(op, callback, ctx);
            }
        }
    }

    private void checkForNewEntries(OpReadEntry op, ReadEntriesCallback callback, Object ctx) {
        try {
            if (log.isDebugEnabled()) {
                log.debug("[{}] [{}] Re-trying the read at position {}", ledger.getName(), name, op.readPosition);
            }

            if (!hasMoreEntries()) {
                if (log.isDebugEnabled()) {
                    log.debug("[{}] [{}] Still no entries available. Register for notification", ledger.getName(),
                            name);
                }
                // Let the managed ledger know we want to be notified whenever a new entry is published
                ledger.waitingCursors.add(this);
            } else {
                if (log.isDebugEnabled()) {
                    log.debug("[{}] [{}] Skip notification registering since we do have entries available",
                            ledger.getName(), name);
                }
            }

            // Check again the entries count, since an entry could have been written between the time we
            // checked and the time we've asked to be notified by managed ledger
            if (hasMoreEntries()) {
                if (log.isDebugEnabled()) {
                    log.debug("[{}] [{}] Found more entries", ledger.getName(), name);
                }
                // Try to cancel the notification request
                if (WAITING_READ_OP_UPDATER.compareAndSet(this, op, null)) {
                    if (log.isDebugEnabled()) {
                        log.debug("[{}] [{}] Cancelled notification and scheduled read at {}", ledger.getName(),
                                name, op.readPosition);
                    }
                    PENDING_READ_OPS_UPDATER.incrementAndGet(this);
                    ledger.asyncReadEntries(op);
                } else {
                    if (log.isDebugEnabled()) {
                        log.debug("[{}] [{}] notification was already cancelled", ledger.getName(), name);
                    }
                }
            } else if (ledger.isTerminated()) {
                // At this point we registered for notification and still there were no more available
                // entries.
                // If the managed ledger was indeed terminated, we need to notify the cursor
                callback.readEntriesFailed(new NoMoreEntriesToReadException("Topic was terminated"), ctx);
            }
        } catch (Throwable t) {
            callback.readEntriesFailed(new ManagedLedgerException(t), ctx);
        }
    }

    @Override
    public boolean isClosed() {
        return state == State.Closed || state == State.Closing;
    }

    @Override
    public boolean cancelPendingReadRequest() {
        if (log.isDebugEnabled()) {
            log.debug("[{}] [{}] Cancel pending read request", ledger.getName(), name);
        }
        final OpReadEntry op = WAITING_READ_OP_UPDATER.getAndSet(this, null);
        if (op != null) {
            op.recycle();
        }
        return op != null;
    }

    public boolean hasPendingReadRequest() {
        return WAITING_READ_OP_UPDATER.get(this) != null;
    }

    @Override
    public boolean hasMoreEntries() {
        // If writer and reader are on the same ledger, we just need to compare the entry id to know if we have more
        // entries.
        // If they are on different ledgers we have 2 cases :
        // * Writer pointing to valid entry --> should return true since we have available entries
        // * Writer pointing to "invalid" entry -1 (meaning no entries in that ledger) --> Need to check if the reader
        // is
        // at the last entry in the previous ledger
        PositionImpl writerPosition = ledger.getLastPosition();
        if (writerPosition.getEntryId() != -1) {
            return readPosition.compareTo(writerPosition) <= 0;
        } else {
            // Fall back to checking the number of entries to ensure we are at the last entry in ledger and no ledgers
            // are in the middle
            return getNumberOfEntries() > 0;
        }
    }

    @Override
    public long getNumberOfEntries() {
        if (readPosition.compareTo(ledger.getLastPosition().getNext()) > 0) {
            if (log.isDebugEnabled()) {
                log.debug("[{}] [{}] Read position {} is ahead of last position {}. There are no entries to read",
                        ledger.getName(), name, readPosition, ledger.getLastPosition());
            }
            return 0;
        } else {
            return getNumberOfEntries(Range.closedOpen(readPosition, ledger.getLastPosition().getNext()));
        }
    }

    @Override
    public long getNumberOfEntriesSinceFirstNotAckedMessage() {
        // sometimes for already caught up consumer: due to race condition markDeletePosition > readPosition. so,
        // validate it before preparing range
        PositionImpl markDeletePosition = this.markDeletePosition;
        PositionImpl readPosition = this.readPosition;
        return (markDeletePosition != null && readPosition != null && markDeletePosition.compareTo(readPosition) < 0)
                ? ledger.getNumberOfEntries(Range.openClosed(markDeletePosition, readPosition))
                : 0;
    }

    @Override
    public int getTotalNonContiguousDeletedMessagesRange() {
        return individualDeletedMessages.size();
    }

    @Override
    public int getNonContiguousDeletedMessagesRangeSerializedSize() {
        return this.individualDeletedMessagesSerializedSize;
    }

    @Override
    public long getEstimatedSizeSinceMarkDeletePosition() {
        return ledger.estimateBacklogFromPosition(markDeletePosition);
    }

    @Override
    public long getNumberOfEntriesInBacklog(boolean isPrecise) {
        if (log.isDebugEnabled()) {
            log.debug("[{}] Consumer {} cursor ml-entries: {} -- deleted-counter: {} other counters: mdPos {} rdPos {}",
                    ledger.getName(), name, ManagedLedgerImpl.ENTRIES_ADDED_COUNTER_UPDATER.get(ledger),
                    messagesConsumedCounter, markDeletePosition, readPosition);
        }
        if (isPrecise) {
            return getNumberOfEntries(Range.openClosed(markDeletePosition, ledger.getLastPosition()));
        }

        long backlog = ManagedLedgerImpl.ENTRIES_ADDED_COUNTER_UPDATER.get(ledger) - messagesConsumedCounter;
        if (backlog < 0) {
            // In some case the counters get incorrect values, fall back to the precise backlog count
            backlog = getNumberOfEntries(Range.openClosed(markDeletePosition, ledger.getLastPosition()));
        }

        return backlog;
    }

    public long getNumberOfEntriesInStorage() {
        return ledger.getNumberOfEntries(Range.openClosed(markDeletePosition, ledger.getLastPosition()));
    }

    @Override
    public Position findNewestMatching(Predicate<Entry> condition) throws InterruptedException, ManagedLedgerException {
        return findNewestMatching(FindPositionConstraint.SearchActiveEntries, condition);
    }

    @Override
    public CompletableFuture<ScanOutcome> scan(Optional<Position> position,
                                               Predicate<Entry> condition,
                                               int batchSize, long maxEntries, long timeOutMs) {
        PositionImpl startPosition = (PositionImpl) position.orElseGet(
                () -> ledger.getNextValidPosition(markDeletePosition));
        CompletableFuture<ScanOutcome> future = new CompletableFuture<>();
        OpScan op = new OpScan(this, batchSize, startPosition, condition, new ScanCallback() {
            @Override
            public void scanComplete(Position position, ScanOutcome scanOutcome, Object ctx) {
                future.complete(scanOutcome);
            }

            @Override
            public void scanFailed(ManagedLedgerException exception,
                                   Optional<Position> failedReadPosition, Object ctx) {
                future.completeExceptionally(exception);
            }
        }, null, maxEntries, timeOutMs);
        op.find();
        return future;
    }

    @Override
    public Position findNewestMatching(FindPositionConstraint constraint, Predicate<Entry> condition)
            throws InterruptedException, ManagedLedgerException {
        final CountDownLatch counter = new CountDownLatch(1);
        class Result {
            ManagedLedgerException exception = null;
            Position position = null;
        }

        final Result result = new Result();
        asyncFindNewestMatching(constraint, condition, new FindEntryCallback() {
            @Override
            public void findEntryComplete(Position position, Object ctx) {
                result.position = position;
                counter.countDown();
            }

            @Override
            public void findEntryFailed(ManagedLedgerException exception, Optional<Position> failedReadPosition,
                    Object ctx) {
                result.exception = exception;
                counter.countDown();
            }
        }, null);

        counter.await();
        if (result.exception != null) {
            throw result.exception;
        }

        return result.position;
    }

    @Override
    public void asyncFindNewestMatching(FindPositionConstraint constraint, Predicate<Entry> condition,
            FindEntryCallback callback, Object ctx) {
        OpFindNewest op;
        PositionImpl startPosition = null;
        long max = 0;
        switch (constraint) {
        case SearchAllAvailableEntries:
            startPosition = (PositionImpl) getFirstPosition();
            max = ledger.getNumberOfEntries() - 1;
            break;
        case SearchActiveEntries:
            startPosition = ledger.getNextValidPosition(markDeletePosition);
            max = getNumberOfEntriesInStorage();
            break;
        default:
            callback.findEntryFailed(new ManagedLedgerException("Unknown position constraint"), Optional.empty(), ctx);
            return;
        }
        if (startPosition == null) {
            callback.findEntryFailed(new ManagedLedgerException("Couldn't find start position"),
                    Optional.empty(), ctx);
            return;
        }
        op = new OpFindNewest(this, startPosition, condition, max, callback, ctx);
        op.find();
    }

    @Override
    public void setActive() {
        if (!alwaysInactive) {
            ledger.activateCursor(this);
        }
    }

    @Override
    public boolean isActive() {
        return ledger.isCursorActive(this);
    }

    @Override
    public void setInactive() {
        ledger.deactivateCursor(this);
    }

    @Override
    public void setAlwaysInactive() {
        setInactive();
        this.alwaysInactive = true;
    }

    @Override
    public Position getFirstPosition() {
        Long firstLedgerId = ledger.getLedgersInfo().firstKey();
        return firstLedgerId == null ? null : new PositionImpl(firstLedgerId, 0);
    }

    protected void internalResetCursor(PositionImpl position, AsyncCallbacks.ResetCursorCallback resetCursorCallback) {
        if (position.equals(PositionImpl.EARLIEST)) {
            position = ledger.getFirstPosition();
        } else if (position.equals(PositionImpl.LATEST)) {
            position = ledger.getLastPosition().getNext();
        }

        log.info("[{}] Initiate reset position to {} on cursor {}", ledger.getName(), position, name);

        synchronized (pendingMarkDeleteOps) {
            if (!RESET_CURSOR_IN_PROGRESS_UPDATER.compareAndSet(this, FALSE, TRUE)) {
                log.error("[{}] reset requested - position [{}], previous reset in progress - cursor {}",
                        ledger.getName(), position, name);
                resetCursorCallback.resetFailed(
                        new ManagedLedgerException.ConcurrentFindCursorPositionException("reset already in progress"),
                        position);
                return;
            }
        }

        final AsyncCallbacks.ResetCursorCallback callback = resetCursorCallback;

        final PositionImpl newPosition = position;

        VoidCallback finalCallback = new VoidCallback() {
            @Override
            public void operationComplete() {

                // modify mark delete and read position since we are able to persist new position for cursor
                lock.writeLock().lock();
                try {
                    PositionImpl newMarkDeletePosition = ledger.getPreviousPosition(newPosition);

                    if (markDeletePosition.compareTo(newMarkDeletePosition) >= 0) {
                        MSG_CONSUMED_COUNTER_UPDATER.addAndGet(cursorImpl(), -getNumberOfEntries(
                                Range.closedOpen(newMarkDeletePosition, markDeletePosition)));
                    } else {
                        MSG_CONSUMED_COUNTER_UPDATER.addAndGet(cursorImpl(), getNumberOfEntries(
                                Range.closedOpen(markDeletePosition, newMarkDeletePosition)));
                    }
                    markDeletePosition = newMarkDeletePosition;
                    lastMarkDeleteEntry = new MarkDeleteEntry(newMarkDeletePosition, isCompactionCursor()
                            ? getProperties() : Collections.emptyMap(), null, null);
                    individualDeletedMessages.clear();
                    if (config.isDeletionAtBatchIndexLevelEnabled() && batchDeletedIndexes != null) {
                        batchDeletedIndexes.values().forEach(BitSetRecyclable::recycle);
                        batchDeletedIndexes.clear();
                        long[] resetWords = newPosition.ackSet;
                        if (resetWords != null) {
                            BitSetRecyclable ackSet = BitSetRecyclable.create().resetWords(resetWords);
                            batchDeletedIndexes.put(newPosition, ackSet);
                        }
                    }

                    PositionImpl oldReadPosition = readPosition;
                    if (oldReadPosition.compareTo(newPosition) >= 0) {
                        log.info("[{}] reset position to {} before current read position {} on cursor {}",
                                ledger.getName(), newPosition, oldReadPosition, name);
                    } else {
                        log.info("[{}] reset position to {} skipping from current read position {} on cursor {}",
                                ledger.getName(), newPosition, oldReadPosition, name);
                    }
                    readPosition = newPosition;
                    ledger.onCursorReadPositionUpdated(ManagedCursorImpl.this, newPosition);
                } finally {
                    lock.writeLock().unlock();
                }
                synchronized (pendingMarkDeleteOps) {
                    pendingMarkDeleteOps.clear();
                    if (!RESET_CURSOR_IN_PROGRESS_UPDATER.compareAndSet(ManagedCursorImpl.this, TRUE, FALSE)) {
                        log.error("[{}] expected reset position [{}], but another reset in progress on cursor {}",
                                ledger.getName(), newPosition, name);
                    }
                }
                callback.resetComplete(newPosition);
                updateLastActive();
            }

            @Override
            public void operationFailed(ManagedLedgerException exception) {
                synchronized (pendingMarkDeleteOps) {
                    if (!RESET_CURSOR_IN_PROGRESS_UPDATER.compareAndSet(ManagedCursorImpl.this, TRUE, FALSE)) {
                        log.error("[{}] expected reset position [{}], but another reset in progress on cursor {}",
                                ledger.getName(), newPosition, name);
                    }
                }
                callback.resetFailed(new ManagedLedgerException.InvalidCursorPositionException(
                        "unable to persist position for cursor reset " + newPosition.toString()), newPosition);
            }

        };

        persistentMarkDeletePosition = null;
        inProgressMarkDeletePersistPosition = null;
        lastMarkDeleteEntry = new MarkDeleteEntry(newPosition, getProperties(), null, null);
        internalAsyncMarkDelete(newPosition, isCompactionCursor() ? getProperties() : Collections.emptyMap(),
                new MarkDeleteCallback() {
            @Override
            public void markDeleteComplete(Object ctx) {
                finalCallback.operationComplete();
            }

            @Override
            public void markDeleteFailed(ManagedLedgerException exception, Object ctx) {
                finalCallback.operationFailed(exception);
            }
        }, null);
    }

    @Override
    public void asyncResetCursor(Position newPos, boolean forceReset, AsyncCallbacks.ResetCursorCallback callback) {
        checkArgument(newPos instanceof PositionImpl);
        final PositionImpl newPosition = (PositionImpl) newPos;

        // order trim and reset operations on a ledger
        ledger.getExecutor().executeOrdered(ledger.getName(), safeRun(() -> {
            PositionImpl actualPosition = newPosition;

            if (!ledger.isValidPosition(actualPosition)
                    && !actualPosition.equals(PositionImpl.EARLIEST)
                    && !actualPosition.equals(PositionImpl.LATEST)
                    && !forceReset) {
                actualPosition = ledger.getNextValidPosition(actualPosition);

                if (actualPosition == null) {
                    // next valid position would only return null when newPos
                    // is larger than all available positions, then it's latest in effect.
                    actualPosition = PositionImpl.LATEST;
                }
            }

            internalResetCursor(actualPosition, callback);
        }));
    }

    @Override
    public void resetCursor(Position newPos) throws ManagedLedgerException, InterruptedException {
        class Result {
            ManagedLedgerException exception = null;
        }

        final Result result = new Result();
        final CountDownLatch counter = new CountDownLatch(1);

        asyncResetCursor(newPos, false, new AsyncCallbacks.ResetCursorCallback() {
            @Override
            public void resetComplete(Object ctx) {
                counter.countDown();
            }

            @Override
            public void resetFailed(ManagedLedgerException exception, Object ctx) {
                result.exception = exception;
                counter.countDown();

            }
        });

        if (!counter.await(ManagedLedgerImpl.AsyncOperationTimeoutSeconds, TimeUnit.SECONDS)) {
            if (result.exception != null) {
                log.warn("[{}] Reset cursor to {} on cursor {} timed out with exception {}", ledger.getName(), newPos,
                        name, result.exception);
            }
            throw new ManagedLedgerException("Timeout during reset cursor");
        }

        if (result.exception != null) {
            throw result.exception;
        }
    }

    @Override
    public List<Entry> replayEntries(Set<? extends Position> positions)
            throws InterruptedException, ManagedLedgerException {
        final CountDownLatch counter = new CountDownLatch(1);
        class Result {
            ManagedLedgerException exception = null;
            List<Entry> entries = null;
        }

        final Result result = new Result();

        asyncReplayEntries(positions, new ReadEntriesCallback() {
            @Override
            public void readEntriesComplete(List<Entry> entries, Object ctx) {
                result.entries = entries;
                counter.countDown();
            }

            @Override
            public void readEntriesFailed(ManagedLedgerException exception, Object ctx) {
                result.exception = exception;
                counter.countDown();
            }

        }, null);

        counter.await();

        if (result.exception != null) {
            throw result.exception;
        }

        return result.entries;
    }

    /**
     * Async replays given positions: a. before reading it filters out already-acked messages b. reads remaining entries
     * async and gives it to given ReadEntriesCallback c. returns all already-acked messages which are not replayed so,
     * those messages can be removed by caller(Dispatcher)'s replay-list and it won't try to replay it again
     *
     */
    @Override
    public Set<? extends Position> asyncReplayEntries(final Set<? extends Position> positions,
            ReadEntriesCallback callback, Object ctx) {
        return asyncReplayEntries(positions, callback, ctx, false);
    }

    @Override
    public Set<? extends Position> asyncReplayEntries(Set<? extends Position> positions,
            ReadEntriesCallback callback, Object ctx, boolean sortEntries) {
        List<Entry> entries = Lists.newArrayListWithExpectedSize(positions.size());
        if (positions.isEmpty()) {
            callback.readEntriesComplete(entries, ctx);
            return Collections.emptySet();
        }

        // filters out messages which are already acknowledged
        Set<Position> alreadyAcknowledgedPositions = new HashSet<>();
        lock.readLock().lock();
        try {
            positions.stream()
                    .filter(position -> individualDeletedMessages.contains(((PositionImpl) position).getLedgerId(),
                            ((PositionImpl) position).getEntryId())
                            || ((PositionImpl) position).compareTo(markDeletePosition) <= 0)
                    .forEach(alreadyAcknowledgedPositions::add);
        } finally {
            lock.readLock().unlock();
        }

        final int totalValidPositions = positions.size() - alreadyAcknowledgedPositions.size();
        final AtomicReference<ManagedLedgerException> exception = new AtomicReference<>();
        ReadEntryCallback cb = new ReadEntryCallback() {
            int pendingCallbacks = totalValidPositions;

            @Override
            public synchronized void readEntryComplete(Entry entry, Object ctx) {
                if (exception.get() != null) {
                    // if there is already a failure for a different position, we should release the entry straight away
                    // and not add it to the list
                    entry.release();
                    if (--pendingCallbacks == 0) {
                        callback.readEntriesFailed(exception.get(), ctx);
                    }
                } else {
                    entries.add(entry);
                    if (--pendingCallbacks == 0) {
                        if (sortEntries) {
                            entries.sort(ENTRY_COMPARATOR);
                        }
                        callback.readEntriesComplete(entries, ctx);
                    }
                }
            }

            @Override
            public synchronized void readEntryFailed(ManagedLedgerException mle, Object ctx) {
                log.warn("[{}][{}] Error while replaying entries", ledger.getName(), name, mle);
                if (exception.compareAndSet(null, mle)) {
                    // release the entries just once, any further read success will release the entry straight away
                    entries.forEach(Entry::release);
                }
                if (--pendingCallbacks == 0) {
                    callback.readEntriesFailed(exception.get(), ctx);
                }
            }
        };

        positions.stream().filter(position -> !alreadyAcknowledgedPositions.contains(position))
                .forEach(p ->{
                    if (((PositionImpl) p).compareTo(this.readPosition) == 0) {
                        this.setReadPosition(this.readPosition.getNext());
                        log.warn("[{}][{}] replayPosition{} equals readPosition{}," + " need set next readPosition",
                                ledger.getName(), name, p, this.readPosition);
                    }
                    ledger.asyncReadEntry((PositionImpl) p, cb, ctx);
                });

        return alreadyAcknowledgedPositions;
    }

    protected long getNumberOfEntries(Range<PositionImpl> range) {
        long allEntries = ledger.getNumberOfEntries(range);

        if (log.isDebugEnabled()) {
            log.debug("[{}] getNumberOfEntries. {} allEntries: {}", ledger.getName(), range, allEntries);
        }

        AtomicLong deletedEntries = new AtomicLong(0);

        lock.readLock().lock();
        try {
            if (config.isUnackedRangesOpenCacheSetEnabled()) {
                int cardinality = individualDeletedMessages.cardinality(
                        range.lowerEndpoint().ledgerId, range.lowerEndpoint().entryId,
                        range.upperEndpoint().ledgerId, range.upperEndpoint().entryId);
                deletedEntries.addAndGet(cardinality);
            } else {
                individualDeletedMessages.forEach((r) -> {
                    try {
                        if (r.isConnected(range)) {
                            Range<PositionImpl> commonEntries = r.intersection(range);
                            long commonCount = ledger.getNumberOfEntries(commonEntries);
                            if (log.isDebugEnabled()) {
                                log.debug("[{}] [{}] Discounting {} entries for already deleted range {}",
                                        ledger.getName(), name, commonCount, commonEntries);
                            }
                            deletedEntries.addAndGet(commonCount);
                        }
                        return true;
                    } finally {
                        if (r.lowerEndpoint() instanceof PositionImplRecyclable) {
                            ((PositionImplRecyclable) r.lowerEndpoint()).recycle();
                            ((PositionImplRecyclable) r.upperEndpoint()).recycle();
                        }
                    }
                }, recyclePositionRangeConverter);
            }
        } finally {
            lock.readLock().unlock();
        }

        if (log.isDebugEnabled()) {
            log.debug("[{}] Found {} entries - deleted: {}", ledger.getName(), allEntries - deletedEntries.get(),
                    deletedEntries);
        }
        return allEntries - deletedEntries.get();

    }

    @Override
    public void markDelete(Position position) throws InterruptedException, ManagedLedgerException {
        markDelete(position, Collections.emptyMap());
    }

    @Override
    public void markDelete(Position position, Map<String, Long> properties)
            throws InterruptedException, ManagedLedgerException {
        requireNonNull(position);
        checkArgument(position instanceof PositionImpl);

        class Result {
            ManagedLedgerException exception = null;
        }

        final Result result = new Result();
        final CountDownLatch counter = new CountDownLatch(1);

        asyncMarkDelete(position, properties, new MarkDeleteCallback() {
            @Override
            public void markDeleteComplete(Object ctx) {
                counter.countDown();
            }

            @Override
            public void markDeleteFailed(ManagedLedgerException exception, Object ctx) {
                result.exception = exception;
                counter.countDown();
            }
        }, null);

        if (!counter.await(ManagedLedgerImpl.AsyncOperationTimeoutSeconds, TimeUnit.SECONDS)) {
            throw new ManagedLedgerException("Timeout during mark-delete operation");
        }

        if (result.exception != null) {
            throw result.exception;
        }
    }

    @Override
    public void clearBacklog() throws InterruptedException, ManagedLedgerException {
        class Result {
            ManagedLedgerException exception = null;
        }

        final Result result = new Result();
        final CountDownLatch counter = new CountDownLatch(1);

        asyncClearBacklog(new ClearBacklogCallback() {
            @Override
            public void clearBacklogComplete(Object ctx) {
                counter.countDown();
            }

            @Override
            public void clearBacklogFailed(ManagedLedgerException exception, Object ctx) {
                result.exception = exception;
                counter.countDown();
            }
        }, null);

        if (!counter.await(ManagedLedgerImpl.AsyncOperationTimeoutSeconds, TimeUnit.SECONDS)) {
            throw new ManagedLedgerException("Timeout during clear backlog operation");
        }

        if (result.exception != null) {
            throw result.exception;
        }
    }

    @Override
    public void asyncClearBacklog(final ClearBacklogCallback callback, Object ctx) {
        asyncMarkDelete(ledger.getLastPosition(), new MarkDeleteCallback() {
            @Override
            public void markDeleteComplete(Object ctx) {
                callback.clearBacklogComplete(ctx);
            }

            @Override
            public void markDeleteFailed(ManagedLedgerException exception, Object ctx) {
                if (exception.getCause() instanceof IllegalArgumentException) {
                    // There could be a race condition between calling clear backlog and other mark delete operations.
                    // If we get an exception it means the backlog was already cleared in the meantime.
                    callback.clearBacklogComplete(ctx);
                } else {
                    callback.clearBacklogFailed(exception, ctx);
                }
            }
        }, ctx);
    }

    @Override
    public void skipEntries(int numEntriesToSkip, IndividualDeletedEntries deletedEntries)
            throws InterruptedException, ManagedLedgerException {
        class Result {
            ManagedLedgerException exception = null;
        }

        final Result result = new Result();
        final CountDownLatch counter = new CountDownLatch(1);

        asyncSkipEntries(numEntriesToSkip, deletedEntries, new SkipEntriesCallback() {
            @Override
            public void skipEntriesComplete(Object ctx) {
                counter.countDown();
            }

            @Override
            public void skipEntriesFailed(ManagedLedgerException exception, Object ctx) {
                result.exception = exception;
                counter.countDown();
            }
        }, null);

        if (!counter.await(ManagedLedgerImpl.AsyncOperationTimeoutSeconds, TimeUnit.SECONDS)) {
            throw new ManagedLedgerException("Timeout during skip messages operation");
        }

        if (result.exception != null) {
            throw result.exception;
        }
    }

    @Override
    public void asyncSkipEntries(int numEntriesToSkip, IndividualDeletedEntries deletedEntries,
            final SkipEntriesCallback callback, Object ctx) {
        log.info("[{}] Skipping {} entries on cursor {}", ledger.getName(), numEntriesToSkip, name);
        long numDeletedMessages = 0;
        if (deletedEntries == IndividualDeletedEntries.Exclude) {
            numDeletedMessages = getNumIndividualDeletedEntriesToSkip(numEntriesToSkip);
        }

        asyncMarkDelete(ledger.getPositionAfterN(markDeletePosition, numEntriesToSkip + numDeletedMessages,
                PositionBound.startExcluded), new MarkDeleteCallback() {
                    @Override
                    public void markDeleteComplete(Object ctx) {
                        callback.skipEntriesComplete(ctx);
                    }

                    @Override
                    public void markDeleteFailed(ManagedLedgerException exception, Object ctx) {
                        if (exception.getCause() instanceof IllegalArgumentException) {
                            // There could be a race condition between calling clear backlog and other mark delete
                            // operations.
                            // If we get an exception it means the backlog was already cleared in the meantime.
                            callback.skipEntriesComplete(ctx);
                        } else {
                            log.error("[{}] Skip {} entries failed for cursor {}", ledger.getName(), numEntriesToSkip,
                                    name, exception);
                            callback.skipEntriesFailed(exception, ctx);
                        }
                    }
                }, ctx);
    }

    // required in getNumIndividualDeletedEntriesToSkip method
    // since individualDeletedMessages.forEach accepts a lambda and ordinary local variables
    // defined before the lambda cannot be mutated
    private static class InvidualDeletedMessagesHandlingState {
        long totalEntriesToSkip = 0L;
        long deletedMessages = 0L;
        PositionImpl startPosition;
        PositionImpl endPosition;

        InvidualDeletedMessagesHandlingState(PositionImpl startPosition) {
            this.startPosition = startPosition;
        }
    }

    long getNumIndividualDeletedEntriesToSkip(long numEntries) {
        lock.readLock().lock();
        try {
            InvidualDeletedMessagesHandlingState state = new InvidualDeletedMessagesHandlingState(markDeletePosition);
            individualDeletedMessages.forEach((r) -> {
                try {
                    state.endPosition = r.lowerEndpoint();
                    if (state.startPosition.compareTo(state.endPosition) <= 0) {
                        Range<PositionImpl> range = Range.openClosed(state.startPosition, state.endPosition);
                        long entries = ledger.getNumberOfEntries(range);
                        if (state.totalEntriesToSkip + entries >= numEntries) {
                            // do not process further
                            return false;
                        }
                        state.totalEntriesToSkip += entries;
                        state.deletedMessages += ledger.getNumberOfEntries(r);
                        state.startPosition = r.upperEndpoint();
                    } else {
                        if (log.isDebugEnabled()) {
                            log.debug("[{}] deletePosition {} moved ahead without clearing deleteMsgs {} for cursor {}",
                                    ledger.getName(), markDeletePosition, r.lowerEndpoint(), name);
                        }
                    }
                    return true;
                } finally {
                    if (r.lowerEndpoint() instanceof PositionImplRecyclable) {
                        ((PositionImplRecyclable) r.lowerEndpoint()).recycle();
                        ((PositionImplRecyclable) r.upperEndpoint()).recycle();
                    }
                }
            }, recyclePositionRangeConverter);
            return state.deletedMessages;
        } finally {
            lock.readLock().unlock();
        }
    }

    boolean hasMoreEntries(PositionImpl position) {
        PositionImpl lastPositionInLedger = ledger.getLastPosition();
        if (position.compareTo(lastPositionInLedger) <= 0) {
            return getNumberOfEntries(Range.closed(position, lastPositionInLedger)) > 0;
        }
        return false;
    }

    void initializeCursorPosition(Pair<PositionImpl, Long> lastPositionCounter) {
        readPosition = ledger.getNextValidPosition(lastPositionCounter.getLeft());
        ledger.onCursorReadPositionUpdated(this, readPosition);
        markDeletePosition = lastPositionCounter.getLeft();
        lastMarkDeleteEntry = new MarkDeleteEntry(markDeletePosition, getProperties(), null, null);
        persistentMarkDeletePosition = null;
        inProgressMarkDeletePersistPosition = null;

        // Initialize the counter such that the difference between the messages written on the ML and the
        // messagesConsumed is 0, to ensure the initial backlog count is 0.
        messagesConsumedCounter = lastPositionCounter.getRight();
    }

    /**
     *
     * @param newMarkDeletePosition
     *            the new acknowledged position
     * @return the previous acknowledged position
     */
    PositionImpl setAcknowledgedPosition(PositionImpl newMarkDeletePosition) {
        if (newMarkDeletePosition.compareTo(markDeletePosition) < 0) {
            throw new MarkDeletingMarkedPosition(
                    "Mark deleting an already mark-deleted position. Current mark-delete: " + markDeletePosition
                            + " -- attempted mark delete: " + newMarkDeletePosition);
        }

        PositionImpl oldMarkDeletePosition = markDeletePosition;

        if (!newMarkDeletePosition.equals(oldMarkDeletePosition)) {
            long skippedEntries = 0;
            if (newMarkDeletePosition.getLedgerId() == oldMarkDeletePosition.getLedgerId()
                    && newMarkDeletePosition.getEntryId() == oldMarkDeletePosition.getEntryId() + 1) {
                // Mark-deleting the position next to current one
                skippedEntries = individualDeletedMessages.contains(newMarkDeletePosition.getLedgerId(),
                        newMarkDeletePosition.getEntryId()) ? 0 : 1;
            } else {
                skippedEntries = getNumberOfEntries(Range.openClosed(oldMarkDeletePosition, newMarkDeletePosition));
            }

            PositionImpl positionAfterNewMarkDelete = ledger.getNextValidPosition(newMarkDeletePosition);
            // sometime ranges are connected but belongs to different ledgers so, they are placed sequentially
            // eg: (2:10..3:15] can be returned as (2:10..2:15],[3:0..3:15]. So, try to iterate over connected range and
            // found the last non-connected range which gives new markDeletePosition
            while (positionAfterNewMarkDelete.compareTo(ledger.lastConfirmedEntry) <= 0) {
                if (individualDeletedMessages.contains(positionAfterNewMarkDelete.getLedgerId(),
                        positionAfterNewMarkDelete.getEntryId())) {
                    Range<PositionImpl> rangeToBeMarkDeleted = individualDeletedMessages.rangeContaining(
                            positionAfterNewMarkDelete.getLedgerId(), positionAfterNewMarkDelete.getEntryId());
                    newMarkDeletePosition = rangeToBeMarkDeleted.upperEndpoint();
                    positionAfterNewMarkDelete = ledger.getNextValidPosition(newMarkDeletePosition);
                    // check if next valid position is also deleted and part of the deleted-range
                    continue;
                }
                break;
            }

            if (log.isDebugEnabled()) {
                log.debug("[{}] Moved ack position from: {} to: {} -- skipped: {}", ledger.getName(),
                        oldMarkDeletePosition, newMarkDeletePosition, skippedEntries);
            }
            MSG_CONSUMED_COUNTER_UPDATER.addAndGet(this, skippedEntries);
        }

        // markDelete-position and clear out deletedMsgSet
        markDeletePosition = newMarkDeletePosition;
        individualDeletedMessages.removeAtMost(markDeletePosition.getLedgerId(), markDeletePosition.getEntryId());

        READ_POSITION_UPDATER.updateAndGet(this, currentReadPosition -> {
            if (currentReadPosition.compareTo(markDeletePosition) <= 0) {
                // If the position that is mark-deleted is past the read position, it
                // means that the client has skipped some entries. We need to move
                // read position forward
                PositionImpl newReadPosition = ledger.getNextValidPosition(markDeletePosition);
                if (log.isDebugEnabled()) {
                    log.debug("[{}] Moved read position from: {} to: {}, and new mark-delete position {}",
                            ledger.getName(), currentReadPosition, newReadPosition, markDeletePosition);
                }
                ledger.onCursorReadPositionUpdated(ManagedCursorImpl.this, newReadPosition);
                return newReadPosition;
            } else {
                return currentReadPosition;
            }
        });

        return newMarkDeletePosition;
    }

    @Override
    public void asyncMarkDelete(final Position position, final MarkDeleteCallback callback, final Object ctx) {
        asyncMarkDelete(position, Collections.emptyMap(), callback, ctx);
    }

    private final class MarkDeletingMarkedPosition extends IllegalArgumentException {
        public MarkDeletingMarkedPosition(String s) {
            super(s);
        }
    }

    @Override
    public void asyncMarkDelete(final Position position, Map<String, Long> properties,
            final MarkDeleteCallback callback, final Object ctx) {
        requireNonNull(position);
        checkArgument(position instanceof PositionImpl);

        if (isClosed()) {
            callback.markDeleteFailed(new ManagedLedgerException
                    .CursorAlreadyClosedException("Cursor was already closed"), ctx);
            return;
        }

        if (RESET_CURSOR_IN_PROGRESS_UPDATER.get(this) == TRUE) {
            if (log.isDebugEnabled()) {
                log.debug("[{}] cursor reset in progress - ignoring mark delete on position [{}] for cursor [{}]",
                        ledger.getName(), position, name);
            }
            callback.markDeleteFailed(
                    new ManagedLedgerException("Reset cursor in progress - unable to mark delete position "
                            + position.toString()),
                    ctx);
            return;
        }

        if (log.isDebugEnabled()) {
            log.debug("[{}] Mark delete cursor {} up to position: {}", ledger.getName(), name, position);
        }

        PositionImpl newPosition = (PositionImpl) position;

        if (config.isDeletionAtBatchIndexLevelEnabled() && batchDeletedIndexes != null) {
            if (newPosition.ackSet != null) {
                batchDeletedIndexes.put(newPosition, BitSetRecyclable.create().resetWords(newPosition.ackSet));
                newPosition = ledger.getPreviousPosition(newPosition);
            }
            Map<PositionImpl, BitSetRecyclable> subMap = batchDeletedIndexes.subMap(PositionImpl.EARLIEST, newPosition);
            subMap.values().forEach(BitSetRecyclable::recycle);
            subMap.clear();
        } else if (newPosition.ackSet != null) {
            newPosition = ledger.getPreviousPosition(newPosition);
            newPosition.ackSet = null;
        }

        if (((PositionImpl) ledger.getLastConfirmedEntry()).compareTo(newPosition) < 0) {
            boolean shouldCursorMoveForward = false;
            try {
                long ledgerEntries = ledger.getLedgerInfo(markDeletePosition.getLedgerId()).get().getEntries();
                Long nextValidLedger = ledger.getNextValidLedger(ledger.getLastConfirmedEntry().getLedgerId());
                shouldCursorMoveForward = nextValidLedger != null
                        && (markDeletePosition.getEntryId() + 1 >= ledgerEntries)
                        && (newPosition.getLedgerId() == nextValidLedger);
            } catch (Exception e) {
                log.warn("Failed to get ledger entries while setting mark-delete-position", e);
            }

            if (shouldCursorMoveForward) {
                log.info("[{}] move mark-delete-position from {} to {} since all the entries have been consumed",
                        ledger.getName(), markDeletePosition, newPosition);
            } else {
                if (log.isDebugEnabled()) {
                    log.debug("[{}] Failed mark delete due to invalid markDelete {} is ahead of last-confirmed-entry {}"
                             + " for cursor [{}]", ledger.getName(), position, ledger.getLastConfirmedEntry(), name);
                }
                callback.markDeleteFailed(new ManagedLedgerException("Invalid mark deleted position"), ctx);
                return;
            }
        }

        lock.writeLock().lock();
        try {
            newPosition = setAcknowledgedPosition(newPosition);
        } catch (IllegalArgumentException e) {
            callback.markDeleteFailed(getManagedLedgerException(e), ctx);
            return;
        } finally {
            lock.writeLock().unlock();
        }

        // Apply rate limiting to mark-delete operations
        if (markDeleteLimiter != null && !markDeleteLimiter.tryAcquire()) {
            isDirty = true;
            updateLastMarkDeleteEntryToLatest(newPosition, properties);
            callback.markDeleteComplete(ctx);
            return;
        }
        internalAsyncMarkDelete(newPosition, properties, callback, ctx);
    }

    protected void internalAsyncMarkDelete(final PositionImpl newPosition, Map<String, Long> properties,
            final MarkDeleteCallback callback, final Object ctx) {
        ledger.mbean.addMarkDeleteOp();

        MarkDeleteEntry mdEntry = new MarkDeleteEntry(newPosition, properties, callback, ctx);

        // We cannot write to the ledger during the switch, need to wait until the new metadata ledger is available
        synchronized (pendingMarkDeleteOps) {
            // The state might have changed while we were waiting on the queue mutex
            switch (STATE_UPDATER.get(this)) {
            case Closed:
                callback.markDeleteFailed(new ManagedLedgerException
                        .CursorAlreadyClosedException("Cursor was already closed"), ctx);
                return;

            case NoLedger:
                pendingMarkDeleteOps.add(mdEntry);
                // We need to create a new ledger to write into.
                startCreatingNewMetadataLedger();
                break;
                // fall through
            case SwitchingLedger:
                pendingMarkDeleteOps.add(mdEntry);
                break;

            case Open:
                if (PENDING_READ_OPS_UPDATER.get(this) > 0) {
                    // Wait until no read operation are pending
                    pendingMarkDeleteOps.add(mdEntry);
                } else {
                    // Execute the mark delete immediately
                    internalMarkDelete(mdEntry);
                }
                break;

            default:
                log.error("[{}][{}] Invalid cursor state: {}", ledger.getName(), name, state);
                callback.markDeleteFailed(new ManagedLedgerException("Cursor was in invalid state: " + state), ctx);
                break;
            }
        }
    }

    void internalMarkDelete(final MarkDeleteEntry mdEntry) {
        if (persistentMarkDeletePosition != null
                && mdEntry.newPosition.compareTo(persistentMarkDeletePosition) < 0) {
            if (log.isInfoEnabled()) {
                log.info("Skipping updating mark delete position to {}. The persisted mark delete position {} "
                        + "is later.", mdEntry.newPosition, persistentMarkDeletePosition);
            }
            // run with executor to prevent deadlock
            ledger.getExecutor().executeOrdered(ledger.getName(), safeRun(() -> mdEntry.triggerComplete()));
            return;
        }

        PositionImpl inProgressLatest = INPROGRESS_MARKDELETE_PERSIST_POSITION_UPDATER.updateAndGet(this, current -> {
            if (current != null && current.compareTo(mdEntry.newPosition) > 0) {
                return current;
            } else {
                return mdEntry.newPosition;
            }
        });

        // if there's a newer or equal mark delete update in progress, skip it.
        if (inProgressLatest != mdEntry.newPosition) {
            if (log.isInfoEnabled()) {
                log.info("Skipping updating mark delete position to {}. The mark delete position update "
                        + "in progress {} is later.", mdEntry.newPosition, inProgressLatest);
            }
            // run with executor to prevent deadlock
            ledger.getExecutor().executeOrdered(ledger.getName(), safeRun(() -> mdEntry.triggerComplete()));
            return;
        }

        // The counter is used to mark all the pending mark-delete request that were submitted to BK and that are not
        // yet finished. While we have outstanding requests we cannot close the current ledger, so the switch to new
        // ledger is postponed to when the counter goes to 0.
        PENDING_MARK_DELETED_SUBMITTED_COUNT_UPDATER.incrementAndGet(this);

        LAST_MARK_DELETE_ENTRY_UPDATER.updateAndGet(this, last -> {
            if (last != null && last.newPosition.compareTo(mdEntry.newPosition) > 0) {
                // keep the current value since it's later then the mdEntry.newPosition
                return last;
            } else {
                return mdEntry;
            }
        });

        persistPositionToLedger(cursorLedger, mdEntry, new VoidCallback() {
            @Override
            public void operationComplete() {
                if (log.isDebugEnabled()) {
                    log.debug("[{}] Mark delete cursor {} to position {} succeeded", ledger.getName(), name,
                            mdEntry.newPosition);
                }

                INPROGRESS_MARKDELETE_PERSIST_POSITION_UPDATER.compareAndSet(ManagedCursorImpl.this,
                        mdEntry.newPosition, null);

                // Remove from the individual deleted messages all the entries before the new mark delete
                // point.
                lock.writeLock().lock();
                try {
                    individualDeletedMessages.removeAtMost(mdEntry.newPosition.getLedgerId(),
                            mdEntry.newPosition.getEntryId());
                    if (config.isDeletionAtBatchIndexLevelEnabled() && batchDeletedIndexes != null) {
                        Map<PositionImpl, BitSetRecyclable> subMap = batchDeletedIndexes.subMap(PositionImpl.EARLIEST,
                                false, PositionImpl.get(mdEntry.newPosition.getLedgerId(),
                                mdEntry.newPosition.getEntryId()), true);
                        subMap.values().forEach(BitSetRecyclable::recycle);
                        subMap.clear();
                    }
                    persistentMarkDeletePosition = mdEntry.newPosition;
                } finally {
                    lock.writeLock().unlock();
                }

                ledger.onCursorMarkDeletePositionUpdated(ManagedCursorImpl.this, mdEntry.newPosition);

                decrementPendingMarkDeleteCount();

                mdEntry.triggerComplete();
            }

            @Override
            public void operationFailed(ManagedLedgerException exception) {
                INPROGRESS_MARKDELETE_PERSIST_POSITION_UPDATER.compareAndSet(ManagedCursorImpl.this,
                        mdEntry.newPosition, null);
                isDirty = true;
                log.warn("[{}] Failed to mark delete position for cursor={} position={}", ledger.getName(),
                        ManagedCursorImpl.this, mdEntry.newPosition);
                if (log.isDebugEnabled()) {
                    log.debug("[{}] Consumer {} cursor mark delete failed with counters: consumed {} mdPos {} rdPos {}",
                            ledger.getName(), name, messagesConsumedCounter, markDeletePosition, readPosition);
                }

                decrementPendingMarkDeleteCount();

                mdEntry.triggerFailed(exception);
            }
        });
    }

    @Override
    public void delete(final Position position) throws InterruptedException, ManagedLedgerException {
        delete(Collections.singletonList(position));
    }

    @Override
    public void asyncDelete(Position pos, final AsyncCallbacks.DeleteCallback callback, Object ctx) {
        asyncDelete(Collections.singletonList(pos), callback, ctx);
    }

    @Override
    public void delete(Iterable<Position> positions) throws InterruptedException, ManagedLedgerException {
        requireNonNull(positions);

        class Result {
            ManagedLedgerException exception = null;
        }

        final Result result = new Result();
        final CountDownLatch counter = new CountDownLatch(1);
        final AtomicBoolean timeout = new AtomicBoolean(false);

        asyncDelete(positions, new AsyncCallbacks.DeleteCallback() {
            @Override
            public void deleteComplete(Object ctx) {
                if (timeout.get()) {
                    log.warn("[{}] [{}] Delete operation timeout. Callback deleteComplete at position {}",
                            ledger.getName(), name, positions);
                }

                counter.countDown();
            }

            @Override
            public void deleteFailed(ManagedLedgerException exception, Object ctx) {
                result.exception = exception;

                if (timeout.get()) {
                    log.warn("[{}] [{}] Delete operation timeout. Callback deleteFailed at position {}",
                            ledger.getName(), name, positions);
                }

                counter.countDown();
            }
        }, null);

        if (!counter.await(ManagedLedgerImpl.AsyncOperationTimeoutSeconds, TimeUnit.SECONDS)) {
            timeout.set(true);
            log.warn("[{}] [{}] Delete operation timeout. No callback was triggered at position {}", ledger.getName(),
                    name, positions);
            throw new ManagedLedgerException("Timeout during delete operation");
        }

        if (result.exception != null) {
            throw result.exception;
        }
    }


    @Override
    public void asyncDelete(Iterable<Position> positions, AsyncCallbacks.DeleteCallback callback, Object ctx) {
        if (isClosed()) {
            callback.deleteFailed(new ManagedLedgerException
                    .CursorAlreadyClosedException("Cursor was already closed"), ctx);
            return;
        }

        PositionImpl newMarkDeletePosition = null;

        lock.writeLock().lock();

        try {
            if (log.isDebugEnabled()) {
                log.debug("[{}] [{}] Deleting individual messages at {}. Current status: {} - md-position: {}",
                        ledger.getName(), name, positions, individualDeletedMessages, markDeletePosition);
            }

            for (Position pos : positions) {
                PositionImpl position  = (PositionImpl) requireNonNull(pos);
                if (((PositionImpl) ledger.getLastConfirmedEntry()).compareTo(position) < 0) {
                    if (log.isDebugEnabled()) {
                        log.debug(
                            "[{}] Failed mark delete due to invalid markDelete {} is ahead of last-confirmed-entry {} "
                            + "for cursor [{}]", ledger.getName(), position, ledger.getLastConfirmedEntry(), name);
                    }
                    callback.deleteFailed(new ManagedLedgerException("Invalid mark deleted position"), ctx);
                    return;
                }

                if (individualDeletedMessages.contains(position.getLedgerId(), position.getEntryId())
                    || position.compareTo(markDeletePosition) <= 0) {
                    if (config.isDeletionAtBatchIndexLevelEnabled() && batchDeletedIndexes != null) {
                        BitSetRecyclable bitSetRecyclable = batchDeletedIndexes.remove(position);
                        if (bitSetRecyclable != null) {
                            bitSetRecyclable.recycle();
                        }
                    }
                    if (log.isDebugEnabled()) {
                        log.debug("[{}] [{}] Position was already deleted {}", ledger.getName(), name, position);
                    }
                    continue;
                }
                if (position.ackSet == null) {
                    if (config.isDeletionAtBatchIndexLevelEnabled() && batchDeletedIndexes != null) {
                        BitSetRecyclable bitSetRecyclable = batchDeletedIndexes.remove(position);
                        if (bitSetRecyclable != null) {
                            bitSetRecyclable.recycle();
                        }
                    }
                    // Add a range (prev, pos] to the set. Adding the previous entry as an open limit to the range will
                    // make the RangeSet recognize the "continuity" between adjacent Positions.
                    PositionImpl previousPosition = ledger.getPreviousPosition(position);
                    individualDeletedMessages.addOpenClosed(previousPosition.getLedgerId(),
                        previousPosition.getEntryId(), position.getLedgerId(), position.getEntryId());
                    MSG_CONSUMED_COUNTER_UPDATER.incrementAndGet(this);

                    if (log.isDebugEnabled()) {
                        log.debug("[{}] [{}] Individually deleted messages: {}", ledger.getName(), name,
                            individualDeletedMessages);
                    }
                } else if (config.isDeletionAtBatchIndexLevelEnabled() && batchDeletedIndexes != null) {
                    BitSetRecyclable bitSet = batchDeletedIndexes.computeIfAbsent(position, (v) ->
                        BitSetRecyclable.create().resetWords(position.ackSet));
                    BitSetRecyclable givenBitSet = BitSetRecyclable.create().resetWords(position.ackSet);
                    bitSet.and(givenBitSet);
                    givenBitSet.recycle();
                    if (bitSet.isEmpty()) {
                        PositionImpl previousPosition = ledger.getPreviousPosition(position);
                        individualDeletedMessages.addOpenClosed(previousPosition.getLedgerId(),
                            previousPosition.getEntryId(),
                            position.getLedgerId(), position.getEntryId());
                        MSG_CONSUMED_COUNTER_UPDATER.incrementAndGet(this);
                        BitSetRecyclable bitSetRecyclable = batchDeletedIndexes.remove(position);
                        if (bitSetRecyclable != null) {
                            bitSetRecyclable.recycle();
                        }
                    }
                }
            }

            if (individualDeletedMessages.isEmpty()) {
                // No changes to individually deleted messages, so nothing to do at this point
                return;
            }

            // If the lower bound of the range set is the current mark delete position, then we can trigger a new
            // mark-delete to the upper bound of the first range segment
            Range<PositionImpl> range = individualDeletedMessages.firstRange();

            // If the upper bound is before the mark-delete position, we need to move ahead as these
            // individualDeletedMessages are now irrelevant
            if (range.upperEndpoint().compareTo(markDeletePosition) <= 0) {
                individualDeletedMessages.removeAtMost(markDeletePosition.getLedgerId(),
                        markDeletePosition.getEntryId());
                range = individualDeletedMessages.firstRange();
            }

            if (range == null) {
                // The set was completely cleaned up now
                return;
            }

            // If the lowerBound is ahead of MarkDelete, verify if there are any entries in-between
            if (range.lowerEndpoint().compareTo(markDeletePosition) <= 0 || ledger
                    .getNumberOfEntries(Range.openClosed(markDeletePosition, range.lowerEndpoint())) <= 0) {

                if (log.isDebugEnabled()) {
                    log.debug("[{}] Found a position range to mark delete for cursor {}: {} ", ledger.getName(),
                            name, range);
                }

                newMarkDeletePosition = range.upperEndpoint();
            }

            if (newMarkDeletePosition != null) {
                newMarkDeletePosition = setAcknowledgedPosition(newMarkDeletePosition);
            } else {
                newMarkDeletePosition = markDeletePosition;
            }
        } catch (Exception e) {
            log.warn("[{}] [{}] Error while updating individualDeletedMessages [{}]", ledger.getName(), name,
                    e.getMessage(), e);
            callback.deleteFailed(getManagedLedgerException(e), ctx);
            return;
        } finally {
            lock.writeLock().unlock();
            if (individualDeletedMessages.isEmpty()) {
                callback.deleteComplete(ctx);
            }
        }

        // Apply rate limiting to mark-delete operations
        if (markDeleteLimiter != null && !markDeleteLimiter.tryAcquire()) {
            isDirty = true;
            updateLastMarkDeleteEntryToLatest(newMarkDeletePosition, null);
            callback.deleteComplete(ctx);
            return;
        }

        try {
            Map<String, Long> properties = lastMarkDeleteEntry != null ? lastMarkDeleteEntry.properties
                    : Collections.emptyMap();

            internalAsyncMarkDelete(newMarkDeletePosition, properties, new MarkDeleteCallback() {
                @Override
                public void markDeleteComplete(Object ctx) {
                    callback.deleteComplete(ctx);
                }

                @Override
                public void markDeleteFailed(ManagedLedgerException exception, Object ctx) {
                    callback.deleteFailed(exception, ctx);
                }

            }, ctx);

        } catch (Exception e) {
            log.warn("[{}] [{}] Error doing asyncDelete [{}]", ledger.getName(), name, e.getMessage(), e);
            if (log.isDebugEnabled()) {
                log.debug("[{}] Consumer {} cursor asyncDelete error, counters: consumed {} mdPos {} rdPos {}",
                        ledger.getName(), name, messagesConsumedCounter, markDeletePosition, readPosition);
            }
            callback.deleteFailed(new ManagedLedgerException(e), ctx);
        }
    }

    // update lastMarkDeleteEntry field if newPosition is later than the current lastMarkDeleteEntry.newPosition
    private void updateLastMarkDeleteEntryToLatest(final PositionImpl newPosition,
                                                   final Map<String, Long> properties) {
        LAST_MARK_DELETE_ENTRY_UPDATER.updateAndGet(this, last -> {
            if (last != null && last.newPosition.compareTo(newPosition) > 0) {
                // keep current value, don't update
                return last;
            } else {
                // use given properties or when missing, use the properties from the previous field value
                Map<String, Long> propertiesToUse =
                        properties != null ? properties : (last != null ? last.properties : Collections.emptyMap());
                return new MarkDeleteEntry(newPosition, propertiesToUse, null, null);
            }
        });
    }

    /**
     * Given a list of entries, filter out the entries that have already been individually deleted.
     *
     * @param entries
     *            a list of entries
     * @return a list of entries not containing deleted messages
     */
    List<Entry> filterReadEntries(List<Entry> entries) {
        lock.readLock().lock();
        try {
            Range<PositionImpl> entriesRange = Range.closed((PositionImpl) entries.get(0).getPosition(),
                    (PositionImpl) entries.get(entries.size() - 1).getPosition());
            if (log.isDebugEnabled()) {
                log.debug("[{}] [{}] Filtering entries {} - alreadyDeleted: {}", ledger.getName(), name, entriesRange,
                        individualDeletedMessages);
            }
            if (individualDeletedMessages.isEmpty() || individualDeletedMessages.span() == null
                    || !entriesRange.isConnected(individualDeletedMessages.span())) {
                // There are no individually deleted messages in this entry list, no need to perform filtering
                if (log.isDebugEnabled()) {
                    log.debug("[{}] [{}] No filtering needed for entries {}", ledger.getName(), name, entriesRange);
                }
                return entries;
            } else {
                // Remove from the entry list all the entries that were already marked for deletion
                return Lists.newArrayList(Collections2.filter(entries, entry -> {
                    boolean includeEntry = !individualDeletedMessages.contains(entry.getLedgerId(), entry.getEntryId());
                    if (!includeEntry) {
                        if (log.isDebugEnabled()) {
                            log.debug("[{}] [{}] Filtering entry at {} - already deleted", ledger.getName(), name,
                                    entry.getPosition());
                        }

                        entry.release();
                    }
                    return includeEntry;
                }));
            }
        } finally {
            lock.readLock().unlock();
        }
    }

    @Override
    public synchronized String toString() {
        return MoreObjects.toStringHelper(this).add("ledger", ledger.getName()).add("name", name)
                .add("ackPos", markDeletePosition).add("readPos", readPosition).toString();
    }

    @Override
    public String getName() {
        return name;
    }

    @Override
    public long getLastActive() {
        return lastActive;
    }

    @Override
    public void updateLastActive() {
        lastActive = System.currentTimeMillis();
    }

    @Override
    public boolean isDurable() {
        return true;
    }

    @Override
    public Position getReadPosition() {
        return readPosition;
    }

    @Override
    public Position getMarkDeletedPosition() {
        return markDeletePosition;
    }

    @Override
    public Position getPersistentMarkDeletedPosition() {
        return this.persistentMarkDeletePosition;
    }

    @Override
    public void rewind() {
        lock.writeLock().lock();
        try {
            PositionImpl newReadPosition = ledger.getNextValidPosition(markDeletePosition);
            PositionImpl oldReadPosition = readPosition;

            log.info("[{}-{}] Rewind from {} to {}", ledger.getName(), name, oldReadPosition, newReadPosition);

            readPosition = newReadPosition;
            ledger.onCursorReadPositionUpdated(ManagedCursorImpl.this, newReadPosition);
        } finally {
            lock.writeLock().unlock();
        }
    }

    @Override
    public void seek(Position newReadPositionInt, boolean force) {
        checkArgument(newReadPositionInt instanceof PositionImpl);
        PositionImpl newReadPosition = (PositionImpl) newReadPositionInt;

        lock.writeLock().lock();
        try {
            if (!force && newReadPosition.compareTo(markDeletePosition) <= 0) {
                // Make sure the newReadPosition comes after the mark delete position
                newReadPosition = ledger.getNextValidPosition(markDeletePosition);
            }
            readPosition = newReadPosition;
            ledger.onCursorReadPositionUpdated(ManagedCursorImpl.this, newReadPosition);
        } finally {
            lock.writeLock().unlock();
        }
    }

    @VisibleForTesting
    boolean closeCursorLedger() throws BKException, InterruptedException {
        if (cursorLedger != null) {
            cursorLedger.close();
            return true;
        }
        return false;
    }

    @Override
    public void close() throws InterruptedException, ManagedLedgerException {
        class Result {
            ManagedLedgerException exception = null;
        }

        final Result result = new Result();
        final CountDownLatch latch = new CountDownLatch(1);
        asyncClose(new AsyncCallbacks.CloseCallback() {
            @Override
            public void closeComplete(Object ctx) {
                if (log.isDebugEnabled()) {
                    log.debug("[{}] Successfully closed ledger for cursor {}", ledger.getName(), name);
                }
                latch.countDown();
            }

            @Override
            public void closeFailed(ManagedLedgerException exception, Object ctx) {
                log.warn("[{}] Closing ledger failed for cursor {}", ledger.getName(), name, exception);
                result.exception = exception;
                latch.countDown();
            }
        }, null);

        if (!latch.await(ManagedLedgerImpl.AsyncOperationTimeoutSeconds, TimeUnit.SECONDS)) {
            throw new ManagedLedgerException("Timeout during close operation");
        }

        if (result.exception != null) {
            throw result.exception;
        }
    }

    /**
     * Persist given markDelete position to cursor-ledger or zk-metaStore based on max number of allowed unack-range
     * that can be persist in zk-metastore. If current unack-range is higher than configured threshold then broker
     * persists mark-delete into cursor-ledger else into zk-metastore.
     *
     * @param position
     * @param properties
     * @param callback
     * @param ctx
     */
    void persistPositionWhenClosing(PositionImpl position, Map<String, Long> properties,
            final AsyncCallbacks.CloseCallback callback, final Object ctx) {

        if (shouldPersistUnackRangesToLedger()) {
            persistPositionToLedger(cursorLedger, new MarkDeleteEntry(position, properties, null, null),
                    new VoidCallback() {
                        @Override
                        public void operationComplete() {
                            log.info("[{}][{}] Updated md-position={} into cursor-ledger {}", ledger.getName(), name,
                                    markDeletePosition, cursorLedger.getId());
                            asyncCloseCursorLedger(callback, ctx);
                        }

                        @Override
                        public void operationFailed(ManagedLedgerException e) {
                            log.warn("[{}][{}] Failed to persist mark-delete position into cursor-ledger{}: {}",
                                    ledger.getName(), name, cursorLedger.getId(), e.getMessage());
                            callback.closeFailed(e, ctx);
                        }
                    });
        } else {
            persistPositionMetaStore(-1, position, properties, new MetaStoreCallback<Void>() {
                @Override
                public void operationComplete(Void result, Stat stat) {
                    log.info("[{}][{}] Closed cursor at md-position={}", ledger.getName(), name, markDeletePosition);
                    // At this point the position had already been safely stored in the cursor z-node
                    callback.closeComplete(ctx);
                    asyncDeleteLedger(cursorLedger);
                }

                @Override
                public void operationFailed(MetaStoreException e) {
                    log.warn("[{}][{}] Failed to update cursor info when closing: {}", ledger.getName(), name,
                            e.getMessage());
                    callback.closeFailed(e, ctx);
                }
            }, true);
        }
    }

    private boolean shouldPersistUnackRangesToLedger() {
        return cursorLedger != null
                && !isCursorLedgerReadOnly
                && config.getMaxUnackedRangesToPersist() > 0
                && individualDeletedMessages.size() > config.getMaxUnackedRangesToPersistInMetadataStore();
    }

    private void persistPositionMetaStore(long cursorsLedgerId, PositionImpl position, Map<String, Long> properties,
            MetaStoreCallback<Void> callback, boolean persistIndividualDeletedMessageRanges) {
        if (state == State.Closed) {
            ledger.getExecutor().execute(safeRun(() -> callback.operationFailed(new MetaStoreException(
                    new CursorAlreadyClosedException(name + " cursor already closed")))));
            return;
        }

        final Stat lastCursorLedgerStat = cursorLedgerStat;

        // When closing we store the last mark-delete position in the z-node itself, so we won't need the cursor ledger,
        // hence we write it as -1. The cursor ledger is deleted once the z-node write is confirmed.
        ManagedCursorInfo.Builder info = ManagedCursorInfo.newBuilder() //
                .setCursorsLedgerId(cursorsLedgerId) //
                .setMarkDeleteLedgerId(position.getLedgerId()) //
                .setMarkDeleteEntryId(position.getEntryId()) //
                .setLastActive(lastActive); //

        info.addAllProperties(buildPropertiesMap(properties));
        info.addAllCursorProperties(buildStringPropertiesMap(cursorProperties));
        if (persistIndividualDeletedMessageRanges) {
            info.addAllIndividualDeletedMessages(buildIndividualDeletedMessageRanges());
            if (config.isDeletionAtBatchIndexLevelEnabled()) {
                info.addAllBatchedEntryDeletionIndexInfo(buildBatchEntryDeletionIndexInfoList());
            }
        }

        if (log.isDebugEnabled()) {
            log.debug("[{}][{}]  Closing cursor at md-position: {}", ledger.getName(), name, position);
        }

        ManagedCursorInfo cursorInfo = info.build();
        ledger.getStore().asyncUpdateCursorInfo(ledger.getName(), name, cursorInfo, lastCursorLedgerStat,
                new MetaStoreCallback<Void>() {
                    @Override
                    public void operationComplete(Void result, Stat stat) {
                        updateCursorLedgerStat(cursorInfo, stat);
                        callback.operationComplete(result, stat);
                    }

                    @Override
                    public void operationFailed(MetaStoreException e) {
                        if (e instanceof MetaStoreException.BadVersionException) {
                            log.warn("[{}] Failed to update cursor metadata for {} due to version conflict {}",
                                    ledger.name, name, e.getMessage());
                            // it means previous owner of the ml might have updated the version incorrectly. So, check
                            // the ownership and refresh the version again.
                            if (ledger.mlOwnershipChecker != null && ledger.mlOwnershipChecker.get()) {
                                ledger.getStore().asyncGetCursorInfo(ledger.getName(), name,
                                        new MetaStoreCallback<ManagedCursorInfo>() {
                                            @Override
                                            public void operationComplete(ManagedCursorInfo info, Stat stat) {
                                                updateCursorLedgerStat(info, stat);
                                            }

                                            @Override
                                            public void operationFailed(MetaStoreException e) {
                                                if (log.isDebugEnabled()) {
                                                    log.debug(
                                                            "[{}] Failed to refresh cursor metadata-version for {} due "
                                                            + "to {}", ledger.name, name, e.getMessage());
                                                }
                                            }
                                        });
                            }
                        }
                        callback.operationFailed(e);
                    }
                });
    }

    @Override
    public void asyncClose(final AsyncCallbacks.CloseCallback callback, final Object ctx) {
        State oldState = STATE_UPDATER.getAndSet(this, State.Closing);
        if (oldState == State.Closed || oldState == State.Closing) {
            log.info("[{}] [{}] State is already closed", ledger.getName(), name);
            callback.closeComplete(ctx);
            return;
        }
        persistPositionWhenClosing(lastMarkDeleteEntry.newPosition, lastMarkDeleteEntry.properties,
                new AsyncCallbacks.CloseCallback(){

                    @Override
                    public void closeComplete(Object ctx) {
                        STATE_UPDATER.set(ManagedCursorImpl.this, State.Closed);
                        callback.closeComplete(ctx);
                    }

                    @Override
                    public void closeFailed(ManagedLedgerException exception, Object ctx) {
                        log.warn("[{}] [{}] persistent position failure when closing, the state will remain in"
                                + " state-closing and will no longer work", ledger.getName(), name);
                        callback.closeFailed(exception, ctx);
                    }
                }, ctx);
    }

    /**
     * Internal version of seek that doesn't do the validation check.
     *
     * @param newReadPositionInt
     */
    void setReadPosition(Position newReadPositionInt) {
        checkArgument(newReadPositionInt instanceof PositionImpl);
        if (this.markDeletePosition == null
                || ((PositionImpl) newReadPositionInt).compareTo(this.markDeletePosition) > 0) {
            this.readPosition = (PositionImpl) newReadPositionInt;
            ledger.onCursorReadPositionUpdated(this, newReadPositionInt);
        }
    }

    // //////////////////////////////////////////////////

    void startCreatingNewMetadataLedger() {
        // Change the state so that new mark-delete ops will be queued and not immediately submitted
        State oldState = STATE_UPDATER.getAndSet(this, State.SwitchingLedger);
        if (oldState == State.SwitchingLedger) {
            // Ignore double request
            return;
        }

        // Check if we can immediately switch to a new metadata ledger
        if (PENDING_MARK_DELETED_SUBMITTED_COUNT_UPDATER.get(this) == 0) {
            createNewMetadataLedger();
        }
    }

    void createNewMetadataLedger() {
        createNewMetadataLedger(new VoidCallback() {
            @Override
            public void operationComplete() {
                // We now have a new ledger where we can write
                synchronized (pendingMarkDeleteOps) {
                    flushPendingMarkDeletes();

                    // Resume normal mark-delete operations
                    STATE_UPDATER.set(ManagedCursorImpl.this, State.Open);
                }
            }

            @Override
            public void operationFailed(ManagedLedgerException exception) {
                log.error("[{}][{}] Metadata ledger creation failed", ledger.getName(), name, exception);

                synchronized (pendingMarkDeleteOps) {
                    while (!pendingMarkDeleteOps.isEmpty()) {
                        MarkDeleteEntry entry = pendingMarkDeleteOps.poll();
                        entry.callback.markDeleteFailed(exception, entry.ctx);
                    }

                    // At this point we don't have a ledger ready
                    STATE_UPDATER.set(ManagedCursorImpl.this, State.NoLedger);
                }
            }
        });
    }

    private void flushPendingMarkDeletes() {
        if (!pendingMarkDeleteOps.isEmpty()) {
            internalFlushPendingMarkDeletes();
        }
    }

    void internalFlushPendingMarkDeletes() {
        MarkDeleteEntry lastEntry = pendingMarkDeleteOps.getLast();
        lastEntry.callbackGroup = Lists.newArrayList(pendingMarkDeleteOps);
        pendingMarkDeleteOps.clear();

        internalMarkDelete(lastEntry);
    }

    void createNewMetadataLedger(final VoidCallback callback) {
        ledger.mbean.startCursorLedgerCreateOp();
        doCreateNewMetadataLedger().thenAccept(newLedgerHandle -> {
            if (newLedgerHandle == null) {
                return;
            }
            MarkDeleteEntry mdEntry = lastMarkDeleteEntry;
            // Created the ledger, now write the last position content
            persistPositionToLedger(newLedgerHandle, mdEntry, new VoidCallback() {
                @Override
                public void operationComplete() {
                    if (log.isDebugEnabled()) {
                        log.debug("[{}] Persisted position {} for cursor {}", ledger.getName(),
                                mdEntry.newPosition, name);
                    }
                    switchToNewLedger(newLedgerHandle, callback);
                }

                @Override
                public void operationFailed(ManagedLedgerException exception) {
                    log.warn("[{}] Failed to persist position {} for cursor {}", ledger.getName(),
                            mdEntry.newPosition, name);

                    deleteLedgerAsync(newLedgerHandle);
                    callback.operationFailed(exception);
                }
            });
        }).whenComplete((result, e) -> {
            ledger.mbean.endCursorLedgerCreateOp();
            if (e != null) {
                callback.operationFailed(createManagedLedgerException(e));
            }
        });
    }

    private CompletableFuture<LedgerHandle> doCreateNewMetadataLedger() {
        CompletableFuture<LedgerHandle> future = new CompletableFuture<>();
        ledger.asyncCreateLedger(bookkeeper, config, digestType, (rc, lh, ctx) -> {

            if (ledger.checkAndCompleteLedgerOpTask(rc, lh, ctx)) {
                future.complete(null);
                return;
            }

            ledger.getExecutor().execute(safeRun(() -> {
                ledger.mbean.endCursorLedgerCreateOp();
                if (rc != BKException.Code.OK) {
                    log.warn("[{}] Error creating ledger for cursor {}: {}", ledger.getName(), name,
                            BKException.getMessage(rc));
                    future.completeExceptionally(new ManagedLedgerException(BKException.getMessage(rc)));
                    return;
                }

                if (log.isDebugEnabled()) {
                    log.debug("[{}] Created ledger {} for cursor {}", ledger.getName(), lh.getId(), name);
                }
                future.complete(lh);
            }));
        }, LedgerMetadataUtils.buildAdditionalMetadataForCursor(name));

        return future;
    }

    private CompletableFuture<Void> deleteLedgerAsync(LedgerHandle ledgerHandle) {
        ledger.mbean.startCursorLedgerDeleteOp();
        CompletableFuture<Void> future = new CompletableFuture<>();
        bookkeeper.asyncDeleteLedger(ledgerHandle.getId(), (int rc, Object ctx) -> {
            future.complete(null);
            ledger.mbean.endCursorLedgerDeleteOp();
            if (rc != BKException.Code.OK) {
                log.warn("[{}] Failed to delete orphan ledger {}", ledger.getName(),
                        ledgerHandle.getId());
            }
        }, null);
        return future;
    }


    private static List<LongProperty> buildPropertiesMap(Map<String, Long> properties) {
        if (properties.isEmpty()) {
            return Collections.emptyList();
        }

        List<LongProperty> longProperties = new ArrayList<>();
        properties.forEach((name, value) -> {
            LongProperty lp = LongProperty.newBuilder().setName(name).setValue(value).build();
            longProperties.add(lp);
        });

        return longProperties;
    }

    private static List<StringProperty> buildStringPropertiesMap(Map<String, String> properties) {
        if (properties == null || properties.isEmpty()) {
            return Collections.emptyList();
        }

        List<StringProperty> stringProperties = new ArrayList<>();
        properties.forEach((name, value) -> {
            StringProperty sp = StringProperty.newBuilder().setName(name).setValue(value).build();
            stringProperties.add(sp);
        });

        return stringProperties;
    }

    private List<MLDataFormats.MessageRange> buildIndividualDeletedMessageRanges() {
        lock.readLock().lock();
        try {
            if (individualDeletedMessages.isEmpty()) {
                return Collections.emptyList();
            }

            MLDataFormats.NestedPositionInfo.Builder nestedPositionBuilder = MLDataFormats.NestedPositionInfo
                    .newBuilder();
            MLDataFormats.MessageRange.Builder messageRangeBuilder = MLDataFormats.MessageRange.newBuilder();
            AtomicInteger acksSerializedSize = new AtomicInteger(0);
            List<MessageRange> rangeList = new ArrayList<>();
            individualDeletedMessages.forEach((positionRange) -> {
                PositionImpl p = positionRange.lowerEndpoint();
                nestedPositionBuilder.setLedgerId(p.getLedgerId());
                nestedPositionBuilder.setEntryId(p.getEntryId());
                messageRangeBuilder.setLowerEndpoint(nestedPositionBuilder.build());
                p = positionRange.upperEndpoint();
                nestedPositionBuilder.setLedgerId(p.getLedgerId());
                nestedPositionBuilder.setEntryId(p.getEntryId());
                messageRangeBuilder.setUpperEndpoint(nestedPositionBuilder.build());
                MessageRange messageRange = messageRangeBuilder.build();
                acksSerializedSize.addAndGet(messageRange.getSerializedSize());
                rangeList.add(messageRange);
                return rangeList.size() <= config.getMaxUnackedRangesToPersist();
            });
            this.individualDeletedMessagesSerializedSize = acksSerializedSize.get();
            individualDeletedMessages.resetDirtyKeys();
            return rangeList;
        } finally {
            lock.readLock().unlock();
        }
    }

    private List<MLDataFormats.BatchedEntryDeletionIndexInfo> buildBatchEntryDeletionIndexInfoList() {
        lock.readLock().lock();
        try {
            if (!config.isDeletionAtBatchIndexLevelEnabled() || batchDeletedIndexes == null
                    || batchDeletedIndexes.isEmpty()) {
                return Collections.emptyList();
            }
            MLDataFormats.NestedPositionInfo.Builder nestedPositionBuilder = MLDataFormats.NestedPositionInfo
                    .newBuilder();
            MLDataFormats.BatchedEntryDeletionIndexInfo.Builder batchDeletedIndexInfoBuilder = MLDataFormats
                    .BatchedEntryDeletionIndexInfo.newBuilder();
            List<MLDataFormats.BatchedEntryDeletionIndexInfo> result = new ArrayList<>();
            Iterator<Map.Entry<PositionImpl, BitSetRecyclable>> iterator = batchDeletedIndexes.entrySet().iterator();
            while (iterator.hasNext() && result.size() < config.getMaxBatchDeletedIndexToPersist()) {
                Map.Entry<PositionImpl, BitSetRecyclable> entry = iterator.next();
                nestedPositionBuilder.setLedgerId(entry.getKey().getLedgerId());
                nestedPositionBuilder.setEntryId(entry.getKey().getEntryId());
                batchDeletedIndexInfoBuilder.setPosition(nestedPositionBuilder.build());
                long[] array = entry.getValue().toLongArray();
                List<Long> deleteSet = new ArrayList<>(array.length);
                for (long l : array) {
                    deleteSet.add(l);
                }
                batchDeletedIndexInfoBuilder.clearDeleteSet();
                batchDeletedIndexInfoBuilder.addAllDeleteSet(deleteSet);
                result.add(batchDeletedIndexInfoBuilder.build());
            }
            return result;
        } finally {
            lock.readLock().unlock();
        }
    }

    void persistPositionToLedger(final LedgerHandle lh, MarkDeleteEntry mdEntry, final VoidCallback callback) {
        PositionImpl position = mdEntry.newPosition;
        PositionInfo pi = PositionInfo.newBuilder().setLedgerId(position.getLedgerId())
                .setEntryId(position.getEntryId())
                .addAllIndividualDeletedMessages(buildIndividualDeletedMessageRanges())
                .addAllBatchedEntryDeletionIndexInfo(buildBatchEntryDeletionIndexInfoList())
                .addAllProperties(buildPropertiesMap(mdEntry.properties)).build();


        if (log.isDebugEnabled()) {
            log.debug("[{}] Cursor {} Appending to ledger={} position={}", ledger.getName(), name, lh.getId(),
                    position);
        }

        requireNonNull(lh);
        byte[] data = pi.toByteArray();
        lh.asyncAddEntry(data, (rc, lh1, entryId, ctx) -> {
            if (rc == BKException.Code.OK) {
                if (log.isDebugEnabled()) {
                    log.debug("[{}] Updated cursor {} position {} in meta-ledger {}", ledger.getName(), name, position,
                            lh1.getId());
                }

                if (shouldCloseLedger(lh1)) {
                    if (log.isDebugEnabled()) {
                        log.debug("[{}] Need to create new metadata ledger for consumer {}", ledger.getName(), name);
                    }
                    startCreatingNewMetadataLedger();
                }

                mbean.persistToLedger(true);
                mbean.addWriteCursorLedgerSize(data.length);
                callback.operationComplete();
            } else {
                log.warn("[{}] Error updating cursor {} position {} in meta-ledger {}: {}", ledger.getName(), name,
                        position, lh1.getId(), BKException.getMessage(rc));
                // If we've had a write error, the ledger will be automatically closed, we need to create a new one,
                // in the meantime the mark-delete will be queued.
                STATE_UPDATER.compareAndSet(ManagedCursorImpl.this, State.Open, State.NoLedger);

                mbean.persistToLedger(false);
                // Before giving up, try to persist the position in the metadata store
                persistPositionMetaStore(-1, position, mdEntry.properties, new MetaStoreCallback<Void>() {
                    @Override
                    public void operationComplete(Void result, Stat stat) {
                        if (log.isDebugEnabled()) {
                            log.debug(
                                    "[{}][{}] Updated cursor in meta store after previous failure in ledger at position"
                                    + " {}", ledger.getName(), name, position);
                        }
                        mbean.persistToZookeeper(true);
                        callback.operationComplete();
                    }

                    @Override
                    public void operationFailed(MetaStoreException e) {
                        log.warn("[{}][{}] Failed to update cursor in meta store after previous failure in ledger: {}",
                                ledger.getName(), name, e.getMessage());
                        mbean.persistToZookeeper(false);
                        callback.operationFailed(createManagedLedgerException(rc));
                    }
                }, true);
            }
        }, null);
    }

    boolean shouldCloseLedger(LedgerHandle lh) {
        long now = clock.millis();
        if (ledger.getFactory().isMetadataServiceAvailable()
                && (lh.getLastAddConfirmed() >= config.getMetadataMaxEntriesPerLedger()
                || lastLedgerSwitchTimestamp < (now - config.getLedgerRolloverTimeout() * 1000))
                && (STATE_UPDATER.get(this) != State.Closed && STATE_UPDATER.get(this) != State.Closing)) {
            // It's safe to modify the timestamp since this method will be only called from a callback, implying that
            // calls will be serialized on one single thread
            lastLedgerSwitchTimestamp = now;
            return true;
        } else {
            return false;
        }
    }

    void switchToNewLedger(final LedgerHandle lh, final VoidCallback callback) {
        if (log.isDebugEnabled()) {
            log.debug("[{}] Switching cursor {} to ledger {}", ledger.getName(), name, lh.getId());
        }
        persistPositionMetaStore(lh.getId(), lastMarkDeleteEntry.newPosition, lastMarkDeleteEntry.properties,
                new MetaStoreCallback<Void>() {
            @Override
            public void operationComplete(Void result, Stat stat) {
                log.info("[{}] Updated cursor {} with ledger id {} md-position={} rd-position={}", ledger.getName(),
                        name, lh.getId(), markDeletePosition, readPosition);
                final LedgerHandle oldLedger = cursorLedger;
                cursorLedger = lh;
                isCursorLedgerReadOnly = false;

                // At this point the position had already been safely markdeleted
                callback.operationComplete();

                asyncDeleteLedger(oldLedger);
            }

            @Override
            public void operationFailed(MetaStoreException e) {
                log.warn("[{}] Failed to update consumer {}", ledger.getName(), name, e);
                // it means it failed to switch the newly created ledger so, it should be
                // deleted to prevent leak
                deleteLedgerAsync(lh).thenRun(() -> callback.operationFailed(e));
            }
        }, false);
    }

    /**
     *
     * @return Whether the cursor responded to the notification
     */
    void notifyEntriesAvailable() {
        if (log.isDebugEnabled()) {
            log.debug("[{}] [{}] Received ml notification", ledger.getName(), name);
        }
        OpReadEntry opReadEntry = WAITING_READ_OP_UPDATER.getAndSet(this, null);

        if (opReadEntry != null) {
            if (log.isDebugEnabled()) {
                log.debug("[{}] [{}] Received notification of new messages persisted, reading at {} -- last: {}",
                        ledger.getName(), name, opReadEntry.readPosition, ledger.lastConfirmedEntry);
                log.debug("[{}] Consumer {} cursor notification: other counters: consumed {} mdPos {} rdPos {}",
                        ledger.getName(), name, messagesConsumedCounter, markDeletePosition, readPosition);
            }

            PENDING_READ_OPS_UPDATER.incrementAndGet(this);
            opReadEntry.readPosition = (PositionImpl) getReadPosition();
            ledger.asyncReadEntries(opReadEntry);
        } else {
            // No one is waiting to be notified. Ignore
            if (log.isDebugEnabled()) {
                log.debug("[{}] [{}] Received notification but had no pending read operation", ledger.getName(), name);
            }
        }
    }

    void asyncCloseCursorLedger(final AsyncCallbacks.CloseCallback callback, final Object ctx) {
        LedgerHandle lh = cursorLedger;
        ledger.mbean.startCursorLedgerCloseOp();
        log.info("[{}] [{}] Closing metadata ledger {}", ledger.getName(), name, lh.getId());
        lh.asyncClose(new CloseCallback() {
            @Override
            public void closeComplete(int rc, LedgerHandle lh, Object ctx) {
                ledger.mbean.endCursorLedgerCloseOp();
                if (rc == BKException.Code.OK) {
                    log.info("[{}][{}] Closed cursor-ledger {}", ledger.getName(), name,
                            cursorLedger.getId());
                    callback.closeComplete(ctx);
                } else {
                    log.warn("[{}][{}] Failed to close cursor-ledger {}: {}", ledger.getName(), name,
                            cursorLedger.getId(), BKException.getMessage(rc));
                    callback.closeFailed(createManagedLedgerException(rc), ctx);
                }
            }
        }, ctx);
    }

    void decrementPendingMarkDeleteCount() {
        if (PENDING_MARK_DELETED_SUBMITTED_COUNT_UPDATER.decrementAndGet(this) == 0) {
            final State state = STATE_UPDATER.get(this);
            if (state == State.SwitchingLedger) {
                // A metadata ledger switch was pending and now we can do it since we don't have any more
                // outstanding mark-delete requests
                createNewMetadataLedger();
            }
        }
    }

    void readOperationCompleted() {
        if (PENDING_READ_OPS_UPDATER.decrementAndGet(this) == 0) {
            synchronized (pendingMarkDeleteOps) {
                if (STATE_UPDATER.get(this) == State.Open) {
                    // Flush the pending writes only if the state is open.
                    flushPendingMarkDeletes();
                } else if (PENDING_MARK_DELETED_SUBMITTED_COUNT_UPDATER.get(this) != 0) {
                    log.info(
                            "[{}] read operation completed and cursor was closed. need to call any queued cursor close",
                            name);
                }
            }
        }
    }

    void asyncDeleteLedger(final LedgerHandle lh) {
        asyncDeleteLedger(lh, DEFAULT_LEDGER_DELETE_RETRIES);
    }

    private void asyncDeleteLedger(final LedgerHandle lh, int retry) {
        if (lh == null || retry <= 0) {
            if (lh != null) {
                log.warn("[{}-{}] Failed to delete ledger after retries {}", ledger.getName(), name, lh.getId());
            }
            return;
        }

        ledger.mbean.startCursorLedgerDeleteOp();
        bookkeeper.asyncDeleteLedger(lh.getId(), (rc, ctx) -> {
            ledger.mbean.endCursorLedgerDeleteOp();
            if (rc != BKException.Code.OK) {
                log.warn("[{}] Failed to delete ledger {}: {}", ledger.getName(), lh.getId(),
                        BKException.getMessage(rc));
                if (!isNoSuchLedgerExistsException(rc)) {
                    ledger.getScheduledExecutor().schedule(safeRun(() -> asyncDeleteLedger(lh, retry - 1)),
                        DEFAULT_LEDGER_DELETE_BACKOFF_TIME_SEC, TimeUnit.SECONDS);
                }
                return;
            } else {
                log.info("[{}][{}] Successfully closed & deleted ledger {} in cursor", ledger.getName(), name,
                        lh.getId());
            }
        }, null);
    }

    void asyncDeleteCursorLedger() {
        asyncDeleteCursorLedger(DEFAULT_LEDGER_DELETE_RETRIES);
    }

    private void asyncDeleteCursorLedger(int retry) {
        STATE_UPDATER.set(this, State.Closed);

        if (cursorLedger == null || retry <= 0) {
            if (cursorLedger != null) {
                log.warn("[{}-{}] Failed to delete ledger after retries {}", ledger.getName(), name,
                        cursorLedger.getId());
            }
            return;
        }

        ledger.mbean.startCursorLedgerDeleteOp();
        bookkeeper.asyncDeleteLedger(cursorLedger.getId(), (rc, ctx) -> {
            ledger.mbean.endCursorLedgerDeleteOp();
            if (rc == BKException.Code.OK) {
                log.info("[{}][{}] Deleted cursor ledger {}", ledger.getName(), name, cursorLedger.getId());
            } else {
                log.warn("[{}][{}] Failed to delete ledger {}: {}", ledger.getName(), name, cursorLedger.getId(),
                        BKException.getMessage(rc));
                if (!isNoSuchLedgerExistsException(rc)) {
                    ledger.getScheduledExecutor().schedule(safeRun(() -> asyncDeleteCursorLedger(retry - 1)),
                            DEFAULT_LEDGER_DELETE_BACKOFF_TIME_SEC, TimeUnit.SECONDS);
                }
            }
        }, null);
    }

    /**
     * return BK error codes that are considered not likely to be recoverable.
     */
    public static boolean isBkErrorNotRecoverable(int rc) {
        switch (rc) {
        case Code.NoSuchLedgerExistsException:
        case Code.NoSuchLedgerExistsOnMetadataServerException:
        case Code.ReadException:
        case Code.LedgerRecoveryException:
        case Code.NoSuchEntryException:
            return true;

        default:
            return false;
        }
    }

    /**
     * If we fail to recover the cursor ledger, we want to still open the ML and rollback.
     *
     * @param info
     */
    private PositionImpl getRollbackPosition(ManagedCursorInfo info) {
        PositionImpl firstPosition = ledger.getFirstPosition();
        PositionImpl snapshottedPosition = new PositionImpl(info.getMarkDeleteLedgerId(), info.getMarkDeleteEntryId());
        if (firstPosition == null) {
            // There are no ledgers in the ML, any position is good
            return snapshottedPosition;
        } else if (snapshottedPosition.compareTo(firstPosition) < 0) {
            // The snapshotted position might be pointing to a ledger that was already deleted
            return firstPosition;
        } else {
            return snapshottedPosition;
        }
    }

    // / Expose internal values for debugging purpose
    public int getPendingReadOpsCount() {
        return PENDING_READ_OPS_UPDATER.get(this);
    }

    public long getMessagesConsumedCounter() {
        return messagesConsumedCounter;
    }

    public long getCursorLedger() {
        LedgerHandle lh = cursorLedger;
        return lh != null ? lh.getId() : -1;
    }

    public long getCursorLedgerLastEntry() {
        LedgerHandle lh = cursorLedger;
        return lh != null ? lh.getLastAddConfirmed() : -1;
    }

    public String getIndividuallyDeletedMessages() {
        lock.readLock().lock();
        try {
            return individualDeletedMessages.toString();
        } finally {
            lock.readLock().unlock();
        }
    }

    @VisibleForTesting
    public LongPairRangeSet<PositionImpl> getIndividuallyDeletedMessagesSet() {
        return individualDeletedMessages;
    }

    public boolean isMessageDeleted(Position position) {
        checkArgument(position instanceof PositionImpl);
        return individualDeletedMessages.contains(((PositionImpl) position).getLedgerId(),
                ((PositionImpl) position).getEntryId())
                || ((PositionImpl) position).compareTo(markDeletePosition) <= 0;
    }

    //this method will return a copy of the position's ack set
    public long[] getBatchPositionAckSet(Position position) {
        if (!(position instanceof PositionImpl)) {
            return null;
        }

        if (batchDeletedIndexes != null) {
            BitSetRecyclable bitSetRecyclable = batchDeletedIndexes.get(position);
            if (bitSetRecyclable == null) {
                return null;
            } else {
                return bitSetRecyclable.toLongArray();
            }
        } else {
            return null;
        }
    }

    /**
     * Checks given position is part of deleted-range and returns next position of upper-end as all the messages are
     * deleted up to that point.
     *
     * @param position
     * @return next available position
     */
    public PositionImpl getNextAvailablePosition(PositionImpl position) {
        Range<PositionImpl> range = individualDeletedMessages.rangeContaining(position.getLedgerId(),
                position.getEntryId());
        if (range != null) {
            PositionImpl nextPosition = range.upperEndpoint().getNext();
            return (nextPosition != null && nextPosition.compareTo(position) > 0) ? nextPosition : position.getNext();
        }
        return position.getNext();
    }

    public Position getNextLedgerPosition(long currentLedgerId) {
        Long nextExistingLedger = ledger.getNextValidLedger(currentLedgerId);
        return nextExistingLedger != null ? PositionImpl.get(nextExistingLedger, 0) : null;
    }

    public boolean isIndividuallyDeletedEntriesEmpty() {
        lock.readLock().lock();
        try {
            return individualDeletedMessages.isEmpty();
        } finally {
            lock.readLock().unlock();
        }
    }

    public long getLastLedgerSwitchTimestamp() {
        return lastLedgerSwitchTimestamp;
    }

    public String getState() {
        return STATE_UPDATER.get(this).toString();
    }

    @Override
    public double getThrottleMarkDelete() {
        return this.markDeleteLimiter.getRate();
    }

    @Override
    public void setThrottleMarkDelete(double throttleMarkDelete) {
        if (throttleMarkDelete > 0.0) {
            if (markDeleteLimiter == null) {
                markDeleteLimiter = RateLimiter.create(throttleMarkDelete);
            } else {
                this.markDeleteLimiter.setRate(throttleMarkDelete);
            }
        } else {
            // Disable mark-delete rate limiter
            markDeleteLimiter = null;
        }
    }

    @Override
    public ManagedLedger getManagedLedger() {
        return this.ledger;
    }

    @Override
    public Range<PositionImpl> getLastIndividualDeletedRange() {
        return individualDeletedMessages.lastRange();
    }

    @Override
    public void trimDeletedEntries(List<Entry> entries) {
        entries.removeIf(entry -> ((PositionImpl) entry.getPosition()).compareTo(markDeletePosition) <= 0
                || individualDeletedMessages.contains(entry.getLedgerId(), entry.getEntryId()));
    }

    private ManagedCursorImpl cursorImpl() {
        return this;
    }

    @Override
    public long[] getDeletedBatchIndexesAsLongArray(PositionImpl position) {
        if (config.isDeletionAtBatchIndexLevelEnabled() && batchDeletedIndexes != null) {
            BitSetRecyclable bitSet = batchDeletedIndexes.get(position);
            return bitSet == null ? null : bitSet.toLongArray();
        } else {
            return null;
        }
    }

    @Override
    public ManagedCursorMXBean getStats() {
        return this.mbean;
    }

    void updateReadStats(int readEntriesCount, long readEntriesSize) {
        this.entriesReadCount += readEntriesCount;
        this.entriesReadSize += readEntriesSize;
    }

    void flush() {
        if (!isDirty) {
            return;
        }

        isDirty = false;
        asyncMarkDelete(lastMarkDeleteEntry.newPosition, lastMarkDeleteEntry.properties, new MarkDeleteCallback() {
            @Override
            public void markDeleteComplete(Object ctx) {
                if (log.isDebugEnabled()) {
                    log.debug("[{}][{}] Flushed dirty mark-delete position", ledger.getName(), name);
                }
            }

            @Override
            public void markDeleteFailed(ManagedLedgerException exception, Object ctx) {
                if (exception.getCause() instanceof MarkDeletingMarkedPosition) {
                    // this is not actually a problem, we should not log a stacktrace
                    log.info("[{}][{}] Cannot flush mark-delete position: {}", ledger.getName(),
                            name, exception.getCause().getMessage());
                } else {
                    log.warn("[{}][{}] Failed to flush mark-delete position", ledger.getName(), name, exception);
                }
            }
        }, null);
    }

    private int applyMaxSizeCap(int maxEntries, long maxSizeBytes) {
        if (maxSizeBytes == NO_MAX_SIZE_LIMIT) {
            return maxEntries;
        }

        double avgEntrySize = ledger.getStats().getEntrySizeAverage();
        if (!Double.isFinite(avgEntrySize)) {
            // We don't have yet any stats on the topic entries. Let's try to use the cursor avg size stats
            avgEntrySize = (double) entriesReadSize / (double) entriesReadCount;
        }

        if (!Double.isFinite(avgEntrySize)) {
            // If we still don't have any information, it means this is the first time we attempt reading
            // and there are no writes. Let's start with 1 to avoid any overflow and start the avg stats
            return 1;
        }

        int maxEntriesBasedOnSize = (int) (maxSizeBytes / avgEntrySize);
        if (maxEntriesBasedOnSize < 1) {
            // We need to read at least one entry
            return 1;
        }

        return Math.min(maxEntriesBasedOnSize, maxEntries);
    }

    @Override
    public boolean checkAndUpdateReadPositionChanged() {
        PositionImpl lastEntry = ledger.lastConfirmedEntry;
        boolean isReadPositionOnTail = lastEntry == null || readPosition == null
                || (lastEntry.compareTo(readPosition) <= 0);
        boolean isReadPositionChanged = readPosition != null && !readPosition.equals(statsLastReadPosition);
        statsLastReadPosition = readPosition;
        return isReadPositionOnTail || isReadPositionChanged;
    }

    private boolean isCompactionCursor() {
        return COMPACTION_CURSOR_NAME.equals(name);
    }

    @VisibleForTesting
    public void setState(State state) {
        this.state = state;
    }

    public void setCacheReadEntry(boolean cacheReadEntry) {
        this.cacheReadEntry = cacheReadEntry;
    }

    public boolean isCacheReadEntry() {
        return cacheReadEntry;
    }

    private static final Logger log = LoggerFactory.getLogger(ManagedCursorImpl.class);

    public ManagedLedgerConfig getConfig() {
        return config;
    }
}<|MERGE_RESOLUTION|>--- conflicted
+++ resolved
@@ -175,7 +175,7 @@
     private boolean isCursorLedgerReadOnly = true;
 
     // Stat of the cursor z-node
-    // NOTE: Don't update individually cursorLedgerStat,
+    // NOTE: Don't update cursorLedgerStat alone,
     // please use updateCursorLedgerStat method to update cursorLedgerStat and managedCursorInfo at the same time.
     private volatile Stat cursorLedgerStat;
     private volatile ManagedCursorInfo managedCursorInfo;
@@ -439,12 +439,10 @@
 
                 updateCursorLedgerStat(info, stat);
                 lastActive = info.getLastActive() != 0 ? info.getLastActive() : lastActive;
-<<<<<<< HEAD
-=======
+
                 if (log.isDebugEnabled()) {
                     log.debug("[{}] [{}] Recover cursor last active to [{}]", ledger.getName(), name, lastActive);
                 }
->>>>>>> 1a34b871
 
                 Map<String, String> recoveredCursorProperties = Collections.emptyMap();
                 if (info.getCursorPropertiesCount() > 0) {
