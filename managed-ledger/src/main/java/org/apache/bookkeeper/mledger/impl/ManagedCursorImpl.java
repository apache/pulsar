/*
 * Licensed to the Apache Software Foundation (ASF) under one
 * or more contributor license agreements.  See the NOTICE file
 * distributed with this work for additional information
 * regarding copyright ownership.  The ASF licenses this file
 * to you under the Apache License, Version 2.0 (the
 * "License"); you may not use this file except in compliance
 * with the License.  You may obtain a copy of the License at
 *
 *   http://www.apache.org/licenses/LICENSE-2.0
 *
 * Unless required by applicable law or agreed to in writing,
 * software distributed under the License is distributed on an
 * "AS IS" BASIS, WITHOUT WARRANTIES OR CONDITIONS OF ANY
 * KIND, either express or implied.  See the License for the
 * specific language governing permissions and limitations
 * under the License.
 */
package org.apache.bookkeeper.mledger.impl;

import static com.google.common.base.Preconditions.checkArgument;
import static java.util.Objects.requireNonNull;
import static org.apache.bookkeeper.mledger.ManagedLedgerException.getManagedLedgerException;
import static org.apache.bookkeeper.mledger.impl.ManagedLedgerImpl.DEFAULT_LEDGER_DELETE_BACKOFF_TIME_SEC;
import static org.apache.bookkeeper.mledger.impl.ManagedLedgerImpl.DEFAULT_LEDGER_DELETE_RETRIES;
import static org.apache.bookkeeper.mledger.impl.ManagedLedgerImpl.createManagedLedgerException;
import static org.apache.bookkeeper.mledger.util.Errors.isNoSuchLedgerExistsException;
import com.google.common.annotations.VisibleForTesting;
import com.google.common.base.MoreObjects;
import com.google.common.collect.Collections2;
import com.google.common.collect.Lists;
import com.google.common.collect.Range;
import com.google.common.util.concurrent.RateLimiter;
import com.google.protobuf.InvalidProtocolBufferException;
import java.time.Clock;
import java.util.ArrayDeque;
import java.util.ArrayList;
import java.util.Collections;
import java.util.Comparator;
import java.util.HashMap;
import java.util.HashSet;
import java.util.Iterator;
import java.util.List;
import java.util.Map;
import java.util.Optional;
import java.util.Set;
import java.util.concurrent.CompletableFuture;
import java.util.concurrent.ConcurrentSkipListMap;
import java.util.concurrent.CountDownLatch;
import java.util.concurrent.TimeUnit;
import java.util.concurrent.atomic.AtomicBoolean;
import java.util.concurrent.atomic.AtomicInteger;
import java.util.concurrent.atomic.AtomicIntegerFieldUpdater;
import java.util.concurrent.atomic.AtomicLong;
import java.util.concurrent.atomic.AtomicLongFieldUpdater;
import java.util.concurrent.atomic.AtomicReference;
import java.util.concurrent.atomic.AtomicReferenceFieldUpdater;
import java.util.concurrent.locks.ReadWriteLock;
import java.util.concurrent.locks.ReentrantReadWriteLock;
import java.util.function.Function;
import java.util.function.Predicate;
import java.util.stream.Collectors;
import java.util.stream.LongStream;
import org.apache.bookkeeper.client.AsyncCallback.CloseCallback;
import org.apache.bookkeeper.client.AsyncCallback.OpenCallback;
import org.apache.bookkeeper.client.BKException;
import org.apache.bookkeeper.client.BookKeeper;
import org.apache.bookkeeper.client.LedgerEntry;
import org.apache.bookkeeper.client.LedgerHandle;
import org.apache.bookkeeper.client.api.BKException.Code;
import org.apache.bookkeeper.mledger.AsyncCallbacks;
import org.apache.bookkeeper.mledger.AsyncCallbacks.ClearBacklogCallback;
import org.apache.bookkeeper.mledger.AsyncCallbacks.FindEntryCallback;
import org.apache.bookkeeper.mledger.AsyncCallbacks.MarkDeleteCallback;
import org.apache.bookkeeper.mledger.AsyncCallbacks.ReadEntriesCallback;
import org.apache.bookkeeper.mledger.AsyncCallbacks.ReadEntryCallback;
import org.apache.bookkeeper.mledger.AsyncCallbacks.ScanCallback;
import org.apache.bookkeeper.mledger.AsyncCallbacks.SkipEntriesCallback;
import org.apache.bookkeeper.mledger.Entry;
import org.apache.bookkeeper.mledger.ManagedCursor;
import org.apache.bookkeeper.mledger.ManagedCursorAttributes;
import org.apache.bookkeeper.mledger.ManagedCursorMXBean;
import org.apache.bookkeeper.mledger.ManagedLedger;
import org.apache.bookkeeper.mledger.ManagedLedgerConfig;
import org.apache.bookkeeper.mledger.ManagedLedgerException;
import org.apache.bookkeeper.mledger.ManagedLedgerException.CursorAlreadyClosedException;
import org.apache.bookkeeper.mledger.ManagedLedgerException.MetaStoreException;
import org.apache.bookkeeper.mledger.ManagedLedgerException.NoMoreEntriesToReadException;
import org.apache.bookkeeper.mledger.Position;
import org.apache.bookkeeper.mledger.PositionBound;
import org.apache.bookkeeper.mledger.PositionFactory;
import org.apache.bookkeeper.mledger.ScanOutcome;
import org.apache.bookkeeper.mledger.impl.MetaStore.MetaStoreCallback;
import org.apache.bookkeeper.mledger.proto.MLDataFormats;
import org.apache.bookkeeper.mledger.proto.MLDataFormats.LongListMap;
import org.apache.bookkeeper.mledger.proto.MLDataFormats.LongProperty;
import org.apache.bookkeeper.mledger.proto.MLDataFormats.ManagedCursorInfo;
import org.apache.bookkeeper.mledger.proto.MLDataFormats.ManagedLedgerInfo.LedgerInfo;
import org.apache.bookkeeper.mledger.proto.MLDataFormats.MessageRange;
import org.apache.bookkeeper.mledger.proto.MLDataFormats.PositionInfo;
import org.apache.bookkeeper.mledger.proto.MLDataFormats.PositionInfo.Builder;
import org.apache.bookkeeper.mledger.proto.MLDataFormats.StringProperty;
import org.apache.commons.lang3.mutable.MutableInt;
import org.apache.commons.lang3.tuple.Pair;
import org.apache.pulsar.common.policies.data.ManagedLedgerInternalStats;
import org.apache.pulsar.common.util.DateFormatter;
import org.apache.pulsar.common.util.FutureUtil;
import org.apache.pulsar.common.util.collections.BitSetRecyclable;
import org.apache.pulsar.common.util.collections.LongPairRangeSet;
import org.apache.pulsar.common.util.collections.LongPairRangeSet.LongPairConsumer;
import org.apache.pulsar.common.util.collections.LongPairRangeSet.RangeBoundConsumer;
import org.apache.pulsar.metadata.api.Stat;
import org.slf4j.Logger;
import org.slf4j.LoggerFactory;

@SuppressWarnings("checkstyle:javadoctype")
public class ManagedCursorImpl implements ManagedCursor {
    private static final Comparator<Entry> ENTRY_COMPARATOR = (e1, e2) -> {
        if (e1.getLedgerId() != e2.getLedgerId()) {
            return e1.getLedgerId() < e2.getLedgerId() ? -1 : 1;
        }

        if (e1.getEntryId() != e2.getEntryId()) {
            return e1.getEntryId() < e2.getEntryId() ? -1 : 1;
        }

        return 0;
    };
    protected final BookKeeper bookkeeper;
    protected final ManagedLedgerImpl ledger;
    private final String name;

    private volatile Map<String, String> cursorProperties;
    private final BookKeeper.DigestType digestType;

    protected volatile Position markDeletePosition;

    // this position is have persistent mark delete position
    protected volatile Position persistentMarkDeletePosition;
    protected static final AtomicReferenceFieldUpdater<ManagedCursorImpl, Position>
            INPROGRESS_MARKDELETE_PERSIST_POSITION_UPDATER =
            AtomicReferenceFieldUpdater.newUpdater(ManagedCursorImpl.class, Position.class,
                    "inProgressMarkDeletePersistPosition");
    protected volatile Position inProgressMarkDeletePersistPosition;

    protected static final AtomicReferenceFieldUpdater<ManagedCursorImpl, Position> READ_POSITION_UPDATER =
            AtomicReferenceFieldUpdater.newUpdater(ManagedCursorImpl.class, Position.class, "readPosition");
    protected volatile Position readPosition;
    // keeps sample of last read-position for validation and monitoring if read-position is not moving forward.
    protected volatile Position statsLastReadPosition;

    protected static final AtomicReferenceFieldUpdater<ManagedCursorImpl, MarkDeleteEntry>
            LAST_MARK_DELETE_ENTRY_UPDATER = AtomicReferenceFieldUpdater.newUpdater(ManagedCursorImpl.class,
            MarkDeleteEntry.class, "lastMarkDeleteEntry");
    protected volatile MarkDeleteEntry lastMarkDeleteEntry;

    protected static final AtomicReferenceFieldUpdater<ManagedCursorImpl, OpReadEntry> WAITING_READ_OP_UPDATER =
        AtomicReferenceFieldUpdater.newUpdater(ManagedCursorImpl.class, OpReadEntry.class, "waitingReadOp");
    @SuppressWarnings("unused")
    private volatile OpReadEntry waitingReadOp = null;

    public static final int FALSE = 0;
    public static final int TRUE = 1;
    private static final AtomicIntegerFieldUpdater<ManagedCursorImpl> RESET_CURSOR_IN_PROGRESS_UPDATER =
        AtomicIntegerFieldUpdater.newUpdater(ManagedCursorImpl.class, "resetCursorInProgress");
    @SuppressWarnings("unused")
    private volatile int resetCursorInProgress = FALSE;
    private static final AtomicIntegerFieldUpdater<ManagedCursorImpl> PENDING_READ_OPS_UPDATER =
        AtomicIntegerFieldUpdater.newUpdater(ManagedCursorImpl.class, "pendingReadOps");
    @SuppressWarnings("unused")
    private volatile int pendingReadOps = 0;

    private static final AtomicLongFieldUpdater<ManagedCursorImpl> MSG_CONSUMED_COUNTER_UPDATER =
            AtomicLongFieldUpdater.newUpdater(ManagedCursorImpl.class, "messagesConsumedCounter");
    // This counters are used to compute the numberOfEntries and numberOfEntriesInBacklog values, without having to look
    // at the list of ledgers in the ml. They are initialized to (-backlog) at opening, and will be incremented each
    // time a message is read or deleted.
    protected volatile long messagesConsumedCounter;

    // Current ledger used to append the mark-delete position
    private volatile LedgerHandle cursorLedger;

    // Wether the current cursorLedger is read-only or writable
    private boolean isCursorLedgerReadOnly = true;
    private boolean ledgerForceRecovery;

    // Stat of the cursor z-node
    // NOTE: Don't update cursorLedgerStat alone,
    // please use updateCursorLedgerStat method to update cursorLedgerStat and managedCursorInfo at the same time.
    private volatile Stat cursorLedgerStat;
    private volatile ManagedCursorInfo managedCursorInfo;

    private static final LongPairConsumer<Position> positionRangeConverter = PositionFactory::create;

    private static final RangeBoundConsumer<Position> positionRangeReverseConverter =
            (position) -> new LongPairRangeSet.LongPair(position.getLedgerId(), position.getEntryId());

    private static final LongPairConsumer<PositionRecyclable> recyclePositionRangeConverter = PositionRecyclable::get;
    protected final RangeSetWrapper<Position> individualDeletedMessages;

    // Maintain the deletion status for batch messages
    // (ledgerId, entryId) -> deletion indexes
    protected final ConcurrentSkipListMap<Position, BitSetRecyclable> batchDeletedIndexes;
    private final ReadWriteLock lock = new ReentrantReadWriteLock();

    private RateLimiter markDeleteLimiter;
    // The cursor is considered "dirty" when there are mark-delete updates that are only applied in memory,
    // because of the rate limiting.
    private volatile boolean isDirty = false;

    private boolean alwaysInactive = false;

    private static final long NO_MAX_SIZE_LIMIT = -1L;

    private long entriesReadCount;
    private long entriesReadSize;
    private int individualDeletedMessagesSerializedSize;
    private static final String COMPACTION_CURSOR_NAME = "__compaction";
    private volatile boolean cacheReadEntry = false;

    // active state cache in ManagedCursor. It should be in sync with the state in activeCursors in ManagedLedger.
    private volatile boolean isActive = false;

    class MarkDeleteEntry {
        final Position newPosition;
        final MarkDeleteCallback callback;
        final Object ctx;
        final Map<String, Long> properties;

        // If the callbackGroup is set, it means this mark-delete request was done on behalf of a group of request (just
        // persist the last one in the chain). In this case we need to trigger the callbacks for every request in the
        // group.
        List<MarkDeleteEntry> callbackGroup;

        public MarkDeleteEntry(Position newPosition, Map<String, Long> properties,
                MarkDeleteCallback callback, Object ctx) {
            this.newPosition = newPosition;
            this.properties = properties;
            this.callback = callback;
            this.ctx = ctx;
        }

        public void triggerComplete() {
            // Trigger the final callback after having (eventually) triggered the switchin-ledger operation. This
            // will ensure that no race condition will happen between the next mark-delete and the switching
            // operation.
            if (callbackGroup != null) {
                // Trigger the callback for every request in the group
                for (MarkDeleteEntry e : callbackGroup) {
                    e.callback.markDeleteComplete(e.ctx);
                }
            } else if (callback != null) {
                // Only trigger the callback for the current request
                callback.markDeleteComplete(ctx);
            }
        }

        public void triggerFailed(ManagedLedgerException exception) {
            if (callbackGroup != null) {
                for (MarkDeleteEntry e : callbackGroup) {
                    e.callback.markDeleteFailed(exception, e.ctx);
                }
            } else if (callback != null) {
                callback.markDeleteFailed(exception, ctx);
            }
        }
    }

    protected final ArrayDeque<MarkDeleteEntry> pendingMarkDeleteOps = new ArrayDeque<>();
    private static final AtomicIntegerFieldUpdater<ManagedCursorImpl> PENDING_MARK_DELETED_SUBMITTED_COUNT_UPDATER =
        AtomicIntegerFieldUpdater.newUpdater(ManagedCursorImpl.class, "pendingMarkDeletedSubmittedCount");
    @SuppressWarnings("unused")
    private volatile int pendingMarkDeletedSubmittedCount = 0;
    private volatile long lastLedgerSwitchTimestamp;
    private final Clock clock;

    // The last active time (Unix time, milliseconds) of the cursor
    private volatile long lastActive;

    public enum State {
        Uninitialized, // Cursor is being initialized
        NoLedger, // There is no metadata ledger open for writing
        Open, // Metadata ledger is ready
        SwitchingLedger, // The metadata ledger is being switched
        Closing, // The managed cursor is closing
        Closed // The managed cursor has been closed
    }

    protected static final AtomicReferenceFieldUpdater<ManagedCursorImpl, State> STATE_UPDATER =
        AtomicReferenceFieldUpdater.newUpdater(ManagedCursorImpl.class, State.class, "state");
    protected volatile State state = null;

    protected final ManagedCursorMXBean mbean;

    private volatile ManagedCursorAttributes managedCursorAttributes;
    private static final AtomicReferenceFieldUpdater<ManagedCursorImpl, ManagedCursorAttributes> ATTRIBUTES_UPDATER =
            AtomicReferenceFieldUpdater.newUpdater(ManagedCursorImpl.class, ManagedCursorAttributes.class,
                    "managedCursorAttributes");

    @SuppressWarnings("checkstyle:javadoctype")
    public interface VoidCallback {
        void operationComplete();

        void operationFailed(ManagedLedgerException exception);
    }

    ManagedCursorImpl(BookKeeper bookkeeper, ManagedLedgerImpl ledger, String cursorName) {
        this.bookkeeper = bookkeeper;
        this.cursorProperties = Collections.emptyMap();
        this.ledger = ledger;
        this.name = cursorName;
        this.individualDeletedMessages = new RangeSetWrapper<>(positionRangeConverter,
                positionRangeReverseConverter, this);
        if (getConfig().isDeletionAtBatchIndexLevelEnabled()) {
            this.batchDeletedIndexes = new ConcurrentSkipListMap<>();
        } else {
            this.batchDeletedIndexes = null;
        }
        this.digestType = BookKeeper.DigestType.fromApiDigestType(getConfig().getDigestType());
        STATE_UPDATER.set(this, State.Uninitialized);
        PENDING_MARK_DELETED_SUBMITTED_COUNT_UPDATER.set(this, 0);
        PENDING_READ_OPS_UPDATER.set(this, 0);
        RESET_CURSOR_IN_PROGRESS_UPDATER.set(this, FALSE);
        WAITING_READ_OP_UPDATER.set(this, null);
        this.clock = getConfig().getClock();
        this.lastActive = this.clock.millis();
        this.lastLedgerSwitchTimestamp = this.clock.millis();

        if (getConfig().getThrottleMarkDelete() > 0.0) {
            markDeleteLimiter = RateLimiter.create(getConfig().getThrottleMarkDelete());
        } else {
            // Disable mark-delete rate limiter
            markDeleteLimiter = null;
        }
        this.mbean = new ManagedCursorMXBeanImpl(this);
        this.ledgerForceRecovery = getConfig().isLedgerForceRecovery();
    }

    private void updateCursorLedgerStat(ManagedCursorInfo cursorInfo, Stat stat) {
        this.managedCursorInfo = cursorInfo;
        this.cursorLedgerStat = stat;
    }

    @Override
    public Map<String, Long> getProperties() {
        return lastMarkDeleteEntry != null ? lastMarkDeleteEntry.properties : Collections.emptyMap();
    }

    @Override
    public boolean isCursorDataFullyPersistable() {
        lock.readLock().lock();
        try {
            return individualDeletedMessages.size() <= getConfig().getMaxUnackedRangesToPersist();
        } finally {
            lock.readLock().unlock();
        }
    }

    @Override
    public Map<String, String> getCursorProperties() {
        return cursorProperties;
    }

    private CompletableFuture<Void> computeCursorProperties(
            final Function<Map<String, String>, Map<String, String>> updateFunction) {
        CompletableFuture<Void> updateCursorPropertiesResult = new CompletableFuture<>();

        Map<String, String> newProperties = updateFunction.apply(ManagedCursorImpl.this.cursorProperties);
        if (!isDurable()) {
            this.cursorProperties = Collections.unmodifiableMap(newProperties);
            updateCursorPropertiesResult.complete(null);
            return updateCursorPropertiesResult;
        }

        ManagedCursorInfo copy = ManagedCursorInfo
                .newBuilder(ManagedCursorImpl.this.managedCursorInfo)
                .clearCursorProperties()
                .addAllCursorProperties(buildStringPropertiesMap(newProperties))
                .build();
        final Stat lastCursorLedgerStat = ManagedCursorImpl.this.cursorLedgerStat;
        ledger.getStore().asyncUpdateCursorInfo(ledger.getName(),
                name, copy, lastCursorLedgerStat, new MetaStoreCallback<>() {
                    @Override
                    public void operationComplete(Void result, Stat stat) {
                        log.info("[{}] Updated ledger cursor: {}", ledger.getName(), name);
                        ManagedCursorImpl.this.cursorProperties = Collections.unmodifiableMap(newProperties);
                        updateCursorLedgerStat(copy, stat);
                        updateCursorPropertiesResult.complete(result);
                    }

                    @Override
                    public void operationFailed(MetaStoreException e) {
                        log.error("[{}] Error while updating ledger cursor: {} properties {}", ledger.getName(),
                                name, newProperties, e);
                        updateCursorPropertiesResult.completeExceptionally(e);
                    }
                });

        return updateCursorPropertiesResult;
    }

    @Override
    public CompletableFuture<Void> setCursorProperties(Map<String, String> cursorProperties) {
        Map<String, String> newProperties =
                cursorProperties == null ? new HashMap<>() : new HashMap<>(cursorProperties);

        // Prohibit setting of internal properties
        Set<String> keys = newProperties.keySet();
        for (String key : keys) {
            if (key.startsWith(CURSOR_INTERNAL_PROPERTY_PREFIX)) {
                return FutureUtil.failedFuture(new IllegalArgumentException(
                        "The property key can't start with " + CURSOR_INTERNAL_PROPERTY_PREFIX));
            }
        }

        return computeCursorProperties(lastRead -> {
            if (lastRead != null) {
                lastRead.forEach((k, v) -> {
                    if (k.startsWith(CURSOR_INTERNAL_PROPERTY_PREFIX)) {
                        newProperties.put(k, v);
                    }
                });
            }
            return newProperties;
        });
    }

    @Override
    public CompletableFuture<Void> putCursorProperty(String key, String value) {
        return computeCursorProperties(lastRead -> {
            Map<String, String> newProperties = lastRead == null ? new HashMap<>() : new HashMap<>(lastRead);
            newProperties.put(key, value);
            return newProperties;
        });
    }

    @Override
    public CompletableFuture<Void> removeCursorProperty(String key) {
        return computeCursorProperties(lastRead -> {
            Map<String, String> newProperties = lastRead == null ? new HashMap<>() : new HashMap<>(lastRead);
            newProperties.remove(key);
            return newProperties;
        });
    }

    @Override
    public boolean putProperty(String key, Long value) {
        if (lastMarkDeleteEntry != null) {
            LAST_MARK_DELETE_ENTRY_UPDATER.updateAndGet(this, last -> {
                Map<String, Long> properties = last.properties;
                Map<String, Long> newProperties = properties == null ? new HashMap<>() : new HashMap<>(properties);
                newProperties.put(key, value);

                MarkDeleteEntry newLastMarkDeleteEntry = new MarkDeleteEntry(last.newPosition, newProperties,
                        last.callback, last.ctx);
                newLastMarkDeleteEntry.callbackGroup = last.callbackGroup;

                return newLastMarkDeleteEntry;
            });
            return true;
        }
        return false;
    }

    @Override
    public boolean removeProperty(String key) {
        if (lastMarkDeleteEntry != null) {
            LAST_MARK_DELETE_ENTRY_UPDATER.updateAndGet(this, last -> {
                Map<String, Long> properties = last.properties;
                if (properties != null && properties.containsKey(key)) {
                    properties.remove(key);
                }
                return last;
            });
            return true;
        }
        return false;
    }

    /**
     * Performs the initial recovery, reading the mark-deleted position from the ledger and then calling initialize to
     * have a new opened ledger.
     */
    void recover(final VoidCallback callback) {
        // Read the meta-data ledgerId from the store
        log.info("[{}] Recovering from bookkeeper ledger cursor: {}", ledger.getName(), name);
        ledger.getStore().asyncGetCursorInfo(ledger.getName(), name, new MetaStoreCallback<ManagedCursorInfo>() {
            @Override
            public void operationComplete(ManagedCursorInfo info, Stat stat) {
                updateCursorLedgerStat(info, stat);

                if (log.isDebugEnabled()) {
                    log.debug("[{}] [{}] Recover cursor last active to [{}]", ledger.getName(), name, lastActive);
                }

                Map<String, String> recoveredCursorProperties = Collections.emptyMap();
                if (info.getCursorPropertiesCount() > 0) {
                    // Recover properties map
                    recoveredCursorProperties = new HashMap<>();
                    for (int i = 0; i < info.getCursorPropertiesCount(); i++) {
                        StringProperty property = info.getCursorProperties(i);
                        recoveredCursorProperties.put(property.getName(), property.getValue());
                    }
                }
                cursorProperties = recoveredCursorProperties;

                if (info.getCursorsLedgerId() == -1L) {
                    // There is no cursor ledger to read the last position from. It means the cursor has been properly
                    // closed and the last mark-delete position is stored in the ManagedCursorInfo itself.
                    Position recoveredPosition = PositionFactory.create(info.getMarkDeleteLedgerId(),
                            info.getMarkDeleteEntryId());
                    if (info.getIndividualDeletedMessagesCount() > 0) {
                        recoverIndividualDeletedMessages(info.getIndividualDeletedMessagesList());
                    }

                    Map<String, Long> recoveredProperties = Collections.emptyMap();
                    if (info.getPropertiesCount() > 0) {
                        // Recover properties map
                        recoveredProperties = new HashMap<>();
                        for (int i = 0; i < info.getPropertiesCount(); i++) {
                            LongProperty property = info.getProperties(i);
                            recoveredProperties.put(property.getName(), property.getValue());
                        }
                    }

                    recoveredCursor(recoveredPosition, recoveredProperties, recoveredCursorProperties, null);
                    callback.operationComplete();
                } else {
                    // Need to proceed and read the last entry in the specified ledger to find out the last position
                    log.info("[{}] Cursor {} meta-data recover from ledger {}", ledger.getName(), name,
                            info.getCursorsLedgerId());
                    recoverFromLedger(info, callback);
                }
            }

            @Override
            public void operationFailed(MetaStoreException e) {
                callback.operationFailed(e);
            }
        });
    }

    protected void recoverFromLedger(final ManagedCursorInfo info, final VoidCallback callback) {
        // Read the acknowledged position from the metadata ledger, then create
        // a new ledger and write the position into it
        ledger.mbean.startCursorLedgerOpenOp();
        long ledgerId = info.getCursorsLedgerId();
        OpenCallback openCallback = (rc, lh, ctx) -> {
            if (log.isInfoEnabled()) {
                log.info("[{}] Opened ledger {} for cursor {}. rc={}", ledger.getName(), ledgerId, name, rc);
            }
            if (isBkErrorNotRecoverable(rc) || (rc != BKException.Code.OK && ledgerForceRecovery)) {
                log.error("[{}] Error opening metadata ledger {} for cursor {}: {}", ledger.getName(), ledgerId, name,
                        BKException.getMessage(rc));
                // Rewind to the oldest entry available
                initialize(getRollbackPosition(info), Collections.emptyMap(), cursorProperties, callback);
                return;
            } else if (rc != BKException.Code.OK) {
                log.warn("[{}] Error opening metadata ledger {} for cursor {}: {}", ledger.getName(), ledgerId, name,
                        BKException.getMessage(rc));
                callback.operationFailed(new ManagedLedgerException(BKException.getMessage(rc)));
                return;
            }

            // Read the last entry in the ledger
            long lastEntryInLedger = lh.getLastAddConfirmed();

            if (lastEntryInLedger < 0) {
                log.warn("[{}] Error reading from metadata ledger {} for cursor {}: No entries in ledger",
                        ledger.getName(), ledgerId, name);
                // Rewind to last cursor snapshot available
                initialize(getRollbackPosition(info), Collections.emptyMap(), cursorProperties, callback);
                return;
            }

            lh.asyncReadEntries(lastEntryInLedger, lastEntryInLedger, (rc1, lh1, seq, ctx1) -> {
                if (log.isDebugEnabled()) {
                    log.debug("[{}} readComplete rc={} entryId={}", ledger.getName(), rc1, lh1.getLastAddConfirmed());
                }
                if (isBkErrorNotRecoverable(rc1) || (rc1 != BKException.Code.OK && ledgerForceRecovery)) {
                    log.error("[{}] Error reading from metadata ledger {} for cursor {}: {}", ledger.getName(),
                            ledgerId, name, BKException.getMessage(rc1));
                    // Rewind to the oldest entry available
                    initialize(getRollbackPosition(info), Collections.emptyMap(), cursorProperties, callback);
                    return;
                } else if (rc1 != BKException.Code.OK) {
                    log.warn("[{}] Error reading from metadata ledger {} for cursor {}: {}", ledger.getName(),
                            ledgerId, name, BKException.getMessage(rc1));

                    callback.operationFailed(createManagedLedgerException(rc1));
                    return;
                }

                LedgerEntry entry = seq.nextElement();
                mbean.addReadCursorLedgerSize(entry.getLength());
                PositionInfo positionInfo;
                try {
                    positionInfo = PositionInfo.parseFrom(entry.getEntry());
                } catch (InvalidProtocolBufferException e) {
                    callback.operationFailed(new ManagedLedgerException(e));
                    return;
                }

                Map<String, Long> recoveredProperties = Collections.emptyMap();
                if (positionInfo.getPropertiesCount() > 0) {
                    // Recover properties map
                    recoveredProperties = new HashMap<>();
                    for (int i = 0; i < positionInfo.getPropertiesCount(); i++) {
                        LongProperty property = positionInfo.getProperties(i);
                        recoveredProperties.put(property.getName(), property.getValue());
                    }
                }

                Position position = PositionFactory.create(positionInfo.getLedgerId(), positionInfo.getEntryId());
                recoverIndividualDeletedMessages(positionInfo);
                if (getConfig().isDeletionAtBatchIndexLevelEnabled()
                    && positionInfo.getBatchedEntryDeletionIndexInfoCount() > 0) {
                    recoverBatchDeletedIndexes(positionInfo.getBatchedEntryDeletionIndexInfoList());
                }
                recoveredCursor(position, recoveredProperties, cursorProperties, lh);
                callback.operationComplete();
            }, null);
        };
        try {
            bookkeeper.asyncOpenLedger(ledgerId, digestType, getConfig().getPassword(), openCallback,
                    null);
        } catch (Throwable t) {
            log.error("[{}] Encountered error on opening cursor ledger {} for cursor {}",
                ledger.getName(), ledgerId, name, t);
            openCallback.openComplete(BKException.Code.UnexpectedConditionException, null, null);
        }
    }

    public void recoverIndividualDeletedMessages(PositionInfo positionInfo) {
        if (positionInfo.getIndividualDeletedMessagesCount() > 0) {
            recoverIndividualDeletedMessages(positionInfo.getIndividualDeletedMessagesList());
        } else if (positionInfo.getIndividualDeletedMessageRangesCount() > 0) {
            List<LongListMap> rangeList = positionInfo.getIndividualDeletedMessageRangesList();
            try {
                Map<Long, long[]> rangeMap = rangeList.stream().collect(Collectors.toMap(LongListMap::getKey,
                        list -> list.getValuesList().stream().mapToLong(i -> i).toArray()));
                individualDeletedMessages.build(rangeMap);
            } catch (Exception e) {
                log.warn("[{}]-{} Failed to recover individualDeletedMessages from serialized data", ledger.getName(),
                        name, e);
            }
        }
    }

    private List<LongListMap> buildLongPropertiesMap(Map<Long, long[]> properties) {
        if (properties.isEmpty()) {
            return Collections.emptyList();
        }
        List<LongListMap> longListMap = new ArrayList<>();
        MutableInt serializedSize = new MutableInt();
        properties.forEach((id, ranges) -> {
            if (ranges == null || ranges.length <= 0) {
                return;
            }
            org.apache.bookkeeper.mledger.proto.MLDataFormats.LongListMap.Builder lmBuilder = LongListMap.newBuilder()
                    .setKey(id);
            for (long range : ranges) {
                lmBuilder.addValues(range);
            }
            LongListMap lm = lmBuilder.build();
            longListMap.add(lm);
            serializedSize.add(lm.getSerializedSize());
        });
        individualDeletedMessagesSerializedSize = serializedSize.toInteger();
        return longListMap;
    }

    private void recoverIndividualDeletedMessages(List<MLDataFormats.MessageRange> individualDeletedMessagesList) {
        lock.writeLock().lock();
        try {
            individualDeletedMessages.clear();
            individualDeletedMessagesList.forEach(messageRange -> {
                MLDataFormats.NestedPositionInfo lowerEndpoint = messageRange.getLowerEndpoint();
                MLDataFormats.NestedPositionInfo upperEndpoint = messageRange.getUpperEndpoint();

                if (lowerEndpoint.getLedgerId() == upperEndpoint.getLedgerId()) {
                    individualDeletedMessages.addOpenClosed(lowerEndpoint.getLedgerId(), lowerEndpoint.getEntryId(),
                            upperEndpoint.getLedgerId(), upperEndpoint.getEntryId());
                } else {
                    // Store message ranges after splitting them by ledger ID
                    LedgerInfo lowerEndpointLedgerInfo = ledger.getLedgersInfo().get(lowerEndpoint.getLedgerId());
                    if (lowerEndpointLedgerInfo != null) {
                        individualDeletedMessages.addOpenClosed(lowerEndpoint.getLedgerId(), lowerEndpoint.getEntryId(),
                                lowerEndpoint.getLedgerId(), lowerEndpointLedgerInfo.getEntries() - 1);
                    } else {
                        log.warn("[{}][{}] No ledger info of lower endpoint {}:{}", ledger.getName(), name,
                                lowerEndpoint.getLedgerId(), lowerEndpoint.getEntryId());
                    }

                    for (LedgerInfo li : ledger.getLedgersInfo()
                            .subMap(lowerEndpoint.getLedgerId(), false, upperEndpoint.getLedgerId(), false).values()) {
                        individualDeletedMessages.addOpenClosed(li.getLedgerId(), -1, li.getLedgerId(),
                                li.getEntries() - 1);
                    }

                    individualDeletedMessages.addOpenClosed(upperEndpoint.getLedgerId(), -1,
                            upperEndpoint.getLedgerId(), upperEndpoint.getEntryId());
                }
            });
        } finally {
            lock.writeLock().unlock();
        }
    }

    private void recoverBatchDeletedIndexes (
            List<MLDataFormats.BatchedEntryDeletionIndexInfo> batchDeletedIndexInfoList) {
        lock.writeLock().lock();
        try {
            this.batchDeletedIndexes.clear();
            batchDeletedIndexInfoList.forEach(batchDeletedIndexInfo -> {
                if (batchDeletedIndexInfo.getDeleteSetCount() > 0) {
                    long[] array = new long[batchDeletedIndexInfo.getDeleteSetCount()];
                    for (int i = 0; i < batchDeletedIndexInfo.getDeleteSetList().size(); i++) {
                        array[i] = batchDeletedIndexInfo.getDeleteSetList().get(i);
                    }
                    this.batchDeletedIndexes.put(
                            PositionFactory.create(batchDeletedIndexInfo.getPosition().getLedgerId(),
                                    batchDeletedIndexInfo.getPosition().getEntryId()),
                            BitSetRecyclable.create().resetWords(array));
                }
            });
        } finally {
            lock.writeLock().unlock();
        }
    }

    private void recoveredCursor(Position position, Map<String, Long> properties,
                                 Map<String, String> cursorProperties,
                                 LedgerHandle recoveredFromCursorLedger) {
        // if the position was at a ledger that didn't exist (since it will be deleted if it was previously empty),
        // we need to move to the next existing ledger
        if (position.getEntryId() == -1L && !ledger.ledgerExists(position.getLedgerId())) {
            Long nextExistingLedger = ledger.getNextValidLedger(position.getLedgerId());
            if (nextExistingLedger == null) {
                log.info("[{}] [{}] Couldn't find next next valid ledger for recovery {}", ledger.getName(), name,
                        position);
            }
            position = nextExistingLedger != null ? PositionFactory.create(nextExistingLedger, -1) : position;
        }
        if (position.compareTo(ledger.getLastPosition()) > 0) {
            log.warn("[{}] [{}] Current position {} is ahead of last position {}", ledger.getName(), name, position,
                    ledger.getLastPosition());
            position = ledger.getLastPosition();
        }
        log.info("[{}] Cursor {} recovered to position {}", ledger.getName(), name, position);
        this.cursorProperties = cursorProperties == null ? Collections.emptyMap() : cursorProperties;
        messagesConsumedCounter = -getNumberOfEntries(Range.openClosed(position, ledger.getLastPosition()));
        markDeletePosition = position;
        persistentMarkDeletePosition = position;
        inProgressMarkDeletePersistPosition = null;
        readPosition = ledger.getNextValidPosition(position);
        ledger.onCursorReadPositionUpdated(this, readPosition);
        lastMarkDeleteEntry = new MarkDeleteEntry(markDeletePosition, properties, null, null);
        // assign cursor-ledger so, it can be deleted when new ledger will be switched
        this.cursorLedger = recoveredFromCursorLedger;
        this.isCursorLedgerReadOnly = true;
        STATE_UPDATER.set(this, State.NoLedger);
    }

    void initialize(Position position, Map<String, Long> properties, Map<String, String> cursorProperties,
                    final VoidCallback callback) {
        recoveredCursor(position, properties, cursorProperties, null);
        if (log.isDebugEnabled()) {
            log.debug("[{}] Consumer {} cursor initialized with counters: consumed {} mdPos {} rdPos {}",
                    ledger.getName(), name, messagesConsumedCounter, markDeletePosition, readPosition);
        }
        persistPositionMetaStore(cursorLedger != null ? cursorLedger.getId() : -1L, position, properties,
                new MetaStoreCallback<>() {
                    @Override
                    public void operationComplete(Void result, Stat stat) {
                        STATE_UPDATER.set(ManagedCursorImpl.this, State.NoLedger);
                        callback.operationComplete();
                    }
                    @Override
                    public void operationFailed(MetaStoreException e) {
                        callback.operationFailed(e);
                    }
        }, false);
    }

    @Override
    public List<Entry> readEntries(int numberOfEntriesToRead) throws InterruptedException, ManagedLedgerException {
        checkArgument(numberOfEntriesToRead > 0);

        final CountDownLatch counter = new CountDownLatch(1);
        class Result {
            ManagedLedgerException exception = null;
            List<Entry> entries = null;
        }

        final Result result = new Result();

        asyncReadEntries(numberOfEntriesToRead, new ReadEntriesCallback() {
            @Override
            public void readEntriesComplete(List<Entry> entries, Object ctx) {
                result.entries = entries;
                counter.countDown();
            }

            @Override
            public void readEntriesFailed(ManagedLedgerException exception, Object ctx) {
                result.exception = exception;
                counter.countDown();
            }

        }, null, PositionFactory.LATEST);

        counter.await();

        if (result.exception != null) {
            throw result.exception;
        }

        return result.entries;
    }

    @Override
    public void asyncReadEntries(final int numberOfEntriesToRead, final ReadEntriesCallback callback,
                                 final Object ctx, Position maxPosition) {
        asyncReadEntries(numberOfEntriesToRead, NO_MAX_SIZE_LIMIT, callback, ctx, maxPosition);
    }

    @Override
    public void asyncReadEntries(int numberOfEntriesToRead, long maxSizeBytes, ReadEntriesCallback callback,
                                 Object ctx, Position maxPosition) {
        asyncReadEntriesWithSkip(numberOfEntriesToRead, maxSizeBytes, callback, ctx, maxPosition, null);
    }

    @Override
    public void asyncReadEntriesWithSkip(int numberOfEntriesToRead, long maxSizeBytes, ReadEntriesCallback callback,
                                 Object ctx, Position maxPosition, Predicate<Position> skipCondition) {
        checkArgument(numberOfEntriesToRead > 0);
        if (isClosed()) {
            callback.readEntriesFailed(new ManagedLedgerException
                    .CursorAlreadyClosedException("Cursor was already closed"), ctx);
            return;
        }

        int numOfEntriesToRead = applyMaxSizeCap(numberOfEntriesToRead, maxSizeBytes);

        PENDING_READ_OPS_UPDATER.incrementAndGet(this);
        // Skip deleted entries.
        skipCondition = skipCondition == null ? this::isMessageDeleted : skipCondition.or(this::isMessageDeleted);
        OpReadEntry op =
                OpReadEntry.create(this, readPosition, numOfEntriesToRead, callback, ctx, maxPosition, skipCondition);
        ledger.asyncReadEntries(op);
    }

    @Override
    public Entry getNthEntry(int n, IndividualDeletedEntries deletedEntries)
            throws InterruptedException, ManagedLedgerException {

        final CountDownLatch counter = new CountDownLatch(1);
        class Result {
            ManagedLedgerException exception = null;
            Entry entry = null;
        }

        final Result result = new Result();

        asyncGetNthEntry(n, deletedEntries, new ReadEntryCallback() {

            @Override
            public void readEntryFailed(ManagedLedgerException exception, Object ctx) {
                result.exception = exception;
                counter.countDown();
            }

            @Override
            public void readEntryComplete(Entry entry, Object ctx) {
                result.entry = entry;
                counter.countDown();
            }

            @Override
            public String toString() {
                return String.format("Cursor [%s] get Nth entry", ManagedCursorImpl.this);
            }
        }, null);

        counter.await(ledger.getConfig().getMetadataOperationsTimeoutSeconds(), TimeUnit.SECONDS);

        if (result.exception != null) {
            throw result.exception;
        }

        return result.entry;
    }

    @Override
    public void asyncGetNthEntry(int n, IndividualDeletedEntries deletedEntries, ReadEntryCallback callback,
            Object ctx) {
        checkArgument(n > 0);
        if (isClosed()) {
            callback.readEntryFailed(new ManagedLedgerException
                    .CursorAlreadyClosedException("Cursor was already closed"), ctx);
            return;
        }

        Position startPosition = ledger.getNextValidPosition(markDeletePosition);
        Position endPosition = ledger.getLastPosition();
        if (startPosition.compareTo(endPosition) <= 0) {
            long numOfEntries = getNumberOfEntries(Range.closed(startPosition, endPosition));
            if (numOfEntries >= n) {
                long deletedMessages = 0;
                if (deletedEntries == IndividualDeletedEntries.Exclude) {
                    deletedMessages = getNumIndividualDeletedEntriesToSkip(n);
                }
                Position positionAfterN = ledger.getPositionAfterN(markDeletePosition, n + deletedMessages,
                        PositionBound.startExcluded);
                ledger.asyncReadEntry(positionAfterN, callback, ctx);
            } else {
                callback.readEntryComplete(null, ctx);
            }
        } else {
            callback.readEntryComplete(null, ctx);
        }
    }

    @Override
    public List<Entry> readEntriesOrWait(int numberOfEntriesToRead)
            throws InterruptedException, ManagedLedgerException {
        return readEntriesOrWait(numberOfEntriesToRead, NO_MAX_SIZE_LIMIT);
    }

    @Override
    public List<Entry> readEntriesOrWait(int numberOfEntriesToRead, long maxSizeBytes)
            throws InterruptedException, ManagedLedgerException {
        checkArgument(numberOfEntriesToRead > 0);

        final CountDownLatch counter = new CountDownLatch(1);
        class Result {
            ManagedLedgerException exception = null;
            List<Entry> entries = null;
        }

        final Result result = new Result();

        asyncReadEntriesOrWait(numberOfEntriesToRead, maxSizeBytes, new ReadEntriesCallback() {
            @Override
            public void readEntriesComplete(List<Entry> entries, Object ctx) {
                result.entries = entries;
                counter.countDown();
            }

            @Override
            public void readEntriesFailed(ManagedLedgerException exception, Object ctx) {
                result.exception = exception;
                counter.countDown();
            }

        }, null, PositionFactory.LATEST);

        counter.await();

        if (result.exception != null) {
            throw result.exception;
        }

        return result.entries;
    }

    @Override
    public void asyncReadEntriesOrWait(int numberOfEntriesToRead, ReadEntriesCallback callback, Object ctx,
                                       Position maxPosition) {
        asyncReadEntriesOrWait(numberOfEntriesToRead, NO_MAX_SIZE_LIMIT, callback, ctx, maxPosition);
    }

    @Override
    public void asyncReadEntriesOrWait(int maxEntries, long maxSizeBytes, ReadEntriesCallback callback, Object ctx,
                                       Position maxPosition) {
        asyncReadEntriesWithSkipOrWait(maxEntries, maxSizeBytes, callback, ctx, maxPosition, null);
    }

    @Override
    public void asyncReadEntriesWithSkipOrWait(int maxEntries, ReadEntriesCallback callback,
                                               Object ctx, Position maxPosition,
                                               Predicate<Position> skipCondition) {
        asyncReadEntriesWithSkipOrWait(maxEntries, NO_MAX_SIZE_LIMIT, callback, ctx, maxPosition, skipCondition);
    }

    @Override
    public void asyncReadEntriesWithSkipOrWait(int maxEntries, long maxSizeBytes, ReadEntriesCallback callback,
                                               Object ctx, Position maxPosition,
                                               Predicate<Position> skipCondition) {
        checkArgument(maxEntries > 0);
        if (isClosed()) {
            callback.readEntriesFailed(new CursorAlreadyClosedException("Cursor was already closed"), ctx);
            return;
        }

        int numberOfEntriesToRead = applyMaxSizeCap(maxEntries, maxSizeBytes);

        if (hasMoreEntries() && maxPosition.compareTo(readPosition) >= 0) {
            // If we have available entries, we can read them immediately
            if (log.isDebugEnabled()) {
                log.debug("[{}] [{}] Read entries immediately", ledger.getName(), name);
            }
            asyncReadEntriesWithSkip(numberOfEntriesToRead, NO_MAX_SIZE_LIMIT, callback, ctx,
                    maxPosition, skipCondition);
        } else {
            // Skip deleted entries.
            skipCondition = skipCondition == null ? this::isMessageDeleted : skipCondition.or(this::isMessageDeleted);
            OpReadEntry op = OpReadEntry.create(this, readPosition, numberOfEntriesToRead, callback,
                    ctx, maxPosition, skipCondition);

            if (!WAITING_READ_OP_UPDATER.compareAndSet(this, null, op)) {
                op.recycle();
                callback.readEntriesFailed(new ManagedLedgerException.ConcurrentWaitCallbackException(), ctx);
                return;
            }

            if (log.isDebugEnabled()) {
                log.debug("[{}] [{}] Deferring retry of read at position {}", ledger.getName(), name, op.readPosition);
            }

            // Check again for new entries after the configured time, then if still no entries are available register
            // to be notified
            if (getConfig().getNewEntriesCheckDelayInMillis() > 0) {
                ledger.getScheduledExecutor()
                        .schedule(() -> checkForNewEntries(op, callback, ctx),
                                getConfig().getNewEntriesCheckDelayInMillis(), TimeUnit.MILLISECONDS);
            } else {
                // If there's no delay, check directly from the same thread
                checkForNewEntries(op, callback, ctx);
            }
        }
    }

    private void checkForNewEntries(OpReadEntry op, ReadEntriesCallback callback, Object ctx) {
        try {
            if (log.isDebugEnabled()) {
                log.debug("[{}] [{}] Re-trying the read at position {}", ledger.getName(), name, op.readPosition);
            }

            if (isClosed()) {
                callback.readEntriesFailed(new CursorAlreadyClosedException("Cursor was already closed"), ctx);
                return;
            }

            if (!hasMoreEntries()) {
                if (log.isDebugEnabled()) {
                    log.debug("[{}] [{}] Still no entries available. Register for notification", ledger.getName(),
                            name);
                }
                // Let the managed ledger know we want to be notified whenever a new entry is published
                ledger.addWaitingCursor(this);
            } else {
                if (log.isDebugEnabled()) {
                    log.debug("[{}] [{}] Skip notification registering since we do have entries available",
                            ledger.getName(), name);
                }
            }

            // Check again the entries count, since an entry could have been written between the time we
            // checked and the time we've asked to be notified by managed ledger
            if (hasMoreEntries()) {
                if (log.isDebugEnabled()) {
                    log.debug("[{}] [{}] Found more entries", ledger.getName(), name);
                }
                // Try to cancel the notification request
                if (WAITING_READ_OP_UPDATER.compareAndSet(this, op, null)) {
                    if (log.isDebugEnabled()) {
                        log.debug("[{}] [{}] Cancelled notification and scheduled read at {}", ledger.getName(),
                                name, op.readPosition);
                    }
                    PENDING_READ_OPS_UPDATER.incrementAndGet(this);
                    ledger.asyncReadEntries(op);
                } else {
                    if (log.isDebugEnabled()) {
                        log.debug("[{}] [{}] notification was already cancelled", ledger.getName(), name);
                    }
                }
            } else if (ledger.isTerminated()) {
                // At this point we registered for notification and still there were no more available
                // entries.
                // If the managed ledger was indeed terminated, we need to notify the cursor
                callback.readEntriesFailed(new NoMoreEntriesToReadException("Topic was terminated"), ctx);
            }
        } catch (Throwable t) {
            callback.readEntriesFailed(new ManagedLedgerException(t), ctx);
        }
    }

    @Override
    public boolean isClosed() {
        return state == State.Closed || state == State.Closing;
    }

    @Override
    public boolean cancelPendingReadRequest() {
        if (log.isDebugEnabled()) {
            log.debug("[{}] [{}] Cancel pending read request", ledger.getName(), name);
        }
        final OpReadEntry op = WAITING_READ_OP_UPDATER.getAndSet(this, null);
        if (op != null) {
            op.recycle();
        }
        return op != null;
    }

    public boolean hasPendingReadRequest() {
        return WAITING_READ_OP_UPDATER.get(this) != null;
    }

    @Override
    public boolean hasMoreEntries() {
        // If writer and reader are on the same ledger, we just need to compare the entry id to know if we have more
        // entries.
        // If they are on different ledgers we have 2 cases :
        // * Writer pointing to valid entry --> should return true since we have available entries
        // * Writer pointing to "invalid" entry -1 (meaning no entries in that ledger) --> Need to check if the reader
        // is
        // at the last entry in the previous ledger
        Position writerPosition = ledger.getLastPosition();
        if (writerPosition.getEntryId() != -1) {
            return readPosition.compareTo(writerPosition) <= 0;
        } else {
            // Fall back to checking the number of entries to ensure we are at the last entry in ledger and no ledgers
            // are in the middle
            return getNumberOfEntries() > 0;
        }
    }

    @Override
    public long getNumberOfEntries() {
        if (readPosition.compareTo(ledger.getLastPosition().getNext()) > 0) {
            if (log.isDebugEnabled()) {
                log.debug("[{}] [{}] Read position {} is ahead of last position {}. There are no entries to read",
                        ledger.getName(), name, readPosition, ledger.getLastPosition());
            }
            return 0;
        } else {
            return getNumberOfEntries(Range.closedOpen(readPosition, ledger.getLastPosition().getNext()));
        }
    }

    @Override
    public long getNumberOfEntriesSinceFirstNotAckedMessage() {
        // sometimes for already caught up consumer: due to race condition markDeletePosition > readPosition. so,
        // validate it before preparing range
        Position markDeletePosition = this.markDeletePosition;
        Position readPosition = this.readPosition;
        return (markDeletePosition != null && readPosition != null && markDeletePosition.compareTo(readPosition) < 0)
                ? ledger.getNumberOfEntries(Range.openClosed(markDeletePosition, readPosition))
                : 0;
    }

    @Override
    public int getTotalNonContiguousDeletedMessagesRange() {
        lock.readLock().lock();
        try {
            return individualDeletedMessages.size();
        } finally {
            lock.readLock().unlock();
        }
    }

    @Override
    public int getNonContiguousDeletedMessagesRangeSerializedSize() {
        return this.individualDeletedMessagesSerializedSize;
    }

    @Override
    public long getEstimatedSizeSinceMarkDeletePosition() {
        return ledger.estimateBacklogFromPosition(markDeletePosition);
    }

    private long getNumberOfEntriesInBacklog() {
        if (markDeletePosition.compareTo(ledger.getLastPosition()) >= 0) {
            return 0;
        }
        return getNumberOfEntries(Range.openClosed(markDeletePosition, ledger.getLastPosition()));
    }

    @Override
    public long getNumberOfEntriesInBacklog(boolean isPrecise) {
        if (log.isDebugEnabled()) {
            log.debug("[{}] Consumer {} cursor ml-entries: {} -- deleted-counter: {} other counters: mdPos {} rdPos {}",
                    ledger.getName(), name, ManagedLedgerImpl.ENTRIES_ADDED_COUNTER_UPDATER.get(ledger),
                    messagesConsumedCounter, markDeletePosition, readPosition);
        }
        if (isPrecise) {
            return getNumberOfEntriesInBacklog();
        }

        long backlog = ManagedLedgerImpl.ENTRIES_ADDED_COUNTER_UPDATER.get(ledger) - messagesConsumedCounter;
        if (backlog < 0) {
            // In some case the counters get incorrect values, fall back to the precise backlog count
            backlog = getNumberOfEntriesInBacklog();
        }

        return backlog;
    }

    public long getNumberOfEntriesInStorage() {
        return ledger.getNumberOfEntries(Range.openClosed(markDeletePosition, ledger.getLastPosition()));
    }

    @Override
    public Position findNewestMatching(Predicate<Entry> condition) throws InterruptedException, ManagedLedgerException {
        return findNewestMatching(FindPositionConstraint.SearchActiveEntries, condition);
    }

    @Override
    public CompletableFuture<ScanOutcome> scan(Optional<Position> position,
                                               Predicate<Entry> condition,
                                               int batchSize, long maxEntries, long timeOutMs) {
        Position startPosition = position.orElseGet(
                () -> ledger.getNextValidPosition(markDeletePosition));
        CompletableFuture<ScanOutcome> future = new CompletableFuture<>();
        OpScan op = new OpScan(this, batchSize, startPosition, condition, new ScanCallback() {
            @Override
            public void scanComplete(Position position, ScanOutcome scanOutcome, Object ctx) {
                future.complete(scanOutcome);
            }

            @Override
            public void scanFailed(ManagedLedgerException exception,
                                   Optional<Position> failedReadPosition, Object ctx) {
                future.completeExceptionally(exception);
            }
        }, null, maxEntries, timeOutMs);
        op.find();
        return future;
    }

    @Override
    public Position findNewestMatching(FindPositionConstraint constraint, Predicate<Entry> condition)
            throws InterruptedException, ManagedLedgerException {
        final CountDownLatch counter = new CountDownLatch(1);
        class Result {
            ManagedLedgerException exception = null;
            Position position = null;
        }

        final Result result = new Result();
        asyncFindNewestMatching(constraint, condition, new FindEntryCallback() {
            @Override
            public void findEntryComplete(Position position, Object ctx) {
                result.position = position;
                counter.countDown();
            }

            @Override
            public void findEntryFailed(ManagedLedgerException exception, Optional<Position> failedReadPosition,
                    Object ctx) {
                result.exception = exception;
                counter.countDown();
            }
        }, null);

        counter.await();
        if (result.exception != null) {
            throw result.exception;
        }

        return result.position;
    }

    @Override
    public void asyncFindNewestMatching(FindPositionConstraint constraint, Predicate<Entry> condition,
            FindEntryCallback callback, Object ctx) {
        asyncFindNewestMatching(constraint, condition, callback, ctx, false);
    }

    @Override
    public void asyncFindNewestMatching(FindPositionConstraint constraint, Predicate<Entry> condition,
            FindEntryCallback callback, Object ctx, boolean isFindFromLedger) {
<<<<<<< HEAD
        asyncFindNewestMatching(constraint, condition, null, null, callback, ctx,
                isFindFromLedger);
    }


    @Override
    public void asyncFindNewestMatching(FindPositionConstraint constraint, Predicate<Entry> condition,
                                        Position start, Position end, FindEntryCallback callback,
                                        Object ctx, boolean isFindFromLedger) {
        PositionImpl startPosition;
        switch (constraint) {
            case SearchAllAvailableEntries ->
                    startPosition = start == null ? (PositionImpl) getFirstPosition() : (PositionImpl) start;
            case SearchActiveEntries -> {
                if (start == null) {
                    startPosition = ledger.getNextValidPosition(markDeletePosition);
                } else {
                    startPosition = (PositionImpl) start;
                    startPosition = startPosition.compareTo(markDeletePosition) <= 0
                            ? ledger.getNextValidPosition(startPosition) : startPosition;
                }
            }
            default -> {
                callback.findEntryFailed(
                        new ManagedLedgerException("Unknown position constraint"), Optional.empty(), ctx);
                return;
            }
=======
        OpFindNewest op;
        Position startPosition = null;
        long max = 0;
        switch (constraint) {
        case SearchAllAvailableEntries:
            startPosition = getFirstPosition();
            max = ledger.getNumberOfEntries() - 1;
            break;
        case SearchActiveEntries:
            startPosition = ledger.getNextValidPosition(markDeletePosition);
            max = getNumberOfEntriesInStorage();
            break;
        default:
            callback.findEntryFailed(new ManagedLedgerException("Unknown position constraint"), Optional.empty(), ctx);
            return;
>>>>>>> 9d2606d7
        }
        // startPosition can't be null, should never go here.
        if (startPosition == null) {
            callback.findEntryFailed(new ManagedLedgerException("Couldn't find start position"),
                    Optional.empty(), ctx);
            return;
        }
        // Calculate the end position
        PositionImpl endPosition = end == null ? ledger.lastConfirmedEntry : (PositionImpl) end;
        endPosition = endPosition.compareTo(ledger.lastConfirmedEntry) > 0 ? ledger.lastConfirmedEntry : endPosition;
        // Calculate the number of entries between the startPosition and endPosition
        long max = 0;
        if (startPosition.compareTo(endPosition) <= 0) {
            max = ledger.getNumberOfEntries(Range.closed(startPosition, endPosition));
        }

        if (max <= 0) {
            callback.findEntryComplete(null, ctx);
            return;
        }

        OpFindNewest op;
        if (isFindFromLedger) {
            op = new OpFindNewest(this.ledger, startPosition, condition, max, callback, ctx);
        } else {
            op = new OpFindNewest(this, startPosition, condition, max, callback, ctx);
        }
        op.find();
    }

    @Override
    public void setActive() {
        if (!isActive && !alwaysInactive) {
            ledger.activateCursor(this);
            isActive = true;
        }
    }

    @Override
    public boolean isActive() {
        return isActive;
    }

    @Override
    public void setInactive() {
        if (isActive) {
            ledger.deactivateCursor(this);
            isActive = false;
        }
    }

    @Override
    public void setAlwaysInactive() {
        setInactive();
        this.alwaysInactive = true;
    }

    @Override
    public Position getFirstPosition() {
        Long firstLedgerId = ledger.getLedgersInfo().firstKey();
        return firstLedgerId == null ? null : PositionFactory.create(firstLedgerId, 0);
    }

    protected void internalResetCursor(Position proposedReadPosition,
                                       AsyncCallbacks.ResetCursorCallback resetCursorCallback) {
        final Position newReadPosition;
        if (proposedReadPosition.equals(PositionFactory.EARLIEST)) {
            newReadPosition = ledger.getFirstPosition();
        } else if (proposedReadPosition.equals(PositionFactory.LATEST)) {
            newReadPosition = ledger.getNextValidPosition(ledger.getLastPosition());
        } else {
            newReadPosition = proposedReadPosition;
        }

        log.info("[{}] Initiate reset readPosition from {} to {} on cursor {}", ledger.getName(), readPosition,
                newReadPosition, name);

        synchronized (pendingMarkDeleteOps) {
            if (!RESET_CURSOR_IN_PROGRESS_UPDATER.compareAndSet(this, FALSE, TRUE)) {
                log.error("[{}] reset requested - readPosition [{}], previous reset in progress - cursor {}",
                        ledger.getName(), newReadPosition, name);
                resetCursorCallback.resetFailed(
                        new ManagedLedgerException.ConcurrentFindCursorPositionException("reset already in progress"),
                        newReadPosition);
                return;
            }
        }

        final AsyncCallbacks.ResetCursorCallback callback = resetCursorCallback;

        final Position newMarkDeletePosition = ledger.getPreviousPosition(newReadPosition);

        VoidCallback finalCallback = new VoidCallback() {
            @Override
            public void operationComplete() {

                // modify mark delete and read position since we are able to persist new position for cursor
                lock.writeLock().lock();
                try {
                    if (markDeletePosition.compareTo(newMarkDeletePosition) >= 0) {
                        MSG_CONSUMED_COUNTER_UPDATER.addAndGet(cursorImpl(), -getNumberOfEntries(
                                Range.closedOpen(newMarkDeletePosition, markDeletePosition)));
                    } else {
                        MSG_CONSUMED_COUNTER_UPDATER.addAndGet(cursorImpl(), getNumberOfEntries(
                                Range.closedOpen(markDeletePosition, newMarkDeletePosition)));
                    }
                    markDeletePosition = newMarkDeletePosition;
                    lastMarkDeleteEntry = new MarkDeleteEntry(newMarkDeletePosition, isCompactionCursor()
                            ? getProperties() : Collections.emptyMap(), null, null);
                    individualDeletedMessages.clear();
                    if (getConfig().isDeletionAtBatchIndexLevelEnabled()) {
                        batchDeletedIndexes.values().forEach(BitSetRecyclable::recycle);
                        batchDeletedIndexes.clear();
                        AckSetStateUtil.maybeGetAckSetState(newReadPosition).ifPresent(ackSetState -> {
                            long[] resetWords = ackSetState.getAckSet();
                            if (resetWords != null) {
                                BitSetRecyclable ackSet = BitSetRecyclable.create().resetWords(resetWords);
                                batchDeletedIndexes.put(newReadPosition, ackSet);
                            }
                        });
                    }

                    Position oldReadPosition = readPosition;
                    if (oldReadPosition.compareTo(newReadPosition) >= 0) {
                        log.info("[{}] reset readPosition to {} before current read readPosition {} on cursor {}",
                                ledger.getName(), newReadPosition, oldReadPosition, name);
                    } else {
                        log.info("[{}] reset readPosition to {} skipping from current read readPosition {} on "
                                        + "cursor {}", ledger.getName(), newReadPosition, oldReadPosition, name);
                    }
                    readPosition = newReadPosition;
                    ledger.onCursorReadPositionUpdated(ManagedCursorImpl.this, newReadPosition);
                } finally {
                    lock.writeLock().unlock();
                }
                synchronized (pendingMarkDeleteOps) {
                    pendingMarkDeleteOps.clear();
                    if (!RESET_CURSOR_IN_PROGRESS_UPDATER.compareAndSet(ManagedCursorImpl.this, TRUE, FALSE)) {
                        log.error("[{}] expected reset readPosition [{}], but another reset in progress on cursor {}",
                                ledger.getName(), newReadPosition, name);
                    }
                }
                callback.resetComplete(newReadPosition);
                updateLastActive();
            }

            @Override
            public void operationFailed(ManagedLedgerException exception) {
                synchronized (pendingMarkDeleteOps) {
                    if (!RESET_CURSOR_IN_PROGRESS_UPDATER.compareAndSet(ManagedCursorImpl.this, TRUE, FALSE)) {
                        log.error("[{}] expected reset readPosition [{}], but another reset in progress on cursor {}",
                                ledger.getName(), newReadPosition, name);
                    }
                }
                callback.resetFailed(new ManagedLedgerException.InvalidCursorPositionException(
                        "unable to persist readPosition for cursor reset " + newReadPosition), newReadPosition);
            }

        };

        persistentMarkDeletePosition = null;
        inProgressMarkDeletePersistPosition = null;
        lastMarkDeleteEntry = new MarkDeleteEntry(newMarkDeletePosition, getProperties(), null, null);
        internalAsyncMarkDelete(newMarkDeletePosition, isCompactionCursor() ? getProperties() : Collections.emptyMap(),
                new MarkDeleteCallback() {
            @Override
            public void markDeleteComplete(Object ctx) {
                finalCallback.operationComplete();
            }

            @Override
            public void markDeleteFailed(ManagedLedgerException exception, Object ctx) {
                finalCallback.operationFailed(exception);
            }
        }, null);
    }

    @Override
    public void asyncResetCursor(Position newPos, boolean forceReset, AsyncCallbacks.ResetCursorCallback callback) {
        final Position newPosition = newPos;

        // order trim and reset operations on a ledger
        ledger.getExecutor().execute(() -> {
            Position actualPosition = newPosition;

            if (!ledger.isValidPosition(actualPosition)
                    && !actualPosition.equals(PositionFactory.EARLIEST)
                    && !actualPosition.equals(PositionFactory.LATEST)
                    && !forceReset) {
                actualPosition = ledger.getNextValidPosition(actualPosition);

                if (actualPosition == null) {
                    // next valid position would only return null when newPos
                    // is larger than all available positions, then it's latest in effect.
                    actualPosition = PositionFactory.LATEST;
                }
            }

            internalResetCursor(actualPosition, callback);
        });
    }

    @Override
    public void resetCursor(Position newPos) throws ManagedLedgerException, InterruptedException {
        class Result {
            ManagedLedgerException exception = null;
        }

        final Result result = new Result();
        final CountDownLatch counter = new CountDownLatch(1);

        asyncResetCursor(newPos, false, new AsyncCallbacks.ResetCursorCallback() {
            @Override
            public void resetComplete(Object ctx) {
                counter.countDown();
            }

            @Override
            public void resetFailed(ManagedLedgerException exception, Object ctx) {
                result.exception = exception;
                counter.countDown();

            }
        });

        if (!counter.await(ManagedLedgerImpl.AsyncOperationTimeoutSeconds, TimeUnit.SECONDS)) {
            if (result.exception != null) {
                log.warn("[{}] Reset cursor to {} on cursor {} timed out with exception {}", ledger.getName(), newPos,
                        name, result.exception);
            }
            throw new ManagedLedgerException("Timeout during reset cursor");
        }

        if (result.exception != null) {
            throw result.exception;
        }
    }

    @Override
    public List<Entry> replayEntries(Set<? extends Position> positions)
            throws InterruptedException, ManagedLedgerException {
        final CountDownLatch counter = new CountDownLatch(1);
        class Result {
            ManagedLedgerException exception = null;
            List<Entry> entries = null;
        }

        final Result result = new Result();

        asyncReplayEntries(positions, new ReadEntriesCallback() {
            @Override
            public void readEntriesComplete(List<Entry> entries, Object ctx) {
                result.entries = entries;
                counter.countDown();
            }

            @Override
            public void readEntriesFailed(ManagedLedgerException exception, Object ctx) {
                result.exception = exception;
                counter.countDown();
            }

        }, null);

        counter.await();

        if (result.exception != null) {
            throw result.exception;
        }

        return result.entries;
    }

    /**
     * Async replays given positions: a. before reading it filters out already-acked messages b. reads remaining entries
     * async and gives it to given ReadEntriesCallback c. returns all already-acked messages which are not replayed so,
     * those messages can be removed by caller(Dispatcher)'s replay-list and it won't try to replay it again
     *
     */
    @Override
    public Set<? extends Position> asyncReplayEntries(final Set<? extends Position> positions,
            ReadEntriesCallback callback, Object ctx) {
        return asyncReplayEntries(positions, callback, ctx, false);
    }

    @Override
    public Set<? extends Position> asyncReplayEntries(Set<? extends Position> positions,
            ReadEntriesCallback callback, Object ctx, boolean sortEntries) {
        List<Entry> entries = Lists.newArrayListWithExpectedSize(positions.size());
        if (positions.isEmpty()) {
            callback.readEntriesComplete(entries, ctx);
            return Collections.emptySet();
        }

        // filters out messages which are already acknowledged
        Set<Position> alreadyAcknowledgedPositions = new HashSet<>();
        lock.readLock().lock();
        try {
            positions.stream().filter(this::isMessageDeleted).forEach(alreadyAcknowledgedPositions::add);
        } finally {
            lock.readLock().unlock();
        }

        final int totalValidPositions = positions.size() - alreadyAcknowledgedPositions.size();
        final AtomicReference<ManagedLedgerException> exception = new AtomicReference<>();
        ReadEntryCallback cb = new ReadEntryCallback() {
            int pendingCallbacks = totalValidPositions;

            @Override
            public synchronized void readEntryComplete(Entry entry, Object ctx) {
                if (exception.get() != null) {
                    // if there is already a failure for a different position, we should release the entry straight away
                    // and not add it to the list
                    entry.release();
                    if (--pendingCallbacks == 0) {
                        callback.readEntriesFailed(exception.get(), ctx);
                    }
                } else {
                    entries.add(entry);
                    if (--pendingCallbacks == 0) {
                        if (sortEntries) {
                            entries.sort(ENTRY_COMPARATOR);
                        }
                        callback.readEntriesComplete(entries, ctx);
                    }
                }
            }

            @Override
            public synchronized void readEntryFailed(ManagedLedgerException mle, Object ctx) {
                log.warn("[{}][{}] Error while replaying entries", ledger.getName(), name, mle);
                if (exception.compareAndSet(null, mle)) {
                    // release the entries just once, any further read success will release the entry straight away
                    entries.forEach(Entry::release);
                }
                if (--pendingCallbacks == 0) {
                    callback.readEntriesFailed(exception.get(), ctx);
                }
            }

            @Override
            public String toString() {
                return String.format("Cursor [%s] async replay entries", ManagedCursorImpl.this);
            }
        };

        positions.stream().filter(position -> !alreadyAcknowledgedPositions.contains(position))
                .forEach(p ->{
                    if (p.compareTo(this.readPosition) == 0) {
                        this.setReadPosition(this.readPosition.getNext());
                        log.warn("[{}][{}] replayPosition{} equals readPosition{}," + " need set next readPosition",
                                ledger.getName(), name, p, this.readPosition);
                    }
                    ledger.asyncReadEntry(p, cb, ctx);
                });

        return alreadyAcknowledgedPositions;
    }

    protected long getNumberOfEntries(Range<Position> range) {
        long allEntries = ledger.getNumberOfEntries(range);

        if (log.isDebugEnabled()) {
            log.debug("[{}] getNumberOfEntries. {} allEntries: {}", ledger.getName(), range, allEntries);
        }

        AtomicLong deletedEntries = new AtomicLong(0);

        lock.readLock().lock();
        try {
            if (getConfig().isUnackedRangesOpenCacheSetEnabled()) {
                int cardinality = individualDeletedMessages.cardinality(
                        range.lowerEndpoint().getLedgerId(), range.lowerEndpoint().getEntryId(),
                        range.upperEndpoint().getLedgerId(), range.upperEndpoint().getEntryId());
                deletedEntries.addAndGet(cardinality);
            } else {
                individualDeletedMessages.forEach((r) -> {
                    try {
                        if (r.isConnected(range)) {
                            Range<Position> commonEntries = r.intersection(range);
                            long commonCount = ledger.getNumberOfEntries(commonEntries);
                            if (log.isDebugEnabled()) {
                                log.debug("[{}] [{}] Discounting {} entries for already deleted range {}",
                                        ledger.getName(), name, commonCount, commonEntries);
                            }
                            deletedEntries.addAndGet(commonCount);
                        }
                        return true;
                    } finally {
                        if (r.lowerEndpoint() instanceof PositionRecyclable) {
                            ((PositionRecyclable) r.lowerEndpoint()).recycle();
                            ((PositionRecyclable) r.upperEndpoint()).recycle();
                        }
                    }
                }, recyclePositionRangeConverter);
            }
        } finally {
            lock.readLock().unlock();
        }

        if (log.isDebugEnabled()) {
            log.debug("[{}] Found {} entries - deleted: {}", ledger.getName(), allEntries - deletedEntries.get(),
                    deletedEntries);
        }
        return allEntries - deletedEntries.get();

    }

    @Override
    public void markDelete(Position position) throws InterruptedException, ManagedLedgerException {
        markDelete(position, Collections.emptyMap());
    }

    @Override
    public void markDelete(Position position, Map<String, Long> properties)
            throws InterruptedException, ManagedLedgerException {
        requireNonNull(position);

        class Result {
            ManagedLedgerException exception = null;
        }

        final Result result = new Result();
        final CountDownLatch counter = new CountDownLatch(1);

        asyncMarkDelete(position, properties, new MarkDeleteCallback() {
            @Override
            public void markDeleteComplete(Object ctx) {
                counter.countDown();
            }

            @Override
            public void markDeleteFailed(ManagedLedgerException exception, Object ctx) {
                result.exception = exception;
                counter.countDown();
            }
        }, null);

        if (!counter.await(ManagedLedgerImpl.AsyncOperationTimeoutSeconds, TimeUnit.SECONDS)) {
            throw new ManagedLedgerException("Timeout during mark-delete operation");
        }

        if (result.exception != null) {
            throw result.exception;
        }
    }

    @Override
    public void clearBacklog() throws InterruptedException, ManagedLedgerException {
        class Result {
            ManagedLedgerException exception = null;
        }

        final Result result = new Result();
        final CountDownLatch counter = new CountDownLatch(1);

        asyncClearBacklog(new ClearBacklogCallback() {
            @Override
            public void clearBacklogComplete(Object ctx) {
                counter.countDown();
            }

            @Override
            public void clearBacklogFailed(ManagedLedgerException exception, Object ctx) {
                result.exception = exception;
                counter.countDown();
            }
        }, null);

        if (!counter.await(ManagedLedgerImpl.AsyncOperationTimeoutSeconds, TimeUnit.SECONDS)) {
            throw new ManagedLedgerException("Timeout during clear backlog operation");
        }

        if (result.exception != null) {
            throw result.exception;
        }
    }

    @Override
    public void asyncClearBacklog(final ClearBacklogCallback callback, Object ctx) {
        asyncMarkDelete(ledger.getLastPosition(), new MarkDeleteCallback() {
            @Override
            public void markDeleteComplete(Object ctx) {
                callback.clearBacklogComplete(ctx);
            }

            @Override
            public void markDeleteFailed(ManagedLedgerException exception, Object ctx) {
                if (exception.getCause() instanceof IllegalArgumentException) {
                    // There could be a race condition between calling clear backlog and other mark delete operations.
                    // If we get an exception it means the backlog was already cleared in the meantime.
                    callback.clearBacklogComplete(ctx);
                } else {
                    callback.clearBacklogFailed(exception, ctx);
                }
            }
        }, ctx);
    }

    @Override
    public void skipEntries(int numEntriesToSkip, IndividualDeletedEntries deletedEntries)
            throws InterruptedException, ManagedLedgerException {
        class Result {
            ManagedLedgerException exception = null;
        }

        final Result result = new Result();
        final CountDownLatch counter = new CountDownLatch(1);

        asyncSkipEntries(numEntriesToSkip, deletedEntries, new SkipEntriesCallback() {
            @Override
            public void skipEntriesComplete(Object ctx) {
                counter.countDown();
            }

            @Override
            public void skipEntriesFailed(ManagedLedgerException exception, Object ctx) {
                result.exception = exception;
                counter.countDown();
            }
        }, null);

        if (!counter.await(ManagedLedgerImpl.AsyncOperationTimeoutSeconds, TimeUnit.SECONDS)) {
            throw new ManagedLedgerException("Timeout during skip messages operation");
        }

        if (result.exception != null) {
            throw result.exception;
        }
    }

    @Override
    public void asyncSkipEntries(int numEntriesToSkip, IndividualDeletedEntries deletedEntries,
            final SkipEntriesCallback callback, Object ctx) {
        log.info("[{}] Skipping {} entries on cursor {}", ledger.getName(), numEntriesToSkip, name);
        long numDeletedMessages = 0;
        if (deletedEntries == IndividualDeletedEntries.Exclude) {
            numDeletedMessages = getNumIndividualDeletedEntriesToSkip(numEntriesToSkip);
        }

        asyncMarkDelete(ledger.getPositionAfterN(markDeletePosition, numEntriesToSkip + numDeletedMessages,
                PositionBound.startExcluded), new MarkDeleteCallback() {
                    @Override
                    public void markDeleteComplete(Object ctx) {
                        callback.skipEntriesComplete(ctx);
                    }

                    @Override
                    public void markDeleteFailed(ManagedLedgerException exception, Object ctx) {
                        if (exception.getCause() instanceof IllegalArgumentException) {
                            // There could be a race condition between calling clear backlog and other mark delete
                            // operations.
                            // If we get an exception it means the backlog was already cleared in the meantime.
                            callback.skipEntriesComplete(ctx);
                        } else {
                            log.error("[{}] Skip {} entries failed for cursor {}", ledger.getName(), numEntriesToSkip,
                                    name, exception);
                            callback.skipEntriesFailed(exception, ctx);
                        }
                    }
                }, ctx);
    }

    // required in getNumIndividualDeletedEntriesToSkip method
    // since individualDeletedMessages.forEach accepts a lambda and ordinary local variables
    // defined before the lambda cannot be mutated
    private static class InvidualDeletedMessagesHandlingState {
        long totalEntriesToSkip = 0L;
        long deletedMessages = 0L;
        Position startPosition;
        Position endPosition;

        InvidualDeletedMessagesHandlingState(Position startPosition) {
            this.startPosition = startPosition;
        }
    }

    long getNumIndividualDeletedEntriesToSkip(long numEntries) {
        lock.readLock().lock();
        try {
            InvidualDeletedMessagesHandlingState state = new InvidualDeletedMessagesHandlingState(markDeletePosition);
            individualDeletedMessages.forEach((r) -> {
                try {
                    state.endPosition = r.lowerEndpoint();
                    if (state.startPosition.compareTo(state.endPosition) <= 0) {
                        Range<Position> range = Range.openClosed(state.startPosition, state.endPosition);
                        long entries = ledger.getNumberOfEntries(range);
                        if (state.totalEntriesToSkip + entries >= numEntries) {
                            // do not process further
                            return false;
                        }
                        state.totalEntriesToSkip += entries;
                        state.deletedMessages += ledger.getNumberOfEntries(r);
                        state.startPosition = r.upperEndpoint();
                    } else {
                        if (log.isDebugEnabled()) {
                            log.debug("[{}] deletePosition {} moved ahead without clearing deleteMsgs {} for cursor {}",
                                    ledger.getName(), markDeletePosition, r.lowerEndpoint(), name);
                        }
                    }
                    return true;
                } finally {
                    if (r.lowerEndpoint() instanceof PositionRecyclable) {
                        ((PositionRecyclable) r.lowerEndpoint()).recycle();
                    }
                }
            }, recyclePositionRangeConverter);
            return state.deletedMessages;
        } finally {
            lock.readLock().unlock();
        }
    }

    boolean hasMoreEntries(Position position) {
        Position lastPositionInLedger = ledger.getLastPosition();
        if (position.compareTo(lastPositionInLedger) <= 0) {
            return getNumberOfEntries(Range.closed(position, lastPositionInLedger)) > 0;
        }
        return false;
    }

    void initializeCursorPosition(Pair<Position, Long> lastPositionCounter) {
        readPosition = ledger.getNextValidPosition(lastPositionCounter.getLeft());
        ledger.onCursorReadPositionUpdated(this, readPosition);
        markDeletePosition = lastPositionCounter.getLeft();
        lastMarkDeleteEntry = new MarkDeleteEntry(markDeletePosition, getProperties(), null, null);
        persistentMarkDeletePosition = null;
        inProgressMarkDeletePersistPosition = null;

        // Initialize the counter such that the difference between the messages written on the ML and the
        // messagesConsumed is 0, to ensure the initial backlog count is 0.
        messagesConsumedCounter = lastPositionCounter.getRight();
    }

    /**
     *
     * @param newMarkDeletePosition
     *            the new acknowledged position
     * @return the previous acknowledged position
     */
    Position setAcknowledgedPosition(Position newMarkDeletePosition) {
        if (newMarkDeletePosition.compareTo(markDeletePosition) < 0) {
            throw new MarkDeletingMarkedPosition(
                    "Mark deleting an already mark-deleted position. Current mark-delete: " + markDeletePosition
                            + " -- attempted mark delete: " + newMarkDeletePosition);
        }

        Position oldMarkDeletePosition = markDeletePosition;

        if (!newMarkDeletePosition.equals(oldMarkDeletePosition)) {
            long skippedEntries = 0;
            if (newMarkDeletePosition.getLedgerId() == oldMarkDeletePosition.getLedgerId()
                    && newMarkDeletePosition.getEntryId() == oldMarkDeletePosition.getEntryId() + 1) {
                // Mark-deleting the position next to current one
                skippedEntries = individualDeletedMessages.contains(newMarkDeletePosition.getLedgerId(),
                        newMarkDeletePosition.getEntryId()) ? 0 : 1;
            } else {
                skippedEntries = getNumberOfEntries(Range.openClosed(oldMarkDeletePosition, newMarkDeletePosition));
            }

            Position positionAfterNewMarkDelete = ledger.getNextValidPosition(newMarkDeletePosition);
            // sometime ranges are connected but belongs to different ledgers so, they are placed sequentially
            // eg: (2:10..3:15] can be returned as (2:10..2:15],[3:0..3:15]. So, try to iterate over connected range and
            // found the last non-connected range which gives new markDeletePosition
            while (positionAfterNewMarkDelete.compareTo(ledger.lastConfirmedEntry) <= 0) {
                if (individualDeletedMessages.contains(positionAfterNewMarkDelete.getLedgerId(),
                        positionAfterNewMarkDelete.getEntryId())) {
                    Range<Position> rangeToBeMarkDeleted = individualDeletedMessages.rangeContaining(
                            positionAfterNewMarkDelete.getLedgerId(), positionAfterNewMarkDelete.getEntryId());
                    newMarkDeletePosition = rangeToBeMarkDeleted.upperEndpoint();
                    positionAfterNewMarkDelete = ledger.getNextValidPosition(newMarkDeletePosition);
                    // check if next valid position is also deleted and part of the deleted-range
                    continue;
                }
                break;
            }

            if (log.isDebugEnabled()) {
                log.debug("[{}] Moved ack position from: {} to: {} -- skipped: {}", ledger.getName(),
                        oldMarkDeletePosition, newMarkDeletePosition, skippedEntries);
            }
            MSG_CONSUMED_COUNTER_UPDATER.addAndGet(this, skippedEntries);
        }

        // markDelete-position and clear out deletedMsgSet
        markDeletePosition = newMarkDeletePosition;
        individualDeletedMessages.removeAtMost(markDeletePosition.getLedgerId(), markDeletePosition.getEntryId());

        READ_POSITION_UPDATER.updateAndGet(this, currentReadPosition -> {
            if (currentReadPosition.compareTo(markDeletePosition) <= 0) {
                // If the position that is mark-deleted is past the read position, it
                // means that the client has skipped some entries. We need to move
                // read position forward
                Position newReadPosition = ledger.getNextValidPosition(markDeletePosition);
                if (log.isDebugEnabled()) {
                    log.debug("[{}] Moved read position from: {} to: {}, and new mark-delete position {}",
                            ledger.getName(), currentReadPosition, newReadPosition, markDeletePosition);
                }
                ledger.onCursorReadPositionUpdated(ManagedCursorImpl.this, newReadPosition);
                return newReadPosition;
            } else {
                return currentReadPosition;
            }
        });

        return newMarkDeletePosition;
    }

    @Override
    public void asyncMarkDelete(final Position position, final MarkDeleteCallback callback, final Object ctx) {
        asyncMarkDelete(position, Collections.emptyMap(), callback, ctx);
    }

    private final class MarkDeletingMarkedPosition extends IllegalArgumentException {
        public MarkDeletingMarkedPosition(String s) {
            super(s);
        }
    }

    @Override
    public void asyncMarkDelete(final Position position, Map<String, Long> properties,
            final MarkDeleteCallback callback, final Object ctx) {
        requireNonNull(position);

        if (isClosed()) {
            callback.markDeleteFailed(new ManagedLedgerException
                    .CursorAlreadyClosedException("Cursor was already closed"), ctx);
            return;
        }

        if (RESET_CURSOR_IN_PROGRESS_UPDATER.get(this) == TRUE) {
            if (log.isDebugEnabled()) {
                log.debug("[{}] cursor reset in progress - ignoring mark delete on position [{}] for cursor [{}]",
                        ledger.getName(), position, name);
            }
            callback.markDeleteFailed(
                    new ManagedLedgerException("Reset cursor in progress - unable to mark delete position "
                            + position.toString()),
                    ctx);
            return;
        }

        if (log.isDebugEnabled()) {
            log.debug("[{}] Mark delete cursor {} up to position: {}", ledger.getName(), name, position);
        }

        Position newPosition = position;

        Optional<AckSetState> ackSetStateOptional = AckSetStateUtil.maybeGetAckSetState(newPosition);
        if (getConfig().isDeletionAtBatchIndexLevelEnabled()) {
            if (ackSetStateOptional.isPresent()) {
                AtomicReference<BitSetRecyclable> bitSetRecyclable = new AtomicReference<>();
                BitSetRecyclable givenBitSet =
                        BitSetRecyclable.create().resetWords(ackSetStateOptional.map(AckSetState::getAckSet).get());
                // In order to prevent the batch index recorded in batchDeletedIndexes from rolling back,
                // only update batchDeletedIndexes when the submitted batch index is greater
                // than the recorded index.
                batchDeletedIndexes.compute(newPosition,
                        (k, v) -> {
                            if (v == null) {
                                return givenBitSet;
                            }
                            if (givenBitSet.nextSetBit(0) > v.nextSetBit(0)) {
                                bitSetRecyclable.set(v);
                                return givenBitSet;
                            } else {
                                bitSetRecyclable.set(givenBitSet);
                                return v;
                            }
                        });
                if (bitSetRecyclable.get() != null) {
                    bitSetRecyclable.get().recycle();
                }
                newPosition = ledger.getPreviousPosition(newPosition);
            }
            Map<Position, BitSetRecyclable> subMap = batchDeletedIndexes.subMap(PositionFactory.EARLIEST, newPosition);
            subMap.values().forEach(BitSetRecyclable::recycle);
            subMap.clear();
        } else {
            if (ackSetStateOptional.isPresent()) {
                AckSetState ackSetState = ackSetStateOptional.get();
                if (ackSetState.getAckSet() != null) {
                    newPosition = ledger.getPreviousPosition(newPosition);
                }
            }
        }

        if (ledger.getLastConfirmedEntry().compareTo(newPosition) < 0) {
            boolean shouldCursorMoveForward = false;
            try {
                long ledgerEntries = ledger.getLedgerInfo(markDeletePosition.getLedgerId()).get().getEntries();
                Long nextValidLedger = ledger.getNextValidLedger(ledger.getLastConfirmedEntry().getLedgerId());
                shouldCursorMoveForward = nextValidLedger != null
                        && (markDeletePosition.getEntryId() + 1 >= ledgerEntries)
                        && (newPosition.getLedgerId() == nextValidLedger);
            } catch (Exception e) {
                log.warn("Failed to get ledger entries while setting mark-delete-position", e);
            }

            if (shouldCursorMoveForward) {
                log.info("[{}] move mark-delete-position from {} to {} since all the entries have been consumed",
                        ledger.getName(), markDeletePosition, newPosition);
            } else {
                if (log.isDebugEnabled()) {
                    log.debug("[{}] Failed mark delete due to invalid markDelete {} is ahead of last-confirmed-entry {}"
                             + " for cursor [{}]", ledger.getName(), position, ledger.getLastConfirmedEntry(), name);
                }
                callback.markDeleteFailed(new ManagedLedgerException("Invalid mark deleted position"), ctx);
                return;
            }
        }

        lock.writeLock().lock();
        try {
            newPosition = setAcknowledgedPosition(newPosition);
        } catch (IllegalArgumentException e) {
            callback.markDeleteFailed(getManagedLedgerException(e), ctx);
            return;
        } finally {
            lock.writeLock().unlock();
        }

        // Apply rate limiting to mark-delete operations
        if (markDeleteLimiter != null && !markDeleteLimiter.tryAcquire()) {
            isDirty = true;
            updateLastMarkDeleteEntryToLatest(newPosition, properties);
            callback.markDeleteComplete(ctx);
            return;
        }
        internalAsyncMarkDelete(newPosition, properties, callback, ctx);
    }

    protected void internalAsyncMarkDelete(final Position newPosition, Map<String, Long> properties,
            final MarkDeleteCallback callback, final Object ctx) {
        ledger.mbean.addMarkDeleteOp();

        MarkDeleteEntry mdEntry = new MarkDeleteEntry(newPosition, properties, callback, ctx);

        // We cannot write to the ledger during the switch, need to wait until the new metadata ledger is available
        synchronized (pendingMarkDeleteOps) {
            // The state might have changed while we were waiting on the queue mutex
            switch (STATE_UPDATER.get(this)) {
            case Closed:
                callback.markDeleteFailed(new ManagedLedgerException
                        .CursorAlreadyClosedException("Cursor was already closed"), ctx);
                return;

            case NoLedger:
                pendingMarkDeleteOps.add(mdEntry);
                // We need to create a new ledger to write into.
                startCreatingNewMetadataLedger();
                break;
                // fall through
            case SwitchingLedger:
                pendingMarkDeleteOps.add(mdEntry);
                break;

            case Open:
                if (PENDING_READ_OPS_UPDATER.get(this) > 0) {
                    // Wait until no read operation are pending
                    pendingMarkDeleteOps.add(mdEntry);
                } else {
                    // Execute the mark delete immediately
                    internalMarkDelete(mdEntry);
                }
                break;

            default:
                log.error("[{}][{}] Invalid cursor state: {}", ledger.getName(), name, state);
                callback.markDeleteFailed(new ManagedLedgerException("Cursor was in invalid state: " + state), ctx);
                break;
            }
        }
    }

    void internalMarkDelete(final MarkDeleteEntry mdEntry) {
        if (persistentMarkDeletePosition != null
                && mdEntry.newPosition.compareTo(persistentMarkDeletePosition) < 0) {
            if (log.isInfoEnabled()) {
                log.info("Skipping updating mark delete position to {}. The persisted mark delete position {} "
                        + "is later.", mdEntry.newPosition, persistentMarkDeletePosition);
            }
            // run with executor to prevent deadlock
            ledger.getExecutor().execute(() -> mdEntry.triggerComplete());
            return;
        }

        Position inProgressLatest = INPROGRESS_MARKDELETE_PERSIST_POSITION_UPDATER.updateAndGet(this, current -> {
            if (current != null && current.compareTo(mdEntry.newPosition) > 0) {
                return current;
            } else {
                return mdEntry.newPosition;
            }
        });

        // if there's a newer or equal mark delete update in progress, skip it.
        if (inProgressLatest != mdEntry.newPosition) {
            if (log.isInfoEnabled()) {
                log.info("Skipping updating mark delete position to {}. The mark delete position update "
                        + "in progress {} is later.", mdEntry.newPosition, inProgressLatest);
            }
            // run with executor to prevent deadlock
            ledger.getExecutor().execute(() -> mdEntry.triggerComplete());
            return;
        }

        // The counter is used to mark all the pending mark-delete request that were submitted to BK and that are not
        // yet finished. While we have outstanding requests we cannot close the current ledger, so the switch to new
        // ledger is postponed to when the counter goes to 0.
        PENDING_MARK_DELETED_SUBMITTED_COUNT_UPDATER.incrementAndGet(this);

        LAST_MARK_DELETE_ENTRY_UPDATER.updateAndGet(this, last -> {
            if (last != null && last.newPosition.compareTo(mdEntry.newPosition) > 0) {
                // keep the current value since it's later then the mdEntry.newPosition
                return last;
            } else {
                return mdEntry;
            }
        });

        VoidCallback cb = new VoidCallback() {
            @Override
            public void operationComplete() {
                if (log.isDebugEnabled()) {
                    log.debug("[{}] Mark delete cursor {} to position {} succeeded", ledger.getName(), name,
                            mdEntry.newPosition);
                }

                INPROGRESS_MARKDELETE_PERSIST_POSITION_UPDATER.compareAndSet(ManagedCursorImpl.this,
                        mdEntry.newPosition, null);

                // Remove from the individual deleted messages all the entries before the new mark delete
                // point.
                lock.writeLock().lock();
                try {
                    individualDeletedMessages.removeAtMost(mdEntry.newPosition.getLedgerId(),
                            mdEntry.newPosition.getEntryId());
                    if (getConfig().isDeletionAtBatchIndexLevelEnabled()) {
                        Map<Position, BitSetRecyclable> subMap = batchDeletedIndexes.subMap(PositionFactory.EARLIEST,
                                false, PositionFactory.create(mdEntry.newPosition.getLedgerId(),
                                mdEntry.newPosition.getEntryId()), true);
                        subMap.values().forEach(BitSetRecyclable::recycle);
                        subMap.clear();
                    }
                    persistentMarkDeletePosition = mdEntry.newPosition;
                } finally {
                    lock.writeLock().unlock();
                }

                ledger.onCursorMarkDeletePositionUpdated(ManagedCursorImpl.this, mdEntry.newPosition);

                decrementPendingMarkDeleteCount();

                mdEntry.triggerComplete();
            }

            @Override
            public void operationFailed(ManagedLedgerException exception) {
                INPROGRESS_MARKDELETE_PERSIST_POSITION_UPDATER.compareAndSet(ManagedCursorImpl.this,
                        mdEntry.newPosition, null);
                isDirty = true;
                log.warn("[{}] Failed to mark delete position for cursor={} position={}", ledger.getName(),
                        ManagedCursorImpl.this, mdEntry.newPosition);
                if (log.isDebugEnabled()) {
                    log.debug("[{}] Consumer {} cursor mark delete failed with counters: consumed {} mdPos {} rdPos {}",
                            ledger.getName(), name, messagesConsumedCounter, markDeletePosition, readPosition);
                }

                decrementPendingMarkDeleteCount();

                mdEntry.triggerFailed(exception);
            }
        };

        if (State.NoLedger.equals(STATE_UPDATER.get(this))) {
            if (ledger.isNoMessagesAfterPos(mdEntry.newPosition)) {
                persistPositionToMetaStore(mdEntry, cb);
            } else {
                cb.operationFailed(new ManagedLedgerException("Switch new cursor ledger failed"));
            }
        } else {
            persistPositionToLedger(cursorLedger, mdEntry, cb);
        }
    }

    @Override
    public void delete(final Position position) throws InterruptedException, ManagedLedgerException {
        delete(Collections.singletonList(position));
    }

    @Override
    public void asyncDelete(Position pos, final AsyncCallbacks.DeleteCallback callback, Object ctx) {
        asyncDelete(Collections.singletonList(pos), callback, ctx);
    }

    @Override
    public void delete(Iterable<Position> positions) throws InterruptedException, ManagedLedgerException {
        requireNonNull(positions);

        class Result {
            ManagedLedgerException exception = null;
        }

        final Result result = new Result();
        final CountDownLatch counter = new CountDownLatch(1);
        final AtomicBoolean timeout = new AtomicBoolean(false);

        asyncDelete(positions, new AsyncCallbacks.DeleteCallback() {
            @Override
            public void deleteComplete(Object ctx) {
                if (timeout.get()) {
                    log.warn("[{}] [{}] Delete operation timeout. Callback deleteComplete at position {}",
                            ledger.getName(), name, positions);
                }

                counter.countDown();
            }

            @Override
            public void deleteFailed(ManagedLedgerException exception, Object ctx) {
                result.exception = exception;

                if (timeout.get()) {
                    log.warn("[{}] [{}] Delete operation timeout. Callback deleteFailed at position {}",
                            ledger.getName(), name, positions);
                }

                counter.countDown();
            }
        }, null);

        if (!counter.await(ManagedLedgerImpl.AsyncOperationTimeoutSeconds, TimeUnit.SECONDS)) {
            timeout.set(true);
            log.warn("[{}] [{}] Delete operation timeout. No callback was triggered at position {}", ledger.getName(),
                    name, positions);
            throw new ManagedLedgerException("Timeout during delete operation");
        }

        if (result.exception != null) {
            throw result.exception;
        }
    }


    @Override
    public void asyncDelete(Iterable<Position> positions, AsyncCallbacks.DeleteCallback callback, Object ctx) {
        if (isClosed()) {
            callback.deleteFailed(new ManagedLedgerException
                    .CursorAlreadyClosedException("Cursor was already closed"), ctx);
            return;
        }

        Position newMarkDeletePosition = null;

        lock.writeLock().lock();

        try {
            if (log.isDebugEnabled()) {
                log.debug("[{}] [{}] Deleting individual messages at {}. Current status: {} - md-position: {}",
                        ledger.getName(), name, positions, individualDeletedMessages, markDeletePosition);
            }

            for (Position pos : positions) {
                Position position  = requireNonNull(pos);
                if (ledger.getLastConfirmedEntry().compareTo(position) < 0) {
                    if (log.isDebugEnabled()) {
                        log.debug(
                            "[{}] Failed mark delete due to invalid markDelete {} is ahead of last-confirmed-entry {} "
                            + "for cursor [{}]", ledger.getName(), position, ledger.getLastConfirmedEntry(), name);
                    }
                    callback.deleteFailed(new ManagedLedgerException("Invalid mark deleted position"), ctx);
                    return;
                }

                if (isMessageDeleted(position)) {
                    if (getConfig().isDeletionAtBatchIndexLevelEnabled()) {
                        BitSetRecyclable bitSetRecyclable = batchDeletedIndexes.remove(position);
                        if (bitSetRecyclable != null) {
                            bitSetRecyclable.recycle();
                        }
                    }
                    if (log.isDebugEnabled()) {
                        log.debug("[{}] [{}] Position was already deleted {}", ledger.getName(), name, position);
                    }
                    continue;
                }
                long[] ackSet = AckSetStateUtil.getAckSetArrayOrNull(position);
                if (ackSet == null) {
                    if (getConfig().isDeletionAtBatchIndexLevelEnabled()) {
                        BitSetRecyclable bitSetRecyclable = batchDeletedIndexes.remove(position);
                        if (bitSetRecyclable != null) {
                            bitSetRecyclable.recycle();
                        }
                    }
                    // Add a range (prev, pos] to the set. Adding the previous entry as an open limit to the range will
                    // make the RangeSet recognize the "continuity" between adjacent Positions.
                    Position previousPosition = ledger.getPreviousPosition(position);
                    individualDeletedMessages.addOpenClosed(previousPosition.getLedgerId(),
                        previousPosition.getEntryId(), position.getLedgerId(), position.getEntryId());
                    MSG_CONSUMED_COUNTER_UPDATER.incrementAndGet(this);

                    if (log.isDebugEnabled()) {
                        log.debug("[{}] [{}] Individually deleted messages: {}", ledger.getName(), name,
                            individualDeletedMessages);
                    }
                } else if (getConfig().isDeletionAtBatchIndexLevelEnabled()) {
                    BitSetRecyclable givenBitSet = BitSetRecyclable.create().resetWords(ackSet);
                    BitSetRecyclable bitSet = batchDeletedIndexes.computeIfAbsent(position, (v) -> givenBitSet);
                    if (givenBitSet != bitSet) {
                        bitSet.and(givenBitSet);
                        givenBitSet.recycle();
                    }
                    if (bitSet.isEmpty()) {
                        Position previousPosition = ledger.getPreviousPosition(position);
                        individualDeletedMessages.addOpenClosed(previousPosition.getLedgerId(),
                            previousPosition.getEntryId(),
                            position.getLedgerId(), position.getEntryId());
                        MSG_CONSUMED_COUNTER_UPDATER.incrementAndGet(this);
                        BitSetRecyclable bitSetRecyclable = batchDeletedIndexes.remove(position);
                        if (bitSetRecyclable != null) {
                            bitSetRecyclable.recycle();
                        }
                    }
                }
            }

            if (individualDeletedMessages.isEmpty()) {
                // No changes to individually deleted messages, so nothing to do at this point
                return;
            }

            // If the lower bound of the range set is the current mark delete position, then we can trigger a new
            // mark-delete to the upper bound of the first range segment
            Range<Position> range = individualDeletedMessages.firstRange();

            // If the upper bound is before the mark-delete position, we need to move ahead as these
            // individualDeletedMessages are now irrelevant
            if (range.upperEndpoint().compareTo(markDeletePosition) <= 0) {
                individualDeletedMessages.removeAtMost(markDeletePosition.getLedgerId(),
                        markDeletePosition.getEntryId());
                range = individualDeletedMessages.firstRange();
            }

            if (range == null) {
                // The set was completely cleaned up now
                return;
            }

            // If the lowerBound is ahead of MarkDelete, verify if there are any entries in-between
            if (range.lowerEndpoint().compareTo(markDeletePosition) <= 0 || ledger
                    .getNumberOfEntries(Range.openClosed(markDeletePosition, range.lowerEndpoint())) <= 0) {

                if (log.isDebugEnabled()) {
                    log.debug("[{}] Found a position range to mark delete for cursor {}: {} ", ledger.getName(),
                            name, range);
                }

                newMarkDeletePosition = range.upperEndpoint();
            }

            if (newMarkDeletePosition != null) {
                newMarkDeletePosition = setAcknowledgedPosition(newMarkDeletePosition);
            } else {
                newMarkDeletePosition = markDeletePosition;
            }
        } catch (Exception e) {
            log.warn("[{}] [{}] Error while updating individualDeletedMessages [{}]", ledger.getName(), name,
                    e.getMessage(), e);
            callback.deleteFailed(getManagedLedgerException(e), ctx);
            return;
        } finally {
            boolean empty = individualDeletedMessages.isEmpty();
            lock.writeLock().unlock();
            if (empty) {
                callback.deleteComplete(ctx);
            }
        }

        // Apply rate limiting to mark-delete operations
        if (markDeleteLimiter != null && !markDeleteLimiter.tryAcquire()) {
            isDirty = true;
            updateLastMarkDeleteEntryToLatest(newMarkDeletePosition, null);
            callback.deleteComplete(ctx);
            return;
        }

        try {
            Map<String, Long> properties = lastMarkDeleteEntry != null ? lastMarkDeleteEntry.properties
                    : Collections.emptyMap();

            internalAsyncMarkDelete(newMarkDeletePosition, properties, new MarkDeleteCallback() {
                @Override
                public void markDeleteComplete(Object ctx) {
                    callback.deleteComplete(ctx);
                }

                @Override
                public void markDeleteFailed(ManagedLedgerException exception, Object ctx) {
                    callback.deleteFailed(exception, ctx);
                }

            }, ctx);

        } catch (Exception e) {
            log.warn("[{}] [{}] Error doing asyncDelete [{}]", ledger.getName(), name, e.getMessage(), e);
            if (log.isDebugEnabled()) {
                log.debug("[{}] Consumer {} cursor asyncDelete error, counters: consumed {} mdPos {} rdPos {}",
                        ledger.getName(), name, messagesConsumedCounter, markDeletePosition, readPosition);
            }
            callback.deleteFailed(new ManagedLedgerException(e), ctx);
        }
    }

    // update lastMarkDeleteEntry field if newPosition is later than the current lastMarkDeleteEntry.newPosition
    private void updateLastMarkDeleteEntryToLatest(final Position newPosition,
                                                   final Map<String, Long> properties) {
        LAST_MARK_DELETE_ENTRY_UPDATER.updateAndGet(this, last -> {
            if (last != null && last.newPosition.compareTo(newPosition) > 0) {
                // keep current value, don't update
                return last;
            } else {
                // use given properties or when missing, use the properties from the previous field value
                Map<String, Long> propertiesToUse =
                        properties != null ? properties : (last != null ? last.properties : Collections.emptyMap());
                return new MarkDeleteEntry(newPosition, propertiesToUse, null, null);
            }
        });
    }

    /**
     * Given a list of entries, filter out the entries that have already been individually deleted.
     *
     * @param entries
     *            a list of entries
     * @return a list of entries not containing deleted messages
     */
    List<Entry> filterReadEntries(List<Entry> entries) {
        lock.readLock().lock();
        try {
            Range<Position> entriesRange = Range.closed(entries.get(0).getPosition(),
                    entries.get(entries.size() - 1).getPosition());
            if (log.isDebugEnabled()) {
                log.debug("[{}] [{}] Filtering entries {} - alreadyDeleted: {}", ledger.getName(), name, entriesRange,
                        individualDeletedMessages);
            }
            Range<Position> span = individualDeletedMessages.isEmpty() ? null : individualDeletedMessages.span();
            if (span == null || !entriesRange.isConnected(span)) {
                // There are no individually deleted messages in this entry list, no need to perform filtering
                if (log.isDebugEnabled()) {
                    log.debug("[{}] [{}] No filtering needed for entries {}", ledger.getName(), name, entriesRange);
                }
                return entries;
            } else {
                // Remove from the entry list all the entries that were already marked for deletion
                return Lists.newArrayList(Collections2.filter(entries, entry -> {
                    boolean includeEntry = !individualDeletedMessages.contains(entry.getLedgerId(), entry.getEntryId());
                    if (!includeEntry) {
                        if (log.isDebugEnabled()) {
                            log.debug("[{}] [{}] Filtering entry at {} - already deleted", ledger.getName(), name,
                                    entry.getPosition());
                        }

                        entry.release();
                    }
                    return includeEntry;
                }));
            }
        } finally {
            lock.readLock().unlock();
        }
    }

    @Override
    public synchronized String toString() {
        return MoreObjects.toStringHelper(this)
                .add("ledger", ledger.getName())
                .add("name", name)
                .add("ackPos", markDeletePosition)
                .add("readPos", readPosition)
                .toString();
    }

    @Override
    public String getName() {
        return name;
    }

    @Override
    public long getLastActive() {
        return lastActive;
    }

    @Override
    public void updateLastActive() {
        lastActive = System.currentTimeMillis();
    }

    @Override
    public boolean isDurable() {
        return true;
    }

    @Override
    public Position getReadPosition() {
        return readPosition;
    }

    @Override
    public Position getMarkDeletedPosition() {
        return markDeletePosition;
    }

    @Override
    public Position getPersistentMarkDeletedPosition() {
        return this.persistentMarkDeletePosition;
    }

    @Override
    public void rewind() {
        rewind(false);
    }

    @Override
    public void rewind(boolean readCompacted) {
        lock.writeLock().lock();
        try {
            Position newReadPosition =
                    readCompacted ? markDeletePosition.getNext() : ledger.getNextValidPosition(markDeletePosition);
            Position oldReadPosition = readPosition;

            log.info("[{}-{}] Rewind from {} to {}", ledger.getName(), name, oldReadPosition, newReadPosition);

            readPosition = newReadPosition;
            ledger.onCursorReadPositionUpdated(ManagedCursorImpl.this, newReadPosition);
        } finally {
            lock.writeLock().unlock();
        }
    }

    @Override
    public void seek(Position newReadPositionInt, boolean force) {
        Position newReadPosition = newReadPositionInt;

        lock.writeLock().lock();
        try {
            if (!force && newReadPosition.compareTo(markDeletePosition) <= 0) {
                // Make sure the newReadPosition comes after the mark delete position
                newReadPosition = ledger.getNextValidPosition(markDeletePosition);
            }
            readPosition = newReadPosition;
            ledger.onCursorReadPositionUpdated(ManagedCursorImpl.this, newReadPosition);
        } finally {
            lock.writeLock().unlock();
        }
    }

    @VisibleForTesting
    boolean closeCursorLedger() throws BKException, InterruptedException {
        if (cursorLedger != null) {
            cursorLedger.close();
            return true;
        }
        return false;
    }

    @Override
    public void close() throws InterruptedException, ManagedLedgerException {
        class Result {
            ManagedLedgerException exception = null;
        }

        final Result result = new Result();
        final CountDownLatch latch = new CountDownLatch(1);
        asyncClose(new AsyncCallbacks.CloseCallback() {
            @Override
            public void closeComplete(Object ctx) {
                if (log.isDebugEnabled()) {
                    log.debug("[{}] Successfully closed ledger for cursor {}", ledger.getName(), name);
                }
                latch.countDown();
            }

            @Override
            public void closeFailed(ManagedLedgerException exception, Object ctx) {
                log.warn("[{}] Closing ledger failed for cursor {}", ledger.getName(), name, exception);
                result.exception = exception;
                latch.countDown();
            }
        }, null);

        if (!latch.await(ManagedLedgerImpl.AsyncOperationTimeoutSeconds, TimeUnit.SECONDS)) {
            throw new ManagedLedgerException("Timeout during close operation");
        }

        if (result.exception != null) {
            throw result.exception;
        }
    }

    /**
     * Persist given markDelete position to cursor-ledger or zk-metaStore based on max number of allowed unack-range
     * that can be persist in zk-metastore. If current unack-range is higher than configured threshold then broker
     * persists mark-delete into cursor-ledger else into zk-metastore.
     *
     * @param position
     * @param properties
     * @param callback
     * @param ctx
     */
    void persistPositionWhenClosing(Position position, Map<String, Long> properties,
            final AsyncCallbacks.CloseCallback callback, final Object ctx) {

        if (shouldPersistUnackRangesToLedger()) {
            persistPositionToLedger(cursorLedger, new MarkDeleteEntry(position, properties, null, null),
                    new VoidCallback() {
                        @Override
                        public void operationComplete() {
                            log.info("[{}][{}] Updated md-position={} into cursor-ledger {}", ledger.getName(), name,
                                    markDeletePosition, cursorLedger.getId());
                            asyncCloseCursorLedger(callback, ctx);
                        }

                        @Override
                        public void operationFailed(ManagedLedgerException e) {
                            log.warn("[{}][{}] Failed to persist mark-delete position into cursor-ledger{}: {}",
                                    ledger.getName(), name, cursorLedger.getId(), e.getMessage());
                            callback.closeFailed(e, ctx);
                        }
                    });
        } else {
            persistPositionMetaStore(-1, position, properties, new MetaStoreCallback<Void>() {
                @Override
                public void operationComplete(Void result, Stat stat) {
                    log.info("[{}][{}] Closed cursor at md-position={}", ledger.getName(), name, markDeletePosition);
                    // At this point the position had already been safely stored in the cursor z-node
                    callback.closeComplete(ctx);
                    asyncDeleteLedger(cursorLedger);
                }

                @Override
                public void operationFailed(MetaStoreException e) {
                    log.warn("[{}][{}] Failed to update cursor info when closing: {}", ledger.getName(), name,
                            e.getMessage());
                    callback.closeFailed(e, ctx);
                }
            }, true);
        }
    }

    private boolean shouldPersistUnackRangesToLedger() {
        lock.readLock().lock();
        try {
            return cursorLedger != null
                    && !isCursorLedgerReadOnly
                    && getConfig().getMaxUnackedRangesToPersist() > 0
                    && individualDeletedMessages.size() > getConfig().getMaxUnackedRangesToPersistInMetadataStore();
        } finally {
            lock.readLock().unlock();
        }
    }

    private void persistPositionMetaStore(long cursorsLedgerId, Position position, Map<String, Long> properties,
            MetaStoreCallback<Void> callback, boolean persistIndividualDeletedMessageRanges) {
        if (state == State.Closed) {
            ledger.getExecutor().execute(() -> callback.operationFailed(new MetaStoreException(
                    new CursorAlreadyClosedException(name + " cursor already closed"))));
            return;
        }

        final Stat lastCursorLedgerStat = cursorLedgerStat;

        // When closing we store the last mark-delete position in the z-node itself, so we won't need the cursor ledger,
        // hence we write it as -1. The cursor ledger is deleted once the z-node write is confirmed.
        ManagedCursorInfo.Builder info = ManagedCursorInfo.newBuilder() //
                .setCursorsLedgerId(cursorsLedgerId) //
                .setMarkDeleteLedgerId(position.getLedgerId()) //
                .setMarkDeleteEntryId(position.getEntryId()) //
                .setLastActive(lastActive); //

        info.addAllProperties(buildPropertiesMap(properties));
        info.addAllCursorProperties(buildStringPropertiesMap(cursorProperties));
        if (persistIndividualDeletedMessageRanges) {
            info.addAllIndividualDeletedMessages(buildIndividualDeletedMessageRanges());
            if (getConfig().isDeletionAtBatchIndexLevelEnabled()) {
                info.addAllBatchedEntryDeletionIndexInfo(buildBatchEntryDeletionIndexInfoList());
            }
        }

        if (log.isDebugEnabled()) {
            log.debug("[{}][{}]  Closing cursor at md-position: {}", ledger.getName(), name, position);
        }

        ManagedCursorInfo cursorInfo = info.build();
        ledger.getStore().asyncUpdateCursorInfo(ledger.getName(), name, cursorInfo, lastCursorLedgerStat,
                new MetaStoreCallback<Void>() {
                    @Override
                    public void operationComplete(Void result, Stat stat) {
                        updateCursorLedgerStat(cursorInfo, stat);
                        callback.operationComplete(result, stat);
                    }

                    @Override
                    public void operationFailed(MetaStoreException topLevelException) {
                        if (topLevelException instanceof MetaStoreException.BadVersionException) {
                            log.warn("[{}] Failed to update cursor metadata for {} due to version conflict {}",
                                    ledger.name, name, topLevelException.getMessage());
                            // it means previous owner of the ml might have updated the version incorrectly. So, check
                            // the ownership and refresh the version again.
                            if (ledger.mlOwnershipChecker != null) {
                                ledger.mlOwnershipChecker.get().whenComplete((hasOwnership, t) -> {
                                    if (t == null && hasOwnership) {
                                        ledger.getStore().asyncGetCursorInfo(ledger.getName(), name,
                                                new MetaStoreCallback<>() {
                                                    @Override
                                                    public void operationComplete(ManagedCursorInfo info, Stat stat) {
                                                        updateCursorLedgerStat(info, stat);
                                                        // fail the top level call so that the caller can retry
                                                        callback.operationFailed(topLevelException);
                                                    }

                                                    @Override
                                                    public void operationFailed(MetaStoreException e) {
                                                        if (log.isDebugEnabled()) {
                                                            log.debug(
                                                                    "[{}] Failed to refresh cursor metadata-version "
                                                                            + "for {} due to {}", ledger.name, name,
                                                                    e.getMessage());
                                                        }
                                                        // fail the top level call so that the caller can retry
                                                        callback.operationFailed(topLevelException);
                                                    }
                                                });
                                    } else {
                                        // fail the top level call so that the caller can retry
                                        callback.operationFailed(topLevelException);
                                    }
                                });
                            } else {
                                callback.operationFailed(topLevelException);
                            }
                        } else {
                            callback.operationFailed(topLevelException);
                        }
                    }
                });
    }

    @Override
    public void asyncClose(final AsyncCallbacks.CloseCallback callback, final Object ctx) {
        boolean alreadyClosing = !trySetStateToClosing();
        if (alreadyClosing) {
            log.info("[{}] [{}] State is already closed", ledger.getName(), name);
            callback.closeComplete(ctx);
            return;
        }
        persistPositionWhenClosing(lastMarkDeleteEntry.newPosition, lastMarkDeleteEntry.properties,
                new AsyncCallbacks.CloseCallback(){

                    @Override
                    public void closeComplete(Object ctx) {
                        STATE_UPDATER.set(ManagedCursorImpl.this, State.Closed);
                        callback.closeComplete(ctx);
                    }

                    @Override
                    public void closeFailed(ManagedLedgerException exception, Object ctx) {
                        log.warn("[{}] [{}] persistent position failure when closing, the state will remain in"
                                + " state-closing and will no longer work", ledger.getName(), name);
                        callback.closeFailed(exception, ctx);
                    }
                }, ctx);
    }

    /**
     * Internal version of seek that doesn't do the validation check.
     *
     * @param newReadPositionInt
     */
    void setReadPosition(Position newReadPositionInt) {
        if (this.markDeletePosition == null
                || newReadPositionInt.compareTo(this.markDeletePosition) > 0) {
            this.readPosition = newReadPositionInt;
            ledger.onCursorReadPositionUpdated(this, newReadPositionInt);
        }
    }

    /**
     * Manually acknowledge all entries in the lost ledger.
     * - Since this is an uncommon event, we focus on maintainability. So we do not modify
     *   {@link #individualDeletedMessages} and {@link #batchDeletedIndexes}, but call
     *   {@link #asyncDelete(Position, AsyncCallbacks.DeleteCallback, Object)}.
     * - This method is valid regardless of the consumer ACK type.
     * - If there is a consumer ack request after this event, it will also work.
     */
    @Override
    public void skipNonRecoverableLedger(final long ledgerId){
        LedgerInfo ledgerInfo = ledger.getLedgersInfo().get(ledgerId);
        if (ledgerInfo == null) {
            return;
        }
        log.warn("[{}] [{}] Since the ledger [{}] is lost and the autoSkipNonRecoverableData is true, this ledger will"
                + " be auto acknowledge in subscription", ledger.getName(), name, ledgerId);
        asyncDelete(() -> LongStream.range(0, ledgerInfo.getEntries())
                        .mapToObj(i -> (Position) PositionFactory.create(ledgerId, i)).iterator(),
                new AsyncCallbacks.DeleteCallback() {
                    @Override
                    public void deleteComplete(Object ctx) {
                        // ignore.
                    }

                    @Override
                    public void deleteFailed(ManagedLedgerException ex, Object ctx) {
                        // The method internalMarkDelete already handled the failure operation. We only need to
                        // make sure the memory state is updated.
                        // If the broker crashed, the non-recoverable ledger will be detected again.
                    }
                }, null);
    }

    // //////////////////////////////////////////////////

    void startCreatingNewMetadataLedger() {
        // Change the state so that new mark-delete ops will be queued and not immediately submitted
        State oldState = STATE_UPDATER.getAndSet(this, State.SwitchingLedger);
        if (oldState == State.SwitchingLedger) {
            // Ignore double request
            return;
        }

        // Check if we can immediately switch to a new metadata ledger
        if (PENDING_MARK_DELETED_SUBMITTED_COUNT_UPDATER.get(this) == 0) {
            createNewMetadataLedger();
        }
    }

    void createNewMetadataLedger() {
        createNewMetadataLedger(new VoidCallback() {
            @Override
            public void operationComplete() {
                // We now have a new ledger where we can write
                synchronized (pendingMarkDeleteOps) {
                    flushPendingMarkDeletes();

                    // Resume normal mark-delete operations
                    STATE_UPDATER.set(ManagedCursorImpl.this, State.Open);
                }
            }

            @Override
            public void operationFailed(ManagedLedgerException exception) {
                log.error("[{}][{}] Metadata ledger creation failed {}, try to persist the position in the metadata"
                        + " store.", ledger.getName(), name, exception);

                synchronized (pendingMarkDeleteOps) {
                    // At this point we don't have a ledger ready
                    STATE_UPDATER.set(ManagedCursorImpl.this, State.NoLedger);
                    // There are two case may cause switch ledger fails.
                    // 1. No enough BKs; BKs are in read-only mode...
                    // 2. Write ZK fails.
                    // Regarding the case "No enough BKs", try to persist the position in the metadata store before
                    // giving up.
                    if (!(exception instanceof MetaStoreException)) {
                        flushPendingMarkDeletes();
                    } else {
                        while (!pendingMarkDeleteOps.isEmpty()) {
                            MarkDeleteEntry entry = pendingMarkDeleteOps.poll();
                            entry.callback.markDeleteFailed(exception, entry.ctx);
                        }
                    }
                }
            }
        });
    }

    /**
     * Try set {@link #state} to {@link State#Closing}.
     * @return false if the {@link #state} already is {@link State#Closing} or {@link State#Closed}.
     */
    private boolean trySetStateToClosing() {
        final AtomicBoolean notClosing = new AtomicBoolean(false);
        STATE_UPDATER.updateAndGet(this, state -> {
            switch (state){
                case Closing:
                case Closed: {
                    notClosing.set(false);
                    return state;
                }
                default: {
                    notClosing.set(true);
                    return State.Closing;
                }
            }
        });
        return notClosing.get();
    }

    private void flushPendingMarkDeletes() {
        if (!pendingMarkDeleteOps.isEmpty()) {
            internalFlushPendingMarkDeletes();
        }
    }

    void internalFlushPendingMarkDeletes() {
        MarkDeleteEntry lastEntry = pendingMarkDeleteOps.getLast();
        lastEntry.callbackGroup = Lists.newArrayList(pendingMarkDeleteOps);
        pendingMarkDeleteOps.clear();

        internalMarkDelete(lastEntry);
    }

    void createNewMetadataLedger(final VoidCallback callback) {
        ledger.mbean.startCursorLedgerCreateOp();
        doCreateNewMetadataLedger().thenAccept(newLedgerHandle -> {
            if (newLedgerHandle == null) {
                return;
            }
            MarkDeleteEntry mdEntry = lastMarkDeleteEntry;
            // Created the ledger, now write the last position content
            persistPositionToLedger(newLedgerHandle, mdEntry, new VoidCallback() {
                @Override
                public void operationComplete() {
                    if (log.isDebugEnabled()) {
                        log.debug("[{}] Persisted position {} for cursor {}", ledger.getName(),
                                mdEntry.newPosition, name);
                    }
                    switchToNewLedger(newLedgerHandle, callback);
                }

                @Override
                public void operationFailed(ManagedLedgerException exception) {
                    log.warn("[{}] Failed to persist position {} for cursor {}", ledger.getName(),
                            mdEntry.newPosition, name);

                    deleteLedgerAsync(newLedgerHandle);
                    callback.operationFailed(exception);
                }
            });
        }).whenComplete((result, e) -> {
            ledger.mbean.endCursorLedgerCreateOp();
            if (e != null) {
                callback.operationFailed(createManagedLedgerException(e));
            }
        });
    }

    private CompletableFuture<LedgerHandle> doCreateNewMetadataLedger() {
        CompletableFuture<LedgerHandle> future = new CompletableFuture<>();
        ledger.asyncCreateLedger(bookkeeper, getConfig(), digestType, (rc, lh, ctx) -> {

            if (ledger.checkAndCompleteLedgerOpTask(rc, lh, ctx)) {
                future.complete(null);
                return;
            }

            ledger.getExecutor().execute(() -> {
                ledger.mbean.endCursorLedgerCreateOp();
                if (rc != BKException.Code.OK) {
                    log.warn("[{}] Error creating ledger for cursor {}: {}", ledger.getName(), name,
                            BKException.getMessage(rc));
                    future.completeExceptionally(new ManagedLedgerException(BKException.getMessage(rc)));
                    return;
                }

                if (log.isDebugEnabled()) {
                    log.debug("[{}] Created ledger {} for cursor {}", ledger.getName(), lh.getId(), name);
                }
                future.complete(lh);
            });
        }, LedgerMetadataUtils.buildAdditionalMetadataForCursor(name));

        return future;
    }

    private CompletableFuture<Void> deleteLedgerAsync(LedgerHandle ledgerHandle) {
        ledger.mbean.startCursorLedgerDeleteOp();
        CompletableFuture<Void> future = new CompletableFuture<>();
        bookkeeper.asyncDeleteLedger(ledgerHandle.getId(), (int rc, Object ctx) -> {
            future.complete(null);
            ledger.mbean.endCursorLedgerDeleteOp();
            if (rc != BKException.Code.OK) {
                log.warn("[{}] Failed to delete orphan ledger {}", ledger.getName(),
                        ledgerHandle.getId());
            }
        }, null);
        return future;
    }


    private static List<LongProperty> buildPropertiesMap(Map<String, Long> properties) {
        if (properties.isEmpty()) {
            return Collections.emptyList();
        }

        List<LongProperty> longProperties = new ArrayList<>();
        properties.forEach((name, value) -> {
            LongProperty lp = LongProperty.newBuilder().setName(name).setValue(value).build();
            longProperties.add(lp);
        });

        return longProperties;
    }

    private static List<StringProperty> buildStringPropertiesMap(Map<String, String> properties) {
        if (properties == null || properties.isEmpty()) {
            return Collections.emptyList();
        }

        List<StringProperty> stringProperties = new ArrayList<>();
        properties.forEach((name, value) -> {
            StringProperty sp = StringProperty.newBuilder().setName(name).setValue(value).build();
            stringProperties.add(sp);
        });

        return stringProperties;
    }

    private List<MLDataFormats.MessageRange> buildIndividualDeletedMessageRanges() {
        lock.writeLock().lock();
        try {
            if (individualDeletedMessages.isEmpty()) {
                this.individualDeletedMessagesSerializedSize = 0;
                return Collections.emptyList();
            }

            MLDataFormats.NestedPositionInfo.Builder nestedPositionBuilder = MLDataFormats.NestedPositionInfo
                    .newBuilder();

            MLDataFormats.MessageRange.Builder messageRangeBuilder = MLDataFormats.MessageRange
                    .newBuilder();

            AtomicInteger acksSerializedSize = new AtomicInteger(0);
            List<MessageRange> rangeList = new ArrayList<>();

            individualDeletedMessages.forEachRawRange((lowerKey, lowerValue, upperKey, upperValue) -> {
                MLDataFormats.NestedPositionInfo lowerPosition = nestedPositionBuilder
                        .setLedgerId(lowerKey)
                        .setEntryId(lowerValue)
                        .build();

                MLDataFormats.NestedPositionInfo upperPosition = nestedPositionBuilder
                        .setLedgerId(upperKey)
                        .setEntryId(upperValue)
                        .build();

                MessageRange messageRange = messageRangeBuilder
                        .setLowerEndpoint(lowerPosition)
                        .setUpperEndpoint(upperPosition)
                        .build();

                acksSerializedSize.addAndGet(messageRange.getSerializedSize());
                rangeList.add(messageRange);

                return rangeList.size() <= getConfig().getMaxUnackedRangesToPersist();
            });

            this.individualDeletedMessagesSerializedSize = acksSerializedSize.get();
            individualDeletedMessages.resetDirtyKeys();
            return rangeList;
        } finally {
            lock.writeLock().unlock();
        }
    }

    private List<MLDataFormats.BatchedEntryDeletionIndexInfo> buildBatchEntryDeletionIndexInfoList() {
        lock.readLock().lock();
        try {
            if (!getConfig().isDeletionAtBatchIndexLevelEnabled() || batchDeletedIndexes.isEmpty()) {
                return Collections.emptyList();
            }
            MLDataFormats.NestedPositionInfo.Builder nestedPositionBuilder = MLDataFormats.NestedPositionInfo
                    .newBuilder();
            MLDataFormats.BatchedEntryDeletionIndexInfo.Builder batchDeletedIndexInfoBuilder = MLDataFormats
                    .BatchedEntryDeletionIndexInfo.newBuilder();
            List<MLDataFormats.BatchedEntryDeletionIndexInfo> result = new ArrayList<>();
            Iterator<Map.Entry<Position, BitSetRecyclable>> iterator = batchDeletedIndexes.entrySet().iterator();
            while (iterator.hasNext() && result.size() < getConfig().getMaxBatchDeletedIndexToPersist()) {
                Map.Entry<Position, BitSetRecyclable> entry = iterator.next();
                nestedPositionBuilder.setLedgerId(entry.getKey().getLedgerId());
                nestedPositionBuilder.setEntryId(entry.getKey().getEntryId());
                batchDeletedIndexInfoBuilder.setPosition(nestedPositionBuilder.build());
                long[] array = entry.getValue().toLongArray();
                List<Long> deleteSet = new ArrayList<>(array.length);
                for (long l : array) {
                    deleteSet.add(l);
                }
                batchDeletedIndexInfoBuilder.clearDeleteSet();
                batchDeletedIndexInfoBuilder.addAllDeleteSet(deleteSet);
                result.add(batchDeletedIndexInfoBuilder.build());
            }
            return result;
        } finally {
            lock.readLock().unlock();
        }
    }

    void persistPositionToLedger(final LedgerHandle lh, MarkDeleteEntry mdEntry, final VoidCallback callback) {
        Position position = mdEntry.newPosition;
        Builder piBuilder = PositionInfo.newBuilder().setLedgerId(position.getLedgerId())
                .setEntryId(position.getEntryId())
                .addAllBatchedEntryDeletionIndexInfo(buildBatchEntryDeletionIndexInfoList())
                .addAllProperties(buildPropertiesMap(mdEntry.properties));

        Map<Long, long[]> internalRanges = null;
        try {
            internalRanges = individualDeletedMessages.toRanges(getConfig().getMaxUnackedRangesToPersist());
        } catch (Exception e) {
            log.warn("[{}]-{} Failed to serialize individualDeletedMessages", ledger.getName(), name, e);
        }
        if (internalRanges != null && !internalRanges.isEmpty()) {
            piBuilder.addAllIndividualDeletedMessageRanges(buildLongPropertiesMap(internalRanges));
        } else {
            piBuilder.addAllIndividualDeletedMessages(buildIndividualDeletedMessageRanges());
        }
        PositionInfo pi = piBuilder.build();

        if (log.isDebugEnabled()) {
            log.debug("[{}] Cursor {} Appending to ledger={} position={}", ledger.getName(), name, lh.getId(),
                    position);
        }

        requireNonNull(lh);
        byte[] data = pi.toByteArray();
        lh.asyncAddEntry(data, (rc, lh1, entryId, ctx) -> {
            if (rc == BKException.Code.OK) {
                if (log.isDebugEnabled()) {
                    log.debug("[{}] Updated cursor {} position {} in meta-ledger {}", ledger.getName(), name, position,
                            lh1.getId());
                }

                rolloverLedgerIfNeeded(lh1);

                mbean.persistToLedger(true);
                mbean.addWriteCursorLedgerSize(data.length);
                callback.operationComplete();
            } else {
                log.warn("[{}] Error updating cursor {} position {} in meta-ledger {}: {}", ledger.getName(), name,
                        position, lh1.getId(), BKException.getMessage(rc));
                // If we've had a write error, the ledger will be automatically closed, we need to create a new one,
                // in the meantime the mark-delete will be queued.
                STATE_UPDATER.compareAndSet(ManagedCursorImpl.this, State.Open, State.NoLedger);

                // Before giving up, try to persist the position in the metadata store.
                persistPositionToMetaStore(mdEntry, callback);
            }
        }, null);
    }

    public boolean periodicRollover() {
        LedgerHandle lh = cursorLedger;
        if (State.Open.equals(STATE_UPDATER.get(this))
                && lh != null && lh.getLength() > 0) {
            boolean triggered = rolloverLedgerIfNeeded(lh);
            if (triggered) {
                log.info("[{}] Periodic rollover triggered for cursor {} (length={} bytes)",
                        ledger.getName(), name, lh.getLength());
            } else {
                log.debug("[{}] Periodic rollover skipped for cursor {} (length={} bytes)",
                        ledger.getName(), name, lh.getLength());

            }
            return triggered;
        }
        return false;
    }

    boolean rolloverLedgerIfNeeded(LedgerHandle lh1) {
        if (shouldCloseLedger(lh1)) {
            if (log.isDebugEnabled()) {
                log.debug("[{}] Need to create new metadata ledger for cursor {}", ledger.getName(), name);
            }
            startCreatingNewMetadataLedger();
            return true;
        }
        return false;
    }

    void persistPositionToMetaStore(MarkDeleteEntry mdEntry, final VoidCallback callback) {
        final Position newPosition = mdEntry.newPosition;
        STATE_UPDATER.compareAndSet(ManagedCursorImpl.this, State.Open, State.NoLedger);
        mbean.persistToLedger(false);
        // Before giving up, try to persist the position in the metadata store
        persistPositionMetaStore(-1, newPosition, mdEntry.properties, new MetaStoreCallback<Void>() {
            @Override
            public void operationComplete(Void result, Stat stat) {
                if (log.isDebugEnabled()) {
                    log.debug(
                            "[{}][{}] Updated cursor in meta store after previous failure in ledger at position"
                            + " {}", ledger.getName(), name, newPosition);
                }
                mbean.persistToZookeeper(true);
                callback.operationComplete();
            }

            @Override
            public void operationFailed(MetaStoreException e) {
                log.warn("[{}][{}] Failed to update cursor in meta store after previous failure in ledger: {}",
                        ledger.getName(), name, e.getMessage());
                mbean.persistToZookeeper(false);
                callback.operationFailed(createManagedLedgerException(e));
            }
        }, true);
    }

    boolean shouldCloseLedger(LedgerHandle lh) {
        long now = clock.millis();
        if (ledger.getFactory().isMetadataServiceAvailable()
                && (lh.getLastAddConfirmed() >= getConfig().getMetadataMaxEntriesPerLedger()
                || lastLedgerSwitchTimestamp < (now - getConfig().getLedgerRolloverTimeout() * 1000))
                && (STATE_UPDATER.get(this) != State.Closed && STATE_UPDATER.get(this) != State.Closing)) {
            // It's safe to modify the timestamp since this method will be only called from a callback, implying that
            // calls will be serialized on one single thread
            lastLedgerSwitchTimestamp = now;
            return true;
        } else {
            return false;
        }
    }

    void switchToNewLedger(final LedgerHandle lh, final VoidCallback callback) {
        if (log.isDebugEnabled()) {
            log.debug("[{}] Switching cursor {} to ledger {}", ledger.getName(), name, lh.getId());
        }
        persistPositionMetaStore(lh.getId(), lastMarkDeleteEntry.newPosition, lastMarkDeleteEntry.properties,
                new MetaStoreCallback<Void>() {
            @Override
            public void operationComplete(Void result, Stat stat) {
                log.info("[{}] Updated cursor {} with ledger id {} md-position={} rd-position={}", ledger.getName(),
                        name, lh.getId(), markDeletePosition, readPosition);
                final LedgerHandle oldLedger = cursorLedger;
                cursorLedger = lh;
                isCursorLedgerReadOnly = false;

                // At this point the position had already been safely markdeleted
                callback.operationComplete();

                asyncDeleteLedger(oldLedger);
            }

            @Override
            public void operationFailed(MetaStoreException e) {
                log.warn("[{}] Failed to update cursor metadata {}", ledger.getName(), name, e);
                // it means it failed to switch the newly created ledger so, it should be
                // deleted to prevent leak
                deleteLedgerAsync(lh).thenRun(() -> callback.operationFailed(e));
            }
        }, false);
    }

    /**
     *
     * @return Whether the cursor responded to the notification
     */
    void notifyEntriesAvailable() {
        if (log.isDebugEnabled()) {
            log.debug("[{}] [{}] Received ml notification", ledger.getName(), name);
        }
        OpReadEntry opReadEntry = WAITING_READ_OP_UPDATER.getAndSet(this, null);

        if (opReadEntry != null) {
            if (log.isDebugEnabled()) {
                log.debug("[{}] [{}] Received notification of new messages persisted, reading at {} -- last: {}",
                        ledger.getName(), name, opReadEntry.readPosition, ledger.lastConfirmedEntry);
                log.debug("[{}] Consumer {} cursor notification: other counters: consumed {} mdPos {} rdPos {}",
                        ledger.getName(), name, messagesConsumedCounter, markDeletePosition, readPosition);
            }

            PENDING_READ_OPS_UPDATER.incrementAndGet(this);
            opReadEntry.readPosition = getReadPosition();
            ledger.asyncReadEntries(opReadEntry);
        } else {
            // No one is waiting to be notified. Ignore
            if (log.isDebugEnabled()) {
                log.debug("[{}] [{}] Received notification but had no pending read operation", ledger.getName(), name);
            }
        }
    }

    void asyncCloseCursorLedger(final AsyncCallbacks.CloseCallback callback, final Object ctx) {
        LedgerHandle lh = cursorLedger;
        ledger.mbean.startCursorLedgerCloseOp();
        log.info("[{}] [{}] Closing metadata ledger {}", ledger.getName(), name, lh.getId());
        lh.asyncClose(new CloseCallback() {
            @Override
            public void closeComplete(int rc, LedgerHandle lh, Object ctx) {
                ledger.mbean.endCursorLedgerCloseOp();
                if (rc == BKException.Code.OK) {
                    log.info("[{}][{}] Closed cursor-ledger {}", ledger.getName(), name,
                            cursorLedger.getId());
                    callback.closeComplete(ctx);
                } else {
                    log.warn("[{}][{}] Failed to close cursor-ledger {}: {}", ledger.getName(), name,
                            cursorLedger.getId(), BKException.getMessage(rc));
                    callback.closeFailed(createManagedLedgerException(rc), ctx);
                }
            }
        }, ctx);
    }

    void decrementPendingMarkDeleteCount() {
        if (PENDING_MARK_DELETED_SUBMITTED_COUNT_UPDATER.decrementAndGet(this) == 0) {
            final State state = STATE_UPDATER.get(this);
            if (state == State.SwitchingLedger) {
                // A metadata ledger switch was pending and now we can do it since we don't have any more
                // outstanding mark-delete requests
                createNewMetadataLedger();
            }
        }
    }

    void readOperationCompleted() {
        if (PENDING_READ_OPS_UPDATER.decrementAndGet(this) == 0) {
            synchronized (pendingMarkDeleteOps) {
                if (STATE_UPDATER.get(this) == State.Open) {
                    // Flush the pending writes only if the state is open.
                    flushPendingMarkDeletes();
                } else if (PENDING_MARK_DELETED_SUBMITTED_COUNT_UPDATER.get(this) != 0) {
                    log.info(
                            "[{}] read operation completed and cursor was closed. need to call any queued cursor close",
                            name);
                }
            }
        }
    }

    void asyncDeleteLedger(final LedgerHandle lh) {
        asyncDeleteLedger(lh, DEFAULT_LEDGER_DELETE_RETRIES);
    }

    private void asyncDeleteLedger(final LedgerHandle lh, int retry) {
        if (lh == null || retry <= 0) {
            if (lh != null) {
                log.warn("[{}-{}] Failed to delete ledger after retries {}", ledger.getName(), name, lh.getId());
            }
            return;
        }

        ledger.mbean.startCursorLedgerDeleteOp();
        bookkeeper.asyncDeleteLedger(lh.getId(), (rc, ctx) -> {
            ledger.mbean.endCursorLedgerDeleteOp();
            if (rc != BKException.Code.OK) {
                log.warn("[{}] Failed to delete ledger {}: {}", ledger.getName(), lh.getId(),
                        BKException.getMessage(rc));
                if (!isNoSuchLedgerExistsException(rc)) {
                    ledger.getScheduledExecutor().schedule(() -> asyncDeleteLedger(lh, retry - 1),
                        DEFAULT_LEDGER_DELETE_BACKOFF_TIME_SEC, TimeUnit.SECONDS);
                }
                return;
            } else {
                log.info("[{}][{}] Successfully closed & deleted ledger {} in cursor", ledger.getName(), name,
                        lh.getId());
            }
        }, null);
    }

    void asyncDeleteCursorLedger() {
        asyncDeleteCursorLedger(DEFAULT_LEDGER_DELETE_RETRIES);
    }

    private void asyncDeleteCursorLedger(int retry) {
        STATE_UPDATER.set(this, State.Closed);

        if (cursorLedger == null || retry <= 0) {
            if (cursorLedger != null) {
                log.warn("[{}-{}] Failed to delete ledger after retries {}", ledger.getName(), name,
                        cursorLedger.getId());
            }
            return;
        }

        ledger.mbean.startCursorLedgerDeleteOp();
        bookkeeper.asyncDeleteLedger(cursorLedger.getId(), (rc, ctx) -> {
            ledger.mbean.endCursorLedgerDeleteOp();
            if (rc == BKException.Code.OK) {
                log.info("[{}][{}] Deleted cursor ledger {}", ledger.getName(), name, cursorLedger.getId());
            } else {
                log.warn("[{}][{}] Failed to delete ledger {}: {}", ledger.getName(), name, cursorLedger.getId(),
                        BKException.getMessage(rc));
                if (!isNoSuchLedgerExistsException(rc)) {
                    ledger.getScheduledExecutor().schedule(() -> asyncDeleteCursorLedger(retry - 1),
                            DEFAULT_LEDGER_DELETE_BACKOFF_TIME_SEC, TimeUnit.SECONDS);
                }
            }
        }, null);
    }

    /**
     * return BK error codes that are considered not likely to be recoverable.
     */
    public static boolean isBkErrorNotRecoverable(int rc) {
        switch (rc) {
        case Code.NoSuchLedgerExistsException:
        case Code.NoSuchLedgerExistsOnMetadataServerException:
        case Code.ReadException:
        case Code.LedgerRecoveryException:
        case Code.NoSuchEntryException:
            return true;

        default:
            return false;
        }
    }

    /**
     * If we fail to recover the cursor ledger, we want to still open the ML and rollback.
     *
     * @param info
     */
    private Position getRollbackPosition(ManagedCursorInfo info) {
        Position firstPosition = ledger.getFirstPosition();
        Position snapshottedPosition =
                PositionFactory.create(info.getMarkDeleteLedgerId(), info.getMarkDeleteEntryId());
        if (firstPosition == null) {
            // There are no ledgers in the ML, any position is good
            return snapshottedPosition;
        } else if (snapshottedPosition.compareTo(firstPosition) < 0) {
            // The snapshotted position might be pointing to a ledger that was already deleted
            return firstPosition;
        } else {
            return snapshottedPosition;
        }
    }

    // / Expose internal values for debugging purpose
    public int getPendingReadOpsCount() {
        return PENDING_READ_OPS_UPDATER.get(this);
    }

    public long getMessagesConsumedCounter() {
        return messagesConsumedCounter;
    }

    public long getCursorLedger() {
        LedgerHandle lh = cursorLedger;
        return lh != null ? lh.getId() : -1;
    }

    public long getCursorLedgerLastEntry() {
        LedgerHandle lh = cursorLedger;
        return lh != null ? lh.getLastAddConfirmed() : -1;
    }

    public String getIndividuallyDeletedMessages() {
        lock.readLock().lock();
        try {
            return individualDeletedMessages.toString();
        } finally {
            lock.readLock().unlock();
        }
    }

    @VisibleForTesting
    public LongPairRangeSet<Position> getIndividuallyDeletedMessagesSet() {
        return individualDeletedMessages;
    }

    public Position processIndividuallyDeletedMessagesAndGetMarkDeletedPosition(
            LongPairRangeSet.RangeProcessor<Position> processor) {
        final Position mdp;
        lock.readLock().lock();
        try {
            mdp = markDeletePosition;
            individualDeletedMessages.forEach(processor);
        } finally {
            lock.readLock().unlock();
        }
        return mdp;
    }

    @Override
    public boolean isMessageDeleted(Position position) {
        lock.readLock().lock();
        try {
            return position.compareTo(markDeletePosition) <= 0
                    || individualDeletedMessages.contains(position.getLedgerId(), position.getEntryId());
        } finally {
            lock.readLock().unlock();
        }
    }

    //this method will return a copy of the position's ack set
    @Override
    public long[] getBatchPositionAckSet(Position position) {
        if (batchDeletedIndexes != null) {
            BitSetRecyclable bitSetRecyclable = batchDeletedIndexes.get(position);
            if (bitSetRecyclable == null) {
                return null;
            } else {
                return bitSetRecyclable.toLongArray();
            }
        } else {
            return null;
        }
    }

    /**
     * Checks given position is part of deleted-range and returns next position of upper-end as all the messages are
     * deleted up to that point.
     *
     * @param position
     * @return next available position
     */
    public Position getNextAvailablePosition(Position position) {
        lock.readLock().lock();
        try {
            Range<Position> range = individualDeletedMessages.rangeContaining(position.getLedgerId(),
                    position.getEntryId());
            if (range != null) {
                Position nextPosition = range.upperEndpoint().getNext();
                return (nextPosition != null && nextPosition.compareTo(position) > 0)
                        ? nextPosition : position.getNext();
            }
            return position.getNext();
        } finally {
            lock.readLock().unlock();
        }
    }

    public Position getNextLedgerPosition(long currentLedgerId) {
        Long nextExistingLedger = ledger.getNextValidLedger(currentLedgerId);
        return nextExistingLedger != null ? PositionFactory.create(nextExistingLedger, 0) : null;
    }

    public boolean isIndividuallyDeletedEntriesEmpty() {
        lock.readLock().lock();
        try {
            return individualDeletedMessages.isEmpty();
        } finally {
            lock.readLock().unlock();
        }
    }

    public long getLastLedgerSwitchTimestamp() {
        return lastLedgerSwitchTimestamp;
    }

    public String getState() {
        return STATE_UPDATER.get(this).toString();
    }

    @Override
    public double getThrottleMarkDelete() {
        return this.markDeleteLimiter.getRate();
    }

    @Override
    public void setThrottleMarkDelete(double throttleMarkDelete) {
        if (throttleMarkDelete > 0.0) {
            if (markDeleteLimiter == null) {
                markDeleteLimiter = RateLimiter.create(throttleMarkDelete);
            } else {
                this.markDeleteLimiter.setRate(throttleMarkDelete);
            }
        } else {
            // Disable mark-delete rate limiter
            markDeleteLimiter = null;
        }
    }

    @Override
    public ManagedLedger getManagedLedger() {
        return this.ledger;
    }

    @Override
    public Range<Position> getLastIndividualDeletedRange() {
        lock.readLock().lock();
        try {
            return individualDeletedMessages.lastRange();
        } finally {
            lock.readLock().unlock();
        }
    }

    @Override
    public void trimDeletedEntries(List<Entry> entries) {
        entries.removeIf(entry -> {
            boolean isDeleted = isMessageDeleted(entry.getPosition());
            if (isDeleted) {
                entry.release();
            }
            return isDeleted;
        });
    }

    private ManagedCursorImpl cursorImpl() {
        return this;
    }

    @Override
    public long[] getDeletedBatchIndexesAsLongArray(Position position) {
        if (getConfig().isDeletionAtBatchIndexLevelEnabled()) {
            BitSetRecyclable bitSet = batchDeletedIndexes.get(position);
            return bitSet == null ? null : bitSet.toLongArray();
        } else {
            return null;
        }
    }

    @Override
    public ManagedCursorMXBean getStats() {
        return this.mbean;
    }

    @Override
    public void updateReadStats(int readEntriesCount, long readEntriesSize) {
        this.entriesReadCount += readEntriesCount;
        this.entriesReadSize += readEntriesSize;
    }

    void flush() {
        if (!isDirty) {
            return;
        }

        isDirty = false;
        asyncMarkDelete(lastMarkDeleteEntry.newPosition, lastMarkDeleteEntry.properties, new MarkDeleteCallback() {
            @Override
            public void markDeleteComplete(Object ctx) {
                if (log.isDebugEnabled()) {
                    log.debug("[{}][{}] Flushed dirty mark-delete position", ledger.getName(), name);
                }
            }

            @Override
            public void markDeleteFailed(ManagedLedgerException exception, Object ctx) {
                if (exception.getCause() instanceof MarkDeletingMarkedPosition) {
                    // this is not actually a problem, we should not log a stacktrace
                    log.info("[{}][{}] Cannot flush mark-delete position: {}", ledger.getName(),
                            name, exception.getCause().getMessage());
                } else {
                    log.warn("[{}][{}] Failed to flush mark-delete position", ledger.getName(), name, exception);
                }
            }
        }, null);
    }

    @Override
    public int applyMaxSizeCap(int maxEntries, long maxSizeBytes) {
        if (maxSizeBytes == NO_MAX_SIZE_LIMIT) {
            return maxEntries;
        }

        double avgEntrySize = ledger.getStats().getEntrySizeAverage();
        if (!Double.isFinite(avgEntrySize)) {
            // We don't have yet any stats on the topic entries. Let's try to use the cursor avg size stats
            avgEntrySize = (double) entriesReadSize / (double) entriesReadCount;
        }

        if (!Double.isFinite(avgEntrySize)) {
            // If we still don't have any information, it means this is the first time we attempt reading
            // and there are no writes. Let's start with 1 to avoid any overflow and start the avg stats
            return 1;
        }

        int maxEntriesBasedOnSize = (int) (maxSizeBytes / avgEntrySize);
        if (maxEntriesBasedOnSize < 1) {
            // We need to read at least one entry
            return 1;
        }

        return Math.min(maxEntriesBasedOnSize, maxEntries);
    }

    @Override
    public boolean checkAndUpdateReadPositionChanged() {
        Position lastEntry = ledger.lastConfirmedEntry;
        boolean isReadPositionOnTail = lastEntry == null || readPosition == null
                || (lastEntry.compareTo(readPosition) <= 0);
        boolean isReadPositionChanged = readPosition != null && !readPosition.equals(statsLastReadPosition);
        statsLastReadPosition = readPosition;
        return isReadPositionOnTail || isReadPositionChanged;
    }

    private boolean isCompactionCursor() {
        return COMPACTION_CURSOR_NAME.equals(name);
    }

    @VisibleForTesting
    public void setState(State state) {
        this.state = state;
    }

    public void setCacheReadEntry(boolean cacheReadEntry) {
        this.cacheReadEntry = cacheReadEntry;
    }

    public boolean isCacheReadEntry() {
        return cacheReadEntry;
    }

    private static final Logger log = LoggerFactory.getLogger(ManagedCursorImpl.class);

    public ManagedLedgerConfig getConfig() {
        return getManagedLedger().getConfig();
    }

    /***
     * Create a non-durable cursor and copy the ack stats.
     */
    @Override
    public ManagedCursor duplicateNonDurableCursor(String nonDurableCursorName) throws ManagedLedgerException {
        NonDurableCursorImpl newNonDurableCursor =
                (NonDurableCursorImpl) ledger.newNonDurableCursor(getMarkDeletedPosition(), nonDurableCursorName);
        lock.readLock().lock();
        try {
            if (individualDeletedMessages != null) {
                this.individualDeletedMessages.forEach(range -> {
                    newNonDurableCursor.individualDeletedMessages.addOpenClosed(
                            range.lowerEndpoint().getLedgerId(),
                            range.lowerEndpoint().getEntryId(),
                            range.upperEndpoint().getLedgerId(),
                            range.upperEndpoint().getEntryId());
                    return true;
                });
            }
        } finally {
            lock.readLock().unlock();
        }
        if (batchDeletedIndexes != null) {
            for (Map.Entry<Position, BitSetRecyclable> entry : this.batchDeletedIndexes.entrySet()) {
                BitSetRecyclable copiedBitSet = BitSetRecyclable.valueOf(entry.getValue());
                newNonDurableCursor.batchDeletedIndexes.put(entry.getKey(), copiedBitSet);
            }
        }
        return newNonDurableCursor;
    }

    @Override
    public ManagedCursorAttributes getManagedCursorAttributes() {
        if (managedCursorAttributes != null) {
            return managedCursorAttributes;
        }
        return ATTRIBUTES_UPDATER.updateAndGet(this, old -> old != null ? old : new ManagedCursorAttributes(this));
    }

    @Override
    public ManagedLedgerInternalStats.CursorStats getCursorStats() {
        ManagedLedgerInternalStats.CursorStats cs = new ManagedLedgerInternalStats.CursorStats();
        cs.markDeletePosition = getMarkDeletedPosition().toString();
        cs.readPosition = getReadPosition().toString();
        cs.waitingReadOp = hasPendingReadRequest();
        cs.pendingReadOps = getPendingReadOpsCount();
        cs.messagesConsumedCounter = getMessagesConsumedCounter();
        cs.cursorLedger = getCursorLedger();
        cs.cursorLedgerLastEntry = getCursorLedgerLastEntry();
        cs.individuallyDeletedMessages = getIndividuallyDeletedMessages();
        cs.lastLedgerSwitchTimestamp = DateFormatter.format(getLastLedgerSwitchTimestamp());
        cs.state = getState();
        cs.active = isActive();
        cs.numberOfEntriesSinceFirstNotAckedMessage = getNumberOfEntriesSinceFirstNotAckedMessage();
        cs.totalNonContiguousDeletedMessagesRange = getTotalNonContiguousDeletedMessagesRange();
        cs.properties = getProperties();
        return cs;
    }
}<|MERGE_RESOLUTION|>--- conflicted
+++ resolved
@@ -1272,7 +1272,6 @@
     @Override
     public void asyncFindNewestMatching(FindPositionConstraint constraint, Predicate<Entry> condition,
             FindEntryCallback callback, Object ctx, boolean isFindFromLedger) {
-<<<<<<< HEAD
         asyncFindNewestMatching(constraint, condition, null, null, callback, ctx,
                 isFindFromLedger);
     }
@@ -1300,23 +1299,6 @@
                         new ManagedLedgerException("Unknown position constraint"), Optional.empty(), ctx);
                 return;
             }
-=======
-        OpFindNewest op;
-        Position startPosition = null;
-        long max = 0;
-        switch (constraint) {
-        case SearchAllAvailableEntries:
-            startPosition = getFirstPosition();
-            max = ledger.getNumberOfEntries() - 1;
-            break;
-        case SearchActiveEntries:
-            startPosition = ledger.getNextValidPosition(markDeletePosition);
-            max = getNumberOfEntriesInStorage();
-            break;
-        default:
-            callback.findEntryFailed(new ManagedLedgerException("Unknown position constraint"), Optional.empty(), ctx);
-            return;
->>>>>>> 9d2606d7
         }
         // startPosition can't be null, should never go here.
         if (startPosition == null) {
