--- conflicted
+++ resolved
@@ -192,21 +192,13 @@
                 .build();
 
         for (int i = 0; i < mlSchedulerThreadNumber; i++) {
-<<<<<<< HEAD
-            ThreadPoolMonitor.register(10, TimeUnit.SECONDS, scheduledExecutor.chooseThread(i));
-=======
             ThreadPoolMonitor.register(scheduledExecutor.chooseThread(i));
->>>>>>> b7f07060
         }
 
         cacheEvictionExecutor = Executors
                 .newSingleThreadScheduledExecutor(new DefaultThreadFactory("bookkeeper-ml-cache-eviction"));
 
-<<<<<<< HEAD
-        ThreadPoolMonitor.register(10, TimeUnit.SECONDS, scheduledExecutor);
-=======
         ThreadPoolMonitor.register(cacheEvictionExecutor);
->>>>>>> b7f07060
 
         this.metadataServiceAvailable = true;
         this.bookkeeperFactory = bookKeeperGroupFactory;
