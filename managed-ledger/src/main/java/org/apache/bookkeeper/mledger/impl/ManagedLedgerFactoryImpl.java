/**
 * Licensed to the Apache Software Foundation (ASF) under one
 * or more contributor license agreements.  See the NOTICE file
 * distributed with this work for additional information
 * regarding copyright ownership.  The ASF licenses this file
 * to you under the Apache License, Version 2.0 (the
 * "License"); you may not use this file except in compliance
 * with the License.  You may obtain a copy of the License at
 *
 *   http://www.apache.org/licenses/LICENSE-2.0
 *
 * Unless required by applicable law or agreed to in writing,
 * software distributed under the License is distributed on an
 * "AS IS" BASIS, WITHOUT WARRANTIES OR CONDITIONS OF ANY
 * KIND, either express or implied.  See the License for the
 * specific language governing permissions and limitations
 * under the License.
 */
package org.apache.bookkeeper.mledger.impl;

import static com.google.common.base.Preconditions.checkArgument;
import static org.apache.bookkeeper.mledger.ManagedLedgerException.getManagedLedgerException;
import com.google.common.base.Predicates;
import com.google.common.collect.Maps;
import io.netty.util.concurrent.DefaultThreadFactory;
import java.io.IOException;
import java.util.ArrayList;
import java.util.List;
import java.util.Map;
import java.util.concurrent.CompletableFuture;
import java.util.concurrent.CompletionException;
import java.util.concurrent.ConcurrentHashMap;
import java.util.concurrent.ConcurrentSkipListMap;
import java.util.concurrent.CountDownLatch;
import java.util.concurrent.ExecutorService;
import java.util.concurrent.Executors;
import java.util.concurrent.ScheduledFuture;
import java.util.concurrent.TimeUnit;
import java.util.function.Supplier;
import java.util.stream.Collectors;
import org.apache.bookkeeper.client.BKException;
import org.apache.bookkeeper.client.BookKeeper;
import org.apache.bookkeeper.common.util.OrderedScheduler;
import org.apache.bookkeeper.conf.ClientConfiguration;
import org.apache.bookkeeper.mledger.AsyncCallbacks;
import org.apache.bookkeeper.mledger.AsyncCallbacks.CloseCallback;
import org.apache.bookkeeper.mledger.AsyncCallbacks.DeleteLedgerCallback;
import org.apache.bookkeeper.mledger.AsyncCallbacks.ManagedLedgerInfoCallback;
import org.apache.bookkeeper.mledger.AsyncCallbacks.OpenLedgerCallback;
import org.apache.bookkeeper.mledger.AsyncCallbacks.OpenReadOnlyCursorCallback;
import org.apache.bookkeeper.mledger.ManagedLedger;
import org.apache.bookkeeper.mledger.ManagedLedgerConfig;
import org.apache.bookkeeper.mledger.ManagedLedgerException;
import org.apache.bookkeeper.mledger.ManagedLedgerException.MetaStoreException;
import org.apache.bookkeeper.mledger.ManagedLedgerFactory;
import org.apache.bookkeeper.mledger.ManagedLedgerFactoryConfig;
import org.apache.bookkeeper.mledger.ManagedLedgerFactoryMXBean;
import org.apache.bookkeeper.mledger.ManagedLedgerInfo;
import org.apache.bookkeeper.mledger.ManagedLedgerInfo.CursorInfo;
import org.apache.bookkeeper.mledger.ManagedLedgerInfo.LedgerInfo;
import org.apache.bookkeeper.mledger.ManagedLedgerInfo.MessageRangeInfo;
import org.apache.bookkeeper.mledger.ManagedLedgerInfo.PositionInfo;
import org.apache.bookkeeper.mledger.Position;
import org.apache.bookkeeper.mledger.ReadOnlyCursor;
import org.apache.bookkeeper.mledger.impl.ManagedLedgerImpl.ManagedLedgerInitializeLedgerCallback;
import org.apache.bookkeeper.mledger.impl.ManagedLedgerImpl.State;
import org.apache.bookkeeper.mledger.impl.MetaStore.MetaStoreCallback;
import org.apache.bookkeeper.mledger.proto.MLDataFormats;
import org.apache.bookkeeper.mledger.proto.MLDataFormats.LongProperty;
import org.apache.bookkeeper.mledger.proto.MLDataFormats.ManagedCursorInfo;
import org.apache.bookkeeper.mledger.proto.MLDataFormats.MessageRange;
import org.apache.bookkeeper.mledger.util.Futures;
import org.apache.bookkeeper.stats.NullStatsLogger;
import org.apache.bookkeeper.stats.StatsLogger;
import org.apache.pulsar.common.policies.data.EnsemblePlacementPolicyConfig;
import org.apache.pulsar.common.util.DateFormatter;
import org.apache.pulsar.common.util.FutureUtil;
import org.apache.pulsar.metadata.api.MetadataStore;
import org.apache.pulsar.metadata.api.Stat;
import org.slf4j.Logger;
import org.slf4j.LoggerFactory;

public class ManagedLedgerFactoryImpl implements ManagedLedgerFactory {
    private final MetaStore store;
    private final BookkeeperFactoryForCustomEnsemblePlacementPolicy bookkeeperFactory;
    private final boolean isBookkeeperManaged;
    private final ManagedLedgerFactoryConfig config;
    protected final OrderedScheduler scheduledExecutor;

    private final ExecutorService cacheEvictionExecutor;

    protected final ManagedLedgerFactoryMBeanImpl mbean;

    protected final ConcurrentHashMap<String, CompletableFuture<ManagedLedgerImpl>> ledgers = new ConcurrentHashMap<>();
    protected final ConcurrentHashMap<String, PendingInitializeManagedLedger> pendingInitializeLedgers =
        new ConcurrentHashMap<>();
    private final EntryCacheManager entryCacheManager;

    private long lastStatTimestamp = System.nanoTime();
    private final ScheduledFuture<?> statsTask;
    private final ScheduledFuture<?> flushCursorsTask;

    private final long cacheEvictionTimeThresholdNanos;
    private final MetadataStore metadataStore;

<<<<<<< HEAD
    public static final int StatsPeriodSeconds = 60;

    //indicate whether shutdown() is called.
    private volatile boolean closed;

=======
>>>>>>> ffaba806
    private static class PendingInitializeManagedLedger {

        private final ManagedLedgerImpl ledger;
        private final long createTimeMs;

        PendingInitializeManagedLedger(ManagedLedgerImpl ledger) {
            this.ledger = ledger;
            this.createTimeMs = System.currentTimeMillis();
        }

    }

    public ManagedLedgerFactoryImpl(MetadataStore metadataStore, ClientConfiguration bkClientConfiguration)
            throws Exception {
        this(metadataStore, bkClientConfiguration, new ManagedLedgerFactoryConfig());
    }

    @SuppressWarnings("deprecation")
    public ManagedLedgerFactoryImpl(MetadataStore metadataStore, ClientConfiguration bkClientConfiguration,
                                    ManagedLedgerFactoryConfig config)
            throws Exception {
        this(metadataStore, new DefaultBkFactory(bkClientConfiguration),
                true /* isBookkeeperManaged */, config, NullStatsLogger.INSTANCE);
    }

    public ManagedLedgerFactoryImpl(MetadataStore metadataStore, BookKeeper bookKeeper)
            throws Exception {
        this(metadataStore, bookKeeper, new ManagedLedgerFactoryConfig());
    }

    public ManagedLedgerFactoryImpl(MetadataStore metadataStore, BookKeeper bookKeeper,
                                    ManagedLedgerFactoryConfig config)
            throws Exception {
        this(metadataStore, (policyConfig) -> bookKeeper, config);
    }

    public ManagedLedgerFactoryImpl(MetadataStore metadataStore,
                                    BookkeeperFactoryForCustomEnsemblePlacementPolicy bookKeeperGroupFactory,
                                    ManagedLedgerFactoryConfig config)
            throws Exception {
        this(metadataStore, bookKeeperGroupFactory, false /* isBookkeeperManaged */,
                config, NullStatsLogger.INSTANCE);
    }

    public ManagedLedgerFactoryImpl(MetadataStore metadataStore,
                                    BookkeeperFactoryForCustomEnsemblePlacementPolicy bookKeeperGroupFactory,
                                    ManagedLedgerFactoryConfig config, StatsLogger statsLogger)
            throws Exception {
        this(metadataStore, bookKeeperGroupFactory, false /* isBookkeeperManaged */,
                config, statsLogger);
    }

    private ManagedLedgerFactoryImpl(MetadataStore metadataStore,
                                     BookkeeperFactoryForCustomEnsemblePlacementPolicy bookKeeperGroupFactory,
                                     boolean isBookkeeperManaged,
                                     ManagedLedgerFactoryConfig config, StatsLogger statsLogger) throws Exception {
        scheduledExecutor = OrderedScheduler.newSchedulerBuilder()
                .numThreads(config.getNumManagedLedgerSchedulerThreads())
                .statsLogger(statsLogger)
                .traceTaskExecution(config.isTraceTaskExecution())
                .name("bookkeeper-ml-scheduler")
                .build();
        cacheEvictionExecutor = Executors
                .newSingleThreadExecutor(new DefaultThreadFactory("bookkeeper-ml-cache-eviction"));

        this.bookkeeperFactory = bookKeeperGroupFactory;
        this.isBookkeeperManaged = isBookkeeperManaged;
        this.metadataStore = metadataStore;
        this.store = new MetaStoreImpl(metadataStore, scheduledExecutor, config.getManagedLedgerInfoCompressionType());
        this.config = config;
        this.mbean = new ManagedLedgerFactoryMBeanImpl(this);
        this.entryCacheManager = new EntryCacheManager(this);
        this.statsTask = scheduledExecutor.scheduleAtFixedRate(this::refreshStats,
                0, config.getStatsPeriodSeconds(), TimeUnit.SECONDS);
        this.flushCursorsTask = scheduledExecutor.scheduleAtFixedRate(this::flushCursors,
                config.getCursorPositionFlushSeconds(), config.getCursorPositionFlushSeconds(), TimeUnit.SECONDS);


        this.cacheEvictionTimeThresholdNanos = TimeUnit.MILLISECONDS
                .toNanos(config.getCacheEvictionTimeThresholdMillis());


        cacheEvictionExecutor.execute(this::cacheEvictionTask);
        closed = false;
    }

    static class DefaultBkFactory implements BookkeeperFactoryForCustomEnsemblePlacementPolicy {

        private final BookKeeper bkClient;

        public DefaultBkFactory(ClientConfiguration bkClientConfiguration)
                throws InterruptedException, BKException, IOException {
            bkClient = new BookKeeper(bkClientConfiguration);
        }

        @Override
        public BookKeeper get(EnsemblePlacementPolicyConfig policy) {
            return bkClient;
        }
    }

    private synchronized void flushCursors() {
        ledgers.values().forEach(mlfuture -> {
            if (mlfuture.isDone() && !mlfuture.isCompletedExceptionally()) {
                ManagedLedgerImpl ml = mlfuture.getNow(null);
                if (ml != null) {
                    ml.getCursors().forEach(c -> ((ManagedCursorImpl) c).flush());
                }
            }
        });
    }

    private synchronized void refreshStats() {
        long now = System.nanoTime();
        long period = now - lastStatTimestamp;

        mbean.refreshStats(period, TimeUnit.NANOSECONDS);
        ledgers.values().forEach(mlfuture -> {
            if (mlfuture.isDone() && !mlfuture.isCompletedExceptionally()) {
                ManagedLedgerImpl ml = mlfuture.getNow(null);
                if (ml != null) {
                    ml.mbean.refreshStats(period, TimeUnit.NANOSECONDS);
                }
            }
        });

        lastStatTimestamp = now;
    }

    private void cacheEvictionTask() {
        double evictionFrequency = Math.max(Math.min(config.getCacheEvictionFrequency(), 1000.0), 0.001);
        long waitTimeMillis = (long) (1000 / evictionFrequency);

        while (true) {
            try {
                doCacheEviction();

                Thread.sleep(waitTimeMillis);
            } catch (InterruptedException e) {
                // Factory is shutting down
                return;
            } catch (Throwable t) {
                log.warn("Exception while performing cache eviction: {}", t.getMessage(), t);
            }
        }
    }

    private synchronized void doCacheEviction() {
        long maxTimestamp = System.nanoTime() - cacheEvictionTimeThresholdNanos;

        ledgers.values().forEach(mlfuture -> {
            if (mlfuture.isDone() && !mlfuture.isCompletedExceptionally()) {
                ManagedLedgerImpl ml = mlfuture.getNow(null);
                if (ml != null) {
                    ml.doCacheEviction(maxTimestamp);
                }
            }
        });
    }

    /**
     * Helper for getting stats.
     *
     * @return
     */
    public Map<String, ManagedLedgerImpl> getManagedLedgers() {
        // Return a view of already created ledger by filtering futures not yet completed
        return Maps.filterValues(Maps.transformValues(ledgers, future -> future.getNow(null)), Predicates.notNull());
    }

    @Override
    public ManagedLedger open(String name) throws InterruptedException, ManagedLedgerException {
        return open(name, new ManagedLedgerConfig());
    }

    @Override
    public ManagedLedger open(String name, ManagedLedgerConfig config)
            throws InterruptedException, ManagedLedgerException {
        class Result {
            ManagedLedger l = null;
            ManagedLedgerException e = null;
        }
        final Result r = new Result();
        final CountDownLatch latch = new CountDownLatch(1);
        asyncOpen(name, config, new OpenLedgerCallback() {
            @Override
            public void openLedgerComplete(ManagedLedger ledger, Object ctx) {
                r.l = ledger;
                latch.countDown();
            }

            @Override
            public void openLedgerFailed(ManagedLedgerException exception, Object ctx) {
                r.e = exception;
                latch.countDown();
            }
        }, null, null);

        latch.await();

        if (r.e != null) {
            throw r.e;
        }
        return r.l;
    }

    @Override
    public void asyncOpen(String name, OpenLedgerCallback callback, Object ctx) {
        asyncOpen(name, new ManagedLedgerConfig(), callback, null, ctx);
    }

    @Override
    public void asyncOpen(final String name, final ManagedLedgerConfig config, final OpenLedgerCallback callback,
            Supplier<Boolean> mlOwnershipChecker, final Object ctx) {
        if (closed) {
            callback.openLedgerFailed(new ManagedLedgerException.ManagedLedgerFactoryClosedException(), ctx);
            return;
        }

        // If the ledger state is bad, remove it from the map.
        CompletableFuture<ManagedLedgerImpl> existingFuture = ledgers.get(name);
        if (existingFuture != null) {
            if (existingFuture.isDone()) {
                try {
                    ManagedLedgerImpl l = existingFuture.get();
                    if (l.getState() == State.Fenced || l.getState() == State.Closed) {
                        // Managed ledger is in unusable state. Recreate it.
                        log.warn("[{}] Attempted to open ledger in {} state. Removing from the map to recreate it",
                                name, l.getState());
                        ledgers.remove(name, existingFuture);
                    }
                } catch (Exception e) {
                    // Unable to get the future
                    log.warn("[{}] Got exception while trying to retrieve ledger", name, e);
                }
            } else {
                PendingInitializeManagedLedger pendingLedger = pendingInitializeLedgers.get(name);
                if (null != pendingLedger) {
                    long pendingMs = System.currentTimeMillis() - pendingLedger.createTimeMs;
                    if (pendingMs > TimeUnit.SECONDS.toMillis(config.getMetadataOperationsTimeoutSeconds())) {
                        log.warn("[{}] Managed ledger has been pending in initialize state more than {} milliseconds,"
                            + " remove it from cache to retry ...", name, pendingMs);
                        ledgers.remove(name, existingFuture);
                        pendingInitializeLedgers.remove(name, pendingLedger);
                    }
                }

            }
        }

        // Ensure only one managed ledger is created and initialized
        ledgers.computeIfAbsent(name, (mlName) -> {
            // Create the managed ledger
            CompletableFuture<ManagedLedgerImpl> future = new CompletableFuture<>();
            final ManagedLedgerImpl newledger = new ManagedLedgerImpl(this,
                    bookkeeperFactory.get(
                            new EnsemblePlacementPolicyConfig(config.getBookKeeperEnsemblePlacementPolicyClassName(),
                                    config.getBookKeeperEnsemblePlacementPolicyProperties())),
                    store, config, scheduledExecutor, name, mlOwnershipChecker);
            PendingInitializeManagedLedger pendingLedger = new PendingInitializeManagedLedger(newledger);
            pendingInitializeLedgers.put(name, pendingLedger);
            newledger.initialize(new ManagedLedgerInitializeLedgerCallback() {
                @Override
                public void initializeComplete() {
                    log.info("[{}] Successfully initialize managed ledger", name);
                    pendingInitializeLedgers.remove(name, pendingLedger);
                    future.complete(newledger);

                    // May need to update the cursor position
                    newledger.maybeUpdateCursorBeforeTrimmingConsumedLedger();
                }

                @Override
                public void initializeFailed(ManagedLedgerException e) {
                    if (config.isCreateIfMissing()) {
                        log.error("[{}] Failed to initialize managed ledger: {}", name, e.getMessage());
                    }

                    // Clean the map if initialization fails
                    ledgers.remove(name, future);

                    if (pendingInitializeLedgers.remove(name, pendingLedger)) {
                        pendingLedger.ledger.asyncClose(new CloseCallback() {
                            @Override
                            public void closeComplete(Object ctx) {
                                // no-op
                            }

                            @Override
                            public void closeFailed(ManagedLedgerException exception, Object ctx) {
                                log.warn("[{}] Failed to a pending initialization managed ledger", name, exception);
                            }
                        }, null);
                    }

                    future.completeExceptionally(e);
                }
            }, null);
            return future;
        }).thenAccept(ml -> callback.openLedgerComplete(ml, ctx)).exceptionally(exception -> {
            callback.openLedgerFailed((ManagedLedgerException) exception.getCause(), ctx);
            return null;
        });
    }



    @Override
    public ReadOnlyCursor openReadOnlyCursor(String managedLedgerName, Position startPosition,
                                             ManagedLedgerConfig config)
            throws InterruptedException, ManagedLedgerException {
        class Result {
            ReadOnlyCursor c = null;
            ManagedLedgerException e = null;
        }
        final Result r = new Result();
        final CountDownLatch latch = new CountDownLatch(1);
        asyncOpenReadOnlyCursor(managedLedgerName, startPosition, config, new OpenReadOnlyCursorCallback() {
            @Override
            public void openReadOnlyCursorComplete(ReadOnlyCursor cursor, Object ctx) {
                r.c = cursor;
                latch.countDown();
            }

            @Override
            public void openReadOnlyCursorFailed(ManagedLedgerException exception, Object ctx) {
                r.e = exception;
                latch.countDown();
            }
        }, null);

        latch.await();

        if (r.e != null) {
            throw r.e;
        }
        return r.c;
    }

    @Override
    public void asyncOpenReadOnlyCursor(String managedLedgerName, Position startPosition, ManagedLedgerConfig config,
            OpenReadOnlyCursorCallback callback, Object ctx) {
        if (closed) {
            callback.openReadOnlyCursorFailed(new ManagedLedgerException.ManagedLedgerFactoryClosedException(), ctx);
            return;
        }
        checkArgument(startPosition instanceof PositionImpl);
        ReadOnlyManagedLedgerImpl roManagedLedger = new ReadOnlyManagedLedgerImpl(this,
                bookkeeperFactory
                        .get(new EnsemblePlacementPolicyConfig(config.getBookKeeperEnsemblePlacementPolicyClassName(),
                                config.getBookKeeperEnsemblePlacementPolicyProperties())),
                store, config, scheduledExecutor, managedLedgerName);

        roManagedLedger.initializeAndCreateCursor((PositionImpl) startPosition)
                .thenAccept(roCursor -> callback.openReadOnlyCursorComplete(roCursor, ctx))
                .exceptionally(ex -> {
            Throwable t = ex;
            if (t instanceof CompletionException) {
                t = ex.getCause();
            }

            if (t instanceof ManagedLedgerException) {
                callback.openReadOnlyCursorFailed((ManagedLedgerException) t, ctx);
            } else {
                callback.openReadOnlyCursorFailed(new ManagedLedgerException(t), ctx);
            }

            return null;
        });
    }

    void close(ManagedLedger ledger) {
        // Remove the ledger from the internal factory cache
        ledgers.remove(ledger.getName());
        entryCacheManager.removeEntryCache(ledger.getName());
    }

    public CompletableFuture<Void> shutdownAsync() throws ManagedLedgerException {
        if (closed) {
            throw new ManagedLedgerException.ManagedLedgerFactoryClosedException();
        }
        closed = true;

        statsTask.cancel(true);
        flushCursorsTask.cancel(true);

        List<CompletableFuture<Void>> futures = new ArrayList<>(numLedgers);

        List<String> ledgerNames = new ArrayList<>(this.ledgers.keySet());
        int numLedgers = ledgerNames.size();
        log.info("Closing {} ledgers", numLedgers);
        for (String ledgerName : ledgerNames) {
            CompletableFuture<Void> future = new CompletableFuture<>();
            futures.add(future);
            CompletableFuture<ManagedLedgerImpl> ledgerFuture = ledgers.remove(ledgerName);
            if (ledgerFuture == null) {
                future.complete(null);
                continue;
            }
            ledgerFuture.whenCompleteAsync((managedLedger, throwable) -> {
                if (throwable != null || managedLedger == null) {
                    future.complete(null);
                    return;
                }
                managedLedger.asyncClose(new AsyncCallbacks.CloseCallback() {
                    @Override
                    public void closeComplete(Object ctx) {
                        future.complete(null);
                    }

                    @Override
                    public void closeFailed(ManagedLedgerException exception, Object ctx) {
                        log.warn("[{}] Got exception when closing managed ledger: {}", managedLedger.getName(),
                                exception);
                        future.complete(null);
                    }
                }, null);

            }, scheduledExecutor.chooseThread());
            //close pendingInitializeManagedLedger directly to make sure all callbacks is called.
            PendingInitializeManagedLedger pendingLedger = pendingInitializeLedgers.get(ledgerName);
            if (pendingLedger != null && !ledgerFuture.isDone()) {
                ledgerFuture.completeExceptionally(new ManagedLedgerException.ManagedLedgerFactoryClosedException());
            }
        }
        CompletableFuture<Void> bookkeeperFuture = new CompletableFuture<>();
        futures.add(bookkeeperFuture);
        futures.add(CompletableFuture.runAsync(() -> {
            if (isBookkeeperManaged) {
                try {
                    BookKeeper bookkeeper = bookkeeperFactory.get();
                    if (bookkeeper != null) {
                        bookkeeper.close();
                    }
                    bookkeeperFuture.complete(null);
                } catch (Throwable throwable) {
                    bookkeeperFuture.completeExceptionally(throwable);
                }
            } else {
                bookkeeperFuture.complete(null);
            }
            //wait for tasks in scheduledExecutor executed.
            scheduledExecutor.shutdown();

            if (!ledgers.isEmpty()) {
                log.info("Force closing {} ledgers.", ledgers.size());
                //make sure all callbacks is called.
                ledgers.forEach(((ledgerName, ledgerFuture) -> {
                    if (!ledgerFuture.isDone()) {
                        ledgerFuture.completeExceptionally(
                                new ManagedLedgerException.ManagedLedgerFactoryClosedException());
                    } else {
                        ManagedLedgerImpl managedLedger = ledgerFuture.getNow(null);
                        if (managedLedger == null) {
                            return;
                        }
                        try {
                            managedLedger.close();
                        } catch (Throwable throwable) {
                            log.warn("[{}] Got exception when closing managed ledger: {}", managedLedger.getName(),
                                    throwable);
                        }
                    }
                }));
            }
        }));
        cacheEvictionExecutor.shutdownNow();
        entryCacheManager.clear();
        return FutureUtil.waitForAll(futures);
    }

    @Override
    public void shutdown() throws InterruptedException, ManagedLedgerException {
        if (closed) {
            throw new ManagedLedgerException.ManagedLedgerFactoryClosedException();
        }
        closed = true;

        statsTask.cancel(true);
        flushCursorsTask.cancel(true);

        // take a snapshot of ledgers currently in the map to prevent race conditions
        List<CompletableFuture<ManagedLedgerImpl>> ledgers = new ArrayList<>(this.ledgers.values());
        int numLedgers = ledgers.size();
        final CountDownLatch latch = new CountDownLatch(numLedgers);
        log.info("Closing {} ledgers", numLedgers);

        for (CompletableFuture<ManagedLedgerImpl> ledgerFuture : ledgers) {
            ManagedLedgerImpl ledger = ledgerFuture.getNow(null);
            if (ledger == null) {
                latch.countDown();
                continue;
            }

            ledger.asyncClose(new AsyncCallbacks.CloseCallback() {
                @Override
                public void closeComplete(Object ctx) {
                    latch.countDown();
                }

                @Override
                public void closeFailed(ManagedLedgerException exception, Object ctx) {
                    log.warn("[{}] Got exception when closing managed ledger: {}", ledger.getName(), exception);
                    latch.countDown();
                }
            }, null);
        }

        latch.await();
        log.info("{} ledgers closed", numLedgers);

        if (isBookkeeperManaged) {
            try {
                BookKeeper bookkeeper = bookkeeperFactory.get();
                if (bookkeeper != null) {
                    bookkeeper.close();
                }
            } catch (BKException e) {
                throw new ManagedLedgerException(e);
            }
        }

        scheduledExecutor.shutdownNow();
        cacheEvictionExecutor.shutdownNow();

        entryCacheManager.clear();
    }

    @Override
    public CompletableFuture<Boolean> asyncExists(String ledgerName) {
        return store.asyncExists(ledgerName);
    }

    @Override
    public ManagedLedgerInfo getManagedLedgerInfo(String name) throws InterruptedException, ManagedLedgerException {
        class Result {
            ManagedLedgerInfo info = null;
            ManagedLedgerException e = null;
        }
        final Result r = new Result();
        final CountDownLatch latch = new CountDownLatch(1);
        asyncGetManagedLedgerInfo(name, new ManagedLedgerInfoCallback() {
            @Override
            public void getInfoComplete(ManagedLedgerInfo info, Object ctx) {
                r.info = info;
                latch.countDown();
            }

            @Override
            public void getInfoFailed(ManagedLedgerException exception, Object ctx) {
                r.e = exception;
                latch.countDown();
            }
        }, null);

        latch.await();

        if (r.e != null) {
            throw r.e;
        }
        return r.info;
    }

    @Override
    public void asyncGetManagedLedgerInfo(String name, ManagedLedgerInfoCallback callback, Object ctx) {
        store.getManagedLedgerInfo(name, false /* createIfMissing */,
                new MetaStoreCallback<MLDataFormats.ManagedLedgerInfo>() {
            @Override
            public void operationComplete(MLDataFormats.ManagedLedgerInfo pbInfo, Stat stat) {
                ManagedLedgerInfo info = new ManagedLedgerInfo();
                info.version = stat.getVersion();
                info.creationDate = DateFormatter.format(stat.getCreationTimestamp());
                info.modificationDate = DateFormatter.format(stat.getModificationTimestamp());

                info.ledgers = new ArrayList<>(pbInfo.getLedgerInfoCount());
                if (pbInfo.hasTerminatedPosition()) {
                    info.terminatedPosition = new PositionInfo();
                    info.terminatedPosition.ledgerId = pbInfo.getTerminatedPosition().getLedgerId();
                    info.terminatedPosition.entryId = pbInfo.getTerminatedPosition().getEntryId();
                }

                if (pbInfo.getPropertiesCount() > 0) {
                    info.properties = Maps.newTreeMap();
                    for (int i = 0; i < pbInfo.getPropertiesCount(); i++) {
                        MLDataFormats.KeyValue property = pbInfo.getProperties(i);
                        info.properties.put(property.getKey(), property.getValue());
                    }
                }

                for (int i = 0; i < pbInfo.getLedgerInfoCount(); i++) {
                    MLDataFormats.ManagedLedgerInfo.LedgerInfo pbLedgerInfo = pbInfo.getLedgerInfo(i);
                    LedgerInfo ledgerInfo = new LedgerInfo();
                    ledgerInfo.ledgerId = pbLedgerInfo.getLedgerId();
                    ledgerInfo.entries = pbLedgerInfo.hasEntries() ? pbLedgerInfo.getEntries() : null;
                    ledgerInfo.size = pbLedgerInfo.hasSize() ? pbLedgerInfo.getSize() : null;
                    ledgerInfo.isOffloaded = pbLedgerInfo.hasOffloadContext();
                    info.ledgers.add(ledgerInfo);
                }

                store.getCursors(name, new MetaStoreCallback<List<String>>() {
                    @Override
                    public void operationComplete(List<String> cursorsList, Stat stat) {
                        // Get the info for each cursor
                        info.cursors = new ConcurrentSkipListMap<>();
                        List<CompletableFuture<Void>> cursorsFutures = new ArrayList<>();

                        for (String cursorName : cursorsList) {
                            CompletableFuture<Void> cursorFuture = new CompletableFuture<>();
                            cursorsFutures.add(cursorFuture);
                            store.asyncGetCursorInfo(name, cursorName,
                                    new MetaStoreCallback<MLDataFormats.ManagedCursorInfo>() {
                                        @Override
                                        public void operationComplete(ManagedCursorInfo pbCursorInfo, Stat stat) {
                                            CursorInfo cursorInfo = new CursorInfo();
                                            cursorInfo.version = stat.getVersion();
                                            cursorInfo.creationDate = DateFormatter.format(stat.getCreationTimestamp());
                                            cursorInfo.modificationDate = DateFormatter
                                                    .format(stat.getModificationTimestamp());

                                            cursorInfo.cursorsLedgerId = pbCursorInfo.getCursorsLedgerId();

                                            if (pbCursorInfo.hasMarkDeleteLedgerId()) {
                                                cursorInfo.markDelete = new PositionInfo();
                                                cursorInfo.markDelete.ledgerId = pbCursorInfo.getMarkDeleteLedgerId();
                                                cursorInfo.markDelete.entryId = pbCursorInfo.getMarkDeleteEntryId();
                                            }

                                            if (pbCursorInfo.getPropertiesCount() > 0) {
                                                cursorInfo.properties = Maps.newTreeMap();
                                                for (int i = 0; i < pbCursorInfo.getPropertiesCount(); i++) {
                                                    LongProperty property = pbCursorInfo.getProperties(i);
                                                    cursorInfo.properties.put(property.getName(), property.getValue());
                                                }
                                            }

                                            if (pbCursorInfo.getIndividualDeletedMessagesCount() > 0) {
                                                cursorInfo.individualDeletedMessages = new ArrayList<>();
                                                for (int i = 0; i < pbCursorInfo
                                                        .getIndividualDeletedMessagesCount(); i++) {
                                                    MessageRange range = pbCursorInfo.getIndividualDeletedMessages(i);
                                                    MessageRangeInfo rangeInfo = new MessageRangeInfo();
                                                    rangeInfo.from.ledgerId = range.getLowerEndpoint().getLedgerId();
                                                    rangeInfo.from.entryId = range.getLowerEndpoint().getEntryId();
                                                    rangeInfo.to.ledgerId = range.getUpperEndpoint().getLedgerId();
                                                    rangeInfo.to.entryId = range.getUpperEndpoint().getEntryId();
                                                    cursorInfo.individualDeletedMessages.add(rangeInfo);
                                                }
                                            }

                                            info.cursors.put(cursorName, cursorInfo);
                                            cursorFuture.complete(null);
                                        }

                                        @Override
                                        public void operationFailed(MetaStoreException e) {
                                            cursorFuture.completeExceptionally(e);
                                        }
                                    });
                        }

                        Futures.waitForAll(cursorsFutures).thenRun(() -> {
                            // Completed all the cursors info
                            callback.getInfoComplete(info, ctx);
                        }).exceptionally((ex) -> {
                            callback.getInfoFailed(getManagedLedgerException(ex.getCause()), ctx);
                            return null;
                        });
                    }

                    @Override
                    public void operationFailed(MetaStoreException e) {
                        callback.getInfoFailed(e, ctx);
                    }
                });
            }

            @Override
            public void operationFailed(MetaStoreException e) {
                callback.getInfoFailed(e, ctx);
            }
        });
    }

    @Override
    public void delete(String name) throws InterruptedException, ManagedLedgerException {
        class Result {
            ManagedLedgerException e = null;
        }
        final Result r = new Result();
        final CountDownLatch latch = new CountDownLatch(1);
        asyncDelete(name, new DeleteLedgerCallback() {
            @Override
            public void deleteLedgerComplete(Object ctx) {
                latch.countDown();
            }

            @Override
            public void deleteLedgerFailed(ManagedLedgerException exception, Object ctx) {
                r.e = exception;
                latch.countDown();
            }
        }, null);

        latch.await();

        if (r.e != null) {
            throw r.e;
        }
    }

    @Override
    public void asyncDelete(String name, DeleteLedgerCallback callback, Object ctx) {
        CompletableFuture<ManagedLedgerImpl> future = ledgers.get(name);
        if (future == null) {
            // Managed ledger does not exist and we're not currently trying to open it
            deleteManagedLedger(name, callback, ctx);
        } else {
            future.thenAccept(ml -> {
                // If it's open, delete in the normal way
                ml.asyncDelete(callback, ctx);
            }).exceptionally(ex -> {
                // If it's failing to get open, just delete from metadata
                return null;
            });
        }
    }

    /**
     * Delete all managed ledger resources and metadata.
     */
    void deleteManagedLedger(String managedLedgerName, DeleteLedgerCallback callback, Object ctx) {
        // Read the managed ledger metadata from store
        asyncGetManagedLedgerInfo(managedLedgerName, new ManagedLedgerInfoCallback() {
            @Override
            public void getInfoComplete(ManagedLedgerInfo info, Object ctx) {
                BookKeeper bkc = getBookKeeper();

                // First delete all cursors resources
                List<CompletableFuture<Void>> futures = info.cursors.entrySet().stream()
                        .map(e -> deleteCursor(bkc, managedLedgerName, e.getKey(), e.getValue()))
                        .collect(Collectors.toList());
                Futures.waitForAll(futures).thenRun(() -> {
                    deleteManagedLedgerData(bkc, managedLedgerName, info, callback, ctx);
                }).exceptionally(ex -> {
                    callback.deleteLedgerFailed(new ManagedLedgerException(ex), ctx);
                    return null;
                });
            }

            @Override
            public void getInfoFailed(ManagedLedgerException exception, Object ctx) {
                callback.deleteLedgerFailed(exception, ctx);
            }
        }, ctx);
    }

    private void deleteManagedLedgerData(BookKeeper bkc, String managedLedgerName, ManagedLedgerInfo info,
            DeleteLedgerCallback callback, Object ctx) {
        Futures.waitForAll(info.ledgers.stream()
                .filter(li -> !li.isOffloaded)
                .map(li -> bkc.newDeleteLedgerOp().withLedgerId(li.ledgerId).execute())
                .collect(Collectors.toList()))
                .thenRun(() -> {
                    // Delete the metadata
                    store.removeManagedLedger(managedLedgerName, new MetaStoreCallback<Void>() {
                        @Override
                        public void operationComplete(Void result, Stat stat) {
                            callback.deleteLedgerComplete(ctx);
                        }

                        @Override
                        public void operationFailed(MetaStoreException e) {
                            callback.deleteLedgerFailed(new ManagedLedgerException(e), ctx);
                        }
                    });
                }).exceptionally(ex -> {
                    callback.deleteLedgerFailed(new ManagedLedgerException(ex), ctx);
                    return null;
                });
    }

    private CompletableFuture<Void> deleteCursor(BookKeeper bkc, String managedLedgerName, String cursorName,
                                                 CursorInfo cursor) {
        CompletableFuture<Void> future = new CompletableFuture<>();
        CompletableFuture<Void> cursorLedgerDeleteFuture;

        // Delete the cursor ledger if present
        if (cursor.cursorsLedgerId != -1) {
            cursorLedgerDeleteFuture = bkc.newDeleteLedgerOp().withLedgerId(cursor.cursorsLedgerId).execute();
        } else {
            cursorLedgerDeleteFuture = CompletableFuture.completedFuture(null);
        }

        cursorLedgerDeleteFuture.thenRun(() -> {
            store.asyncRemoveCursor(managedLedgerName, cursorName, new MetaStoreCallback<Void>() {
                @Override
                public void operationComplete(Void result, Stat stat) {
                    future.complete(null);
                }

                @Override
                public void operationFailed(MetaStoreException e) {
                   future.completeExceptionally(e);
                }
            });
        });



        return future;
    }

    public MetaStore getMetaStore() {
        return store;
    }

    public ManagedLedgerFactoryConfig getConfig() {
        return config;
    }

    public EntryCacheManager getEntryCacheManager() {
        return entryCacheManager;
    }

    public ManagedLedgerFactoryMXBean getCacheStats() {
        return this.mbean;
    }

    public BookKeeper getBookKeeper() {
        return bookkeeperFactory.get();
    }

    /**
     * Factory to create Bookkeeper-client for a given ensemblePlacementPolicy.
     *
     */
    public interface BookkeeperFactoryForCustomEnsemblePlacementPolicy {
        default BookKeeper get() {
            return get(null);
        }

        /**
         * Returns Bk-Client for a given ensemblePlacementPolicyMetadata. It returns default bK-client if
         * ensemblePlacementPolicyMetadata is null.
         *
         * @param ensemblePlacementPolicyMetadata
         * @return
         */
        BookKeeper get(EnsemblePlacementPolicyConfig ensemblePlacementPolicyMetadata);
    }

    private static final Logger log = LoggerFactory.getLogger(ManagedLedgerFactoryImpl.class);
}<|MERGE_RESOLUTION|>--- conflicted
+++ resolved
@@ -103,14 +103,9 @@
     private final long cacheEvictionTimeThresholdNanos;
     private final MetadataStore metadataStore;
 
-<<<<<<< HEAD
-    public static final int StatsPeriodSeconds = 60;
-
     //indicate whether shutdown() is called.
     private volatile boolean closed;
 
-=======
->>>>>>> ffaba806
     private static class PendingInitializeManagedLedger {
 
         private final ManagedLedgerImpl ledger;
