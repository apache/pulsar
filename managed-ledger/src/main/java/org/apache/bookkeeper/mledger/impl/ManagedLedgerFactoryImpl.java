--- conflicted
+++ resolved
@@ -121,11 +121,8 @@
     private final MetadataStore metadataStore;
 
     private final OpenTelemetryManagedLedgerCacheStats openTelemetryCacheStats;
-<<<<<<< HEAD
+    private final OpenTelemetryManagedLedgerStats openTelemetryManagedLedgerStats;
     private final OpenTelemetryManagedCursorStats openTelemetryManagedCursorStats;
-=======
-    private final OpenTelemetryManagedLedgerStats openTelemetryManagedLedgerStats;
->>>>>>> f4d1d05e
 
     //indicate whether shutdown() is called.
     private volatile boolean closed;
@@ -234,11 +231,8 @@
         metadataStore.registerSessionListener(this::handleMetadataStoreNotification);
 
         openTelemetryCacheStats = new OpenTelemetryManagedLedgerCacheStats(openTelemetry, this);
-<<<<<<< HEAD
+        openTelemetryManagedLedgerStats = new OpenTelemetryManagedLedgerStats(openTelemetry, this);
         openTelemetryManagedCursorStats = new OpenTelemetryManagedCursorStats(openTelemetry, this);
-=======
-        openTelemetryManagedLedgerStats = new OpenTelemetryManagedLedgerStats(openTelemetry, this);
->>>>>>> f4d1d05e
     }
 
     static class DefaultBkFactory implements BookkeeperFactoryForCustomEnsemblePlacementPolicy {
@@ -630,11 +624,8 @@
                     }));
                 }).thenAcceptAsync(__ -> {
                     //wait for tasks in scheduledExecutor executed.
-<<<<<<< HEAD
                     openTelemetryManagedCursorStats.close();
-=======
                     openTelemetryManagedLedgerStats.close();
->>>>>>> f4d1d05e
                     openTelemetryCacheStats.close();
                     scheduledExecutor.shutdownNow();
                     entryCacheManager.clear();
