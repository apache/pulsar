--- conflicted
+++ resolved
@@ -412,8 +412,8 @@
                                                     initializeBookKeeper(callback);
                                                 }
                                             } else if (isNoSuchLedgerExistsException(rc)) {
-                                                log.warn("[{}] Ledger not found: {}", name, ledgers.lastKey());
-                                                ledgers.remove(ledgers.lastKey());
+                                                log.warn("[{}] Ledger not found: {}", name, id);
+                                                ledgers.remove(id);
                                                 initializeBookKeeper(callback);
                                             } else {
                                                 log.error("[{}] Failed to open ledger {}: {}", name, id, BKException.getMessage(rc));
@@ -431,17 +431,6 @@
                                 } else {
                                     initializeBookKeeper(callback);
                                 }
-<<<<<<< HEAD
-=======
-                            } else if (isNoSuchLedgerExistsException(rc)) {
-                                log.warn("[{}] Ledger not found: {}", name, id);
-                                ledgers.remove(id);
-                                initializeBookKeeper(callback);
-                            } else {
-                                log.error("[{}] Failed to open ledger {}: {}", name, id, BKException.getMessage(rc));
-                                callback.initializeFailed(createManagedLedgerException(rc));
-                                return;
->>>>>>> 006eb99c
                             }
 
                             @Override
