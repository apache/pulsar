--- conflicted
+++ resolved
@@ -2613,7 +2613,16 @@
         internalTrimLedgers(false, promise);
     }
 
-<<<<<<< HEAD
+    private Optional<OffloadPolicies> getOffloadPoliciesIfAppendable() {
+        LedgerOffloader ledgerOffloader = config.getLedgerOffloader();
+        if (ledgerOffloader == null
+                || !ledgerOffloader.isAppendable()
+                || ledgerOffloader.getOffloadPolicies() == null) {
+            return Optional.empty();
+        }
+        return Optional.ofNullable(ledgerOffloader.getOffloadPolicies());
+    }
+
     @VisibleForTesting
     List<Long> internalEvictOffloadedLedgers() {
         int inactiveOffloadedLedgerEvictionTimeMs = config.getInactiveOffloadedLedgerEvictionTimeMs();
@@ -2647,16 +2656,6 @@
            invalidateReadHandle(ledgerId);
         }
         return ledgersToRelease;
-=======
-    private Optional<OffloadPolicies> getOffloadPoliciesIfAppendable() {
-        LedgerOffloader ledgerOffloader = config.getLedgerOffloader();
-        if (ledgerOffloader == null
-                || !ledgerOffloader.isAppendable()
-                || ledgerOffloader.getOffloadPolicies() == null) {
-            return Optional.empty();
-        }
-        return Optional.ofNullable(ledgerOffloader.getOffloadPolicies());
->>>>>>> 81385c5f
     }
 
     void internalTrimLedgers(boolean isTruncate, CompletableFuture<?> promise) {
