/**
 * Licensed to the Apache Software Foundation (ASF) under one
 * or more contributor license agreements.  See the NOTICE file
 * distributed with this work for additional information
 * regarding copyright ownership.  The ASF licenses this file
 * to you under the Apache License, Version 2.0 (the
 * "License"); you may not use this file except in compliance
 * with the License.  You may obtain a copy of the License at
 *
 *   http://www.apache.org/licenses/LICENSE-2.0
 *
 * Unless required by applicable law or agreed to in writing,
 * software distributed under the License is distributed on an
 * "AS IS" BASIS, WITHOUT WARRANTIES OR CONDITIONS OF ANY
 * KIND, either express or implied.  See the License for the
 * specific language governing permissions and limitations
 * under the License.
 */
package org.apache.bookkeeper.mledger.impl;

import static com.google.common.base.Preconditions.checkArgument;
import static com.google.common.base.Preconditions.checkState;
import static java.lang.Math.min;
import static org.apache.bookkeeper.mledger.util.Errors.isNoSuchLedgerExistsException;
import static org.apache.bookkeeper.mledger.util.SafeRun.safeRun;
import com.google.common.annotations.VisibleForTesting;
import com.google.common.collect.BoundType;
import com.google.common.collect.ImmutableMap;
import com.google.common.collect.Lists;
import com.google.common.collect.Maps;
import com.google.common.collect.Queues;
import com.google.common.collect.Range;
import io.netty.buffer.ByteBuf;
import io.netty.buffer.Unpooled;
import io.netty.util.Recycler;
import io.netty.util.Recycler.Handle;
import io.netty.util.ReferenceCountUtil;
import java.time.Clock;
import java.util.Collections;
import java.util.HashMap;
import java.util.Iterator;
import java.util.List;
import java.util.Map;
import java.util.NavigableMap;
import java.util.Objects;
import java.util.Optional;
import java.util.Queue;
import java.util.Random;
import java.util.UUID;
import java.util.concurrent.CompletableFuture;
import java.util.concurrent.CompletionException;
import java.util.concurrent.ConcurrentLinkedDeque;
import java.util.concurrent.ConcurrentLinkedQueue;
import java.util.concurrent.ConcurrentSkipListMap;
import java.util.concurrent.CountDownLatch;
import java.util.concurrent.ExecutionException;
import java.util.concurrent.ScheduledFuture;
import java.util.concurrent.TimeUnit;
import java.util.concurrent.TimeoutException;
import java.util.concurrent.atomic.AtomicBoolean;
import java.util.concurrent.atomic.AtomicInteger;
import java.util.concurrent.atomic.AtomicLongFieldUpdater;
import java.util.concurrent.atomic.AtomicReference;
import java.util.concurrent.atomic.AtomicReferenceFieldUpdater;
import java.util.function.Predicate;
import java.util.function.Supplier;
import java.util.stream.Collectors;
import org.apache.bookkeeper.client.AsyncCallback;
import org.apache.bookkeeper.client.AsyncCallback.CreateCallback;
import org.apache.bookkeeper.client.AsyncCallback.OpenCallback;
import org.apache.bookkeeper.client.BKException;
import org.apache.bookkeeper.client.BKException.Code;
import org.apache.bookkeeper.client.BookKeeper;
import org.apache.bookkeeper.client.BookKeeper.DigestType;
import org.apache.bookkeeper.client.LedgerHandle;
import org.apache.bookkeeper.client.api.ReadHandle;
import org.apache.bookkeeper.common.util.Backoff;
import org.apache.bookkeeper.common.util.JsonUtil;
import org.apache.bookkeeper.common.util.OrderedExecutor;
import org.apache.bookkeeper.common.util.OrderedScheduler;
import org.apache.bookkeeper.common.util.Retries;
import org.apache.bookkeeper.mledger.AsyncCallbacks;
import org.apache.bookkeeper.mledger.AsyncCallbacks.AddEntryCallback;
import org.apache.bookkeeper.mledger.AsyncCallbacks.CloseCallback;
import org.apache.bookkeeper.mledger.AsyncCallbacks.DeleteCursorCallback;
import org.apache.bookkeeper.mledger.AsyncCallbacks.DeleteLedgerCallback;
import org.apache.bookkeeper.mledger.AsyncCallbacks.MarkDeleteCallback;
import org.apache.bookkeeper.mledger.AsyncCallbacks.OffloadCallback;
import org.apache.bookkeeper.mledger.AsyncCallbacks.OpenCursorCallback;
import org.apache.bookkeeper.mledger.AsyncCallbacks.ReadEntriesCallback;
import org.apache.bookkeeper.mledger.AsyncCallbacks.ReadEntryCallback;
import org.apache.bookkeeper.mledger.AsyncCallbacks.TerminateCallback;
import org.apache.bookkeeper.mledger.AsyncCallbacks.UpdatePropertiesCallback;
import org.apache.bookkeeper.mledger.Entry;
import org.apache.bookkeeper.mledger.ManagedCursor;
import org.apache.bookkeeper.mledger.ManagedLedger;
import org.apache.bookkeeper.mledger.ManagedLedgerConfig;
import org.apache.bookkeeper.mledger.ManagedLedgerException;
import org.apache.bookkeeper.mledger.ManagedLedgerException.BadVersionException;
import org.apache.bookkeeper.mledger.ManagedLedgerException.CursorNotFoundException;
import org.apache.bookkeeper.mledger.ManagedLedgerException.InvalidCursorPositionException;
import org.apache.bookkeeper.mledger.ManagedLedgerException.ManagedLedgerAlreadyClosedException;
import org.apache.bookkeeper.mledger.ManagedLedgerException.ManagedLedgerFencedException;
import org.apache.bookkeeper.mledger.ManagedLedgerException.ManagedLedgerInterceptException;
import org.apache.bookkeeper.mledger.ManagedLedgerException.ManagedLedgerNotFoundException;
import org.apache.bookkeeper.mledger.ManagedLedgerException.ManagedLedgerTerminatedException;
import org.apache.bookkeeper.mledger.ManagedLedgerException.MetaStoreException;
import org.apache.bookkeeper.mledger.ManagedLedgerException.MetadataNotFoundException;
import org.apache.bookkeeper.mledger.ManagedLedgerException.NonRecoverableLedgerException;
import org.apache.bookkeeper.mledger.ManagedLedgerException.TooManyRequestsException;
import org.apache.bookkeeper.mledger.ManagedLedgerMXBean;
import org.apache.bookkeeper.mledger.Position;
import org.apache.bookkeeper.mledger.impl.ManagedCursorImpl.VoidCallback;
import org.apache.bookkeeper.mledger.impl.MetaStore.MetaStoreCallback;
import org.apache.bookkeeper.mledger.intercept.ManagedLedgerInterceptor;
import org.apache.bookkeeper.mledger.offload.OffloadUtils;
import org.apache.bookkeeper.mledger.proto.MLDataFormats;
import org.apache.bookkeeper.mledger.proto.MLDataFormats.ManagedLedgerInfo;
import org.apache.bookkeeper.mledger.proto.MLDataFormats.ManagedLedgerInfo.LedgerInfo;
import org.apache.bookkeeper.mledger.proto.MLDataFormats.NestedPositionInfo;
import org.apache.bookkeeper.mledger.proto.MLDataFormats.OffloadContext;
import org.apache.bookkeeper.mledger.util.CallbackMutex;
import org.apache.bookkeeper.mledger.util.Futures;
import org.apache.commons.lang3.tuple.Pair;
import org.apache.pulsar.common.api.proto.CommandSubscribe.InitialPosition;
import org.apache.pulsar.common.policies.data.OffloadPolicies.OffloadedReadPriority;
import org.apache.pulsar.common.util.collections.ConcurrentLongHashMap;
import org.apache.pulsar.metadata.api.Stat;
import org.slf4j.Logger;
import org.slf4j.LoggerFactory;

public class ManagedLedgerImpl implements ManagedLedger, CreateCallback {
    private final static long MegaByte = 1024 * 1024;

    protected final static int AsyncOperationTimeoutSeconds = 30;

    protected final BookKeeper bookKeeper;
    protected final String name;
    private final Map<String, byte[]> ledgerMetadata;
    private final BookKeeper.DigestType digestType;

    protected ManagedLedgerConfig config;
    protected Map<String, String> propertiesMap;
    protected final MetaStore store;

    private final ConcurrentLongHashMap<CompletableFuture<ReadHandle>> ledgerCache = new ConcurrentLongHashMap<>(
            16 /* initial capacity */, 1 /* number of sections */);
    protected final NavigableMap<Long, LedgerInfo> ledgers = new ConcurrentSkipListMap<>();
    private volatile Stat ledgersStat;

    private final ManagedCursorContainer cursors = new ManagedCursorContainer();
    private final ManagedCursorContainer activeCursors = new ManagedCursorContainer();

    // Ever increasing counter of entries added
    @VisibleForTesting
    static final AtomicLongFieldUpdater<ManagedLedgerImpl> ENTRIES_ADDED_COUNTER_UPDATER = AtomicLongFieldUpdater
            .newUpdater(ManagedLedgerImpl.class, "entriesAddedCounter");
    @SuppressWarnings("unused")
    private volatile long entriesAddedCounter = 0;

    static final AtomicLongFieldUpdater<ManagedLedgerImpl> NUMBER_OF_ENTRIES_UPDATER = AtomicLongFieldUpdater
            .newUpdater(ManagedLedgerImpl.class, "numberOfEntries");
    @SuppressWarnings("unused")
    private volatile long numberOfEntries = 0;
    static final AtomicLongFieldUpdater<ManagedLedgerImpl> TOTAL_SIZE_UPDATER = AtomicLongFieldUpdater
            .newUpdater(ManagedLedgerImpl.class, "totalSize");
    @SuppressWarnings("unused")
    private volatile long totalSize = 0;

    // Cursors that are waiting to be notified when new entries are persisted
    final ConcurrentLinkedQueue<ManagedCursorImpl> waitingCursors;

    // This map is used for concurrent open cursor requests, where the 2nd request will attach a listener to the
    // uninitialized cursor future from the 1st request
    final Map<String, CompletableFuture<ManagedCursor>> uninitializedCursors;

    final EntryCache entryCache;

    private ScheduledFuture<?> timeoutTask;
    private ScheduledFuture<?> checkLedgerRollTask;

    /**
     * This lock is held while the ledgers list or propertiesMap is updated asynchronously on the metadata store. Since we use the store
     * version, we cannot have multiple concurrent updates.
     */
    private final CallbackMutex metadataMutex = new CallbackMutex();
    private final CallbackMutex trimmerMutex = new CallbackMutex();

    private final CallbackMutex offloadMutex = new CallbackMutex();
    private final static CompletableFuture<PositionImpl> NULL_OFFLOAD_PROMISE = CompletableFuture
            .completedFuture(PositionImpl.latest);
    private volatile LedgerHandle currentLedger;
    private long currentLedgerEntries = 0;
    private long currentLedgerSize = 0;
    private long lastLedgerCreatedTimestamp = 0;
    private long lastLedgerCreationFailureTimestamp = 0;
    private long lastLedgerCreationInitiationTimestamp = 0;

    private static final Random random = new Random(System.currentTimeMillis());
    private final long maximumRolloverTimeMs;
    protected final Supplier<Boolean> mlOwnershipChecker;

    volatile PositionImpl lastConfirmedEntry;

    private ManagedLedgerInterceptor managedLedgerInterceptor;

    protected static final int DEFAULT_LEDGER_DELETE_RETRIES = 3;
    protected static final int DEFAULT_LEDGER_DELETE_BACKOFF_TIME_SEC = 60;

    enum State {
        None, // Uninitialized
        LedgerOpened, // A ledger is ready to write into
        ClosingLedger, // Closing current ledger
        ClosedLedger, // Current ledger has been closed and there's no pending
                      // operation
        CreatingLedger, // Creating a new ledger
        Closed, // ManagedLedger has been closed
        Fenced, // A managed ledger is fenced when there is some concurrent
                // access from a different session/machine. In this state the
                // managed ledger will throw exception for all operations, since
                // the new instance will take over
        Terminated, // Managed ledger was terminated and no more entries
                    // are allowed to be added. Reads are allowed
        WriteFailed // The state that is transitioned to when a BK write failure happens
                    // After handling the BK write failure, managed ledger will get signalled to create a new ledger
    }

    // define boundaries for position based seeks and searches
    public enum PositionBound {
        startIncluded, startExcluded
    }

    private static final AtomicReferenceFieldUpdater<ManagedLedgerImpl, State> STATE_UPDATER = AtomicReferenceFieldUpdater
            .newUpdater(ManagedLedgerImpl.class, State.class, "state");
    protected volatile State state = null;

    private final OrderedScheduler scheduledExecutor;
    private final OrderedExecutor executor;
    final ManagedLedgerFactoryImpl factory;
    protected final ManagedLedgerMBeanImpl mbean;
    protected final Clock clock;

    private static final AtomicLongFieldUpdater<ManagedLedgerImpl> READ_OP_COUNT_UPDATER = AtomicLongFieldUpdater
            .newUpdater(ManagedLedgerImpl.class, "readOpCount");
    private volatile long readOpCount = 0;
    protected static final AtomicLongFieldUpdater<ManagedLedgerImpl> ADD_OP_COUNT_UPDATER = AtomicLongFieldUpdater
            .newUpdater(ManagedLedgerImpl.class, "addOpCount");
    private volatile long addOpCount = 0;

    // last read-operation's callback to check read-timeout on it.
    private volatile ReadEntryCallbackWrapper lastReadCallback = null;
    private static final AtomicReferenceFieldUpdater<ManagedLedgerImpl, ReadEntryCallbackWrapper> LAST_READ_CALLBACK_UPDATER = AtomicReferenceFieldUpdater
            .newUpdater(ManagedLedgerImpl.class, ReadEntryCallbackWrapper.class, "lastReadCallback");

    /**
     * Queue of pending entries to be added to the managed ledger. Typically entries are queued when a new ledger is
     * created asynchronously and hence there is no ready ledger to write into.
     */
    final ConcurrentLinkedQueue<OpAddEntry> pendingAddEntries = new ConcurrentLinkedQueue<>();

    /**
     * This variable is used for testing the tests
     * {@link ManagedLedgerTest#testManagedLedgerWithPlacementPolicyInCustomMetadata()}
     */
    @VisibleForTesting
    Map<String, byte[]> createdLedgerCustomMetadata;

    public ManagedLedgerImpl(ManagedLedgerFactoryImpl factory, BookKeeper bookKeeper, MetaStore store,
            ManagedLedgerConfig config, OrderedScheduler scheduledExecutor, OrderedExecutor orderedExecutor,
            final String name) {
        this(factory, bookKeeper, store, config, scheduledExecutor, orderedExecutor, name, null);
    }
    public ManagedLedgerImpl(ManagedLedgerFactoryImpl factory, BookKeeper bookKeeper, MetaStore store,
            ManagedLedgerConfig config, OrderedScheduler scheduledExecutor, OrderedExecutor orderedExecutor,
            final String name, final Supplier<Boolean> mlOwnershipChecker) {
        this.factory = factory;
        this.bookKeeper = bookKeeper;
        this.config = config;
        this.store = store;
        this.name = name;
        this.ledgerMetadata = LedgerMetadataUtils.buildBaseManagedLedgerMetadata(name);
        this.digestType = BookKeeper.DigestType.fromApiDigestType(config.getDigestType());
        this.scheduledExecutor = scheduledExecutor;
        this.executor = orderedExecutor;
        TOTAL_SIZE_UPDATER.set(this, 0);
        NUMBER_OF_ENTRIES_UPDATER.set(this, 0);
        ENTRIES_ADDED_COUNTER_UPDATER.set(this, 0);
        STATE_UPDATER.set(this, State.None);
        this.ledgersStat = null;
        this.mbean = new ManagedLedgerMBeanImpl(this);
        this.entryCache = factory.getEntryCacheManager().getEntryCache(this);
        this.waitingCursors = Queues.newConcurrentLinkedQueue();
        this.uninitializedCursors = Maps.newHashMap();
        this.clock = config.getClock();

        // Get the next rollover time. Add a random value upto 5% to avoid rollover multiple ledgers at the same time
        this.maximumRolloverTimeMs = (long) (config.getMaximumRolloverTimeMs() * (1 + random.nextDouble() * 5 / 100.0));
        this.mlOwnershipChecker = mlOwnershipChecker;
        this.propertiesMap = Maps.newHashMap();
        if (config.getManagedLedgerInterceptor() != null) {
            this.managedLedgerInterceptor = config.getManagedLedgerInterceptor();
        }
    }

    synchronized void initialize(final ManagedLedgerInitializeLedgerCallback callback, final Object ctx) {
        log.info("Opening managed ledger {}", name);

        // Fetch the list of existing ledgers in the managed ledger
        store.getManagedLedgerInfo(name, config.isCreateIfMissing(), new MetaStoreCallback<ManagedLedgerInfo>() {
            @Override
            public void operationComplete(ManagedLedgerInfo mlInfo, Stat stat) {
                ledgersStat = stat;
                if (mlInfo.hasTerminatedPosition()) {
                    state = State.Terminated;
                    lastConfirmedEntry = new PositionImpl(mlInfo.getTerminatedPosition());
                    log.info("[{}] Recovering managed ledger terminated at {}", name, lastConfirmedEntry);
                }

                for (LedgerInfo ls : mlInfo.getLedgerInfoList()) {
                    ledgers.put(ls.getLedgerId(), ls);
                }

                if (mlInfo.getPropertiesCount() > 0) {
                    propertiesMap = Maps.newHashMap();
                    for (int i = 0; i < mlInfo.getPropertiesCount(); i++) {
                        MLDataFormats.KeyValue property = mlInfo.getProperties(i);
                        propertiesMap.put(property.getKey(), property.getValue());
                    }
                }
                if (managedLedgerInterceptor != null) {
                    managedLedgerInterceptor.onManagedLedgerPropertiesInitialize(propertiesMap);
                }

                // Last ledger stat may be zeroed, we must update it
                if (ledgers.size() > 0) {
                    final long id = ledgers.lastKey();
                    OpenCallback opencb = (rc, lh, ctx1) -> {
                        executor.executeOrdered(name, safeRun(() -> {
                            mbean.endDataLedgerOpenOp();
                            if (log.isDebugEnabled()) {
                                log.debug("[{}] Opened ledger {}: {}", name, id, BKException.getMessage(rc));
                            }
                            if (rc == BKException.Code.OK) {
                                LedgerInfo info = LedgerInfo.newBuilder().setLedgerId(id)
                                        .setEntries(lh.getLastAddConfirmed() + 1).setSize(lh.getLength())
                                        .setTimestamp(clock.millis()).build();
                                ledgers.put(id, info);
                                if (managedLedgerInterceptor != null) {
                                    managedLedgerInterceptor.onManagedLedgerLastLedgerInitialize(name, lh);
                                }
                                initializeBookKeeper(callback);
                            } else if (isNoSuchLedgerExistsException(rc)) {
                                log.warn("[{}] Ledger not found: {}", name, ledgers.lastKey());
                                ledgers.remove(ledgers.lastKey());
                                initializeBookKeeper(callback);
                            } else {
                                log.error("[{}] Failed to open ledger {}: {}", name, id, BKException.getMessage(rc));
                                callback.initializeFailed(createManagedLedgerException(rc));
                                return;
                            }
                        }));
                    };

                    if (log.isDebugEnabled()) {
                        log.debug("[{}] Opening ledger {}", name, id);
                    }
                    mbean.startDataLedgerOpenOp();
                    bookKeeper.asyncOpenLedger(id, digestType, config.getPassword(), opencb, null);
                } else {
                    initializeBookKeeper(callback);
                }
            }

            @Override
            public void operationFailed(MetaStoreException e) {
                if (e instanceof MetadataNotFoundException) {
                    callback.initializeFailed(new ManagedLedgerNotFoundException(e));
                } else {
                    callback.initializeFailed(new ManagedLedgerException(e));
                }
            }
        });

        scheduleTimeoutTask();

        scheduleRollOverLedgerTask();
    }

    private synchronized void initializeBookKeeper(final ManagedLedgerInitializeLedgerCallback callback) {
        if (log.isDebugEnabled()) {
            log.debug("[{}] initializing bookkeeper; ledgers {}", name, ledgers);
        }

        // Calculate total entries and size
        Iterator<LedgerInfo> iterator = ledgers.values().iterator();
        while (iterator.hasNext()) {
            LedgerInfo li = iterator.next();
            if (li.getEntries() > 0) {
                NUMBER_OF_ENTRIES_UPDATER.addAndGet(this, li.getEntries());
                TOTAL_SIZE_UPDATER.addAndGet(this, li.getSize());
            } else {
                iterator.remove();
                bookKeeper.asyncDeleteLedger(li.getLedgerId(), (rc, ctx) -> {
                    if (log.isDebugEnabled()) {
                        log.debug("[{}] Deleted empty ledger ledgerId={} rc={}", name, li.getLedgerId(), rc);
                    }
                }, null);
            }
        }

        if (state == State.Terminated) {
            // When recovering a terminated managed ledger, we don't need to create
            // a new ledger for writing, since no more writes are allowed.
            // We just move on to the next stage
            initializeCursors(callback);
            return;
        }

        final MetaStoreCallback<Void> storeLedgersCb = new MetaStoreCallback<Void>() {
            @Override
            public void operationComplete(Void v, Stat stat) {
                ledgersStat = stat;
                initializeCursors(callback);
            }

            @Override
            public void operationFailed(MetaStoreException e) {
                callback.initializeFailed(new ManagedLedgerException(e));
            }
        };

        // Create a new ledger to start writing
        this.lastLedgerCreationInitiationTimestamp = System.currentTimeMillis();
        mbean.startDataLedgerCreateOp();

        asyncCreateLedger(bookKeeper, config, digestType, (rc, lh, ctx) -> {

            if (checkAndCompleteLedgerOpTask(rc, lh, ctx)) {
                return;
            }

            executor.executeOrdered(name, safeRun(() -> {
                mbean.endDataLedgerCreateOp();
                if (rc != BKException.Code.OK) {
                    callback.initializeFailed(createManagedLedgerException(rc));
                    return;
                }

                log.info("[{}] Created ledger {}", name, lh.getId());
                STATE_UPDATER.set(this, State.LedgerOpened);
                lastLedgerCreatedTimestamp = clock.millis();
                currentLedger = lh;

                lastConfirmedEntry = new PositionImpl(lh.getId(), -1);
                // bypass empty ledgers, find last ledger with Message if possible.
                while (lastConfirmedEntry.getEntryId() == -1) {
                    Map.Entry<Long, LedgerInfo> formerLedger = ledgers.lowerEntry(lastConfirmedEntry.getLedgerId());
                    if (formerLedger != null) {
                        LedgerInfo ledgerInfo = formerLedger.getValue();
                        lastConfirmedEntry = PositionImpl.get(ledgerInfo.getLedgerId(), ledgerInfo.getEntries() - 1);
                    } else {
                        break;
                    }
                }

                LedgerInfo info = LedgerInfo.newBuilder().setLedgerId(lh.getId()).setTimestamp(0).build();
                ledgers.put(lh.getId(), info);

                // Save it back to ensure all nodes exist
                store.asyncUpdateLedgerIds(name, getManagedLedgerInfo(), ledgersStat, storeLedgersCb);
            }));
        }, ledgerMetadata);
    }

    private void initializeCursors(final ManagedLedgerInitializeLedgerCallback callback) {
        if (log.isDebugEnabled()) {
            log.debug("[{}] initializing cursors", name);
        }
        store.getCursors(name, new MetaStoreCallback<List<String>>() {
            @Override
            public void operationComplete(List<String> consumers, Stat s) {
                // Load existing cursors
                final AtomicInteger cursorCount = new AtomicInteger(consumers.size());
                if (log.isDebugEnabled()) {
                    log.debug("[{}] Found {} cursors", name, consumers.size());
                }

                if (consumers.isEmpty()) {
                    callback.initializeComplete();
                    return;
                }

                if (!ManagedLedgerImpl.this.config.isLazyCursorRecovery()) {
                    log.debug("[{}] Loading cursors", name);

                    for (final String cursorName : consumers) {
                        log.info("[{}] Loading cursor {}", name, cursorName);
                        final ManagedCursorImpl cursor;
                        cursor = new ManagedCursorImpl(bookKeeper, config, ManagedLedgerImpl.this, cursorName);

                        cursor.recover(new VoidCallback() {
                            @Override
                            public void operationComplete() {
                                log.info("[{}] Recovery for cursor {} completed. pos={} -- todo={}", name, cursorName,
                                        cursor.getMarkDeletedPosition(), cursorCount.get() - 1);
                                cursor.setActive();
                                cursors.add(cursor);

                                if (cursorCount.decrementAndGet() == 0) {
                                    // The initialization is now completed, register the jmx mbean
                                    callback.initializeComplete();
                                }
                            }

                            @Override
                            public void operationFailed(ManagedLedgerException exception) {
                                log.warn("[{}] Recovery for cursor {} failed", name, cursorName, exception);
                                cursorCount.set(-1);
                                callback.initializeFailed(exception);
                            }
                        });
                    }
                } else {
                    // Lazily recover cursors by put them to uninitializedCursors map.
                    for (final String cursorName : consumers) {
                        if (log.isDebugEnabled()) {
                            log.debug("[{}] Recovering cursor {} lazily" , name, cursorName);
                        }
                        final ManagedCursorImpl cursor;
                        cursor = new ManagedCursorImpl(bookKeeper, config, ManagedLedgerImpl.this, cursorName);
                        CompletableFuture<ManagedCursor> cursorRecoveryFuture = new CompletableFuture<>();
                        uninitializedCursors.put(cursorName, cursorRecoveryFuture);

                        cursor.recover(new VoidCallback() {
                            @Override
                            public void operationComplete() {
                                log.info("[{}] Lazy recovery for cursor {} completed. pos={} -- todo={}", name, cursorName,
                                        cursor.getMarkDeletedPosition(), cursorCount.get() - 1);
                                cursor.setActive();
                                synchronized (ManagedLedgerImpl.this) {
                                    cursors.add(cursor);
                                    uninitializedCursors.remove(cursor.getName()).complete(cursor);
                                }
                            }

                            @Override
                            public void operationFailed(ManagedLedgerException exception) {
                                log.warn("[{}] Lazy recovery for cursor {} failed", name, cursorName, exception);
                                synchronized (ManagedLedgerImpl.this) {
                                    uninitializedCursors.remove(cursor.getName()).completeExceptionally(exception);
                                }
                            }
                        });
                    }
                    // Complete ledger recovery.
                    callback.initializeComplete();
                }
            }

            @Override
            public void operationFailed(MetaStoreException e) {
                log.warn("[{}] Failed to get the cursors list", name, e);
                callback.initializeFailed(new ManagedLedgerException(e));
            }
        });
    }

    @Override
    public String getName() {
        return name;
    }

    @Override
    public Position addEntry(byte[] data) throws InterruptedException, ManagedLedgerException {
        return addEntry(data, 0, data.length);
    }

    @Override
    public Position addEntry(byte[] data, int numberOfMessages) throws InterruptedException, ManagedLedgerException {
        return addEntry(data, numberOfMessages, 0, data.length);
    }

    @Override
    public Position addEntry(byte[] data, int offset, int length) throws InterruptedException, ManagedLedgerException {
        final CountDownLatch counter = new CountDownLatch(1);
        // Result list will contain the status exception and the resulting
        // position
        class Result {
            ManagedLedgerException status = null;
            Position position = null;
        }
        final Result result = new Result();

        asyncAddEntry(data, offset, length, new AddEntryCallback() {
            @Override
            public void addComplete(Position position, ByteBuf entryData, Object ctx) {
                result.position = position;
                counter.countDown();
            }

            @Override
            public void addFailed(ManagedLedgerException exception, Object ctx) {
                result.status = exception;
                counter.countDown();
            }
        }, null);

        counter.await();

        if (result.status != null) {
            log.error("[{}] Error adding entry", name, result.status);
            throw result.status;
        }

        return result.position;
    }

    @Override
    public Position addEntry(byte[] data, int numberOfMessages, int offset, int length) throws InterruptedException, ManagedLedgerException {
        final CountDownLatch counter = new CountDownLatch(1);
        // Result list will contain the status exception and the resulting
        // position
        class Result {
            ManagedLedgerException status = null;
            Position position = null;
        }
        final Result result = new Result();

        asyncAddEntry(data, numberOfMessages, offset, length, new AddEntryCallback() {
            @Override
            public void addComplete(Position position, ByteBuf entryData, Object ctx) {
                result.position = position;
                counter.countDown();
            }

            @Override
            public void addFailed(ManagedLedgerException exception, Object ctx) {
                result.status = exception;
                counter.countDown();
            }
        }, null);

        counter.await();

        if (result.status != null) {
            log.error("[{}] Error adding entry", name, result.status);
            throw result.status;
        }

        return result.position;
    }

    @Override
    public void asyncAddEntry(final byte[] data, final AddEntryCallback callback, final Object ctx) {
        asyncAddEntry(data, 0, data.length, callback, ctx);
    }

    @Override
    public void asyncAddEntry(final byte[] data, int offset, int length, final AddEntryCallback callback,
            final Object ctx) {
        ByteBuf buffer = Unpooled.wrappedBuffer(data, offset, length);
        asyncAddEntry(buffer, callback, ctx);
    }

    @Override
    public void asyncAddEntry(final byte[] data, int numberOfMessages, int offset, int length, final AddEntryCallback callback,
                              final Object ctx) {
        ByteBuf buffer = Unpooled.wrappedBuffer(data, offset, length);
        asyncAddEntry(buffer, numberOfMessages, callback, ctx);
    }

    @Override
    public void asyncAddEntry(ByteBuf buffer, AddEntryCallback callback, Object ctx) {
        if (log.isDebugEnabled()) {
            log.debug("[{}] asyncAddEntry size={} state={}", name, buffer.readableBytes(), state);
        }

        OpAddEntry addOperation = OpAddEntry.create(this, buffer, callback, ctx);

        // Jump to specific thread to avoid contention from writers writing from different threads
        executor.executeOrdered(name, safeRun(() -> internalAsyncAddEntry(addOperation)));
    }

    @Override
    public void asyncAddEntry(ByteBuf buffer, int numberOfMessages, AddEntryCallback callback, Object ctx) {
        if (log.isDebugEnabled()) {
            log.debug("[{}] asyncAddEntry size={} state={}", name, buffer.readableBytes(), state);
        }

        OpAddEntry addOperation = OpAddEntry.create(this, buffer, numberOfMessages, callback, ctx);

        // Jump to specific thread to avoid contention from writers writing from different threads
        executor.executeOrdered(name, safeRun(() -> internalAsyncAddEntry(addOperation)));
    }

    private synchronized void internalAsyncAddEntry(OpAddEntry addOperation) {
        pendingAddEntries.add(addOperation);
        final State state = STATE_UPDATER.get(this);
        if (state == State.Fenced) {
            addOperation.failed(new ManagedLedgerFencedException());
            return;
        } else if (state == State.Terminated) {
            addOperation.failed(new ManagedLedgerTerminatedException("Managed ledger was already terminated"));
            return;
        } else if (state == State.Closed) {
            addOperation.failed(new ManagedLedgerAlreadyClosedException("Managed ledger was already closed"));
            return;
        } else if (state == State.WriteFailed) {
            pendingAddEntries.remove(addOperation);
            addOperation.failed(new ManagedLedgerAlreadyClosedException("Waiting to recover from failure"));
            return;
        }

        if (state == State.ClosingLedger || state == State.CreatingLedger) {
            // We don't have a ready ledger to write into
            // We are waiting for a new ledger to be created
            if (log.isDebugEnabled()) {
                log.debug("[{}] Queue addEntry request", name);
            }
            if (State.CreatingLedger == state) {
                long elapsedMs = System.currentTimeMillis() - this.lastLedgerCreationInitiationTimestamp;
                if (elapsedMs > TimeUnit.SECONDS.toMillis(2 * config.getMetadataOperationsTimeoutSeconds())) {
                    log.info("[{}] Ledger creation was initiated {} ms ago but it never completed" +
                        " and creation timeout task didn't kick in as well. Force to fail the create ledger operation.",
                            name, elapsedMs);
                    this.createComplete(Code.TimeoutException, null, null);
                }
            }
        } else if (state == State.ClosedLedger) {
            // No ledger and no pending operations. Create a new ledger
            log.info("[{}] Creating a new ledger", name);
            if (STATE_UPDATER.compareAndSet(this, State.ClosedLedger, State.CreatingLedger)) {
                this.lastLedgerCreationInitiationTimestamp = System.currentTimeMillis();
                mbean.startDataLedgerCreateOp();
                asyncCreateLedger(bookKeeper, config, digestType, this, Collections.emptyMap());
            }
        } else {
            checkArgument(state == State.LedgerOpened, "ledger=%s is not opened", state);

            // Write into lastLedger
            addOperation.setLedger(currentLedger);

            ++currentLedgerEntries;
            currentLedgerSize += addOperation.data.readableBytes();

            if (log.isDebugEnabled()) {
                log.debug("[{}] Write into current ledger lh={} entries={}", name, currentLedger.getId(),
                        currentLedgerEntries);
            }

            if (currentLedgerIsFull()) {
                if (log.isDebugEnabled()) {
                    log.debug("[{}] Closing current ledger lh={}", name, currentLedger.getId());
                }
                // This entry will be the last added to current ledger
                addOperation.setCloseWhenDone(true);
                STATE_UPDATER.set(this, State.ClosingLedger);
            }
            // interceptor entry before add to bookie
            if (beforeAddEntry(addOperation)) {
                addOperation.initiate();
            }
        }
    }

    private boolean beforeAddEntry(OpAddEntry addOperation) {
        // if no interceptor, just return true to make sure addOperation will be initiate()
        if (managedLedgerInterceptor == null) {
            return true;
        }
        try {
            managedLedgerInterceptor.beforeAddEntry(addOperation, addOperation.getNumberOfMessages());
            return true;
        } catch (Exception e) {
            addOperation.failed(
                    new ManagedLedgerInterceptException("Interceptor managed ledger before add to bookie failed."));
            ReferenceCountUtil.release(addOperation.data);
            log.error("[{}] Failed to intercept adding an entry to bookie.", name, e);
            return false;
        }
    }

    @Override
    public void readyToCreateNewLedger() {
       // only set transition state to ClosedLedger if current state is WriteFailed
       if (STATE_UPDATER.compareAndSet(this, State.WriteFailed, State.ClosedLedger)){
           log.info("[{}] Managed ledger is now ready to accept writes again", name);
       }
    }

    @Override
    public ManagedCursor openCursor(String cursorName) throws InterruptedException, ManagedLedgerException {
        return openCursor(cursorName, InitialPosition.Latest);
    }


    @Override
    public ManagedCursor openCursor(String cursorName, InitialPosition initialPosition)
            throws InterruptedException, ManagedLedgerException {
        return openCursor(cursorName, initialPosition, Collections.emptyMap());
    }

    @Override
    public ManagedCursor openCursor(String cursorName, InitialPosition initialPosition, Map<String, Long> properties)
            throws InterruptedException, ManagedLedgerException {
        final CountDownLatch counter = new CountDownLatch(1);
        class Result {
            ManagedCursor cursor = null;
            ManagedLedgerException exception = null;
        }
        final Result result = new Result();

        asyncOpenCursor(cursorName, initialPosition, properties, new OpenCursorCallback() {
            @Override
            public void openCursorComplete(ManagedCursor cursor, Object ctx) {
                result.cursor = cursor;
                counter.countDown();
            }

            @Override
            public void openCursorFailed(ManagedLedgerException exception, Object ctx) {
                result.exception = exception;
                counter.countDown();
            }

        }, null);

        if (!counter.await(AsyncOperationTimeoutSeconds, TimeUnit.SECONDS)) {
            throw new ManagedLedgerException("Timeout during open-cursor operation");
        }

        if (result.exception != null) {
            log.error("Error adding entry", result.exception);
            throw result.exception;
        }

        return result.cursor;
    }

    @Override
    public void asyncOpenCursor(final String cursorName, final OpenCursorCallback callback, Object ctx) {
        this.asyncOpenCursor(cursorName, InitialPosition.Latest, callback, ctx);
    }

    @Override
    public void asyncOpenCursor(final String cursorName, final InitialPosition initialPosition,
            final OpenCursorCallback callback, final Object ctx) {
        this.asyncOpenCursor(cursorName, initialPosition, Collections.emptyMap(), callback, ctx);
    }

    @Override
    public synchronized void asyncOpenCursor(final String cursorName, final InitialPosition initialPosition,
            Map<String, Long> properties, final OpenCursorCallback callback, final Object ctx) {
        try {
            checkManagedLedgerIsOpen();
            checkFenced();
        } catch (ManagedLedgerException e) {
            callback.openCursorFailed(e, ctx);
            return;
        }

        if (uninitializedCursors.containsKey(cursorName)) {
            uninitializedCursors.get(cursorName).thenAccept(cursor -> callback.openCursorComplete(cursor, ctx)).exceptionally(ex -> {
                callback.openCursorFailed((ManagedLedgerException) ex, ctx);
                return null;
            });
            return;
        }
        ManagedCursor cachedCursor = cursors.get(cursorName);
        if (cachedCursor != null) {
            if (log.isDebugEnabled()) {
                log.debug("[{}] Cursor was already created {}", name, cachedCursor);
            }
            callback.openCursorComplete(cachedCursor, ctx);
            return;
        }

        // Create a new one and persist it
        if (log.isDebugEnabled()) {
            log.debug("[{}] Creating new cursor: {}", name, cursorName);
        }
        final ManagedCursorImpl cursor = new ManagedCursorImpl(bookKeeper, config, this, cursorName);
        CompletableFuture<ManagedCursor> cursorFuture = new CompletableFuture<>();
        uninitializedCursors.put(cursorName, cursorFuture);
        cursor.initialize(getLastPosition(), properties, new VoidCallback() {
            @Override
            public void operationComplete() {
                log.info("[{}] Opened new cursor: {}", name, cursor);
                cursor.setActive();
                // Update the ack position (ignoring entries that were written while the cursor was being created)
                cursor.initializeCursorPosition(initialPosition == InitialPosition.Latest ? getLastPositionAndCounter()
                        : getFirstPositionAndCounter());

                synchronized (ManagedLedgerImpl.this) {
                    cursors.add(cursor);
                    uninitializedCursors.remove(cursorName).complete(cursor);
                }
                callback.openCursorComplete(cursor, ctx);
            }

            @Override
            public void operationFailed(ManagedLedgerException exception) {
                log.warn("[{}] Failed to open cursor: {}", name, cursor);

                synchronized (ManagedLedgerImpl.this) {
                    uninitializedCursors.remove(cursorName).completeExceptionally(exception);
                }
                callback.openCursorFailed(exception, ctx);
            }
        });
    }

    @Override
    public synchronized void asyncDeleteCursor(final String consumerName, final DeleteCursorCallback callback,
            final Object ctx) {
        final ManagedCursorImpl cursor = (ManagedCursorImpl) cursors.get(consumerName);
        if (cursor == null) {
            callback.deleteCursorFailed(new ManagedLedgerException.CursorNotFoundException("ManagedCursor not found: "
                    + consumerName), ctx);
            return;
        } else if (!cursor.isDurable()) {
            cursors.removeCursor(consumerName);
            callback.deleteCursorComplete(ctx);
            return;
        }

        // First remove the consumer form the MetaStore. If this operation succeeds and the next one (removing the
        // ledger from BK) don't, we end up having a loose ledger leaked but the state will be consistent.
        store.asyncRemoveCursor(ManagedLedgerImpl.this.name, consumerName, new MetaStoreCallback<Void>() {
            @Override
            public void operationComplete(Void result, Stat stat) {
                cursor.asyncDeleteCursorLedger();
                cursors.removeCursor(consumerName);

                // Redo invalidation of entries in cache
                PositionImpl slowestConsumerPosition = cursors.getSlowestReaderPosition();
                if (slowestConsumerPosition != null) {
                    if (log.isDebugEnabled()) {
                        log.debug("Doing cache invalidation up to {}", slowestConsumerPosition);
                    }
                    entryCache.invalidateEntries(slowestConsumerPosition);
                } else {
                    entryCache.clear();
                }

                trimConsumedLedgersInBackground();

                log.info("[{}] [{}] Deleted cursor", name, consumerName);
                callback.deleteCursorComplete(ctx);
            }

            @Override
            public void operationFailed(MetaStoreException e) {
                callback.deleteCursorFailed(e, ctx);
            }

        });
    }

    @Override
    public void deleteCursor(String name) throws InterruptedException, ManagedLedgerException {
        final CountDownLatch counter = new CountDownLatch(1);
        class Result {
            ManagedLedgerException exception = null;
        }
        final Result result = new Result();

        asyncDeleteCursor(name, new DeleteCursorCallback() {
            @Override
            public void deleteCursorComplete(Object ctx) {
                counter.countDown();
            }

            @Override
            public void deleteCursorFailed(ManagedLedgerException exception, Object ctx) {
                result.exception = exception;
                counter.countDown();
            }

        }, null);

        if (!counter.await(AsyncOperationTimeoutSeconds, TimeUnit.SECONDS)) {
            throw new ManagedLedgerException("Timeout during delete-cursors operation");
        }

        if (result.exception != null) {
            log.error("Deleting cursor", result.exception);
            throw result.exception;
        }
    }

    @Override
    public ManagedCursor newNonDurableCursor(Position startCursorPosition) throws ManagedLedgerException {
        return newNonDurableCursor(
            startCursorPosition,
            "non-durable-cursor-" + UUID.randomUUID());
    }

    @Override
    public ManagedCursor newNonDurableCursor(Position startPosition, String subscriptionName) throws ManagedLedgerException {
        return newNonDurableCursor(startPosition, subscriptionName, InitialPosition.Latest);
    }

    @Override
    public ManagedCursor newNonDurableCursor(Position startCursorPosition, String cursorName, InitialPosition initialPosition)
            throws ManagedLedgerException {
        Objects.requireNonNull(cursorName, "cursor name can't be null");
        checkManagedLedgerIsOpen();
        checkFenced();

        ManagedCursor cachedCursor = cursors.get(cursorName);
        if (cachedCursor != null) {
            if (log.isDebugEnabled()) {
                log.debug("[{}] Cursor was already created {}", name, cachedCursor);
            }
            return cachedCursor;
        }

        NonDurableCursorImpl cursor = new NonDurableCursorImpl(bookKeeper, config, this, cursorName,
                (PositionImpl) startCursorPosition, initialPosition);
        cursor.setActive();

        log.info("[{}] Opened new cursor: {}", name, cursor);
        synchronized (this) {
            cursors.add(cursor);
        }

        return cursor;
    }

    @Override
    public ManagedCursorContainer getCursors() {
        return cursors;
    }

    @Override
    public ManagedCursorContainer getActiveCursors() {
        return activeCursors;
    }

    /**
     * Tells whether the managed ledger has any active-cursor registered.
     *
     * @return true if at least a cursor exists
     */
    public boolean hasActiveCursors() {
        // Use hasCursors instead of isEmpty because isEmpty does not take into account non-durable cursors
        return !activeCursors.isEmpty();
    }

    @Override
    public long getNumberOfEntries() {
        return NUMBER_OF_ENTRIES_UPDATER.get(this);
    }

    @Override
    public long getNumberOfActiveEntries() {
        long totalEntries = getNumberOfEntries();
        PositionImpl pos = cursors.getSlowestReaderPosition();
        if (pos == null) {
            // If there are no consumers, there are no active entries
            return 0;
        } else {
            // The slowest consumer will be in the first ledger in the list. We need to subtract the entries it has
            // already consumed in order to get the active entries count.
            return totalEntries - (pos.getEntryId() + 1);
        }
    }

    @Override
    public long getTotalSize() {
        return TOTAL_SIZE_UPDATER.get(this);
    }

    @Override
    public long getEstimatedBacklogSize() {

        PositionImpl pos = getMarkDeletePositionOfSlowestConsumer();

        while (true) {
            if (pos == null) {
                return 0;
            }
            long size = 0;
            final long slowestConsumerLedgerId = pos.getLedgerId();

            // Subtract size of ledgers that were already fully consumed but not trimmed yet
            synchronized (this) {
                size = getTotalSize();
                size -= ledgers.values().stream().filter(li -> li.getLedgerId() < slowestConsumerLedgerId)
                        .mapToLong(LedgerInfo::getSize).sum();
            }

            LedgerInfo ledgerInfo = null;
            synchronized (this) {
                ledgerInfo = ledgers.get(pos.getLedgerId());
            }
            if (ledgerInfo == null) {
                // ledger was removed
                if (pos.compareTo(getMarkDeletePositionOfSlowestConsumer()) == 0) {
                    // position still has not moved
                    return size;
                }
                // retry with new slowest consumer
                pos = getMarkDeletePositionOfSlowestConsumer();
                continue;
            }

            long numEntries = pos.getEntryId();
            if (ledgerInfo.getEntries() == 0) {
                size -= consumedLedgerSize(currentLedgerSize, currentLedgerEntries, numEntries);
                return size;
            } else {
                size -= consumedLedgerSize(ledgerInfo.getSize(), ledgerInfo.getEntries(), numEntries);
                return size;
            }
        }
    }

    long estimateBacklogFromPosition(PositionImpl pos) {
        synchronized (this) {
            LedgerInfo ledgerInfo = ledgers.get(pos.getLedgerId());
            if (ledgerInfo == null) {
                return getTotalSize(); // position no longer in managed ledger, so return total size
            }
            long sizeBeforePosLedger = ledgers.values().stream().filter(li -> li.getLedgerId() < pos.getLedgerId())
                    .mapToLong(LedgerInfo::getSize).sum();
            long size = getTotalSize() - sizeBeforePosLedger;

            if (pos.getLedgerId() == currentLedger.getId()) {
                return size - consumedLedgerSize(currentLedgerSize, currentLedgerEntries, pos.getEntryId());
            } else {
                return size - consumedLedgerSize(ledgerInfo.getSize(), ledgerInfo.getEntries(), pos.getEntryId());
            }
        }
    }

    private long consumedLedgerSize(long ledgerSize, long ledgerEntries, long consumedEntries) {
        if (ledgerEntries <= 0) {
            return 0;
        }
        if (ledgerEntries == (consumedEntries + 1)) {
            return ledgerSize;
        } else {
            long averageSize = ledgerSize / ledgerEntries;
            return consumedEntries >= 0 ? (consumedEntries + 1) * averageSize : 0;
        }
    }

    @Override
    public synchronized void asyncTerminate(TerminateCallback callback, Object ctx) {
        if (state == State.Fenced) {
            callback.terminateFailed(new ManagedLedgerFencedException(), ctx);
            return;
        } else if (state == State.Terminated) {
            if (log.isDebugEnabled()) {
                log.debug("[{}] Ignoring request to terminate an already terminated managed ledger", name);
            }
            callback.terminateComplete(lastConfirmedEntry, ctx);
            return;
        }

        log.info("[{}] Terminating managed ledger", name);
        state = State.Terminated;

        LedgerHandle lh = currentLedger;
        if (log.isDebugEnabled()) {
            log.debug("[{}] Closing current writing ledger {}", name, lh.getId());
        }

        mbean.startDataLedgerCloseOp();
        lh.asyncClose((rc, lh1, ctx1) -> {
            if (log.isDebugEnabled()) {
                log.debug("[{}] Close complete for ledger {}: rc = {}", name, lh.getId(), rc);
            }
            mbean.endDataLedgerCloseOp();
            if (rc != BKException.Code.OK) {
                callback.terminateFailed(createManagedLedgerException(rc), ctx);
            } else {
                lastConfirmedEntry = new PositionImpl(lh.getId(), lh.getLastAddConfirmed());
                // Store the new state in metadata
                store.asyncUpdateLedgerIds(name, getManagedLedgerInfo(), ledgersStat, new MetaStoreCallback<Void>() {
                    @Override
                    public void operationComplete(Void result, Stat stat) {
                        ledgersStat = stat;
                        log.info("[{}] Terminated managed ledger at {}", name, lastConfirmedEntry);
                        callback.terminateComplete(lastConfirmedEntry, ctx);
                    }

                    @Override
                    public void operationFailed(MetaStoreException e) {
                        log.error("[{}] Failed to terminate managed ledger: {}", name, e.getMessage());
                        callback.terminateFailed(new ManagedLedgerException(e), ctx);
                    }
                });
            }
        }, null);
    }

    @Override
    public Position terminate() throws InterruptedException, ManagedLedgerException {
        final CountDownLatch counter = new CountDownLatch(1);
        class Result {
            Position lastPosition = null;
            ManagedLedgerException exception = null;
        }
        final Result result = new Result();

        asyncTerminate(new TerminateCallback() {
            @Override
            public void terminateComplete(Position lastPosition, Object ctx) {
                result.lastPosition = lastPosition;
                counter.countDown();
            }

            @Override
            public void terminateFailed(ManagedLedgerException exception, Object ctx) {
                result.exception = exception;
                counter.countDown();
            }

        }, null);

        if (!counter.await(AsyncOperationTimeoutSeconds, TimeUnit.SECONDS)) {
            throw new ManagedLedgerException("Timeout during managed ledger terminate");
        }

        if (result.exception != null) {
            log.error("[{}] Error terminating managed ledger", name, result.exception);
            throw result.exception;
        }

        return result.lastPosition;
    }

    @Override
    public boolean isTerminated() {
        return state == State.Terminated;
    }

    @Override
    public void close() throws InterruptedException, ManagedLedgerException {
        final CountDownLatch counter = new CountDownLatch(1);
        class Result {
            ManagedLedgerException exception = null;
        }
        final Result result = new Result();

        asyncClose(new CloseCallback() {
            @Override
            public void closeComplete(Object ctx) {
                counter.countDown();
            }

            @Override
            public void closeFailed(ManagedLedgerException exception, Object ctx) {
                result.exception = exception;
                counter.countDown();
            }

        }, null);

        if (!counter.await(AsyncOperationTimeoutSeconds, TimeUnit.SECONDS)) {
            throw new ManagedLedgerException("Timeout during managed ledger close");
        }

        if (result.exception != null) {
            log.error("[{}] Error closing managed ledger", name, result.exception);
            throw result.exception;
        }
    }

    @Override
    public synchronized void asyncClose(final CloseCallback callback, final Object ctx) {
        State state = STATE_UPDATER.get(this);
        if (state == State.Fenced) {
            factory.close(this);
            callback.closeFailed(new ManagedLedgerFencedException(), ctx);
            return;
        } else if (state == State.Closed) {
            if (log.isDebugEnabled()) {
                log.debug("[{}] Ignoring request to close a closed managed ledger", name);
            }
            callback.closeComplete(ctx);
            return;
        }

        log.info("[{}] Closing managed ledger", name);

        factory.close(this);
        STATE_UPDATER.set(this, State.Closed);

        LedgerHandle lh = currentLedger;

        if (lh == null) {
            // No ledger to close, proceed with next step
            closeAllCursors(callback, ctx);
            return;
        }

        if (log.isDebugEnabled()) {
            log.debug("[{}] Closing current writing ledger {}", name, lh.getId());
        }

        mbean.startDataLedgerCloseOp();
        lh.asyncClose((rc, lh1, ctx1) -> {
            if (log.isDebugEnabled()) {
                log.debug("[{}] Close complete for ledger {}: rc = {}", name, lh.getId(), rc);
            }
            mbean.endDataLedgerCloseOp();
            if (rc != BKException.Code.OK) {
                callback.closeFailed(createManagedLedgerException(rc), ctx);
                return;
            }

            closeAllCursors(callback, ctx);
        }, null);

        if (this.timeoutTask != null) {
            this.timeoutTask.cancel(false);
        }

        if (this.checkLedgerRollTask != null) {
            this.checkLedgerRollTask.cancel(false);
        }

    }

    private void closeAllCursors(CloseCallback callback, final Object ctx) {
        // Close all cursors in parallel
        List<CompletableFuture<Void>> futures = Lists.newArrayList();
        for (ManagedCursor cursor : cursors) {
            Futures.CloseFuture closeFuture = new Futures.CloseFuture();
            cursor.asyncClose(closeFuture, null);
            futures.add(closeFuture);
        }

        Futures.waitForAll(futures).thenRun(() -> callback.closeComplete(ctx)).exceptionally(exception -> {
            callback.closeFailed(ManagedLedgerException.getManagedLedgerException(exception.getCause()), ctx);
            return null;
        });
    }

    // //////////////////////////////////////////////////////////////////////
    // Callbacks

    @Override
    public synchronized void createComplete(int rc, final LedgerHandle lh, Object ctx) {
        if (log.isDebugEnabled()) {
            log.debug("[{}] createComplete rc={} ledger={}", name, rc, lh != null ? lh.getId() : -1);
        }

        if (checkAndCompleteLedgerOpTask(rc, lh, ctx)) {
            return;
        }

        mbean.endDataLedgerCreateOp();
        if (rc != BKException.Code.OK) {
            log.error("[{}] Error creating ledger rc={} {}", name, rc, BKException.getMessage(rc));
            ManagedLedgerException status = createManagedLedgerException(rc);

            // no pending entries means that creating this new ledger is NOT caused by write failure
            if (pendingAddEntries.isEmpty()) {
                STATE_UPDATER.set(this, State.ClosedLedger);
            } else {
                STATE_UPDATER.set(this, State.WriteFailed);
            }

            // Empty the list of pending requests and make all of them fail
            clearPendingAddEntries(status);
            lastLedgerCreationFailureTimestamp = clock.millis();
        } else {
            log.info("[{}] Created new ledger {}", name, lh.getId());
            ledgers.put(lh.getId(), LedgerInfo.newBuilder().setLedgerId(lh.getId()).setTimestamp(0).build());
            final long previousEntries = currentLedgerEntries;
            final long previousLedgerId = currentLedger.getId();
            currentLedger = lh;
            currentLedgerEntries = 0;
            currentLedgerSize = 0;

            final MetaStoreCallback<Void> cb = new MetaStoreCallback<Void>() {
                @Override
                public void operationComplete(Void v, Stat stat) {
                    if (log.isDebugEnabled()) {
                        log.debug("[{}] Updating of ledgers list after create complete. version={}", name, stat);
                    }
                    ledgersStat = stat;
                    metadataMutex.unlock();
                    updateLedgersIdsComplete(stat);
                    synchronized (ManagedLedgerImpl.this) {
                        mbean.addLedgerSwitchLatencySample(System.currentTimeMillis() - lastLedgerCreationInitiationTimestamp,
                                TimeUnit.MILLISECONDS);
                    }
                    // Move cursor read point to new ledger
                    for (ManagedCursor cursor : cursors) {
                        PositionImpl markDeletedPosition = (PositionImpl) cursor.getMarkDeletedPosition();
                        if (markDeletedPosition.getLedgerId() == previousLedgerId && markDeletedPosition.getEntryId() + 1 >= previousEntries) {
                            // All entries in last ledger are marked delete, move read point to the new ledger
                            updateCursor((ManagedCursorImpl) cursor, PositionImpl.get(currentLedger.getId(), -1));
                        }
                    }
                }

                @Override
                public void operationFailed(MetaStoreException e) {
                    if (e instanceof BadVersionException) {
                        synchronized (ManagedLedgerImpl.this) {
                            log.error(
                                    "[{}] Failed to update ledger list. z-node version mismatch. Closing managed ledger",
                                    name);
                            STATE_UPDATER.set(ManagedLedgerImpl.this, State.Fenced);
                            // Return ManagedLedgerFencedException to addFailed callback
                            // to indicate that the ledger is now fenced and topic needs to be closed
                            clearPendingAddEntries(new ManagedLedgerFencedException(e));
                            // Do not need to unlock ledgersListMutex here because we are going to close to topic anyways
                            return;
                        }
                    }

                    log.warn("[{}] Error updating meta data with the new list of ledgers: {}", name, e.getMessage());

                    // Remove the ledger, since we failed to update the list
                    ledgers.remove(lh.getId());
                    mbean.startDataLedgerDeleteOp();
                    bookKeeper.asyncDeleteLedger(lh.getId(), (rc1, ctx1) -> {
                        mbean.endDataLedgerDeleteOp();
                        if (rc1 != BKException.Code.OK) {
                            log.warn("[{}] Failed to delete ledger {}: {}", name, lh.getId(),
                                    BKException.getMessage(rc1));
                        }
                    }, null);

                    metadataMutex.unlock();

                    synchronized (ManagedLedgerImpl.this) {
                        lastLedgerCreationFailureTimestamp = clock.millis();
                        STATE_UPDATER.set(ManagedLedgerImpl.this, State.ClosedLedger);
                        clearPendingAddEntries(e);
                    }
                }
            };

            updateLedgersListAfterRollover(cb);
        }
    }

    private void updateLedgersListAfterRollover(MetaStoreCallback<Void> callback) {
        if (!metadataMutex.tryLock()) {
            // Defer update for later
            scheduledExecutor.schedule(() -> updateLedgersListAfterRollover(callback), 100, TimeUnit.MILLISECONDS);
            return;
        }

        if (log.isDebugEnabled()) {
            log.debug("[{}] Updating ledgers ids with new ledger. version={}", name, ledgersStat);
        }
        store.asyncUpdateLedgerIds(name, getManagedLedgerInfo(), ledgersStat, callback);
    }

    public synchronized void updateLedgersIdsComplete(Stat stat) {
        STATE_UPDATER.set(this, State.LedgerOpened);
        lastLedgerCreatedTimestamp = clock.millis();

        if (log.isDebugEnabled()) {
            log.debug("[{}] Resending {} pending messages", name, pendingAddEntries.size());
        }

        // Avoid use same OpAddEntry between different ledger handle
        int pendingSize = pendingAddEntries.size();
        OpAddEntry existsOp;
        do {
            existsOp = pendingAddEntries.poll();
            if (existsOp != null) {
                // If op is used by another ledger handle, we need to close it and create a new one
                if (existsOp.ledger != null) {
                    existsOp.close();
                    existsOp = OpAddEntry.create(existsOp.ml, existsOp.data, existsOp.getNumberOfMessages(), existsOp.callback, existsOp.ctx);
                }
                existsOp.setLedger(currentLedger);
                if (beforeAddEntry(existsOp)) {
                    pendingAddEntries.add(existsOp);
                }
            }
        } while (existsOp != null && --pendingSize > 0);

        // Process all the pending addEntry requests
        for (OpAddEntry op : pendingAddEntries) {
            ++currentLedgerEntries;
            currentLedgerSize += op.data.readableBytes();

            if (log.isDebugEnabled()) {
                log.debug("[{}] Sending {}", name, op);
            }

            if (currentLedgerIsFull()) {
                STATE_UPDATER.set(this, State.ClosingLedger);
                op.setCloseWhenDone(true);
                op.initiate();
                if (log.isDebugEnabled()) {
                    log.debug("[{}] Stop writing into ledger {} queue={}", name, currentLedger.getId(),
                            pendingAddEntries.size());
                }
                break;
            } else {
                op.initiate();
            }
        }
    }

    // //////////////////////////////////////////////////////////////////////
    // Private helpers

    synchronized void ledgerClosed(final LedgerHandle lh) {
        final State state = STATE_UPDATER.get(this);
        LedgerHandle currentLedger = this.currentLedger;
        if (currentLedger == lh && (state == State.ClosingLedger || state == State.LedgerOpened)) {
            STATE_UPDATER.set(this, State.ClosedLedger);
        } else if (state == State.Closed) {
            // The managed ledger was closed during the write operation
            clearPendingAddEntries(new ManagedLedgerAlreadyClosedException("Managed ledger was already closed"));
            return;
        } else {
            // In case we get multiple write errors for different outstanding write request, we should close the ledger
            // just once
            return;
        }

        long entriesInLedger = lh.getLastAddConfirmed() + 1;
        if (log.isDebugEnabled()) {
            log.debug("[{}] Ledger has been closed id={} entries={}", name, lh.getId(), entriesInLedger);
        }
        if (entriesInLedger > 0) {
            LedgerInfo info = LedgerInfo.newBuilder().setLedgerId(lh.getId()).setEntries(entriesInLedger)
                    .setSize(lh.getLength()).setTimestamp(clock.millis()).build();
            ledgers.put(lh.getId(), info);
        } else {
            // The last ledger was empty, so we can discard it
            ledgers.remove(lh.getId());
            mbean.startDataLedgerDeleteOp();
            bookKeeper.asyncDeleteLedger(lh.getId(), (rc, ctx) -> {
                mbean.endDataLedgerDeleteOp();
                log.info("[{}] Delete complete for empty ledger {}. rc={}", name, lh.getId(), rc);
            }, null);
        }

        trimConsumedLedgersInBackground();

        maybeOffloadInBackground(NULL_OFFLOAD_PROMISE);

        if (!pendingAddEntries.isEmpty()) {
            // Need to create a new ledger to write pending entries
            log.info("[{}] Creating a new ledger", name);
            STATE_UPDATER.set(this, State.CreatingLedger);
            this.lastLedgerCreationInitiationTimestamp = System.currentTimeMillis();
            mbean.startDataLedgerCreateOp();
            asyncCreateLedger(bookKeeper, config, digestType, this, Collections.emptyMap());
        }
    }

    synchronized void createLedgerAfterClosed() {
        STATE_UPDATER.set(this, State.CreatingLedger);
        this.lastLedgerCreationInitiationTimestamp = System.nanoTime();
        mbean.startDataLedgerCreateOp();
        asyncCreateLedger(bookKeeper, config, digestType, this, Collections.emptyMap());
    }

    @VisibleForTesting
    @Override
    public void rollCurrentLedgerIfFull() {
        log.info("[{}] Start checking if current ledger is full", name);
        if (currentLedgerEntries > 0 && currentLedgerIsFull()) {
            STATE_UPDATER.set(this, State.ClosingLedger);
            currentLedger.asyncClose(new AsyncCallback.CloseCallback() {
                @Override
                public void closeComplete(int rc, LedgerHandle lh, Object o) {
                    checkArgument(currentLedger.getId() == lh.getId(), "ledgerId %s doesn't match with acked ledgerId %s",
                            currentLedger.getId(),
                            lh.getId());

                    if (rc == BKException.Code.OK) {
                        log.debug("Successfully closed ledger {}", lh.getId());
                    } else {
                        log.warn("Error when closing ledger {}. Status={}", lh.getId(), BKException.getMessage(rc));
                    }

                    ledgerClosed(lh);
                    createLedgerAfterClosed();
                }
            }, System.nanoTime());
        }
    }

    @Override
    public CompletableFuture<Position> asyncFindPosition(com.google.common.base.Predicate<Entry> predicate) {

        CompletableFuture<Position> future = new CompletableFuture();
        Long firstLedgerId = ledgers.firstKey();
        final PositionImpl startPosition = firstLedgerId == null ? null : new PositionImpl(firstLedgerId, 0);
        if (startPosition == null) {
            future.complete(null);
            return future;
        }
        AsyncCallbacks.FindEntryCallback findEntryCallback = new AsyncCallbacks.FindEntryCallback() {
            @Override
            public void findEntryComplete(Position position, Object ctx) {
                final Position finalPosition;
                if (position == null) {
                    finalPosition = startPosition;
                    if (finalPosition == null) {
                        log.warn("[{}] Unable to find position for predicate {}.", name, predicate);
                        future.complete(null);
                        return;
                    }
                    log.info("[{}] Unable to find position for predicate {}. Use the first position {} instead.", name, predicate, startPosition);
                } else {
                    finalPosition = getNextValidPosition((PositionImpl) position);
                }
                future.complete((PositionImpl) finalPosition);
            }

            @Override
            public void findEntryFailed(ManagedLedgerException exception, Optional<Position> failedReadPosition, Object ctx) {
                log.warn("[{}] Unable to find position for predicate {}.", name, predicate);
                future.complete(null);
            }
        };
        long max = getNumberOfEntries() - 1;
        OpFindNewest op = new OpFindNewest(this, startPosition, predicate, max, findEntryCallback, null);
        op.find();
        return future;
    }

    @Override
    public ManagedLedgerInterceptor getManagedLedgerInterceptor() {
        return managedLedgerInterceptor;
    }

    void clearPendingAddEntries(ManagedLedgerException e) {
        while (!pendingAddEntries.isEmpty()) {
            OpAddEntry op = pendingAddEntries.poll();
            op.failed(e);
        }
    }

    void asyncReadEntries(OpReadEntry opReadEntry) {
        final State state = STATE_UPDATER.get(this);
        if (state == State.Fenced || state == State.Closed) {
            opReadEntry.readEntriesFailed(new ManagedLedgerFencedException(), opReadEntry.ctx);
            return;
        }

        long ledgerId = opReadEntry.readPosition.getLedgerId();

        LedgerHandle currentLedger = this.currentLedger;

        if (currentLedger != null && ledgerId == currentLedger.getId()) {
            // Current writing ledger is not in the cache (since we don't want
            // it to be automatically evicted), and we cannot use 2 different
            // ledger handles (read & write)for the same ledger.
            internalReadFromLedger(currentLedger, opReadEntry);
        } else {
            LedgerInfo ledgerInfo = ledgers.get(ledgerId);
            if (ledgerInfo == null || ledgerInfo.getEntries() == 0) {
                // Cursor is pointing to a empty ledger, there's no need to try opening it. Skip this ledger and
                // move to the next one
                opReadEntry.updateReadPosition(new PositionImpl(opReadEntry.readPosition.getLedgerId() + 1, 0));
                opReadEntry.checkReadCompletion();
                return;
            }

            // Get a ledger handle to read from
            getLedgerHandle(ledgerId).thenAccept(ledger -> internalReadFromLedger(ledger, opReadEntry)).exceptionally(ex -> {
                log.error("[{}] Error opening ledger for reading at position {} - {}", name, opReadEntry.readPosition,
                        ex.getMessage());
                opReadEntry.readEntriesFailed(ManagedLedgerException.getManagedLedgerException(ex.getCause()),
                        opReadEntry.ctx);
                return null;
            });
        }
    }

    public CompletableFuture<String> getLedgerMetadata(long ledgerId) {
        return getLedgerHandle(ledgerId).thenApply(rh -> rh.getLedgerMetadata().toSafeString());
    }

    @Override
    public CompletableFuture<LedgerInfo> getLedgerInfo(long ledgerId) {
        CompletableFuture<LedgerInfo> result = new CompletableFuture<>();
        final LedgerInfo ledgerInfo = ledgers.get(ledgerId);
        result.complete(ledgerInfo);
        return result;
    }

    CompletableFuture<ReadHandle> getLedgerHandle(long ledgerId) {
        CompletableFuture<ReadHandle> ledgerHandle = ledgerCache.get(ledgerId);
        if (ledgerHandle != null) {
            return ledgerHandle;
        }

        // If not present try again and create if necessary
        return ledgerCache.computeIfAbsent(ledgerId, lid -> {
            // Open the ledger for reading if it was not already opened
            if (log.isDebugEnabled()) {
                log.debug("[{}] Asynchronously opening ledger {} for read", name, ledgerId);
            }
            mbean.startDataLedgerOpenOp();

            CompletableFuture<ReadHandle> promise = new CompletableFuture<>();

            LedgerInfo info = ledgers.get(ledgerId);
            CompletableFuture<ReadHandle> openFuture = new CompletableFuture<>();

            if (config.getLedgerOffloader() != null
                    && config.getLedgerOffloader().getOffloadPolicies() != null
                    && config.getLedgerOffloader().getOffloadPolicies()
                    .getManagedLedgerOffloadedReadPriority() == OffloadedReadPriority.BOOKKEEPER_FIRST
                    && info != null && info.hasOffloadContext()
                    && !info.getOffloadContext().getBookkeeperDeleted()) {
                openFuture = bookKeeper.newOpenLedgerOp().withRecovery(!isReadOnly()).withLedgerId(ledgerId)
                        .withDigestType(config.getDigestType()).withPassword(config.getPassword()).execute();

            } else if (info != null && info.hasOffloadContext() && info.getOffloadContext().getComplete()) {

                UUID uid = new UUID(info.getOffloadContext().getUidMsb(), info.getOffloadContext().getUidLsb());
                // TODO: improve this to load ledger offloader by driver name recorded in metadata
                Map<String, String> offloadDriverMetadata = OffloadUtils.getOffloadDriverMetadata(info);
                offloadDriverMetadata.put("ManagedLedgerName", name);
                openFuture = config.getLedgerOffloader().readOffloaded(ledgerId, uid,
                        offloadDriverMetadata);
            } else {
                openFuture = bookKeeper.newOpenLedgerOp().withRecovery(!isReadOnly()).withLedgerId(ledgerId)
                        .withDigestType(config.getDigestType()).withPassword(config.getPassword()).execute();
            }
            openFuture.whenCompleteAsync((res, ex) -> {
                mbean.endDataLedgerOpenOp();
                if (ex != null) {
                    ledgerCache.remove(ledgerId, promise);
                    promise.completeExceptionally(createManagedLedgerException(ex));
                } else {
                    if (log.isDebugEnabled()) {
                        log.debug("[{}] Successfully opened ledger {} for reading", name, ledgerId);
                    }
                    promise.complete(res);
                }
            }, executor.chooseThread(name));
            return promise;
        });
    }

    void invalidateLedgerHandle(ReadHandle ledgerHandle, Throwable t) {
        long ledgerId = ledgerHandle.getId();
        if (currentLedger != null && ledgerId != currentLedger.getId()) {
            // remove handle from ledger cache since we got a (read) error
            ledgerCache.remove(ledgerId);
            if (log.isDebugEnabled()) {
                log.debug("[{}] Removed ledger {} from cache (after read error)", name, ledgerId, t);
            }
        } else {
            if (log.isDebugEnabled()) {
                log.debug("[{}] Ledger that encountered read error is current ledger", name, t);
            }
        }
    }

    public void asyncReadEntry(PositionImpl position, ReadEntryCallback callback, Object ctx) {
        LedgerHandle currentLedger = this.currentLedger;
        if (log.isDebugEnabled()) {
            log.debug("[{}] Reading entry ledger {}: {}", name, position.getLedgerId(), position.getEntryId());
        }
        if (position.getLedgerId() == currentLedger.getId()) {
            asyncReadEntry(currentLedger, position, callback, ctx);
        } else {
            getLedgerHandle(position.getLedgerId()).thenAccept(ledger -> asyncReadEntry(ledger, position, callback, ctx)).exceptionally(ex -> {
                log.error("[{}] Error opening ledger for reading at position {} - {}", name, position, ex.getMessage());
                callback.readEntryFailed(ManagedLedgerException.getManagedLedgerException(ex.getCause()), ctx);
                return null;
            });
        }

    }

    private void internalReadFromLedger(ReadHandle ledger, OpReadEntry opReadEntry) {

        if (opReadEntry.readPosition.compareTo(opReadEntry.maxPosition) > 0) {
            opReadEntry.checkReadCompletion();
            return;
        }
        // Perform the read
        long firstEntry = opReadEntry.readPosition.getEntryId();
        long lastEntryInLedger;

        PositionImpl lastPosition = lastConfirmedEntry;

        if (ledger.getId() == lastPosition.getLedgerId()) {
            // For the current ledger, we only give read visibility to the last entry we have received a confirmation in
            // the managed ledger layer
            lastEntryInLedger = lastPosition.getEntryId();
        } else {
            // For other ledgers, already closed the BK lastAddConfirmed is appropriate
            lastEntryInLedger = ledger.getLastAddConfirmed();
        }

        // can read max position entryId
        if (ledger.getId() == opReadEntry.maxPosition.getLedgerId()) {
            lastEntryInLedger = min(opReadEntry.maxPosition.getEntryId(), lastEntryInLedger);
        }

        if (firstEntry > lastEntryInLedger) {
            if (log.isDebugEnabled()) {
                log.debug("[{}] No more messages to read from ledger={} lastEntry={} readEntry={}", name,
                        ledger.getId(), lastEntryInLedger, firstEntry);
            }

            if (currentLedger == null || ledger.getId() != currentLedger.getId()) {
                // Cursor was placed past the end of one ledger, move it to the
                // beginning of the next ledger
                Long nextLedgerId = ledgers.ceilingKey(ledger.getId() + 1);
                if (nextLedgerId != null) {
                    opReadEntry.updateReadPosition(new PositionImpl(nextLedgerId, 0));
                } else {
                    opReadEntry.updateReadPosition(new PositionImpl(ledger.getId() + 1, 0));
                }
            } else {
                opReadEntry.updateReadPosition(opReadEntry.readPosition);
            }

            opReadEntry.checkReadCompletion();
            return;
        }

        long lastEntry = min(firstEntry + opReadEntry.getNumberOfEntriesToRead() - 1, lastEntryInLedger);

        if (log.isDebugEnabled()) {
            log.debug("[{}] Reading entries from ledger {} - first={} last={}", name, ledger.getId(), firstEntry,
                    lastEntry);
        }
        asyncReadEntry(ledger, firstEntry, lastEntry, false, opReadEntry, opReadEntry.ctx);
    }

    protected void asyncReadEntry(ReadHandle ledger, PositionImpl position, ReadEntryCallback callback, Object ctx) {
        if (config.getReadEntryTimeoutSeconds() > 0) {
            // set readOpCount to uniquely validate if ReadEntryCallbackWrapper is already recycled
            long readOpCount = READ_OP_COUNT_UPDATER.incrementAndGet(this);
            long createdTime = System.nanoTime();
            ReadEntryCallbackWrapper readCallback = ReadEntryCallbackWrapper.create(name, position.getLedgerId(),
                    position.getEntryId(), callback, readOpCount, createdTime, ctx);
            lastReadCallback = readCallback;
            entryCache.asyncReadEntry(ledger, position, readCallback, readOpCount);
        } else {
            entryCache.asyncReadEntry(ledger, position, callback, ctx);
        }
    }

    protected void asyncReadEntry(ReadHandle ledger, long firstEntry, long lastEntry, boolean isSlowestReader,
            OpReadEntry opReadEntry, Object ctx) {
        if (config.getReadEntryTimeoutSeconds() > 0) {
            // set readOpCount to uniquely validate if ReadEntryCallbackWrapper is already recycled
            long readOpCount = READ_OP_COUNT_UPDATER.incrementAndGet(this);
            long createdTime = System.nanoTime();
            ReadEntryCallbackWrapper readCallback = ReadEntryCallbackWrapper.create(name, ledger.getId(), firstEntry,
                    opReadEntry, readOpCount, createdTime, ctx);
            lastReadCallback = readCallback;
            entryCache.asyncReadEntry(ledger, firstEntry, lastEntry, isSlowestReader, readCallback, readOpCount);
        } else {
            entryCache.asyncReadEntry(ledger, firstEntry, lastEntry, isSlowestReader, opReadEntry, ctx);
        }
    }

    static final class ReadEntryCallbackWrapper implements ReadEntryCallback, ReadEntriesCallback {

        volatile ReadEntryCallback readEntryCallback;
        volatile ReadEntriesCallback readEntriesCallback;
        String name;
        long ledgerId;
        long entryId;
        volatile long readOpCount = -1;
        private static final AtomicLongFieldUpdater<ReadEntryCallbackWrapper> READ_OP_COUNT_UPDATER = AtomicLongFieldUpdater
                .newUpdater(ReadEntryCallbackWrapper.class, "readOpCount");
        volatile long createdTime = -1;
        volatile Object cntx;

        final Handle<ReadEntryCallbackWrapper> recyclerHandle;

        private ReadEntryCallbackWrapper(Handle<ReadEntryCallbackWrapper> recyclerHandle) {
            this.recyclerHandle = recyclerHandle;
        }

        static ReadEntryCallbackWrapper create(String name, long ledgerId, long entryId, ReadEntryCallback callback,
                long readOpCount, long createdTime, Object ctx) {
            ReadEntryCallbackWrapper readCallback = RECYCLER.get();
            readCallback.name = name;
            readCallback.ledgerId = ledgerId;
            readCallback.entryId = entryId;
            readCallback.readEntryCallback = callback;
            readCallback.cntx = ctx;
            readCallback.readOpCount = readOpCount;
            readCallback.createdTime = createdTime;
            return readCallback;
        }

        static ReadEntryCallbackWrapper create(String name, long ledgerId, long entryId, ReadEntriesCallback callback,
                long readOpCount, long createdTime, Object ctx) {
            ReadEntryCallbackWrapper readCallback = RECYCLER.get();
            readCallback.name = name;
            readCallback.ledgerId = ledgerId;
            readCallback.entryId = entryId;
            readCallback.readEntriesCallback = callback;
            readCallback.cntx = ctx;
            readCallback.readOpCount = readOpCount;
            readCallback.createdTime = createdTime;
            return readCallback;
        }

        @Override
        public void readEntryComplete(Entry entry, Object ctx) {
            long reOpCount = reOpCount(ctx);
            ReadEntryCallback callback = this.readEntryCallback;
            Object cbCtx = this.cntx;
            if (recycle(reOpCount)) {
                callback.readEntryComplete(entry, cbCtx);
                return;
            } else {
                if (log.isDebugEnabled()) {
                    log.debug("[{}] read entry already completed for {}-{}", name, ledgerId, entryId);
                }
                entry.release();
                return;
            }
        }

        @Override
        public void readEntryFailed(ManagedLedgerException exception, Object ctx) {
            long reOpCount = reOpCount(ctx);
            ReadEntryCallback callback = this.readEntryCallback;
            Object cbCtx = this.cntx;
            if (recycle(reOpCount)) {
                callback.readEntryFailed(exception, cbCtx);
                return;
            } else {
                if (log.isDebugEnabled()) {
                    log.debug("[{}] read entry already completed for {}-{}", name, ledgerId, entryId);
                }
            }
        }

        @Override
        public void readEntriesComplete(List<Entry> returnedEntries, Object ctx) {
            long reOpCount = reOpCount(ctx);
            ReadEntriesCallback callback = this.readEntriesCallback;
            Object cbCtx = this.cntx;
            if (recycle(reOpCount)) {
                callback.readEntriesComplete(returnedEntries, cbCtx);
                return;
            } else {
                if (log.isDebugEnabled()) {
                    log.debug("[{}] read entry already completed for {}-{}", name, ledgerId, entryId);
                }
                returnedEntries.forEach(Entry::release);
                return;
            }
        }

        @Override
        public void readEntriesFailed(ManagedLedgerException exception, Object ctx) {
            long reOpCount = reOpCount(ctx);
            ReadEntriesCallback callback = this.readEntriesCallback;
            Object cbCtx = this.cntx;
            if (recycle(reOpCount)) {
                callback.readEntriesFailed(exception, cbCtx);
                return;
            } else {
                if (log.isDebugEnabled()) {
                    log.debug("[{}] read entry already completed for {}-{}", name, ledgerId, entryId);
                }
                return;
            }
        }

        private long reOpCount(Object ctx) {
            return (ctx instanceof Long) ? (long) ctx : -1;
        }

        public void readFailed(ManagedLedgerException exception, Object ctx) {
            if (readEntryCallback != null) {
                readEntryFailed(exception, ctx);
            } else if (readEntriesCallback != null) {
                readEntriesFailed(exception, ctx);
            }
            // It happens when timeout-thread and read-callback both recycles at the same time.
            // this read-callback has already been recycled so, do nothing..
        }

        private boolean recycle(long readOpCount) {
            if (readOpCount != -1
                    && READ_OP_COUNT_UPDATER.compareAndSet(ReadEntryCallbackWrapper.this, readOpCount, -1)) {
                createdTime = -1;
                readEntryCallback = null;
                readEntriesCallback = null;
                ledgerId = -1;
                entryId = -1;
                name = null;
                recyclerHandle.recycle(this);
                return true;
            }
            return false;
        }

        private static final Recycler<ReadEntryCallbackWrapper> RECYCLER = new Recycler<ReadEntryCallbackWrapper>() {
            @Override
            protected ReadEntryCallbackWrapper newObject(Handle<ReadEntryCallbackWrapper> handle) {
                return new ReadEntryCallbackWrapper(handle);
            }
        };

    }

    @Override
    public ManagedLedgerMXBean getStats() {
        return mbean;
    }

    public boolean hasMoreEntries(PositionImpl position) {
        PositionImpl lastPos = lastConfirmedEntry;
        boolean result = position.compareTo(lastPos) <= 0;
        if (log.isDebugEnabled()) {
            log.debug("[{}] hasMoreEntries: pos={} lastPos={} res={}", name, position, lastPos, result);
        }
        return result;
    }

    void discardEntriesFromCache(ManagedCursorImpl cursor, PositionImpl newPosition) {
        Pair<PositionImpl, PositionImpl> pair = activeCursors.cursorUpdated(cursor, newPosition);
        if (pair != null) {
            entryCache.invalidateEntries(pair.getRight());
        }
    }

    void doCacheEviction(long maxTimestamp) {
        // Always remove all entries already read by active cursors
        PositionImpl slowestReaderPos = getEarlierReadPositionForActiveCursors();
        if (slowestReaderPos != null) {
            entryCache.invalidateEntries(slowestReaderPos);
        }

        // Remove entries older than the cutoff threshold
        entryCache.invalidateEntriesBeforeTimestamp(maxTimestamp);
    }

    private PositionImpl getEarlierReadPositionForActiveCursors() {
        PositionImpl smallest = null;
        for (ManagedCursor cursor : activeCursors) {
            PositionImpl p = (PositionImpl) cursor.getReadPosition();
            if (smallest == null) {
                smallest = p;
            } else if (p.compareTo(smallest) < 0) {
                smallest = p;
            }
        }

        return smallest;
    }

    void updateCursor(ManagedCursorImpl cursor, PositionImpl newPosition) {
        Pair<PositionImpl, PositionImpl> pair = cursors.cursorUpdated(cursor, newPosition);
        if (pair == null) {
            // Cursor has been removed in the meantime
            trimConsumedLedgersInBackground();
            return;
        }

        PositionImpl previousSlowestReader = pair.getLeft();
        PositionImpl currentSlowestReader = pair.getRight();

        if (previousSlowestReader.compareTo(currentSlowestReader) == 0) {
            // The slowest consumer has not changed position. Nothing to do right now
            return;
        }

        // Only trigger a trimming when switching to the next ledger
        if (previousSlowestReader.getLedgerId() != newPosition.getLedgerId()) {
            trimConsumedLedgersInBackground();
        }
    }

    PositionImpl startReadOperationOnLedger(PositionImpl position, OpReadEntry opReadEntry) {
        Long ledgerId = ledgers.ceilingKey(position.getLedgerId());
        if (null == ledgerId) {
            opReadEntry.readEntriesFailed(new ManagedLedgerException.NoMoreEntriesToReadException("The ceilingKey(K key) method is used to return the " +
                    "least key greater than or equal to the given key, or null if there is no such key"), null);
        }

        if (ledgerId != position.getLedgerId()) {
            // The ledger pointed by this position does not exist anymore. It was deleted because it was empty. We need
            // to skip on the next available ledger
            position = new PositionImpl(ledgerId, 0);
        }

        return position;
    }

    void notifyCursors() {
        while (true) {
            final ManagedCursorImpl waitingCursor = waitingCursors.poll();
            if (waitingCursor == null) {
                break;
            }

            executor.execute(safeRun(waitingCursor::notifyEntriesAvailable));
        }
    }

    private void trimConsumedLedgersInBackground() {
        trimConsumedLedgersInBackground(Futures.NULL_PROMISE);
    }

    @Override
    public void trimConsumedLedgersInBackground(CompletableFuture<?> promise) {
        executor.executeOrdered(name, safeRun(() -> internalTrimConsumedLedgers(promise)));
    }

    private void scheduleDeferredTrimming(CompletableFuture<?> promise) {
        scheduledExecutor.schedule(safeRun(() -> trimConsumedLedgersInBackground(promise)), 100, TimeUnit.MILLISECONDS);
    }

    private void maybeOffloadInBackground(CompletableFuture<PositionImpl> promise) {
        if (config.getLedgerOffloader() != null
                && config.getLedgerOffloader() != NullLedgerOffloader.INSTANCE
                && config.getLedgerOffloader().getOffloadPolicies() != null
                && config.getLedgerOffloader().getOffloadPolicies().getManagedLedgerOffloadThresholdInBytes() != null
                && config.getLedgerOffloader().getOffloadPolicies().getManagedLedgerOffloadThresholdInBytes() >= 0) {
            executor.executeOrdered(name, safeRun(() -> maybeOffload(promise)));
        }
    }

    private void maybeOffload(CompletableFuture<PositionImpl> finalPromise) {
        if (!offloadMutex.tryLock()) {
            scheduledExecutor.schedule(safeRun(() -> maybeOffloadInBackground(finalPromise)),
                                       100, TimeUnit.MILLISECONDS);
        } else {
            CompletableFuture<PositionImpl> unlockingPromise = new CompletableFuture<>();
            unlockingPromise.whenComplete((res, ex) -> {
                    offloadMutex.unlock();
                    if (ex != null) {
                        finalPromise.completeExceptionally(ex);
                    } else {
                        finalPromise.complete(res);
                    }
                });

            if (config.getLedgerOffloader() != null
                    && config.getLedgerOffloader() != NullLedgerOffloader.INSTANCE
                    && config.getLedgerOffloader().getOffloadPolicies() != null
                    && config.getLedgerOffloader().getOffloadPolicies().getManagedLedgerOffloadThresholdInBytes() != null) {
                long threshold = config.getLedgerOffloader().getOffloadPolicies().getManagedLedgerOffloadThresholdInBytes();

                long sizeSummed = 0;
                long alreadyOffloadedSize = 0;
                long toOffloadSize = 0;

                ConcurrentLinkedDeque<LedgerInfo> toOffload = new ConcurrentLinkedDeque<>();

                // go through ledger list from newest to oldest and build a list to offload in oldest to newest order
                for (Map.Entry<Long, LedgerInfo> e : ledgers.descendingMap().entrySet()) {
                    long size = e.getValue().getSize();
                    sizeSummed += size;
                    boolean alreadyOffloaded = e.getValue().hasOffloadContext()
                            && e.getValue().getOffloadContext().getComplete();
                    if (alreadyOffloaded) {
                        alreadyOffloadedSize += size;
                    } else if (sizeSummed > threshold) {
                        toOffloadSize += size;
                        toOffload.addFirst(e.getValue());
                    }
                }

                if (toOffload.size() > 0) {
                    log.info("[{}] Going to automatically offload ledgers {}"
                                    + ", total size = {}, already offloaded = {}, to offload = {}",
                            name, toOffload.stream().map(LedgerInfo::getLedgerId).collect(Collectors.toList()),
                            sizeSummed, alreadyOffloadedSize, toOffloadSize);
                } else {
                    // offloadLoop will complete immediately with an empty list to offload
                    log.debug("[{}] Nothing to offload, total size = {}, already offloaded = {}, threshold = {}",
                            name, sizeSummed, alreadyOffloadedSize, threshold);
                }

                offloadLoop(unlockingPromise, toOffload, PositionImpl.latest, Optional.empty());
            }
        }
    }

    private boolean hasLedgerRetentionExpired(long ledgerTimestamp) {
        if (config.getRetentionTimeMillis() < 0) {
            // Negative retention time equates to infinite retention
            return false;
        }

        long elapsedMs = clock.millis() - ledgerTimestamp;
        return elapsedMs > config.getRetentionTimeMillis();
    }

    private boolean isLedgerRetentionOverSizeQuota() {
        // Handle the -1 size limit as "infinite" size quota
        return config.getRetentionSizeInMB() >= 0
                && TOTAL_SIZE_UPDATER.get(this) > config.getRetentionSizeInMB() * 1024 * 1024;
    }

    private boolean isOffloadedNeedsDelete(OffloadContext offload) {
        long elapsedMs = clock.millis() - offload.getTimestamp();

        if (config.getLedgerOffloader() != null && config.getLedgerOffloader() != NullLedgerOffloader.INSTANCE
                && config.getLedgerOffloader().getOffloadPolicies() != null
                && config.getLedgerOffloader().getOffloadPolicies()
                    .getManagedLedgerOffloadDeletionLagInMillis() != null) {
            return offload.getComplete() && !offload.getBookkeeperDeleted()
                    && elapsedMs > config.getLedgerOffloader()
                    .getOffloadPolicies().getManagedLedgerOffloadDeletionLagInMillis();
        } else {
            return false;
        }
    }

    /**
     * Checks whether there are ledger that have been fully consumed and deletes them.
     *
     * @throws Exception
     */
    void internalTrimConsumedLedgers(CompletableFuture<?> promise) {
        // Ensure only one trimming operation is active
        if (!trimmerMutex.tryLock()) {
            scheduleDeferredTrimming(promise);
            return;
        }

        List<LedgerInfo> ledgersToDelete = Lists.newArrayList();
        List<LedgerInfo> offloadedLedgersToDelete = Lists.newArrayList();
        synchronized (this) {
            if (log.isDebugEnabled()) {
                log.debug("[{}] Start TrimConsumedLedgers. ledgers={} totalSize={}", name, ledgers.keySet(),
                        TOTAL_SIZE_UPDATER.get(this));
            }
            if (STATE_UPDATER.get(this) == State.Closed) {
                log.debug("[{}] Ignoring trimming request since the managed ledger was already closed", name);
                trimmerMutex.unlock();
                promise.completeExceptionally(new ManagedLedgerAlreadyClosedException("Can't trim closed ledger"));
                return;
            }

            long slowestReaderLedgerId = -1;
            if (!cursors.hasDurableCursors()) {
                // At this point the lastLedger will be pointing to the
                // ledger that has just been closed, therefore the +1 to
                // include lastLedger in the trimming.
                slowestReaderLedgerId = currentLedger.getId() + 1;
            } else {
                PositionImpl slowestReaderPosition = cursors.getSlowestReaderPosition();
                if (slowestReaderPosition != null) {
                    slowestReaderLedgerId = slowestReaderPosition.getLedgerId();
                } else {
                    promise.completeExceptionally(new ManagedLedgerException("Couldn't find reader position"));
                    trimmerMutex.unlock();
                    return;
                }
            }

            if (log.isDebugEnabled()) {
                log.debug("[{}] Slowest consumer ledger id: {}", name, slowestReaderLedgerId);
            }
            // skip ledger if retention constraint met
            for (LedgerInfo ls : ledgers.headMap(slowestReaderLedgerId, false).values()) {
                boolean expired = hasLedgerRetentionExpired(ls.getTimestamp());
                boolean overRetentionQuota = isLedgerRetentionOverSizeQuota();

                if (log.isDebugEnabled()) {
                    log.debug(
                            "[{}] Checking ledger {} -- time-old: {} sec -- "
                                    + "expired: {} -- over-quota: {} -- current-ledger: {}",
                            name, ls.getLedgerId(), (clock.millis() - ls.getTimestamp()) / 1000.0, expired,
                            overRetentionQuota, currentLedger.getId());
                }
                if (ls.getLedgerId() == currentLedger.getId()) {
                    log.debug("[{}] Ledger {} skipped for deletion as it is currently being written to", name,
                            ls.getLedgerId());
                    break;
                } else if (expired) {
                    log.debug("[{}] Ledger {} has expired, ts {}", name, ls.getLedgerId(), ls.getTimestamp());
                    ledgersToDelete.add(ls);
                } else if (overRetentionQuota) {
                    log.debug("[{}] Ledger {} is over quota", name, ls.getLedgerId());
                    ledgersToDelete.add(ls);
                } else {
                    log.debug("[{}] Ledger {} not deleted. Neither expired nor over-quota", name, ls.getLedgerId());
                    break;
                }
            }
            for (LedgerInfo ls : ledgers.values()) {
                if (isOffloadedNeedsDelete(ls.getOffloadContext()) && !ledgersToDelete.contains(ls)) {
                    log.debug("[{}] Ledger {} has been offloaded, bookkeeper ledger needs to be deleted", name,
                            ls.getLedgerId());
                    offloadedLedgersToDelete.add(ls);
                }
            }

            if (ledgersToDelete.isEmpty() && offloadedLedgersToDelete.isEmpty()) {
                trimmerMutex.unlock();
                promise.complete(null);
                return;
            }

            if (STATE_UPDATER.get(this) == State.CreatingLedger // Give up now and schedule a new trimming
                    || !metadataMutex.tryLock()) { // Avoid deadlocks with other operations updating the ledgers list
                scheduleDeferredTrimming(promise);
                trimmerMutex.unlock();
                return;
            }

            advanceNonDurableCursors(ledgersToDelete);

            PositionImpl currentLastConfirmedEntry = lastConfirmedEntry;
            // Update metadata
            for (LedgerInfo ls : ledgersToDelete) {
                if (currentLastConfirmedEntry != null && ls.getLedgerId() == currentLastConfirmedEntry.getLedgerId()) {
                    // this info is relevant because the lastMessageId won't be available anymore
                    log.info("[{}] Ledger {} contains the current last confirmed entry {}, and it is going to be deleted", name,
                            ls.getLedgerId(), currentLastConfirmedEntry);
                }
                ledgerCache.remove(ls.getLedgerId());

                ledgers.remove(ls.getLedgerId());
                NUMBER_OF_ENTRIES_UPDATER.addAndGet(this, -ls.getEntries());
                TOTAL_SIZE_UPDATER.addAndGet(this, -ls.getSize());

                entryCache.invalidateAllEntries(ls.getLedgerId());
            }
            for (LedgerInfo ls : offloadedLedgersToDelete) {
                LedgerInfo.Builder newInfoBuilder = ls.toBuilder();
                newInfoBuilder.getOffloadContextBuilder().setBookkeeperDeleted(true);
                String driverName = OffloadUtils.getOffloadDriverName(ls,
                        config.getLedgerOffloader().getOffloadDriverName());
                Map<String, String> driverMetadata = OffloadUtils.getOffloadDriverMetadata(ls,
                        config.getLedgerOffloader().getOffloadDriverMetadata());
                OffloadUtils.setOffloadDriverMetadata(newInfoBuilder, driverName, driverMetadata);
                ledgers.put(ls.getLedgerId(), newInfoBuilder.build());
            }

            if (log.isDebugEnabled()) {
                log.debug("[{}] Updating of ledgers list after trimming", name);
            }

            store.asyncUpdateLedgerIds(name, getManagedLedgerInfo(), ledgersStat, new MetaStoreCallback<Void>() {
                @Override
                public void operationComplete(Void result, Stat stat) {
                    log.info("[{}] End TrimConsumedLedgers. ledgers={} totalSize={}", name, ledgers.size(),
                            TOTAL_SIZE_UPDATER.get(ManagedLedgerImpl.this));
                    ledgersStat = stat;
                    metadataMutex.unlock();
                    trimmerMutex.unlock();

                    for (LedgerInfo ls : ledgersToDelete) {
                        log.info("[{}] Removing ledger {} - size: {}", name, ls.getLedgerId(), ls.getSize());
                        asyncDeleteLedger(ls.getLedgerId(), ls);
                    }
                    for (LedgerInfo ls : offloadedLedgersToDelete) {
                        log.info("[{}] Deleting offloaded ledger {} from bookkeeper - size: {}", name, ls.getLedgerId(),
                                ls.getSize());
                        asyncDeleteLedgerFromBookKeeper(ls.getLedgerId());
                    }
                    promise.complete(null);
                }

                @Override
                public void operationFailed(MetaStoreException e) {
                    log.warn("[{}] Failed to update the list of ledgers after trimming", name, e);
                    metadataMutex.unlock();
                    trimmerMutex.unlock();

                    promise.completeExceptionally(e);
                }
            });
        }
    }

    /**
     * Non-durable cursors have to be moved forward when data is trimmed since they are not retain that data.
     * This is to make sure that the `consumedEntries` counter is correctly updated with the number of skipped
     * entries and the stats are reported correctly.
     */
    private void advanceNonDurableCursors(List<LedgerInfo> ledgersToDelete) {
        if (ledgersToDelete.isEmpty()) {
            return;
        }

        long firstNonDeletedLedger = ledgers
                .higherKey(ledgersToDelete.get(ledgersToDelete.size() - 1).getLedgerId());
        PositionImpl highestPositionToDelete = new PositionImpl(firstNonDeletedLedger, -1);

        cursors.forEach(cursor -> {
            if (highestPositionToDelete.compareTo((PositionImpl) cursor.getMarkDeletedPosition()) > 0) {
                cursor.asyncMarkDelete(highestPositionToDelete, new MarkDeleteCallback() {
                    @Override
                    public void markDeleteComplete(Object ctx) {
                    }

                    @Override
                    public void markDeleteFailed(ManagedLedgerException exception, Object ctx) {
                        log.warn("[{}] Failed to mark delete while trimming data ledgers: {}", name,
                                exception.getMessage());
                    }
                }, null);
            }
        });
    }

    /**
     * Delete this ManagedLedger completely from the system.
     *
     * @throws Exception
     */
    @Override
    public void delete() throws InterruptedException, ManagedLedgerException {
        final CountDownLatch counter = new CountDownLatch(1);
        final AtomicReference<ManagedLedgerException> exception = new AtomicReference<>();

        asyncDelete(new DeleteLedgerCallback() {
            @Override
            public void deleteLedgerComplete(Object ctx) {
                counter.countDown();
            }

            @Override
            public void deleteLedgerFailed(ManagedLedgerException e, Object ctx) {
                exception.set(e);
                counter.countDown();
            }

        }, null);

        if (!counter.await(AsyncOperationTimeoutSeconds, TimeUnit.SECONDS)) {
            throw new ManagedLedgerException("Timeout during managed ledger delete operation");
        }

        if (exception.get() != null) {
            log.error("[{}] Error deleting managed ledger", name, exception.get());
            throw exception.get();
        }
    }

    @Override
    public void asyncDelete(final DeleteLedgerCallback callback, final Object ctx) {
        // Delete the managed ledger without closing, since we are not interested in gracefully closing cursors and
        // ledgers
        STATE_UPDATER.set(this, State.Fenced);

        List<ManagedCursor> cursors = Lists.newArrayList(this.cursors);
        if (cursors.isEmpty()) {
            // No cursors to delete, proceed with next step
            deleteAllLedgers(callback, ctx);
            return;
        }

        AtomicReference<ManagedLedgerException> cursorDeleteException = new AtomicReference<>();
        AtomicInteger cursorsToDelete = new AtomicInteger(cursors.size());
        for (ManagedCursor cursor : cursors) {
            asyncDeleteCursor(cursor.getName(), new DeleteCursorCallback() {
                @Override
                public void deleteCursorComplete(Object ctx) {
                    if (cursorsToDelete.decrementAndGet() == 0) {
                        if (cursorDeleteException.get() != null) {
                            // Some cursor failed to delete
                            callback.deleteLedgerFailed(cursorDeleteException.get(), ctx);
                            return;
                        }

                        // All cursors deleted, continue with deleting all ledgers
                        deleteAllLedgers(callback, ctx);
                    }
                }

                @Override
                public void deleteCursorFailed(ManagedLedgerException exception, Object ctx) {
                    if (exception instanceof CursorNotFoundException) {
                        // This could happen if a cursor is getting deleted while we are deleting the topic
                        // Treating this as a "success" case, since the cursor is gone in any case.
                        deleteCursorComplete(ctx);
                        return;
                    }

                    log.warn("[{}] Failed to delete cursor {}: {}", name, cursor, exception.getMessage(), exception);
                    cursorDeleteException.compareAndSet(null, exception);
                    if (cursorsToDelete.decrementAndGet() == 0) {
                        // Trigger callback only once
                        callback.deleteLedgerFailed(exception, ctx);
                    }
                }
            }, null);
        }
    }

    private void asyncDeleteLedgerFromBookKeeper(long ledgerId) {
        asyncDeleteLedger(ledgerId, DEFAULT_LEDGER_DELETE_RETRIES);
    }

    private void asyncDeleteLedger(long ledgerId, LedgerInfo info) {
        if (!info.getOffloadContext().getBookkeeperDeleted()) {
            // only delete if it hasn't been previously deleted for offload
            asyncDeleteLedger(ledgerId, DEFAULT_LEDGER_DELETE_RETRIES);
        }

        if (info.getOffloadContext().hasUidMsb()) {
            UUID uuid = new UUID(info.getOffloadContext().getUidMsb(), info.getOffloadContext().getUidLsb());
            cleanupOffloaded(ledgerId, uuid,
                    OffloadUtils.getOffloadDriverName(info, config.getLedgerOffloader().getOffloadDriverName()),
                    OffloadUtils.getOffloadDriverMetadata(info, config.getLedgerOffloader().getOffloadDriverMetadata()),
                    "Trimming");
        }
    }

    private void asyncDeleteLedger(long ledgerId, long retry) {
        if (retry <= 0) {
            log.warn("[{}] Failed to delete ledger after retries {}", name, ledgerId);
            return;
        }
        bookKeeper.asyncDeleteLedger(ledgerId, (rc, ctx) -> {
            if (isNoSuchLedgerExistsException(rc)) {
                log.warn("[{}] Ledger was already deleted {}", name, ledgerId);
            } else if (rc != BKException.Code.OK) {
                log.error("[{}] Error deleting ledger {} : {}", name, ledgerId, BKException.getMessage(rc));
                scheduledExecutor.schedule(safeRun(() -> asyncDeleteLedger(ledgerId, retry - 1)), DEFAULT_LEDGER_DELETE_BACKOFF_TIME_SEC, TimeUnit.SECONDS);
            } else {
                if (log.isDebugEnabled()) {
                    log.debug("[{}] Deleted ledger {}", name, ledgerId);
                }
            }
        }, null);
    }

    @SuppressWarnings("checkstyle:fallthrough")
    private void deleteAllLedgers(DeleteLedgerCallback callback, Object ctx) {
        List<LedgerInfo> ledgers = Lists.newArrayList(ManagedLedgerImpl.this.ledgers.values());
        AtomicInteger ledgersToDelete = new AtomicInteger(ledgers.size());
        if (ledgers.isEmpty()) {
            // No ledgers to delete, proceed with deleting metadata
            deleteMetadata(callback, ctx);
            return;
        }

        for (LedgerInfo ls : ledgers) {
            if (log.isDebugEnabled()) {
                log.debug("[{}] Deleting ledger {}", name, ls);
            }
            bookKeeper.asyncDeleteLedger(ls.getLedgerId(), (rc, ctx1) -> {
                switch (rc) {
                case Code.NoSuchLedgerExistsException:
                case Code.NoSuchLedgerExistsOnMetadataServerException:
                    log.warn("[{}] Ledger {} not found when deleting it", name, ls.getLedgerId());
                    // Continue anyway

                case BKException.Code.OK:
                    if (ledgersToDelete.decrementAndGet() == 0) {
                        // All ledgers deleted, now remove ML metadata
                        deleteMetadata(callback, ctx);
                    }
                    break;

                default:
                    // Handle error
                    log.warn("[{}] Failed to delete ledger {} -- {}", name, ls.getLedgerId(),
                            BKException.getMessage(rc));
                    int toDelete = ledgersToDelete.get();
                    if (toDelete != -1 && ledgersToDelete.compareAndSet(toDelete, -1)) {
                        // Trigger callback only once
                        callback.deleteLedgerFailed(createManagedLedgerException(rc), ctx);
                    }
                }
            }, null);
        }
    }

    private void deleteMetadata(DeleteLedgerCallback callback, Object ctx) {
        store.removeManagedLedger(name, new MetaStoreCallback<Void>() {
            @Override
            public void operationComplete(Void result, Stat stat) {
                log.info("[{}] Successfully deleted managed ledger", name);
                factory.close(ManagedLedgerImpl.this);
                callback.deleteLedgerComplete(ctx);
            }

            @Override
            public void operationFailed(MetaStoreException e) {
                log.warn("[{}] Failed to delete managed ledger", name, e);
                factory.close(ManagedLedgerImpl.this);
                callback.deleteLedgerFailed(e, ctx);
            }
        });
    }

    @Override
    public Position offloadPrefix(Position pos) throws InterruptedException, ManagedLedgerException {
        CompletableFuture<Position> promise = new CompletableFuture<>();

        asyncOffloadPrefix(pos, new OffloadCallback() {
            @Override
            public void offloadComplete(Position offloadedTo, Object ctx) {
                promise.complete(offloadedTo);
            }

            @Override
            public void offloadFailed(ManagedLedgerException e, Object ctx) {
                promise.completeExceptionally(e);
            }
        }, null);

        try {
            return promise.get(AsyncOperationTimeoutSeconds, TimeUnit.SECONDS);
        } catch (TimeoutException te) {
            throw new ManagedLedgerException("Timeout during managed ledger offload operation");
        } catch (ExecutionException e) {
            log.error("[{}] Error offloading. pos = {}", name, pos, e.getCause());
            throw ManagedLedgerException.getManagedLedgerException(e.getCause());
        }
    }

    @Override
    public void asyncOffloadPrefix(Position pos, OffloadCallback callback, Object ctx) {
        PositionImpl requestOffloadTo = (PositionImpl) pos;
        if (!isValidPosition(requestOffloadTo) &&
                // Also consider the case where the last ledger is currently
                // empty. In this the passed position is not technically
                // "valid", per the above check, given that it's not written
                // yes, but it will be valid for the logic here
                !(requestOffloadTo.getLedgerId() == currentLedger.getId()
                        && requestOffloadTo.getEntryId() == 0)) {
            log.warn("[{}] Cannot start offload at position {} - LastConfirmedEntry: {}", name, pos, lastConfirmedEntry);
            callback.offloadFailed(new InvalidCursorPositionException("Invalid position for offload: " + pos), ctx);
            return;
        }

        PositionImpl firstUnoffloaded;

        Queue<LedgerInfo> ledgersToOffload = new ConcurrentLinkedQueue<>();
        synchronized (this) {
            log.info("[{}] Start ledgersOffload. ledgers={} totalSize={}", name, ledgers.keySet(),
                    TOTAL_SIZE_UPDATER.get(this));

            if (STATE_UPDATER.get(this) == State.Closed) {
                log.info("[{}] Ignoring offload request since the managed ledger was already closed", name);
                callback.offloadFailed(
                        new ManagedLedgerAlreadyClosedException("Can't offload closed managed ledger (" + name + ")"),
                        ctx);
                return;
            }

            if (ledgers.isEmpty()) {
                log.info("[{}] Tried to offload a managed ledger with no ledgers, giving up", name);
                callback.offloadFailed(new ManagedLedgerAlreadyClosedException(
                        "Can't offload managed ledger (" + name + ") with no ledgers"), ctx);
                return;
            }

            long current = ledgers.lastKey();

            // the first ledger which will not be offloaded. Defaults to current,
            // in the case that the whole headmap is offloaded. Otherwise it will
            // be set as we iterate through the headmap values
            long firstLedgerRetained = current;
            for (LedgerInfo ls : ledgers.headMap(current).values()) {
                if (requestOffloadTo.getLedgerId() > ls.getLedgerId()) {
                    // don't offload if ledger has already been offloaded, or is empty
                    if (!ls.getOffloadContext().getComplete() && ls.getSize() > 0) {
                        ledgersToOffload.add(ls);
                    }
                } else {
                    firstLedgerRetained = ls.getLedgerId();
                    break;
                }
            }
            firstUnoffloaded = PositionImpl.get(firstLedgerRetained, 0);
        }

        if (ledgersToOffload.isEmpty()) {
            log.info("[{}] No ledgers to offload", name);
            callback.offloadComplete(firstUnoffloaded, ctx);
            return;
        }

        if (offloadMutex.tryLock()) {
            log.info("[{}] Going to offload ledgers {}", name,
                    ledgersToOffload.stream().map(LedgerInfo::getLedgerId).collect(Collectors.toList()));

            CompletableFuture<PositionImpl> promise = new CompletableFuture<>();
            promise.whenComplete((result, exception) -> {
                offloadMutex.unlock();
                if (exception != null) {
                    callback.offloadFailed(new ManagedLedgerException(exception), ctx);
                } else {
                    callback.offloadComplete(result, ctx);
                }
            });
            offloadLoop(promise, ledgersToOffload, firstUnoffloaded, Optional.empty());
        } else {
            callback.offloadFailed(
                    new ManagedLedgerException.OffloadInProgressException("Offload operation already running"), ctx);
        }
    }

    private void offloadLoop(CompletableFuture<PositionImpl> promise, Queue<LedgerInfo> ledgersToOffload,
            PositionImpl firstUnoffloaded, Optional<Throwable> firstError) {
        LedgerInfo info = ledgersToOffload.poll();
        if (info == null) {
            if (firstError.isPresent()) {
                promise.completeExceptionally(firstError.get());
            } else {
                promise.complete(firstUnoffloaded);
            }
        } else {
            long ledgerId = info.getLedgerId();
            UUID uuid = UUID.randomUUID();
            Map<String, String> extraMetadata = ImmutableMap.of("ManagedLedgerName", name);

            String driverName = config.getLedgerOffloader().getOffloadDriverName();
            Map<String, String> driverMetadata = config.getLedgerOffloader().getOffloadDriverMetadata();

            prepareLedgerInfoForOffloaded(ledgerId, uuid, driverName, driverMetadata)
                .thenCompose((ignore) -> getLedgerHandle(ledgerId))
                .thenCompose(readHandle -> config.getLedgerOffloader().offload(readHandle, uuid, extraMetadata))
                .thenCompose((ignore) -> {
                        return Retries.run(Backoff.exponentialJittered(TimeUnit.SECONDS.toMillis(1),
                                                                       TimeUnit.SECONDS.toHours(1)).limit(10),
                                           FAIL_ON_CONFLICT,
                                           () -> completeLedgerInfoForOffloaded(ledgerId, uuid),
                                           scheduledExecutor, name)
                            .whenComplete((ignore2, exception) -> {
                                    if (exception != null) {
                                        cleanupOffloaded(
                                            ledgerId, uuid,
                                            driverName, driverMetadata,
                                            "Metastore failure");
                                    }
                                });
                    })
                .whenComplete((ignore, exception) -> {
                        if (exception != null) {
                            log.warn("[{}] Exception occurred during offload", name, exception);

                            PositionImpl newFirstUnoffloaded = PositionImpl.get(ledgerId, 0);
                            if (newFirstUnoffloaded.compareTo(firstUnoffloaded) > 0) {
                                newFirstUnoffloaded = firstUnoffloaded;
                            }
                            Optional<Throwable> errorToReport = firstError;
                            synchronized (ManagedLedgerImpl.this) {
                                // if the ledger doesn't exist anymore, ignore the error
                                if (ledgers.containsKey(ledgerId)) {
                                    errorToReport = Optional.of(firstError.orElse(exception));
                                }
                            }

                            offloadLoop(promise, ledgersToOffload,
                                        newFirstUnoffloaded,
                                        errorToReport);
                        } else {
                            ledgerCache.remove(ledgerId);
                            offloadLoop(promise, ledgersToOffload, firstUnoffloaded, firstError);
                        }
                    });
        }
    }

    interface LedgerInfoTransformation {
        LedgerInfo transform(LedgerInfo oldInfo) throws ManagedLedgerException;
    }

    static Predicate<Throwable> FAIL_ON_CONFLICT = (throwable) -> {
        return !(throwable instanceof OffloadConflict) && Retries.NonFatalPredicate.test(throwable);
    };

    static class OffloadConflict extends ManagedLedgerException {
        OffloadConflict(String msg) {
            super(msg);
        }
    }

    private CompletableFuture<Void> transformLedgerInfo(long ledgerId, LedgerInfoTransformation transformation) {
        CompletableFuture<Void> promise = new CompletableFuture<>();

        tryTransformLedgerInfo(ledgerId, transformation, promise);

        return promise;
    }

    private void tryTransformLedgerInfo(long ledgerId, LedgerInfoTransformation transformation,
            CompletableFuture<Void> finalPromise) {
        synchronized (this) {
            if (!metadataMutex.tryLock()) {
                // retry in 100 milliseconds
                scheduledExecutor.schedule(
                        safeRun(() -> tryTransformLedgerInfo(ledgerId, transformation, finalPromise)), 100,
                        TimeUnit.MILLISECONDS);
            } else { // lock acquired
                CompletableFuture<Void> unlockingPromise = new CompletableFuture<>();
                unlockingPromise.whenComplete((res, ex) -> {
                    metadataMutex.unlock();
                    if (ex != null) {
                        finalPromise.completeExceptionally(ex);
                    } else {
                        finalPromise.complete(res);
                    }
                });

                LedgerInfo oldInfo = ledgers.get(ledgerId);
                if (oldInfo == null) {
                    unlockingPromise.completeExceptionally(new OffloadConflict(
                            "Ledger " + ledgerId + " no longer exists in ManagedLedger, likely trimmed"));
                } else {
                    try {
                        LedgerInfo newInfo = transformation.transform(oldInfo);
                        final HashMap<Long, LedgerInfo> newLedgers = new HashMap<>(ledgers);
                        newLedgers.put(ledgerId, newInfo);
                        store.asyncUpdateLedgerIds(name, buildManagedLedgerInfo(newLedgers), ledgersStat,
                                new MetaStoreCallback<Void>() {
                                    @Override
                                    public void operationComplete(Void result, Stat stat) {
                                        ledgersStat = stat;
                                        ledgers.put(ledgerId, newInfo);
                                        unlockingPromise.complete(null);
                                    }

                                    @Override
                                    public void operationFailed(MetaStoreException e) {
                                        unlockingPromise.completeExceptionally(e);
                                    }
                                });
                    } catch (ManagedLedgerException mle) {
                        unlockingPromise.completeExceptionally(mle);
                    }
                }
            }
        }
    }

    private CompletableFuture<Void> prepareLedgerInfoForOffloaded(long ledgerId, UUID uuid, String offloadDriverName,
            Map<String, String> offloadDriverMetadata) {
        log.info("[{}] Preparing metadata to offload ledger {} with uuid {}", name, ledgerId, uuid);
        return transformLedgerInfo(ledgerId,
                                   (oldInfo) -> {
                                       if (oldInfo.getOffloadContext().hasUidMsb()) {
                                           UUID oldUuid = new UUID(oldInfo.getOffloadContext().getUidMsb(),
                                                                   oldInfo.getOffloadContext().getUidLsb());
                                           log.info("[{}] Found previous offload attempt for ledger {}, uuid {}"
                                                    + ", cleaning up", name, ledgerId, uuid);
                                           cleanupOffloaded(
                                               ledgerId,
                                               oldUuid,
                                               OffloadUtils.getOffloadDriverName(oldInfo,
                                                   config.getLedgerOffloader().getOffloadDriverName()),
                                               OffloadUtils.getOffloadDriverMetadata(oldInfo,
                                                   config.getLedgerOffloader().getOffloadDriverMetadata()),
                                               "Previous failed offload");
                                       }
                                       LedgerInfo.Builder builder = oldInfo.toBuilder();
                                       builder.getOffloadContextBuilder()
                                           .setUidMsb(uuid.getMostSignificantBits())
                                           .setUidLsb(uuid.getLeastSignificantBits());
                                       OffloadUtils.setOffloadDriverMetadata(
                                           builder,
                                           offloadDriverName,
                                           offloadDriverMetadata
                                       );
                                       return builder.build();
                                   })
            .whenComplete((result, exception) -> {
                    if (exception != null) {
                        log.warn("[{}] Failed to prepare ledger {} for offload, uuid {}",
                                 name, ledgerId, uuid, exception);
                    } else {
                        log.info("[{}] Metadata prepared for offload of ledger {} with uuid {}", name, ledgerId, uuid);
                    }
                });
    }

    private CompletableFuture<Void> completeLedgerInfoForOffloaded(long ledgerId, UUID uuid) {
        log.info("[{}] Completing metadata for offload of ledger {} with uuid {}", name, ledgerId, uuid);
        return transformLedgerInfo(ledgerId,
                                   (oldInfo) -> {
                                       UUID existingUuid = new UUID(oldInfo.getOffloadContext().getUidMsb(),
                                                                    oldInfo.getOffloadContext().getUidLsb());
                                       if (existingUuid.equals(uuid)) {
                                           LedgerInfo.Builder builder = oldInfo.toBuilder();
                                           builder.getOffloadContextBuilder()
                                               .setTimestamp(clock.millis())
                                               .setComplete(true);

                                           String driverName = OffloadUtils.getOffloadDriverName(
                                               oldInfo, config.getLedgerOffloader().getOffloadDriverName());
                                           Map<String, String> driverMetadata = OffloadUtils.getOffloadDriverMetadata(
                                               oldInfo, config.getLedgerOffloader().getOffloadDriverMetadata());
                                           OffloadUtils.setOffloadDriverMetadata(
                                               builder,
                                               driverName,
                                               driverMetadata
                                           );
                                           return builder.build();
                                       } else {
                                           throw new OffloadConflict(
                                                   "Existing UUID(" + existingUuid + ") in metadata for offload"
                                                   + " of ledgerId " + ledgerId + " does not match the UUID(" + uuid
                                                   + ") for the offload we are trying to complete");
                                       }
                                   })
            .whenComplete((result, exception) -> {
                    if (exception == null) {
                        log.info("[{}] End Offload. ledger={}, uuid={}", name, ledgerId, uuid);
                    } else {
                        log.warn("[{}] Failed to complete offload of ledger {}, uuid {}",
                                 name, ledgerId, uuid, exception);
                    }
                });
    }

    private void cleanupOffloaded(long ledgerId, UUID uuid, String offloadDriverName, /*
                                                                                       * TODO: use driver name to
                                                                                       * identify offloader
                                                                                       */
            Map<String, String> offloadDriverMetadata, String cleanupReason) {
        Retries.run(Backoff.exponentialJittered(TimeUnit.SECONDS.toMillis(1), TimeUnit.SECONDS.toHours(1)).limit(10),
                Retries.NonFatalPredicate,
                () -> config.getLedgerOffloader().deleteOffloaded(ledgerId, uuid, offloadDriverMetadata),
                scheduledExecutor, name).whenComplete((ignored, exception) -> {
                    if (exception != null) {
                        log.warn("Error cleaning up offload for {}, (cleanup reason: {})", ledgerId, cleanupReason,
                                exception);
                    }
                });
    }

    /**
     * Get the number of entries between a contiguous range of two positions.
     *
     * @param range
     *            the position range
     * @return the count of entries
     */
    long getNumberOfEntries(Range<PositionImpl> range) {
        PositionImpl fromPosition = range.lowerEndpoint();
        boolean fromIncluded = range.lowerBoundType() == BoundType.CLOSED;
        PositionImpl toPosition = range.upperEndpoint();
        boolean toIncluded = range.upperBoundType() == BoundType.CLOSED;

        if (fromPosition.getLedgerId() == toPosition.getLedgerId()) {
            // If the 2 positions are in the same ledger
            long count = toPosition.getEntryId() - fromPosition.getEntryId() - 1;
            count += fromIncluded ? 1 : 0;
            count += toIncluded ? 1 : 0;
            return count;
        } else {
            long count = 0;
            // If the from & to are pointing to different ledgers, then we need to :
            // 1. Add the entries in the ledger pointed by toPosition
            count += toPosition.getEntryId();
            count += toIncluded ? 1 : 0;

            // 2. Add the entries in the ledger pointed by fromPosition
            LedgerInfo li = ledgers.get(fromPosition.getLedgerId());
            if (li != null) {
                count += li.getEntries() - (fromPosition.getEntryId() + 1);
                count += fromIncluded ? 1 : 0;
            }

            // 3. Add the whole ledgers entries in between
            for (LedgerInfo ls : ledgers.subMap(fromPosition.getLedgerId(), false, toPosition.getLedgerId(), false)
                    .values()) {
                count += ls.getEntries();
            }

            return count;
        }
    }

    /**
     * Get the entry position at a given distance from a given position.
     *
     * @param startPosition
     *            starting position
     * @param n
     *            number of entries to skip ahead
     * @param startRange
     *            specifies whether or not to include the start position in calculating the distance
     * @return the new position that is n entries ahead
     */
    public PositionImpl getPositionAfterN(final PositionImpl startPosition, long n, PositionBound startRange) {
        long entriesToSkip = n;
        long currentLedgerId;
        long currentEntryId;

        if (startRange == PositionBound.startIncluded) {
            currentLedgerId = startPosition.getLedgerId();
            currentEntryId = startPosition.getEntryId();
        } else {
            // e.g. a mark-delete position
            PositionImpl nextValidPosition = getNextValidPosition(startPosition);
            currentLedgerId = nextValidPosition.getLedgerId();
            currentEntryId = nextValidPosition.getEntryId();
        }

        boolean lastLedger = false;
        long totalEntriesInCurrentLedger;

        while (entriesToSkip >= 0) {
            // for the current ledger, the number of entries written is deduced from the lastConfirmedEntry
            // for previous ledgers, LedgerInfo in ZK has the number of entries
            if (currentLedger != null && currentLedgerId == currentLedger.getId()) {
                lastLedger = true;
                totalEntriesInCurrentLedger = lastConfirmedEntry.getEntryId() + 1;
            } else {
                totalEntriesInCurrentLedger = ledgers.get(currentLedgerId).getEntries();
            }

            long unreadEntriesInCurrentLedger = totalEntriesInCurrentLedger - currentEntryId;

            if (unreadEntriesInCurrentLedger >= entriesToSkip) {
                // if the current ledger has more entries than what we need to skip
                // then the return position is in the same ledger
                currentEntryId += entriesToSkip;
                break;
            } else {
                // skip remaining entry from the next ledger
                entriesToSkip -= unreadEntriesInCurrentLedger;
                if (lastLedger) {
                    // there are no more ledgers, return the last position
                    currentEntryId = totalEntriesInCurrentLedger;
                    break;
                } else {
                    Long lid = ledgers.ceilingKey(currentLedgerId + 1);
                    currentLedgerId = lid != null ? lid : (ledgers.lastKey() + 1);
                    currentEntryId = 0;
                }
            }
        }

        PositionImpl positionToReturn = getPreviousPosition(PositionImpl.get(currentLedgerId, currentEntryId));
        if (log.isDebugEnabled()) {
            log.debug("getPositionAfterN: Start position {}:{}, startIncluded: {}, Return position {}:{}",
                    startPosition.getLedgerId(), startPosition.getEntryId(), startRange, positionToReturn.getLedgerId(),
                    positionToReturn.getEntryId());
        }

        return positionToReturn;
    }

    /**
     * Get the entry position that come before the specified position in the message stream, using information from the
     * ledger list and each ledger entries count.
     *
     * @param position
     *            the current position
     * @return the previous position
     */
    public PositionImpl getPreviousPosition(PositionImpl position) {
        if (position.getEntryId() > 0) {
            return PositionImpl.get(position.getLedgerId(), position.getEntryId() - 1);
        }

        // The previous position will be the last position of an earlier ledgers
        NavigableMap<Long, LedgerInfo> headMap = ledgers.headMap(position.getLedgerId(), false);

        if (headMap.isEmpty()) {
            // There is no previous ledger, return an invalid position in the current ledger
            return PositionImpl.get(position.getLedgerId(), -1);
        }

        // We need to find the most recent non-empty ledger
        for (long ledgerId : headMap.descendingKeySet()) {
            LedgerInfo li = headMap.get(ledgerId);
            if (li.getEntries() > 0) {
                return PositionImpl.get(li.getLedgerId(), li.getEntries() - 1);
            }
        }

        // in case there are only empty ledgers, we return a position in the first one
        return PositionImpl.get(headMap.firstEntry().getKey(), -1);
    }

    /**
     * Validate whether a specified position is valid for the current managed ledger.
     *
     * @param position
     *            the position to validate
     * @return true if the position is valid, false otherwise
     */
    boolean isValidPosition(PositionImpl position) {
        PositionImpl last = lastConfirmedEntry;
        if (log.isDebugEnabled()) {
            log.debug("IsValid position: {} -- last: {}", position, last);
        }

        if (position.getEntryId() < 0) {
            return false;
        } else if (position.getLedgerId() > last.getLedgerId()) {
            return false;
        } else if (position.getLedgerId() == last.getLedgerId()) {
            return position.getEntryId() <= (last.getEntryId() + 1);
        } else {
            // Look in the ledgers map
            LedgerInfo ls = ledgers.get(position.getLedgerId());

            if (ls == null) {
                if (position.getLedgerId() < last.getLedgerId()) {
                    // Pointing to a non existing ledger that is older than the current ledger is invalid
                    return false;
                } else {
                    // Pointing to a non existing ledger is only legitimate if the ledger was empty
                    return position.getEntryId() == 0;
                }
            }

            return position.getEntryId() < ls.getEntries();
        }
    }

    public boolean ledgerExists(long ledgerId) {
        return ledgers.get(ledgerId) != null;
    }

    public Long getNextValidLedger(long ledgerId) {
        return ledgers.ceilingKey(ledgerId + 1);
    }

    public PositionImpl getNextValidPosition(final PositionImpl position) {
        PositionImpl next;
        try {
            next = getNextValidPositionInternal(position);
        } catch (NullPointerException e) {
            next = lastConfirmedEntry.getNext();
            log.error("[{}] Can't find next valid position, fail back to the next position of the last position.", name, e);
        }
        return next;
    }

    public PositionImpl getNextValidPositionInternal(final PositionImpl position) {
        PositionImpl nextPosition = position.getNext();
        while (!isValidPosition(nextPosition)) {
            Long nextLedgerId = ledgers.ceilingKey(nextPosition.getLedgerId() + 1);
            if (nextLedgerId == null) {
                throw new NullPointerException();
            }
            nextPosition = PositionImpl.get(nextLedgerId, 0);
        }
        return nextPosition;
    }

    public PositionImpl getFirstPosition() {
        Long ledgerId = ledgers.firstKey();
        if (ledgerId == null) {
            return null;
        }
        if (ledgerId > lastConfirmedEntry.getLedgerId()) {
            checkState(ledgers.get(ledgerId).getEntries() == 0);
            ledgerId = lastConfirmedEntry.getLedgerId();
        }
        return new PositionImpl(ledgerId, -1);
    }

    PositionImpl getLastPosition() {
        return lastConfirmedEntry;
    }

    @Override
    public ManagedCursor getSlowestConsumer() {
        return cursors.getSlowestReader();
    }

    PositionImpl getMarkDeletePositionOfSlowestConsumer() {
        ManagedCursor slowestCursor = getSlowestConsumer();
        return slowestCursor == null ? null : (PositionImpl) slowestCursor.getMarkDeletedPosition();
    }

    /**
     * Get the last position written in the managed ledger, alongside with the associated counter.
     */
    Pair<PositionImpl, Long> getLastPositionAndCounter() {
        PositionImpl pos;
        long count;

        do {
            pos = lastConfirmedEntry;
            count = ENTRIES_ADDED_COUNTER_UPDATER.get(this);

            // Ensure no entry was written while reading the two values
        } while (pos.compareTo(lastConfirmedEntry) != 0);

        return Pair.of(pos, count);
    }

    /**
     * Get the first position written in the managed ledger, alongside with the associated counter
     */
    Pair<PositionImpl, Long> getFirstPositionAndCounter() {
        PositionImpl pos;
        long count;
        Pair<PositionImpl, Long> lastPositionAndCounter;

        do {
            pos = getFirstPosition();
            lastPositionAndCounter = getLastPositionAndCounter();
            count = lastPositionAndCounter.getRight()
                    - getNumberOfEntries(Range.openClosed(pos, lastPositionAndCounter.getLeft()));
        } while (pos.compareTo(getFirstPosition()) != 0
                || lastPositionAndCounter.getLeft().compareTo(getLastPosition()) != 0);
        return Pair.of(pos, count);
    }

    public void activateCursor(ManagedCursor cursor) {
        if (activeCursors.get(cursor.getName()) == null) {
            activeCursors.add(cursor);
        }
    }

    public void deactivateCursor(ManagedCursor cursor) {
        synchronized (activeCursors) {
            if (activeCursors.get(cursor.getName()) != null) {
                activeCursors.removeCursor(cursor.getName());
                if (!activeCursors.hasDurableCursors()) {
                    // cleanup cache if there is no active subscription
                    entryCache.clear();
                } else {
                    // if removed subscription was the slowest subscription : update cursor and let it clear cache:
                    // till new slowest-cursor's read-position
                    discardEntriesFromCache((ManagedCursorImpl) activeCursors.getSlowestReader(),
                            getPreviousPosition((PositionImpl) activeCursors.getSlowestReader().getReadPosition()));
                }
            }
        }
    }

    public boolean isCursorActive(ManagedCursor cursor) {
        return activeCursors.get(cursor.getName()) != null;
    }

    private boolean currentLedgerIsFull() {
        boolean spaceQuotaReached = (currentLedgerEntries >= config.getMaxEntriesPerLedger()
                || currentLedgerSize >= (config.getMaxSizePerLedgerMb() * MegaByte));

        long timeSinceLedgerCreationMs = clock.millis() - lastLedgerCreatedTimestamp;
        boolean maxLedgerTimeReached = timeSinceLedgerCreationMs >= maximumRolloverTimeMs;

        if (spaceQuotaReached || maxLedgerTimeReached) {
            if (config.getMinimumRolloverTimeMs() > 0) {

                boolean switchLedger = timeSinceLedgerCreationMs > config.getMinimumRolloverTimeMs();
                if (log.isDebugEnabled()) {
                    log.debug("Diff: {}, threshold: {} -- switch: {}", clock.millis() - lastLedgerCreatedTimestamp,
                            config.getMinimumRolloverTimeMs(), switchLedger);
                }
                return switchLedger;
            } else {
                return true;
            }
        } else {
            return false;
        }
    }

    public List<LedgerInfo> getLedgersInfoAsList() {
        return Lists.newArrayList(ledgers.values());
    }

    public NavigableMap<Long, LedgerInfo> getLedgersInfo() {
        return ledgers;
    }

    OrderedScheduler getScheduledExecutor() {
        return scheduledExecutor;
    }

    OrderedExecutor getExecutor() {
        return executor;
    }

    private ManagedLedgerInfo getManagedLedgerInfo() {
        ManagedLedgerInfo.Builder mlInfo = ManagedLedgerInfo.newBuilder().addAllLedgerInfo(ledgers.values());
        if (state == State.Terminated) {
            mlInfo.setTerminatedPosition(NestedPositionInfo.newBuilder().setLedgerId(lastConfirmedEntry.getLedgerId())
                    .setEntryId(lastConfirmedEntry.getEntryId()));
        }
        if (managedLedgerInterceptor != null) {
            managedLedgerInterceptor.onUpdateManagedLedgerInfo(propertiesMap);
        }
        for (Map.Entry<String, String> property : propertiesMap.entrySet()) {
            mlInfo.addProperties(MLDataFormats.KeyValue.newBuilder()
                    .setKey(property.getKey()).setValue(property.getValue()));
        }

        return mlInfo.build();
    }

    private ManagedLedgerInfo buildManagedLedgerInfo(Map<Long, LedgerInfo> ledgers) {
        ManagedLedgerInfo.Builder mlInfo = ManagedLedgerInfo.newBuilder().addAllLedgerInfo(ledgers.values());
        if (state == State.Terminated) {
            mlInfo.setTerminatedPosition(NestedPositionInfo.newBuilder().setLedgerId(lastConfirmedEntry.getLedgerId())
                    .setEntryId(lastConfirmedEntry.getEntryId()));
        }
        if (managedLedgerInterceptor != null) {
            managedLedgerInterceptor.onUpdateManagedLedgerInfo(propertiesMap);
        }
        for (Map.Entry<String, String> property : propertiesMap.entrySet()) {
            mlInfo.addProperties(MLDataFormats.KeyValue.newBuilder()
                    .setKey(property.getKey()).setValue(property.getValue()));
        }

        return mlInfo.build();
    }

    /**
     * Throws an exception if the managed ledger has been previously fenced.
     *
     * @throws ManagedLedgerException
     */
    private void checkFenced() throws ManagedLedgerException {
        if (STATE_UPDATER.get(this) == State.Fenced) {
            log.error("[{}] Attempted to use a fenced managed ledger", name);
            throw new ManagedLedgerFencedException();
        }
    }

    private void checkManagedLedgerIsOpen() throws ManagedLedgerException {
        if (STATE_UPDATER.get(this) == State.Closed) {
            throw new ManagedLedgerException("ManagedLedger " + name + " has already been closed");
        }
    }

    synchronized void setFenced() {
        STATE_UPDATER.set(this, State.Fenced);
    }

    MetaStore getStore() {
        return store;
    }

    @Override
    public ManagedLedgerConfig getConfig() {
        return config;
    }

    @Override
    public void setConfig(ManagedLedgerConfig config) {
        this.config = config;
        this.cursors.forEach(c -> c.setThrottleMarkDelete(config.getThrottleMarkDelete()));
    }

    interface ManagedLedgerInitializeLedgerCallback {
        void initializeComplete();

        void initializeFailed(ManagedLedgerException e);
    }

    // Expose internal values for debugging purposes
    public long getEntriesAddedCounter() {
        return ENTRIES_ADDED_COUNTER_UPDATER.get(this);
    }

    public long getCurrentLedgerEntries() {
        return currentLedgerEntries;
    }

    public long getCurrentLedgerSize() {
        return currentLedgerSize;
    }

    public long getLastLedgerCreatedTimestamp() {
        return lastLedgerCreatedTimestamp;
    }

    public long getLastLedgerCreationFailureTimestamp() {
        return lastLedgerCreationFailureTimestamp;
    }

    public int getWaitingCursorsCount() {
        return waitingCursors.size();
    }

    public int getPendingAddEntriesCount() {
        return pendingAddEntries.size();
    }

    @Override
    public Position getLastConfirmedEntry() {
        return lastConfirmedEntry;
    }

    public String getState() {
        return STATE_UPDATER.get(this).toString();
    }

    public ManagedLedgerMBeanImpl getMBean() {
        return mbean;
    }

    public long getCacheSize() {
        return entryCache.getSize();
    }

    protected boolean isReadOnly() {
        // Default managed ledger implementation is read-write
        return false;
    }

    /**
     * return BK error codes that are considered not likely to be recoverable.
     */
    private static boolean isBkErrorNotRecoverable(int rc) {
        switch (rc) {
        case Code.NoSuchLedgerExistsException:
        case Code.NoSuchLedgerExistsOnMetadataServerException:
        case Code.NoSuchEntryException:
            return true;

        default:
            return false;
        }
    }

    public static ManagedLedgerException createManagedLedgerException(int bkErrorCode) {
        if (bkErrorCode == BKException.Code.TooManyRequestsException) {
            return new TooManyRequestsException("Too many request error from bookies");
        } else if (isBkErrorNotRecoverable(bkErrorCode)) {
            return new NonRecoverableLedgerException(BKException.getMessage(bkErrorCode));
        } else {
            return new ManagedLedgerException(BKException.getMessage(bkErrorCode));
        }
    }

    public static ManagedLedgerException createManagedLedgerException(Throwable t) {
        if (t instanceof org.apache.bookkeeper.client.api.BKException) {
            return createManagedLedgerException(((org.apache.bookkeeper.client.api.BKException) t).getCode());
        } else if (t instanceof CompletionException
                && !(t.getCause() instanceof CompletionException) /* check to avoid stackoverlflow */) {
            return createManagedLedgerException(t.getCause());
        } else {
<<<<<<< HEAD
            return new ManagedLedgerException("Other exception", t);
=======
            log.error("Unknown exception for ManagedLedgerException.", t);
            return new ManagedLedgerException("Unknown exception");
>>>>>>> 746f1814
        }
    }

    /**
     * Create ledger async and schedule a timeout task to check ledger-creation is complete else it fails the callback
     * with TimeoutException.
     *
     * @param bookKeeper
     * @param config
     * @param digestType
     * @param cb
     * @param metadata
     */
    protected void asyncCreateLedger(BookKeeper bookKeeper, ManagedLedgerConfig config, DigestType digestType,
            CreateCallback cb, Map<String, byte[]> metadata) {
        AtomicBoolean ledgerCreated = new AtomicBoolean(false);
        Map<String, byte[]> finalMetadata = new HashMap<>();
        finalMetadata.putAll(ledgerMetadata);
        finalMetadata.putAll(metadata);
        if (config.getBookKeeperEnsemblePlacementPolicyClassName() != null
            && config.getBookKeeperEnsemblePlacementPolicyProperties() != null) {
            try {
                finalMetadata.putAll(LedgerMetadataUtils.buildMetadataForPlacementPolicyConfig(
                    config.getBookKeeperEnsemblePlacementPolicyClassName(),
                    config.getBookKeeperEnsemblePlacementPolicyProperties()
                ));
            } catch (JsonUtil.ParseJsonException e) {
                log.error("[{}] Serialize the placement configuration failed", name, e);
                cb.createComplete(Code.UnexpectedConditionException, null, ledgerCreated);
                return;
            }
        }
        createdLedgerCustomMetadata = finalMetadata;
        log.info("[{}] Creating ledger, metadata: {} - metadata ops timeout : {} seconds",
            name, finalMetadata, config.getMetadataOperationsTimeoutSeconds());
        try {
            bookKeeper.asyncCreateLedger(config.getEnsembleSize(), config.getWriteQuorumSize(), config.getAckQuorumSize(),
                digestType, config.getPassword(), cb, ledgerCreated, finalMetadata);
        } catch (Throwable cause) {
            log.error("[{}] Encountered unexpected error when creating ledger",
                name, cause);
            cb.createComplete(Code.UnexpectedConditionException, null, ledgerCreated);
            return;
        }
        scheduledExecutor.schedule(() -> {
            if (!ledgerCreated.get()) {
                if (log.isDebugEnabled()) {
                    log.debug("[{}] Timeout creating ledger", name);
                }
            } else {
                if (log.isDebugEnabled()) {
                    log.debug("[{}] Ledger already created when timeout task is triggered", name);
                }
            }
            cb.createComplete(BKException.Code.TimeoutException, null, ledgerCreated);
        }, config.getMetadataOperationsTimeoutSeconds(), TimeUnit.SECONDS);
    }

    /**
     * check if ledger-op task is already completed by timeout-task. If completed then delete the created ledger
     *
     * @param rc
     * @param lh
     * @param ctx
     * @return
     */
    protected boolean checkAndCompleteLedgerOpTask(int rc, LedgerHandle lh, Object ctx) {
        if (ctx instanceof AtomicBoolean) {
            // ledger-creation is already timed out and callback is already completed so, delete this ledger and return.
            if (((AtomicBoolean) (ctx)).compareAndSet(false, true)) {
                return false;
            } else {
                if (rc == BKException.Code.OK) {
                    log.warn("[{}]-{} ledger creation timed-out, deleting ledger", this.name, lh.getId());
                    asyncDeleteLedger(lh.getId(), DEFAULT_LEDGER_DELETE_RETRIES);
                }
                return true;
            }
        }
        return false;
    }

    private void scheduleTimeoutTask() {
        // disable timeout task checker if timeout <= 0
        if (config.getAddEntryTimeoutSeconds() > 0 || config.getReadEntryTimeoutSeconds() > 0) {
            long timeoutSec = Math.min(config.getAddEntryTimeoutSeconds(), config.getReadEntryTimeoutSeconds());
            timeoutSec = timeoutSec <= 0
                    ? Math.max(config.getAddEntryTimeoutSeconds(), config.getReadEntryTimeoutSeconds())
                    : timeoutSec;
            this.timeoutTask = this.scheduledExecutor.scheduleAtFixedRate(safeRun(() -> {
                checkAddTimeout();
                checkReadTimeout();
            }), timeoutSec, timeoutSec, TimeUnit.SECONDS);
        }
    }

    private void scheduleRollOverLedgerTask() {
        if (config.getMaximumRolloverTimeMs() > 0) {
            long interval = config.getMaximumRolloverTimeMs();
            this.checkLedgerRollTask = this.scheduledExecutor.scheduleAtFixedRate(safeRun(() -> {
                rollCurrentLedgerIfFull();
            }), interval, interval, TimeUnit.MILLISECONDS);
        }
    }

    private void checkAddTimeout() {
        long timeoutSec = config.getAddEntryTimeoutSeconds();
        if (timeoutSec < 1) {
            return;
        }
        OpAddEntry opAddEntry = pendingAddEntries.peek();
        if (opAddEntry != null) {
            boolean isTimedOut = opAddEntry.lastInitTime != -1
                    && TimeUnit.NANOSECONDS.toSeconds(System.nanoTime() - opAddEntry.lastInitTime) >= timeoutSec;
            if (isTimedOut) {
                log.error("Failed to add entry for ledger {} in time-out {} sec",
                        (opAddEntry.ledger != null ? opAddEntry.ledger.getId() : -1), timeoutSec);
                opAddEntry.handleAddTimeoutFailure(opAddEntry.ledger, opAddEntry.addOpCount);
            }
        }
    }

    private void checkReadTimeout() {
        long timeoutSec = config.getReadEntryTimeoutSeconds();
        if (timeoutSec < 1) {
            return;
        }
        ReadEntryCallbackWrapper callback = this.lastReadCallback;
        long readOpCount = callback != null ? callback.readOpCount : 0;
        boolean timeout = callback != null && (TimeUnit.NANOSECONDS.toSeconds(System.nanoTime() - callback.createdTime) >= timeoutSec);
        if (readOpCount > 0 && timeout) {
            log.warn("[{}]-{}-{} read entry timeout after {} sec", this.name, this.lastReadCallback.ledgerId,
                    this.lastReadCallback.entryId, timeoutSec);
            callback.readFailed(createManagedLedgerException(BKException.Code.TimeoutException), readOpCount);
            LAST_READ_CALLBACK_UPDATER.compareAndSet(this, callback, null);
        }
    }

    @Override
    public long getOffloadedSize() {
        long offloadedSize = 0;
        for (LedgerInfo li : ledgers.values()) {
            if (li.hasOffloadContext() && li.getOffloadContext().getComplete()) {
                offloadedSize += li.getSize();
            }
        }

        return offloadedSize;
    }

    @Override
    public Map<String, String> getProperties() {
        return propertiesMap;
    }

    @Override
    public void setProperty(String key, String value) throws InterruptedException, ManagedLedgerException {
        Map<String, String> map = new HashMap<>();
        map.put(key, value);
        updateProperties(map, false, null);
    }

    @Override
    public void asyncSetProperty(String key, String value, final UpdatePropertiesCallback callback, Object ctx) {
        Map<String, String> map = new HashMap<>();
        map.put(key, value);
        asyncUpdateProperties(map, false, null, callback, ctx);
    }

    @Override
    public void deleteProperty(String key) throws InterruptedException, ManagedLedgerException {
        updateProperties(null, true, key);
    }

    @Override
    public void asyncDeleteProperty(String key, final UpdatePropertiesCallback callback, Object ctx) {
        asyncUpdateProperties(null, true, key, callback, ctx);
    }

    @Override
    public void setProperties(Map<String, String> properties) throws InterruptedException, ManagedLedgerException {
        updateProperties(properties, false, null);
    }

    @Override
    public void asyncSetProperties(Map<String, String> properties, final UpdatePropertiesCallback callback,
        Object ctx) {
        asyncUpdateProperties(properties, false, null, callback, ctx);
    }

    private void updateProperties(Map<String, String> properties, boolean isDelete,
        String deleteKey) throws InterruptedException, ManagedLedgerException {
        final CountDownLatch latch = new CountDownLatch(1);
        class Result {
            ManagedLedgerException exception = null;
        }
        final Result result = new Result();
        this.asyncUpdateProperties(properties, isDelete, deleteKey, new UpdatePropertiesCallback() {
            @Override
            public void updatePropertiesComplete(Map<String, String> properties, Object ctx) {
                latch.countDown();
            }

            @Override
            public void updatePropertiesFailed(ManagedLedgerException exception, Object ctx) {
                result.exception = exception;
                latch.countDown();
            }
        }, null);

        if (!latch.await(AsyncOperationTimeoutSeconds, TimeUnit.SECONDS)) {
            throw new ManagedLedgerException("Timeout during update managedLedger's properties");
        }

        if (result.exception != null) {
            log.error("[{}] Update managedLedger's properties failed", name, result.exception);
            throw result.exception;
        }
    }

    private void asyncUpdateProperties(Map<String, String> properties, boolean isDelete,
        String deleteKey, final UpdatePropertiesCallback callback, Object ctx) {
        if (!metadataMutex.tryLock()) {
            // Defer update for later
            scheduledExecutor.schedule(() -> asyncUpdateProperties(properties, isDelete, deleteKey,
                callback, ctx), 100, TimeUnit.MILLISECONDS);
            return;
        }
        if (isDelete) {
            propertiesMap.remove(deleteKey);
        } else {
            propertiesMap.putAll(properties);
        }
        store.asyncUpdateLedgerIds(name, getManagedLedgerInfo(), ledgersStat, new MetaStoreCallback<Void>() {
            @Override
            public void operationComplete(Void result, Stat version) {
                ledgersStat = version;
                callback.updatePropertiesComplete(propertiesMap, ctx);
                metadataMutex.unlock();
            }

            @Override
            public void operationFailed(MetaStoreException e) {
                log.error("[{}] Update managedLedger's properties failed", name, e);
                callback.updatePropertiesFailed(e, ctx);
                metadataMutex.unlock();
            }
        });
    }

    @VisibleForTesting
    public void setEntriesAddedCounter(long count) {
        ENTRIES_ADDED_COUNTER_UPDATER.set(this, count);
    }

    private static final Logger log = LoggerFactory.getLogger(ManagedLedgerImpl.class);

}<|MERGE_RESOLUTION|>--- conflicted
+++ resolved
@@ -3435,12 +3435,8 @@
                 && !(t.getCause() instanceof CompletionException) /* check to avoid stackoverlflow */) {
             return createManagedLedgerException(t.getCause());
         } else {
-<<<<<<< HEAD
+            log.error("Unknown exception for ManagedLedgerException.", t);
             return new ManagedLedgerException("Other exception", t);
-=======
-            log.error("Unknown exception for ManagedLedgerException.", t);
-            return new ManagedLedgerException("Unknown exception");
->>>>>>> 746f1814
         }
     }
 
