--- conflicted
+++ resolved
@@ -532,11 +532,7 @@
                 this.lastLedgerCreationInitiationTimestamp = System.nanoTime();
                 mbean.startDataLedgerCreateOp();
                 bookKeeper.asyncCreateLedger(config.getEnsembleSize(), config.getWriteQuorumSize(),
-<<<<<<< HEAD
-                        config.getAckQuorumSize(), digestType, config.getPassword(), this, ctx,
-=======
-                        config.getAckQuorumSize(), config.getDigestType(), config.getPassword(), this, null,
->>>>>>> ad90ac64
+                        config.getAckQuorumSize(), digestType, config.getPassword(), this, null,
                         Collections.emptyMap());
             }
         } else {
