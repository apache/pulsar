--- conflicted
+++ resolved
@@ -2742,22 +2742,13 @@
                         promise.complete(null);
                     }
 
-<<<<<<< HEAD
-                    @Override
-                    public void operationFailed(MetaStoreException e) {
-                        log.warn("[{}] Failed to update the list of ledgers after trimming", name, e);
-                        metadataMutex.unlock();
-                        trimmerMutex.unlock();
-=======
                 @Override
                 public void operationFailed(MetaStoreException e) {
                     log.warn("[{}] Failed to update the list of ledgers after trimming", name, e);
                     metadataMutex.unlock();
                     trimmerMutex.unlock();
                     handleBadVersion(e);
->>>>>>> 83e830e6
-
-                        promise.completeExceptionally(e);
+                    promise.completeExceptionally(e);
                     }
                 });
             }).exceptionally(ex -> {
@@ -2865,12 +2856,7 @@
     public void asyncDelete(final DeleteLedgerCallback callback, final Object ctx) {
         // Delete the managed ledger without closing, since we are not interested in gracefully closing cursors and
         // ledgers
-<<<<<<< HEAD
-
-        STATE_UPDATER.set(this, State.Fenced);
-=======
         setFenced();
->>>>>>> 83e830e6
         cancelScheduledTasks();
 
         List<ManagedCursor> cursors = Lists.newArrayList(this.cursors);
@@ -3219,7 +3205,7 @@
                                             log.error("[{}] Failed to offload data for the ledgerId {}, "
                                                     + "clean up the offloaded data",
                                                 name, ledgerId, exception);
-<<<<<<< HEAD
+                                        }
                                         if (!ledgerDeletionService.isTopicTwoPhaseDeletionEnabled()) {
                                             cleanupOffloaded(ledgerId, uuid, driverName, driverMetadata,
                                                     "Metastore failure");
@@ -3227,19 +3213,12 @@
                                             ledgerDeletionService.appendPendingDeleteLedger(name, ledgerId,
                                                             ledgers.get(ledgerId), LedgerComponent.MANAGED_LEDGER,
                                                             LedgerType.OFFLOAD_LEDGER, Collections.emptyMap())
-                                                    .exceptionally(e -> {
+                                                    .exceptionally(ex -> {
                                                         log.warn("[{}]-{} Failed to append pending delete ledger.",
                                                                 this.name, ledgerId);
                                                         return null;
                                                     });
                                         }
-=======
-                                        }
-                                        cleanupOffloaded(
-                                            ledgerId, uuid,
-                                            driverName, driverMetadata,
-                                            "Metastore failure");
->>>>>>> 83e830e6
                                     }
                                 });
                     })
