--- conflicted
+++ resolved
@@ -228,16 +228,10 @@
     private static final AtomicLongFieldUpdater<ManagedLedgerImpl> READ_OP_COUNT_UPDATER = AtomicLongFieldUpdater
             .newUpdater(ManagedLedgerImpl.class, "readOpCount");
     private volatile long readOpCount = 0;
-<<<<<<< HEAD
 
     private final long backloggedCursorThresholdEntries;
 
     // last read-operation's callback to check read-timeout on it.
-    private static final AtomicReferenceFieldUpdater<ManagedLedgerImpl, ReadEntryCallbackWrapper> LAST_READ_CALLBACK = AtomicReferenceFieldUpdater
-            .newUpdater(ManagedLedgerImpl.class, ReadEntryCallbackWrapper.class, "lastReadCallback");
-=======
-    // last read-operation's callback to check read-timeout on it.
->>>>>>> 2e639116
     private volatile ReadEntryCallbackWrapper lastReadCallback = null;
 
     /**
@@ -3110,8 +3104,6 @@
         }
     }
 
-<<<<<<< HEAD
-=======
     @Override
     public long getOffloadedSize() {
         long offloadedSize = 0;
@@ -3124,7 +3116,6 @@
         return offloadedSize;
     }
 
->>>>>>> 2e639116
     private static final Logger log = LoggerFactory.getLogger(ManagedLedgerImpl.class);
 
 }