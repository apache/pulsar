/**
 * Licensed to the Apache Software Foundation (ASF) under one
 * or more contributor license agreements.  See the NOTICE file
 * distributed with this work for additional information
 * regarding copyright ownership.  The ASF licenses this file
 * to you under the Apache License, Version 2.0 (the
 * "License"); you may not use this file except in compliance
 * with the License.  You may obtain a copy of the License at
 *
 *   http://www.apache.org/licenses/LICENSE-2.0
 *
 * Unless required by applicable law or agreed to in writing,
 * software distributed under the License is distributed on an
 * "AS IS" BASIS, WITHOUT WARRANTIES OR CONDITIONS OF ANY
 * KIND, either express or implied.  See the License for the
 * specific language governing permissions and limitations
 * under the License.
 */
package org.apache.bookkeeper.mledger.impl;

import static com.google.common.base.Preconditions.checkArgument;
import static com.google.common.base.Preconditions.checkState;
import static java.lang.Math.min;
import static org.apache.bookkeeper.mledger.util.Errors.isNoSuchLedgerExistsException;
import static org.apache.bookkeeper.mledger.util.SafeRun.safeRun;
import com.google.common.annotations.VisibleForTesting;
import com.google.common.collect.BoundType;
import com.google.common.collect.Lists;
import com.google.common.collect.Queues;
import com.google.common.collect.Range;
import io.netty.buffer.ByteBuf;
import io.netty.buffer.Unpooled;
import io.netty.util.Recycler;
import io.netty.util.Recycler.Handle;
import java.io.IOException;
import java.time.Clock;
import java.util.ArrayList;
import java.util.Collections;
import java.util.HashMap;
import java.util.HashSet;
import java.util.Iterator;
import java.util.List;
import java.util.Map;
import java.util.NavigableMap;
import java.util.Objects;
import java.util.Optional;
import java.util.Queue;
import java.util.Random;
import java.util.Set;
import java.util.UUID;
import java.util.concurrent.CompletableFuture;
import java.util.concurrent.CompletionException;
import java.util.concurrent.ConcurrentLinkedDeque;
import java.util.concurrent.ConcurrentLinkedQueue;
import java.util.concurrent.ConcurrentSkipListMap;
import java.util.concurrent.CountDownLatch;
import java.util.concurrent.ExecutionException;
import java.util.concurrent.ScheduledFuture;
import java.util.concurrent.TimeUnit;
import java.util.concurrent.TimeoutException;
import java.util.concurrent.atomic.AtomicBoolean;
import java.util.concurrent.atomic.AtomicInteger;
import java.util.concurrent.atomic.AtomicLongFieldUpdater;
import java.util.concurrent.atomic.AtomicReference;
import java.util.concurrent.atomic.AtomicReferenceFieldUpdater;
import java.util.function.Predicate;
import java.util.function.Supplier;
import java.util.stream.Collectors;
import lombok.Getter;
import org.apache.bookkeeper.client.AsyncCallback;
import org.apache.bookkeeper.client.AsyncCallback.CreateCallback;
import org.apache.bookkeeper.client.AsyncCallback.OpenCallback;
import org.apache.bookkeeper.client.BKException;
import org.apache.bookkeeper.client.BKException.Code;
import org.apache.bookkeeper.client.BookKeeper;
import org.apache.bookkeeper.client.BookKeeper.DigestType;
import org.apache.bookkeeper.client.LedgerHandle;
import org.apache.bookkeeper.client.api.ReadHandle;
import org.apache.bookkeeper.common.util.Backoff;
import org.apache.bookkeeper.common.util.OrderedExecutor;
import org.apache.bookkeeper.common.util.OrderedScheduler;
import org.apache.bookkeeper.common.util.Retries;
import org.apache.bookkeeper.mledger.AsyncCallbacks;
import org.apache.bookkeeper.mledger.AsyncCallbacks.AddEntryCallback;
import org.apache.bookkeeper.mledger.AsyncCallbacks.CloseCallback;
import org.apache.bookkeeper.mledger.AsyncCallbacks.DeleteCursorCallback;
import org.apache.bookkeeper.mledger.AsyncCallbacks.DeleteLedgerCallback;
import org.apache.bookkeeper.mledger.AsyncCallbacks.MarkDeleteCallback;
import org.apache.bookkeeper.mledger.AsyncCallbacks.OffloadCallback;
import org.apache.bookkeeper.mledger.AsyncCallbacks.OpenCursorCallback;
import org.apache.bookkeeper.mledger.AsyncCallbacks.ReadEntriesCallback;
import org.apache.bookkeeper.mledger.AsyncCallbacks.ReadEntryCallback;
import org.apache.bookkeeper.mledger.AsyncCallbacks.TerminateCallback;
import org.apache.bookkeeper.mledger.AsyncCallbacks.UpdatePropertiesCallback;
import org.apache.bookkeeper.mledger.Entry;
import org.apache.bookkeeper.mledger.FlowControllableReadHandle;
import org.apache.bookkeeper.mledger.ManagedCursor;
import org.apache.bookkeeper.mledger.ManagedLedger;
import org.apache.bookkeeper.mledger.ManagedLedgerConfig;
import org.apache.bookkeeper.mledger.ManagedLedgerException;
import org.apache.bookkeeper.mledger.ManagedLedgerException.BadVersionException;
import org.apache.bookkeeper.mledger.ManagedLedgerException.CursorNotFoundException;
import org.apache.bookkeeper.mledger.ManagedLedgerException.InvalidCursorPositionException;
import org.apache.bookkeeper.mledger.ManagedLedgerException.ManagedLedgerAlreadyClosedException;
import org.apache.bookkeeper.mledger.ManagedLedgerException.ManagedLedgerFencedException;
import org.apache.bookkeeper.mledger.ManagedLedgerException.ManagedLedgerInterceptException;
import org.apache.bookkeeper.mledger.ManagedLedgerException.ManagedLedgerNotFoundException;
import org.apache.bookkeeper.mledger.ManagedLedgerException.ManagedLedgerTerminatedException;
import org.apache.bookkeeper.mledger.ManagedLedgerException.MetaStoreException;
import org.apache.bookkeeper.mledger.ManagedLedgerException.MetadataNotFoundException;
import org.apache.bookkeeper.mledger.ManagedLedgerException.NonRecoverableLedgerException;
import org.apache.bookkeeper.mledger.ManagedLedgerException.TooManyRequestsException;
import org.apache.bookkeeper.mledger.ManagedLedgerMXBean;
import org.apache.bookkeeper.mledger.Position;
import org.apache.bookkeeper.mledger.WaitingEntryCallBack;
import org.apache.bookkeeper.mledger.impl.ManagedCursorImpl.VoidCallback;
import org.apache.bookkeeper.mledger.impl.MetaStore.MetaStoreCallback;
import org.apache.bookkeeper.mledger.impl.cache.EntryCache;
import org.apache.bookkeeper.mledger.intercept.ManagedLedgerInterceptor;
import org.apache.bookkeeper.mledger.offload.OffloadUtils;
import org.apache.bookkeeper.mledger.proto.MLDataFormats;
import org.apache.bookkeeper.mledger.proto.MLDataFormats.ManagedLedgerInfo;
import org.apache.bookkeeper.mledger.proto.MLDataFormats.ManagedLedgerInfo.LedgerInfo;
import org.apache.bookkeeper.mledger.proto.MLDataFormats.NestedPositionInfo;
import org.apache.bookkeeper.mledger.proto.MLDataFormats.OffloadContext;
import org.apache.bookkeeper.mledger.util.CallbackMutex;
import org.apache.bookkeeper.mledger.util.Futures;
import org.apache.bookkeeper.net.BookieId;
import org.apache.commons.lang3.tuple.Pair;
import org.apache.pulsar.common.api.proto.CommandSubscribe.InitialPosition;
import org.apache.pulsar.common.policies.data.EnsemblePlacementPolicyConfig;
import org.apache.pulsar.common.policies.data.ManagedLedgerInternalStats;
import org.apache.pulsar.common.policies.data.OffloadPolicies;
import org.apache.pulsar.common.policies.data.OffloadedReadPriority;
import org.apache.pulsar.common.policies.data.PersistentTopicInternalStats;
import org.apache.pulsar.common.protocol.Commands;
import org.apache.pulsar.common.util.DateFormatter;
import org.apache.pulsar.common.util.FutureUtil;
import org.apache.pulsar.common.util.collections.ConcurrentLongHashMap;
import org.apache.pulsar.metadata.api.Stat;
import org.slf4j.Logger;
import org.slf4j.LoggerFactory;


public class ManagedLedgerImpl implements ManagedLedger, CreateCallback {
    private static final long MegaByte = 1024 * 1024;

    protected static final int AsyncOperationTimeoutSeconds = 30;

    protected final BookKeeper bookKeeper;
    protected final String name;
    private final Map<String, byte[]> ledgerMetadata;
    private final BookKeeper.DigestType digestType;

    protected ManagedLedgerConfig config;
    protected Map<String, String> propertiesMap;
    protected final MetaStore store;

    final ConcurrentLongHashMap<CompletableFuture<ReadHandle>> ledgerCache =
            ConcurrentLongHashMap.<CompletableFuture<ReadHandle>>newBuilder()
                    .expectedItems(16) // initial capacity
                    .concurrencyLevel(1) // number of sections
                    .build();
    protected final NavigableMap<Long, LedgerInfo> ledgers = new ConcurrentSkipListMap<>();
    private volatile Stat ledgersStat;

    // contains all cursors, where durable cursors are ordered by mark delete position
    private final ManagedCursorContainer cursors = new ManagedCursorContainer();
    // contains active cursors eligible for caching,
    // ordered by read position (when cacheEvictionByMarkDeletedPosition=false) or by mark delete position
    // (when cacheEvictionByMarkDeletedPosition=true)
    private final ManagedCursorContainer activeCursors = new ManagedCursorContainer();


    // Ever increasing counter of entries added
    @VisibleForTesting
    static final AtomicLongFieldUpdater<ManagedLedgerImpl> ENTRIES_ADDED_COUNTER_UPDATER = AtomicLongFieldUpdater
            .newUpdater(ManagedLedgerImpl.class, "entriesAddedCounter");
    @SuppressWarnings("unused")
    private volatile long entriesAddedCounter = 0;

    static final AtomicLongFieldUpdater<ManagedLedgerImpl> NUMBER_OF_ENTRIES_UPDATER = AtomicLongFieldUpdater
            .newUpdater(ManagedLedgerImpl.class, "numberOfEntries");
    @SuppressWarnings("unused")
    private volatile long numberOfEntries = 0;
    static final AtomicLongFieldUpdater<ManagedLedgerImpl> TOTAL_SIZE_UPDATER = AtomicLongFieldUpdater
            .newUpdater(ManagedLedgerImpl.class, "totalSize");
    @SuppressWarnings("unused")
    private volatile long totalSize = 0;

    // Cursors that are waiting to be notified when new entries are persisted
    final ConcurrentLinkedQueue<ManagedCursorImpl> waitingCursors;

    // Objects that are waiting to be notified when new entries are persisted
    final ConcurrentLinkedQueue<WaitingEntryCallBack> waitingEntryCallBacks;

    // This map is used for concurrent open cursor requests, where the 2nd request will attach a listener to the
    // uninitialized cursor future from the 1st request
    final Map<String, CompletableFuture<ManagedCursor>> uninitializedCursors;

    final EntryCache entryCache;

    private ScheduledFuture<?> timeoutTask;
    private ScheduledFuture<?> checkLedgerRollTask;

    /**
     * This lock is held while the ledgers list or propertiesMap is updated asynchronously on the metadata store.
     * Since we use the store version, we cannot have multiple concurrent updates.
     */
    private final CallbackMutex metadataMutex = new CallbackMutex();
    private final CallbackMutex trimmerMutex = new CallbackMutex();

    private final CallbackMutex offloadMutex = new CallbackMutex();
    private static final CompletableFuture<PositionImpl> NULL_OFFLOAD_PROMISE = CompletableFuture
            .completedFuture(PositionImpl.LATEST);
    private volatile LedgerHandle currentLedger;
    private long currentLedgerEntries = 0;
    private long currentLedgerSize = 0;
    private long lastLedgerCreatedTimestamp = 0;
    private long lastLedgerCreationFailureTimestamp = 0;
    private long lastLedgerCreationInitiationTimestamp = 0;

    private long lastOffloadLedgerId = 0;
    private long lastOffloadSuccessTimestamp = 0;
    private long lastOffloadFailureTimestamp = 0;

    private int minBacklogCursorsForCaching = 0;
    private int minBacklogEntriesForCaching = 1000;
    private int maxBacklogBetweenCursorsForCaching = 1000;

    private static final Random random = new Random(System.currentTimeMillis());
    private long maximumRolloverTimeMs;
    protected final Supplier<Boolean> mlOwnershipChecker;

    volatile PositionImpl lastConfirmedEntry;

    private ManagedLedgerInterceptor managedLedgerInterceptor;

    private volatile long lastAddEntryTimeMs = 0;
    private long inactiveLedgerRollOverTimeMs = 0;

    protected static final int DEFAULT_LEDGER_DELETE_RETRIES = 3;
    protected static final int DEFAULT_LEDGER_DELETE_BACKOFF_TIME_SEC = 60;

    public enum State {
        None, // Uninitialized
        LedgerOpened, // A ledger is ready to write into
        ClosingLedger, // Closing current ledger
        ClosedLedger, // Current ledger has been closed and there's no pending
                      // operation
        CreatingLedger, // Creating a new ledger
        Closed, // ManagedLedger has been closed
        Fenced, // A managed ledger is fenced when there is some concurrent
                // access from a different session/machine. In this state the
                // managed ledger will throw exception for all operations, since
                // the new instance will take over
        Terminated, // Managed ledger was terminated and no more entries
                    // are allowed to be added. Reads are allowed
        WriteFailed // The state that is transitioned to when a BK write failure happens
                    // After handling the BK write failure, managed ledger will get signalled to create a new ledger
    }

    // define boundaries for position based seeks and searches
    public enum PositionBound {
        startIncluded, startExcluded
    }

    private static final AtomicReferenceFieldUpdater<ManagedLedgerImpl, State> STATE_UPDATER =
            AtomicReferenceFieldUpdater.newUpdater(ManagedLedgerImpl.class, State.class, "state");
    protected volatile State state = null;

    @Getter
    private final OrderedScheduler scheduledExecutor;

    @Getter
    private final OrderedExecutor executor;

    @Getter
    private final ManagedLedgerFactoryImpl factory;

    @Getter
    protected final ManagedLedgerMBeanImpl mbean;
    protected final Clock clock;

    private static final AtomicLongFieldUpdater<ManagedLedgerImpl> READ_OP_COUNT_UPDATER = AtomicLongFieldUpdater
            .newUpdater(ManagedLedgerImpl.class, "readOpCount");
    private volatile long readOpCount = 0;
    protected static final AtomicLongFieldUpdater<ManagedLedgerImpl> ADD_OP_COUNT_UPDATER = AtomicLongFieldUpdater
            .newUpdater(ManagedLedgerImpl.class, "addOpCount");
    private volatile long addOpCount = 0;

    // last read-operation's callback to check read-timeout on it.
    private volatile ReadEntryCallbackWrapper lastReadCallback = null;
    private static final AtomicReferenceFieldUpdater<ManagedLedgerImpl, ReadEntryCallbackWrapper>
            LAST_READ_CALLBACK_UPDATER = AtomicReferenceFieldUpdater
            .newUpdater(ManagedLedgerImpl.class, ReadEntryCallbackWrapper.class, "lastReadCallback");

    /**
     * Queue of pending entries to be added to the managed ledger. Typically entries are queued when a new ledger is.
     * created asynchronously and hence there is no ready ledger to write into.
     */
    final ConcurrentLinkedQueue<OpAddEntry> pendingAddEntries = new ConcurrentLinkedQueue<>();

    /**
     * This variable is used for testing the tests.
     * {@link ManagedLedgerTest#testManagedLedgerWithPlacementPolicyInCustomMetadata()}
     */
    @VisibleForTesting
    Map<String, byte[]> createdLedgerCustomMetadata;

    public ManagedLedgerImpl(ManagedLedgerFactoryImpl factory, BookKeeper bookKeeper, MetaStore store,
            ManagedLedgerConfig config, OrderedScheduler scheduledExecutor,
            final String name) {
        this(factory, bookKeeper, store, config, scheduledExecutor, name, null);
    }
    public ManagedLedgerImpl(ManagedLedgerFactoryImpl factory, BookKeeper bookKeeper, MetaStore store,
            ManagedLedgerConfig config, OrderedScheduler scheduledExecutor,
            final String name, final Supplier<Boolean> mlOwnershipChecker) {
        this.factory = factory;
        this.bookKeeper = bookKeeper;
        this.config = config;
        this.store = store;
        this.name = name;
        this.ledgerMetadata = LedgerMetadataUtils.buildBaseManagedLedgerMetadata(name);
        this.digestType = BookKeeper.DigestType.fromApiDigestType(config.getDigestType());
        this.scheduledExecutor = scheduledExecutor;
        this.executor = bookKeeper.getMainWorkerPool();
        TOTAL_SIZE_UPDATER.set(this, 0);
        NUMBER_OF_ENTRIES_UPDATER.set(this, 0);
        ENTRIES_ADDED_COUNTER_UPDATER.set(this, 0);
        STATE_UPDATER.set(this, State.None);
        this.ledgersStat = null;
        this.mbean = new ManagedLedgerMBeanImpl(this);
        if (config.getManagedLedgerInterceptor() != null) {
            this.managedLedgerInterceptor = config.getManagedLedgerInterceptor();
        }
        this.entryCache = factory.getEntryCacheManager().getEntryCache(this);
        this.waitingCursors = Queues.newConcurrentLinkedQueue();
        this.waitingEntryCallBacks = Queues.newConcurrentLinkedQueue();
        this.uninitializedCursors = new HashMap();
        this.clock = config.getClock();

        // Get the next rollover time. Add a random value upto 5% to avoid rollover multiple ledgers at the same time
        this.maximumRolloverTimeMs = getMaximumRolloverTimeMs(config);
        this.mlOwnershipChecker = mlOwnershipChecker;
        this.propertiesMap = new HashMap();
        this.inactiveLedgerRollOverTimeMs = config.getInactiveLedgerRollOverTimeMs();
        if (config.getManagedLedgerInterceptor() != null) {
            this.managedLedgerInterceptor = config.getManagedLedgerInterceptor();
        }
        this.minBacklogCursorsForCaching = config.getMinimumBacklogCursorsForCaching();
        this.minBacklogEntriesForCaching = config.getMinimumBacklogEntriesForCaching();
        this.maxBacklogBetweenCursorsForCaching = config.getMaxBacklogBetweenCursorsForCaching();
    }

    synchronized void initialize(final ManagedLedgerInitializeLedgerCallback callback, final Object ctx) {
        log.info("Opening managed ledger {}", name);

        // Fetch the list of existing ledgers in the managed ledger
        store.getManagedLedgerInfo(name, config.isCreateIfMissing(), config.getProperties(),
                new MetaStoreCallback<ManagedLedgerInfo>() {
            @Override
            public void operationComplete(ManagedLedgerInfo mlInfo, Stat stat) {
                ledgersStat = stat;
                if (mlInfo.hasTerminatedPosition()) {
                    state = State.Terminated;
                    lastConfirmedEntry = new PositionImpl(mlInfo.getTerminatedPosition());
                    log.info("[{}] Recovering managed ledger terminated at {}", name, lastConfirmedEntry);
                }

                for (LedgerInfo ls : mlInfo.getLedgerInfoList()) {
                    ledgers.put(ls.getLedgerId(), ls);
                }

                if (mlInfo.getPropertiesCount() > 0) {
                    propertiesMap = new HashMap();
                    for (int i = 0; i < mlInfo.getPropertiesCount(); i++) {
                        MLDataFormats.KeyValue property = mlInfo.getProperties(i);
                        propertiesMap.put(property.getKey(), property.getValue());
                    }
                }
                if (managedLedgerInterceptor != null) {
                    managedLedgerInterceptor.onManagedLedgerPropertiesInitialize(propertiesMap);
                }

                // Last ledger stat may be zeroed, we must update it
                if (!ledgers.isEmpty()) {
                    final long id = ledgers.lastKey();
                    OpenCallback opencb = (rc, lh, ctx1) -> {
                        executor.executeOrdered(name, safeRun(() -> {
                            mbean.endDataLedgerOpenOp();
                            if (log.isDebugEnabled()) {
                                log.debug("[{}] Opened ledger {}: {}", name, id, BKException.getMessage(rc));
                            }
                            if (rc == BKException.Code.OK) {
                                LedgerInfo info = LedgerInfo.newBuilder().setLedgerId(id)
                                        .setEntries(lh.getLastAddConfirmed() + 1).setSize(lh.getLength())
                                        .setTimestamp(clock.millis()).build();
                                ledgers.put(id, info);
                                if (managedLedgerInterceptor != null) {
                                    managedLedgerInterceptor.onManagedLedgerLastLedgerInitialize(name, lh)
                                        .thenRun(() -> initializeBookKeeper(callback))
                                        .exceptionally(ex -> {
                                            callback.initializeFailed(
                                                    new ManagedLedgerInterceptException(ex.getCause()));
                                            return null;
                                        });
                                } else {
                                    initializeBookKeeper(callback);
                                }
                            } else if (isNoSuchLedgerExistsException(rc)) {
                                log.warn("[{}] Ledger not found: {}", name, id);
                                ledgers.remove(id);
                                initializeBookKeeper(callback);
                            } else {
                                log.error("[{}] Failed to open ledger {}: {}", name, id, BKException.getMessage(rc));
                                callback.initializeFailed(createManagedLedgerException(rc));
                                return;
                            }
                        }));
                    };

                    if (log.isDebugEnabled()) {
                        log.debug("[{}] Opening ledger {}", name, id);
                    }
                    mbean.startDataLedgerOpenOp();
                    bookKeeper.asyncOpenLedger(id, digestType, config.getPassword(), opencb, null);
                } else {
                    initializeBookKeeper(callback);
                }
            }

            @Override
            public void operationFailed(MetaStoreException e) {
                if (e instanceof MetadataNotFoundException) {
                    callback.initializeFailed(new ManagedLedgerNotFoundException(e));
                } else {
                    callback.initializeFailed(new ManagedLedgerException(e));
                }
            }
        });

        scheduleTimeoutTask();
    }

    private synchronized void initializeBookKeeper(final ManagedLedgerInitializeLedgerCallback callback) {
        if (log.isDebugEnabled()) {
            log.debug("[{}] initializing bookkeeper; ledgers {}", name, ledgers);
        }

        // Calculate total entries and size
        Iterator<LedgerInfo> iterator = ledgers.values().iterator();
        while (iterator.hasNext()) {
            LedgerInfo li = iterator.next();
            if (li.getEntries() > 0) {
                NUMBER_OF_ENTRIES_UPDATER.addAndGet(this, li.getEntries());
                TOTAL_SIZE_UPDATER.addAndGet(this, li.getSize());
            } else {
                iterator.remove();
                bookKeeper.asyncDeleteLedger(li.getLedgerId(), (rc, ctx) -> {
                    if (log.isDebugEnabled()) {
                        log.debug("[{}] Deleted empty ledger ledgerId={} rc={}", name, li.getLedgerId(), rc);
                    }
                }, null);
            }
        }

        if (state == State.Terminated) {
            // When recovering a terminated managed ledger, we don't need to create
            // a new ledger for writing, since no more writes are allowed.
            // We just move on to the next stage
            initializeCursors(callback);
            return;
        }

        final MetaStoreCallback<Void> storeLedgersCb = new MetaStoreCallback<Void>() {
            @Override
            public void operationComplete(Void v, Stat stat) {
                ledgersStat = stat;
                initializeCursors(callback);
            }

            @Override
            public void operationFailed(MetaStoreException e) {
                callback.initializeFailed(new ManagedLedgerException(e));
            }
        };

        // Create a new ledger to start writing
        this.lastLedgerCreationInitiationTimestamp = System.currentTimeMillis();
        mbean.startDataLedgerCreateOp();

        asyncCreateLedger(bookKeeper, config, digestType, (rc, lh, ctx) -> {

            if (checkAndCompleteLedgerOpTask(rc, lh, ctx)) {
                return;
            }

            executor.executeOrdered(name, safeRun(() -> {
                mbean.endDataLedgerCreateOp();
                if (rc != BKException.Code.OK) {
                    callback.initializeFailed(createManagedLedgerException(rc));
                    return;
                }

                log.info("[{}] Created ledger {}", name, lh.getId());
                STATE_UPDATER.set(this, State.LedgerOpened);
                updateLastLedgerCreatedTimeAndScheduleRolloverTask();
                currentLedger = lh;

                lastConfirmedEntry = new PositionImpl(lh.getId(), -1);
                // bypass empty ledgers, find last ledger with Message if possible.
                while (lastConfirmedEntry.getEntryId() == -1) {
                    Map.Entry<Long, LedgerInfo> formerLedger = ledgers.lowerEntry(lastConfirmedEntry.getLedgerId());
                    if (formerLedger != null) {
                        LedgerInfo ledgerInfo = formerLedger.getValue();
                        lastConfirmedEntry = PositionImpl.get(ledgerInfo.getLedgerId(), ledgerInfo.getEntries() - 1);
                    } else {
                        break;
                    }
                }

                LedgerInfo info = LedgerInfo.newBuilder().setLedgerId(lh.getId()).setTimestamp(0).build();
                ledgers.put(lh.getId(), info);

                // Save it back to ensure all nodes exist
                store.asyncUpdateLedgerIds(name, getManagedLedgerInfo(), ledgersStat, storeLedgersCb);
            }));
        }, ledgerMetadata);
    }

    private void initializeCursors(final ManagedLedgerInitializeLedgerCallback callback) {
        if (log.isDebugEnabled()) {
            log.debug("[{}] initializing cursors", name);
        }
        store.getCursors(name, new MetaStoreCallback<List<String>>() {
            @Override
            public void operationComplete(List<String> consumers, Stat s) {
                // Load existing cursors
                final AtomicInteger cursorCount = new AtomicInteger(consumers.size());
                if (log.isDebugEnabled()) {
                    log.debug("[{}] Found {} cursors", name, consumers.size());
                }

                if (consumers.isEmpty()) {
                    callback.initializeComplete();
                    return;
                }

                if (!ManagedLedgerImpl.this.config.isLazyCursorRecovery()) {
                    log.debug("[{}] Loading cursors", name);

                    for (final String cursorName : consumers) {
                        log.info("[{}] Loading cursor {}", name, cursorName);
                        final ManagedCursorImpl cursor;
                        cursor = new ManagedCursorImpl(bookKeeper, config, ManagedLedgerImpl.this, cursorName);

                        cursor.recover(new VoidCallback() {
                            @Override
                            public void operationComplete() {
                                log.info("[{}] Recovery for cursor {} completed. pos={} -- todo={}", name, cursorName,
                                        cursor.getMarkDeletedPosition(), cursorCount.get() - 1);
                                cursor.setActive();
                                addCursor(cursor);

                                if (cursorCount.decrementAndGet() == 0) {
                                    // The initialization is now completed, register the jmx mbean
                                    callback.initializeComplete();
                                }
                            }

                            @Override
                            public void operationFailed(ManagedLedgerException exception) {
                                log.warn("[{}] Recovery for cursor {} failed", name, cursorName, exception);
                                cursorCount.set(-1);
                                callback.initializeFailed(exception);
                            }
                        });
                    }
                } else {
                    // Lazily recover cursors by put them to uninitializedCursors map.
                    for (final String cursorName : consumers) {
                        if (log.isDebugEnabled()) {
                            log.debug("[{}] Recovering cursor {} lazily", name, cursorName);
                        }
                        final ManagedCursorImpl cursor;
                        cursor = new ManagedCursorImpl(bookKeeper, config, ManagedLedgerImpl.this, cursorName);
                        CompletableFuture<ManagedCursor> cursorRecoveryFuture = new CompletableFuture<>();
                        uninitializedCursors.put(cursorName, cursorRecoveryFuture);

                        cursor.recover(new VoidCallback() {
                            @Override
                            public void operationComplete() {
                                log.info("[{}] Lazy recovery for cursor {} completed. pos={} -- todo={}", name,
                                        cursorName, cursor.getMarkDeletedPosition(), cursorCount.get() - 1);
                                cursor.setActive();
                                synchronized (ManagedLedgerImpl.this) {
                                    addCursor(cursor);
                                    uninitializedCursors.remove(cursor.getName()).complete(cursor);
                                }
                            }

                            @Override
                            public void operationFailed(ManagedLedgerException exception) {
                                log.warn("[{}] Lazy recovery for cursor {} failed", name, cursorName, exception);
                                synchronized (ManagedLedgerImpl.this) {
                                    uninitializedCursors.remove(cursor.getName()).completeExceptionally(exception);
                                }
                            }
                        });
                    }
                    // Complete ledger recovery.
                    callback.initializeComplete();
                }
            }

            @Override
            public void operationFailed(MetaStoreException e) {
                log.warn("[{}] Failed to get the cursors list", name, e);
                callback.initializeFailed(new ManagedLedgerException(e));
            }
        });
    }

    private void addCursor(ManagedCursorImpl cursor) {
        Position positionForOrdering = null;
        if (cursor.isDurable()) {
            positionForOrdering = cursor.getMarkDeletedPosition();
            if (positionForOrdering == null) {
                positionForOrdering = PositionImpl.EARLIEST;
            }
        }
        cursors.add(cursor, positionForOrdering);
    }

    @Override
    public String getName() {
        return name;
    }

    @Override
    public Position addEntry(byte[] data) throws InterruptedException, ManagedLedgerException {
        return addEntry(data, 0, data.length);
    }

    @Override
    public Position addEntry(byte[] data, int numberOfMessages) throws InterruptedException, ManagedLedgerException {
        return addEntry(data, numberOfMessages, 0, data.length);
    }

    @Override
    public Position addEntry(byte[] data, int offset, int length) throws InterruptedException, ManagedLedgerException {
        final CountDownLatch counter = new CountDownLatch(1);
        // Result list will contain the status exception and the resulting
        // position
        class Result {
            ManagedLedgerException status = null;
            Position position = null;
        }
        final Result result = new Result();

        asyncAddEntry(data, offset, length, new AddEntryCallback() {
            @Override
            public void addComplete(Position position, ByteBuf entryData, Object ctx) {
                result.position = position;
                counter.countDown();
            }

            @Override
            public void addFailed(ManagedLedgerException exception, Object ctx) {
                result.status = exception;
                counter.countDown();
            }
        }, null);

        counter.await();

        if (result.status != null) {
            log.error("[{}] Error adding entry", name, result.status);
            throw result.status;
        }

        return result.position;
    }

    @Override
    public Position addEntry(byte[] data, int numberOfMessages, int offset, int length) throws InterruptedException,
            ManagedLedgerException {
        final CountDownLatch counter = new CountDownLatch(1);
        // Result list will contain the status exception and the resulting
        // position
        class Result {
            ManagedLedgerException status = null;
            Position position = null;
        }
        final Result result = new Result();

        asyncAddEntry(data, numberOfMessages, offset, length, new AddEntryCallback() {
            @Override
            public void addComplete(Position position, ByteBuf entryData, Object ctx) {
                result.position = position;
                counter.countDown();
            }

            @Override
            public void addFailed(ManagedLedgerException exception, Object ctx) {
                result.status = exception;
                counter.countDown();
            }
        }, null);

        counter.await();

        if (result.status != null) {
            log.error("[{}] Error adding entry", name, result.status);
            throw result.status;
        }

        return result.position;
    }

    @Override
    public void asyncAddEntry(final byte[] data, final AddEntryCallback callback, final Object ctx) {
        asyncAddEntry(data, 0, data.length, callback, ctx);
    }

    @Override
    public void asyncAddEntry(final byte[] data, int offset, int length, final AddEntryCallback callback,
            final Object ctx) {
        ByteBuf buffer = Unpooled.wrappedBuffer(data, offset, length);
        asyncAddEntry(buffer, callback, ctx);
    }

    @Override
    public void asyncAddEntry(final byte[] data, int numberOfMessages, int offset, int length,
                              final AddEntryCallback callback, final Object ctx) {
        ByteBuf buffer = Unpooled.wrappedBuffer(data, offset, length);
        asyncAddEntry(buffer, numberOfMessages, callback, ctx);
    }

    @Override
    public void asyncAddEntry(ByteBuf buffer, AddEntryCallback callback, Object ctx) {
        if (log.isDebugEnabled()) {
            log.debug("[{}] asyncAddEntry size={} state={}", name, buffer.readableBytes(), state);
        }

        // retain buffer in this thread
        buffer.retain();

        // Jump to specific thread to avoid contention from writers writing from different threads
        executor.executeOrdered(name, safeRun(() -> {
            OpAddEntry addOperation = OpAddEntry.createNoRetainBuffer(this, buffer, callback, ctx);
            internalAsyncAddEntry(addOperation);
        }));
    }

    @Override
    public void asyncAddEntry(ByteBuf buffer, int numberOfMessages, AddEntryCallback callback, Object ctx) {
        if (log.isDebugEnabled()) {
            log.debug("[{}] asyncAddEntry size={} state={}", name, buffer.readableBytes(), state);
        }

        // retain buffer in this thread
        buffer.retain();

        // Jump to specific thread to avoid contention from writers writing from different threads
        executor.executeOrdered(name, safeRun(() -> {
            OpAddEntry addOperation = OpAddEntry.createNoRetainBuffer(this, buffer, numberOfMessages, callback, ctx);
            internalAsyncAddEntry(addOperation);
        }));
    }

    private synchronized void internalAsyncAddEntry(OpAddEntry addOperation) {
        if (!beforeAddEntry(addOperation)) {
            return;
        }
        final State state = STATE_UPDATER.get(this);
        if (state == State.Fenced) {
            addOperation.failed(new ManagedLedgerFencedException());
            return;
        } else if (state == State.Terminated) {
            addOperation.failed(new ManagedLedgerTerminatedException("Managed ledger was already terminated"));
            return;
        } else if (state == State.Closed) {
            addOperation.failed(new ManagedLedgerAlreadyClosedException("Managed ledger was already closed"));
            return;
        } else if (state == State.WriteFailed) {
            addOperation.failed(new ManagedLedgerAlreadyClosedException("Waiting to recover from failure"));
            return;
        }
        pendingAddEntries.add(addOperation);

        if (state == State.ClosingLedger || state == State.CreatingLedger) {
            // We don't have a ready ledger to write into
            // We are waiting for a new ledger to be created
            if (log.isDebugEnabled()) {
                log.debug("[{}] Queue addEntry request", name);
            }
            if (State.CreatingLedger == state) {
                long elapsedMs = System.currentTimeMillis() - this.lastLedgerCreationInitiationTimestamp;
                if (elapsedMs > TimeUnit.SECONDS.toMillis(2 * config.getMetadataOperationsTimeoutSeconds())) {
                    log.info("[{}] Ledger creation was initiated {} ms ago but it never completed and creation timeout"
                        + " task didn't kick in as well. Force to fail the create ledger operation.", name, elapsedMs);
                    this.createComplete(Code.TimeoutException, null, null);
                }
            }
        } else if (state == State.ClosedLedger) {
            // No ledger and no pending operations. Create a new ledger
            if (STATE_UPDATER.compareAndSet(this, State.ClosedLedger, State.CreatingLedger)) {
                log.info("[{}] Creating a new ledger", name);
                this.lastLedgerCreationInitiationTimestamp = System.currentTimeMillis();
                mbean.startDataLedgerCreateOp();
                asyncCreateLedger(bookKeeper, config, digestType, this, Collections.emptyMap());
            }
        } else {
            checkArgument(state == State.LedgerOpened, "ledger=%s is not opened", state);

            // Write into lastLedger
            addOperation.setLedger(currentLedger);

            ++currentLedgerEntries;
            currentLedgerSize += addOperation.data.readableBytes();

            if (log.isDebugEnabled()) {
                log.debug("[{}] Write into current ledger lh={} entries={}", name, currentLedger.getId(),
                        currentLedgerEntries);
            }

            if (currentLedgerIsFull()) {
                if (log.isDebugEnabled()) {
                    log.debug("[{}] Closing current ledger lh={}", name, currentLedger.getId());
                }
                // This entry will be the last added to current ledger
                addOperation.setCloseWhenDone(true);
                STATE_UPDATER.set(this, State.ClosingLedger);
            }
            addOperation.initiate();
        }
        // mark add entry activity
        lastAddEntryTimeMs = System.currentTimeMillis();
    }

    private boolean beforeAddEntry(OpAddEntry addOperation) {
        // if no interceptor, just return true to make sure addOperation will be initiate()
        if (managedLedgerInterceptor == null) {
            return true;
        }
        try {
            managedLedgerInterceptor.beforeAddEntry(addOperation, addOperation.getNumberOfMessages());
            return true;
        } catch (Exception e) {
            addOperation.failed(
                    new ManagedLedgerInterceptException("Interceptor managed ledger before add to bookie failed."));
            log.error("[{}] Failed to intercept adding an entry to bookie.", name, e);
            return false;
        }
    }

    @Override
    public void readyToCreateNewLedger() {
       // only set transition state to ClosedLedger if current state is WriteFailed
       if (STATE_UPDATER.compareAndSet(this, State.WriteFailed, State.ClosedLedger)){
           log.info("[{}] Managed ledger is now ready to accept writes again", name);
       }
    }

    @Override
    public ManagedCursor openCursor(String cursorName) throws InterruptedException, ManagedLedgerException {
        return openCursor(cursorName, InitialPosition.Latest);
    }


    @Override
    public ManagedCursor openCursor(String cursorName, InitialPosition initialPosition)
            throws InterruptedException, ManagedLedgerException {
        return openCursor(cursorName, initialPosition, Collections.emptyMap(), Collections.emptyMap());
    }

    @Override
    public ManagedCursor openCursor(String cursorName, InitialPosition initialPosition, Map<String, Long> properties,
                                    Map<String, String> cursorProperties)
            throws InterruptedException, ManagedLedgerException {
        final CountDownLatch counter = new CountDownLatch(1);
        class Result {
            ManagedCursor cursor = null;
            ManagedLedgerException exception = null;
        }
        final Result result = new Result();

        asyncOpenCursor(cursorName, initialPosition, properties, cursorProperties, new OpenCursorCallback() {
            @Override
            public void openCursorComplete(ManagedCursor cursor, Object ctx) {
                result.cursor = cursor;
                counter.countDown();
            }

            @Override
            public void openCursorFailed(ManagedLedgerException exception, Object ctx) {
                result.exception = exception;
                counter.countDown();
            }

        }, null);

        if (!counter.await(AsyncOperationTimeoutSeconds, TimeUnit.SECONDS)) {
            throw new ManagedLedgerException("Timeout during open-cursor operation");
        }

        if (result.exception != null) {
            log.error("Error adding entry", result.exception);
            throw result.exception;
        }

        return result.cursor;
    }

    @Override
    public void asyncOpenCursor(final String cursorName, final OpenCursorCallback callback, Object ctx) {
        this.asyncOpenCursor(cursorName, InitialPosition.Latest, callback, ctx);
    }

    @Override
    public void asyncOpenCursor(final String cursorName, final InitialPosition initialPosition,
            final OpenCursorCallback callback, final Object ctx) {
        this.asyncOpenCursor(cursorName, initialPosition, Collections.emptyMap(), Collections.emptyMap(),
                callback, ctx);
    }

    @Override
    public synchronized void asyncOpenCursor(final String cursorName, final InitialPosition initialPosition,
            Map<String, Long> properties, Map<String, String> cursorProperties,
                                             final OpenCursorCallback callback, final Object ctx) {
        try {
            checkManagedLedgerIsOpen();
            checkFenced();
        } catch (ManagedLedgerException e) {
            callback.openCursorFailed(e, ctx);
            return;
        }

        if (uninitializedCursors.containsKey(cursorName)) {
            uninitializedCursors.get(cursorName).thenAccept(cursor -> callback.openCursorComplete(cursor, ctx))
                    .exceptionally(ex -> {
                callback.openCursorFailed((ManagedLedgerException) ex, ctx);
                return null;
            });
            return;
        }
        ManagedCursor cachedCursor = cursors.get(cursorName);
        if (cachedCursor != null) {
            if (log.isDebugEnabled()) {
                log.debug("[{}] Cursor was already created {}", name, cachedCursor);
            }
            callback.openCursorComplete(cachedCursor, ctx);
            return;
        }

        // Create a new one and persist it
        if (log.isDebugEnabled()) {
            log.debug("[{}] Creating new cursor: {}", name, cursorName);
        }
        final ManagedCursorImpl cursor = new ManagedCursorImpl(bookKeeper, config, this, cursorName);
        CompletableFuture<ManagedCursor> cursorFuture = new CompletableFuture<>();
        uninitializedCursors.put(cursorName, cursorFuture);
        PositionImpl position = InitialPosition.Earliest == initialPosition ? getFirstPosition() : getLastPosition();
        cursor.initialize(position, properties, cursorProperties, new VoidCallback() {
            @Override
            public void operationComplete() {
                log.info("[{}] Opened new cursor: {}", name, cursor);
                cursor.setActive();
                // Update the ack position (ignoring entries that were written while the cursor was being created)
                cursor.initializeCursorPosition(initialPosition == InitialPosition.Latest ? getLastPositionAndCounter()
                        : getFirstPositionAndCounter());

                synchronized (ManagedLedgerImpl.this) {
                    addCursor(cursor);
                    uninitializedCursors.remove(cursorName).complete(cursor);
                }
                callback.openCursorComplete(cursor, ctx);
            }

            @Override
            public void operationFailed(ManagedLedgerException exception) {
                log.warn("[{}] Failed to open cursor: {}", name, cursor);

                synchronized (ManagedLedgerImpl.this) {
                    uninitializedCursors.remove(cursorName).completeExceptionally(exception);
                }
                callback.openCursorFailed(exception, ctx);
            }
        });
    }

    @Override
    public synchronized void asyncDeleteCursor(final String consumerName, final DeleteCursorCallback callback,
            final Object ctx) {
        final ManagedCursorImpl cursor = (ManagedCursorImpl) cursors.get(consumerName);
        if (cursor == null) {
            callback.deleteCursorFailed(new ManagedLedgerException.CursorNotFoundException("ManagedCursor not found: "
                    + consumerName), ctx);
            return;
        } else if (!cursor.isDurable()) {
            cursors.removeCursor(consumerName);
            deactivateCursorByName(consumerName);
            callback.deleteCursorComplete(ctx);
            return;
        }

        // First remove the consumer form the MetaStore. If this operation succeeds and the next one (removing the
        // ledger from BK) don't, we end up having a loose ledger leaked but the state will be consistent.
        store.asyncRemoveCursor(ManagedLedgerImpl.this.name, consumerName, new MetaStoreCallback<Void>() {
            @Override
            public void operationComplete(Void result, Stat stat) {
                cursor.asyncDeleteCursorLedger();
                cursors.removeCursor(consumerName);
                deactivateCursorByName(consumerName);

                trimConsumedLedgersInBackground();

                log.info("[{}] [{}] Deleted cursor", name, consumerName);
                callback.deleteCursorComplete(ctx);
            }

            @Override
            public void operationFailed(MetaStoreException e) {
                callback.deleteCursorFailed(e, ctx);
            }

        });
    }

    @Override
    public void deleteCursor(String name) throws InterruptedException, ManagedLedgerException {
        final CountDownLatch counter = new CountDownLatch(1);
        class Result {
            ManagedLedgerException exception = null;
        }
        final Result result = new Result();

        asyncDeleteCursor(name, new DeleteCursorCallback() {
            @Override
            public void deleteCursorComplete(Object ctx) {
                counter.countDown();
            }

            @Override
            public void deleteCursorFailed(ManagedLedgerException exception, Object ctx) {
                result.exception = exception;
                counter.countDown();
            }

        }, null);

        if (!counter.await(AsyncOperationTimeoutSeconds, TimeUnit.SECONDS)) {
            throw new ManagedLedgerException("Timeout during delete-cursors operation");
        }

        if (result.exception != null) {
            log.error("Deleting cursor", result.exception);
            throw result.exception;
        }
    }

    @Override
    public ManagedCursor newNonDurableCursor(Position startCursorPosition) throws ManagedLedgerException {
        return newNonDurableCursor(
            startCursorPosition,
            "non-durable-cursor-" + UUID.randomUUID());
    }

    @Override
    public ManagedCursor newNonDurableCursor(Position startPosition, String subscriptionName)
            throws ManagedLedgerException {
        return newNonDurableCursor(startPosition, subscriptionName, InitialPosition.Latest, false);
    }

    @Override
    public ManagedCursor newNonDurableCursor(Position startCursorPosition, String cursorName,
                                             InitialPosition initialPosition, boolean isReadCompacted)
            throws ManagedLedgerException {
        Objects.requireNonNull(cursorName, "cursor name can't be null");
        checkManagedLedgerIsOpen();
        checkFenced();

        ManagedCursor cachedCursor = cursors.get(cursorName);
        if (cachedCursor != null) {
            if (log.isDebugEnabled()) {
                log.debug("[{}] Cursor was already created {}", name, cachedCursor);
            }
            return cachedCursor;
        }

        NonDurableCursorImpl cursor = new NonDurableCursorImpl(bookKeeper, config, this, cursorName,
                (PositionImpl) startCursorPosition, initialPosition, isReadCompacted);
        cursor.setActive();

        log.info("[{}] Opened new cursor: {}", name, cursor);
        synchronized (this) {
            addCursor(cursor);
        }

        return cursor;
    }

    @Override
    public ManagedCursorContainer getCursors() {
        return cursors;
    }

    @Override
    public ManagedCursorContainer getActiveCursors() {
        return activeCursors;
    }

    /**
     * Tells whether the managed ledger has any active-cursor registered.
     *
     * @return true if at least a cursor exists
     */
    public boolean hasActiveCursors() {
        // Use hasCursors instead of isEmpty because isEmpty does not take into account non-durable cursors
        return !activeCursors.isEmpty();
    }

    @Override
    public long getNumberOfEntries() {
        return NUMBER_OF_ENTRIES_UPDATER.get(this);
    }

    @Override
    public long getNumberOfActiveEntries() {
        long totalEntries = getNumberOfEntries();
        PositionImpl pos = cursors.getSlowestReaderPosition();
        if (pos == null) {
            // If there are no consumers, there are no active entries
            return 0;
        } else {
            // The slowest consumer will be in the first ledger in the list. We need to subtract the entries it has
            // already consumed in order to get the active entries count.
            return totalEntries - (pos.getEntryId() + 1);
        }
    }

    @Override
    public long getTotalSize() {
        return TOTAL_SIZE_UPDATER.get(this);
    }

    @Override
    public long getEstimatedBacklogSize() {

        PositionImpl pos = getMarkDeletePositionOfSlowestConsumer();

        while (true) {
            if (pos == null) {
                return 0;
            }
            long size = 0;
            final long slowestConsumerLedgerId = pos.getLedgerId();

            // Subtract size of ledgers that were already fully consumed but not trimmed yet
            synchronized (this) {
                size = getTotalSize();
                size -= ledgers.values().stream().filter(li -> li.getLedgerId() < slowestConsumerLedgerId)
                        .mapToLong(LedgerInfo::getSize).sum();
            }

            LedgerInfo ledgerInfo = null;
            synchronized (this) {
                ledgerInfo = ledgers.get(pos.getLedgerId());
            }
            if (ledgerInfo == null) {
                // ledger was removed
                if (pos.compareTo(getMarkDeletePositionOfSlowestConsumer()) == 0) {
                    // position still has not moved
                    return size;
                }
                // retry with new slowest consumer
                pos = getMarkDeletePositionOfSlowestConsumer();
                continue;
            }

            long numEntries = pos.getEntryId();
            if (ledgerInfo.getEntries() == 0) {
                size -= consumedLedgerSize(currentLedgerSize, currentLedgerEntries, numEntries);
                return size;
            } else {
                size -= consumedLedgerSize(ledgerInfo.getSize(), ledgerInfo.getEntries(), numEntries);
                return size;
            }
        }
    }

    @Override
    public CompletableFuture<Long> getEarliestMessagePublishTimeInBacklog() {
        PositionImpl pos = getMarkDeletePositionOfSlowestConsumer();

        return getEarliestMessagePublishTimeOfPos(pos);
    }

    public CompletableFuture<Long> getEarliestMessagePublishTimeOfPos(PositionImpl pos) {
        CompletableFuture<Long> future = new CompletableFuture<>();
        if (pos == null) {
            future.complete(0L);
            return future;
        }
        PositionImpl nextPos = getNextValidPosition(pos);

        asyncReadEntry(nextPos, new ReadEntryCallback() {
            @Override
            public void readEntryComplete(Entry entry, Object ctx) {
                try {
                    long entryTimestamp = Commands.getEntryTimestamp(entry.getDataBuffer());
                    future.complete(entryTimestamp);
                } catch (IOException e) {
                    log.error("Error deserializing message for message position {}", nextPos, e);
                    future.completeExceptionally(e);
                } finally {
                    entry.release();
                }
            }

            @Override
            public void readEntryFailed(ManagedLedgerException exception, Object ctx) {
                log.error("Error read entry for position {}", nextPos, exception);
                future.completeExceptionally(exception);
            }
        }, null);

        return future;
    }

    /**
     * Get estimated backlog size from a specific position.
     */
    public long getEstimatedBacklogSize(PositionImpl pos) {
        if (pos == null) {
            return 0;
        }
        return estimateBacklogFromPosition(pos);
    }

    long estimateBacklogFromPosition(PositionImpl pos) {
        synchronized (this) {
            LedgerInfo ledgerInfo = ledgers.get(pos.getLedgerId());
            if (ledgerInfo == null) {
                return getTotalSize(); // position no longer in managed ledger, so return total size
            }
            long sizeBeforePosLedger = ledgers.values().stream().filter(li -> li.getLedgerId() < pos.getLedgerId())
                    .mapToLong(LedgerInfo::getSize).sum();
            long size = getTotalSize() - sizeBeforePosLedger;

            if (pos.getLedgerId() == currentLedger.getId()) {
                return size - consumedLedgerSize(currentLedgerSize, currentLedgerEntries, pos.getEntryId());
            } else {
                return size - consumedLedgerSize(ledgerInfo.getSize(), ledgerInfo.getEntries(), pos.getEntryId());
            }
        }
    }

    private long consumedLedgerSize(long ledgerSize, long ledgerEntries, long consumedEntries) {
        if (ledgerEntries <= 0) {
            return 0;
        }
        if (ledgerEntries == (consumedEntries + 1)) {
            return ledgerSize;
        } else {
            long averageSize = ledgerSize / ledgerEntries;
            return consumedEntries >= 0 ? (consumedEntries + 1) * averageSize : 0;
        }
    }

    @Override
    public synchronized void asyncTerminate(TerminateCallback callback, Object ctx) {
        if (state == State.Fenced) {
            callback.terminateFailed(new ManagedLedgerFencedException(), ctx);
            return;
        } else if (state == State.Terminated) {
            if (log.isDebugEnabled()) {
                log.debug("[{}] Ignoring request to terminate an already terminated managed ledger", name);
            }
            callback.terminateComplete(lastConfirmedEntry, ctx);
            return;
        }

        log.info("[{}] Terminating managed ledger", name);
        state = State.Terminated;

        LedgerHandle lh = currentLedger;
        if (log.isDebugEnabled()) {
            log.debug("[{}] Closing current writing ledger {}", name, lh.getId());
        }

        mbean.startDataLedgerCloseOp();
        lh.asyncClose((rc, lh1, ctx1) -> {
            if (log.isDebugEnabled()) {
                log.debug("[{}] Close complete for ledger {}: rc = {}", name, lh.getId(), rc);
            }
            mbean.endDataLedgerCloseOp();
            if (rc != BKException.Code.OK) {
                callback.terminateFailed(createManagedLedgerException(rc), ctx);
            } else {
                lastConfirmedEntry = new PositionImpl(lh.getId(), lh.getLastAddConfirmed());
                // Store the new state in metadata
                store.asyncUpdateLedgerIds(name, getManagedLedgerInfo(), ledgersStat, new MetaStoreCallback<Void>() {
                    @Override
                    public void operationComplete(Void result, Stat stat) {
                        ledgersStat = stat;
                        log.info("[{}] Terminated managed ledger at {}", name, lastConfirmedEntry);
                        callback.terminateComplete(lastConfirmedEntry, ctx);
                    }

                    @Override
                    public void operationFailed(MetaStoreException e) {
                        log.error("[{}] Failed to terminate managed ledger: {}", name, e.getMessage());
                        callback.terminateFailed(new ManagedLedgerException(e), ctx);
                    }
                });
            }
        }, null);
    }

    @Override
    public Position terminate() throws InterruptedException, ManagedLedgerException {
        final CountDownLatch counter = new CountDownLatch(1);
        class Result {
            Position lastPosition = null;
            ManagedLedgerException exception = null;
        }
        final Result result = new Result();

        asyncTerminate(new TerminateCallback() {
            @Override
            public void terminateComplete(Position lastPosition, Object ctx) {
                result.lastPosition = lastPosition;
                counter.countDown();
            }

            @Override
            public void terminateFailed(ManagedLedgerException exception, Object ctx) {
                result.exception = exception;
                counter.countDown();
            }

        }, null);

        if (!counter.await(AsyncOperationTimeoutSeconds, TimeUnit.SECONDS)) {
            throw new ManagedLedgerException("Timeout during managed ledger terminate");
        }

        if (result.exception != null) {
            log.error("[{}] Error terminating managed ledger", name, result.exception);
            throw result.exception;
        }

        return result.lastPosition;
    }

    @Override
    public boolean isTerminated() {
        return state == State.Terminated;
    }

    @Override
    public void close() throws InterruptedException, ManagedLedgerException {
        final CountDownLatch counter = new CountDownLatch(1);
        class Result {
            ManagedLedgerException exception = null;
        }
        final Result result = new Result();

        asyncClose(new CloseCallback() {
            @Override
            public void closeComplete(Object ctx) {
                counter.countDown();
            }

            @Override
            public void closeFailed(ManagedLedgerException exception, Object ctx) {
                result.exception = exception;
                counter.countDown();
            }

        }, null);

        if (!counter.await(AsyncOperationTimeoutSeconds, TimeUnit.SECONDS)) {
            throw new ManagedLedgerException("Timeout during managed ledger close");
        }

        if (result.exception != null) {
            log.error("[{}] Error closing managed ledger", name, result.exception);
            throw result.exception;
        }
    }

    @Override
    public synchronized void asyncClose(final CloseCallback callback, final Object ctx) {
        State state = STATE_UPDATER.get(this);
        if (state == State.Fenced) {
            factory.close(this);
            callback.closeFailed(new ManagedLedgerFencedException(), ctx);
            return;
        } else if (state == State.Closed) {
            if (log.isDebugEnabled()) {
                log.debug("[{}] Ignoring request to close a closed managed ledger", name);
            }
            callback.closeComplete(ctx);
            return;
        }

        log.info("[{}] Closing managed ledger", name);

        factory.close(this);
        STATE_UPDATER.set(this, State.Closed);
        cancelScheduledTasks();

        LedgerHandle lh = currentLedger;

        if (lh == null) {
            // No ledger to close, proceed with next step
            closeAllCursors(callback, ctx);
            return;
        }

        if (log.isDebugEnabled()) {
            log.debug("[{}] Closing current writing ledger {}", name, lh.getId());
        }

        mbean.startDataLedgerCloseOp();
        lh.asyncClose((rc, lh1, ctx1) -> {
            if (log.isDebugEnabled()) {
                log.debug("[{}] Close complete for ledger {}: rc = {}", name, lh.getId(), rc);
            }
            mbean.endDataLedgerCloseOp();
            if (rc != BKException.Code.OK) {
                callback.closeFailed(createManagedLedgerException(rc), ctx);
                return;
            }

            ledgerCache.forEach((ledgerId, readHandle) -> {
                invalidateReadHandle(ledgerId);
            });

            closeAllCursors(callback, ctx);
        }, null);


    }

    private void closeAllCursors(CloseCallback callback, final Object ctx) {
        // Close all cursors in parallel
        List<CompletableFuture<Void>> futures = new ArrayList();
        for (ManagedCursor cursor : cursors) {
            Futures.CloseFuture closeFuture = new Futures.CloseFuture();
            cursor.asyncClose(closeFuture, null);
            futures.add(closeFuture);
        }

        Futures.waitForAll(futures)
                .thenRun(() -> callback.closeComplete(ctx))
                .exceptionally(exception -> {
            callback.closeFailed(ManagedLedgerException.getManagedLedgerException(exception.getCause()), ctx);
            return null;
        });
    }

    // //////////////////////////////////////////////////////////////////////
    // Callbacks

    @Override
    public synchronized void createComplete(int rc, final LedgerHandle lh, Object ctx) {
        if (log.isDebugEnabled()) {
            log.debug("[{}] createComplete rc={} ledger={}", name, rc, lh != null ? lh.getId() : -1);
        }

        if (checkAndCompleteLedgerOpTask(rc, lh, ctx)) {
            return;
        }

        mbean.endDataLedgerCreateOp();
        if (rc != BKException.Code.OK) {
            log.error("[{}] Error creating ledger rc={} {}", name, rc, BKException.getMessage(rc));
            ManagedLedgerException status = createManagedLedgerException(rc);

            // no pending entries means that creating this new ledger is NOT caused by write failure
            if (pendingAddEntries.isEmpty()) {
                STATE_UPDATER.set(this, State.ClosedLedger);
            } else {
                STATE_UPDATER.set(this, State.WriteFailed);
            }

            // Empty the list of pending requests and make all of them fail
            clearPendingAddEntries(status);
            lastLedgerCreationFailureTimestamp = clock.millis();
        } else {
            log.info("[{}] Created new ledger {}", name, lh.getId());
            LedgerInfo newLedger = LedgerInfo.newBuilder().setLedgerId(lh.getId()).setTimestamp(0).build();
            final MetaStoreCallback<Void> cb = new MetaStoreCallback<Void>() {
                @Override
                public void operationComplete(Void v, Stat stat) {
                    if (log.isDebugEnabled()) {
                        log.debug("[{}] Updating of ledgers list after create complete. version={}", name, stat);
                    }
                    ledgersStat = stat;
                    ledgers.put(lh.getId(), newLedger);
                    currentLedger = lh;
                    currentLedgerEntries = 0;
                    currentLedgerSize = 0;
                    metadataMutex.unlock();
                    updateLedgersIdsComplete();
                    synchronized (ManagedLedgerImpl.this) {
                        mbean.addLedgerSwitchLatencySample(System.currentTimeMillis()
                                - lastLedgerCreationInitiationTimestamp, TimeUnit.MILLISECONDS);
                    }

                    // May need to update the cursor position
                    maybeUpdateCursorBeforeTrimmingConsumedLedger();
                }

                @Override
                public void operationFailed(MetaStoreException e) {
                    log.warn("[{}] Error updating meta data with the new list of ledgers: {}", name, e.getMessage());
                    mbean.startDataLedgerDeleteOp();
                    bookKeeper.asyncDeleteLedger(lh.getId(), (rc1, ctx1) -> {
                        mbean.endDataLedgerDeleteOp();
                        if (rc1 != BKException.Code.OK) {
                            log.warn("[{}] Failed to delete ledger {}: {}", name, lh.getId(),
                                    BKException.getMessage(rc1));
                        }
                    }, null);

                    if (e instanceof BadVersionException) {
                        synchronized (ManagedLedgerImpl.this) {
                            log.error(
                                "[{}] Failed to update ledger list. z-node version mismatch. Closing managed ledger",
                                name);
                            lastLedgerCreationFailureTimestamp = clock.millis();
                            STATE_UPDATER.set(ManagedLedgerImpl.this, State.Fenced);
                            // Return ManagedLedgerFencedException to addFailed callback
                            // to indicate that the ledger is now fenced and topic needs to be closed
                            clearPendingAddEntries(new ManagedLedgerFencedException(e));
                            // Do not need to unlock metadataMutex here because we are going to close to topic
                            // anyways
                            return;
                        }
                    }

                    metadataMutex.unlock();

                    synchronized (ManagedLedgerImpl.this) {
                        lastLedgerCreationFailureTimestamp = clock.millis();
                        STATE_UPDATER.set(ManagedLedgerImpl.this, State.ClosedLedger);
                        clearPendingAddEntries(e);
                    }
                }
            };

            updateLedgersListAfterRollover(cb, newLedger);
        }
    }
    private void updateLedgersListAfterRollover(MetaStoreCallback<Void> callback, LedgerInfo newLedger) {
        if (!metadataMutex.tryLock()) {
            // Defer update for later
            scheduledExecutor.schedule(() -> updateLedgersListAfterRollover(callback, newLedger),
                    100, TimeUnit.MILLISECONDS);
            return;
        }

        if (log.isDebugEnabled()) {
            log.debug("[{}] Updating ledgers ids with new ledger. version={}", name, ledgersStat);
        }
        ManagedLedgerInfo mlInfo = getManagedLedgerInfo(newLedger);
        store.asyncUpdateLedgerIds(name, mlInfo, ledgersStat, callback);
    }

    @VisibleForTesting
    void createNewOpAddEntryForNewLedger() {
        // Avoid use same OpAddEntry between different ledger handle
        int pendingSize = pendingAddEntries.size();
        OpAddEntry existsOp;
        do {
            existsOp = pendingAddEntries.poll();
            if (existsOp != null) {
                // If op is used by another ledger handle, we need to close it and create a new one
                if (existsOp.ledger != null) {
                    existsOp.close();
                    existsOp = OpAddEntry.createNoRetainBuffer(existsOp.ml, existsOp.data,
                            existsOp.getNumberOfMessages(), existsOp.callback, existsOp.ctx);
                }
                existsOp.setLedger(currentLedger);
                pendingAddEntries.add(existsOp);
            }
        } while (existsOp != null && --pendingSize > 0);
    }

    private synchronized void updateLedgersIdsComplete() {
        STATE_UPDATER.set(this, State.LedgerOpened);
        updateLastLedgerCreatedTimeAndScheduleRolloverTask();

        if (log.isDebugEnabled()) {
            log.debug("[{}] Resending {} pending messages", name, pendingAddEntries.size());
        }

        createNewOpAddEntryForNewLedger();

        // Process all the pending addEntry requests
        for (OpAddEntry op : pendingAddEntries) {
            ++currentLedgerEntries;
            currentLedgerSize += op.data.readableBytes();

            if (log.isDebugEnabled()) {
                log.debug("[{}] Sending {}", name, op);
            }

            if (currentLedgerIsFull()) {
                STATE_UPDATER.set(this, State.ClosingLedger);
                op.setCloseWhenDone(true);
                op.initiate();
                if (log.isDebugEnabled()) {
                    log.debug("[{}] Stop writing into ledger {} queue={}", name, currentLedger.getId(),
                            pendingAddEntries.size());
                }
                break;
            } else {
                op.initiate();
            }
        }
    }

    // //////////////////////////////////////////////////////////////////////
    // Private helpers

    synchronized void ledgerClosed(final LedgerHandle lh) {
        final State state = STATE_UPDATER.get(this);
        LedgerHandle currentLedger = this.currentLedger;
        if (currentLedger == lh && (state == State.ClosingLedger || state == State.LedgerOpened)) {
            STATE_UPDATER.set(this, State.ClosedLedger);
        } else if (state == State.Closed) {
            // The managed ledger was closed during the write operation
            clearPendingAddEntries(new ManagedLedgerAlreadyClosedException("Managed ledger was already closed"));
            return;
        } else {
            // In case we get multiple write errors for different outstanding write request, we should close the ledger
            // just once
            return;
        }

        long entriesInLedger = lh.getLastAddConfirmed() + 1;
        if (log.isDebugEnabled()) {
            log.debug("[{}] Ledger has been closed id={} entries={}", name, lh.getId(), entriesInLedger);
        }
        if (entriesInLedger > 0) {
            LedgerInfo info = LedgerInfo.newBuilder().setLedgerId(lh.getId()).setEntries(entriesInLedger)
                    .setSize(lh.getLength()).setTimestamp(clock.millis()).build();
            ledgers.put(lh.getId(), info);
        } else {
            // The last ledger was empty, so we can discard it
            ledgers.remove(lh.getId());
            mbean.startDataLedgerDeleteOp();
            bookKeeper.asyncDeleteLedger(lh.getId(), (rc, ctx) -> {
                mbean.endDataLedgerDeleteOp();
                log.info("[{}] Delete complete for empty ledger {}. rc={}", name, lh.getId(), rc);
            }, null);
        }

        trimConsumedLedgersInBackground();

        maybeOffloadInBackground(NULL_OFFLOAD_PROMISE);

        if (!pendingAddEntries.isEmpty()) {
            // Need to create a new ledger to write pending entries
            createLedgerAfterClosed();
        }
    }

    synchronized void createLedgerAfterClosed() {
        if (isNeededCreateNewLedgerAfterCloseLedger()) {
            log.info("[{}] Creating a new ledger after closed", name);
            STATE_UPDATER.set(this, State.CreatingLedger);
            this.lastLedgerCreationInitiationTimestamp = System.currentTimeMillis();
            mbean.startDataLedgerCreateOp();
            // Use the executor here is to avoid use the Zookeeper thread to create the ledger which will lead
            // to deadlock at the zookeeper client, details to see https://github.com/apache/pulsar/issues/13736
            this.executor.execute(() ->
                    asyncCreateLedger(bookKeeper, config, digestType, this, Collections.emptyMap()));
        }
    }

    boolean isNeededCreateNewLedgerAfterCloseLedger() {
        final State state = STATE_UPDATER.get(this);
        if (state != State.CreatingLedger && state != State.LedgerOpened) {
            return true;
        }
        return false;
    }

    @VisibleForTesting
    @Override
    public void rollCurrentLedgerIfFull() {
        log.info("[{}] Start checking if current ledger is full", name);
        if (currentLedgerEntries > 0 && currentLedgerIsFull()
                && STATE_UPDATER.compareAndSet(this, State.LedgerOpened, State.ClosingLedger)) {
            currentLedger.asyncClose(new AsyncCallback.CloseCallback() {
                @Override
                public void closeComplete(int rc, LedgerHandle lh, Object o) {
                    checkArgument(currentLedger.getId() == lh.getId(), "ledgerId %s doesn't match with "
                                  + "acked ledgerId %s", currentLedger.getId(), lh.getId());

                    if (rc == BKException.Code.OK) {
                        log.debug("Successfully closed ledger {}", lh.getId());
                    } else {
                        log.warn("Error when closing ledger {}. Status={}", lh.getId(), BKException.getMessage(rc));
                    }

                    ledgerClosed(lh);
                    createLedgerAfterClosed();
                }
            }, System.nanoTime());
        }
    }

    @Override
    public CompletableFuture<Position> asyncFindPosition(Predicate<Entry> predicate) {

        CompletableFuture<Position> future = new CompletableFuture();
        Long firstLedgerId = ledgers.firstKey();
        final PositionImpl startPosition = firstLedgerId == null ? null : new PositionImpl(firstLedgerId, 0);
        if (startPosition == null) {
            future.complete(null);
            return future;
        }
        AsyncCallbacks.FindEntryCallback findEntryCallback = new AsyncCallbacks.FindEntryCallback() {
            @Override
            public void findEntryComplete(Position position, Object ctx) {
                final Position finalPosition;
                if (position == null) {
                    finalPosition = startPosition;
                    if (finalPosition == null) {
                        log.warn("[{}] Unable to find position for predicate {}.", name, predicate);
                        future.complete(null);
                        return;
                    }
                    log.info("[{}] Unable to find position for predicate {}. Use the first position {} instead.", name,
                            predicate, startPosition);
                } else {
                    finalPosition = getNextValidPosition((PositionImpl) position);
                }
                future.complete(finalPosition);
            }

            @Override
            public void findEntryFailed(ManagedLedgerException exception, Optional<Position> failedReadPosition,
                                        Object ctx) {
                log.warn("[{}] Unable to find position for predicate {}.", name, predicate);
                future.complete(null);
            }
        };
        long max = getNumberOfEntries() - 1;
        OpFindNewest op = new OpFindNewest(this, startPosition, predicate, max, findEntryCallback, null);
        op.find();
        return future;
    }

    @Override
    public ManagedLedgerInterceptor getManagedLedgerInterceptor() {
        return managedLedgerInterceptor;
    }

    void clearPendingAddEntries(ManagedLedgerException e) {
        while (!pendingAddEntries.isEmpty()) {
            OpAddEntry op = pendingAddEntries.poll();
            op.failed(e);
        }
    }

    void asyncReadEntries(OpReadEntry opReadEntry) {
        final State state = STATE_UPDATER.get(this);
        if (state == State.Fenced || state == State.Closed) {
            opReadEntry.readEntriesFailed(new ManagedLedgerFencedException(), opReadEntry.ctx);
            return;
        }

        long ledgerId = opReadEntry.readPosition.getLedgerId();

        LedgerHandle currentLedger = this.currentLedger;

        if (currentLedger != null && ledgerId == currentLedger.getId()) {
            // Current writing ledger is not in the cache (since we don't want
            // it to be automatically evicted), and we cannot use 2 different
            // ledger handles (read & write)for the same ledger.
            internalReadFromLedger(currentLedger, opReadEntry);
        } else {
            LedgerInfo ledgerInfo = ledgers.get(ledgerId);
            if (ledgerInfo == null || ledgerInfo.getEntries() == 0) {
                // Cursor is pointing to a empty ledger, there's no need to try opening it. Skip this ledger and
                // move to the next one
                opReadEntry.updateReadPosition(new PositionImpl(opReadEntry.readPosition.getLedgerId() + 1, 0));
                opReadEntry.checkReadCompletion();
                return;
            }

            // Get a ledger handle to read from
            getLedgerHandle(ledgerId).thenAccept(ledger -> internalReadFromLedger(ledger, opReadEntry)).exceptionally(ex
                    -> {
                log.error("[{}] Error opening ledger for reading at position {} - {}", name, opReadEntry.readPosition,
                        ex.getMessage());
                opReadEntry.readEntriesFailed(ManagedLedgerException.getManagedLedgerException(ex.getCause()),
                        opReadEntry.ctx);
                return null;
            });
        }
    }

    public CompletableFuture<String> getLedgerMetadata(long ledgerId) {
        LedgerHandle currentLedger = this.currentLedger;
        if (currentLedger != null && ledgerId == currentLedger.getId()) {
            return CompletableFuture.completedFuture(currentLedger.getLedgerMetadata().toSafeString());
        } else {
            return getLedgerHandle(ledgerId).thenApply(rh -> rh.getLedgerMetadata().toSafeString());
        }
    }

    @Override
    public CompletableFuture<LedgerInfo> getLedgerInfo(long ledgerId) {
        CompletableFuture<LedgerInfo> result = new CompletableFuture<>();
        final LedgerInfo ledgerInfo = ledgers.get(ledgerId);
        result.complete(ledgerInfo);
        return result;
    }

    CompletableFuture<ReadHandle> getLedgerHandle(long ledgerId) {
        CompletableFuture<ReadHandle> ledgerHandle = ledgerCache.get(ledgerId);
        if (ledgerHandle != null) {
            return ledgerHandle;
        }

        // If not present try again and create if necessary
        return ledgerCache.computeIfAbsent(ledgerId, lid -> {
            // Open the ledger for reading if it was not already opened
            if (log.isDebugEnabled()) {
                log.debug("[{}] Asynchronously opening ledger {} for read", name, ledgerId);
            }
            mbean.startDataLedgerOpenOp();

            CompletableFuture<ReadHandle> promise = new CompletableFuture<>();

            LedgerInfo info = ledgers.get(ledgerId);
            CompletableFuture<ReadHandle> openFuture;

            if (config.getLedgerOffloader() != null
                    && config.getLedgerOffloader().getOffloadPolicies() != null
                    && config.getLedgerOffloader().getOffloadPolicies()
                    .getManagedLedgerOffloadedReadPriority() == OffloadedReadPriority.BOOKKEEPER_FIRST
                    && info != null && info.hasOffloadContext()
                    && !info.getOffloadContext().getBookkeeperDeleted()) {
                openFuture = bookKeeper.newOpenLedgerOp().withRecovery(!isReadOnly()).withLedgerId(ledgerId)
                        .withDigestType(config.getDigestType()).withPassword(config.getPassword()).execute();

            } else if (info != null && info.hasOffloadContext() && info.getOffloadContext().getComplete()) {

                UUID uid = new UUID(info.getOffloadContext().getUidMsb(), info.getOffloadContext().getUidLsb());
                // TODO: improve this to load ledger offloader by driver name recorded in metadata
                Map<String, String> offloadDriverMetadata = OffloadUtils.getOffloadDriverMetadata(info);
                offloadDriverMetadata.put("ManagedLedgerName", name);
                openFuture = config.getLedgerOffloader().readOffloaded(ledgerId, uid,
                        offloadDriverMetadata);
            } else {
                openFuture = bookKeeper.newOpenLedgerOp().withRecovery(!isReadOnly()).withLedgerId(ledgerId)
                        .withDigestType(config.getDigestType()).withPassword(config.getPassword()).execute();
            }
            openFuture.whenCompleteAsync((res, ex) -> {
                mbean.endDataLedgerOpenOp();
                if (ex != null) {
                    ledgerCache.remove(ledgerId, promise);
                    promise.completeExceptionally(createManagedLedgerException(ex));
                } else {
                    if (log.isDebugEnabled()) {
                        log.debug("[{}] Successfully opened ledger {} for reading", name, ledgerId);
                    }
                    promise.complete(res);
                }
            }, executor.chooseThread(name));
            return promise;
        });
    }

    void invalidateReadHandle(long ledgerId) {
        CompletableFuture<ReadHandle> rhf = ledgerCache.remove(ledgerId);
        if (rhf != null) {
            rhf.thenAccept(ReadHandle::closeAsync)
                    .exceptionally(ex -> {
                        log.warn("[{}] Failed to close a Ledger ReadHandle:", name, ex);
                        return null;
                    });
        }
    }

    public void invalidateLedgerHandle(ReadHandle ledgerHandle) {
        long ledgerId = ledgerHandle.getId();
        LedgerHandle currentLedger = this.currentLedger;

        if (currentLedger != null && ledgerId != currentLedger.getId()) {
            // remove handle from ledger cache since we got a (read) error
            ledgerCache.remove(ledgerId);
            if (log.isDebugEnabled()) {
                log.debug("[{}] Removed ledger read handle {} from cache", name, ledgerId);
            }
            ledgerHandle.closeAsync()
                    .exceptionally(ex -> {
                        log.warn("[{}] Failed to close a Ledger ReadHandle:", name, ex);
                        return null;
                    });
        } else {
            if (log.isDebugEnabled()) {
                log.debug("[{}] Ledger that encountered read error is current ledger", name);
            }
        }
    }

    public void asyncReadEntry(PositionImpl position, ReadEntryCallback callback, Object ctx) {
        LedgerHandle currentLedger = this.currentLedger;
        if (log.isDebugEnabled()) {
            log.debug("[{}] Reading entry ledger {}: {}", name, position.getLedgerId(), position.getEntryId());
        }
        if (position.getLedgerId() == currentLedger.getId()) {
            asyncReadEntry(currentLedger, position, callback, ctx);
        } else if (ledgers.containsKey(position.getLedgerId())) {
            getLedgerHandle(position.getLedgerId()).thenAccept(ledger -> asyncReadEntry(ledger, position, callback,
                    ctx)).exceptionally(ex -> {
                log.error("[{}] Error opening ledger for reading at position {} - {}", name, position, ex.getMessage());
                callback.readEntryFailed(ManagedLedgerException.getManagedLedgerException(ex.getCause()), ctx);
                return null;
            });
        } else {
            log.error("[{}] Failed to get message with ledger {}:{} the ledgerId does not belong to this topic "
                    + "or has been deleted.", name, position.getLedgerId(), position.getEntryId());
            callback.readEntryFailed(new ManagedLedgerException.NonRecoverableLedgerException("Message not found, "
                    + "the ledgerId does not belong to this topic or has been deleted"), ctx);
        }

    }

    private void internalReadFromLedger(ReadHandle ledger, OpReadEntry opReadEntry) {

        if (opReadEntry.readPosition.compareTo(opReadEntry.maxPosition) > 0) {
            opReadEntry.checkReadCompletion();
            return;
        }
        // Perform the read
        long firstEntry = opReadEntry.readPosition.getEntryId();
        long lastEntryInLedger;

        PositionImpl lastPosition = lastConfirmedEntry;

        if (ledger.getId() == lastPosition.getLedgerId()) {
            // For the current ledger, we only give read visibility to the last entry we have received a confirmation in
            // the managed ledger layer
            lastEntryInLedger = lastPosition.getEntryId();
        } else {
            // For other ledgers, already closed the BK lastAddConfirmed is appropriate
            lastEntryInLedger = ledger.getLastAddConfirmed();
        }

        // can read max position entryId
        if (ledger.getId() == opReadEntry.maxPosition.getLedgerId()) {
            lastEntryInLedger = min(opReadEntry.maxPosition.getEntryId(), lastEntryInLedger);
        }

        if (firstEntry > lastEntryInLedger) {
            if (log.isDebugEnabled()) {
                log.debug("[{}] No more messages to read from ledger={} lastEntry={} readEntry={}", name,
                        ledger.getId(), lastEntryInLedger, firstEntry);
            }

            if (currentLedger == null || ledger.getId() != currentLedger.getId()) {
                // Cursor was placed past the end of one ledger, move it to the
                // beginning of the next ledger
                Long nextLedgerId = ledgers.ceilingKey(ledger.getId() + 1);
                if (nextLedgerId != null) {
                    opReadEntry.updateReadPosition(new PositionImpl(nextLedgerId, 0));
                } else {
                    opReadEntry.updateReadPosition(new PositionImpl(ledger.getId() + 1, 0));
                }
            } else {
                opReadEntry.updateReadPosition(opReadEntry.readPosition);
            }

            opReadEntry.checkReadCompletion();
            return;
        }

        long lastEntry = min(firstEntry + opReadEntry.getNumberOfEntriesToRead() - 1, lastEntryInLedger);

        if (log.isDebugEnabled()) {
            log.debug("[{}] Reading entries from ledger {} - first={} last={}", name, ledger.getId(), firstEntry,
                    lastEntry);
        }
        asyncReadEntry(ledger, firstEntry, lastEntry, opReadEntry, opReadEntry.ctx);
    }

    protected void asyncReadEntry(ReadHandle ledger, PositionImpl position, ReadEntryCallback callback, Object ctx) {
        if (config.getReadEntryTimeoutSeconds() > 0) {
            // set readOpCount to uniquely validate if ReadEntryCallbackWrapper is already recycled
            long readOpCount = READ_OP_COUNT_UPDATER.incrementAndGet(this);
            long createdTime = System.nanoTime();
            ReadEntryCallbackWrapper readCallback = ReadEntryCallbackWrapper.create(name, position.getLedgerId(),
                    position.getEntryId(), callback, readOpCount, createdTime, ctx);
            lastReadCallback = readCallback;
            entryCache.asyncReadEntry(ledger, position, readCallback, readOpCount);
        } else {
            entryCache.asyncReadEntry(ledger, position, callback, ctx);
        }
    }

    protected void asyncReadEntry(ReadHandle ledger, long firstEntry, long lastEntry, OpReadEntry opReadEntry,
            Object ctx) {
        if (config.getReadEntryTimeoutSeconds() > 0) {
            // set readOpCount to uniquely validate if ReadEntryCallbackWrapper is already recycled
            long readOpCount = READ_OP_COUNT_UPDATER.incrementAndGet(this);
            long createdTime = System.nanoTime();
            ReadEntryCallbackWrapper readCallback = ReadEntryCallbackWrapper.create(name, ledger.getId(), firstEntry,
                    opReadEntry, readOpCount, createdTime, ctx);
            lastReadCallback = readCallback;
            entryCache.asyncReadEntry(ledger, firstEntry, lastEntry, opReadEntry.cursor.isCacheReadEntry(),
                    readCallback, readOpCount);
        } else {
            entryCache.asyncReadEntry(ledger, firstEntry, lastEntry, opReadEntry.cursor.isCacheReadEntry(), opReadEntry,
                    ctx);
        }
    }

    static final class ReadEntryCallbackWrapper implements ReadEntryCallback, ReadEntriesCallback {

        volatile ReadEntryCallback readEntryCallback;
        volatile ReadEntriesCallback readEntriesCallback;
        String name;
        long ledgerId;
        long entryId;
        volatile long readOpCount = -1;
        private static final AtomicLongFieldUpdater<ReadEntryCallbackWrapper> READ_OP_COUNT_UPDATER =
                AtomicLongFieldUpdater.newUpdater(ReadEntryCallbackWrapper.class, "readOpCount");
        volatile long createdTime = -1;
        volatile Object cntx;

        final Handle<ReadEntryCallbackWrapper> recyclerHandle;

        private ReadEntryCallbackWrapper(Handle<ReadEntryCallbackWrapper> recyclerHandle) {
            this.recyclerHandle = recyclerHandle;
        }

        static ReadEntryCallbackWrapper create(String name, long ledgerId, long entryId, ReadEntryCallback callback,
                long readOpCount, long createdTime, Object ctx) {
            ReadEntryCallbackWrapper readCallback = RECYCLER.get();
            readCallback.name = name;
            readCallback.ledgerId = ledgerId;
            readCallback.entryId = entryId;
            readCallback.readEntryCallback = callback;
            readCallback.cntx = ctx;
            readCallback.readOpCount = readOpCount;
            readCallback.createdTime = createdTime;
            return readCallback;
        }

        static ReadEntryCallbackWrapper create(String name, long ledgerId, long entryId, ReadEntriesCallback callback,
                long readOpCount, long createdTime, Object ctx) {
            ReadEntryCallbackWrapper readCallback = RECYCLER.get();
            readCallback.name = name;
            readCallback.ledgerId = ledgerId;
            readCallback.entryId = entryId;
            readCallback.readEntriesCallback = callback;
            readCallback.cntx = ctx;
            readCallback.readOpCount = readOpCount;
            readCallback.createdTime = createdTime;
            return readCallback;
        }

        @Override
        public void readEntryComplete(Entry entry, Object ctx) {
            long reOpCount = reOpCount(ctx);
            ReadEntryCallback callback = this.readEntryCallback;
            Object cbCtx = this.cntx;
            if (recycle(reOpCount)) {
                callback.readEntryComplete(entry, cbCtx);
                return;
            } else {
                if (log.isDebugEnabled()) {
                    log.debug("[{}] read entry already completed for {}-{}", name, ledgerId, entryId);
                }
                entry.release();
                return;
            }
        }

        @Override
        public void readEntryFailed(ManagedLedgerException exception, Object ctx) {
            long reOpCount = reOpCount(ctx);
            ReadEntryCallback callback = this.readEntryCallback;
            Object cbCtx = this.cntx;
            if (recycle(reOpCount)) {
                callback.readEntryFailed(exception, cbCtx);
                return;
            } else {
                if (log.isDebugEnabled()) {
                    log.debug("[{}] read entry already completed for {}-{}", name, ledgerId, entryId);
                }
            }
        }

        @Override
        public void readEntriesComplete(List<Entry> returnedEntries, Object ctx) {
            long reOpCount = reOpCount(ctx);
            ReadEntriesCallback callback = this.readEntriesCallback;
            Object cbCtx = this.cntx;
            if (recycle(reOpCount)) {
                callback.readEntriesComplete(returnedEntries, cbCtx);
                return;
            } else {
                if (log.isDebugEnabled()) {
                    log.debug("[{}] read entry already completed for {}-{}", name, ledgerId, entryId);
                }
                returnedEntries.forEach(Entry::release);
                return;
            }
        }

        @Override
        public void readEntriesFailed(ManagedLedgerException exception, Object ctx) {
            long reOpCount = reOpCount(ctx);
            ReadEntriesCallback callback = this.readEntriesCallback;
            Object cbCtx = this.cntx;
            if (recycle(reOpCount)) {
                callback.readEntriesFailed(exception, cbCtx);
                return;
            } else {
                if (log.isDebugEnabled()) {
                    log.debug("[{}] read entry already completed for {}-{}", name, ledgerId, entryId);
                }
                return;
            }
        }

        private long reOpCount(Object ctx) {
            return (ctx instanceof Long) ? (long) ctx : -1;
        }

        public void readFailed(ManagedLedgerException exception, Object ctx) {
            if (readEntryCallback != null) {
                readEntryFailed(exception, ctx);
            } else if (readEntriesCallback != null) {
                readEntriesFailed(exception, ctx);
            }
            // It happens when timeout-thread and read-callback both recycles at the same time.
            // this read-callback has already been recycled so, do nothing..
        }

        private boolean recycle(long readOpCount) {
            if (readOpCount != -1
                    && READ_OP_COUNT_UPDATER.compareAndSet(ReadEntryCallbackWrapper.this, readOpCount, -1)) {
                createdTime = -1;
                readEntryCallback = null;
                readEntriesCallback = null;
                ledgerId = -1;
                entryId = -1;
                name = null;
                recyclerHandle.recycle(this);
                return true;
            }
            return false;
        }

        private static final Recycler<ReadEntryCallbackWrapper> RECYCLER = new Recycler<ReadEntryCallbackWrapper>() {
            @Override
            protected ReadEntryCallbackWrapper newObject(Handle<ReadEntryCallbackWrapper> handle) {
                return new ReadEntryCallbackWrapper(handle);
            }
        };

    }

    @Override
    public ManagedLedgerMXBean getStats() {
        return mbean;
    }

    public boolean hasMoreEntries(PositionImpl position) {
        PositionImpl lastPos = lastConfirmedEntry;
        boolean result = position.compareTo(lastPos) <= 0;
        if (log.isDebugEnabled()) {
            log.debug("[{}] hasMoreEntries: pos={} lastPos={} res={}", name, position, lastPos, result);
        }
        return result;
    }

    void doCacheEviction(long maxTimestamp) {
        if (entryCache.getSize() > 0) {
            entryCache.invalidateEntriesBeforeTimestamp(maxTimestamp);
        }
    }

    // slowest reader position is earliest mark delete position when cacheEvictionByMarkDeletedPosition=true
    // it is the earliest read position when cacheEvictionByMarkDeletedPosition=false
    private void invalidateEntriesUpToSlowestReaderPosition() {
        if (entryCache.getSize() <= 0) {
            return;
        }
        if (!activeCursors.isEmpty()) {
            PositionImpl evictionPos = activeCursors.getSlowestReaderPosition();
            if (evictionPos != null) {
                entryCache.invalidateEntries(evictionPos);
            }
        } else {
            entryCache.clear();
        }
    }

    void onCursorMarkDeletePositionUpdated(ManagedCursorImpl cursor, PositionImpl newPosition) {
        if (config.isCacheEvictionByMarkDeletedPosition()) {
            updateActiveCursor(cursor, newPosition);
        }
        if (!cursor.isDurable()) {
            // non-durable cursors aren't tracked for trimming
            return;
        }
        Pair<PositionImpl, PositionImpl> pair = cursors.cursorUpdated(cursor, newPosition);
        if (pair == null) {
            // Cursor has been removed in the meantime
            trimConsumedLedgersInBackground();
            return;
        }

        PositionImpl previousSlowestReader = pair.getLeft();
        PositionImpl currentSlowestReader = pair.getRight();

        if (previousSlowestReader.compareTo(currentSlowestReader) == 0) {
            // The slowest consumer has not changed position. Nothing to do right now
            return;
        }

        // Only trigger a trimming when switching to the next ledger
        if (previousSlowestReader.getLedgerId() != newPosition.getLedgerId()) {
            trimConsumedLedgersInBackground();
        }
    }

    private void updateActiveCursor(ManagedCursorImpl cursor, Position newPosition) {
        Pair<PositionImpl, PositionImpl> slowestPositions = activeCursors.cursorUpdated(cursor, newPosition);
        if (slowestPositions != null
                && !slowestPositions.getLeft().equals(slowestPositions.getRight())) {
            invalidateEntriesUpToSlowestReaderPosition();
        }
    }

    public void onCursorReadPositionUpdated(ManagedCursorImpl cursor, Position newReadPosition) {
        if (!config.isCacheEvictionByMarkDeletedPosition()) {
            updateActiveCursor(cursor, newReadPosition);
        }
    }

    PositionImpl startReadOperationOnLedger(PositionImpl position) {
        Long ledgerId = ledgers.ceilingKey(position.getLedgerId());
        if (ledgerId != null && ledgerId != position.getLedgerId()) {
            // The ledger pointed by this position does not exist anymore. It was deleted because it was empty. We need
            // to skip on the next available ledger
            position = new PositionImpl(ledgerId, 0);
        }

        return position;
    }

    void notifyCursors() {
        while (true) {
            final ManagedCursorImpl waitingCursor = waitingCursors.poll();
            if (waitingCursor == null) {
                break;
            }

            executor.execute(safeRun(waitingCursor::notifyEntriesAvailable));
        }
    }

    void notifyWaitingEntryCallBacks() {
        while (true) {
            final WaitingEntryCallBack cb = waitingEntryCallBacks.poll();
            if (cb == null) {
                break;
            }

            executor.execute(safeRun(cb::entriesAvailable));
        }
    }

    public void addWaitingEntryCallBack(WaitingEntryCallBack cb) {
        this.waitingEntryCallBacks.add(cb);
    }

    public void maybeUpdateCursorBeforeTrimmingConsumedLedger() {
        for (ManagedCursor cursor : cursors) {
            PositionImpl lastAckedPosition = (PositionImpl) cursor.getMarkDeletedPosition();
            LedgerInfo currPointedLedger = ledgers.get(lastAckedPosition.getLedgerId());
            LedgerInfo nextPointedLedger = Optional.ofNullable(ledgers.higherEntry(lastAckedPosition.getLedgerId()))
                    .map(Map.Entry::getValue).orElse(null);

            if (currPointedLedger != null) {
                if (nextPointedLedger != null) {
                    if (lastAckedPosition.getEntryId() != -1
                            && lastAckedPosition.getEntryId() + 1 >= currPointedLedger.getEntries()) {
                        lastAckedPosition = new PositionImpl(nextPointedLedger.getLedgerId(), -1);
                    }
                } else {
                    log.debug("No need to reset cursor: {}, current ledger is the last ledger.", cursor);
                }
            } else {
                log.warn("Cursor: {} does not exist in the managed-ledger.", cursor);
            }

            if (!lastAckedPosition.equals((PositionImpl) cursor.getMarkDeletedPosition())) {
                try {
                    log.info("Reset cursor:{} to {} since ledger consumed completely", cursor, lastAckedPosition);
                    onCursorMarkDeletePositionUpdated((ManagedCursorImpl) cursor, lastAckedPosition);
                } catch (Exception e) {
                    log.warn("Failed to reset cursor: {} from {} to {}. Trimming thread will retry next time.",
                            cursor, cursor.getMarkDeletedPosition(), lastAckedPosition);
                    log.warn("Caused by", e);
                }
            }
        }
    }

    private void trimConsumedLedgersInBackground() {
        trimConsumedLedgersInBackground(Futures.NULL_PROMISE);
    }

    @Override
    public void trimConsumedLedgersInBackground(CompletableFuture<?> promise) {
        executor.executeOrdered(name, safeRun(() -> internalTrimConsumedLedgers(promise)));
    }

    public void trimConsumedLedgersInBackground(boolean isTruncate, CompletableFuture<?> promise) {
        executor.executeOrdered(name, safeRun(() -> internalTrimLedgers(isTruncate, promise)));
    }

    private void scheduleDeferredTrimming(boolean isTruncate, CompletableFuture<?> promise) {
        scheduledExecutor.schedule(safeRun(() -> trimConsumedLedgersInBackground(isTruncate, promise)), 100,
                TimeUnit.MILLISECONDS);
    }

    private void maybeOffloadInBackground(CompletableFuture<PositionImpl> promise) {
        if (config.getLedgerOffloader() != null
                && config.getLedgerOffloader() != NullLedgerOffloader.INSTANCE
                && config.getLedgerOffloader().getOffloadPolicies() != null
                && config.getLedgerOffloader().getOffloadPolicies().getManagedLedgerOffloadThresholdInBytes() != null
                && config.getLedgerOffloader().getOffloadPolicies().getManagedLedgerOffloadThresholdInBytes() >= 0) {
            executor.executeOrdered(name, safeRun(() -> maybeOffload(promise)));
        }
    }

    private void maybeOffload(CompletableFuture<PositionImpl> finalPromise) {
        if (!offloadMutex.tryLock()) {
            scheduledExecutor.schedule(safeRun(() -> maybeOffloadInBackground(finalPromise)),
                                       100, TimeUnit.MILLISECONDS);
        } else {
            CompletableFuture<PositionImpl> unlockingPromise = new CompletableFuture<>();
            unlockingPromise.whenComplete((res, ex) -> {
                    offloadMutex.unlock();
                    if (ex != null) {
                        finalPromise.completeExceptionally(ex);
                    } else {
                        finalPromise.complete(res);
                    }
                });

            if (config.getLedgerOffloader() != null
                    && config.getLedgerOffloader() != NullLedgerOffloader.INSTANCE
                    && config.getLedgerOffloader().getOffloadPolicies() != null
                    && config.getLedgerOffloader().getOffloadPolicies().getManagedLedgerOffloadThresholdInBytes()
                    != null) {
                long threshold = config.getLedgerOffloader().getOffloadPolicies()
                        .getManagedLedgerOffloadThresholdInBytes();

                long sizeSummed = 0;
                long alreadyOffloadedSize = 0;
                long toOffloadSize = 0;

                ConcurrentLinkedDeque<LedgerInfo> toOffload = new ConcurrentLinkedDeque<>();

                // go through ledger list from newest to oldest and build a list to offload in oldest to newest order
                for (Map.Entry<Long, LedgerInfo> e : ledgers.descendingMap().entrySet()) {
                    long size = e.getValue().getSize();
                    sizeSummed += size;
                    boolean alreadyOffloaded = e.getValue().hasOffloadContext()
                            && e.getValue().getOffloadContext().getComplete();
                    if (alreadyOffloaded) {
                        alreadyOffloadedSize += size;
                    } else if (sizeSummed > threshold) {
                        toOffloadSize += size;
                        toOffload.addFirst(e.getValue());
                    }
                }

                if (toOffload.size() > 0) {
                    log.info("[{}] Going to automatically offload ledgers {}"
                                    + ", total size = {}, already offloaded = {}, to offload = {}",
                            name, toOffload.stream().map(LedgerInfo::getLedgerId).collect(Collectors.toList()),
                            sizeSummed, alreadyOffloadedSize, toOffloadSize);
                    offloadLoop(unlockingPromise, toOffload, PositionImpl.LATEST, Optional.empty());
                } else {
                    // offloadLoop will complete immediately with an empty list to offload
                    log.debug("[{}] Nothing to offload, total size = {}, already offloaded = {}, threshold = {}",
                            name, sizeSummed, alreadyOffloadedSize, threshold);
                    unlockingPromise.complete(PositionImpl.LATEST);
                }
            }
        }
    }

    private boolean hasLedgerRetentionExpired(long ledgerTimestamp) {
        return config.getRetentionTimeMillis() >= 0
                && clock.millis() - ledgerTimestamp > config.getRetentionTimeMillis();
    }

    private boolean isLedgerRetentionOverSizeQuota(long sizeToDelete) {
        // Handle the -1 size limit as "infinite" size quota
        return config.getRetentionSizeInMB() >= 0
                && TOTAL_SIZE_UPDATER.get(this) - sizeToDelete >= config.getRetentionSizeInMB() * MegaByte;
    }

    boolean isOffloadedNeedsDelete(OffloadContext offload, Optional<OffloadPolicies> offloadPolicies) {
        long elapsedMs = clock.millis() - offload.getTimestamp();
        return offloadPolicies.filter(policies -> offload.getComplete() && !offload.getBookkeeperDeleted()
                && policies.getManagedLedgerOffloadDeletionLagInMillis() != null
                && elapsedMs > policies.getManagedLedgerOffloadDeletionLagInMillis()).isPresent();
    }

    /**
     * Checks whether there are ledger that have been fully consumed and deletes them.
     *
     * @throws Exception
     */
    void internalTrimConsumedLedgers(CompletableFuture<?> promise) {
        internalTrimLedgers(false, promise);
    }

    void internalTrimLedgers(boolean isTruncate, CompletableFuture<?> promise) {
        if (!factory.isMetadataServiceAvailable()) {
            // Defer trimming of ledger if we cannot connect to metadata service
            promise.complete(null);
            return;
        }

        // Ensure only one trimming operation is active
        if (!trimmerMutex.tryLock()) {
            scheduleDeferredTrimming(isTruncate, promise);
            return;
        }

        List<LedgerInfo> ledgersToDelete = new ArrayList();
        List<LedgerInfo> offloadedLedgersToDelete = new ArrayList();
        Optional<OffloadPolicies> optionalOffloadPolicies = Optional.ofNullable(config.getLedgerOffloader() != null
                && config.getLedgerOffloader() != NullLedgerOffloader.INSTANCE
                ? config.getLedgerOffloader().getOffloadPolicies()
                : null);
        synchronized (this) {
            if (log.isDebugEnabled()) {
                log.debug("[{}] Start TrimConsumedLedgers. ledgers={} totalSize={}", name, ledgers.keySet(),
                        TOTAL_SIZE_UPDATER.get(this));
            }
            if (STATE_UPDATER.get(this) == State.Closed) {
                log.debug("[{}] Ignoring trimming request since the managed ledger was already closed", name);
                trimmerMutex.unlock();
                promise.completeExceptionally(new ManagedLedgerAlreadyClosedException("Can't trim closed ledger"));
                return;
            }

            long slowestReaderLedgerId = -1;
            if (!cursors.hasDurableCursors()) {
                // At this point the lastLedger will be pointing to the
                // ledger that has just been closed, therefore the +1 to
                // include lastLedger in the trimming.
                slowestReaderLedgerId = currentLedger.getId() + 1;
            } else {
                PositionImpl slowestReaderPosition = cursors.getSlowestReaderPosition();
                if (slowestReaderPosition != null) {
                    slowestReaderLedgerId = slowestReaderPosition.getLedgerId();
                } else {
                    promise.completeExceptionally(new ManagedLedgerException("Couldn't find reader position"));
                    trimmerMutex.unlock();
                    return;
                }
            }

            if (log.isDebugEnabled()) {
                log.debug("[{}] Slowest consumer ledger id: {}", name, slowestReaderLedgerId);
            }

            long totalSizeToDelete = 0;
            // skip ledger if retention constraint met
            for (LedgerInfo ls : ledgers.headMap(slowestReaderLedgerId, false).values()) {
                // currentLedger can not be deleted
                if (ls.getLedgerId() == currentLedger.getId()) {
                    if (log.isDebugEnabled()) {
                        log.debug("[{}] Ledger {} skipped for deletion as it is currently being written to", name,
                                ls.getLedgerId());
                    }
                    break;
                }
                // if truncate, all ledgers besides currentLedger are going to be deleted
                if (isTruncate) {
                    if (log.isDebugEnabled()) {
                        log.debug("[{}] Ledger {} will be truncated with ts {}",
                                name, ls.getLedgerId(), ls.getTimestamp());
                    }
                    ledgersToDelete.add(ls);
                    continue;
                }

                totalSizeToDelete += ls.getSize();
                boolean overRetentionQuota = isLedgerRetentionOverSizeQuota(totalSizeToDelete);
                boolean expired = hasLedgerRetentionExpired(ls.getTimestamp());
                if (log.isDebugEnabled()) {
                    log.debug(
                            "[{}] Checking ledger {} -- time-old: {} sec -- "
                                    + "expired: {} -- over-quota: {} -- current-ledger: {}",
                            name, ls.getLedgerId(), (clock.millis() - ls.getTimestamp()) / 1000.0, expired,
                            overRetentionQuota, currentLedger.getId());
                }

                if (expired || overRetentionQuota) {
                    if (log.isDebugEnabled()) {
                        log.debug("[{}] Ledger {} has expired or over quota, expired is: {}, ts: {}, "
                                        + "overRetentionQuota is: {}, ledge size: {}",
                                name, ls.getLedgerId(), expired, ls.getTimestamp(), overRetentionQuota, ls.getSize());
                    }
                    ledgersToDelete.add(ls);
                } else {
                    if (ls.getLedgerId() < getTheSlowestNonDurationReadPosition().getLedgerId()) {
                        // once retention constraint has been met, skip check
                        if (log.isDebugEnabled()) {
                            log.debug("[{}] Ledger {} not deleted. Neither expired nor over-quota", name,
                                    ls.getLedgerId());
                        }
                        invalidateReadHandle(ls.getLedgerId());
                    }
                }
            }

            for (LedgerInfo ls : ledgers.values()) {
                if (isOffloadedNeedsDelete(ls.getOffloadContext(), optionalOffloadPolicies)
                        && !ledgersToDelete.contains(ls)) {
                    log.debug("[{}] Ledger {} has been offloaded, bookkeeper ledger needs to be deleted", name,
                            ls.getLedgerId());
                    offloadedLedgersToDelete.add(ls);
                }
            }

            if (ledgersToDelete.isEmpty() && offloadedLedgersToDelete.isEmpty()) {
                trimmerMutex.unlock();
                promise.complete(null);
                return;
            }

            if (STATE_UPDATER.get(this) == State.CreatingLedger // Give up now and schedule a new trimming
                    || !metadataMutex.tryLock()) { // Avoid deadlocks with other operations updating the ledgers list
                scheduleDeferredTrimming(isTruncate, promise);
                trimmerMutex.unlock();
                return;
            }

            advanceCursorsIfNecessary(ledgersToDelete);

            PositionImpl currentLastConfirmedEntry = lastConfirmedEntry;
            // Update metadata
            for (LedgerInfo ls : ledgersToDelete) {
                if (currentLastConfirmedEntry != null && ls.getLedgerId() == currentLastConfirmedEntry.getLedgerId()) {
                    // this info is relevant because the lastMessageId won't be available anymore
                    log.info("[{}] Ledger {} contains the current last confirmed entry {}, and it is going to be "
                             + "deleted", name, ls.getLedgerId(), currentLastConfirmedEntry);
                }

                invalidateReadHandle(ls.getLedgerId());

                ledgers.remove(ls.getLedgerId());
                NUMBER_OF_ENTRIES_UPDATER.addAndGet(this, -ls.getEntries());
                TOTAL_SIZE_UPDATER.addAndGet(this, -ls.getSize());

                entryCache.invalidateAllEntries(ls.getLedgerId());
            }
            for (LedgerInfo ls : offloadedLedgersToDelete) {
                LedgerInfo.Builder newInfoBuilder = ls.toBuilder();
                newInfoBuilder.getOffloadContextBuilder().setBookkeeperDeleted(true);
                String driverName = OffloadUtils.getOffloadDriverName(ls,
                        config.getLedgerOffloader().getOffloadDriverName());
                Map<String, String> driverMetadata = OffloadUtils.getOffloadDriverMetadata(ls,
                        config.getLedgerOffloader().getOffloadDriverMetadata());
                OffloadUtils.setOffloadDriverMetadata(newInfoBuilder, driverName, driverMetadata);
                ledgers.put(ls.getLedgerId(), newInfoBuilder.build());
            }

            if (log.isDebugEnabled()) {
                log.debug("[{}] Updating of ledgers list after trimming", name);
            }

            store.asyncUpdateLedgerIds(name, getManagedLedgerInfo(), ledgersStat, new MetaStoreCallback<Void>() {
                @Override
                public void operationComplete(Void result, Stat stat) {
                    log.info("[{}] End TrimConsumedLedgers. ledgers={} totalSize={}", name, ledgers.size(),
                            TOTAL_SIZE_UPDATER.get(ManagedLedgerImpl.this));
                    ledgersStat = stat;
                    metadataMutex.unlock();
                    trimmerMutex.unlock();

                    for (LedgerInfo ls : ledgersToDelete) {
                        log.info("[{}] Removing ledger {} - size: {}", name, ls.getLedgerId(), ls.getSize());
                        asyncDeleteLedger(ls.getLedgerId(), ls);
                    }
                    for (LedgerInfo ls : offloadedLedgersToDelete) {
                        log.info("[{}] Deleting offloaded ledger {} from bookkeeper - size: {}", name, ls.getLedgerId(),
                                ls.getSize());
                        asyncDeleteLedgerFromBookKeeper(ls.getLedgerId());
                    }
                    promise.complete(null);
                }

                @Override
                public void operationFailed(MetaStoreException e) {
                    log.warn("[{}] Failed to update the list of ledgers after trimming", name, e);
                    metadataMutex.unlock();
                    trimmerMutex.unlock();

                    promise.completeExceptionally(e);
                }
            });
        }
    }

    /**
     * Non-durable cursors have to be moved forward when data is trimmed since they are not retain that data.
     * This is to make sure that the `consumedEntries` counter is correctly updated with the number of skipped
     * entries and the stats are reported correctly.
     */
    private void advanceCursorsIfNecessary(List<LedgerInfo> ledgersToDelete) {
        if (ledgersToDelete.isEmpty()) {
            return;
        }

        // need to move mark delete for non-durable cursors to the first ledger NOT marked for deletion
        // calling getNumberOfEntries latter for a ledger that is already deleted will be problematic and return
        // incorrect results
        long firstNonDeletedLedger = ledgers.higherKey(ledgersToDelete.get(ledgersToDelete.size() - 1).getLedgerId());
        PositionImpl highestPositionToDelete = new PositionImpl(firstNonDeletedLedger, -1);

        cursors.forEach(cursor -> {
            // move the mark delete position to the highestPositionToDelete only if it is smaller than the add confirmed
            // to prevent the edge case where the cursor is caught up to the latest and highestPositionToDelete may be
            // larger than the last add confirmed
            if (highestPositionToDelete.compareTo((PositionImpl) cursor.getMarkDeletedPosition()) > 0
                    && highestPositionToDelete.compareTo((PositionImpl) cursor.getManagedLedger()
                    .getLastConfirmedEntry()) <= 0 && !(!cursor.isDurable() && cursor instanceof NonDurableCursorImpl
                    && ((NonDurableCursorImpl) cursor).isReadCompacted())) {
                cursor.asyncMarkDelete(highestPositionToDelete, cursor.getProperties(), new MarkDeleteCallback() {
                    @Override
                    public void markDeleteComplete(Object ctx) {
                    }

                    @Override
                    public void markDeleteFailed(ManagedLedgerException exception, Object ctx) {
                        log.warn("[{}] Failed to mark delete while trimming data ledgers: {}", name,
                                exception.getMessage());
                    }
                }, null);
            }
        });
    }

    /**
     * Delete this ManagedLedger completely from the system.
     *
     * @throws Exception
     */
    @Override
    public void delete() throws InterruptedException, ManagedLedgerException {
        final CountDownLatch counter = new CountDownLatch(1);
        final AtomicReference<ManagedLedgerException> exception = new AtomicReference<>();

        asyncDelete(new DeleteLedgerCallback() {
            @Override
            public void deleteLedgerComplete(Object ctx) {
                counter.countDown();
            }

            @Override
            public void deleteLedgerFailed(ManagedLedgerException e, Object ctx) {
                exception.set(e);
                counter.countDown();
            }

        }, null);

        if (!counter.await(AsyncOperationTimeoutSeconds, TimeUnit.SECONDS)) {
            throw new ManagedLedgerException("Timeout during managed ledger delete operation");
        }

        if (exception.get() != null) {
            log.error("[{}] Error deleting managed ledger", name, exception.get());
            throw exception.get();
        }
    }

    @Override
    public void asyncDelete(final DeleteLedgerCallback callback, final Object ctx) {
        // Delete the managed ledger without closing, since we are not interested in gracefully closing cursors and
        // ledgers
        STATE_UPDATER.set(this, State.Fenced);
        cancelScheduledTasks();

        List<ManagedCursor> cursors = Lists.newArrayList(this.cursors);
        if (cursors.isEmpty()) {
            // No cursors to delete, proceed with next step
            deleteAllLedgers(callback, ctx);
            return;
        }

        AtomicReference<ManagedLedgerException> cursorDeleteException = new AtomicReference<>();
        AtomicInteger cursorsToDelete = new AtomicInteger(cursors.size());
        for (ManagedCursor cursor : cursors) {
            asyncDeleteCursor(cursor.getName(), new DeleteCursorCallback() {
                @Override
                public void deleteCursorComplete(Object ctx) {
                    if (cursorsToDelete.decrementAndGet() == 0) {
                        if (cursorDeleteException.get() != null) {
                            // Some cursor failed to delete
                            callback.deleteLedgerFailed(cursorDeleteException.get(), ctx);
                            return;
                        }

                        // All cursors deleted, continue with deleting all ledgers
                        deleteAllLedgers(callback, ctx);
                    }
                }

                @Override
                public void deleteCursorFailed(ManagedLedgerException exception, Object ctx) {
                    if (exception instanceof CursorNotFoundException) {
                        // This could happen if a cursor is getting deleted while we are deleting the topic
                        // Treating this as a "success" case, since the cursor is gone in any case.
                        deleteCursorComplete(ctx);
                        return;
                    }

                    log.warn("[{}] Failed to delete cursor {}: {}", name, cursor, exception.getMessage(), exception);
                    cursorDeleteException.compareAndSet(null, exception);
                    if (cursorsToDelete.decrementAndGet() == 0) {
                        // Trigger callback only once
                        callback.deleteLedgerFailed(exception, ctx);
                    }
                }
            }, null);
        }
    }

    private void asyncDeleteLedgerFromBookKeeper(long ledgerId) {
        asyncDeleteLedger(ledgerId, DEFAULT_LEDGER_DELETE_RETRIES);
    }

    private void asyncDeleteLedger(long ledgerId, LedgerInfo info) {
        if (!info.getOffloadContext().getBookkeeperDeleted()) {
            // only delete if it hasn't been previously deleted for offload
            asyncDeleteLedger(ledgerId, DEFAULT_LEDGER_DELETE_RETRIES);
        }

        if (info.getOffloadContext().hasUidMsb()) {
            UUID uuid = new UUID(info.getOffloadContext().getUidMsb(), info.getOffloadContext().getUidLsb());
            cleanupOffloaded(ledgerId, uuid,
                    OffloadUtils.getOffloadDriverName(info, config.getLedgerOffloader().getOffloadDriverName()),
                    OffloadUtils.getOffloadDriverMetadata(info, config.getLedgerOffloader().getOffloadDriverMetadata()),
                    "Trimming");
        }
    }

    private void asyncDeleteLedger(long ledgerId, long retry) {
        if (retry <= 0) {
            log.warn("[{}] Failed to delete ledger after retries {}", name, ledgerId);
            return;
        }
        bookKeeper.asyncDeleteLedger(ledgerId, (rc, ctx) -> {
            if (isNoSuchLedgerExistsException(rc)) {
                log.warn("[{}] Ledger was already deleted {}", name, ledgerId);
            } else if (rc != BKException.Code.OK) {
                log.error("[{}] Error deleting ledger {} : {}", name, ledgerId, BKException.getMessage(rc));
                scheduledExecutor.schedule(safeRun(() -> asyncDeleteLedger(ledgerId, retry - 1)),
                        DEFAULT_LEDGER_DELETE_BACKOFF_TIME_SEC, TimeUnit.SECONDS);
            } else {
                if (log.isDebugEnabled()) {
                    log.debug("[{}] Deleted ledger {}", name, ledgerId);
                }
            }
        }, null);
    }

    @SuppressWarnings("checkstyle:fallthrough")
    private void deleteAllLedgers(DeleteLedgerCallback callback, Object ctx) {
        List<LedgerInfo> ledgers = Lists.newArrayList(ManagedLedgerImpl.this.ledgers.values());
        AtomicInteger ledgersToDelete = new AtomicInteger(ledgers.size());
        if (ledgers.isEmpty()) {
            // No ledgers to delete, proceed with deleting metadata
            deleteMetadata(callback, ctx);
            return;
        }

        for (LedgerInfo ls : ledgers) {
            if (log.isDebugEnabled()) {
                log.debug("[{}] Deleting ledger {}", name, ls);
            }
            bookKeeper.asyncDeleteLedger(ls.getLedgerId(), (rc, ctx1) -> {
                switch (rc) {
                case Code.NoSuchLedgerExistsException:
                case Code.NoSuchLedgerExistsOnMetadataServerException:
                    log.warn("[{}] Ledger {} not found when deleting it", name, ls.getLedgerId());
                    // Continue anyway

                case BKException.Code.OK:
                    if (ledgersToDelete.decrementAndGet() == 0) {
                        // All ledgers deleted, now remove ML metadata
                        deleteMetadata(callback, ctx);
                    }
                    break;

                default:
                    // Handle error
                    log.warn("[{}] Failed to delete ledger {} -- {}", name, ls.getLedgerId(),
                            BKException.getMessage(rc));
                    int toDelete = ledgersToDelete.get();
                    if (toDelete != -1 && ledgersToDelete.compareAndSet(toDelete, -1)) {
                        // Trigger callback only once
                        callback.deleteLedgerFailed(createManagedLedgerException(rc), ctx);
                    }
                }
            }, null);
        }
    }

    private void deleteMetadata(DeleteLedgerCallback callback, Object ctx) {
        store.removeManagedLedger(name, new MetaStoreCallback<Void>() {
            @Override
            public void operationComplete(Void result, Stat stat) {
                log.info("[{}] Successfully deleted managed ledger", name);
                factory.close(ManagedLedgerImpl.this);
                callback.deleteLedgerComplete(ctx);
            }

            @Override
            public void operationFailed(MetaStoreException e) {
                log.warn("[{}] Failed to delete managed ledger", name, e);
                factory.close(ManagedLedgerImpl.this);
                callback.deleteLedgerFailed(e, ctx);
            }
        });
    }

    @Override
    public Position offloadPrefix(Position pos) throws InterruptedException, ManagedLedgerException {
        CompletableFuture<Position> promise = new CompletableFuture<>();

        asyncOffloadPrefix(pos, new OffloadCallback() {
            @Override
            public void offloadComplete(Position offloadedTo, Object ctx) {
                promise.complete(offloadedTo);
            }

            @Override
            public void offloadFailed(ManagedLedgerException e, Object ctx) {
                promise.completeExceptionally(e);
            }
        }, null);

        try {
            return promise.get(AsyncOperationTimeoutSeconds, TimeUnit.SECONDS);
        } catch (TimeoutException te) {
            throw new ManagedLedgerException("Timeout during managed ledger offload operation");
        } catch (ExecutionException e) {
            log.error("[{}] Error offloading. pos = {}", name, pos, e.getCause());
            throw ManagedLedgerException.getManagedLedgerException(e.getCause());
        }
    }

    @Override
    public void asyncOffloadPrefix(Position pos, OffloadCallback callback, Object ctx) {
        if (config.getLedgerOffloader() != null && config.getLedgerOffloader() == NullLedgerOffloader.INSTANCE) {
            callback.offloadFailed(new ManagedLedgerException("NullLedgerOffloader"), ctx);
            return;
        }
        PositionImpl requestOffloadTo = (PositionImpl) pos;
        if (!isValidPosition(requestOffloadTo)
                // Also consider the case where the last ledger is currently
                // empty. In this the passed position is not technically
                // "valid", per the above check, given that it's not written
                // yes, but it will be valid for the logic here
                && !(requestOffloadTo.getLedgerId() == currentLedger.getId()
                        && requestOffloadTo.getEntryId() == 0)) {
            log.warn("[{}] Cannot start offload at position {} - LastConfirmedEntry: {}", name, pos,
                    lastConfirmedEntry);
            callback.offloadFailed(new InvalidCursorPositionException("Invalid position for offload: " + pos), ctx);
            return;
        }

        PositionImpl firstUnoffloaded;

        Queue<LedgerInfo> ledgersToOffload = new ConcurrentLinkedQueue<>();
        synchronized (this) {
            log.info("[{}] Start ledgersOffload. ledgers={} totalSize={}", name, ledgers.keySet(),
                    TOTAL_SIZE_UPDATER.get(this));

            if (STATE_UPDATER.get(this) == State.Closed) {
                log.info("[{}] Ignoring offload request since the managed ledger was already closed", name);
                callback.offloadFailed(
                        new ManagedLedgerAlreadyClosedException("Can't offload closed managed ledger (" + name + ")"),
                        ctx);
                return;
            }

            if (ledgers.isEmpty()) {
                log.info("[{}] Tried to offload a managed ledger with no ledgers, giving up", name);
                callback.offloadFailed(new ManagedLedgerAlreadyClosedException(
                        "Can't offload managed ledger (" + name + ") with no ledgers"), ctx);
                return;
            }

            long current = ledgers.lastKey();

            // the first ledger which will not be offloaded. Defaults to current,
            // in the case that the whole headmap is offloaded. Otherwise it will
            // be set as we iterate through the headmap values
            long firstLedgerRetained = current;
            for (LedgerInfo ls : ledgers.headMap(current).values()) {
                if (requestOffloadTo.getLedgerId() > ls.getLedgerId()) {
                    // don't offload if ledger has already been offloaded, or is empty
                    if (!ls.getOffloadContext().getComplete() && ls.getSize() > 0) {
                        ledgersToOffload.add(ls);
                    }
                } else {
                    firstLedgerRetained = ls.getLedgerId();
                    break;
                }
            }
            firstUnoffloaded = PositionImpl.get(firstLedgerRetained, 0);
        }

        if (ledgersToOffload.isEmpty()) {
            log.info("[{}] No ledgers to offload", name);
            callback.offloadComplete(firstUnoffloaded, ctx);
            return;
        }

        if (offloadMutex.tryLock()) {
            log.info("[{}] Going to offload ledgers {}", name,
                    ledgersToOffload.stream().map(LedgerInfo::getLedgerId).collect(Collectors.toList()));

            CompletableFuture<PositionImpl> promise = new CompletableFuture<>();
            promise.whenComplete((result, exception) -> {
                offloadMutex.unlock();
                if (exception != null) {
                    callback.offloadFailed(new ManagedLedgerException(exception), ctx);
                } else {
                    callback.offloadComplete(result, ctx);
                }
            });
            offloadLoop(promise, ledgersToOffload, firstUnoffloaded, Optional.empty());
        } else {
            callback.offloadFailed(
                    new ManagedLedgerException.OffloadInProgressException("Offload operation already running"), ctx);
        }
    }

    private void offloadLoop(CompletableFuture<PositionImpl> promise, Queue<LedgerInfo> ledgersToOffload,
                             PositionImpl firstUnoffloaded, Optional<Throwable> firstError) {
        if (getState() == State.Closed) {
            promise.completeExceptionally(new ManagedLedgerAlreadyClosedException(
                    String.format("managed ledger [%s] has already closed", name)));
            return;
        }
        LedgerInfo info = ledgersToOffload.poll();
        if (info == null) {
            if (firstError.isPresent()) {
                promise.completeExceptionally(firstError.get());
            } else {
                promise.complete(firstUnoffloaded);
            }
        } else {
            long ledgerId = info.getLedgerId();
            UUID uuid = UUID.randomUUID();
            Map<String, String> extraMetadata = Map.of("ManagedLedgerName", name);

            String driverName = config.getLedgerOffloader().getOffloadDriverName();
            final long flowPermits = config.getGlobalOffloadingPermitBytesPerSecond();
            Map<String, String> driverMetadata = config.getLedgerOffloader().getOffloadDriverMetadata();

            prepareLedgerInfoForOffloaded(ledgerId, uuid, driverName, driverMetadata)
                    .thenCompose((ignore) -> getLedgerHandle(ledgerId))
                    .thenCompose(handle -> FlowControllableReadHandle.create(handle, flowPermits))
                    .thenCompose(readHandle -> config.getLedgerOffloader().offload(readHandle, uuid, extraMetadata))
                    .thenCompose((ignore) -> {
                        return Retries.run(Backoff.exponentialJittered(TimeUnit.SECONDS.toMillis(1),
                                TimeUnit.SECONDS.toHours(1)).limit(10),
                                FAIL_ON_CONFLICT,
                                () -> completeLedgerInfoForOffloaded(ledgerId, uuid),
                                scheduledExecutor, name)
                                .whenComplete((ignore2, exception) -> {
                                    if (exception != null) {
                                        Throwable e = FutureUtil.unwrapCompletionException(exception);
                                        if (e instanceof MetaStoreException) {
                                            // When a MetaStore exception happens, we can not make sure the metadata
                                            // update is failed or not. Because we have a retry on the connection loss,
                                            // it is possible to get a BadVersion or other exception after retrying.
                                            // So we don't clean up the data if it has metadata operation exception.
                                            log.error("[{}] Failed to update offloaded metadata for the ledgerId {}, "
                                                    + "the offloaded data will not be cleaned up",
                                                name, ledgerId, exception);
<<<<<<< HEAD
                                        cleanupOffloaded(ledgerId, uuid, driverName, driverMetadata,
                                                "Metastore failure");
=======
                                            return;
                                        } else {
                                            log.error("[{}] Failed to offload data for the ledgerId {}, "
                                                    + "clean up the offloaded data",
                                                name, ledgerId, exception);
                                        }
                                        cleanupOffloaded(
                                            ledgerId, uuid,
                                            driverName, driverMetadata,
                                            "Metastore failure");
>>>>>>> 4cf8b804
                                    }
                                });
                    })
                    .whenComplete((ignore, exception) -> {
                        if (exception != null) {
                            lastOffloadFailureTimestamp = System.currentTimeMillis();
                            log.warn("[{}] Exception occurred for ledgerId {} timestamp {} during offload", name,
                                    ledgerId, lastOffloadFailureTimestamp, exception);
                            PositionImpl newFirstUnoffloaded = PositionImpl.get(ledgerId, 0);
                            if (newFirstUnoffloaded.compareTo(firstUnoffloaded) > 0) {
                                newFirstUnoffloaded = firstUnoffloaded;
                            }
                            Optional<Throwable> errorToReport = firstError;
                            synchronized (ManagedLedgerImpl.this) {
                                // if the ledger doesn't exist anymore, ignore the error
                                if (ledgers.containsKey(ledgerId)) {
                                    errorToReport = Optional.of(firstError.orElse(exception));
                                }
                            }

                            offloadLoop(promise, ledgersToOffload, newFirstUnoffloaded, errorToReport);
                        } else {
                            lastOffloadSuccessTimestamp = System.currentTimeMillis();
                            log.info("[{}] offload for ledgerId {} timestamp {} succeed", name, ledgerId,
                                    lastOffloadSuccessTimestamp);
                            lastOffloadLedgerId = ledgerId;
                            invalidateReadHandle(ledgerId);
                            offloadLoop(promise, ledgersToOffload, firstUnoffloaded, firstError);
                        }
                    });
        }
    }

    interface LedgerInfoTransformation {
        LedgerInfo transform(LedgerInfo oldInfo) throws ManagedLedgerException;
    }

    static final Predicate<Throwable> FAIL_ON_CONFLICT = (throwable) -> {
        return !(throwable instanceof OffloadConflict) && Retries.NonFatalPredicate.test(throwable);
    };

    static class OffloadConflict extends ManagedLedgerException {
        OffloadConflict(String msg) {
            super(msg);
        }
    }

    private CompletableFuture<Void> transformLedgerInfo(long ledgerId, LedgerInfoTransformation transformation) {
        CompletableFuture<Void> promise = new CompletableFuture<>();

        tryTransformLedgerInfo(ledgerId, transformation, promise);

        return promise;
    }

    private void tryTransformLedgerInfo(long ledgerId, LedgerInfoTransformation transformation,
            CompletableFuture<Void> finalPromise) {
        synchronized (this) {
            if (!metadataMutex.tryLock()) {
                // retry in 100 milliseconds
                scheduledExecutor.schedule(
                        safeRun(() -> tryTransformLedgerInfo(ledgerId, transformation, finalPromise)), 100,
                        TimeUnit.MILLISECONDS);
            } else { // lock acquired
                CompletableFuture<Void> unlockingPromise = new CompletableFuture<>();
                unlockingPromise.whenComplete((res, ex) -> {
                    metadataMutex.unlock();
                    if (ex != null) {
                        finalPromise.completeExceptionally(ex);
                    } else {
                        finalPromise.complete(res);
                    }
                });

                LedgerInfo oldInfo = ledgers.get(ledgerId);
                if (oldInfo == null) {
                    unlockingPromise.completeExceptionally(new OffloadConflict(
                            "Ledger " + ledgerId + " no longer exists in ManagedLedger, likely trimmed"));
                } else {
                    try {
                        LedgerInfo newInfo = transformation.transform(oldInfo);
                        final HashMap<Long, LedgerInfo> newLedgers = new HashMap<>(ledgers);
                        newLedgers.put(ledgerId, newInfo);
                        store.asyncUpdateLedgerIds(name, buildManagedLedgerInfo(newLedgers), ledgersStat,
                                new MetaStoreCallback<Void>() {
                                    @Override
                                    public void operationComplete(Void result, Stat stat) {
                                        ledgersStat = stat;
                                        ledgers.put(ledgerId, newInfo);
                                        unlockingPromise.complete(null);
                                    }

                                    @Override
                                    public void operationFailed(MetaStoreException e) {
                                        unlockingPromise.completeExceptionally(e);
                                    }
                                });
                    } catch (ManagedLedgerException mle) {
                        unlockingPromise.completeExceptionally(mle);
                    }
                }
            }
        }
    }

    private CompletableFuture<Void> prepareLedgerInfoForOffloaded(long ledgerId, UUID uuid, String offloadDriverName,
            Map<String, String> offloadDriverMetadata) {
        log.info("[{}] Preparing metadata to offload ledger {} with uuid {}", name, ledgerId, uuid);
        return transformLedgerInfo(ledgerId,
                                   (oldInfo) -> {
                                       if (oldInfo.getOffloadContext().hasUidMsb()) {
                                           UUID oldUuid = new UUID(oldInfo.getOffloadContext().getUidMsb(),
                                                                   oldInfo.getOffloadContext().getUidLsb());
                                           log.info("[{}] Found previous offload attempt for ledger {}, uuid {}"
                                                    + ", cleaning up", name, ledgerId, uuid);
                                           cleanupOffloaded(
                                               ledgerId,
                                               oldUuid,
                                               OffloadUtils.getOffloadDriverName(oldInfo,
                                                   config.getLedgerOffloader().getOffloadDriverName()),
                                               OffloadUtils.getOffloadDriverMetadata(oldInfo,
                                                   config.getLedgerOffloader().getOffloadDriverMetadata()),
                                               "Previous failed offload");
                                       }
                                       LedgerInfo.Builder builder = oldInfo.toBuilder();
                                       builder.getOffloadContextBuilder()
                                           .setUidMsb(uuid.getMostSignificantBits())
                                           .setUidLsb(uuid.getLeastSignificantBits());
                                       OffloadUtils.setOffloadDriverMetadata(
                                           builder,
                                           offloadDriverName,
                                           offloadDriverMetadata
                                       );
                                       return builder.build();
                                   })
            .whenComplete((result, exception) -> {
                    if (exception != null) {
                        log.warn("[{}] Failed to prepare ledger {} for offload, uuid {}",
                                 name, ledgerId, uuid, exception);
                    } else {
                        log.info("[{}] Metadata prepared for offload of ledger {} with uuid {}", name, ledgerId, uuid);
                    }
                });
    }

    private CompletableFuture<Void> completeLedgerInfoForOffloaded(long ledgerId, UUID uuid) {
        log.info("[{}] Completing metadata for offload of ledger {} with uuid {}", name, ledgerId, uuid);
        return transformLedgerInfo(ledgerId,
                                   (oldInfo) -> {
                                       UUID existingUuid = new UUID(oldInfo.getOffloadContext().getUidMsb(),
                                                                    oldInfo.getOffloadContext().getUidLsb());
                                       if (existingUuid.equals(uuid)) {
                                           LedgerInfo.Builder builder = oldInfo.toBuilder();
                                           builder.getOffloadContextBuilder()
                                               .setTimestamp(clock.millis())
                                               .setComplete(true);

                                           String driverName = OffloadUtils.getOffloadDriverName(
                                               oldInfo, config.getLedgerOffloader().getOffloadDriverName());
                                           Map<String, String> driverMetadata = OffloadUtils.getOffloadDriverMetadata(
                                               oldInfo, config.getLedgerOffloader().getOffloadDriverMetadata());
                                           OffloadUtils.setOffloadDriverMetadata(
                                               builder,
                                               driverName,
                                               driverMetadata
                                           );
                                           return builder.build();
                                       } else {
                                           throw new OffloadConflict(
                                                   "Existing UUID(" + existingUuid + ") in metadata for offload"
                                                   + " of ledgerId " + ledgerId + " does not match the UUID(" + uuid
                                                   + ") for the offload we are trying to complete");
                                       }
                                   })
            .whenComplete((result, exception) -> {
                    if (exception == null) {
                        log.info("[{}] End Offload. ledger={}, uuid={}", name, ledgerId, uuid);
                    } else {
                        log.warn("[{}] Failed to complete offload of ledger {}, uuid {}",
                                 name, ledgerId, uuid, exception);
                    }
                });
    }

    private void cleanupOffloaded(long ledgerId, UUID uuid, String offloadDriverName, /*
                                                                                       * TODO: use driver name to
                                                                                       * identify offloader
                                                                                       */
            Map<String, String> offloadDriverMetadata, String cleanupReason) {
        log.info("[{}] Cleanup offload for ledgerId {} uuid {} because of the reason {}.",
                name, ledgerId, uuid.toString(), cleanupReason);
        Map<String, String> metadataMap = new HashMap();
        metadataMap.putAll(offloadDriverMetadata);
        metadataMap.put("ManagedLedgerName", name);

        Retries.run(Backoff.exponentialJittered(TimeUnit.SECONDS.toMillis(1), TimeUnit.SECONDS.toHours(1)).limit(10),
                Retries.NonFatalPredicate,
                () -> config.getLedgerOffloader().deleteOffloaded(ledgerId, uuid, metadataMap),
                scheduledExecutor, name).whenComplete((ignored, exception) -> {
                    if (exception != null) {
                        log.warn("[{}] Error cleaning up offload for {}, (cleanup reason: {})",
                                name, ledgerId, cleanupReason, exception);
                    }
                });
    }

    /**
     * Get the number of entries between a contiguous range of two positions.
     *
     * @param range
     *            the position range
     * @return the count of entries
     */
    long getNumberOfEntries(Range<PositionImpl> range) {
        PositionImpl fromPosition = range.lowerEndpoint();
        boolean fromIncluded = range.lowerBoundType() == BoundType.CLOSED;
        PositionImpl toPosition = range.upperEndpoint();
        boolean toIncluded = range.upperBoundType() == BoundType.CLOSED;

        if (fromPosition.getLedgerId() == toPosition.getLedgerId()) {
            // If the 2 positions are in the same ledger
            long count = toPosition.getEntryId() - fromPosition.getEntryId() - 1;
            count += fromIncluded ? 1 : 0;
            count += toIncluded ? 1 : 0;
            return count;
        } else {
            long count = 0;
            // If the from & to are pointing to different ledgers, then we need to :
            // 1. Add the entries in the ledger pointed by toPosition
            count += toPosition.getEntryId();
            count += toIncluded ? 1 : 0;

            // 2. Add the entries in the ledger pointed by fromPosition
            LedgerInfo li = ledgers.get(fromPosition.getLedgerId());
            if (li != null) {
                count += li.getEntries() - (fromPosition.getEntryId() + 1);
                count += fromIncluded ? 1 : 0;
            }

            // 3. Add the whole ledgers entries in between
            for (LedgerInfo ls : ledgers.subMap(fromPosition.getLedgerId(), false, toPosition.getLedgerId(), false)
                    .values()) {
                count += ls.getEntries();
            }

            return count;
        }
    }

    /**
     * Get the entry position at a given distance from a given position.
     *
     * @param startPosition
     *            starting position
     * @param n
     *            number of entries to skip ahead
     * @param startRange
     *            specifies whether or not to include the start position in calculating the distance
     * @return the new position that is n entries ahead
     */
    public PositionImpl getPositionAfterN(final PositionImpl startPosition, long n, PositionBound startRange) {
        long entriesToSkip = n;
        long currentLedgerId;
        long currentEntryId;

        if (startRange == PositionBound.startIncluded) {
            currentLedgerId = startPosition.getLedgerId();
            currentEntryId = startPosition.getEntryId();
        } else {
            // e.g. a mark-delete position
            PositionImpl nextValidPosition = getNextValidPosition(startPosition);
            currentLedgerId = nextValidPosition.getLedgerId();
            currentEntryId = nextValidPosition.getEntryId();
        }

        boolean lastLedger = false;
        long totalEntriesInCurrentLedger;

        while (entriesToSkip >= 0) {
            // for the current ledger, the number of entries written is deduced from the lastConfirmedEntry
            // for previous ledgers, LedgerInfo in ZK has the number of entries
            if (currentLedger != null && currentLedgerId == currentLedger.getId()) {
                lastLedger = true;
                if (currentLedgerEntries > 0) {
                    totalEntriesInCurrentLedger = lastConfirmedEntry.getEntryId() + 1;
                } else {
                    totalEntriesInCurrentLedger = 0;
                }
            } else {
                LedgerInfo ledgerInfo = ledgers.get(currentLedgerId);
                totalEntriesInCurrentLedger = ledgerInfo != null ? ledgerInfo.getEntries() : 0;
            }


            long unreadEntriesInCurrentLedger = totalEntriesInCurrentLedger - currentEntryId;

            if (unreadEntriesInCurrentLedger >= entriesToSkip) {
                // if the current ledger has more entries than what we need to skip
                // then the return position is in the same ledger
                currentEntryId += entriesToSkip;
                break;
            } else {
                // skip remaining entry from the next ledger
                entriesToSkip -= unreadEntriesInCurrentLedger;
                if (lastLedger) {
                    // there are no more ledgers, return the last position
                    currentEntryId = totalEntriesInCurrentLedger;
                    break;
                } else {
                    Long lid = ledgers.ceilingKey(currentLedgerId + 1);
                    currentLedgerId = lid != null ? lid : (ledgers.lastKey() + 1);
                    currentEntryId = 0;
                }
            }
        }

        PositionImpl positionToReturn = getPreviousPosition(PositionImpl.get(currentLedgerId, currentEntryId));
        if (positionToReturn.compareTo(lastConfirmedEntry) > 0) {
            positionToReturn = lastConfirmedEntry;
        }
        if (log.isDebugEnabled()) {
            log.debug("getPositionAfterN: Start position {}:{}, startIncluded: {}, Return position {}:{}",
                    startPosition.getLedgerId(), startPosition.getEntryId(), startRange, positionToReturn.getLedgerId(),
                    positionToReturn.getEntryId());
        }

        return positionToReturn;
    }

    /**
     * Get the entry position that come before the specified position in the message stream, using information from the
     * ledger list and each ledger entries count.
     *
     * @param position
     *            the current position
     * @return the previous position
     */
    public PositionImpl getPreviousPosition(PositionImpl position) {
        if (position.getEntryId() > 0) {
            return PositionImpl.get(position.getLedgerId(), position.getEntryId() - 1);
        }

        // The previous position will be the last position of an earlier ledgers
        NavigableMap<Long, LedgerInfo> headMap = ledgers.headMap(position.getLedgerId(), false);

        final Map.Entry<Long, LedgerInfo> firstEntry = headMap.firstEntry();
        if (firstEntry == null) {
            // There is no previous ledger, return an invalid position in the current ledger
            return PositionImpl.get(position.getLedgerId(), -1);
        }

        // We need to find the most recent non-empty ledger
        for (long ledgerId : headMap.descendingKeySet()) {
            LedgerInfo li = headMap.get(ledgerId);
            if (li != null && li.getEntries() > 0) {
                return PositionImpl.get(li.getLedgerId(), li.getEntries() - 1);
            }
        }

        // in case there are only empty ledgers, we return a position in the first one
        return PositionImpl.get(firstEntry.getKey(), -1);
    }

    /**
     * Validate whether a specified position is valid for the current managed ledger.
     *
     * @param position
     *            the position to validate
     * @return true if the position is valid, false otherwise
     */
    public boolean isValidPosition(PositionImpl position) {
        PositionImpl last = lastConfirmedEntry;
        if (log.isDebugEnabled()) {
            log.debug("IsValid position: {} -- last: {}", position, last);
        }

        if (position.getEntryId() < 0) {
            return false;
        } else if (position.getLedgerId() > last.getLedgerId()) {
            return false;
        } else if (position.getLedgerId() == last.getLedgerId()) {
            return position.getEntryId() <= (last.getEntryId() + 1);
        } else {
            // Look in the ledgers map
            LedgerInfo ls = ledgers.get(position.getLedgerId());

            if (ls == null) {
                if (position.getLedgerId() < last.getLedgerId()) {
                    // Pointing to a non existing ledger that is older than the current ledger is invalid
                    return false;
                } else {
                    // Pointing to a non existing ledger is only legitimate if the ledger was empty
                    return position.getEntryId() == 0;
                }
            }

            return position.getEntryId() < ls.getEntries();
        }
    }

    public boolean ledgerExists(long ledgerId) {
        return ledgers.get(ledgerId) != null;
    }

    public Long getNextValidLedger(long ledgerId) {
        return ledgers.ceilingKey(ledgerId + 1);
    }

    public PositionImpl getNextValidPosition(final PositionImpl position) {
        PositionImpl next;
        try {
            next = getNextValidPositionInternal(position);
        } catch (NullPointerException e) {
            next = lastConfirmedEntry.getNext();
            if (log.isDebugEnabled()) {
                log.debug("[{}] Can't find next valid position : {}, fall back to the next position of the last "
                        + "position : {}.", position, name, next, e);
            }
        }
        return next;
    }

    public PositionImpl getNextValidPositionInternal(final PositionImpl position) {
        PositionImpl nextPosition = position.getNext();
        while (!isValidPosition(nextPosition)) {
            Long nextLedgerId = ledgers.ceilingKey(nextPosition.getLedgerId() + 1);
            if (nextLedgerId == null) {
                throw new NullPointerException();
            }
            nextPosition = PositionImpl.get(nextLedgerId, 0);
        }
        return nextPosition;
    }

    public PositionImpl getFirstPosition() {
        Long ledgerId = ledgers.firstKey();
        if (ledgerId == null) {
            return null;
        }
        if (ledgerId > lastConfirmedEntry.getLedgerId()) {
            checkState(ledgers.get(ledgerId).getEntries() == 0);
            ledgerId = lastConfirmedEntry.getLedgerId();
        }
        return new PositionImpl(ledgerId, -1);
    }

    PositionImpl getLastPosition() {
        return lastConfirmedEntry;
    }

    @Override
    public ManagedCursor getSlowestConsumer() {
        return cursors.getSlowestReader();
    }

    PositionImpl getMarkDeletePositionOfSlowestConsumer() {
        ManagedCursor slowestCursor = getSlowestConsumer();
        return slowestCursor == null ? null : (PositionImpl) slowestCursor.getMarkDeletedPosition();
    }

    /**
     * Get the last position written in the managed ledger, alongside with the associated counter.
     */
    Pair<PositionImpl, Long> getLastPositionAndCounter() {
        PositionImpl pos;
        long count;

        do {
            pos = lastConfirmedEntry;
            count = ENTRIES_ADDED_COUNTER_UPDATER.get(this);

            // Ensure no entry was written while reading the two values
        } while (pos.compareTo(lastConfirmedEntry) != 0);

        return Pair.of(pos, count);
    }

    /**
     * Get the first position written in the managed ledger, alongside with the associated counter.
     */
    Pair<PositionImpl, Long> getFirstPositionAndCounter() {
        PositionImpl pos;
        long count;
        Pair<PositionImpl, Long> lastPositionAndCounter;

        do {
            pos = getFirstPosition();
            lastPositionAndCounter = getLastPositionAndCounter();
            count = lastPositionAndCounter.getRight()
                    - getNumberOfEntries(Range.openClosed(pos, lastPositionAndCounter.getLeft()));
        } while (pos.compareTo(getFirstPosition()) != 0
                || lastPositionAndCounter.getLeft().compareTo(getLastPosition()) != 0);
        return Pair.of(pos, count);
    }

    public void activateCursor(ManagedCursor cursor) {
        synchronized (activeCursors) {
            if (activeCursors.get(cursor.getName()) == null) {
                Position positionForOrdering = config.isCacheEvictionByMarkDeletedPosition()
                        ? cursor.getMarkDeletedPosition()
                        : cursor.getReadPosition();
                if (positionForOrdering == null) {
                    positionForOrdering = PositionImpl.EARLIEST;
                }
                activeCursors.add(cursor, positionForOrdering);
            }
        }
    }

    public void deactivateCursor(ManagedCursor cursor) {
        deactivateCursorByName(cursor.getName());
    }

    private void deactivateCursorByName(String cursorName) {
        synchronized (activeCursors) {
            if (activeCursors.removeCursor(cursorName)) {
                invalidateEntriesUpToSlowestReaderPosition();
            }
        }
    }


    public void removeWaitingCursor(ManagedCursor cursor) {
        this.waitingCursors.remove(cursor);
    }

    public boolean isCursorActive(ManagedCursor cursor) {
        return activeCursors.get(cursor.getName()) != null;
    }

    private boolean currentLedgerIsFull() {
        if (!factory.isMetadataServiceAvailable()) {
            // We don't want to trigger metadata operations if we already know that we're currently disconnected
            return false;
        }

        boolean spaceQuotaReached = (currentLedgerEntries >= config.getMaxEntriesPerLedger()
                || currentLedgerSize >= (config.getMaxSizePerLedgerMb() * MegaByte));

        long timeSinceLedgerCreationMs = clock.millis() - lastLedgerCreatedTimestamp;
        boolean maxLedgerTimeReached = timeSinceLedgerCreationMs >= config.getMaximumRolloverTimeMs();

        if (spaceQuotaReached || maxLedgerTimeReached) {
            if (config.getMinimumRolloverTimeMs() > 0) {

                boolean switchLedger = timeSinceLedgerCreationMs > config.getMinimumRolloverTimeMs();
                if (log.isDebugEnabled()) {
                    log.debug("Diff: {}, threshold: {} -- switch: {}", clock.millis() - lastLedgerCreatedTimestamp,
                            config.getMinimumRolloverTimeMs(), switchLedger);
                }
                return switchLedger;
            } else {
                return true;
            }
        } else {
            return false;
        }
    }

    public List<LedgerInfo> getLedgersInfoAsList() {
        return Lists.newArrayList(ledgers.values());
    }

    public NavigableMap<Long, LedgerInfo> getLedgersInfo() {
        return ledgers;
    }

    private ManagedLedgerInfo getManagedLedgerInfo() {
        return buildManagedLedgerInfo(ledgers);
    }

    private ManagedLedgerInfo getManagedLedgerInfo(LedgerInfo newLedger) {
        ManagedLedgerInfo.Builder mlInfo = ManagedLedgerInfo.newBuilder().addAllLedgerInfo(ledgers.values())
                .addLedgerInfo(newLedger);
        return buildManagedLedgerInfo(mlInfo);
    }
    private ManagedLedgerInfo buildManagedLedgerInfo(Map<Long, LedgerInfo> ledgers) {
        ManagedLedgerInfo.Builder mlInfo = ManagedLedgerInfo.newBuilder().addAllLedgerInfo(ledgers.values());
        return buildManagedLedgerInfo(mlInfo);
    }

    private ManagedLedgerInfo buildManagedLedgerInfo(ManagedLedgerInfo.Builder mlInfo) {
        if (state == State.Terminated) {
            mlInfo.setTerminatedPosition(NestedPositionInfo.newBuilder().setLedgerId(lastConfirmedEntry.getLedgerId())
                    .setEntryId(lastConfirmedEntry.getEntryId()));
        }
        if (managedLedgerInterceptor != null) {
            managedLedgerInterceptor.onUpdateManagedLedgerInfo(propertiesMap);
        }
        for (Map.Entry<String, String> property : propertiesMap.entrySet()) {
            mlInfo.addProperties(MLDataFormats.KeyValue.newBuilder()
                    .setKey(property.getKey()).setValue(property.getValue()));
        }

        return mlInfo.build();
    }

    /**
     * Throws an exception if the managed ledger has been previously fenced.
     *
     * @throws ManagedLedgerException
     */
    private void checkFenced() throws ManagedLedgerException {
        if (STATE_UPDATER.get(this) == State.Fenced) {
            log.error("[{}] Attempted to use a fenced managed ledger", name);
            throw new ManagedLedgerFencedException();
        }
    }

    private void checkManagedLedgerIsOpen() throws ManagedLedgerException {
        if (STATE_UPDATER.get(this) == State.Closed) {
            throw new ManagedLedgerException("ManagedLedger " + name + " has already been closed");
        }
    }

    synchronized void setFenced() {
        STATE_UPDATER.set(this, State.Fenced);
    }

    MetaStore getStore() {
        return store;
    }

    @Override
    public ManagedLedgerConfig getConfig() {
        return config;
    }

    @Override
    public void setConfig(ManagedLedgerConfig config) {
        this.config = config;
        this.maximumRolloverTimeMs = getMaximumRolloverTimeMs(config);
        this.cursors.forEach(c -> c.setThrottleMarkDelete(config.getThrottleMarkDelete()));
    }

    private static long getMaximumRolloverTimeMs(ManagedLedgerConfig config) {
        return (long) (config.getMaximumRolloverTimeMs() * (1 + random.nextDouble() * 5 / 100.0));
    }

    interface ManagedLedgerInitializeLedgerCallback {
        void initializeComplete();

        void initializeFailed(ManagedLedgerException e);
    }

    // Expose internal values for debugging purposes
    public long getEntriesAddedCounter() {
        return ENTRIES_ADDED_COUNTER_UPDATER.get(this);
    }

    public long getCurrentLedgerEntries() {
        return currentLedgerEntries;
    }

    public long getCurrentLedgerSize() {
        return currentLedgerSize;
    }

    public long getLastLedgerCreatedTimestamp() {
        return lastLedgerCreatedTimestamp;
    }

    public long getLastLedgerCreationFailureTimestamp() {
        return lastLedgerCreationFailureTimestamp;
    }

    public int getWaitingCursorsCount() {
        return waitingCursors.size();
    }

    public int getPendingAddEntriesCount() {
        return pendingAddEntries.size();
    }

    @Override
    public Position getLastConfirmedEntry() {
        return lastConfirmedEntry;
    }

    public State getState() {
        return STATE_UPDATER.get(this);
    }

    public long getCacheSize() {
        return entryCache.getSize();
    }

    protected boolean isReadOnly() {
        // Default managed ledger implementation is read-write
        return false;
    }

    /**
     * return BK error codes that are considered not likely to be recoverable.
     */
    private static boolean isBkErrorNotRecoverable(int rc) {
        switch (rc) {
        case Code.NoSuchLedgerExistsException:
        case Code.NoSuchLedgerExistsOnMetadataServerException:
        case Code.NoSuchEntryException:
            return true;

        default:
            return false;
        }
    }

    public static ManagedLedgerException createManagedLedgerException(int bkErrorCode) {
        if (bkErrorCode == BKException.Code.TooManyRequestsException) {
            return new TooManyRequestsException("Too many request error from bookies");
        } else if (isBkErrorNotRecoverable(bkErrorCode)) {
            return new NonRecoverableLedgerException(BKException.getMessage(bkErrorCode));
        } else {
            return new ManagedLedgerException(BKException.getMessage(bkErrorCode));
        }
    }

    public static ManagedLedgerException createManagedLedgerException(Throwable t) {
        if (t instanceof org.apache.bookkeeper.client.api.BKException) {
            return createManagedLedgerException(((org.apache.bookkeeper.client.api.BKException) t).getCode());
        } else if (t instanceof CompletionException
                && !(t.getCause() instanceof CompletionException) /* check to avoid stackoverlflow */) {
            return createManagedLedgerException(t.getCause());
        } else {
            log.error("Unknown exception for ManagedLedgerException.", t);
            return new ManagedLedgerException("Other exception", t);
        }
    }

    /**
     * Create ledger async and schedule a timeout task to check ledger-creation is complete else it fails the callback
     * with TimeoutException.
     *
     * @param bookKeeper
     * @param config
     * @param digestType
     * @param cb
     * @param metadata
     */
    protected void asyncCreateLedger(BookKeeper bookKeeper, ManagedLedgerConfig config, DigestType digestType,
            CreateCallback cb, Map<String, byte[]> metadata) {
        AtomicBoolean ledgerCreated = new AtomicBoolean(false);
        Map<String, byte[]> finalMetadata = new HashMap<>();
        finalMetadata.putAll(ledgerMetadata);
        finalMetadata.putAll(metadata);
        if (config.getBookKeeperEnsemblePlacementPolicyClassName() != null
            && config.getBookKeeperEnsemblePlacementPolicyProperties() != null) {
            try {
                finalMetadata.putAll(LedgerMetadataUtils.buildMetadataForPlacementPolicyConfig(
                    config.getBookKeeperEnsemblePlacementPolicyClassName(),
                    config.getBookKeeperEnsemblePlacementPolicyProperties()
                ));
            } catch (EnsemblePlacementPolicyConfig.ParseEnsemblePlacementPolicyConfigException e) {
                log.error("[{}] Serialize the placement configuration failed", name, e);
                cb.createComplete(Code.UnexpectedConditionException, null, ledgerCreated);
                return;
            }
        }
        createdLedgerCustomMetadata = finalMetadata;

        try {
            bookKeeper.asyncCreateLedger(config.getEnsembleSize(), config.getWriteQuorumSize(),
                    config.getAckQuorumSize(), digestType, config.getPassword(), cb, ledgerCreated, finalMetadata);
        } catch (Throwable cause) {
            log.error("[{}] Encountered unexpected error when creating ledger",
                name, cause);
            cb.createComplete(Code.UnexpectedConditionException, null, ledgerCreated);
            return;
        }
        scheduledExecutor.schedule(() -> {
            if (!ledgerCreated.get()) {
                if (log.isDebugEnabled()) {
                    log.debug("[{}] Timeout creating ledger", name);
                }
            } else {
                if (log.isDebugEnabled()) {
                    log.debug("[{}] Ledger already created when timeout task is triggered", name);
                }
            }
            cb.createComplete(BKException.Code.TimeoutException, null, ledgerCreated);
        }, config.getMetadataOperationsTimeoutSeconds(), TimeUnit.SECONDS);
    }

    public Clock getClock() {
        return clock;
    }

    /**
     * check if ledger-op task is already completed by timeout-task. If completed then delete the created ledger
     *
     * @param rc
     * @param lh
     * @param ctx
     * @return
     */
    protected boolean checkAndCompleteLedgerOpTask(int rc, LedgerHandle lh, Object ctx) {
        if (ctx instanceof AtomicBoolean) {
            // ledger-creation is already timed out and callback is already completed so, delete this ledger and return.
            if (((AtomicBoolean) (ctx)).compareAndSet(false, true)) {
                return false;
            } else {
                if (rc == BKException.Code.OK) {
                    log.warn("[{}]-{} ledger creation timed-out, deleting ledger", this.name, lh.getId());
                    asyncDeleteLedger(lh.getId(), DEFAULT_LEDGER_DELETE_RETRIES);
                }
                return true;
            }
        }
        return false;
    }

    private void scheduleTimeoutTask() {
        // disable timeout task checker if timeout <= 0
        if (config.getAddEntryTimeoutSeconds() > 0 || config.getReadEntryTimeoutSeconds() > 0) {
            long timeoutSec = Math.min(config.getAddEntryTimeoutSeconds(), config.getReadEntryTimeoutSeconds());
            timeoutSec = timeoutSec <= 0
                    ? Math.max(config.getAddEntryTimeoutSeconds(), config.getReadEntryTimeoutSeconds())
                    : timeoutSec;
            this.timeoutTask = this.scheduledExecutor.scheduleAtFixedRate(safeRun(() -> {
                checkAddTimeout();
                checkReadTimeout();
            }), timeoutSec, timeoutSec, TimeUnit.SECONDS);
        }
    }

    private void checkAddTimeout() {
        long timeoutSec = config.getAddEntryTimeoutSeconds();
        if (timeoutSec < 1) {
            return;
        }
        OpAddEntry opAddEntry = pendingAddEntries.peek();
        if (opAddEntry != null) {
            final long finalAddOpCount = opAddEntry.addOpCount;
            boolean isTimedOut = opAddEntry.lastInitTime != -1
                    && TimeUnit.NANOSECONDS.toSeconds(System.nanoTime() - opAddEntry.lastInitTime) >= timeoutSec;
            if (isTimedOut) {
                log.error("Failed to add entry for ledger {} in time-out {} sec",
                        (opAddEntry.ledger != null ? opAddEntry.ledger.getId() : -1), timeoutSec);
                opAddEntry.handleAddTimeoutFailure(opAddEntry.ledger, finalAddOpCount);
            }
        }
    }

    private void checkReadTimeout() {
        long timeoutSec = config.getReadEntryTimeoutSeconds();
        if (timeoutSec < 1) {
            return;
        }
        ReadEntryCallbackWrapper callback = this.lastReadCallback;
        long readOpCount = callback != null ? callback.readOpCount : 0;
        boolean timeout = callback != null && (TimeUnit.NANOSECONDS
                .toSeconds(System.nanoTime() - callback.createdTime) >= timeoutSec);
        if (readOpCount > 0 && timeout) {
            log.warn("[{}]-{}-{} read entry timeout after {} sec", this.name, this.lastReadCallback.ledgerId,
                    this.lastReadCallback.entryId, timeoutSec);
            callback.readFailed(createManagedLedgerException(BKException.Code.TimeoutException), readOpCount);
            LAST_READ_CALLBACK_UPDATER.compareAndSet(this, callback, null);
        }
    }

    @Override
    public long getOffloadedSize() {
        long offloadedSize = 0;
        for (LedgerInfo li : ledgers.values()) {
            if (li.hasOffloadContext() && li.getOffloadContext().getComplete()) {
                offloadedSize += li.getSize();
            }
        }

        return offloadedSize;
    }

    @Override
    public long getLastOffloadedLedgerId() {
        return lastOffloadLedgerId;
    }

    @Override
    public long getLastOffloadedSuccessTimestamp() {
        return lastOffloadSuccessTimestamp;
    }

    @Override
    public long getLastOffloadedFailureTimestamp() {
        return lastOffloadFailureTimestamp;
    }

    @Override
    public Map<String, String> getProperties() {
        return propertiesMap;
    }

    @Override
    public void setProperty(String key, String value) throws InterruptedException, ManagedLedgerException {
        Map<String, String> map = new HashMap<>();
        map.put(key, value);
        updateProperties(map, false, null);
    }

    @Override
    public void asyncSetProperty(String key, String value, final UpdatePropertiesCallback callback, Object ctx) {
        Map<String, String> map = new HashMap<>();
        map.put(key, value);
        asyncUpdateProperties(map, false, null, callback, ctx);
    }

    @Override
    public void deleteProperty(String key) throws InterruptedException, ManagedLedgerException {
        updateProperties(null, true, key);
    }

    @Override
    public void asyncDeleteProperty(String key, final UpdatePropertiesCallback callback, Object ctx) {
        asyncUpdateProperties(null, true, key, callback, ctx);
    }

    @Override
    public void setProperties(Map<String, String> properties) throws InterruptedException, ManagedLedgerException {
        updateProperties(properties, false, null);
    }

    @Override
    public void asyncSetProperties(Map<String, String> properties, final UpdatePropertiesCallback callback,
        Object ctx) {
        asyncUpdateProperties(properties, false, null, callback, ctx);
    }

    private void updateProperties(Map<String, String> properties, boolean isDelete,
        String deleteKey) throws InterruptedException, ManagedLedgerException {
        final CountDownLatch latch = new CountDownLatch(1);
        class Result {
            ManagedLedgerException exception = null;
        }
        final Result result = new Result();
        this.asyncUpdateProperties(properties, isDelete, deleteKey, new UpdatePropertiesCallback() {
            @Override
            public void updatePropertiesComplete(Map<String, String> properties, Object ctx) {
                latch.countDown();
            }

            @Override
            public void updatePropertiesFailed(ManagedLedgerException exception, Object ctx) {
                result.exception = exception;
                latch.countDown();
            }
        }, null);

        if (!latch.await(AsyncOperationTimeoutSeconds, TimeUnit.SECONDS)) {
            throw new ManagedLedgerException("Timeout during update managedLedger's properties");
        }

        if (result.exception != null) {
            log.error("[{}] Update managedLedger's properties failed", name, result.exception);
            throw result.exception;
        }
    }

    private void asyncUpdateProperties(Map<String, String> properties, boolean isDelete,
        String deleteKey, final UpdatePropertiesCallback callback, Object ctx) {
        if (!metadataMutex.tryLock()) {
            // Defer update for later
            scheduledExecutor.schedule(() -> asyncUpdateProperties(properties, isDelete, deleteKey,
                callback, ctx), 100, TimeUnit.MILLISECONDS);
            return;
        }
        if (isDelete) {
            propertiesMap.remove(deleteKey);
        } else {
            propertiesMap.putAll(properties);
        }
        store.asyncUpdateLedgerIds(name, getManagedLedgerInfo(), ledgersStat, new MetaStoreCallback<Void>() {
            @Override
            public void operationComplete(Void result, Stat version) {
                ledgersStat = version;
                callback.updatePropertiesComplete(propertiesMap, ctx);
                metadataMutex.unlock();
            }

            @Override
            public void operationFailed(MetaStoreException e) {
                log.error("[{}] Update managedLedger's properties failed", name, e);
                callback.updatePropertiesFailed(e, ctx);
                metadataMutex.unlock();
            }
        });
    }

    @VisibleForTesting
    public void setEntriesAddedCounter(long count) {
        ENTRIES_ADDED_COUNTER_UPDATER.set(this, count);
    }

    private static final Logger log = LoggerFactory.getLogger(ManagedLedgerImpl.class);

    @Override
    public CompletableFuture<Void> asyncTruncate() {

        final List<CompletableFuture<Void>> futures = new ArrayList();
        for (ManagedCursor cursor : cursors) {
            final CompletableFuture<Void> future = new CompletableFuture<>();
            cursor.asyncClearBacklog(new AsyncCallbacks.ClearBacklogCallback() {
                @Override
                public void clearBacklogComplete(Object ctx) {
                    future.complete(null);
                }

                @Override
                public void clearBacklogFailed(ManagedLedgerException exception, Object ctx) {
                    future.completeExceptionally(exception);
                }
            }, null);
            futures.add(future);
        }
        CompletableFuture<Void> future = new CompletableFuture();
        FutureUtil.waitForAll(futures).thenAccept(p -> {
            internalTrimLedgers(true, future);
        }).exceptionally(e -> {
            future.completeExceptionally(e);
            return null;
        });
        return future;
    }

    @Override
    public CompletableFuture<ManagedLedgerInternalStats> getManagedLedgerInternalStats(boolean includeLedgerMetadata) {
        CompletableFuture<ManagedLedgerInternalStats> statFuture = new CompletableFuture<>();
        ManagedLedgerInternalStats stats = new ManagedLedgerInternalStats();

        stats.entriesAddedCounter = this.getEntriesAddedCounter();
        stats.numberOfEntries = this.getNumberOfEntries();
        stats.totalSize = this.getTotalSize();
        stats.currentLedgerEntries = this.getCurrentLedgerEntries();
        stats.currentLedgerSize = this.getCurrentLedgerSize();
        stats.lastLedgerCreatedTimestamp = DateFormatter.format(this.getLastLedgerCreatedTimestamp());
        if (this.getLastLedgerCreationFailureTimestamp() != 0) {
            stats.lastLedgerCreationFailureTimestamp =
                    DateFormatter.format(this.getLastLedgerCreationFailureTimestamp());
        }

        stats.waitingCursorsCount = this.getWaitingCursorsCount();
        stats.pendingAddEntriesCount = this.getPendingAddEntriesCount();

        stats.lastConfirmedEntry = this.getLastConfirmedEntry().toString();
        stats.state = this.getState().toString();

        stats.cursors = new HashMap();
        this.getCursors().forEach(c -> {
            ManagedCursorImpl cursor = (ManagedCursorImpl) c;
            PersistentTopicInternalStats.CursorStats cs = new PersistentTopicInternalStats.CursorStats();
            cs.markDeletePosition = cursor.getMarkDeletedPosition().toString();
            cs.readPosition = cursor.getReadPosition().toString();
            cs.waitingReadOp = cursor.hasPendingReadRequest();
            cs.pendingReadOps = cursor.getPendingReadOpsCount();
            cs.messagesConsumedCounter = cursor.getMessagesConsumedCounter();
            cs.cursorLedger = cursor.getCursorLedger();
            cs.cursorLedgerLastEntry = cursor.getCursorLedgerLastEntry();
            cs.individuallyDeletedMessages = cursor.getIndividuallyDeletedMessages();
            cs.lastLedgerSwitchTimestamp = DateFormatter.format(cursor.getLastLedgerSwitchTimestamp());
            cs.state = cursor.getState();
            cs.numberOfEntriesSinceFirstNotAckedMessage = cursor.getNumberOfEntriesSinceFirstNotAckedMessage();
            cs.totalNonContiguousDeletedMessagesRange = cursor.getTotalNonContiguousDeletedMessagesRange();
            cs.properties = cursor.getProperties();
            stats.cursors.put(cursor.getName(), cs);
        });

        // make a snapshot of the ledgers infos since we are iterating it twice when metadata is included
        // a list is sufficient since there's no need to lookup by the ledger id
        List<LedgerInfo> ledgersInfos = new ArrayList<>(this.getLedgersInfo().values());

        // add asynchronous metadata retrieval operations to a hashmap
        Map<Long, CompletableFuture<String>> ledgerMetadataFutures = new HashMap();
        if (includeLedgerMetadata) {
            ledgersInfos.forEach(li -> {
                long ledgerId = li.getLedgerId();
                ledgerMetadataFutures.put(ledgerId, this.getLedgerMetadata(ledgerId).exceptionally(throwable -> {
                    log.warn("Getting metadata for ledger {} failed.", ledgerId, throwable);
                    return null;
                }));
            });
        }

        // wait until metadata has been retrieved
        FutureUtil.waitForAll(ledgerMetadataFutures.values()).thenAccept(__ -> {
            stats.ledgers = new ArrayList();
            ledgersInfos.forEach(li -> {
                ManagedLedgerInternalStats.LedgerInfo info = new ManagedLedgerInternalStats.LedgerInfo();
                info.ledgerId = li.getLedgerId();
                info.entries = li.getEntries();
                info.size = li.getSize();
                info.offloaded = li.hasOffloadContext() && li.getOffloadContext().getComplete();
                if (includeLedgerMetadata) {
                    // lookup metadata from the hashmap which contains completed async operations
                    info.metadata = ledgerMetadataFutures.get(li.getLedgerId()).getNow(null);
                }
                stats.ledgers.add(info);
            });
            statFuture.complete(stats);
        });

        return statFuture;
    }

    public CompletableFuture<Set<BookieId>> getEnsemblesAsync(long ledgerId) {
        LedgerInfo ledgerInfo = ledgers.get(ledgerId);
        if (ledgerInfo != null && ledgerInfo.hasOffloadContext()) {
            return CompletableFuture.completedFuture(Collections.emptySet());
        }

        CompletableFuture<ReadHandle> ledgerHandleFuture;
        LedgerHandle currentLedger = this.currentLedger;
        if (currentLedger != null && ledgerId == currentLedger.getId()) {
            ledgerHandleFuture = CompletableFuture.completedFuture(currentLedger);
        } else {
            ledgerHandleFuture = getLedgerHandle(ledgerId);
        }

        return ledgerHandleFuture.thenCompose(lh -> {
            Set<BookieId> ensembles = new HashSet<>();
            lh.getLedgerMetadata().getAllEnsembles().values().forEach(ensembles::addAll);
            return CompletableFuture.completedFuture(ensembles);
        });
    }

    private void updateLastLedgerCreatedTimeAndScheduleRolloverTask() {
        this.lastLedgerCreatedTimestamp = clock.millis();
        if (config.getMaximumRolloverTimeMs() > 0) {
            if (checkLedgerRollTask != null && !checkLedgerRollTask.isDone()) {
                // new ledger has been created successfully
                // and the previous checkLedgerRollTask is not done, we could cancel it
                checkLedgerRollTask.cancel(true);
            }
            this.checkLedgerRollTask = this.scheduledExecutor.schedule(
                    safeRun(this::rollCurrentLedgerIfFull), this.maximumRolloverTimeMs, TimeUnit.MILLISECONDS);
        }
    }

    private void cancelScheduledTasks() {
        if (this.timeoutTask != null) {
            this.timeoutTask.cancel(false);
        }

        if (this.checkLedgerRollTask != null) {
            this.checkLedgerRollTask.cancel(false);
        }
    }

    @Override
    public void checkInactiveLedgerAndRollOver() {
        long currentTimeMs = System.currentTimeMillis();
        if (inactiveLedgerRollOverTimeMs > 0 && currentTimeMs > (lastAddEntryTimeMs + inactiveLedgerRollOverTimeMs)) {
            log.info("[{}] Closing inactive ledger, last-add entry {}", name, lastAddEntryTimeMs);
            ledgerClosed(currentLedger);
        }
    }


    public void checkCursorsToCacheEntries() {
        if (minBacklogCursorsForCaching < 1) {
            return;
        }
        Iterator<ManagedCursor> it = cursors.iterator();
        Map<ManagedCursorImpl, Long> cursorBacklogMap = new HashMap<>();
        while (it.hasNext()) {
            ManagedCursorImpl cursor = (ManagedCursorImpl) it.next();
            if (cursor.isDurable()) {
                cursorBacklogMap.put(cursor, cursor.getNumberOfEntries());
            }
        }
        int cursorsInSameBacklogRange = 0;
        for (java.util.Map.Entry<ManagedCursorImpl, Long> cursor : cursorBacklogMap.entrySet()) {
            cursorsInSameBacklogRange = 0;
            for (java.util.Map.Entry<ManagedCursorImpl, Long> other : cursorBacklogMap.entrySet()) {
                if (cursor.equals(other)) {
                    continue;
                }
                long backlog = cursor.getValue();
                // if backlog difference is > maxBacklogBetweenCursorsForCaching (eg: 10000) then cached entry might be
                // invalidated by the time so, skip caching such long range messages.
                if (backlog < minBacklogEntriesForCaching) {
                    continue;
                }
                if (Math.abs(backlog - other.getValue()) <= maxBacklogBetweenCursorsForCaching) {
                    cursorsInSameBacklogRange++;
                }
            }
            cursor.getKey().setCacheReadEntry(cursorsInSameBacklogRange >= minBacklogCursorsForCaching);
            if (log.isDebugEnabled()) {
                log.info("{} Enabling cache read = {} for {}", name,
                        cursorsInSameBacklogRange >= minBacklogCursorsForCaching, cursor.getKey().getName());
            }
        }
    }

    public Position getTheSlowestNonDurationReadPosition() {
        PositionImpl theSlowestNonDurableReadPosition = PositionImpl.LATEST;
        for (ManagedCursor cursor : cursors) {
            if (cursor instanceof NonDurableCursorImpl) {
                PositionImpl readPosition = (PositionImpl) cursor.getReadPosition();
                if (readPosition.compareTo(theSlowestNonDurableReadPosition) < 0) {
                    theSlowestNonDurableReadPosition = readPosition;
                }
            }
        }
        return theSlowestNonDurableReadPosition;
    }
}<|MERGE_RESOLUTION|>--- conflicted
+++ resolved
@@ -3014,10 +3014,6 @@
                                             log.error("[{}] Failed to update offloaded metadata for the ledgerId {}, "
                                                     + "the offloaded data will not be cleaned up",
                                                 name, ledgerId, exception);
-<<<<<<< HEAD
-                                        cleanupOffloaded(ledgerId, uuid, driverName, driverMetadata,
-                                                "Metastore failure");
-=======
                                             return;
                                         } else {
                                             log.error("[{}] Failed to offload data for the ledgerId {}, "
@@ -3028,7 +3024,6 @@
                                             ledgerId, uuid,
                                             driverName, driverMetadata,
                                             "Metastore failure");
->>>>>>> 4cf8b804
                                     }
                                 });
                     })
