/*
 * Licensed to the Apache Software Foundation (ASF) under one
 * or more contributor license agreements.  See the NOTICE file
 * distributed with this work for additional information
 * regarding copyright ownership.  The ASF licenses this file
 * to you under the Apache License, Version 2.0 (the
 * "License"); you may not use this file except in compliance
 * with the License.  You may obtain a copy of the License at
 *
 *   http://www.apache.org/licenses/LICENSE-2.0
 *
 * Unless required by applicable law or agreed to in writing,
 * software distributed under the License is distributed on an
 * "AS IS" BASIS, WITHOUT WARRANTIES OR CONDITIONS OF ANY
 * KIND, either express or implied.  See the License for the
 * specific language governing permissions and limitations
 * under the License.
 */
package org.apache.bookkeeper.mledger.impl;

import static com.google.common.base.Preconditions.checkArgument;
import static com.google.common.base.Preconditions.checkState;
import static java.lang.Math.min;
import static org.apache.bookkeeper.mledger.util.Errors.isNoSuchLedgerExistsException;
import com.google.common.annotations.VisibleForTesting;
import com.google.common.collect.BoundType;
import com.google.common.collect.Lists;
import com.google.common.collect.Queues;
import com.google.common.collect.Range;
import io.netty.buffer.ByteBuf;
import io.netty.buffer.Unpooled;
import io.netty.util.Recycler;
import io.netty.util.Recycler.Handle;
import java.io.IOException;
import java.time.Clock;
import java.util.ArrayList;
import java.util.Collection;
import java.util.Collections;
import java.util.Comparator;
import java.util.HashMap;
import java.util.HashSet;
import java.util.Iterator;
import java.util.List;
import java.util.Map;
import java.util.NavigableMap;
import java.util.Objects;
import java.util.Optional;
import java.util.Queue;
import java.util.Random;
import java.util.Set;
import java.util.SortedSet;
import java.util.TreeSet;
import java.util.UUID;
import java.util.concurrent.CompletableFuture;
import java.util.concurrent.CompletionException;
import java.util.concurrent.ConcurrentHashMap;
import java.util.concurrent.ConcurrentLinkedDeque;
import java.util.concurrent.ConcurrentLinkedQueue;
import java.util.concurrent.ConcurrentSkipListMap;
import java.util.concurrent.CountDownLatch;
import java.util.concurrent.ExecutionException;
import java.util.concurrent.Executor;
import java.util.concurrent.ScheduledFuture;
import java.util.concurrent.TimeUnit;
import java.util.concurrent.TimeoutException;
import java.util.concurrent.atomic.AtomicBoolean;
import java.util.concurrent.atomic.AtomicInteger;
import java.util.concurrent.atomic.AtomicLongFieldUpdater;
import java.util.concurrent.atomic.AtomicReference;
import java.util.concurrent.atomic.AtomicReferenceFieldUpdater;
import java.util.function.Predicate;
import java.util.function.Supplier;
import java.util.stream.Collectors;
import javax.annotation.Nullable;
import lombok.Getter;
import org.apache.bookkeeper.client.AsyncCallback;
import org.apache.bookkeeper.client.AsyncCallback.CreateCallback;
import org.apache.bookkeeper.client.AsyncCallback.OpenCallback;
import org.apache.bookkeeper.client.BKException;
import org.apache.bookkeeper.client.BKException.Code;
import org.apache.bookkeeper.client.BookKeeper;
import org.apache.bookkeeper.client.BookKeeper.DigestType;
import org.apache.bookkeeper.client.LedgerHandle;
import org.apache.bookkeeper.client.api.LedgerEntry;
import org.apache.bookkeeper.client.api.LedgerMetadata;
import org.apache.bookkeeper.client.api.ReadHandle;
import org.apache.bookkeeper.common.util.Backoff;
import org.apache.bookkeeper.common.util.OrderedScheduler;
import org.apache.bookkeeper.common.util.Retries;
import org.apache.bookkeeper.discover.RegistrationClient;
import org.apache.bookkeeper.mledger.AsyncCallbacks;
import org.apache.bookkeeper.mledger.AsyncCallbacks.AddEntryCallback;
import org.apache.bookkeeper.mledger.AsyncCallbacks.CloseCallback;
import org.apache.bookkeeper.mledger.AsyncCallbacks.DeleteCursorCallback;
import org.apache.bookkeeper.mledger.AsyncCallbacks.DeleteLedgerCallback;
import org.apache.bookkeeper.mledger.AsyncCallbacks.MarkDeleteCallback;
import org.apache.bookkeeper.mledger.AsyncCallbacks.OffloadCallback;
import org.apache.bookkeeper.mledger.AsyncCallbacks.OpenCursorCallback;
import org.apache.bookkeeper.mledger.AsyncCallbacks.ReadEntriesCallback;
import org.apache.bookkeeper.mledger.AsyncCallbacks.ReadEntryCallback;
import org.apache.bookkeeper.mledger.AsyncCallbacks.TerminateCallback;
import org.apache.bookkeeper.mledger.AsyncCallbacks.UpdatePropertiesCallback;
import org.apache.bookkeeper.mledger.Entry;
import org.apache.bookkeeper.mledger.LedgerOffloader;
import org.apache.bookkeeper.mledger.ManagedCursor;
import org.apache.bookkeeper.mledger.ManagedLedger;
import org.apache.bookkeeper.mledger.ManagedLedgerAttributes;
import org.apache.bookkeeper.mledger.ManagedLedgerConfig;
import org.apache.bookkeeper.mledger.ManagedLedgerException;
import org.apache.bookkeeper.mledger.ManagedLedgerException.BadVersionException;
import org.apache.bookkeeper.mledger.ManagedLedgerException.CursorNotFoundException;
import org.apache.bookkeeper.mledger.ManagedLedgerException.InvalidCursorPositionException;
import org.apache.bookkeeper.mledger.ManagedLedgerException.LedgerNotExistException;
import org.apache.bookkeeper.mledger.ManagedLedgerException.ManagedLedgerAlreadyClosedException;
import org.apache.bookkeeper.mledger.ManagedLedgerException.ManagedLedgerFencedException;
import org.apache.bookkeeper.mledger.ManagedLedgerException.ManagedLedgerInterceptException;
import org.apache.bookkeeper.mledger.ManagedLedgerException.ManagedLedgerNotFoundException;
import org.apache.bookkeeper.mledger.ManagedLedgerException.ManagedLedgerTerminatedException;
import org.apache.bookkeeper.mledger.ManagedLedgerException.MetaStoreException;
import org.apache.bookkeeper.mledger.ManagedLedgerException.MetadataNotFoundException;
import org.apache.bookkeeper.mledger.ManagedLedgerException.NonRecoverableLedgerException;
import org.apache.bookkeeper.mledger.ManagedLedgerException.TooManyRequestsException;
import org.apache.bookkeeper.mledger.ManagedLedgerMXBean;
import org.apache.bookkeeper.mledger.Position;
import org.apache.bookkeeper.mledger.PositionBound;
import org.apache.bookkeeper.mledger.PositionFactory;
import org.apache.bookkeeper.mledger.WaitingEntryCallBack;
import org.apache.bookkeeper.mledger.impl.ManagedCursorImpl.VoidCallback;
import org.apache.bookkeeper.mledger.impl.MetaStore.MetaStoreCallback;
import org.apache.bookkeeper.mledger.impl.cache.EntryCache;
import org.apache.bookkeeper.mledger.intercept.ManagedLedgerInterceptor;
import org.apache.bookkeeper.mledger.offload.OffloadUtils;
import org.apache.bookkeeper.mledger.proto.MLDataFormats;
import org.apache.bookkeeper.mledger.proto.MLDataFormats.ManagedLedgerInfo;
import org.apache.bookkeeper.mledger.proto.MLDataFormats.ManagedLedgerInfo.LedgerInfo;
import org.apache.bookkeeper.mledger.proto.MLDataFormats.NestedPositionInfo;
import org.apache.bookkeeper.mledger.proto.MLDataFormats.OffloadContext;
import org.apache.bookkeeper.mledger.util.CallbackMutex;
import org.apache.bookkeeper.mledger.util.Futures;
import org.apache.bookkeeper.mledger.util.ManagedLedgerImplUtils;
import org.apache.bookkeeper.net.BookieId;
import org.apache.commons.lang3.tuple.Pair;
import org.apache.pulsar.common.api.proto.CommandSubscribe.InitialPosition;
import org.apache.pulsar.common.policies.data.EnsemblePlacementPolicyConfig;
import org.apache.pulsar.common.policies.data.ManagedLedgerInternalStats;
import org.apache.pulsar.common.policies.data.OffloadPolicies;
import org.apache.pulsar.common.policies.data.OffloadedReadPriority;
import org.apache.pulsar.common.policies.data.PersistentTopicInternalStats;
import org.apache.pulsar.common.protocol.Commands;
import org.apache.pulsar.common.util.DateFormatter;
import org.apache.pulsar.common.util.FutureUtil;
import org.apache.pulsar.common.util.LazyLoadableValue;
import org.apache.pulsar.common.util.collections.ConcurrentLongHashMap;
import org.apache.pulsar.metadata.api.Stat;
import org.slf4j.Logger;
import org.slf4j.LoggerFactory;


public class ManagedLedgerImpl implements ManagedLedger, CreateCallback {
    private static final long MegaByte = 1024 * 1024;

    protected static final int AsyncOperationTimeoutSeconds = 30;

    protected final BookKeeper bookKeeper;
    protected final String name;
    private final Map<String, byte[]> ledgerMetadata;
    protected final BookKeeper.DigestType digestType;

    protected ManagedLedgerConfig config;
    protected Map<String, String> propertiesMap;
    protected final MetaStore store;

    final ConcurrentLongHashMap<CompletableFuture<ReadHandle>> ledgerCache =
            ConcurrentLongHashMap.<CompletableFuture<ReadHandle>>newBuilder()
                    .expectedItems(16) // initial capacity
                    .concurrencyLevel(1) // number of sections
                    .build();
    protected final NavigableMap<Long, LedgerInfo> ledgers = new ConcurrentSkipListMap<>();
    protected volatile Stat ledgersStat;

    // contains all cursors, where durable cursors are ordered by mark delete position
    private final ManagedCursorContainer cursors = new ManagedCursorContainer();
    // contains active cursors eligible for caching,
    // ordered by read position (when cacheEvictionByMarkDeletedPosition=false) or by mark delete position
    // (when cacheEvictionByMarkDeletedPosition=true)
    private final ManagedCursorContainer activeCursors = new ManagedCursorContainer();


    // Ever-increasing counter of entries added
    @VisibleForTesting
    static final AtomicLongFieldUpdater<ManagedLedgerImpl> ENTRIES_ADDED_COUNTER_UPDATER = AtomicLongFieldUpdater
            .newUpdater(ManagedLedgerImpl.class, "entriesAddedCounter");
    @SuppressWarnings("unused")
    private volatile long entriesAddedCounter = 0;

    static final AtomicLongFieldUpdater<ManagedLedgerImpl> NUMBER_OF_ENTRIES_UPDATER = AtomicLongFieldUpdater
            .newUpdater(ManagedLedgerImpl.class, "numberOfEntries");
    @SuppressWarnings("unused")
    private volatile long numberOfEntries = 0;
    static final AtomicLongFieldUpdater<ManagedLedgerImpl> TOTAL_SIZE_UPDATER = AtomicLongFieldUpdater
            .newUpdater(ManagedLedgerImpl.class, "totalSize");
    @SuppressWarnings("unused")
    private volatile long totalSize = 0;

    // Cursors that are waiting to be notified when new entries are persisted
    final ConcurrentLinkedQueue<ManagedCursorImpl> waitingCursors;

    // Objects that are waiting to be notified when new entries are persisted
    final ConcurrentLinkedQueue<WaitingEntryCallBack> waitingEntryCallBacks;

    // This map is used for concurrent open cursor requests, where the 2nd request will attach a listener to the
    // uninitialized cursor future from the 1st request
    final Map<String, CompletableFuture<ManagedCursor>> uninitializedCursors;

    final EntryCache entryCache;

    private ScheduledFuture<?> timeoutTask;
    private ScheduledFuture<?> checkLedgerRollTask;

    /**
     * This lock is held while the ledgers list or propertiesMap is updated asynchronously on the metadata store.
     * Since we use the store version, we cannot have multiple concurrent updates.
     */
    private final CallbackMutex metadataMutex = new CallbackMutex();
    private final CallbackMutex trimmerMutex = new CallbackMutex();

    private final CallbackMutex offloadMutex = new CallbackMutex();
    public static final CompletableFuture<Position> NULL_OFFLOAD_PROMISE = CompletableFuture
            .completedFuture(PositionFactory.LATEST);
    protected volatile LedgerHandle currentLedger;
    protected volatile long currentLedgerEntries = 0;
    protected volatile long currentLedgerSize = 0;
    protected volatile long lastLedgerCreatedTimestamp = 0;
    private volatile long lastLedgerCreationFailureTimestamp = 0;
    private long lastLedgerCreationInitiationTimestamp = 0;

    private long lastOffloadLedgerId = 0;
    private volatile long lastOffloadSuccessTimestamp = 0;
    private volatile long lastOffloadFailureTimestamp = 0;

    private int minBacklogCursorsForCaching = 0;
    private int minBacklogEntriesForCaching = 1000;
    private int maxBacklogBetweenCursorsForCaching = 1000;

    private static final Random random = new Random(System.currentTimeMillis());
    private long maximumRolloverTimeMs;
    protected final Supplier<CompletableFuture<Boolean>> mlOwnershipChecker;

    volatile Position lastConfirmedEntry;

    protected ManagedLedgerInterceptor managedLedgerInterceptor;

    protected volatile long lastAddEntryTimeMs = 0;
    private long inactiveLedgerRollOverTimeMs = 0;

    /** A signal that may trigger all the subsequent OpAddEntry of current ledger to be failed due to timeout. **/
    protected volatile AtomicBoolean currentLedgerTimeoutTriggered;

    protected static final int DEFAULT_LEDGER_DELETE_RETRIES = 3;
    protected static final int DEFAULT_LEDGER_DELETE_BACKOFF_TIME_SEC = 60;
    private static final String MIGRATION_STATE_PROPERTY = "migrated";

    public enum State {
        None, // Uninitialized
        LedgerOpened, // A ledger is ready to write into
        ClosingLedger, // Closing current ledger
        ClosedLedger, // Current ledger has been closed and there's no pending
                      // operation
        CreatingLedger, // Creating a new ledger
        Closed, // ManagedLedger has been closed
        Fenced {
            @Override
            public boolean isFenced() {
                return true;
            }
        }, // A managed ledger is fenced when there is some concurrent
                // access from a different session/machine. In this state the
                // managed ledger will throw exception for all operations, since
                // the new instance will take over
        FencedForDeletion {
            @Override
            public boolean isFenced() {
                return true;
            }
        }, // A managed ledger is fenced for deletion
        // which allows truncate/delete operation to proceed but the rest
        // of teh rules from the Fenced state apply.
        Terminated, // Managed ledger was terminated and no more entries
                    // are allowed to be added. Reads are allowed
        WriteFailed; // The state that is transitioned to when a BK write failure happens
                    // After handling the BK write failure, managed ledger will get signalled to create a new ledger

        public boolean isFenced() {
            return false;
        }
    }



    protected static final AtomicReferenceFieldUpdater<ManagedLedgerImpl, State> STATE_UPDATER =
            AtomicReferenceFieldUpdater.newUpdater(ManagedLedgerImpl.class, State.class, "state");
    protected volatile State state = null;
    private volatile boolean migrated = false;

    @Getter
    private final OrderedScheduler scheduledExecutor;

    @Getter
    protected final Executor executor;

    @Getter
    private final ManagedLedgerFactoryImpl factory;

    @Getter
    protected final ManagedLedgerMBeanImpl mbean;
    protected final Clock clock;

    private static final AtomicLongFieldUpdater<ManagedLedgerImpl> READ_OP_COUNT_UPDATER = AtomicLongFieldUpdater
            .newUpdater(ManagedLedgerImpl.class, "readOpCount");
    private volatile long readOpCount = 0;
    protected static final AtomicLongFieldUpdater<ManagedLedgerImpl> ADD_OP_COUNT_UPDATER = AtomicLongFieldUpdater
            .newUpdater(ManagedLedgerImpl.class, "addOpCount");
    private volatile long addOpCount = 0;

    // last read-operation's callback to check read-timeout on it.
    private volatile ReadEntryCallbackWrapper lastReadCallback = null;
    private static final AtomicReferenceFieldUpdater<ManagedLedgerImpl, ReadEntryCallbackWrapper>
            LAST_READ_CALLBACK_UPDATER = AtomicReferenceFieldUpdater
            .newUpdater(ManagedLedgerImpl.class, ReadEntryCallbackWrapper.class, "lastReadCallback");

    /**
     * Queue of pending entries to be added to the managed ledger. Typically, entries are queued when a new ledger is.
     * created asynchronously and hence there is no ready ledger to write into.
     */
    final ConcurrentLinkedQueue<OpAddEntry> pendingAddEntries = new ConcurrentLinkedQueue<>();

    @Getter
    private final ManagedLedgerAttributes managedLedgerAttributes;

    /**
     * This variable is used for testing the tests.
     * ManagedLedgerTest#testManagedLedgerWithPlacementPolicyInCustomMetadata()
     */
    @VisibleForTesting
    Map<String, byte[]> createdLedgerCustomMetadata;

    public ManagedLedgerImpl(ManagedLedgerFactoryImpl factory, BookKeeper bookKeeper, MetaStore store,
            ManagedLedgerConfig config, OrderedScheduler scheduledExecutor,
            final String name) {
        this(factory, bookKeeper, store, config, scheduledExecutor, name, null);
    }

    public ManagedLedgerImpl(ManagedLedgerFactoryImpl factory, BookKeeper bookKeeper, MetaStore store,
            ManagedLedgerConfig config, OrderedScheduler scheduledExecutor,
            final String name, final Supplier<CompletableFuture<Boolean>> mlOwnershipChecker) {
        this.factory = factory;
        this.bookKeeper = bookKeeper;
        this.config = config;
        this.store = store;
        this.name = name;
        this.ledgerMetadata = LedgerMetadataUtils.buildBaseManagedLedgerMetadata(name);
        this.digestType = BookKeeper.DigestType.fromApiDigestType(config.getDigestType());
        this.scheduledExecutor = scheduledExecutor;
        this.executor = bookKeeper.getMainWorkerPool().chooseThread(name);
        TOTAL_SIZE_UPDATER.set(this, 0);
        NUMBER_OF_ENTRIES_UPDATER.set(this, 0);
        ENTRIES_ADDED_COUNTER_UPDATER.set(this, 0);
        STATE_UPDATER.set(this, State.None);
        this.ledgersStat = null;
        this.mbean = new ManagedLedgerMBeanImpl(this);
        if (config.getManagedLedgerInterceptor() != null) {
            this.managedLedgerInterceptor = config.getManagedLedgerInterceptor();
        }
        this.entryCache = factory.getEntryCacheManager().getEntryCache(this);
        this.waitingCursors = Queues.newConcurrentLinkedQueue();
        this.waitingEntryCallBacks = Queues.newConcurrentLinkedQueue();
        this.uninitializedCursors = new HashMap();
        this.clock = config.getClock();

        // Get the next rollover time. Add a random value upto 5% to avoid rollover multiple ledgers at the same time
        this.maximumRolloverTimeMs = getMaximumRolloverTimeMs(config);
        this.mlOwnershipChecker = mlOwnershipChecker;
        this.propertiesMap = new ConcurrentHashMap<>();
        this.inactiveLedgerRollOverTimeMs = config.getInactiveLedgerRollOverTimeMs();
        this.minBacklogCursorsForCaching = config.getMinimumBacklogCursorsForCaching();
        this.minBacklogEntriesForCaching = config.getMinimumBacklogEntriesForCaching();
        this.maxBacklogBetweenCursorsForCaching = config.getMaxBacklogBetweenCursorsForCaching();
        this.managedLedgerAttributes = new ManagedLedgerAttributes(this);
    }

    synchronized void initialize(final ManagedLedgerInitializeLedgerCallback callback, final Object ctx) {
        log.info("Opening managed ledger {}", name);

        // Fetch the list of existing ledgers in the managed ledger
        store.getManagedLedgerInfo(name, config.isCreateIfMissing(), config.getProperties(),
                new MetaStoreCallback<ManagedLedgerInfo>() {
            @Override
            public void operationComplete(ManagedLedgerInfo mlInfo, Stat stat) {
                ledgersStat = stat;
                if (mlInfo.hasTerminatedPosition()) {
                    state = State.Terminated;
                    NestedPositionInfo terminatedPosition = mlInfo.getTerminatedPosition();
                    lastConfirmedEntry =
                            PositionFactory.create(terminatedPosition.getLedgerId(), terminatedPosition.getEntryId());
                    log.info("[{}] Recovering managed ledger terminated at {}", name, lastConfirmedEntry);
                }
                for (LedgerInfo ls : mlInfo.getLedgerInfoList()) {
                    ledgers.put(ls.getLedgerId(), ls);
                }

                if (mlInfo.getPropertiesCount() > 0) {
                    propertiesMap = new HashMap();
                    for (int i = 0; i < mlInfo.getPropertiesCount(); i++) {
                        MLDataFormats.KeyValue property = mlInfo.getProperties(i);
                        propertiesMap.put(property.getKey(), property.getValue());
                    }
                }
                migrated = mlInfo.hasTerminatedPosition() && propertiesMap.containsKey(MIGRATION_STATE_PROPERTY);
                if (managedLedgerInterceptor != null) {
                    managedLedgerInterceptor.onManagedLedgerPropertiesInitialize(propertiesMap);
                }

                // Last ledger stat may be zeroed, we must update it
                if (!ledgers.isEmpty()) {
                    final long id = ledgers.lastKey();
                    OpenCallback opencb = (rc, lh, ctx1) -> {
                        executor.execute(() -> {
                            mbean.endDataLedgerOpenOp();
                            if (log.isDebugEnabled()) {
                                log.debug("[{}] Opened ledger {}: {}", name, id, BKException.getMessage(rc));
                            }
                            if (rc == BKException.Code.OK) {
                                LedgerInfo info = LedgerInfo.newBuilder().setLedgerId(id)
                                        .setEntries(lh.getLastAddConfirmed() + 1).setSize(lh.getLength())
                                        .setTimestamp(clock.millis()).build();
                                ledgers.put(id, info);
                                if (managedLedgerInterceptor != null) {
                                    managedLedgerInterceptor
                                            .onManagedLedgerLastLedgerInitialize(name, createLastEntryHandle(lh))
                                            .thenRun(() -> initializeBookKeeper(callback))
                                            .exceptionally(ex -> {
                                                callback.initializeFailed(
                                                        new ManagedLedgerInterceptException(ex.getCause()));
                                                return null;
                                            });
                                } else {
                                    initializeBookKeeper(callback);
                                }
                            } else if (isNoSuchLedgerExistsException(rc)) {
                                log.warn("[{}] Ledger not found: {}", name, id);
                                ledgers.remove(id);
                                initializeBookKeeper(callback);
                            } else {
                                log.error("[{}] Failed to open ledger {}: {}", name, id, BKException.getMessage(rc));
                                callback.initializeFailed(createManagedLedgerException(rc));
                                return;
                            }
                        });
                    };

                    if (log.isDebugEnabled()) {
                        log.debug("[{}] Opening ledger {}", name, id);
                    }
                    mbean.startDataLedgerOpenOp();
                    bookKeeper.asyncOpenLedger(id, digestType, config.getPassword(), opencb, null);
                } else {
                    initializeBookKeeper(callback);
                }
            }

            @Override
            public void operationFailed(MetaStoreException e) {
                handleBadVersion(e);
                if (e instanceof MetadataNotFoundException) {
                    callback.initializeFailed(new ManagedLedgerNotFoundException(e));
                } else {
                    callback.initializeFailed(new ManagedLedgerException(e));
                }
            }
        });

        scheduleTimeoutTask();
    }

    protected ManagedLedgerInterceptor.LastEntryHandle createLastEntryHandle(LedgerHandle lh) {
        return () -> {
            CompletableFuture<Optional<Entry>> promise = new CompletableFuture<>();
            if (lh.getLastAddConfirmed() >= 0) {
                lh.readAsync(lh.getLastAddConfirmed(), lh.getLastAddConfirmed())
                        .whenComplete((entries, ex) -> {
                            if (ex != null) {
                                promise.completeExceptionally(ex);
                            } else {
                                if (entries != null) {
                                    try {
                                        LedgerEntry ledgerEntry =
                                                entries.getEntry(lh.getLastAddConfirmed());
                                        if (ledgerEntry != null) {
                                            promise.complete(
                                                    Optional.of(EntryImpl.create(ledgerEntry)));
                                        } else {
                                            promise.complete(Optional.empty());
                                        }
                                        entries.close();
                                    } catch (Exception e) {
                                        entries.close();
                                        promise.completeExceptionally(e);
                                    }
                                } else {
                                    promise.complete(Optional.empty());
                                }
                            }
                        });
            } else {
                promise.complete(Optional.empty());
            }
            return promise;
        };
    }

    protected synchronized void initializeBookKeeper(final ManagedLedgerInitializeLedgerCallback callback) {
        if (log.isDebugEnabled()) {
            log.debug("[{}] initializing bookkeeper; ledgers {}", name, ledgers);
        }

        // Calculate total entries and size
        final List<Long> emptyLedgersToBeDeleted = Collections.synchronizedList(new ArrayList<>());
        Iterator<LedgerInfo> iterator = ledgers.values().iterator();
        while (iterator.hasNext()) {
            LedgerInfo li = iterator.next();
            if (li.getEntries() > 0) {
                NUMBER_OF_ENTRIES_UPDATER.addAndGet(this, li.getEntries());
                TOTAL_SIZE_UPDATER.addAndGet(this, li.getSize());
            } else {
                iterator.remove();
                emptyLedgersToBeDeleted.add(li.getLedgerId());
            }
        }

        if (state == State.Terminated) {
            // When recovering a terminated managed ledger, we don't need to create
            // a new ledger for writing, since no more writes are allowed.
            // We just move on to the next stage
            initializeCursors(callback);
            return;
        }

        final MetaStoreCallback<Void> storeLedgersCb = new MetaStoreCallback<Void>() {
            @Override
            public void operationComplete(Void v, Stat stat) {
                ledgersStat = stat;
                emptyLedgersToBeDeleted.forEach(ledgerId -> {
                    bookKeeper.asyncDeleteLedger(ledgerId, (rc, ctx) -> {
                        log.info("[{}] Deleted empty ledger ledgerId={} rc={}", name, ledgerId, rc);
                    }, null);
                });
                initializeCursors(callback);
            }

            @Override
            public void operationFailed(MetaStoreException e) {
                handleBadVersion(e);
                callback.initializeFailed(new ManagedLedgerException(e));
            }
        };

        // Create a new ledger to start writing
        this.lastLedgerCreationInitiationTimestamp = System.currentTimeMillis();
        mbean.startDataLedgerCreateOp();

        asyncCreateLedger(bookKeeper, config, digestType, (rc, lh, ctx) -> {

            if (checkAndCompleteLedgerOpTask(rc, lh, ctx)) {
                return;
            }

            executor.execute(() -> {
                mbean.endDataLedgerCreateOp();
                if (rc != BKException.Code.OK) {
                    callback.initializeFailed(createManagedLedgerException(rc));
                    return;
                }

                log.info("[{}] Created ledger {} after closed {}", name, lh.getId(),
                        currentLedger == null ? "null" : currentLedger.getId());
                STATE_UPDATER.set(this, State.LedgerOpened);
                updateLastLedgerCreatedTimeAndScheduleRolloverTask();
                currentLedger = lh;
                currentLedgerTimeoutTriggered = new AtomicBoolean();

                lastConfirmedEntry = PositionFactory.create(lh.getId(), -1);
                // bypass empty ledgers, find last ledger with Message if possible.
                while (lastConfirmedEntry.getEntryId() == -1) {
                    Map.Entry<Long, LedgerInfo> formerLedger = ledgers.lowerEntry(lastConfirmedEntry.getLedgerId());
                    if (formerLedger != null) {
                        LedgerInfo ledgerInfo = formerLedger.getValue();
                        lastConfirmedEntry =
                                PositionFactory.create(ledgerInfo.getLedgerId(), ledgerInfo.getEntries() - 1);
                    } else {
                        break;
                    }
                }

                LedgerInfo info = LedgerInfo.newBuilder().setLedgerId(lh.getId()).setTimestamp(0).build();
                ledgers.put(lh.getId(), info);

                // Save it back to ensure all nodes exist
                store.asyncUpdateLedgerIds(name, getManagedLedgerInfo(), ledgersStat, storeLedgersCb);
            });
        }, ledgerMetadata);
    }

    protected void initializeCursors(final ManagedLedgerInitializeLedgerCallback callback) {
        if (log.isDebugEnabled()) {
            log.debug("[{}] initializing cursors", name);
        }
        store.getCursors(name, new MetaStoreCallback<List<String>>() {
            @Override
            public void operationComplete(List<String> consumers, Stat s) {
                // Load existing cursors
                final AtomicInteger cursorCount = new AtomicInteger(consumers.size());
                if (log.isDebugEnabled()) {
                    log.debug("[{}] Found {} cursors", name, consumers.size());
                }

                if (consumers.isEmpty()) {
                    callback.initializeComplete();
                    return;
                }

                if (!ManagedLedgerImpl.this.config.isLazyCursorRecovery()) {
                    log.debug("[{}] Loading cursors", name);

                    for (final String cursorName : consumers) {
                        log.info("[{}] Loading cursor {}", name, cursorName);
                        final ManagedCursorImpl cursor;
                        cursor = new ManagedCursorImpl(bookKeeper, ManagedLedgerImpl.this, cursorName);

                        cursor.recover(new VoidCallback() {
                            @Override
                            public void operationComplete() {
                                log.info("[{}] Recovery for cursor {} completed. pos={} -- todo={}", name, cursorName,
                                        cursor.getMarkDeletedPosition(), cursorCount.get() - 1);
                                cursor.setActive();
                                addCursor(cursor);

                                if (cursorCount.decrementAndGet() == 0) {
                                    // The initialization is now completed, register the jmx mbean
                                    callback.initializeComplete();
                                }
                            }

                            @Override
                            public void operationFailed(ManagedLedgerException exception) {
                                log.warn("[{}] Recovery for cursor {} failed", name, cursorName, exception);
                                cursorCount.set(-1);
                                callback.initializeFailed(exception);
                            }
                        });
                    }
                } else {
                    // Lazily recover cursors by put them to uninitializedCursors map.
                    for (final String cursorName : consumers) {
                        if (log.isDebugEnabled()) {
                            log.debug("[{}] Recovering cursor {} lazily", name, cursorName);
                        }
                        final ManagedCursorImpl cursor;
                        cursor = new ManagedCursorImpl(bookKeeper, ManagedLedgerImpl.this, cursorName);
                        CompletableFuture<ManagedCursor> cursorRecoveryFuture = new CompletableFuture<>();
                        uninitializedCursors.put(cursorName, cursorRecoveryFuture);

                        cursor.recover(new VoidCallback() {
                            @Override
                            public void operationComplete() {
                                log.info("[{}] Lazy recovery for cursor {} completed. pos={} -- todo={}", name,
                                        cursorName, cursor.getMarkDeletedPosition(), cursorCount.get() - 1);
                                cursor.setActive();
                                synchronized (ManagedLedgerImpl.this) {
                                    addCursor(cursor);
                                    uninitializedCursors.remove(cursor.getName()).complete(cursor);
                                }
                            }

                            @Override
                            public void operationFailed(ManagedLedgerException exception) {
                                log.warn("[{}] Lazy recovery for cursor {} failed", name, cursorName, exception);
                                synchronized (ManagedLedgerImpl.this) {
                                    uninitializedCursors.remove(cursor.getName()).completeExceptionally(exception);
                                }
                            }
                        });
                    }
                    // Complete ledger recovery.
                    callback.initializeComplete();
                }
            }

            @Override
            public void operationFailed(MetaStoreException e) {
                log.warn("[{}] Failed to get the cursors list", name, e);
                callback.initializeFailed(new ManagedLedgerException(e));
            }
        });
    }

    private void addCursor(ManagedCursorImpl cursor) {
        Position positionForOrdering = null;
        if (cursor.isDurable()) {
            positionForOrdering = cursor.getMarkDeletedPosition();
            if (positionForOrdering == null) {
                positionForOrdering = PositionFactory.EARLIEST;
            }
        }
        cursors.add(cursor, positionForOrdering);
    }

    @Override
    public String getName() {
        return name;
    }

    @Override
    public Position addEntry(byte[] data) throws InterruptedException, ManagedLedgerException {
        return addEntry(data, 0, data.length);
    }

    @Override
    public Position addEntry(byte[] data, int numberOfMessages) throws InterruptedException, ManagedLedgerException {
        return addEntry(data, numberOfMessages, 0, data.length);
    }

    @Override
    public Position addEntry(byte[] data, int offset, int length) throws InterruptedException, ManagedLedgerException {
        return addEntry(data, 1, offset, length);
    }

    @Override
    public Position addEntry(byte[] data, int numberOfMessages, int offset, int length) throws InterruptedException,
            ManagedLedgerException {
        final CountDownLatch counter = new CountDownLatch(1);
        // Result list will contain the status exception and the resulting
        // position
        class Result {
            ManagedLedgerException status = null;
            Position position = null;
        }
        final Result result = new Result();

        asyncAddEntry(data, numberOfMessages, offset, length, new AddEntryCallback() {
            @Override
            public void addComplete(Position position, ByteBuf entryData, Object ctx) {
                result.position = position;
                counter.countDown();
            }

            @Override
            public void addFailed(ManagedLedgerException exception, Object ctx) {
                result.status = exception;
                counter.countDown();
            }
        }, null);

        counter.await();

        if (result.status != null) {
            log.error("[{}] Error adding entry", name, result.status);
            throw result.status;
        }

        return result.position;
    }

    @Override
    public void asyncAddEntry(final byte[] data, final AddEntryCallback callback, final Object ctx) {
        asyncAddEntry(data, 0, data.length, callback, ctx);
    }

    @Override
    public void asyncAddEntry(final byte[] data, int offset, int length, final AddEntryCallback callback,
            final Object ctx) {
        ByteBuf buffer = Unpooled.wrappedBuffer(data, offset, length);
        asyncAddEntry(buffer, callback, ctx);
    }

    @Override
    public void asyncAddEntry(final byte[] data, int numberOfMessages, int offset, int length,
                              final AddEntryCallback callback, final Object ctx) {
        ByteBuf buffer = Unpooled.wrappedBuffer(data, offset, length);
        asyncAddEntry(buffer, numberOfMessages, callback, ctx);
    }

    @Override
    public void asyncAddEntry(ByteBuf buffer, AddEntryCallback callback, Object ctx) {
        asyncAddEntry(buffer, 1, callback, ctx);
    }

    @Override
    public void asyncAddEntry(ByteBuf buffer, int numberOfMessages, AddEntryCallback callback, Object ctx) {
        if (log.isDebugEnabled()) {
            log.debug("[{}] asyncAddEntry size={} state={}", name, buffer.readableBytes(), state);
        }

        // retain buffer in this thread
        buffer.retain();

        // Jump to specific thread to avoid contention from writers writing from different threads
        executor.execute(() -> {
            OpAddEntry addOperation = OpAddEntry.createNoRetainBuffer(this, buffer, numberOfMessages, callback, ctx,
                    currentLedgerTimeoutTriggered);
            internalAsyncAddEntry(addOperation);
        });
    }

    protected synchronized void internalAsyncAddEntry(OpAddEntry addOperation) {
        if (!beforeAddEntry(addOperation)) {
            return;
        }
        final State state = STATE_UPDATER.get(this);
        if (state.isFenced()) {
            addOperation.failed(new ManagedLedgerFencedException());
            return;
        } else if (state == State.Terminated) {
            addOperation.failed(new ManagedLedgerTerminatedException("Managed ledger was already terminated"));
            return;
        } else if (state == State.Closed) {
            addOperation.failed(new ManagedLedgerAlreadyClosedException("Managed ledger was already closed"));
            return;
        } else if (state == State.WriteFailed) {
            addOperation.failed(new ManagedLedgerAlreadyClosedException("Waiting to recover from failure"));
            return;
        }
        pendingAddEntries.add(addOperation);

        if (state == State.ClosingLedger || state == State.CreatingLedger) {
            // We don't have a ready ledger to write into
            // We are waiting for a new ledger to be created
            if (log.isDebugEnabled()) {
                log.debug("[{}] Queue addEntry request", name);
            }
            if (State.CreatingLedger == state) {
                long elapsedMs = System.currentTimeMillis() - this.lastLedgerCreationInitiationTimestamp;
                if (elapsedMs > TimeUnit.SECONDS.toMillis(2 * config.getMetadataOperationsTimeoutSeconds())) {
                    log.info("[{}] Ledger creation was initiated {} ms ago but it never completed and creation timeout"
                        + " task didn't kick in as well. Force to fail the create ledger operation.", name, elapsedMs);
                    this.createComplete(Code.TimeoutException, null, null);
                }
            }
        } else if (state == State.ClosedLedger) {
            // No ledger and no pending operations. Create a new ledger
            if (STATE_UPDATER.compareAndSet(this, State.ClosedLedger, State.CreatingLedger)) {
                log.info("[{}] Creating a new ledger", name);
                this.lastLedgerCreationInitiationTimestamp = System.currentTimeMillis();
                mbean.startDataLedgerCreateOp();
                asyncCreateLedger(bookKeeper, config, digestType, this, Collections.emptyMap());
            }
        } else {
            checkArgument(state == State.LedgerOpened, "ledger=%s is not opened", state);

            // Write into lastLedger
            addOperation.setLedger(currentLedger);
            addOperation.setTimeoutTriggered(currentLedgerTimeoutTriggered);

            ++currentLedgerEntries;
            currentLedgerSize += addOperation.data.readableBytes();

            if (log.isDebugEnabled()) {
                log.debug("[{}] Write into current ledger lh={} entries={}", name, currentLedger.getId(),
                        currentLedgerEntries);
            }

            if (currentLedgerIsFull()) {
                if (log.isDebugEnabled()) {
                    log.debug("[{}] Closing current ledger lh={}", name, currentLedger.getId());
                }
                // This entry will be the last added to current ledger
                addOperation.setCloseWhenDone(true);
                STATE_UPDATER.set(this, State.ClosingLedger);
            }
            addOperation.initiate();
        }
        // mark add entry activity
        lastAddEntryTimeMs = System.currentTimeMillis();
    }

    protected void afterFailedAddEntry(int numOfMessages) {
        if (managedLedgerInterceptor == null) {
            return;
        }
        managedLedgerInterceptor.afterFailedAddEntry(numOfMessages);
    }

    protected boolean beforeAddEntry(OpAddEntry addOperation) {
        // if no interceptor, just return true to make sure addOperation will be initiate()
        if (managedLedgerInterceptor == null) {
            return true;
        }
        try {
            managedLedgerInterceptor.beforeAddEntry(addOperation, addOperation.getNumberOfMessages());
            return true;
        } catch (Exception e) {
            addOperation.failed(
                    new ManagedLedgerInterceptException("Interceptor managed ledger before add to bookie failed."));
            log.error("[{}] Failed to intercept adding an entry to bookie.", name, e);
            return false;
        }
    }

    @Override
    public void readyToCreateNewLedger() {
       // only set transition state to ClosedLedger if current state is WriteFailed
       if (STATE_UPDATER.compareAndSet(this, State.WriteFailed, State.ClosedLedger)){
           log.info("[{}] Managed ledger is now ready to accept writes again", name);
       }
    }

    @Override
    public ManagedCursor openCursor(String cursorName) throws InterruptedException, ManagedLedgerException {
        return openCursor(cursorName, InitialPosition.Latest);
    }


    @Override
    public ManagedCursor openCursor(String cursorName, InitialPosition initialPosition)
            throws InterruptedException, ManagedLedgerException {
        return openCursor(cursorName, initialPosition, Collections.emptyMap(), Collections.emptyMap());
    }

    @Override
    public ManagedCursor openCursor(String cursorName, InitialPosition initialPosition, Map<String, Long> properties,
                                    Map<String, String> cursorProperties)
            throws InterruptedException, ManagedLedgerException {
        final CountDownLatch counter = new CountDownLatch(1);
        class Result {
            ManagedCursor cursor = null;
            ManagedLedgerException exception = null;
        }
        final Result result = new Result();

        asyncOpenCursor(cursorName, initialPosition, properties, cursorProperties, new OpenCursorCallback() {
            @Override
            public void openCursorComplete(ManagedCursor cursor, Object ctx) {
                result.cursor = cursor;
                counter.countDown();
            }

            @Override
            public void openCursorFailed(ManagedLedgerException exception, Object ctx) {
                result.exception = exception;
                counter.countDown();
            }

        }, null);

        if (!counter.await(AsyncOperationTimeoutSeconds, TimeUnit.SECONDS)) {
            throw new ManagedLedgerException("Timeout during open-cursor operation");
        }

        if (result.exception != null) {
            log.error("Error adding entry", result.exception);
            throw result.exception;
        }

        return result.cursor;
    }

    @Override
    public void asyncOpenCursor(final String cursorName, final OpenCursorCallback callback, Object ctx) {
        this.asyncOpenCursor(cursorName, InitialPosition.Latest, callback, ctx);
    }

    @Override
    public void asyncOpenCursor(final String cursorName, final InitialPosition initialPosition,
            final OpenCursorCallback callback, final Object ctx) {
        this.asyncOpenCursor(cursorName, initialPosition, Collections.emptyMap(), Collections.emptyMap(),
                callback, ctx);
    }

    @Override
    public synchronized void asyncOpenCursor(final String cursorName, final InitialPosition initialPosition,
            Map<String, Long> properties, Map<String, String> cursorProperties,
                                             final OpenCursorCallback callback, final Object ctx) {
        try {
            checkManagedLedgerIsOpen();
            checkFenced();
        } catch (ManagedLedgerException e) {
            callback.openCursorFailed(e, ctx);
            return;
        }

        if (uninitializedCursors.containsKey(cursorName)) {
            uninitializedCursors.get(cursorName).thenAccept(cursor -> callback.openCursorComplete(cursor, ctx))
                    .exceptionally(ex -> {
                callback.openCursorFailed(ManagedLedgerException
                        .getManagedLedgerException(FutureUtil.unwrapCompletionException(ex)), ctx);
                return null;
            });
            return;
        }
        ManagedCursor cachedCursor = cursors.get(cursorName);
        if (cachedCursor != null) {
            if (log.isDebugEnabled()) {
                log.debug("[{}] Cursor was already created {}", name, cachedCursor);
            }
            callback.openCursorComplete(cachedCursor, ctx);
            return;
        }

        // Create a new one and persist it
        if (log.isDebugEnabled()) {
            log.debug("[{}] Creating new cursor: {}", name, cursorName);
        }
        final ManagedCursorImpl cursor = new ManagedCursorImpl(bookKeeper, this, cursorName);
        CompletableFuture<ManagedCursor> cursorFuture = new CompletableFuture<>();
        uninitializedCursors.put(cursorName, cursorFuture);
        Position position = InitialPosition.Earliest == initialPosition ? getFirstPosition() : getLastPosition();
        cursor.initialize(position, properties, cursorProperties, new VoidCallback() {
            @Override
            public void operationComplete() {
                log.info("[{}] Opened new cursor: {}", name, cursor);
                cursor.setActive();
                synchronized (ManagedLedgerImpl.this) {
                    // Update the ack position (ignoring entries that were written while the cursor was being created)
                    cursor.initializeCursorPosition(InitialPosition.Earliest == initialPosition
                            ? getFirstPositionAndCounter()
                            : getLastPositionAndCounter());
                    addCursor(cursor);
                    uninitializedCursors.remove(cursorName).complete(cursor);
                }
                callback.openCursorComplete(cursor, ctx);
            }

            @Override
            public void operationFailed(ManagedLedgerException exception) {
                log.warn("[{}] Failed to open cursor: {}", name, cursor);

                synchronized (ManagedLedgerImpl.this) {
                    uninitializedCursors.remove(cursorName).completeExceptionally(exception);
                }
                callback.openCursorFailed(exception, ctx);
            }
        });
    }

    @Override
    public synchronized void asyncDeleteCursor(final String consumerName, final DeleteCursorCallback callback,
            final Object ctx) {
        final ManagedCursorImpl cursor = (ManagedCursorImpl) cursors.get(consumerName);
        if (cursor == null) {
            callback.deleteCursorFailed(new ManagedLedgerException.CursorNotFoundException("ManagedCursor not found: "
                    + consumerName), ctx);
            return;
        } else if (!cursor.isDurable()) {
            cursor.setState(ManagedCursorImpl.State.Closed);
            cursors.removeCursor(consumerName);
            deactivateCursorByName(consumerName);
            callback.deleteCursorComplete(ctx);
            return;
        }

        // First remove the consumer form the MetaStore. If this operation succeeds and the next one (removing the
        // ledger from BK) don't, we end up having a loose ledger leaked but the state will be consistent.
        store.asyncRemoveCursor(ManagedLedgerImpl.this.name, consumerName, new MetaStoreCallback<Void>() {
            @Override
            public void operationComplete(Void result, Stat stat) {
                cursor.asyncDeleteCursorLedger();
                cursors.removeCursor(consumerName);
                deactivateCursorByName(consumerName);

                trimConsumedLedgersInBackground();

                log.info("[{}] [{}] Deleted cursor", name, consumerName);
                callback.deleteCursorComplete(ctx);
            }

            @Override
            public void operationFailed(MetaStoreException e) {
                handleBadVersion(e);
                callback.deleteCursorFailed(e, ctx);
            }

        });
    }

    @Override
    public void deleteCursor(String name) throws InterruptedException, ManagedLedgerException {
        final CountDownLatch counter = new CountDownLatch(1);
        class Result {
            ManagedLedgerException exception = null;
        }
        final Result result = new Result();

        asyncDeleteCursor(name, new DeleteCursorCallback() {
            @Override
            public void deleteCursorComplete(Object ctx) {
                counter.countDown();
            }

            @Override
            public void deleteCursorFailed(ManagedLedgerException exception, Object ctx) {
                result.exception = exception;
                counter.countDown();
            }

        }, null);

        if (!counter.await(AsyncOperationTimeoutSeconds, TimeUnit.SECONDS)) {
            throw new ManagedLedgerException("Timeout during delete-cursors operation");
        }

        if (result.exception != null) {
            log.error("Deleting cursor", result.exception);
            throw result.exception;
        }
    }

    @Override
    public ManagedCursor newNonDurableCursor(Position startCursorPosition) throws ManagedLedgerException {
        return newNonDurableCursor(
            startCursorPosition,
            "non-durable-cursor-" + UUID.randomUUID());
    }

    @Override
    public ManagedCursor newNonDurableCursor(Position startPosition, String subscriptionName)
            throws ManagedLedgerException {
        return newNonDurableCursor(startPosition, subscriptionName, InitialPosition.Latest, false);
    }

    @Override
    public ManagedCursor newNonDurableCursor(Position startCursorPosition, String cursorName,
                                             InitialPosition initialPosition, boolean isReadCompacted)
            throws ManagedLedgerException {
        Objects.requireNonNull(cursorName, "cursor name can't be null");
        checkManagedLedgerIsOpen();
        checkFenced();

        ManagedCursor cachedCursor = cursors.get(cursorName);
        if (cachedCursor != null) {
            if (log.isDebugEnabled()) {
                log.debug("[{}] Cursor was already created {}", name, cachedCursor);
            }
            return cachedCursor;
        }

        NonDurableCursorImpl cursor = new NonDurableCursorImpl(bookKeeper, this, cursorName,
                startCursorPosition, initialPosition, isReadCompacted);
        cursor.setActive();

        log.info("[{}] Opened new cursor: {}", name, cursor);
        synchronized (this) {
            addCursor(cursor);
        }

        return cursor;
    }

    @Override
    public ManagedCursorContainer getCursors() {
        return cursors;
    }

    @Override
    public ManagedCursorContainer getActiveCursors() {
        return activeCursors;
    }

    /**
     * Tells whether the managed ledger has any active-cursor registered.
     *
     * @return true if at least a cursor exists
     */
    public boolean hasActiveCursors() {
        // Use hasCursors instead of isEmpty because isEmpty does not take into account non-durable cursors
        return !activeCursors.isEmpty();
    }

    @Override
    public long getNumberOfEntries() {
        return NUMBER_OF_ENTRIES_UPDATER.get(this);
    }

    @Override
    public long getNumberOfActiveEntries() {
        long totalEntries = getNumberOfEntries();
        Position pos = cursors.getSlowestReaderPosition();
        if (pos == null) {
            // If there are no consumers, there are no active entries
            return 0;
        } else {
            // The slowest consumer will be in the first ledger in the list. We need to subtract the entries it has
            // already consumed in order to get the active entries count.
            return totalEntries - (pos.getEntryId() + 1);
        }
    }

    @Override
    public long getTotalSize() {
        return TOTAL_SIZE_UPDATER.get(this);
    }

    @Override
    public long getEstimatedBacklogSize() {

        Position pos = getMarkDeletePositionOfSlowestConsumer();

        while (true) {
            if (pos == null) {
                return 0;
            }
            long size = 0;
            final long slowestConsumerLedgerId = pos.getLedgerId();

            // Subtract size of ledgers that were already fully consumed but not trimmed yet
            synchronized (this) {
                size = getTotalSize();
                size -= ledgers.values().stream().filter(li -> li.getLedgerId() < slowestConsumerLedgerId)
                        .mapToLong(LedgerInfo::getSize).sum();
            }

            LedgerInfo ledgerInfo = null;
            synchronized (this) {
                ledgerInfo = ledgers.get(pos.getLedgerId());
            }
            if (ledgerInfo == null) {
                // ledger was removed
                if (pos.compareTo(getMarkDeletePositionOfSlowestConsumer()) == 0) {
                    // position still has not moved
                    return size;
                }
                // retry with new slowest consumer
                pos = getMarkDeletePositionOfSlowestConsumer();
                continue;
            }

            long numEntries = pos.getEntryId();
            if (ledgerInfo.getEntries() == 0) {
                size -= consumedLedgerSize(currentLedgerSize, currentLedgerEntries, numEntries);
                return size;
            } else {
                size -= consumedLedgerSize(ledgerInfo.getSize(), ledgerInfo.getEntries(), numEntries);
                return size;
            }
        }
    }

    @Override
    public CompletableFuture<Long> getEarliestMessagePublishTimeInBacklog() {
        Position pos = getMarkDeletePositionOfSlowestConsumer();

        return getEarliestMessagePublishTimeOfPos(pos);
    }

    private CompletableFuture<Long> getEarliestMessagePublishTimeOfPos(Position pos) {
        CompletableFuture<Long> future = new CompletableFuture<>();
        if (pos == null) {
            future.complete(0L);
            return future;
        }
        Position nextPos = getNextValidPosition(pos);

        if (nextPos.compareTo(lastConfirmedEntry) > 0) {
            return CompletableFuture.completedFuture(-1L);
        }

        asyncReadEntry(nextPos, new ReadEntryCallback() {
            @Override
            public void readEntryComplete(Entry entry, Object ctx) {
                try {
                    long entryTimestamp = Commands.getEntryTimestamp(entry.getDataBuffer());
                    future.complete(entryTimestamp);
                } catch (IOException e) {
                    log.error("Error deserializing message for message position {}", nextPos, e);
                    future.completeExceptionally(e);
                } finally {
                    entry.release();
                }
            }

            @Override
            public void readEntryFailed(ManagedLedgerException exception, Object ctx) {
                log.error("Error read entry for position {}", nextPos, exception);
                future.completeExceptionally(exception);
            }

            @Override
            public String toString() {
                return String.format("ML [%s] get earliest message publish time of pos",
                        ManagedLedgerImpl.this.name);
            }
        }, null);

        return future;
    }

    /**
     * Get estimated backlog size from a specific position.
     */
    public long getEstimatedBacklogSize(Position pos) {
        if (pos == null) {
            return 0;
        }
        return estimateBacklogFromPosition(pos);
    }

    long estimateBacklogFromPosition(Position pos) {
        synchronized (this) {
            long sizeBeforePosLedger = ledgers.headMap(pos.getLedgerId()).values()
                    .stream().mapToLong(LedgerInfo::getSize).sum();
            LedgerInfo ledgerInfo = ledgers.get(pos.getLedgerId());
            long sizeAfter = getTotalSize() - sizeBeforePosLedger;
            if (ledgerInfo == null) {
                return sizeAfter;
            } else if (pos.getLedgerId() == currentLedger.getId()) {
                return sizeAfter - consumedLedgerSize(currentLedgerSize, currentLedgerEntries, pos.getEntryId());
            } else {
                return sizeAfter - consumedLedgerSize(ledgerInfo.getSize(), ledgerInfo.getEntries(), pos.getEntryId());
            }
        }
    }

    private long consumedLedgerSize(long ledgerSize, long ledgerEntries, long consumedEntries) {
        if (ledgerEntries <= 0) {
            return 0;
        }
        if (ledgerEntries <= (consumedEntries + 1)) {
            return ledgerSize;
        } else {
            long averageSize = ledgerSize / ledgerEntries;
            return consumedEntries >= 0 ? (consumedEntries + 1) * averageSize : 0;
        }
    }

    public CompletableFuture<Position> asyncMigrate() {
        propertiesMap.put(MIGRATION_STATE_PROPERTY, Boolean.TRUE.toString());
        CompletableFuture<Position> result = new CompletableFuture<>();
        asyncTerminate(new TerminateCallback() {

            @Override
            public void terminateComplete(Position lastCommittedPosition, Object ctx) {
                migrated = true;
                log.info("[{}] topic successfully terminated and migrated at {}", name, lastCommittedPosition);
                result.complete(lastCommittedPosition);
            }

            @Override
            public void terminateFailed(ManagedLedgerException exception, Object ctx) {
                log.info("[{}] topic failed to terminate and migrate ", name, exception);
                result.completeExceptionally(exception);
            }
        }, null);
        return result;
    }

    @Override
    public synchronized void asyncTerminate(TerminateCallback callback, Object ctx) {
        if (state.isFenced()) {
            callback.terminateFailed(new ManagedLedgerFencedException(), ctx);
            return;
        } else if (state == State.Terminated) {
            if (log.isDebugEnabled()) {
                log.debug("[{}] Ignoring request to terminate an already terminated managed ledger", name);
            }
            callback.terminateComplete(lastConfirmedEntry, ctx);
            return;
        }

        log.info("[{}] Terminating managed ledger", name);
        state = State.Terminated;

        LedgerHandle lh = currentLedger;
        if (log.isDebugEnabled()) {
            log.debug("[{}] Closing current writing ledger {}", name, lh.getId());
        }

        mbean.startDataLedgerCloseOp();
        lh.asyncClose((rc, lh1, ctx1) -> {
            if (log.isDebugEnabled()) {
                log.debug("[{}] Close complete for ledger {}: rc = {}", name, lh.getId(), rc);
            }
            mbean.endDataLedgerCloseOp();
            if (rc != BKException.Code.OK) {
                callback.terminateFailed(createManagedLedgerException(rc), ctx);
            } else {
                lastConfirmedEntry = PositionFactory.create(lh.getId(), lh.getLastAddConfirmed());
                // Store the new state in metadata
                store.asyncUpdateLedgerIds(name, getManagedLedgerInfo(), ledgersStat, new MetaStoreCallback<Void>() {
                    @Override
                    public void operationComplete(Void result, Stat stat) {
                        ledgersStat = stat;
                        log.info("[{}] Terminated managed ledger at {}", name, lastConfirmedEntry);
                        callback.terminateComplete(lastConfirmedEntry, ctx);
                    }

                    @Override
                    public void operationFailed(MetaStoreException e) {
                        log.error("[{}] Failed to terminate managed ledger: {}", name, e.getMessage());
                        handleBadVersion(e);
                        callback.terminateFailed(new ManagedLedgerException(e), ctx);
                    }
                });
            }
        }, null);
    }

    @Override
    public Position terminate() throws InterruptedException, ManagedLedgerException {
        final CountDownLatch counter = new CountDownLatch(1);
        class Result {
            Position lastPosition = null;
            ManagedLedgerException exception = null;
        }
        final Result result = new Result();

        asyncTerminate(new TerminateCallback() {
            @Override
            public void terminateComplete(Position lastPosition, Object ctx) {
                result.lastPosition = lastPosition;
                counter.countDown();
            }

            @Override
            public void terminateFailed(ManagedLedgerException exception, Object ctx) {
                result.exception = exception;
                counter.countDown();
            }

        }, null);

        if (!counter.await(AsyncOperationTimeoutSeconds, TimeUnit.SECONDS)) {
            throw new ManagedLedgerException("Timeout during managed ledger terminate");
        }

        if (result.exception != null) {
            log.error("[{}] Error terminating managed ledger", name, result.exception);
            throw result.exception;
        }

        return result.lastPosition;
    }

    @Override
    public boolean isTerminated() {
        return state == State.Terminated;
    }

    @Override
    public boolean isMigrated() {
        return migrated;
    }

    @Override
    public void close() throws InterruptedException, ManagedLedgerException {
        final CountDownLatch counter = new CountDownLatch(1);
        class Result {
            ManagedLedgerException exception = null;
        }
        final Result result = new Result();

        asyncClose(new CloseCallback() {
            @Override
            public void closeComplete(Object ctx) {
                counter.countDown();
            }

            @Override
            public void closeFailed(ManagedLedgerException exception, Object ctx) {
                result.exception = exception;
                counter.countDown();
            }

        }, null);

        if (!counter.await(AsyncOperationTimeoutSeconds, TimeUnit.SECONDS)) {
            throw new ManagedLedgerException("Timeout during managed ledger close");
        }

        if (result.exception != null) {
            log.error("[{}] Error closing managed ledger", name, result.exception);
            throw result.exception;
        }
    }

    @Override
    public synchronized void asyncClose(final CloseCallback callback, final Object ctx) {
        State state = STATE_UPDATER.get(this);
        if (state.isFenced()) {
            cancelScheduledTasks();
            factory.close(this);
            callback.closeFailed(new ManagedLedgerFencedException(), ctx);
            return;
        } else if (state == State.Closed) {
            if (log.isDebugEnabled()) {
                log.debug("[{}] Ignoring request to close a closed managed ledger", name);
            }
            callback.closeComplete(ctx);
            return;
        }

        log.info("[{}] Closing managed ledger", name);

        factory.close(this);
        STATE_UPDATER.set(this, State.Closed);
        cancelScheduledTasks();

        LedgerHandle lh = currentLedger;

        if (lh == null) {
            // No ledger to close, proceed with next step
            closeAllCursors(callback, ctx);
            return;
        }

        if (log.isDebugEnabled()) {
            log.debug("[{}] Closing current writing ledger {}", name, lh.getId());
        }

        mbean.startDataLedgerCloseOp();
        lh.asyncClose((rc, lh1, ctx1) -> {
            if (log.isDebugEnabled()) {
                log.debug("[{}] Close complete for ledger {}: rc = {}", name, lh.getId(), rc);
            }
            mbean.endDataLedgerCloseOp();
            if (rc != BKException.Code.OK) {
                callback.closeFailed(createManagedLedgerException(rc), ctx);
                return;
            }

            ledgerCache.forEach((ledgerId, readHandle) -> {
                invalidateReadHandle(ledgerId);
            });

            closeAllCursors(callback, ctx);
        }, null);


    }

    private void closeAllCursors(CloseCallback callback, final Object ctx) {
        // Close all cursors in parallel
        List<CompletableFuture<Void>> futures = new ArrayList();
        for (ManagedCursor cursor : cursors) {
            Futures.CloseFuture closeFuture = new Futures.CloseFuture();
            cursor.asyncClose(closeFuture, null);
            futures.add(closeFuture);
        }

        Futures.waitForAll(futures)
                .thenRun(() -> callback.closeComplete(ctx))
                .exceptionally(exception -> {
            callback.closeFailed(ManagedLedgerException.getManagedLedgerException(exception.getCause()), ctx);
            return null;
        });
    }

    // //////////////////////////////////////////////////////////////////////
    // Callbacks

    @Override
    public synchronized void createComplete(int rc, final LedgerHandle lh, Object ctx) {
        if (STATE_UPDATER.get(this) == State.Closed) {
            if (lh != null) {
                log.warn("[{}] ledger create completed after the managed ledger is closed rc={} ledger={}, so just"
                        + " close this ledger handle.", name, rc, lh != null ? lh.getId() : -1);
                lh.closeAsync();
            }
            return;
        }

        if (log.isDebugEnabled()) {
            log.debug("[{}] createComplete rc={} ledger={}", name, rc, lh != null ? lh.getId() : -1);
        }

        if (checkAndCompleteLedgerOpTask(rc, lh, ctx)) {
            return;
        }

        mbean.endDataLedgerCreateOp();
        if (rc != BKException.Code.OK) {
            log.error("[{}] Error creating ledger rc={} {}", name, rc, BKException.getMessage(rc));
            ManagedLedgerException status = createManagedLedgerException(rc);

            // no pending entries means that creating this new ledger is NOT caused by write failure
            if (pendingAddEntries.isEmpty()) {
                STATE_UPDATER.set(this, State.ClosedLedger);
            } else {
                STATE_UPDATER.set(this, State.WriteFailed);
            }

            // Empty the list of pending requests and make all of them fail
            clearPendingAddEntries(status);
            lastLedgerCreationFailureTimestamp = clock.millis();
        } else {
            log.info("[{}] Created new ledger {}", name, lh.getId());
            LedgerInfo newLedger = LedgerInfo.newBuilder().setLedgerId(lh.getId()).setTimestamp(0).build();
            final MetaStoreCallback<Void> cb = new MetaStoreCallback<Void>() {
                @Override
                public void operationComplete(Void v, Stat stat) {
                    if (log.isDebugEnabled()) {
                        log.debug("[{}] Updating of ledgers list after create complete. version={}", name, stat);
                    }
                    ledgersStat = stat;
                    synchronized (ManagedLedgerImpl.this) {
                        LedgerHandle originalCurrentLedger = currentLedger;
                        ledgers.put(lh.getId(), newLedger);
                        currentLedger = lh;
                        currentLedgerTimeoutTriggered = new AtomicBoolean();
                        currentLedgerEntries = 0;
                        currentLedgerSize = 0;
                        updateLedgersIdsComplete(originalCurrentLedger);
                        mbean.addLedgerSwitchLatencySample(System.currentTimeMillis()
                                - lastLedgerCreationInitiationTimestamp, TimeUnit.MILLISECONDS);
                    }
                    metadataMutex.unlock();

                    // May need to update the cursor position
                    maybeUpdateCursorBeforeTrimmingConsumedLedger();
                }

                @Override
                public void operationFailed(MetaStoreException e) {
                    log.warn("[{}] Error updating meta data with the new list of ledgers: {}", name, e.getMessage());
                    handleBadVersion(e);
                    mbean.startDataLedgerDeleteOp();
                    bookKeeper.asyncDeleteLedger(lh.getId(), (rc1, ctx1) -> {
                        mbean.endDataLedgerDeleteOp();
                        if (rc1 != BKException.Code.OK) {
                            log.warn("[{}] Failed to delete ledger {}: {}", name, lh.getId(),
                                    BKException.getMessage(rc1));
                        }
                    }, null);
                    if (e instanceof BadVersionException) {
                        synchronized (ManagedLedgerImpl.this) {
                            log.error(
                                "[{}] Failed to update ledger list. z-node version mismatch. Closing managed ledger",
                                name);
                            lastLedgerCreationFailureTimestamp = clock.millis();
                            // Return ManagedLedgerFencedException to addFailed callback
                            // to indicate that the ledger is now fenced and topic needs to be closed
                            clearPendingAddEntries(new ManagedLedgerFencedException(e));
                            // Do not need to unlock metadataMutex here because we are going to close to topic
                            // anyways
                            return;
                        }
                    }

                    metadataMutex.unlock();

                    synchronized (ManagedLedgerImpl.this) {
                        lastLedgerCreationFailureTimestamp = clock.millis();
                        STATE_UPDATER.set(ManagedLedgerImpl.this, State.ClosedLedger);
                        clearPendingAddEntries(e);
                    }
                }
            };

            updateLedgersListAfterRollover(cb, newLedger);
        }
    }

    protected void handleBadVersion(Throwable e) {
        if (e instanceof BadVersionException) {
            setFenced();
        }
    }
    private void updateLedgersListAfterRollover(MetaStoreCallback<Void> callback, LedgerInfo newLedger) {
        if (!metadataMutex.tryLock()) {
            // Defer update for later
            scheduledExecutor.schedule(() -> updateLedgersListAfterRollover(callback, newLedger),
                    100, TimeUnit.MILLISECONDS);
            return;
        }

        if (log.isDebugEnabled()) {
            log.debug("[{}] Updating ledgers ids with new ledger. version={}", name, ledgersStat);
        }
        ManagedLedgerInfo mlInfo = getManagedLedgerInfo(newLedger);
        store.asyncUpdateLedgerIds(name, mlInfo, ledgersStat, callback);
    }

    @VisibleForTesting
    void createNewOpAddEntryForNewLedger() {
        // Avoid use same OpAddEntry between different ledger handle
        int pendingSize = pendingAddEntries.size();
        OpAddEntry existsOp;
        do {
            existsOp = pendingAddEntries.poll();
            if (existsOp != null) {
                // If op is used by another ledger handle, we need to close it and create a new one
                if (existsOp.ledger != null) {
                    existsOp = existsOp.duplicateAndClose(currentLedgerTimeoutTriggered);
                } else {
                    // It may happen when the following operations execute at the same time, so it is expected.
                    // - Adding entry.
                    // - Switching ledger.
                    existsOp.setTimeoutTriggered(currentLedgerTimeoutTriggered);
                }
                existsOp.setLedger(currentLedger);
                pendingAddEntries.add(existsOp);
            }
        } while (existsOp != null && --pendingSize > 0);
    }

    protected synchronized void updateLedgersIdsComplete(@Nullable LedgerHandle originalCurrentLedger) {
        STATE_UPDATER.set(this, State.LedgerOpened);
        // Delete original "currentLedger" if it has been removed from "ledgers".
        if (originalCurrentLedger != null && !ledgers.containsKey(originalCurrentLedger.getId())){
            bookKeeper.asyncDeleteLedger(originalCurrentLedger.getId(), (rc, ctx) -> {
                mbean.endDataLedgerDeleteOp();
                log.info("[{}] Delete complete for empty ledger {}. rc={}", name, originalCurrentLedger.getId(), rc);
            }, null);
        }
        updateLastLedgerCreatedTimeAndScheduleRolloverTask();

        if (log.isDebugEnabled()) {
            log.debug("[{}] Resending {} pending messages", name, pendingAddEntries.size());
        }

        createNewOpAddEntryForNewLedger();

        // Process all the pending addEntry requests
        for (OpAddEntry op : pendingAddEntries) {
            ++currentLedgerEntries;
            currentLedgerSize += op.data.readableBytes();

            if (log.isDebugEnabled()) {
                log.debug("[{}] Sending {}", name, op);
            }

            if (currentLedgerIsFull()) {
                STATE_UPDATER.set(this, State.ClosingLedger);
                op.setCloseWhenDone(true);
                op.initiate();
                if (log.isDebugEnabled()) {
                    log.debug("[{}] Stop writing into ledger {} queue={}", name, currentLedger.getId(),
                            pendingAddEntries.size());
                }
                break;
            } else {
                op.initiate();
            }
        }
    }

    // //////////////////////////////////////////////////////////////////////
    // Private helpers

    synchronized void ledgerClosed(final LedgerHandle lh) {
        final State state = STATE_UPDATER.get(this);
        LedgerHandle currentLedger = this.currentLedger;
        if (currentLedger == lh && (state == State.ClosingLedger || state == State.LedgerOpened)) {
            STATE_UPDATER.set(this, State.ClosedLedger);
        } else if (state == State.Closed) {
            // The managed ledger was closed during the write operation
            clearPendingAddEntries(new ManagedLedgerAlreadyClosedException("Managed ledger was already closed"));
            return;
        } else {
            // In case we get multiple write errors for different outstanding write request, we should close the ledger
            // just once
            return;
        }

        long entriesInLedger = lh.getLastAddConfirmed() + 1;
        if (log.isDebugEnabled()) {
            log.debug("[{}] Ledger has been closed id={} entries={}", name, lh.getId(), entriesInLedger);
        }
        if (entriesInLedger > 0) {
            LedgerInfo info = LedgerInfo.newBuilder().setLedgerId(lh.getId()).setEntries(entriesInLedger)
                    .setSize(lh.getLength()).setTimestamp(clock.millis()).build();
            ledgers.put(lh.getId(), info);
        } else {
            // The last ledger was empty, so we can discard it
            ledgers.remove(lh.getId());
            mbean.startDataLedgerDeleteOp();
        }

        trimConsumedLedgersInBackground();

        maybeOffloadInBackground(NULL_OFFLOAD_PROMISE);

        createLedgerAfterClosed();
    }

    @Override
    public void skipNonRecoverableLedger(long ledgerId){
        for (ManagedCursor managedCursor : cursors) {
            managedCursor.skipNonRecoverableLedger(ledgerId);
        }
    }

    synchronized void createLedgerAfterClosed() {
        if (isNeededCreateNewLedgerAfterCloseLedger()) {
            log.info("[{}] Creating a new ledger after closed {}", name,
                    currentLedger == null ? "null" : currentLedger.getId());
            STATE_UPDATER.set(this, State.CreatingLedger);
            this.lastLedgerCreationInitiationTimestamp = System.currentTimeMillis();
            mbean.startDataLedgerCreateOp();
            // Use the executor here is to avoid use the Zookeeper thread to create the ledger which will lead
            // to deadlock at the zookeeper client, details to see https://github.com/apache/pulsar/issues/13736
            this.executor.execute(() ->
                    asyncCreateLedger(bookKeeper, config, digestType, this, Collections.emptyMap()));
        }
    }

    boolean isNeededCreateNewLedgerAfterCloseLedger() {
        final State state = STATE_UPDATER.get(this);
        if (state != State.CreatingLedger && state != State.LedgerOpened) {
            return true;
        }
        return false;
    }

    @VisibleForTesting
    @Override
    public void rollCurrentLedgerIfFull() {
        log.info("[{}] Start checking if current ledger is full", name);
        if (currentLedgerEntries > 0 && currentLedgerIsFull()
                && STATE_UPDATER.compareAndSet(this, State.LedgerOpened, State.ClosingLedger)) {
            currentLedger.asyncClose(new AsyncCallback.CloseCallback() {
                @Override
                public void closeComplete(int rc, LedgerHandle lh, Object o) {
                    checkArgument(currentLedger.getId() == lh.getId(), "ledgerId %s doesn't match with "
                                  + "acked ledgerId %s", currentLedger.getId(), lh.getId());

                    if (rc == BKException.Code.OK) {
                        if (log.isDebugEnabled()) {
                            log.debug("[{}] Successfully closed ledger {}, trigger by rollover full ledger",
                                    name, lh.getId());
                        }
                    } else {
                        log.warn("[{}] Error when closing ledger {}, trigger by rollover full ledger, Status={}",
                                name, lh.getId(), BKException.getMessage(rc));
                    }

                    ledgerClosed(lh);
                }
            }, null);
        }
    }

    @Override
    public CompletableFuture<Position> asyncFindPosition(Predicate<Entry> predicate) {

        CompletableFuture<Position> future = new CompletableFuture<>();
        Long firstLedgerId = ledgers.firstKey();
        final Position startPosition = firstLedgerId == null ? null : PositionFactory.create(firstLedgerId, 0);
        if (startPosition == null) {
            future.complete(null);
            return future;
        }
        AsyncCallbacks.FindEntryCallback findEntryCallback = new AsyncCallbacks.FindEntryCallback() {
            @Override
            public void findEntryComplete(Position position, Object ctx) {
                final Position finalPosition;
                if (position == null) {
                    finalPosition = startPosition;
                    log.info("[{}] Unable to find position for predicate {}. Use the first position {} instead.", name,
                            predicate, startPosition);
                } else {
                    finalPosition = getNextValidPosition(position);
                }
                future.complete(finalPosition);
            }

            @Override
            public void findEntryFailed(ManagedLedgerException exception, Optional<Position> failedReadPosition,
                                        Object ctx) {
                log.warn("[{}] Unable to find position for predicate {}.", name, predicate);
                future.complete(null);
            }
        };
        long max = getNumberOfEntries() - 1;
        OpFindNewest op = new OpFindNewest(this, startPosition, predicate, max, findEntryCallback, null);
        op.find();
        return future;
    }

    @Override
    public ManagedLedgerInterceptor getManagedLedgerInterceptor() {
        return managedLedgerInterceptor;
    }

    void clearPendingAddEntries(ManagedLedgerException e) {
        while (!pendingAddEntries.isEmpty()) {
            OpAddEntry op = pendingAddEntries.poll();
            op.failed(e);
        }
    }

    void asyncReadEntries(OpReadEntry opReadEntry) {
        final State state = STATE_UPDATER.get(this);
        if (state.isFenced() || state == State.Closed) {
            opReadEntry.readEntriesFailed(new ManagedLedgerFencedException(), opReadEntry.ctx);
            return;
        }

        long ledgerId = opReadEntry.readPosition.getLedgerId();

        LedgerHandle currentLedger = this.currentLedger;

        if (currentLedger != null && ledgerId == currentLedger.getId()) {
            // Current writing ledger is not in the cache (since we don't want
            // it to be automatically evicted), and we cannot use 2 different
            // ledger handles (read & write)for the same ledger.
            internalReadFromLedger(currentLedger, opReadEntry);
        } else {
            LedgerInfo ledgerInfo = ledgers.get(ledgerId);
            if (ledgerInfo == null || ledgerInfo.getEntries() == 0) {
                // Cursor is pointing to an empty ledger, there's no need to try opening it. Skip this ledger and
                // move to the next one
                opReadEntry.updateReadPosition(PositionFactory.create(opReadEntry.readPosition.getLedgerId() + 1, 0));
                opReadEntry.checkReadCompletion();
                return;
            }

            // Get a ledger handle to read from
            getLedgerHandle(ledgerId).thenAccept(ledger -> internalReadFromLedger(ledger, opReadEntry)).exceptionally(ex
                    -> {
                log.error("[{}] Error opening ledger for reading at position {} - {}", name, opReadEntry.readPosition,
                        ex.getMessage());
                opReadEntry.readEntriesFailed(ManagedLedgerException.getManagedLedgerException(ex.getCause()),
                        opReadEntry.ctx);
                return null;
            });
        }
    }

    public CompletableFuture<LedgerMetadata> getLedgerMetadata(long ledgerId) {
        LedgerHandle currentLedger = this.currentLedger;
        if (currentLedger != null && ledgerId == currentLedger.getId()) {
            return CompletableFuture.completedFuture(currentLedger.getLedgerMetadata());
        } else {
            return getLedgerHandle(ledgerId).thenApply(rh -> rh.getLedgerMetadata());
        }
    }

    @Override
    public CompletableFuture<LedgerInfo> getLedgerInfo(long ledgerId) {
        CompletableFuture<LedgerInfo> result = new CompletableFuture<>();
        final LedgerInfo ledgerInfo = ledgers.get(ledgerId);
        result.complete(ledgerInfo);
        return result;
    }

    @Override
    public Optional<LedgerInfo> getOptionalLedgerInfo(long ledgerId) {
        return Optional.ofNullable(ledgers.get(ledgerId));
    }

    CompletableFuture<ReadHandle> getLedgerHandle(long ledgerId) {
        CompletableFuture<ReadHandle> ledgerHandle = ledgerCache.get(ledgerId);
        if (ledgerHandle != null) {
            return ledgerHandle;
        }

        // If not present try again and create if necessary
        return ledgerCache.computeIfAbsent(ledgerId, lid -> {
            // Open the ledger for reading if it was not already opened
            if (log.isDebugEnabled()) {
                log.debug("[{}] Asynchronously opening ledger {} for read", name, ledgerId);
            }
            mbean.startDataLedgerOpenOp();

            CompletableFuture<ReadHandle> promise = new CompletableFuture<>();

            LedgerInfo info = ledgers.get(ledgerId);
            CompletableFuture<ReadHandle> openFuture;

            if (config.getLedgerOffloader() != null
                    && config.getLedgerOffloader().getOffloadPolicies() != null
                    && config.getLedgerOffloader().getOffloadPolicies()
                    .getManagedLedgerOffloadedReadPriority() == OffloadedReadPriority.BOOKKEEPER_FIRST
                    && info != null && info.hasOffloadContext()
                    && !info.getOffloadContext().getBookkeeperDeleted()) {
                openFuture = bookKeeper.newOpenLedgerOp().withRecovery(!isReadOnly()).withLedgerId(ledgerId)
                        .withDigestType(config.getDigestType()).withPassword(config.getPassword()).execute();

            } else if (info != null && info.hasOffloadContext() && info.getOffloadContext().getComplete()) {

                UUID uid = new UUID(info.getOffloadContext().getUidMsb(), info.getOffloadContext().getUidLsb());
                // TODO: improve this to load ledger offloader by driver name recorded in metadata
                Map<String, String> offloadDriverMetadata = OffloadUtils.getOffloadDriverMetadata(info);
                offloadDriverMetadata.put("ManagedLedgerName", name);
                openFuture = config.getLedgerOffloader().readOffloaded(ledgerId, uid,
                        offloadDriverMetadata);
            } else {
                openFuture = bookKeeper.newOpenLedgerOp().withRecovery(!isReadOnly()).withLedgerId(ledgerId)
                        .withDigestType(config.getDigestType()).withPassword(config.getPassword()).execute();
            }
            openFuture.whenCompleteAsync((res, ex) -> {
                mbean.endDataLedgerOpenOp();
                if (ex != null) {
                    ledgerCache.remove(ledgerId, promise);
                    promise.completeExceptionally(createManagedLedgerException(ex));
                } else {
                    if (log.isDebugEnabled()) {
                        log.debug("[{}] Successfully opened ledger {} for reading", name, ledgerId);
                    }
                    promise.complete(res);
                }
            }, executor);
            return promise;
        });
    }

    void invalidateReadHandle(long ledgerId) {
        CompletableFuture<ReadHandle> rhf = ledgerCache.remove(ledgerId);
        if (rhf != null) {
            rhf.thenAccept(ReadHandle::closeAsync)
                    .exceptionally(ex -> {
                        log.warn("[{}] Failed to close a Ledger ReadHandle:", name, ex);
                        return null;
                    });
        }
    }

    public void invalidateLedgerHandle(ReadHandle ledgerHandle) {
        long ledgerId = ledgerHandle.getId();
        LedgerHandle currentLedger = this.currentLedger;

        if (currentLedger != null && ledgerId != currentLedger.getId()) {
            // remove handle from ledger cache since we got a (read) error
            ledgerCache.remove(ledgerId);
            if (log.isDebugEnabled()) {
                log.debug("[{}] Removed ledger read handle {} from cache", name, ledgerId);
            }
            ledgerHandle.closeAsync()
                    .exceptionally(ex -> {
                        log.warn("[{}] Failed to close a Ledger ReadHandle:", name, ex);
                        return null;
                    });
        } else {
            if (log.isDebugEnabled()) {
                log.debug("[{}] Ledger that encountered read error is current ledger", name);
            }
        }
    }

    @Override
    public void asyncReadEntry(Position position, ReadEntryCallback callback, Object ctx) {
        LedgerHandle currentLedger = this.currentLedger;
        if (log.isDebugEnabled()) {
            log.debug("[{}] Reading entry ledger {}: {}", name, position.getLedgerId(), position.getEntryId());
        }
        if (position.getLedgerId() == currentLedger.getId()) {
            asyncReadEntry(currentLedger, position, callback, ctx);
        } else if (ledgers.containsKey(position.getLedgerId())) {
            getLedgerHandle(position.getLedgerId()).thenAccept(ledger -> asyncReadEntry(ledger, position, callback,
                    ctx)).exceptionally(ex -> {
                log.error("[{}] Error opening ledger for reading at position {} - {}", name, position, ex.getMessage());
                callback.readEntryFailed(ManagedLedgerException.getManagedLedgerException(ex.getCause()), ctx);
                return null;
            });
        } else {
            log.error("[{}] Failed to get message with ledger {}:{} the ledgerId does not belong to this topic "
                    + "or has been deleted.", name, position.getLedgerId(), position.getEntryId());
            callback.readEntryFailed(new LedgerNotExistException("Message not found, "
                    + "the ledgerId does not belong to this topic or has been deleted"), ctx);
        }

    }

    private void internalReadFromLedger(ReadHandle ledger, OpReadEntry opReadEntry) {

        if (opReadEntry.readPosition.compareTo(opReadEntry.maxPosition) > 0) {
            opReadEntry.checkReadCompletion();
            return;
        }
        // Perform the read
        long firstEntry = opReadEntry.readPosition.getEntryId();
        long lastEntryInLedger;

        Position lastPosition = lastConfirmedEntry;

        if (ledger.getId() == lastPosition.getLedgerId()) {
            // For the current ledger, we only give read visibility to the last entry we have received a confirmation in
            // the managed ledger layer
            lastEntryInLedger = lastPosition.getEntryId();
        } else {
            // For other ledgers, already closed the BK lastAddConfirmed is appropriate
            lastEntryInLedger = ledger.getLastAddConfirmed();
        }

        // can read max position entryId
        if (ledger.getId() == opReadEntry.maxPosition.getLedgerId()) {
            lastEntryInLedger = min(opReadEntry.maxPosition.getEntryId(), lastEntryInLedger);
        }

        if (firstEntry > lastEntryInLedger) {
            if (log.isDebugEnabled()) {
                log.debug("[{}] No more messages to read from ledger={} lastEntry={} readEntry={}", name,
                        ledger.getId(), lastEntryInLedger, firstEntry);
            }

            if (currentLedger == null || ledger.getId() != currentLedger.getId()) {
                // Cursor was placed past the end of one ledger, move it to the
                // beginning of the next ledger
                Long nextLedgerId = ledgers.ceilingKey(ledger.getId() + 1);
                if (nextLedgerId != null) {
                    opReadEntry.updateReadPosition(PositionFactory.create(nextLedgerId, 0));
                } else {
                    opReadEntry.updateReadPosition(PositionFactory.create(ledger.getId() + 1, 0));
                }
            } else {
                opReadEntry.updateReadPosition(opReadEntry.readPosition);
            }

            opReadEntry.checkReadCompletion();
            return;
        }

        long lastEntry = min(firstEntry + opReadEntry.getNumberOfEntriesToRead() - 1, lastEntryInLedger);

<<<<<<< HEAD
        Predicate<PositionImpl> skipCondition = opReadEntry.skipCondition;
        if (skipCondition == null) {
            if (log.isDebugEnabled()) {
                log.debug("[{}] Reading entries from ledger {} - first={} last={}", name, ledger.getId(), firstEntry,
                        lastEntry);
            }
            asyncReadEntry(ledger, firstEntry, lastEntry, opReadEntry, opReadEntry.ctx);
            return;
        }
=======
        // Filer out and skip unnecessary read entry
        if (opReadEntry.skipCondition != null) {
            long firstValidEntry = -1L;
            long lastValidEntry = -1L;
            long entryId = firstEntry;
            for (; entryId <= lastEntry; entryId++) {
                if (opReadEntry.skipCondition.test(PositionFactory.create(ledger.getId(), entryId))) {
                    if (firstValidEntry != -1L) {
                        break;
                    }
                } else {
                    if (firstValidEntry == -1L) {
                        firstValidEntry = entryId;
                    }
>>>>>>> 9d2606d7

        // Skip entries that don't match the predicate
        SortedSet<Long> entryIds = new TreeSet<>();
        for (long entryId = firstEntry; entryId <= lastEntry; entryId++) {
            PositionImpl position = new PositionImpl(ledger.getId(), entryId);
            if (skipCondition.test(position)) {
                continue;
            }
            entryIds.add(entryId);
        }

<<<<<<< HEAD
        PositionImpl lastReadPosition = PositionImpl.get(ledger.getId(), lastEntry);
        if (entryIds.isEmpty()) {
            // Move `readPosition` of `cursor`.
            opReadEntry.internalReadEntriesComplete(Collections.emptyList(), opReadEntry.ctx, lastReadPosition);
            return;
        }

        List<Pair<Long, Long>> ranges = toRanges(entryIds);
        ReadEntriesCallback callback = new BatchReadEntriesCallback(entryIds, opReadEntry, lastReadPosition);
        for (Pair<Long, Long> pair : ranges) {
            long start = pair.getLeft();
            long end = pair.getRight();
            asyncReadEntry(ledger, start, end, opReadEntry.cursor.isCacheReadEntry(), callback, opReadEntry.ctx);
        }
    }

    @VisibleForTesting
    public static List<Pair<Long, Long>> toRanges(SortedSet<Long> entryIds) {
        List<Pair<Long, Long>> ranges = new ArrayList<>();
        long start = entryIds.first();
        long end = start;
        for (long entryId : entryIds) {
            if (entryId - end > 1) {
                ranges.add(Pair.of(start, end));
                start = entryId;
                end = start;
            } else {
                end = entryId;
=======
            // If all messages in [firstEntry...lastEntry] are filter out,
            // then manual call internalReadEntriesComplete to advance read position.
            if (firstValidEntry == -1L) {
                opReadEntry.internalReadEntriesComplete(Collections.emptyList(), opReadEntry.ctx,
                        PositionFactory.create(ledger.getId(), lastEntry));
                return;
>>>>>>> 9d2606d7
            }
        }
        ranges.add(Pair.of(start, end));
        return ranges;
    }

    @VisibleForTesting
    public static class BatchReadEntriesCallback implements ReadEntriesCallback {
        private final SortedSet<Long> entryIds;
        private final List<Entry> entries;
        private final OpReadEntry callback;
        private volatile boolean completed = false;
        private final PositionImpl lastReadPosition;

        @VisibleForTesting
        public BatchReadEntriesCallback(SortedSet<Long> entryIdSet, OpReadEntry callback,
                                        PositionImpl lastReadPosition) {
            this.entryIds = entryIdSet;
            this.entries = new ArrayList<>(entryIdSet.size());
            this.callback = callback;
            this.lastReadPosition = lastReadPosition;
        }

        @Override
        public synchronized void readEntriesComplete(List<Entry> entries0, Object ctx) {
            if (completed) {
                return;
            }
            entries.addAll(entries0);
            if (entries.size() < entryIds.size()) {
                return;
            }
            completed = true;
            // Make sure the entries are in the correct order
            entries.sort(Comparator.comparingLong(Entry::getEntryId));
            // If we want to read [1, 2, 3, 4, 5], but we only read [1, 2, 3], [4,5] are filtered, so we need to pass
            // the `lastReadPosition([5])` to make sure the cursor read position is correct.
            callback.internalReadEntriesComplete(entries, ctx, lastReadPosition);
        }

        @Override
        public synchronized void readEntriesFailed(ManagedLedgerException exception, Object ctx) {
            if (completed) {
                return;
            }
            completed = true;
            // If there are entries been read success, try to let the read operation success as possible.
            List<Entry> entries = filterEntries();
            if (!entries.isEmpty()) {
                // Move the read position of the cursor to the next position of the last read entry,
                // or we will deliver the same entry to the consumer more than once.
                Entry entry = entries.get(entries.size() - 1);
                PositionImpl position = PositionImpl.get(entry.getLedgerId(), entry.getEntryId());
                PositionImpl nextReadPosition = callback.cursor.getNextAvailablePosition(position);
                callback.updateReadPosition(nextReadPosition);
            }
            callback.internalReadEntriesFailed(entries, exception, ctx);
        }

        /**
         * Filter the entries that have been read success.
         * <p>
         * If we want to read [1, 2, 3, 4, 5], but only read [1, 2, 4, 5] successfully, [3] is read failed,
         * only return [1,2] to the caller, to make sure the read operation success as possible
         * and keep the ordering guarantee.
         *
         * @return filtered entries
         */
        private List<Entry> filterEntries() {
            if (entries.isEmpty()) {
                return Collections.emptyList();
            }
            List<Entry> entries = new ArrayList<>();
            for (long entryId : entryIds) {
                if (this.entries.isEmpty()) {
                    break;
                }
                Entry entry = this.entries.remove(0);
                if (entry.getEntryId() == entryId) {
                    entries.add(entry);
                } else {
                    break;
                }
            }
            return entries;
        }
    }

    protected void asyncReadEntry(ReadHandle ledger, Position position, ReadEntryCallback callback, Object ctx) {
        mbean.addEntriesRead(1);
        if (config.getReadEntryTimeoutSeconds() > 0) {
            // set readOpCount to uniquely validate if ReadEntryCallbackWrapper is already recycled
            long readOpCount = READ_OP_COUNT_UPDATER.incrementAndGet(this);
            long createdTime = System.nanoTime();
            ReadEntryCallbackWrapper readCallback = ReadEntryCallbackWrapper.create(name, position.getLedgerId(),
                    position.getEntryId(), callback, readOpCount, createdTime, ctx);
            lastReadCallback = readCallback;
            entryCache.asyncReadEntry(ledger, position, readCallback, readOpCount);
        } else {
            entryCache.asyncReadEntry(ledger, position, callback, ctx);
        }
    }

    protected void asyncReadEntry(ReadHandle ledger, long firstEntry, long lastEntry, boolean shouldCacheEntries,
                               ReadEntriesCallback callback, Object ctx) {
        if (config.getReadEntryTimeoutSeconds() > 0) {
            // set readOpCount to uniquely validate if ReadEntryCallbackWrapper is already recycled
            long readOpCount = READ_OP_COUNT_UPDATER.incrementAndGet(this);
            long createdTime = System.nanoTime();
            ReadEntryCallbackWrapper readCallback = ReadEntryCallbackWrapper.create(name, ledger.getId(), firstEntry,
                    callback, readOpCount, createdTime, ctx);
            lastReadCallback = readCallback;
            entryCache.asyncReadEntry(ledger, firstEntry, lastEntry, shouldCacheEntries, readCallback, readOpCount);
        } else {
            entryCache.asyncReadEntry(ledger, firstEntry, lastEntry, shouldCacheEntries, callback, ctx);
        }
    }

    protected void asyncReadEntry(ReadHandle ledger, long firstEntry, long lastEntry, OpReadEntry opReadEntry,
            Object ctx) {
        if (config.getReadEntryTimeoutSeconds() > 0) {
            // set readOpCount to uniquely validate if ReadEntryCallbackWrapper is already recycled
            long readOpCount = READ_OP_COUNT_UPDATER.incrementAndGet(this);
            long createdTime = System.nanoTime();
            ReadEntryCallbackWrapper readCallback = ReadEntryCallbackWrapper.create(name, ledger.getId(), firstEntry,
                    opReadEntry, readOpCount, createdTime, ctx);
            lastReadCallback = readCallback;
            entryCache.asyncReadEntry(ledger, firstEntry, lastEntry, opReadEntry.cursor.isCacheReadEntry(),
                    readCallback, readOpCount);
        } else {
            entryCache.asyncReadEntry(ledger, firstEntry, lastEntry, opReadEntry.cursor.isCacheReadEntry(), opReadEntry,
                    ctx);
        }
    }

    static final class ReadEntryCallbackWrapper implements ReadEntryCallback, ReadEntriesCallback {

        volatile ReadEntryCallback readEntryCallback;
        volatile ReadEntriesCallback readEntriesCallback;
        String name;
        long ledgerId;
        long entryId;
        volatile long readOpCount = -1;
        private static final AtomicLongFieldUpdater<ReadEntryCallbackWrapper> READ_OP_COUNT_UPDATER =
                AtomicLongFieldUpdater.newUpdater(ReadEntryCallbackWrapper.class, "readOpCount");
        volatile long createdTime = -1;
        volatile Object cntx;

        final Handle<ReadEntryCallbackWrapper> recyclerHandle;

        private ReadEntryCallbackWrapper(Handle<ReadEntryCallbackWrapper> recyclerHandle) {
            this.recyclerHandle = recyclerHandle;
        }

        static ReadEntryCallbackWrapper create(String name, long ledgerId, long entryId, ReadEntryCallback callback,
                long readOpCount, long createdTime, Object ctx) {
            ReadEntryCallbackWrapper readCallback = RECYCLER.get();
            readCallback.name = name;
            readCallback.ledgerId = ledgerId;
            readCallback.entryId = entryId;
            readCallback.readEntryCallback = callback;
            readCallback.cntx = ctx;
            readCallback.readOpCount = readOpCount;
            readCallback.createdTime = createdTime;
            return readCallback;
        }

        static ReadEntryCallbackWrapper create(String name, long ledgerId, long entryId, ReadEntriesCallback callback,
                long readOpCount, long createdTime, Object ctx) {
            ReadEntryCallbackWrapper readCallback = RECYCLER.get();
            readCallback.name = name;
            readCallback.ledgerId = ledgerId;
            readCallback.entryId = entryId;
            readCallback.readEntriesCallback = callback;
            readCallback.cntx = ctx;
            readCallback.readOpCount = readOpCount;
            readCallback.createdTime = createdTime;
            return readCallback;
        }

        @Override
        public void readEntryComplete(Entry entry, Object ctx) {
            long reOpCount = reOpCount(ctx);
            ReadEntryCallback callback = this.readEntryCallback;
            Object cbCtx = this.cntx;
            if (recycle(reOpCount)) {
                callback.readEntryComplete(entry, cbCtx);
            } else {
                if (log.isDebugEnabled()) {
                    log.debug("[{}] read entry already completed for {}-{}", name, ledgerId, entryId);
                }
                entry.release();
            }
        }

        @Override
        public void readEntryFailed(ManagedLedgerException exception, Object ctx) {
            long reOpCount = reOpCount(ctx);
            ReadEntryCallback callback = this.readEntryCallback;
            Object cbCtx = this.cntx;
            if (recycle(reOpCount)) {
                callback.readEntryFailed(exception, cbCtx);
            } else {
                if (log.isDebugEnabled()) {
                    log.debug("[{}] read entry already completed for {}-{}", name, ledgerId, entryId);
                }
            }
        }

        @Override
        public void readEntriesComplete(List<Entry> returnedEntries, Object ctx) {
            long reOpCount = reOpCount(ctx);
            ReadEntriesCallback callback = this.readEntriesCallback;
            Object cbCtx = this.cntx;
            if (recycle(reOpCount)) {
                callback.readEntriesComplete(returnedEntries, cbCtx);
            } else {
                if (log.isDebugEnabled()) {
                    log.debug("[{}] read entry already completed for {}-{}", name, ledgerId, entryId);
                }
                returnedEntries.forEach(Entry::release);
            }
        }

        @Override
        public void readEntriesFailed(ManagedLedgerException exception, Object ctx) {
            long reOpCount = reOpCount(ctx);
            ReadEntriesCallback callback = this.readEntriesCallback;
            Object cbCtx = this.cntx;
            if (recycle(reOpCount)) {
                callback.readEntriesFailed(exception, cbCtx);
            } else {
                if (log.isDebugEnabled()) {
                    log.debug("[{}] read entry already completed for {}-{}", name, ledgerId, entryId);
                }
            }
        }

        private long reOpCount(Object ctx) {
            return (ctx instanceof Long) ? (long) ctx : -1;
        }

        public void readFailed(ManagedLedgerException exception, Object ctx) {
            if (readEntryCallback != null) {
                readEntryFailed(exception, ctx);
            } else if (readEntriesCallback != null) {
                readEntriesFailed(exception, ctx);
            }
            // It happens when timeout-thread and read-callback both recycles at the same time.
            // this read-callback has already been recycled so, do nothing..
        }

        private boolean recycle(long readOpCount) {
            if (readOpCount != -1
                    && READ_OP_COUNT_UPDATER.compareAndSet(ReadEntryCallbackWrapper.this, readOpCount, -1)) {
                createdTime = -1;
                readEntryCallback = null;
                readEntriesCallback = null;
                ledgerId = -1;
                entryId = -1;
                name = null;
                recyclerHandle.recycle(this);
                return true;
            }
            return false;
        }

        private static final Recycler<ReadEntryCallbackWrapper> RECYCLER = new Recycler<ReadEntryCallbackWrapper>() {
            @Override
            protected ReadEntryCallbackWrapper newObject(Handle<ReadEntryCallbackWrapper> handle) {
                return new ReadEntryCallbackWrapper(handle);
            }
        };

    }

    @Override
    public ManagedLedgerMXBean getStats() {
        return mbean;
    }

    public boolean hasMoreEntries(Position position) {
        Position lastPos = lastConfirmedEntry;
        boolean result = position.compareTo(lastPos) <= 0;
        if (log.isDebugEnabled()) {
            log.debug("[{}] hasMoreEntries: pos={} lastPos={} res={}", name, position, lastPos, result);
        }
        return result;
    }

    void doCacheEviction(long maxTimestamp) {
        if (entryCache.getSize() > 0) {
            entryCache.invalidateEntriesBeforeTimestamp(maxTimestamp);
        }
    }

    // slowest reader position is earliest mark delete position when cacheEvictionByMarkDeletedPosition=true
    // it is the earliest read position when cacheEvictionByMarkDeletedPosition=false
    private void invalidateEntriesUpToSlowestReaderPosition() {
        if (entryCache.getSize() <= 0) {
            return;
        }
        if (!activeCursors.isEmpty()) {
            Position evictionPos = activeCursors.getSlowestReaderPosition();
            if (evictionPos != null) {
                entryCache.invalidateEntries(evictionPos);
            }
        } else {
            entryCache.clear();
        }
    }

    void onCursorMarkDeletePositionUpdated(ManagedCursorImpl cursor, Position newPosition) {
        if (config.isCacheEvictionByMarkDeletedPosition()) {
            updateActiveCursor(cursor, newPosition);
        }
        if (!cursor.isDurable()) {
            // non-durable cursors aren't tracked for trimming
            return;
        }
        Pair<Position, Position> pair = cursors.cursorUpdated(cursor, newPosition);
        if (pair == null) {
            // Cursor has been removed in the meantime
            trimConsumedLedgersInBackground();
            return;
        }

        Position previousSlowestReader = pair.getLeft();
        Position currentSlowestReader = pair.getRight();

        if (previousSlowestReader.compareTo(currentSlowestReader) == 0) {
            // The slowest consumer has not changed position. Nothing to do right now
            return;
        }

        // Only trigger a trimming when switching to the next ledger
        if (previousSlowestReader.getLedgerId() != newPosition.getLedgerId()) {
            trimConsumedLedgersInBackground();
        }
    }

    private void updateActiveCursor(ManagedCursorImpl cursor, Position newPosition) {
        Pair<Position, Position> slowestPositions = activeCursors.cursorUpdated(cursor, newPosition);
        if (slowestPositions != null
                && !slowestPositions.getLeft().equals(slowestPositions.getRight())) {
            invalidateEntriesUpToSlowestReaderPosition();
        }
    }

    public void onCursorReadPositionUpdated(ManagedCursorImpl cursor, Position newReadPosition) {
        if (!config.isCacheEvictionByMarkDeletedPosition()) {
            updateActiveCursor(cursor, newReadPosition);
        }
    }

    Position startReadOperationOnLedger(Position position) {
        Long ledgerId = ledgers.ceilingKey(position.getLedgerId());
        if (ledgerId != null && ledgerId != position.getLedgerId()) {
            // The ledger pointed by this position does not exist anymore. It was deleted because it was empty. We need
            // to skip on the next available ledger
            position = PositionFactory.create(ledgerId, 0);
        }

        return position;
    }

    void notifyCursors() {
        while (true) {
            final ManagedCursorImpl waitingCursor = waitingCursors.poll();
            if (waitingCursor == null) {
                break;
            }

            executor.execute(waitingCursor::notifyEntriesAvailable);
        }
    }

    void notifyWaitingEntryCallBacks() {
        while (true) {
            final WaitingEntryCallBack cb = waitingEntryCallBacks.poll();
            if (cb == null) {
                break;
            }

            executor.execute(cb::entriesAvailable);
        }
    }

    public void addWaitingEntryCallBack(WaitingEntryCallBack cb) {
        this.waitingEntryCallBacks.add(cb);
    }

    public void maybeUpdateCursorBeforeTrimmingConsumedLedger() {
        for (ManagedCursor cursor : cursors) {
            Position lastAckedPosition = cursor.getMarkDeletedPosition();
            LedgerInfo currPointedLedger = ledgers.get(lastAckedPosition.getLedgerId());
            LedgerInfo nextPointedLedger = Optional.ofNullable(ledgers.higherEntry(lastAckedPosition.getLedgerId()))
                    .map(Map.Entry::getValue).orElse(null);

            if (currPointedLedger != null) {
                if (nextPointedLedger != null) {
                    if (lastAckedPosition.getEntryId() != -1
                            && lastAckedPosition.getEntryId() + 1 >= currPointedLedger.getEntries()) {
                        lastAckedPosition = PositionFactory.create(nextPointedLedger.getLedgerId(), -1);
                    }
                } else {
                    log.debug("No need to reset cursor: {}, current ledger is the last ledger.", cursor);
                }
            } else {
                log.warn("Cursor: {} does not exist in the managed-ledger.", cursor);
            }

            if (!lastAckedPosition.equals(cursor.getMarkDeletedPosition())) {
                try {
                    log.info("Reset cursor:{} to {} since ledger consumed completely", cursor, lastAckedPosition);
                    onCursorMarkDeletePositionUpdated((ManagedCursorImpl) cursor, lastAckedPosition);
                } catch (Exception e) {
                    log.warn("Failed to reset cursor: {} from {} to {}. Trimming thread will retry next time.",
                            cursor, cursor.getMarkDeletedPosition(), lastAckedPosition);
                    log.warn("Caused by", e);
                }
            }
        }
    }

    private void trimConsumedLedgersInBackground() {
        trimConsumedLedgersInBackground(Futures.NULL_PROMISE);
    }

    @Override
    public void trimConsumedLedgersInBackground(CompletableFuture<?> promise) {
        executor.execute(() -> internalTrimConsumedLedgers(promise));
    }

    public void trimConsumedLedgersInBackground(boolean isTruncate, CompletableFuture<?> promise) {
        executor.execute(() -> internalTrimLedgers(isTruncate, promise));
    }

    private void scheduleDeferredTrimming(boolean isTruncate, CompletableFuture<?> promise) {
        scheduledExecutor.schedule(() -> trimConsumedLedgersInBackground(isTruncate, promise),
                100, TimeUnit.MILLISECONDS);
    }

    public void maybeOffloadInBackground(CompletableFuture<Position> promise) {
        if (getOffloadPoliciesIfAppendable().isEmpty()) {
            return;
        }

        final OffloadPolicies policies = config.getLedgerOffloader().getOffloadPolicies();
        final long offloadThresholdInBytes =
                Optional.ofNullable(policies.getManagedLedgerOffloadThresholdInBytes()).orElse(-1L);
        final long offloadThresholdInSeconds =
                Optional.ofNullable(policies.getManagedLedgerOffloadThresholdInSeconds()).orElse(-1L);
        if (offloadThresholdInBytes >= 0 || offloadThresholdInSeconds >= 0) {
            executor.execute(() -> maybeOffload(offloadThresholdInBytes, offloadThresholdInSeconds, promise));
        }
    }

    private void maybeOffload(long offloadThresholdInBytes, long offloadThresholdInSeconds,
                              CompletableFuture<Position> finalPromise) {
        if (getOffloadPoliciesIfAppendable().isEmpty()) {
            String msg = String.format("[%s] Nothing to offload due to offloader or offloadPolicies is NULL", name);
            finalPromise.completeExceptionally(new IllegalArgumentException(msg));
            return;
        }

        if (offloadThresholdInBytes < 0 && offloadThresholdInSeconds < 0) {
            String msg = String.format("[%s] Nothing to offload due to [managedLedgerOffloadThresholdInBytes] and "
                    + "[managedLedgerOffloadThresholdInSeconds] less than 0.", name);
            finalPromise.completeExceptionally(new IllegalArgumentException(msg));
            return;
        }

        if (!offloadMutex.tryLock()) {
            scheduledExecutor.schedule(() -> maybeOffloadInBackground(finalPromise),
                    100, TimeUnit.MILLISECONDS);
            return;
        }

        CompletableFuture<Position> unlockingPromise = new CompletableFuture<>();
        unlockingPromise.whenComplete((res, ex) -> {
            offloadMutex.unlock();
            if (ex != null) {
                finalPromise.completeExceptionally(ex);
            } else {
                finalPromise.complete(res);
            }
        });

        long sizeSummed = 0;
        long toOffloadSize = 0;
        long alreadyOffloadedSize = 0;
        ConcurrentLinkedDeque<LedgerInfo> toOffload = new ConcurrentLinkedDeque<>();
        final long offloadTimeThresholdMillis = TimeUnit.SECONDS.toMillis(offloadThresholdInSeconds);

        for (Map.Entry<Long, LedgerInfo> e : ledgers.descendingMap().entrySet()) {
            final LedgerInfo info = e.getValue();
            // Skip current active ledger, an active ledger can't be offloaded.
            // Can't `info.getLedgerId() == currentLedger.getId()` here, trigger offloading is before create ledger.
            if (info.getTimestamp() == 0L) {
                continue;
            }

            final long size = info.getSize();
            final long timestamp = info.getTimestamp();
            final long now = System.currentTimeMillis();
            sizeSummed += size;

            final boolean alreadyOffloaded = info.hasOffloadContext() && info.getOffloadContext().getComplete();
            if (alreadyOffloaded) {
                alreadyOffloadedSize += size;
            } else {
                if ((offloadThresholdInBytes >= 0 && sizeSummed > offloadThresholdInBytes)
                        || (offloadTimeThresholdMillis >= 0 && now - timestamp >= offloadTimeThresholdMillis)) {
                    toOffloadSize += size;
                    toOffload.addFirst(info);
                }
            }
        }

        if (toOffload.size() > 0) {
            log.info("[{}] Going to automatically offload ledgers {}"
                            + ", total size = {}, already offloaded = {}, to offload = {}",
                    name, toOffload.stream().map(LedgerInfo::getLedgerId).collect(Collectors.toList()),
                    sizeSummed, alreadyOffloadedSize, toOffloadSize);
            offloadLoop(unlockingPromise, toOffload, PositionFactory.LATEST, Optional.empty());
        } else {
            // offloadLoop will complete immediately with an empty list to offload
            log.debug("[{}] Nothing to offload, total size = {}, already offloaded = {}, "
                            + "threshold = [managedLedgerOffloadThresholdInBytes:{}, "
                            + "managedLedgerOffloadThresholdInSeconds:{}]",
                    name, sizeSummed, alreadyOffloadedSize, offloadThresholdInBytes,
                    TimeUnit.MILLISECONDS.toSeconds(offloadTimeThresholdMillis));
            unlockingPromise.complete(PositionFactory.LATEST);
        }
    }

    private boolean hasLedgerRetentionExpired(long retentionTimeMs, long ledgerTimestamp) {
        return retentionTimeMs >= 0 && clock.millis() - ledgerTimestamp > retentionTimeMs;
    }

    private boolean isLedgerRetentionOverSizeQuota(long retentionSizeInMB, long totalSizeOfML, long sizeToDelete) {
        // Handle the -1 size limit as "infinite" size quota
        return retentionSizeInMB >= 0 && totalSizeOfML - sizeToDelete >= retentionSizeInMB * MegaByte;
    }

    boolean isOffloadedNeedsDelete(OffloadContext offload, Optional<OffloadPolicies> offloadPolicies) {
        long elapsedMs = clock.millis() - offload.getTimestamp();
        return offloadPolicies.filter(policies -> offload.getComplete() && !offload.getBookkeeperDeleted()
                && policies.getManagedLedgerOffloadDeletionLagInMillis() != null
                && policies.getManagedLedgerOffloadDeletionLagInMillis() >= 0
                && elapsedMs > policies.getManagedLedgerOffloadDeletionLagInMillis()).isPresent();
    }

    /**
     * Checks whether there are ledger that have been fully consumed and deletes them.
     *
     * @throws Exception
     */
    void internalTrimConsumedLedgers(CompletableFuture<?> promise) {
        internalTrimLedgers(false, promise);
    }

    private Optional<OffloadPolicies> getOffloadPoliciesIfAppendable() {
        LedgerOffloader ledgerOffloader = config.getLedgerOffloader();
        if (ledgerOffloader == null
                || !ledgerOffloader.isAppendable()
                || ledgerOffloader.getOffloadPolicies() == null) {
            return Optional.empty();
        }
        return Optional.ofNullable(ledgerOffloader.getOffloadPolicies());
    }

    void internalTrimLedgers(boolean isTruncate, CompletableFuture<?> promise) {
        if (!factory.isMetadataServiceAvailable()) {
            // Defer trimming of ledger if we cannot connect to metadata service
            promise.completeExceptionally(new MetaStoreException("Metadata service is not available"));
            return;
        }

        // Ensure only one trimming operation is active
        if (!trimmerMutex.tryLock()) {
            scheduleDeferredTrimming(isTruncate, promise);
            return;
        }

        List<LedgerInfo> ledgersToDelete = new ArrayList<>();
        List<LedgerInfo> offloadedLedgersToDelete = new ArrayList<>();
        Optional<OffloadPolicies> optionalOffloadPolicies = getOffloadPoliciesIfAppendable();
        synchronized (this) {
            if (log.isDebugEnabled()) {
                log.debug("[{}] Start TrimConsumedLedgers. ledgers={} totalSize={}", name, ledgers.keySet(),
                        TOTAL_SIZE_UPDATER.get(this));
            }
            State currentState = STATE_UPDATER.get(this);
            if (currentState == State.Closed) {
                log.debug("[{}] Ignoring trimming request since the managed ledger was already closed", name);
                trimmerMutex.unlock();
                promise.completeExceptionally(new ManagedLedgerAlreadyClosedException("Can't trim closed ledger"));
                return;
            }
            // Allow for FencedForDeletion
            if (currentState == State.Fenced) {
                log.debug("[{}] Ignoring trimming request since the managed ledger was already fenced", name);
                trimmerMutex.unlock();
                promise.completeExceptionally(new ManagedLedgerFencedException("Can't trim fenced ledger"));
                return;
            }

            long slowestReaderLedgerId = -1;
            final LazyLoadableValue<Long> slowestNonDurationLedgerId =
                    new LazyLoadableValue(() -> getTheSlowestNonDurationReadPosition().getLedgerId());
            final long retentionSizeInMB = config.getRetentionSizeInMB();
            final long retentionTimeMs = config.getRetentionTimeMillis();
            final long totalSizeOfML = TOTAL_SIZE_UPDATER.get(this);
            if (!cursors.hasDurableCursors()) {
                // At this point the lastLedger will be pointing to the
                // ledger that has just been closed, therefore the +1 to
                // include lastLedger in the trimming.
                slowestReaderLedgerId = currentLedger.getId() + 1;
            } else {
                Position slowestReaderPosition = cursors.getSlowestReaderPosition();
                if (slowestReaderPosition != null) {
                    // The slowest reader position is the mark delete position.
                    // If the slowest reader position point the last entry in the ledger x,
                    // the slowestReaderLedgerId should be x + 1 and the ledger x could be deleted.
                    LedgerInfo ledgerInfo = ledgers.get(slowestReaderPosition.getLedgerId());
                    if (ledgerInfo != null && ledgerInfo.getLedgerId() != currentLedger.getId()
                            && ledgerInfo.getEntries() == slowestReaderPosition.getEntryId() + 1) {
                        slowestReaderLedgerId = slowestReaderPosition.getLedgerId() + 1;
                    } else {
                        slowestReaderLedgerId = slowestReaderPosition.getLedgerId();
                    }
                } else {
                    promise.completeExceptionally(new ManagedLedgerException("Couldn't find reader position"));
                    trimmerMutex.unlock();
                    return;
                }
            }

            if (log.isDebugEnabled()) {
                log.debug("[{}] Slowest consumer ledger id: {}", name, slowestReaderLedgerId);
            }

            long totalSizeToDelete = 0;
            // skip ledger if retention constraint met
            Iterator<LedgerInfo> ledgerInfoIterator =
                    ledgers.headMap(slowestReaderLedgerId, false).values().iterator();
            while (ledgerInfoIterator.hasNext()){
                LedgerInfo ls = ledgerInfoIterator.next();
                // currentLedger can not be deleted
                if (ls.getLedgerId() == currentLedger.getId()) {
                    if (log.isDebugEnabled()) {
                        log.debug("[{}] Ledger {} skipped for deletion as it is currently being written to", name,
                                ls.getLedgerId());
                    }
                    break;
                }
                // if truncate, all ledgers besides currentLedger are going to be deleted
                if (isTruncate) {
                    if (log.isDebugEnabled()) {
                        log.debug("[{}] Ledger {} will be truncated with ts {}",
                                name, ls.getLedgerId(), ls.getTimestamp());
                    }
                    ledgersToDelete.add(ls);
                    continue;
                }

                totalSizeToDelete += ls.getSize();
                boolean overRetentionQuota = isLedgerRetentionOverSizeQuota(retentionSizeInMB, totalSizeOfML,
                        totalSizeToDelete);
                boolean expired = hasLedgerRetentionExpired(retentionTimeMs, ls.getTimestamp());
                if (log.isDebugEnabled()) {
                    log.debug(
                            "[{}] Checking ledger {} -- time-old: {} sec -- "
                                    + "expired: {} -- over-quota: {} -- current-ledger: {}",
                            name, ls.getLedgerId(), (clock.millis() - ls.getTimestamp()) / 1000.0, expired,
                            overRetentionQuota, currentLedger.getId());
                }

                if (expired || overRetentionQuota) {
                    if (log.isDebugEnabled()) {
                        log.debug("[{}] Ledger {} has expired or over quota, expired is: {}, ts: {}, "
                                        + "overRetentionQuota is: {}, ledge size: {}",
                                name, ls.getLedgerId(), expired, ls.getTimestamp(), overRetentionQuota, ls.getSize());
                    }
                    ledgersToDelete.add(ls);
                } else {
                    // once retention constraint has been met, skip check
                    if (log.isDebugEnabled()) {
                        log.debug("[{}] Ledger {} not deleted. Neither expired nor over-quota", name, ls.getLedgerId());
                    }
                    releaseReadHandleIfNoLongerRead(ls.getLedgerId(), slowestNonDurationLedgerId.getValue());
                    break;
                }
            }

            while (ledgerInfoIterator.hasNext()) {
                LedgerInfo ls = ledgerInfoIterator.next();
                if (!releaseReadHandleIfNoLongerRead(ls.getLedgerId(), slowestNonDurationLedgerId.getValue())) {
                    break;
                }
            }

            for (LedgerInfo ls : ledgers.values()) {
                if (isOffloadedNeedsDelete(ls.getOffloadContext(), optionalOffloadPolicies)
                        && !ledgersToDelete.contains(ls)) {
                    log.debug("[{}] Ledger {} has been offloaded, bookkeeper ledger needs to be deleted", name,
                            ls.getLedgerId());
                    offloadedLedgersToDelete.add(ls);
                }
            }

            if (ledgersToDelete.isEmpty() && offloadedLedgersToDelete.isEmpty()) {
                trimmerMutex.unlock();
                promise.complete(null);
                return;
            }

            if (currentState == State.CreatingLedger // Give up now and schedule a new trimming
                    || !metadataMutex.tryLock()) { // Avoid deadlocks with other operations updating the ledgers list
                scheduleDeferredTrimming(isTruncate, promise);
                trimmerMutex.unlock();
                return;
            }

            try {
                advanceCursorsIfNecessary(ledgersToDelete);
            } catch (LedgerNotExistException e) {
                log.info("First non deleted Ledger is not found, stop trimming");
                metadataMutex.unlock();
                trimmerMutex.unlock();
                return;
            }

            doDeleteLedgers(ledgersToDelete);

            for (LedgerInfo ls : offloadedLedgersToDelete) {
                LedgerInfo.Builder newInfoBuilder = ls.toBuilder();
                newInfoBuilder.getOffloadContextBuilder().setBookkeeperDeleted(true);
                String driverName = OffloadUtils.getOffloadDriverName(ls,
                        config.getLedgerOffloader().getOffloadDriverName());
                Map<String, String> driverMetadata = OffloadUtils.getOffloadDriverMetadata(ls,
                        config.getLedgerOffloader().getOffloadDriverMetadata());
                OffloadUtils.setOffloadDriverMetadata(newInfoBuilder, driverName, driverMetadata);
                ledgers.put(ls.getLedgerId(), newInfoBuilder.build());
            }

            if (log.isDebugEnabled()) {
                log.debug("[{}] Updating of ledgers list after trimming", name);
            }

            store.asyncUpdateLedgerIds(name, getManagedLedgerInfo(), ledgersStat, new MetaStoreCallback<Void>() {
                @Override
                public void operationComplete(Void result, Stat stat) {
                    log.info("[{}] End TrimConsumedLedgers. ledgers={} totalSize={}", name, ledgers.size(),
                            TOTAL_SIZE_UPDATER.get(ManagedLedgerImpl.this));
                    ledgersStat = stat;
                    metadataMutex.unlock();
                    trimmerMutex.unlock();

                    for (LedgerInfo ls : ledgersToDelete) {
                        log.info("[{}] Removing ledger {} - size: {}", name, ls.getLedgerId(), ls.getSize());
                        asyncDeleteLedger(ls.getLedgerId(), ls);
                    }
                    for (LedgerInfo ls : offloadedLedgersToDelete) {
                        log.info("[{}] Deleting offloaded ledger {} from bookkeeper - size: {}", name, ls.getLedgerId(),
                                ls.getSize());
                        asyncDeleteLedgerFromBookKeeper(ls.getLedgerId());
                    }
                    promise.complete(null);
                }

                @Override
                public void operationFailed(MetaStoreException e) {
                    log.warn("[{}] Failed to update the list of ledgers after trimming", name, e);
                    metadataMutex.unlock();
                    trimmerMutex.unlock();
                    handleBadVersion(e);

                    promise.completeExceptionally(e);
                }
            });
        }
    }

    @Override
    public void rolloverCursorsInBackground() {
        if (cursors.hasDurableCursors()) {
            executor.execute(() -> {
                cursors.forEach(ManagedCursor::periodicRollover);
            });
        }
    }

    /**
     * @param ledgerId the ledger handle which maybe will be released.
     * @return if the ledger handle was released.
     */
    private boolean releaseReadHandleIfNoLongerRead(long ledgerId, long slowestNonDurationLedgerId) {
        if (ledgerId < slowestNonDurationLedgerId) {
            if (log.isDebugEnabled()) {
                log.debug("[{}] Ledger {} no longer needs to be read, close the cached readHandle", name, ledgerId);
            }
            invalidateReadHandle(ledgerId);
            return true;
        }
        return false;
    }

    protected void doDeleteLedgers(List<LedgerInfo> ledgersToDelete) {
        Position currentLastConfirmedEntry = lastConfirmedEntry;
        // Update metadata
        for (LedgerInfo ls : ledgersToDelete) {
            if (currentLastConfirmedEntry != null && ls.getLedgerId() == currentLastConfirmedEntry.getLedgerId()) {
                // this info is relevant because the lastMessageId won't be available anymore
                log.info("[{}] Ledger {} contains the current last confirmed entry {}, and it is going to be "
                        + "deleted", name, ls.getLedgerId(), currentLastConfirmedEntry);
            }

            invalidateReadHandle(ls.getLedgerId());

            ledgers.remove(ls.getLedgerId());
            NUMBER_OF_ENTRIES_UPDATER.addAndGet(this, -ls.getEntries());
            TOTAL_SIZE_UPDATER.addAndGet(this, -ls.getSize());

            entryCache.invalidateAllEntries(ls.getLedgerId());
        }
    }

    /**
     * Non-durable cursors have to be moved forward when data is trimmed since they are not retain that data.
     * This is to make sure that the `consumedEntries` counter is correctly updated with the number of skipped
     * entries and the stats are reported correctly.
     */
    @VisibleForTesting
    void advanceCursorsIfNecessary(List<LedgerInfo> ledgersToDelete) throws LedgerNotExistException {
        if (ledgersToDelete.isEmpty()) {
            return;
        }

        // Just ack messages like a consumer. Normally, consumers will not confirm a position that does not exist, so
        // find the latest existing position to ack.
        Position highestPositionToDelete = calculateLastEntryInLedgerList(ledgersToDelete);
        if (highestPositionToDelete == null) {
            log.warn("[{}] The ledgers to be trim are all empty, skip to advance non-durable cursors: {}",
                    name, ledgersToDelete);
            return;
        }
        cursors.forEach(cursor -> {
            // move the mark delete position to the highestPositionToDelete only if it is smaller than the add confirmed
            // to prevent the edge case where the cursor is caught up to the latest and highestPositionToDelete may be
            // larger than the last add confirmed
            if (highestPositionToDelete.compareTo(cursor.getMarkDeletedPosition()) > 0
                    && highestPositionToDelete.compareTo(cursor.getManagedLedger()
                    .getLastConfirmedEntry()) <= 0 && !(!cursor.isDurable() && cursor instanceof NonDurableCursorImpl
                    && ((NonDurableCursorImpl) cursor).isReadCompacted())) {
                cursor.asyncMarkDelete(highestPositionToDelete, cursor.getProperties(), new MarkDeleteCallback() {
                    @Override
                    public void markDeleteComplete(Object ctx) {
                    }

                    @Override
                    public void markDeleteFailed(ManagedLedgerException exception, Object ctx) {
                        log.warn("[{}] Failed to mark delete while trimming data ledgers: {}", name,
                                exception.getMessage());
                    }
                }, null);
            }
        });
    }

    /**
     * @return null if all ledgers is empty.
     */
    private Position calculateLastEntryInLedgerList(List<LedgerInfo> ledgersToDelete) {
        for (int i = ledgersToDelete.size() - 1; i >= 0; i--) {
            LedgerInfo ledgerInfo = ledgersToDelete.get(i);
            if (ledgerInfo != null && ledgerInfo.hasEntries() && ledgerInfo.getEntries() > 0) {
                return PositionFactory.create(ledgerInfo.getLedgerId(), ledgerInfo.getEntries() - 1);
            }
        }
        return null;
    }

    /**
     * Delete this ManagedLedger completely from the system.
     *
     * @throws Exception
     */
    @Override
    public void delete() throws InterruptedException, ManagedLedgerException {
        final CountDownLatch counter = new CountDownLatch(1);
        final AtomicReference<ManagedLedgerException> exception = new AtomicReference<>();

        asyncDelete(new DeleteLedgerCallback() {
            @Override
            public void deleteLedgerComplete(Object ctx) {
                counter.countDown();
            }

            @Override
            public void deleteLedgerFailed(ManagedLedgerException e, Object ctx) {
                exception.set(e);
                counter.countDown();
            }

        }, null);

        if (!counter.await(AsyncOperationTimeoutSeconds, TimeUnit.SECONDS)) {
            throw new ManagedLedgerException("Timeout during managed ledger delete operation");
        }

        if (exception.get() != null) {
            log.error("[{}] Error deleting managed ledger", name, exception.get());
            throw exception.get();
        }
    }

    @Override
    public void asyncDelete(final DeleteLedgerCallback callback, final Object ctx) {

        // Delete the managed ledger without closing, since we are not interested in gracefully closing cursors and
        // ledgers
        setFencedForDeletion();
        cancelScheduledTasks();

        // Truncate to ensure the offloaded data is not orphaned.
        // Also ensures the BK ledgers are deleted and not just scheduled for deletion
        CompletableFuture<Void> truncateFuture = asyncTruncate();
        truncateFuture.whenComplete((ignore, exc) -> {
            if (exc != null) {
                log.error("[{}] Error truncating ledger for deletion", name, exc);
                callback.deleteLedgerFailed(ManagedLedgerException.getManagedLedgerException(
                        FutureUtil.unwrapCompletionException(exc)), ctx);
            } else {
                asyncDeleteInternal(callback, ctx);
            }
        });

    }

    private void asyncDeleteInternal(final DeleteLedgerCallback callback, final Object ctx) {

        List<ManagedCursor> cursors = Lists.newArrayList(this.cursors);
        if (cursors.isEmpty()) {
            // No cursors to delete, proceed with next step
            deleteAllLedgers(callback, ctx);
            return;
        }

        AtomicReference<ManagedLedgerException> cursorDeleteException = new AtomicReference<>();
        AtomicInteger cursorsToDelete = new AtomicInteger(cursors.size());
        for (ManagedCursor cursor : cursors) {
            asyncDeleteCursor(cursor.getName(), new DeleteCursorCallback() {
                @Override
                public void deleteCursorComplete(Object ctx) {
                    if (cursorsToDelete.decrementAndGet() == 0) {
                        if (cursorDeleteException.get() != null) {
                            // Some cursor failed to delete
                            callback.deleteLedgerFailed(cursorDeleteException.get(), ctx);
                            return;
                        }

                        // All cursors deleted, continue with deleting all ledgers
                        deleteAllLedgers(callback, ctx);
                    }
                }

                @Override
                public void deleteCursorFailed(ManagedLedgerException exception, Object ctx) {
                    if (exception instanceof CursorNotFoundException) {
                        // This could happen if a cursor is getting deleted while we are deleting the topic
                        // Treating this as a "success" case, since the cursor is gone in any case.
                        deleteCursorComplete(ctx);
                        return;
                    }

                    log.warn("[{}] Failed to delete cursor {}: {}", name, cursor, exception.getMessage(), exception);
                    cursorDeleteException.compareAndSet(null, exception);
                    if (cursorsToDelete.decrementAndGet() == 0) {
                        // Trigger callback only once
                        callback.deleteLedgerFailed(exception, ctx);
                    }
                }
            }, null);
        }
    }

    private void asyncDeleteLedgerFromBookKeeper(long ledgerId) {
        asyncDeleteLedger(ledgerId, DEFAULT_LEDGER_DELETE_RETRIES);
    }

    private void asyncDeleteLedger(long ledgerId, LedgerInfo info) {
        if (!info.getOffloadContext().getBookkeeperDeleted()) {
            // only delete if it hasn't been previously deleted for offload
            asyncDeleteLedger(ledgerId, DEFAULT_LEDGER_DELETE_RETRIES);
        }

        if (info.getOffloadContext().hasUidMsb()) {
            UUID uuid = new UUID(info.getOffloadContext().getUidMsb(), info.getOffloadContext().getUidLsb());
            OffloadUtils.cleanupOffloaded(ledgerId, uuid, config,
                    OffloadUtils.getOffloadDriverMetadata(info, config.getLedgerOffloader().getOffloadDriverMetadata()),
                    "Trimming", name, scheduledExecutor);
        }
    }

    private void asyncDeleteLedger(long ledgerId, long retry) {
        if (retry <= 0) {
            log.warn("[{}] Failed to delete ledger after retries {}", name, ledgerId);
            return;
        }
        bookKeeper.asyncDeleteLedger(ledgerId, (rc, ctx) -> {
            if (isNoSuchLedgerExistsException(rc)) {
                log.warn("[{}] Ledger was already deleted {}", name, ledgerId);
            } else if (rc != BKException.Code.OK) {
                log.error("[{}] Error deleting ledger {} : {}", name, ledgerId, BKException.getMessage(rc));
                scheduledExecutor.schedule(() -> asyncDeleteLedger(ledgerId, retry - 1),
                        DEFAULT_LEDGER_DELETE_BACKOFF_TIME_SEC, TimeUnit.SECONDS);
            } else {
                if (log.isDebugEnabled()) {
                    log.debug("[{}] Deleted ledger {}", name, ledgerId);
                }
            }
        }, null);
    }

    @SuppressWarnings("checkstyle:fallthrough")
    private void deleteAllLedgers(DeleteLedgerCallback callback, Object ctx) {
        List<LedgerInfo> ledgers = Lists.newArrayList(ManagedLedgerImpl.this.ledgers.values());
        AtomicInteger ledgersToDelete = new AtomicInteger(ledgers.size());
        if (ledgers.isEmpty()) {
            // No ledgers to delete, proceed with deleting metadata
            deleteMetadata(callback, ctx);
            return;
        }

        for (LedgerInfo ls : ledgers) {
            if (log.isDebugEnabled()) {
                log.debug("[{}] Deleting ledger {}", name, ls);
            }
            bookKeeper.asyncDeleteLedger(ls.getLedgerId(), (rc, ctx1) -> {
                switch (rc) {
                case Code.NoSuchLedgerExistsException:
                case Code.NoSuchLedgerExistsOnMetadataServerException:
                    log.warn("[{}] Ledger {} not found when deleting it", name, ls.getLedgerId());
                    // Continue anyway

                case BKException.Code.OK:
                    if (ledgersToDelete.decrementAndGet() == 0) {
                        // All ledgers deleted, now remove ML metadata
                        deleteMetadata(callback, ctx);
                    }
                    break;

                default:
                    // Handle error
                    log.warn("[{}] Failed to delete ledger {} -- {}", name, ls.getLedgerId(),
                            BKException.getMessage(rc) + " code " + rc);
                    int toDelete = ledgersToDelete.get();
                    if (toDelete != -1 && ledgersToDelete.compareAndSet(toDelete, -1)) {
                        // Trigger callback only once
                        callback.deleteLedgerFailed(createManagedLedgerException(rc), ctx);
                    }
                }
            }, null);
        }
    }

    private void deleteMetadata(DeleteLedgerCallback callback, Object ctx) {
        store.removeManagedLedger(name, new MetaStoreCallback<Void>() {
            @Override
            public void operationComplete(Void result, Stat stat) {
                log.info("[{}] Successfully deleted managed ledger", name);
                factory.close(ManagedLedgerImpl.this);
                callback.deleteLedgerComplete(ctx);
            }

            @Override
            public void operationFailed(MetaStoreException e) {
                log.warn("[{}] Failed to delete managed ledger", name, e);
                factory.close(ManagedLedgerImpl.this);
                callback.deleteLedgerFailed(e, ctx);
            }
        });
    }

    @Override
    public Position offloadPrefix(Position pos) throws InterruptedException, ManagedLedgerException {
        CompletableFuture<Position> promise = new CompletableFuture<>();

        asyncOffloadPrefix(pos, new OffloadCallback() {
            @Override
            public void offloadComplete(Position offloadedTo, Object ctx) {
                promise.complete(offloadedTo);
            }

            @Override
            public void offloadFailed(ManagedLedgerException e, Object ctx) {
                promise.completeExceptionally(e);
            }
        }, null);

        try {
            return promise.get(AsyncOperationTimeoutSeconds, TimeUnit.SECONDS);
        } catch (TimeoutException te) {
            throw new ManagedLedgerException("Timeout during managed ledger offload operation");
        } catch (ExecutionException e) {
            log.error("[{}] Error offloading. pos = {}", name, pos, e.getCause());
            throw ManagedLedgerException.getManagedLedgerException(e.getCause());
        }
    }

    @Override
    public void asyncOffloadPrefix(Position pos, OffloadCallback callback, Object ctx) {
        LedgerOffloader ledgerOffloader = config.getLedgerOffloader();
        if (ledgerOffloader != null && !ledgerOffloader.isAppendable()) {
            String msg = String.format("[%s] does not support offload", ledgerOffloader.getClass().getSimpleName());
            callback.offloadFailed(new ManagedLedgerException(msg), ctx);
            return;
        }
        Position requestOffloadTo = pos;
        if (!isValidPosition(requestOffloadTo)
                // Also consider the case where the last ledger is currently
                // empty. In this the passed position is not technically
                // "valid", per the above check, given that it's not written
                // yes, but it will be valid for the logic here
                && !(requestOffloadTo.getLedgerId() == currentLedger.getId()
                        && requestOffloadTo.getEntryId() == 0)) {
            log.warn("[{}] Cannot start offload at position {} - LastConfirmedEntry: {}", name, pos,
                    lastConfirmedEntry);
            callback.offloadFailed(new InvalidCursorPositionException("Invalid position for offload: " + pos), ctx);
            return;
        }

        Position firstUnoffloaded;

        Queue<LedgerInfo> ledgersToOffload = new ConcurrentLinkedQueue<>();
        synchronized (this) {
            log.info("[{}] Start ledgersOffload. ledgers={} totalSize={}", name, ledgers.keySet(),
                    TOTAL_SIZE_UPDATER.get(this));

            if (STATE_UPDATER.get(this) == State.Closed) {
                log.info("[{}] Ignoring offload request since the managed ledger was already closed", name);
                callback.offloadFailed(
                        new ManagedLedgerAlreadyClosedException("Can't offload closed managed ledger (" + name + ")"),
                        ctx);
                return;
            }

            if (ledgers.isEmpty()) {
                log.info("[{}] Tried to offload a managed ledger with no ledgers, giving up", name);
                callback.offloadFailed(new ManagedLedgerAlreadyClosedException(
                        "Can't offload managed ledger (" + name + ") with no ledgers"), ctx);
                return;
            }

            long current = ledgers.lastKey();

            // the first ledger which will not be offloaded. Defaults to current,
            // in the case that the whole headmap is offloaded. Otherwise, it will
            // be set as we iterate through the headmap values
            long firstLedgerRetained = current;
            for (LedgerInfo ls : ledgers.headMap(current).values()) {
                if (requestOffloadTo.getLedgerId() > ls.getLedgerId()) {
                    // don't offload if ledger has already been offloaded, or is empty
                    if (!ls.getOffloadContext().getComplete() && ls.getSize() > 0) {
                        ledgersToOffload.add(ls);
                    }
                } else {
                    firstLedgerRetained = ls.getLedgerId();
                    break;
                }
            }
            firstUnoffloaded = PositionFactory.create(firstLedgerRetained, 0);
        }

        if (ledgersToOffload.isEmpty()) {
            log.info("[{}] No ledgers to offload", name);
            callback.offloadComplete(firstUnoffloaded, ctx);
            return;
        }

        if (offloadMutex.tryLock()) {
            log.info("[{}] Going to offload ledgers {}", name,
                    ledgersToOffload.stream().map(LedgerInfo::getLedgerId).collect(Collectors.toList()));

            CompletableFuture<Position> promise = new CompletableFuture<>();
            promise.whenComplete((result, exception) -> {
                offloadMutex.unlock();
                if (exception != null) {
                    callback.offloadFailed(ManagedLedgerException.getManagedLedgerException(exception), ctx);
                } else {
                    callback.offloadComplete(result, ctx);
                }
            });
            offloadLoop(promise, ledgersToOffload, firstUnoffloaded, Optional.empty());
        } else {
            callback.offloadFailed(
                    new ManagedLedgerException.OffloadInProgressException("Offload operation already running"), ctx);
        }
    }

    void offloadLoop(CompletableFuture<Position> promise, Queue<LedgerInfo> ledgersToOffload,
            Position firstUnoffloaded, Optional<Throwable> firstError) {
        State currentState = getState();
        if (currentState == State.Closed) {
            promise.completeExceptionally(new ManagedLedgerAlreadyClosedException(
                    String.format("managed ledger [%s] has already closed", name)));
            return;
        }
        if (currentState.isFenced()) {
            promise.completeExceptionally(new ManagedLedgerFencedException(
                    String.format("managed ledger [%s] is fenced", name)));
            return;
        }
        LedgerInfo info = ledgersToOffload.poll();
        if (info == null) {
            if (firstError.isPresent()) {
                promise.completeExceptionally(firstError.get());
            } else {
                promise.complete(firstUnoffloaded);
            }
        } else {
            long ledgerId = info.getLedgerId();
            UUID uuid = UUID.randomUUID();
            Map<String, String> extraMetadata = Map.of("ManagedLedgerName", name);

            String driverName = config.getLedgerOffloader().getOffloadDriverName();
            Map<String, String> driverMetadata = config.getLedgerOffloader().getOffloadDriverMetadata();

            prepareLedgerInfoForOffloaded(ledgerId, uuid, driverName, driverMetadata)
                .thenCompose((ignore) -> getLedgerHandle(ledgerId))
                .thenCompose(readHandle -> config.getLedgerOffloader().offload(readHandle, uuid, extraMetadata))
                .thenCompose((ignore) -> {
                        return Retries.run(Backoff.exponentialJittered(TimeUnit.SECONDS.toMillis(1),
                                                                       TimeUnit.HOURS.toMillis(1)).limit(10),
                                           FAIL_ON_CONFLICT,
                                           () -> completeLedgerInfoForOffloaded(ledgerId, uuid),
                                           scheduledExecutor, name)
                            .whenComplete((ignore2, exception) -> {
                                    if (exception != null) {
                                        Throwable e = FutureUtil.unwrapCompletionException(exception);
                                        if (e instanceof MetaStoreException) {
                                            // When a MetaStore exception happens, we can not make sure the metadata
                                            // update is failed or not. Because we have a retry on the connection loss,
                                            // it is possible to get a BadVersion or other exception after retrying.
                                            // So we don't clean up the data if it has metadata operation exception.
                                            log.error("[{}] Failed to update offloaded metadata for the ledgerId {}, "
                                                            + "the offloaded data will not be cleaned up",
                                                    name, ledgerId, exception);
                                            return;
                                        } else {
                                            log.error("[{}] Failed to offload data for the ledgerId {}, "
                                                            + "clean up the offloaded data",
                                                    name, ledgerId, exception);
                                        }
                                        OffloadUtils.cleanupOffloaded(
                                            ledgerId, uuid, config,
                                            driverMetadata,
                                            "Metastore failure", name, scheduledExecutor);
                                    }
                                });
                    })
                .whenComplete((ignore, exception) -> {
                        if (exception != null) {
                            lastOffloadFailureTimestamp = System.currentTimeMillis();
                            log.warn("[{}] Exception occurred for ledgerId {} timestamp {} during offload", name,
                                    ledgerId, lastOffloadFailureTimestamp, exception);
                            Position newFirstUnoffloaded = PositionFactory.create(ledgerId, 0);
                            if (newFirstUnoffloaded.compareTo(firstUnoffloaded) > 0) {
                                newFirstUnoffloaded = firstUnoffloaded;
                            }
                            Optional<Throwable> errorToReport = firstError;
                            synchronized (ManagedLedgerImpl.this) {
                                // if the ledger doesn't exist anymore, ignore the error
                                if (ledgers.containsKey(ledgerId)) {
                                    errorToReport = Optional.of(firstError.orElse(exception));
                                }
                            }

                            offloadLoop(promise, ledgersToOffload,
                                        newFirstUnoffloaded,
                                        errorToReport);
                        } else {
                            lastOffloadSuccessTimestamp = System.currentTimeMillis();
                            log.info("[{}] offload for ledgerId {} timestamp {} succeed", name, ledgerId,
                                    lastOffloadSuccessTimestamp);
                            lastOffloadLedgerId = ledgerId;
                            invalidateReadHandle(ledgerId);
                            offloadLoop(promise, ledgersToOffload, firstUnoffloaded, firstError);
                        }
                    });
        }
    }

    interface LedgerInfoTransformation {
        LedgerInfo transform(LedgerInfo oldInfo) throws ManagedLedgerException;
    }

    static final Predicate<Throwable> FAIL_ON_CONFLICT = (throwable) -> {
        return !(throwable instanceof OffloadConflict) && Retries.NonFatalPredicate.test(throwable);
    };

    static class OffloadConflict extends ManagedLedgerException {
        OffloadConflict(String msg) {
            super(msg);
        }
    }

    private CompletableFuture<Void> transformLedgerInfo(long ledgerId, LedgerInfoTransformation transformation) {
        CompletableFuture<Void> promise = new CompletableFuture<>();

        tryTransformLedgerInfo(ledgerId, transformation, promise);

        return promise;
    }

    private void tryTransformLedgerInfo(long ledgerId, LedgerInfoTransformation transformation,
            CompletableFuture<Void> finalPromise) {
        synchronized (this) {
            if (!metadataMutex.tryLock()) {
                // retry in 100 milliseconds
                scheduledExecutor.schedule(
                        () -> tryTransformLedgerInfo(ledgerId, transformation, finalPromise), 100,
                        TimeUnit.MILLISECONDS);
            } else { // lock acquired
                CompletableFuture<Void> unlockingPromise = new CompletableFuture<>();
                unlockingPromise.whenComplete((res, ex) -> {
                    metadataMutex.unlock();
                    if (ex != null) {
                        finalPromise.completeExceptionally(ex);
                    } else {
                        finalPromise.complete(res);
                    }
                });

                LedgerInfo oldInfo = ledgers.get(ledgerId);
                if (oldInfo == null) {
                    unlockingPromise.completeExceptionally(new OffloadConflict(
                            "Ledger " + ledgerId + " no longer exists in ManagedLedger, likely trimmed"));
                } else {
                    try {
                        LedgerInfo newInfo = transformation.transform(oldInfo);
                        final HashMap<Long, LedgerInfo> newLedgers = new HashMap<>(ledgers);
                        newLedgers.put(ledgerId, newInfo);
                        store.asyncUpdateLedgerIds(name, buildManagedLedgerInfo(newLedgers), ledgersStat,
                                new MetaStoreCallback<Void>() {
                                    @Override
                                    public void operationComplete(Void result, Stat stat) {
                                        ledgersStat = stat;
                                        ledgers.put(ledgerId, newInfo);
                                        unlockingPromise.complete(null);
                                    }

                                    @Override
                                    public void operationFailed(MetaStoreException e) {
                                        handleBadVersion(e);
                                        unlockingPromise.completeExceptionally(e);
                                    }
                                });
                    } catch (ManagedLedgerException mle) {
                        unlockingPromise.completeExceptionally(mle);
                    }
                }
            }
        }
    }

    private CompletableFuture<Void> prepareLedgerInfoForOffloaded(long ledgerId, UUID uuid, String offloadDriverName,
            Map<String, String> offloadDriverMetadata) {
        log.info("[{}] Preparing metadata to offload ledger {} with uuid {}", name, ledgerId, uuid);
        return transformLedgerInfo(ledgerId,
                                   (oldInfo) -> {
                                       if (oldInfo.getOffloadContext().hasUidMsb()) {
                                           UUID oldUuid = new UUID(oldInfo.getOffloadContext().getUidMsb(),
                                                                   oldInfo.getOffloadContext().getUidLsb());
                                           log.info("[{}] Found previous offload attempt for ledger {}, uuid {}"
                                                    + ", cleaning up", name, ledgerId, uuid);
                                           OffloadUtils.cleanupOffloaded(
                                               ledgerId,
                                               oldUuid,
                                               config,
                                               OffloadUtils.getOffloadDriverMetadata(oldInfo,
                                                   config.getLedgerOffloader().getOffloadDriverMetadata()),
                                               "Previous failed offload",
                                               name,
                                               scheduledExecutor);
                                       }
                                       LedgerInfo.Builder builder = oldInfo.toBuilder();
                                       builder.getOffloadContextBuilder()
                                           .setUidMsb(uuid.getMostSignificantBits())
                                           .setUidLsb(uuid.getLeastSignificantBits());
                                       OffloadUtils.setOffloadDriverMetadata(
                                           builder,
                                           offloadDriverName,
                                           offloadDriverMetadata
                                       );
                                       return builder.build();
                                   })
            .whenComplete((result, exception) -> {
                    if (exception != null) {
                        log.warn("[{}] Failed to prepare ledger {} for offload, uuid {}",
                                 name, ledgerId, uuid, exception);
                    } else {
                        log.info("[{}] Metadata prepared for offload of ledger {} with uuid {}", name, ledgerId, uuid);
                    }
                });
    }

    private CompletableFuture<Void> completeLedgerInfoForOffloaded(long ledgerId, UUID uuid) {
        log.info("[{}] Completing metadata for offload of ledger {} with uuid {}", name, ledgerId, uuid);
        return transformLedgerInfo(ledgerId,
                                   (oldInfo) -> {
                                       UUID existingUuid = new UUID(oldInfo.getOffloadContext().getUidMsb(),
                                                                    oldInfo.getOffloadContext().getUidLsb());
                                       if (existingUuid.equals(uuid)) {
                                           LedgerInfo.Builder builder = oldInfo.toBuilder();
                                           builder.getOffloadContextBuilder()
                                               .setTimestamp(clock.millis())
                                               .setComplete(true);

                                           String driverName = OffloadUtils.getOffloadDriverName(
                                               oldInfo, config.getLedgerOffloader().getOffloadDriverName());
                                           Map<String, String> driverMetadata = OffloadUtils.getOffloadDriverMetadata(
                                               oldInfo, config.getLedgerOffloader().getOffloadDriverMetadata());
                                           OffloadUtils.setOffloadDriverMetadata(
                                               builder,
                                               driverName,
                                               driverMetadata
                                           );
                                           return builder.build();
                                       } else {
                                           throw new OffloadConflict(
                                                   "Existing UUID(" + existingUuid + ") in metadata for offload"
                                                   + " of ledgerId " + ledgerId + " does not match the UUID(" + uuid
                                                   + ") for the offload we are trying to complete");
                                       }
                                   })
            .whenComplete((result, exception) -> {
                    if (exception == null) {
                        log.info("[{}] End Offload. ledger={}, uuid={}", name, ledgerId, uuid);
                    } else {
                        log.warn("[{}] Failed to complete offload of ledger {}, uuid {}",
                                 name, ledgerId, uuid, exception);
                    }
                });
    }

    /**
     * Get the number of entries between a contiguous range of two positions.
     *
     * @param range
     *            the position range
     * @return the count of entries
     */
    public long getNumberOfEntries(Range<Position> range) {
        Position fromPosition = range.lowerEndpoint();
        boolean fromIncluded = range.lowerBoundType() == BoundType.CLOSED;
        Position toPosition = range.upperEndpoint();
        boolean toIncluded = range.upperBoundType() == BoundType.CLOSED;

        if (fromPosition.getLedgerId() == toPosition.getLedgerId()) {
            // If the 2 positions are in the same ledger
            long count = toPosition.getEntryId() - fromPosition.getEntryId() - 1;
            count += fromIncluded ? 1 : 0;
            count += toIncluded ? 1 : 0;
            return count;
        } else {
            long count = 0;
            // If the from & to are pointing to different ledgers, then we need to :
            // 1. Add the entries in the ledger pointed by toPosition
            count += toPosition.getEntryId();
            count += toIncluded ? 1 : 0;

            // 2. Add the entries in the ledger pointed by fromPosition
            LedgerInfo li = ledgers.get(fromPosition.getLedgerId());
            if (li != null) {
                count += li.getEntries() - (fromPosition.getEntryId() + 1);
                count += fromIncluded ? 1 : 0;
            }

            // 3. Add the whole ledgers entries in between
            for (LedgerInfo ls : ledgers.subMap(fromPosition.getLedgerId(), false, toPosition.getLedgerId(), false)
                    .values()) {
                count += ls.getEntries();
            }

            return count;
        }
    }

    /**
     * Get the entry position at a given distance from a given position.
     *
     * @param startPosition
     *            starting position
     * @param n
     *            number of entries to skip ahead
     * @param startRange
     *            specifies whether to include the start position in calculating the distance
     * @return the new position that is n entries ahead
     */
    @Override
    public Position getPositionAfterN(final Position startPosition, long n, PositionBound startRange) {
        long entriesToSkip = n;
        long currentLedgerId;
        long currentEntryId;
        if (startRange == PositionBound.startIncluded) {
            currentLedgerId = startPosition.getLedgerId();
            currentEntryId = startPosition.getEntryId();
        } else {
            Position nextValidPosition = getNextValidPosition(startPosition);
            currentLedgerId = nextValidPosition.getLedgerId();
            currentEntryId = nextValidPosition.getEntryId();
        }
        boolean lastLedger = false;
        long totalEntriesInCurrentLedger;
        while (entriesToSkip >= 0) {
            // for the current ledger, the number of entries written is deduced from the lastConfirmedEntry
            // for previous ledgers, LedgerInfo in ZK has the number of entries
            if (currentLedger != null && currentLedgerId == currentLedger.getId()) {
                lastLedger = true;
                if (currentLedgerEntries > 0) {
                    totalEntriesInCurrentLedger = lastConfirmedEntry.getEntryId() + 1;
                } else {
                    totalEntriesInCurrentLedger = 0;
                }
            } else {
                LedgerInfo ledgerInfo = ledgers.get(currentLedgerId);
                totalEntriesInCurrentLedger = ledgerInfo != null ? ledgerInfo.getEntries() : 0;
            }
            long unreadEntriesInCurrentLedger = totalEntriesInCurrentLedger > 0
                    ? totalEntriesInCurrentLedger - currentEntryId : 0;
            if (unreadEntriesInCurrentLedger >= entriesToSkip) {
                // if the current ledger has more entries than what we need to skip
                // then the return position is in the same ledger
                currentEntryId += entriesToSkip;
                break;
            } else {
                // skip remaining entry from the next ledger
                entriesToSkip -= unreadEntriesInCurrentLedger;
                if (lastLedger) {
                    // there are no more ledgers, return the last position
                    currentEntryId = totalEntriesInCurrentLedger;
                    break;
                }
                Long lid = ledgers.ceilingKey(currentLedgerId + 1);
                currentLedgerId = lid != null ? lid : ledgers.lastKey();
                currentEntryId = 0;
            }
        }

        Position positionToReturn = getPreviousPosition(PositionFactory.create(currentLedgerId, currentEntryId));
        if (positionToReturn.compareTo(lastConfirmedEntry) > 0) {
            positionToReturn = lastConfirmedEntry;
        }
        if (log.isDebugEnabled()) {
            log.debug("getPositionAfterN: Start position {}:{}, startIncluded: {}, Return position {}:{}",
                    startPosition.getLedgerId(), startPosition.getEntryId(), startRange, positionToReturn.getLedgerId(),
                    positionToReturn.getEntryId());
        }

        return positionToReturn;
    }

    public boolean isNoMessagesAfterPos(Position pos) {
        Position lac = getLastConfirmedEntry();
        return isNoMessagesAfterPosForSpecifiedLac(lac, pos);
    }

    private boolean isNoMessagesAfterPosForSpecifiedLac(Position specifiedLac, Position pos) {
        if (pos.compareTo(specifiedLac) >= 0) {
            return true;
        }
        if (specifiedLac.getEntryId() < 0) {
            // Calculate the meaningful LAC.
            Position actLac = getPreviousPosition(specifiedLac);
            if (actLac.getEntryId() >= 0) {
                return pos.compareTo(actLac) >= 0;
            } else {
                // If the actual LAC is still not meaningful.
                if (actLac.equals(specifiedLac)) {
                    // No entries in maneged ledger.
                    return true;
                } else {
                    // Continue to find a valid LAC.
                    return isNoMessagesAfterPosForSpecifiedLac(actLac, pos);
                }
            }
        }
        return false;
    }

    /**
     * Get the entry position that come before the specified position in the message stream, using information from the
     * ledger list and each ledger entries count.
     *
     * @param position
     *            the current position
     * @return the previous position
     */
    @Override
    public Position getPreviousPosition(Position position) {
        if (position.getEntryId() > 0) {
            return PositionFactory.create(position.getLedgerId(), position.getEntryId() - 1);
        }

        // The previous position will be the last position of an earlier ledgers
        NavigableMap<Long, LedgerInfo> headMap = ledgers.headMap(position.getLedgerId(), false);

        final Map.Entry<Long, LedgerInfo> firstEntry = headMap.firstEntry();
        if (firstEntry == null) {
            // There is no previous ledger, return an invalid position in the current ledger
            return PositionFactory.create(position.getLedgerId(), -1);
        }

        // We need to find the most recent non-empty ledger
        for (long ledgerId : headMap.descendingKeySet()) {
            LedgerInfo li = headMap.get(ledgerId);
            if (li != null && li.getEntries() > 0) {
                return PositionFactory.create(li.getLedgerId(), li.getEntries() - 1);
            }
        }

        // in case there are only empty ledgers, we return a position in the first one
        return PositionFactory.create(firstEntry.getKey(), -1);
    }

    /**
     * Validate whether a specified position is valid for the current managed ledger.
     *
     * @param position
     *            the position to validate
     * @return true if the position is valid, false otherwise
     */
    public boolean isValidPosition(Position position) {
        Position lac = lastConfirmedEntry;
        if (log.isDebugEnabled()) {
            log.debug("IsValid position: {} -- last: {}", position, lac);
        }

        if (!ledgers.containsKey(position.getLedgerId())){
            return false;
        } else if (position.getEntryId() < 0) {
            return false;
        } else if (currentLedger != null && position.getLedgerId() == currentLedger.getId()) {
            // If current ledger is empty, the largest read position can be "{current_ledger: 0}".
            // Else, the read position can be set to "{LAC + 1}" when subscribe at LATEST,
            return (position.getLedgerId() == lac.getLedgerId() && position.getEntryId() <= lac.getEntryId() + 1)
                    || position.getEntryId() == 0;
        } else if (position.getLedgerId() == lac.getLedgerId()) {
            // The ledger witch maintains LAC was closed, and there is an empty current ledger.
            // If entry id is larger than LAC, it should be "{current_ledger: 0}".
            return position.getEntryId() <= lac.getEntryId();
        } else {
            // Look in the ledgers map
            LedgerInfo ls = ledgers.get(position.getLedgerId());

            if (ls == null) {
                if (position.getLedgerId() < lac.getLedgerId()) {
                    // Pointing to a non-existing ledger that is older than the current ledger is invalid
                    return false;
                } else {
                    // Pointing to a non-existing ledger is only legitimate if the ledger was empty
                    return position.getEntryId() == 0;
                }
            }

            return position.getEntryId() < ls.getEntries();
        }
    }

    public boolean ledgerExists(long ledgerId) {
        return ledgers.get(ledgerId) != null;
    }

    public Long getNextValidLedger(long ledgerId) {
        return ledgers.ceilingKey(ledgerId + 1);
    }

    @Override
    public Position getNextValidPosition(final Position position) {
        return getValidPositionAfterSkippedEntries(position, 1);
    }

    public Position getValidPositionAfterSkippedEntries(final Position position, int skippedEntryNum) {
        Position skippedPosition = position.getPositionAfterEntries(skippedEntryNum);
        while (!isValidPosition(skippedPosition)) {
            Long nextLedgerId = ledgers.ceilingKey(skippedPosition.getLedgerId() + 1);
            // This means it has jumped to the last position
            if (nextLedgerId == null) {
                if (currentLedgerEntries == 0 && currentLedger != null) {
                    return PositionFactory.create(currentLedger.getId(), 0);
                }
                return lastConfirmedEntry.getNext();
            }
            skippedPosition = PositionFactory.create(nextLedgerId, 0);
        }
        return skippedPosition;
    }

    public Position getFirstPosition() {
        Long ledgerId = ledgers.firstKey();
        if (ledgerId == null) {
            return null;
        }
        if (ledgerId > lastConfirmedEntry.getLedgerId()) {
            checkState(ledgers.get(ledgerId).getEntries() == 0);
            ledgerId = lastConfirmedEntry.getLedgerId();
        }
        return PositionFactory.create(ledgerId, -1);
    }

    Position getLastPosition() {
        return lastConfirmedEntry;
    }

    @Override
    public ManagedCursor getSlowestConsumer() {
        return cursors.getSlowestReader();
    }

    Position getMarkDeletePositionOfSlowestConsumer() {
        ManagedCursor slowestCursor = getSlowestConsumer();
        return slowestCursor == null ? null : slowestCursor.getMarkDeletedPosition();
    }

    /**
     * Get the last position written in the managed ledger, alongside with the associated counter.
     */
    Pair<Position, Long> getLastPositionAndCounter() {
        Position pos;
        long count;

        do {
            pos = lastConfirmedEntry;
            count = ENTRIES_ADDED_COUNTER_UPDATER.get(this);

            // Ensure no entry was written while reading the two values
        } while (pos.compareTo(lastConfirmedEntry) != 0);

        return Pair.of(pos, count);
    }

    /**
     * Get the first position written in the managed ledger, alongside with the associated counter.
     */
    Pair<Position, Long> getFirstPositionAndCounter() {
        Position pos;
        long count;
        Pair<Position, Long> lastPositionAndCounter;

        do {
            pos = getFirstPosition();
            lastPositionAndCounter = getLastPositionAndCounter();
            count = lastPositionAndCounter.getRight()
                    - getNumberOfEntries(Range.openClosed(pos, lastPositionAndCounter.getLeft()));
        } while (pos.compareTo(getFirstPosition()) != 0
                || lastPositionAndCounter.getLeft().compareTo(getLastPosition()) != 0);
        return Pair.of(pos, count);
    }

    public void activateCursor(ManagedCursor cursor) {
        synchronized (activeCursors) {
            if (!isCursorActive(cursor)) {
                Position positionForOrdering = config.isCacheEvictionByMarkDeletedPosition()
                        ? cursor.getMarkDeletedPosition()
                        : cursor.getReadPosition();
                if (positionForOrdering == null) {
                    positionForOrdering = PositionFactory.EARLIEST;
                }
                activeCursors.add(cursor, positionForOrdering);
            }
        }
    }

    public void deactivateCursor(ManagedCursor cursor) {
        deactivateCursorByName(cursor.getName());
    }

    private void deactivateCursorByName(String cursorName) {
        synchronized (activeCursors) {
            if (activeCursors.removeCursor(cursorName)) {
                invalidateEntriesUpToSlowestReaderPosition();
            }
        }
    }


    public void removeWaitingCursor(ManagedCursor cursor) {
        this.waitingCursors.remove(cursor);
    }

    public void addWaitingCursor(ManagedCursorImpl cursor) {
        this.waitingCursors.add(cursor);
    }

    public boolean isCursorActive(ManagedCursor cursor) {
        return activeCursors.get(cursor.getName()) != null;
    }

    private boolean currentLedgerIsFull() {
        if (!factory.isMetadataServiceAvailable()) {
            // We don't want to trigger metadata operations if we already know that we're currently disconnected
            return false;
        }

        boolean spaceQuotaReached = (currentLedgerEntries >= config.getMaxEntriesPerLedger()
                || currentLedgerSize >= (config.getMaxSizePerLedgerMb() * MegaByte));

        long timeSinceLedgerCreationMs = clock.millis() - lastLedgerCreatedTimestamp;
        boolean maxLedgerTimeReached = timeSinceLedgerCreationMs >= config.getMaximumRolloverTimeMs();

        if (spaceQuotaReached || maxLedgerTimeReached) {
            if (config.getMinimumRolloverTimeMs() > 0) {

                boolean switchLedger = timeSinceLedgerCreationMs > config.getMinimumRolloverTimeMs();
                if (log.isDebugEnabled()) {
                    log.debug("Diff: {}, threshold: {} -- switch: {}", clock.millis() - lastLedgerCreatedTimestamp,
                            config.getMinimumRolloverTimeMs(), switchLedger);
                }
                return switchLedger;
            } else {
                return true;
            }
        } else {
            return false;
        }
    }

    public List<LedgerInfo> getLedgersInfoAsList() {
        return Lists.newArrayList(ledgers.values());
    }

    @Override
    public NavigableMap<Long, LedgerInfo> getLedgersInfo() {
        return ledgers;
    }

    protected ManagedLedgerInfo getManagedLedgerInfo() {
        return buildManagedLedgerInfo(ledgers);
    }

    private ManagedLedgerInfo getManagedLedgerInfo(LedgerInfo newLedger) {
        ManagedLedgerInfo.Builder mlInfo = ManagedLedgerInfo.newBuilder().addAllLedgerInfo(ledgers.values())
                .addLedgerInfo(newLedger);
        return buildManagedLedgerInfo(mlInfo);
    }
    private ManagedLedgerInfo buildManagedLedgerInfo(Map<Long, LedgerInfo> ledgers) {
        ManagedLedgerInfo.Builder mlInfo = ManagedLedgerInfo.newBuilder().addAllLedgerInfo(ledgers.values());
        return buildManagedLedgerInfo(mlInfo);
    }

    private ManagedLedgerInfo buildManagedLedgerInfo(ManagedLedgerInfo.Builder mlInfo) {
        if (state == State.Terminated) {
            mlInfo.setTerminatedPosition(NestedPositionInfo.newBuilder().setLedgerId(lastConfirmedEntry.getLedgerId())
                    .setEntryId(lastConfirmedEntry.getEntryId()));
        }
        if (managedLedgerInterceptor != null) {
            managedLedgerInterceptor.onUpdateManagedLedgerInfo(propertiesMap);
        }
        for (Map.Entry<String, String> property : propertiesMap.entrySet()) {
            mlInfo.addProperties(MLDataFormats.KeyValue.newBuilder()
                    .setKey(property.getKey()).setValue(property.getValue()));
        }

        return mlInfo.build();
    }

    /**
     * Throws an exception if the managed ledger has been previously fenced.
     *
     * @throws ManagedLedgerException
     */
    private void checkFenced() throws ManagedLedgerException {
        if (STATE_UPDATER.get(this).isFenced()) {
            log.error("[{}] Attempted to use a fenced managed ledger", name);
            throw new ManagedLedgerFencedException();
        }
    }

    private void checkManagedLedgerIsOpen() throws ManagedLedgerException {
        if (STATE_UPDATER.get(this) == State.Closed) {
            throw new ManagedLedgerException("ManagedLedger " + name + " has already been closed");
        }
    }

    synchronized void setFenced() {
        log.info("{} Moving to Fenced state", name);
        STATE_UPDATER.set(this, State.Fenced);
    }

    synchronized void setFencedForDeletion() {
        log.info("{} Moving to FencedForDeletion state", name);
        STATE_UPDATER.set(this, State.FencedForDeletion);
    }

    MetaStore getStore() {
        return store;
    }

    @Override
    public ManagedLedgerConfig getConfig() {
        return config;
    }

    @Override
    public void setConfig(ManagedLedgerConfig config) {
        this.config = config;
        this.maximumRolloverTimeMs = getMaximumRolloverTimeMs(config);
        this.cursors.forEach(c -> c.setThrottleMarkDelete(config.getThrottleMarkDelete()));
    }

    private static long getMaximumRolloverTimeMs(ManagedLedgerConfig config) {
        return (long) (config.getMaximumRolloverTimeMs() * (1 + random.nextDouble() * 5 / 100.0));
    }

    interface ManagedLedgerInitializeLedgerCallback {
        void initializeComplete();

        void initializeFailed(ManagedLedgerException e);
    }

    // Expose internal values for debugging purposes
    public long getEntriesAddedCounter() {
        return ENTRIES_ADDED_COUNTER_UPDATER.get(this);
    }

    public long getCurrentLedgerEntries() {
        return currentLedgerEntries;
    }

    public long getCurrentLedgerSize() {
        return currentLedgerSize;
    }

    public long getLastLedgerCreatedTimestamp() {
        return lastLedgerCreatedTimestamp;
    }

    public long getLastLedgerCreationFailureTimestamp() {
        return lastLedgerCreationFailureTimestamp;
    }

    public int getWaitingCursorsCount() {
        return waitingCursors.size();
    }

    @Override
    public int getPendingAddEntriesCount() {
        return pendingAddEntries.size();
    }

    @Override
    public Position getLastConfirmedEntry() {
        return lastConfirmedEntry;
    }

    public State getState() {
        return STATE_UPDATER.get(this);
    }

    @Override
    public long getCacheSize() {
        return entryCache.getSize();
    }

    protected boolean isReadOnly() {
        // Default managed ledger implementation is read-write
        return false;
    }

    /**
     * return BK error codes that are considered not likely to be recoverable.
     */
    private static boolean isBkErrorNotRecoverable(int rc) {
        switch (rc) {
        case Code.NoSuchLedgerExistsException:
        case Code.NoSuchLedgerExistsOnMetadataServerException:
        case Code.NoSuchEntryException:
            return true;

        default:
            return false;
        }
    }

    private static boolean isLedgerNotExistException(int rc) {
        switch (rc) {
            case Code.NoSuchLedgerExistsException:
            case Code.NoSuchLedgerExistsOnMetadataServerException:
                return true;

            default:
                return false;
        }
    }

    public static ManagedLedgerException createManagedLedgerException(int bkErrorCode) {
        if (bkErrorCode == BKException.Code.TooManyRequestsException) {
            return new TooManyRequestsException("Too many request error from bookies");
        } else if (isBkErrorNotRecoverable(bkErrorCode)) {
            if (isLedgerNotExistException(bkErrorCode)) {
                return new LedgerNotExistException(BKException.getMessage(bkErrorCode));
            } else {
                return new NonRecoverableLedgerException(BKException.getMessage(bkErrorCode));
            }
        } else {
            return new ManagedLedgerException(BKException.getMessage(bkErrorCode) + " error code: " + bkErrorCode);
        }
    }

    public static ManagedLedgerException createManagedLedgerException(Throwable t) {
        if (t instanceof org.apache.bookkeeper.client.api.BKException) {
            return createManagedLedgerException(((org.apache.bookkeeper.client.api.BKException) t).getCode());
        } else if (t instanceof ManagedLedgerException) {
            return (ManagedLedgerException) t;
        } else if (t instanceof CompletionException
                && !(t.getCause() instanceof CompletionException) /* check to avoid stackoverlflow */) {
            return createManagedLedgerException(t.getCause());
        } else {
            log.error("Unknown exception for ManagedLedgerException.", t);
            return new ManagedLedgerException("Other exception", t);
        }
    }

    /**
     * Create ledger async and schedule a timeout task to check ledger-creation is complete else it fails the callback
     * with TimeoutException.
     *
     * @param bookKeeper
     * @param config
     * @param digestType
     * @param cb
     * @param metadata
     */
    protected void asyncCreateLedger(BookKeeper bookKeeper, ManagedLedgerConfig config, DigestType digestType,
            CreateCallback cb, Map<String, byte[]> metadata) {
        CompletableFuture<LedgerHandle> ledgerFutureHook = new CompletableFuture<>();
        Map<String, byte[]> finalMetadata = new HashMap<>();
        finalMetadata.putAll(ledgerMetadata);
        finalMetadata.putAll(metadata);
        if (config.getBookKeeperEnsemblePlacementPolicyClassName() != null
            && config.getBookKeeperEnsemblePlacementPolicyProperties() != null) {
            try {
                finalMetadata.putAll(LedgerMetadataUtils.buildMetadataForPlacementPolicyConfig(
                    config.getBookKeeperEnsemblePlacementPolicyClassName(),
                    config.getBookKeeperEnsemblePlacementPolicyProperties()
                ));
            } catch (EnsemblePlacementPolicyConfig.ParseEnsemblePlacementPolicyConfigException e) {
                log.error("[{}] Serialize the placement configuration failed", name, e);
                cb.createComplete(Code.UnexpectedConditionException, null, ledgerFutureHook);
                return;
            }
        }
        createdLedgerCustomMetadata = finalMetadata;
        try {
            bookKeeper.asyncCreateLedger(config.getEnsembleSize(), config.getWriteQuorumSize(),
                    config.getAckQuorumSize(), digestType, config.getPassword(), cb, ledgerFutureHook, finalMetadata);
        } catch (Throwable cause) {
            log.error("[{}] Encountered unexpected error when creating ledger",
                name, cause);
            ledgerFutureHook.completeExceptionally(cause);
            cb.createComplete(Code.UnexpectedConditionException, null, ledgerFutureHook);
            return;
        }

        ScheduledFuture timeoutChecker = scheduledExecutor.schedule(() -> {
            if (!ledgerFutureHook.isDone()
                    && ledgerFutureHook.completeExceptionally(new TimeoutException(name + " Create ledger timeout"))) {
                if (log.isDebugEnabled()) {
                    log.debug("[{}] Timeout creating ledger", name);
                }
                cb.createComplete(BKException.Code.TimeoutException, null, ledgerFutureHook);
            } else {
                if (log.isDebugEnabled()) {
                    log.debug("[{}] Ledger already created when timeout task is triggered", name);
                }
            }
        }, config.getMetadataOperationsTimeoutSeconds(), TimeUnit.SECONDS);

        ledgerFutureHook.whenComplete((ignore, ex) -> {
            timeoutChecker.cancel(false);
        });
    }

    public Clock getClock() {
        return clock;
    }

    /**
     * check if ledger-op task is already completed by timeout-task. If completed then delete the created ledger
     * @return
     */
    protected boolean checkAndCompleteLedgerOpTask(int rc, LedgerHandle lh, Object ctx) {
        if (ctx instanceof CompletableFuture) {
            // ledger-creation is already timed out and callback is already completed so, delete this ledger and return.
            if (((CompletableFuture) ctx).complete(lh)) {
                return false;
            } else {
                if (rc == BKException.Code.OK) {
                    log.warn("[{}]-{} ledger creation timed-out, deleting ledger", this.name, lh.getId());
                    asyncDeleteLedger(lh.getId(), DEFAULT_LEDGER_DELETE_RETRIES);
                }
                return true;
            }
        }
        return false;
    }

    private void scheduleTimeoutTask() {
        // disable timeout task checker if timeout <= 0
        if (config.getAddEntryTimeoutSeconds() > 0 || config.getReadEntryTimeoutSeconds() > 0) {
            long timeoutSec = Math.min(config.getAddEntryTimeoutSeconds(), config.getReadEntryTimeoutSeconds());
            timeoutSec = timeoutSec <= 0
                    ? Math.max(config.getAddEntryTimeoutSeconds(), config.getReadEntryTimeoutSeconds())
                    : timeoutSec;
            this.timeoutTask = this.scheduledExecutor.scheduleAtFixedRate(
                    this::checkTimeouts, timeoutSec, timeoutSec, TimeUnit.SECONDS);
        }
    }

    private void checkTimeouts() {
        final State state = STATE_UPDATER.get(this);
        if (state == State.Closed
                || state.isFenced()) {
            return;
        }
        checkAddTimeout();
        checkReadTimeout();
    }

    private void checkAddTimeout() {
        long timeoutSec = config.getAddEntryTimeoutSeconds();
        if (timeoutSec < 1) {
            return;
        }
        OpAddEntry opAddEntry = pendingAddEntries.peek();
        if (opAddEntry != null) {
            boolean isTimedOut = opAddEntry.lastInitTime != -1
                    && TimeUnit.NANOSECONDS.toSeconds(System.nanoTime() - opAddEntry.lastInitTime) >= timeoutSec;
            if (isTimedOut) {
                log.warn("[{}] Failed to add entry {}:{} in time-out {} sec", this.name,
                        opAddEntry.ledger != null ? opAddEntry.ledger.getId() : -1,
                        opAddEntry.entryId, timeoutSec);
                currentLedgerTimeoutTriggered.set(true);
                opAddEntry.handleAddFailure(opAddEntry.ledger);
            }
        }
    }

    private void checkReadTimeout() {
        long timeoutSec = config.getReadEntryTimeoutSeconds();
        if (timeoutSec < 1) {
            return;
        }
        ReadEntryCallbackWrapper callback = this.lastReadCallback;
        long readOpCount = callback != null ? callback.readOpCount : 0;
        boolean timeout = callback != null && (TimeUnit.NANOSECONDS
                .toSeconds(System.nanoTime() - callback.createdTime) >= timeoutSec);
        if (readOpCount > 0 && timeout) {
            log.warn("[{}]-{}-{} read entry timeout after {} sec", this.name, this.lastReadCallback.ledgerId,
                    this.lastReadCallback.entryId, timeoutSec);
            callback.readFailed(createManagedLedgerException(BKException.Code.TimeoutException), readOpCount);
            LAST_READ_CALLBACK_UPDATER.compareAndSet(this, callback, null);
        }
    }

    @Override
    public long getOffloadedSize() {
        long offloadedSize = 0;
        for (LedgerInfo li : ledgers.values()) {
            if (li.hasOffloadContext() && li.getOffloadContext().getComplete()) {
                offloadedSize += li.getSize();
            }
        }

        return offloadedSize;
    }

    @Override
    public long getLastOffloadedLedgerId() {
        return lastOffloadLedgerId;
    }

    @Override
    public long getLastOffloadedSuccessTimestamp() {
        return lastOffloadSuccessTimestamp;
    }

    @Override
    public long getLastOffloadedFailureTimestamp() {
        return lastOffloadFailureTimestamp;
    }

    @Override
    public Map<String, String> getProperties() {
        return propertiesMap;
    }

    @Override
    public void setProperty(String key, String value) throws InterruptedException, ManagedLedgerException {
        Map<String, String> map = new HashMap<>();
        map.put(key, value);
        updateProperties(map, false, null);
    }

    @Override
    public void asyncSetProperty(String key, String value, final UpdatePropertiesCallback callback, Object ctx) {
        Map<String, String> map = new HashMap<>();
        map.put(key, value);
        asyncUpdateProperties(map, false, null, callback, ctx);
    }

    @Override
    public void deleteProperty(String key) throws InterruptedException, ManagedLedgerException {
        updateProperties(null, true, key);
    }

    @Override
    public void asyncDeleteProperty(String key, final UpdatePropertiesCallback callback, Object ctx) {
        asyncUpdateProperties(null, true, key, callback, ctx);
    }

    @Override
    public void setProperties(Map<String, String> properties) throws InterruptedException, ManagedLedgerException {
        updateProperties(properties, false, null);
    }

    @Override
    public void asyncSetProperties(Map<String, String> properties, final UpdatePropertiesCallback callback,
        Object ctx) {
        asyncUpdateProperties(properties, false, null, callback, ctx);
    }

    private void updateProperties(Map<String, String> properties, boolean isDelete,
        String deleteKey) throws InterruptedException, ManagedLedgerException {
        final CountDownLatch latch = new CountDownLatch(1);
        class Result {
            ManagedLedgerException exception = null;
        }
        final Result result = new Result();
        this.asyncUpdateProperties(properties, isDelete, deleteKey, new UpdatePropertiesCallback() {
            @Override
            public void updatePropertiesComplete(Map<String, String> properties, Object ctx) {
                latch.countDown();
            }

            @Override
            public void updatePropertiesFailed(ManagedLedgerException exception, Object ctx) {
                result.exception = exception;
                latch.countDown();
            }
        }, null);

        if (!latch.await(AsyncOperationTimeoutSeconds, TimeUnit.SECONDS)) {
            throw new ManagedLedgerException("Timeout during update managedLedger's properties");
        }

        if (result.exception != null) {
            log.error("[{}] Update managedLedger's properties failed", name, result.exception);
            throw result.exception;
        }
    }

    private void asyncUpdateProperties(Map<String, String> properties, boolean isDelete,
        String deleteKey, final UpdatePropertiesCallback callback, Object ctx) {
        if (!metadataMutex.tryLock()) {
            // Defer update for later
            scheduledExecutor.schedule(() -> asyncUpdateProperties(properties, isDelete, deleteKey,
                callback, ctx), 100, TimeUnit.MILLISECONDS);
            return;
        }
        if (isDelete) {
            propertiesMap.remove(deleteKey);
        } else {
            propertiesMap.putAll(properties);
        }
        store.asyncUpdateLedgerIds(name, getManagedLedgerInfo(), ledgersStat, new MetaStoreCallback<Void>() {
            @Override
            public void operationComplete(Void result, Stat version) {
                ledgersStat = version;
                callback.updatePropertiesComplete(propertiesMap, ctx);
                metadataMutex.unlock();
            }

            @Override
            public void operationFailed(MetaStoreException e) {
                log.error("[{}] Update managedLedger's properties failed", name, e);
                handleBadVersion(e);
                callback.updatePropertiesFailed(e, ctx);
                metadataMutex.unlock();
            }
        });
    }

    @VisibleForTesting
    public void setEntriesAddedCounter(long count) {
        ENTRIES_ADDED_COUNTER_UPDATER.set(this, count);
    }

    private static final Logger log = LoggerFactory.getLogger(ManagedLedgerImpl.class);

    @Override
    public CompletableFuture<Void> asyncTruncate() {

        final List<CompletableFuture<Void>> futures = new ArrayList();
        for (ManagedCursor cursor : cursors) {
            final CompletableFuture<Void> future = new CompletableFuture<>();
            cursor.asyncClearBacklog(new AsyncCallbacks.ClearBacklogCallback() {
                @Override
                public void clearBacklogComplete(Object ctx) {
                    future.complete(null);
                }

                @Override
                public void clearBacklogFailed(ManagedLedgerException exception, Object ctx) {
                    future.completeExceptionally(exception);
                }
            }, null);
            futures.add(future);
        }
        CompletableFuture<Void> future = new CompletableFuture();
        FutureUtil.waitForAll(futures).thenAccept(p -> {
            internalTrimLedgers(true, future);
        }).exceptionally(e -> {
            future.completeExceptionally(e);
            return null;
        });
        return future;
    }

    @Override
    public CompletableFuture<ManagedLedgerInternalStats> getManagedLedgerInternalStats(boolean includeLedgerMetadata) {
        CompletableFuture<ManagedLedgerInternalStats> statFuture = new CompletableFuture<>();
        ManagedLedgerInternalStats stats = new ManagedLedgerInternalStats();

        stats.entriesAddedCounter = this.getEntriesAddedCounter();
        stats.numberOfEntries = this.getNumberOfEntries();
        stats.totalSize = this.getTotalSize();
        stats.currentLedgerEntries = this.getCurrentLedgerEntries();
        stats.currentLedgerSize = this.getCurrentLedgerSize();
        stats.lastLedgerCreatedTimestamp = DateFormatter.format(this.getLastLedgerCreatedTimestamp());
        if (this.getLastLedgerCreationFailureTimestamp() != 0) {
            stats.lastLedgerCreationFailureTimestamp =
                    DateFormatter.format(this.getLastLedgerCreationFailureTimestamp());
        }

        stats.waitingCursorsCount = this.getWaitingCursorsCount();
        stats.pendingAddEntriesCount = this.getPendingAddEntriesCount();

        stats.lastConfirmedEntry = this.getLastConfirmedEntry().toString();
        stats.state = this.getState().toString();

        stats.cursors = new HashMap();
        this.getCursors().forEach(c -> {
            ManagedCursorImpl cursor = (ManagedCursorImpl) c;
            PersistentTopicInternalStats.CursorStats cs = new PersistentTopicInternalStats.CursorStats();
            cs.markDeletePosition = cursor.getMarkDeletedPosition().toString();
            cs.readPosition = cursor.getReadPosition().toString();
            cs.waitingReadOp = cursor.hasPendingReadRequest();
            cs.pendingReadOps = cursor.getPendingReadOpsCount();
            cs.messagesConsumedCounter = cursor.getMessagesConsumedCounter();
            cs.cursorLedger = cursor.getCursorLedger();
            cs.cursorLedgerLastEntry = cursor.getCursorLedgerLastEntry();
            cs.individuallyDeletedMessages = cursor.getIndividuallyDeletedMessages();
            cs.lastLedgerSwitchTimestamp = DateFormatter.format(cursor.getLastLedgerSwitchTimestamp());
            cs.state = cursor.getState();
            cs.active = cursor.isActive();
            cs.numberOfEntriesSinceFirstNotAckedMessage = cursor.getNumberOfEntriesSinceFirstNotAckedMessage();
            cs.totalNonContiguousDeletedMessagesRange = cursor.getTotalNonContiguousDeletedMessagesRange();
            cs.properties = cursor.getProperties();
            stats.cursors.put(cursor.getName(), cs);
        });

        // make a snapshot of the ledgers infos since we are iterating it twice when metadata is included
        // a list is sufficient since there's no need to lookup by the ledger id
        List<LedgerInfo> ledgersInfos = new ArrayList<>(this.getLedgersInfo().values());

        // add asynchronous metadata retrieval operations to a hashmap
        Map<Long, CompletableFuture<LedgerMetadata>> ledgerMetadataFutures = new HashMap();
        if (includeLedgerMetadata) {
            ledgersInfos.forEach(li -> {
                long ledgerId = li.getLedgerId();
                ledgerMetadataFutures.put(ledgerId, this.getLedgerMetadata(ledgerId).exceptionally(throwable -> {
                    log.warn("Getting metadata for ledger {} failed.", ledgerId, throwable);
                    return null;
                }));
            });
        }


        CompletableFuture<Set<BookieId>> bookiesFuture;
        if (includeLedgerMetadata) {
            RegistrationClient registrationClient = bookKeeper.getMetadataClientDriver().getRegistrationClient();
            bookiesFuture = registrationClient.getReadOnlyBookies()
                .thenCombine(registrationClient.getWritableBookies(), (readOnlyBookies, writableBookies) -> {
                    Set<BookieId> bookies = new HashSet<>();
                    bookies.addAll(readOnlyBookies.getValue());
                    bookies.addAll(writableBookies.getValue());
                    return bookies;
                });
        } else {
            bookiesFuture = CompletableFuture.completedFuture(null);
        }

        // wait until metadata has been retrieved
        bookiesFuture.thenCompose(bookies ->
                FutureUtil.waitForAll(ledgerMetadataFutures.values()).thenAccept(__ -> {
                    stats.ledgers = new ArrayList<>();
                    ledgersInfos.forEach(li -> {
                        ManagedLedgerInternalStats.LedgerInfo info = new ManagedLedgerInternalStats.LedgerInfo();
                        info.ledgerId = li.getLedgerId();
                        info.entries = li.getEntries();
                        info.size = li.getSize();
                        info.offloaded = li.hasOffloadContext() && li.getOffloadContext().getComplete();
                        if (includeLedgerMetadata) {
                            // lookup metadata from the hashmap which contains completed async operations
                            LedgerMetadata lm = ledgerMetadataFutures.get(li.getLedgerId()).getNow(null);
                            if (lm == null) {
                                info.metadata = null;
                                info.underReplicated = false;
                            } else {
                                info.metadata = lm.toSafeString();
                                Set<BookieId> ensemble = lm.getAllEnsembles().values().stream()
                                    .flatMap(Collection::stream)
                                    .collect(Collectors.toSet());
                                if (bookies != null) {
                                    info.underReplicated = !bookies.contains(ensemble);
                                }
                            }
                        }
                        stats.ledgers.add(info);
                    });
                    statFuture.complete(stats);
                }))
            .exceptionally(e -> {
                statFuture.completeExceptionally(e);
                return null;
            });
        return statFuture;
    }

    public CompletableFuture<Set<BookieId>> getEnsemblesAsync(long ledgerId) {
        LedgerInfo ledgerInfo = ledgers.get(ledgerId);
        if (ledgerInfo != null && ledgerInfo.hasOffloadContext()) {
            return CompletableFuture.completedFuture(Collections.emptySet());
        }

        CompletableFuture<ReadHandle> ledgerHandleFuture;
        LedgerHandle currentLedger = this.currentLedger;
        if (currentLedger != null && ledgerId == currentLedger.getId()) {
            ledgerHandleFuture = CompletableFuture.completedFuture(currentLedger);
        } else {
            ledgerHandleFuture = getLedgerHandle(ledgerId);
        }

        return ledgerHandleFuture.thenCompose(lh -> {
            Set<BookieId> ensembles = new HashSet<>();
            lh.getLedgerMetadata().getAllEnsembles().values().forEach(ensembles::addAll);
            return CompletableFuture.completedFuture(ensembles);
        });
    }

    protected void updateLastLedgerCreatedTimeAndScheduleRolloverTask() {
        this.lastLedgerCreatedTimestamp = clock.millis();
        if (config.getMaximumRolloverTimeMs() > 0) {
            if (checkLedgerRollTask != null && !checkLedgerRollTask.isDone()) {
                // new ledger has been created successfully
                // and the previous checkLedgerRollTask is not done, we could cancel it
                checkLedgerRollTask.cancel(true);
            }
            this.checkLedgerRollTask = this.scheduledExecutor.schedule(
                    this::rollCurrentLedgerIfFull, this.maximumRolloverTimeMs, TimeUnit.MILLISECONDS);
        }
    }

    private void cancelScheduledTasks() {
        if (this.timeoutTask != null) {
            this.timeoutTask.cancel(false);
        }

        if (this.checkLedgerRollTask != null) {
            this.checkLedgerRollTask.cancel(false);
        }
    }

    @Override
    public boolean checkInactiveLedgerAndRollOver() {
        if (factory.isMetadataServiceAvailable()
                && currentLedgerEntries > 0
                && inactiveLedgerRollOverTimeMs > 0
                && System.currentTimeMillis() > (lastAddEntryTimeMs + inactiveLedgerRollOverTimeMs)) {
            log.info("[{}] Closing inactive ledger, last-add entry {}", name, lastAddEntryTimeMs);
            if (STATE_UPDATER.compareAndSet(this, State.LedgerOpened, State.ClosingLedger)) {
                LedgerHandle currentLedger = this.currentLedger;
                currentLedger.asyncClose((rc, lh, o) -> {
                    checkArgument(currentLedger.getId() == lh.getId(), "ledgerId %s doesn't match with "
                            + "acked ledgerId %s", currentLedger.getId(), lh.getId());

                    if (rc == BKException.Code.OK) {
                        if (log.isDebugEnabled()) {
                            log.debug("[{}] Successfully closed ledger {}, trigger by inactive ledger check",
                                    name, lh.getId());
                        }
                    } else {
                        log.warn("[{}] Error when closing ledger {}, trigger by inactive ledger check, Status={}",
                                name, lh.getId(), BKException.getMessage(rc));
                    }

                    ledgerClosed(lh);
                    // we do not create ledger here, since topic is inactive for a long time.
                }, null);
                return true;
            }
        }
        return false;
    }


    public void checkCursorsToCacheEntries() {
        if (minBacklogCursorsForCaching < 1) {
            return;
        }
        Iterator<ManagedCursor> it = cursors.iterator();
        Map<ManagedCursorImpl, Long> cursorBacklogMap = new HashMap<>();
        while (it.hasNext()) {
            ManagedCursorImpl cursor = (ManagedCursorImpl) it.next();
            if (cursor.isDurable()) {
                cursorBacklogMap.put(cursor, cursor.getNumberOfEntries());
            }
        }
        int cursorsInSameBacklogRange = 0;
        for (java.util.Map.Entry<ManagedCursorImpl, Long> cursor : cursorBacklogMap.entrySet()) {
            cursorsInSameBacklogRange = 0;
            for (java.util.Map.Entry<ManagedCursorImpl, Long> other : cursorBacklogMap.entrySet()) {
                if (cursor.equals(other)) {
                    continue;
                }
                long backlog = cursor.getValue();
                // if backlog difference is > maxBacklogBetweenCursorsForCaching (eg: 10000) then cached entry might be
                // invalidated by the time so, skip caching such long range messages.
                if (backlog < minBacklogEntriesForCaching) {
                    continue;
                }
                if (Math.abs(backlog - other.getValue()) <= maxBacklogBetweenCursorsForCaching) {
                    cursorsInSameBacklogRange++;
                }
            }
            cursor.getKey().setCacheReadEntry(cursorsInSameBacklogRange >= minBacklogCursorsForCaching);
            if (log.isDebugEnabled()) {
                log.info("{} Enabling cache read = {} for {}", name,
                        cursorsInSameBacklogRange >= minBacklogCursorsForCaching, cursor.getKey().getName());
            }
        }
    }

    public Position getTheSlowestNonDurationReadPosition() {
        Position theSlowestNonDurableReadPosition = PositionFactory.LATEST;
        for (ManagedCursor cursor : cursors) {
            if (cursor instanceof NonDurableCursorImpl) {
                Position readPosition = cursor.getReadPosition();
                if (readPosition.compareTo(theSlowestNonDurableReadPosition) < 0) {
                    theSlowestNonDurableReadPosition = readPosition;
                }
            }
        }
        return theSlowestNonDurableReadPosition;
    }

    @Override
    public CompletableFuture<Position> getLastDispatchablePosition(final Predicate<Entry> predicate,
                                                                   final Position startPosition) {
        return ManagedLedgerImplUtils
                .asyncGetLastValidPosition(this, predicate, startPosition);
    }
}<|MERGE_RESOLUTION|>--- conflicted
+++ resolved
@@ -2110,7 +2110,6 @@
 
         long lastEntry = min(firstEntry + opReadEntry.getNumberOfEntriesToRead() - 1, lastEntryInLedger);
 
-<<<<<<< HEAD
         Predicate<PositionImpl> skipCondition = opReadEntry.skipCondition;
         if (skipCondition == null) {
             if (log.isDebugEnabled()) {
@@ -2120,22 +2119,6 @@
             asyncReadEntry(ledger, firstEntry, lastEntry, opReadEntry, opReadEntry.ctx);
             return;
         }
-=======
-        // Filer out and skip unnecessary read entry
-        if (opReadEntry.skipCondition != null) {
-            long firstValidEntry = -1L;
-            long lastValidEntry = -1L;
-            long entryId = firstEntry;
-            for (; entryId <= lastEntry; entryId++) {
-                if (opReadEntry.skipCondition.test(PositionFactory.create(ledger.getId(), entryId))) {
-                    if (firstValidEntry != -1L) {
-                        break;
-                    }
-                } else {
-                    if (firstValidEntry == -1L) {
-                        firstValidEntry = entryId;
-                    }
->>>>>>> 9d2606d7
 
         // Skip entries that don't match the predicate
         SortedSet<Long> entryIds = new TreeSet<>();
@@ -2147,7 +2130,6 @@
             entryIds.add(entryId);
         }
 
-<<<<<<< HEAD
         PositionImpl lastReadPosition = PositionImpl.get(ledger.getId(), lastEntry);
         if (entryIds.isEmpty()) {
             // Move `readPosition` of `cursor`.
@@ -2176,14 +2158,6 @@
                 end = start;
             } else {
                 end = entryId;
-=======
-            // If all messages in [firstEntry...lastEntry] are filter out,
-            // then manual call internalReadEntriesComplete to advance read position.
-            if (firstValidEntry == -1L) {
-                opReadEntry.internalReadEntriesComplete(Collections.emptyList(), opReadEntry.ctx,
-                        PositionFactory.create(ledger.getId(), lastEntry));
-                return;
->>>>>>> 9d2606d7
             }
         }
         ranges.add(Pair.of(start, end));
