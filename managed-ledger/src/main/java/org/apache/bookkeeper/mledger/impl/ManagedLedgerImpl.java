--- conflicted
+++ resolved
@@ -357,14 +357,11 @@
         if (config.getManagedLedgerInterceptor() != null) {
             this.managedLedgerInterceptor = config.getManagedLedgerInterceptor();
         }
-<<<<<<< HEAD
         this.inactiveLedgerRollOverTimeMs = config.getInactiveLedgerRollOverTimeMs();
         this.ledgerDeletionService = ledgerDeletionService;
-=======
         this.minBacklogCursorsForCaching = config.getMinimumBacklogCursorsForCaching();
         this.minBacklogEntriesForCaching = config.getMinimumBacklogEntriesForCaching();
         this.maxBacklogBetweenCursorsForCaching = config.getMaxBacklogBetweenCursorsForCaching();
->>>>>>> 5c09d536
     }
 
     synchronized void initialize(final ManagedLedgerInitializeLedgerCallback callback, final Object ctx) {
