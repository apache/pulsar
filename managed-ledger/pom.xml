<!--

    Licensed to the Apache Software Foundation (ASF) under one
    or more contributor license agreements.  See the NOTICE file
    distributed with this work for additional information
    regarding copyright ownership.  The ASF licenses this file
    to you under the Apache License, Version 2.0 (the
    "License"); you may not use this file except in compliance
    with the License.  You may obtain a copy of the License at

      http://www.apache.org/licenses/LICENSE-2.0

    Unless required by applicable law or agreed to in writing,
    software distributed under the License is distributed on an
    "AS IS" BASIS, WITHOUT WARRANTIES OR CONDITIONS OF ANY
    KIND, either express or implied.  See the License for the
    specific language governing permissions and limitations
    under the License.

-->
<project xmlns="http://maven.apache.org/POM/4.0.0" xmlns:xsi="http://www.w3.org/2001/XMLSchema-instance"
  xsi:schemaLocation="http://maven.apache.org/POM/4.0.0 http://maven.apache.org/xsd/maven-4.0.0.xsd">
  <modelVersion>4.0.0</modelVersion>

  <parent>
    <groupId>org.apache.pulsar</groupId>
    <artifactId>pulsar</artifactId>
    <version>2.8.0-SNAPSHOT</version>
    <relativePath>..</relativePath>
  </parent>

  <artifactId>managed-ledger</artifactId>
  <name>Managed Ledger</name>

  <dependencies>
    <dependency>
      <groupId>org.apache.bookkeeper</groupId>
      <artifactId>bookkeeper-server</artifactId>
    </dependency>

    <dependency>
      <groupId>org.apache.bookkeeper.stats</groupId>
      <artifactId>prometheus-metrics-provider</artifactId>
    </dependency>

    <dependency>
      <groupId>org.apache.bookkeeper.stats</groupId>
      <artifactId>codahale-metrics-provider</artifactId>
      <version>${bookkeeper.version}</version>
    </dependency>

    <dependency>
      <groupId>com.google.protobuf</groupId>
      <artifactId>protobuf-java</artifactId>
    </dependency>

    <dependency>
      <groupId>${project.groupId}</groupId>
      <artifactId>pulsar-common</artifactId>
      <version>${project.version}</version>
    </dependency>

    <dependency>
      <groupId>${project.groupId}</groupId>
      <artifactId>pulsar-metadata</artifactId>
      <version>${project.version}</version>
    </dependency>

    <dependency>
      <groupId>com.google.guava</groupId>
      <artifactId>guava</artifactId>
    </dependency>

    <dependency>
      <groupId>${project.groupId}</groupId>
      <artifactId>testmocks</artifactId>
      <version>${project.version}</version>
      <scope>test</scope>
    </dependency>

    <dependency>
      <groupId>org.apache.zookeeper</groupId>
      <artifactId>zookeeper</artifactId>
      <classifier>tests</classifier>
      <scope>test</scope>
    </dependency>

    <!--
        junit is a runtime dependency of zookeeper tests, so only
        add this dependency here.
    -->
    <dependency>
      <groupId>junit</groupId>
      <artifactId>junit</artifactId>
      <version>4.12</version>
      <scope>test</scope>
    </dependency>

<<<<<<< HEAD
=======
    <dependency>
      <groupId>org.apache.logging.log4j</groupId>
      <artifactId>log4j-1.2-api</artifactId>
      <scope>test</scope>
    </dependency>

    <dependency>
      <groupId>org.slf4j</groupId>
      <artifactId>slf4j-api</artifactId>
    </dependency>

>>>>>>> a9e1ac3c
  </dependencies>

  <build>
    <plugins>
      <plugin>
        <groupId>org.apache.maven.plugins</groupId>
        <artifactId>maven-jar-plugin</artifactId>
        <executions>
          <execution>
            <goals>
              <goal>test-jar</goal>
            </goals>
          </execution>
        </executions>
      </plugin>
      <plugin>
        <groupId>org.xolstice.maven.plugins</groupId>
        <artifactId>protobuf-maven-plugin</artifactId>
        <version>${protobuf-maven-plugin.version}</version>
        <configuration>
          <protocArtifact>com.google.protobuf:protoc:${protoc3.version}:exe:${os.detected.classifier}</protocArtifact>
          <checkStaleness>true</checkStaleness>
        </configuration>
        <executions>
          <execution>
            <phase>generate-sources</phase>
            <goals>
              <goal>compile</goal>
            </goals>
          </execution>
        </executions>
      </plugin>
    </plugins>
  </build>
</project><|MERGE_RESOLUTION|>--- conflicted
+++ resolved
@@ -96,8 +96,6 @@
       <scope>test</scope>
     </dependency>
 
-<<<<<<< HEAD
-=======
     <dependency>
       <groupId>org.apache.logging.log4j</groupId>
       <artifactId>log4j-1.2-api</artifactId>
@@ -109,7 +107,6 @@
       <artifactId>slf4j-api</artifactId>
     </dependency>
 
->>>>>>> a9e1ac3c
   </dependencies>
 
   <build>
