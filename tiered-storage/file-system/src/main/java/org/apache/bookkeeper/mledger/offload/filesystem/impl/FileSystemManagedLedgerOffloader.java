/**
 * Licensed to the Apache Software Foundation (ASF) under one
 * or more contributor license agreements.  See the NOTICE file
 * distributed with this work for additional information
 * regarding copyright ownership.  The ASF licenses this file
 * to you under the Apache License, Version 2.0 (the
 * "License"); you may not use this file except in compliance
 * with the License.  You may obtain a copy of the License at
 *
 *   http://www.apache.org/licenses/LICENSE-2.0
 *
 * Unless required by applicable law or agreed to in writing,
 * software distributed under the License is distributed on an
 * "AS IS" BASIS, WITHOUT WARRANTIES OR CONDITIONS OF ANY
 * KIND, either express or implied.  See the License for the
 * specific language governing permissions and limitations
 * under the License.
 */
package org.apache.bookkeeper.mledger.offload.filesystem.impl;

import static org.apache.bookkeeper.mledger.offload.OffloadUtils.buildLedgerMetadataFormat;
import com.google.common.annotations.VisibleForTesting;
import com.google.common.collect.ImmutableMap;
import io.netty.util.Recycler;
import java.io.IOException;
import java.util.Iterator;
import java.util.Map;
import java.util.UUID;
import java.util.concurrent.CompletableFuture;
import java.util.concurrent.CountDownLatch;
import java.util.concurrent.Semaphore;
<<<<<<< HEAD
import java.util.concurrent.TimeUnit;
=======
>>>>>>> 0fd12e6b
import java.util.concurrent.atomic.AtomicLong;
import org.apache.bookkeeper.client.api.LedgerEntries;
import org.apache.bookkeeper.client.api.LedgerEntry;
import org.apache.bookkeeper.client.api.ReadHandle;
import org.apache.bookkeeper.common.util.OrderedScheduler;
import org.apache.bookkeeper.mledger.LedgerOffloader;
import org.apache.bookkeeper.mledger.LedgerOffloaderMXBean;
import org.apache.bookkeeper.mledger.impl.LedgerOffloaderMXBeanImpl;
import org.apache.bookkeeper.mledger.offload.filesystem.FileSystemLedgerOffloaderFactory;
import org.apache.hadoop.conf.Configuration;
import org.apache.hadoop.fs.FileSystem;
import org.apache.hadoop.fs.Path;
import org.apache.hadoop.io.BytesWritable;
import org.apache.hadoop.io.IOUtils;
import org.apache.hadoop.io.LongWritable;
import org.apache.hadoop.io.MapFile;
import org.apache.pulsar.common.policies.data.OffloadPoliciesImpl;
import org.slf4j.Logger;
import org.slf4j.LoggerFactory;

public class FileSystemManagedLedgerOffloader implements LedgerOffloader {

    private static final Logger log = LoggerFactory.getLogger(FileSystemManagedLedgerOffloader.class);
    private static final String STORAGE_BASE_PATH = "storageBasePath";
    private static final String DRIVER_NAMES = "filesystem";
    private static final String MANAGED_LEDGER_NAME = "ManagedLedgerName";
    static final long METADATA_KEY_INDEX = -1;
    private final Configuration configuration;
    private final String driverName;
    private final String storageBasePath;
    private final FileSystem fileSystem;
    private OrderedScheduler scheduler;
    private static final long ENTRIES_PER_READ = 100;
    private OrderedScheduler assignmentScheduler;
    private OffloadPoliciesImpl offloadPolicies;
    private final LedgerOffloaderMXBeanImpl mxBean;

    public static boolean driverSupported(String driver) {
        return DRIVER_NAMES.equals(driver);
    }

    @Override
    public String getOffloadDriverName() {
        return driverName;
    }

    public static FileSystemManagedLedgerOffloader create(OffloadPoliciesImpl conf,
                                                          OrderedScheduler scheduler) throws IOException {
        return new FileSystemManagedLedgerOffloader(conf, scheduler);
    }

    private FileSystemManagedLedgerOffloader(OffloadPoliciesImpl conf, OrderedScheduler scheduler) throws IOException {
        this.offloadPolicies = conf;
        this.configuration = new Configuration();
        if (conf.getFileSystemProfilePath() != null) {
            String[] paths = conf.getFileSystemProfilePath().split(",");
            for (int i = 0; i < paths.length; i++) {
                configuration.addResource(new Path(paths[i]));
            }
        }
        if (!"".equals(conf.getFileSystemURI()) && conf.getFileSystemURI() != null) {
            configuration.set("fs.defaultFS", conf.getFileSystemURI());
        }
        if (configuration.get("fs.hdfs.impl") == null) {
            this.configuration.set("fs.hdfs.impl", "org.apache.hadoop.hdfs.DistributedFileSystem");
        }

        if (configuration.get("fs.file.impl") == null) {
            this.configuration.set("fs.file.impl", "org.apache.hadoop.fs.LocalFileSystem");
        }

        this.configuration.setClassLoader(FileSystemLedgerOffloaderFactory.class.getClassLoader());
        this.driverName = conf.getManagedLedgerOffloadDriver();
        this.storageBasePath = configuration.get("hadoop.tmp.dir");
        this.scheduler = scheduler;
        this.fileSystem = FileSystem.get(configuration);
        this.assignmentScheduler = OrderedScheduler.newSchedulerBuilder()
                .numThreads(conf.getManagedLedgerOffloadMaxThreads())
                .name("offload-assignment").build();
        this.mxBean = new LedgerOffloaderMXBeanImpl(this.driverName);
    }

    @VisibleForTesting
    public FileSystemManagedLedgerOffloader(OffloadPoliciesImpl conf,
                                            OrderedScheduler scheduler,
                                            String testHDFSPath,
                                            String baseDir) throws IOException {
        this.offloadPolicies = conf;
        this.configuration = new Configuration();
        this.configuration.set("fs.hdfs.impl", "org.apache.hadoop.hdfs.DistributedFileSystem");
        this.configuration.set("fs.defaultFS", testHDFSPath);
        this.configuration.setClassLoader(FileSystemLedgerOffloaderFactory.class.getClassLoader());
        this.driverName = conf.getManagedLedgerOffloadDriver();
        this.configuration.set("hadoop.tmp.dir", baseDir);
        this.storageBasePath = baseDir;
        this.scheduler = scheduler;
        this.fileSystem = FileSystem.get(configuration);
        this.assignmentScheduler = OrderedScheduler.newSchedulerBuilder()
                .numThreads(conf.getManagedLedgerOffloadMaxThreads())
                .name("offload-assignment").build();
        this.mxBean = new LedgerOffloaderMXBeanImpl(this.driverName);
    }

    @Override
    public Map<String, String> getOffloadDriverMetadata() {
        String path = storageBasePath == null ? "null" : storageBasePath;
        return ImmutableMap.of(
                STORAGE_BASE_PATH, path
        );
    }

    /*
     * ledgerMetadata stored in an index of -1
     * */
    @Override
    public CompletableFuture<Void> offload(ReadHandle readHandle, UUID uuid, Map<String, String> extraMetadata) {
        CompletableFuture<Void> promise = new CompletableFuture<>();
<<<<<<< HEAD
        scheduler
                .chooseThread(readHandle.getId())
                .submit(new LedgerReader(readHandle, uuid, extraMetadata, promise,
                        storageBasePath, configuration, assignmentScheduler,
                        offloadPolicies.getManagedLedgerOffloadPrefetchRounds(), this.mxBean));
=======
        scheduler.chooseThread(readHandle.getId()).submit(
                new LedgerReader(readHandle, uuid, extraMetadata, promise, storageBasePath,
                        configuration, assignmentScheduler, offloadPolicies.getManagedLedgerOffloadPrefetchRounds()));
>>>>>>> 0fd12e6b
        return promise;
    }


    @Override
    public LedgerOffloaderMXBean getStats() {
        return this.mxBean;
    }

    private static class LedgerReader implements Runnable {

        private final ReadHandle readHandle;
        private final UUID uuid;
        private final Map<String, String> extraMetadata;
        private final CompletableFuture<Void> promise;
        private final String storageBasePath;
        private final Configuration configuration;
        volatile Exception fileSystemWriteException = null;
        private OrderedScheduler assignmentScheduler;
        private int managedLedgerOffloadPrefetchRounds = 1;
        private final LedgerOffloaderMXBeanImpl mxBean;
        private long start;

<<<<<<< HEAD
        private LedgerReader(ReadHandle readHandle, UUID uuid, Map<String, String> extraMetadata, CompletableFuture<Void> promise,
                             String storageBasePath, Configuration configuration, OrderedScheduler assignmentScheduler,
                             int managedLedgerOffloadPrefetchRounds, LedgerOffloaderMXBeanImpl mxBean) {
=======
        private LedgerReader(ReadHandle readHandle,
                             UUID uuid,
                             Map<String, String> extraMetadata,
                             CompletableFuture<Void> promise,
                             String storageBasePath,
                             Configuration configuration,
                             OrderedScheduler assignmentScheduler,
                             int managedLedgerOffloadPrefetchRounds) {
>>>>>>> 0fd12e6b
            this.readHandle = readHandle;
            this.uuid = uuid;
            this.extraMetadata = extraMetadata;
            this.promise = promise;
            this.storageBasePath = storageBasePath;
            this.configuration = configuration;
            this.assignmentScheduler = assignmentScheduler;
            this.managedLedgerOffloadPrefetchRounds = managedLedgerOffloadPrefetchRounds;
            this.mxBean = mxBean;
            this.start = System.nanoTime();
        }

        @Override
        public void run() {
            if (readHandle.getLength() == 0 || !readHandle.isClosed() || readHandle.getLastAddConfirmed() < 0) {
                promise.completeExceptionally(
                        new IllegalArgumentException("An empty or open ledger should never be offloaded"));
                return;
            }
            long ledgerId = readHandle.getId();
            String storagePath = getStoragePath(storageBasePath, extraMetadata.get(MANAGED_LEDGER_NAME));
            String dataFilePath = getDataFilePath(storagePath, ledgerId, uuid);
            LongWritable key = new LongWritable();
            BytesWritable value = new BytesWritable();
            try {
                MapFile.Writer dataWriter = new MapFile.Writer(configuration,
                        new Path(dataFilePath),
                        MapFile.Writer.keyClass(LongWritable.class),
                        MapFile.Writer.valueClass(BytesWritable.class));
                //store the ledgerMetadata in -1 index
                key.set(METADATA_KEY_INDEX);
                byte[] ledgerMetadata = buildLedgerMetadataFormat(readHandle.getLedgerMetadata());
                value.set(ledgerMetadata, 0, ledgerMetadata.length);
                dataWriter.append(key, value);
                AtomicLong haveOffloadEntryNumber = new AtomicLong(0);
                long needToOffloadFirstEntryNumber = 0;
                CountDownLatch countDownLatch;
                //avoid prefetch too much data into memory
                Semaphore semaphore = new Semaphore(managedLedgerOffloadPrefetchRounds);
                do {
                    long end = Math.min(needToOffloadFirstEntryNumber + ENTRIES_PER_READ - 1,
                            readHandle.getLastAddConfirmed());
                    log.debug("read ledger entries. start: {}, end: {}", needToOffloadFirstEntryNumber, end);
                    long startReadTime = System.nanoTime();
                    LedgerEntries ledgerEntriesOnce = readHandle.readAsync(needToOffloadFirstEntryNumber, end).get();
                    this.mxBean.recordReadLedgerLatency(extraMetadata.get(MANAGED_LEDGER_NAME),
                            System.nanoTime() - startReadTime, TimeUnit.NANOSECONDS);
                    semaphore.acquire();
                    countDownLatch = new CountDownLatch(1);
                    assignmentScheduler.chooseThread(ledgerId)
                            .submit(FileSystemWriter.create(ledgerEntriesOnce,
                                    dataWriter, semaphore, countDownLatch, haveOffloadEntryNumber, this));
                    needToOffloadFirstEntryNumber = end + 1;
                } while (needToOffloadFirstEntryNumber - 1 != readHandle.getLastAddConfirmed()
                        && fileSystemWriteException == null);
                countDownLatch.await();
                if (fileSystemWriteException != null) {
                    throw fileSystemWriteException;
                }
                IOUtils.closeStream(dataWriter);
                this.mxBean.recordOffloadTime(extraMetadata.get(MANAGED_LEDGER_NAME), (System.nanoTime() - start), TimeUnit.NANOSECONDS);
                promise.complete(null);
            } catch (Exception e) {
                log.error("Exception when get CompletableFuture<LedgerEntries> : ManagerLedgerName: {}, "
                        + "LedgerId: {}, UUID: {} ", extraMetadata.get(MANAGED_LEDGER_NAME), ledgerId, uuid, e);
                if (e instanceof InterruptedException) {
                    Thread.currentThread().interrupt();
                }
                this.mxBean.recordOffloadError(extraMetadata.get(MANAGED_LEDGER_NAME));
                promise.completeExceptionally(e);
            }
        }
    }

    private static class FileSystemWriter implements Runnable {

        private LedgerEntries ledgerEntriesOnce;

        private final LongWritable key = new LongWritable();
        private final BytesWritable value = new BytesWritable();

        private MapFile.Writer dataWriter;
        private CountDownLatch countDownLatch;
        private AtomicLong haveOffloadEntryNumber;
        private LedgerReader ledgerReader;
        private Semaphore semaphore;
        private Recycler.Handle<FileSystemWriter> recyclerHandle;

        private FileSystemWriter(Recycler.Handle<FileSystemWriter> recyclerHandle) {
            this.recyclerHandle = recyclerHandle;
        }

        private static final Recycler<FileSystemWriter> RECYCLER = new Recycler<FileSystemWriter>() {
            @Override
            protected FileSystemWriter newObject(Recycler.Handle<FileSystemWriter> handle) {
                return new FileSystemWriter(handle);
            }
        };

        private void recycle() {
            this.dataWriter = null;
            this.countDownLatch = null;
            this.haveOffloadEntryNumber = null;
            this.ledgerReader = null;
            this.ledgerEntriesOnce = null;
            this.semaphore = null;
            recyclerHandle.recycle(this);
        }


        public static FileSystemWriter create(LedgerEntries ledgerEntriesOnce,
                                              MapFile.Writer dataWriter,
                                              Semaphore semaphore,
                                              CountDownLatch countDownLatch,
                                              AtomicLong haveOffloadEntryNumber,
                                              LedgerReader ledgerReader) {
            FileSystemWriter writer = RECYCLER.get();
            writer.ledgerReader = ledgerReader;
            writer.dataWriter = dataWriter;
            writer.countDownLatch = countDownLatch;
            writer.haveOffloadEntryNumber = haveOffloadEntryNumber;
            writer.ledgerEntriesOnce = ledgerEntriesOnce;
            writer.semaphore = semaphore;
            return writer;
        }

        @Override
        public void run() {
            String managedLedgerName = ledgerReader.extraMetadata.get(MANAGED_LEDGER_NAME);
            if (ledgerReader.fileSystemWriteException == null) {
                long start = System.nanoTime();
                Iterator<LedgerEntry> iterator = ledgerEntriesOnce.iterator();
                while (iterator.hasNext()) {
                    LedgerEntry entry = iterator.next();
                    long entryId = entry.getEntryId();
                    key.set(entryId);
                    try {
                        value.set(entry.getEntryBytes(), 0, entry.getEntryBytes().length);
                        dataWriter.append(key, value);
                    } catch (IOException e) {
                        ledgerReader.fileSystemWriteException = e;
                        ledgerReader.mxBean.recordWriteToStorageError(managedLedgerName);
                        break;
                    }
                    haveOffloadEntryNumber.incrementAndGet();
                    ledgerReader.mxBean.recordOffloadBytes(managedLedgerName, entry.getEntryBytes().length);
                }
                long writeEntryTimeInNs = System.nanoTime() - start;
                ledgerReader.mxBean.recordWriteToStorageLatency(managedLedgerName, writeEntryTimeInNs, TimeUnit.NANOSECONDS);
            }
            countDownLatch.countDown();
            ledgerEntriesOnce.close();
            semaphore.release();
            this.recycle();
        }
    }

    @Override
    public CompletableFuture<ReadHandle> readOffloaded(long ledgerId, UUID uuid,
                                                       Map<String, String> offloadDriverMetadata) {

        CompletableFuture<ReadHandle> promise = new CompletableFuture<>();
        String storagePath = getStoragePath(storageBasePath, offloadDriverMetadata.get(MANAGED_LEDGER_NAME));
        String dataFilePath = getDataFilePath(storagePath, ledgerId, uuid);
        scheduler.chooseThread(ledgerId).submit(() -> {
            try {
                MapFile.Reader reader = new MapFile.Reader(new Path(dataFilePath),
                        configuration);
<<<<<<< HEAD
                promise.complete(FileStoreBackedReadHandleImpl.open(scheduler.chooseThread(ledgerId), reader, ledgerId,
                        this.mxBean, offloadDriverMetadata.get(MANAGED_LEDGER_NAME)));
=======
                promise.complete(FileStoreBackedReadHandleImpl.open(scheduler.chooseThread(ledgerId),
                                                                    reader,
                                                                    ledgerId));
>>>>>>> 0fd12e6b
            } catch (Throwable t) {
                log.error("Failed to open FileStoreBackedReadHandleImpl: ManagerLedgerName: {}, "
                        + "LegerId: {}, UUID: {}", offloadDriverMetadata.get(MANAGED_LEDGER_NAME), ledgerId, uuid, t);
                promise.completeExceptionally(t);
            }
        });
        return promise;
    }

    private static String getStoragePath(String storageBasePath, String managedLedgerName) {
        return storageBasePath == null ? managedLedgerName + "/" : storageBasePath + "/" + managedLedgerName + "/";
    }

    private static String getDataFilePath(String storagePath, long ledgerId, UUID uuid) {
        return storagePath + ledgerId + "-" + uuid.toString();
    }

    @Override
    public CompletableFuture<Void> deleteOffloaded(long ledgerId, UUID uid, Map<String, String> offloadDriverMetadata) {
        String storagePath = getStoragePath(storageBasePath, offloadDriverMetadata.get(MANAGED_LEDGER_NAME));
        String dataFilePath = getDataFilePath(storagePath, ledgerId, uid);
        CompletableFuture<Void> promise = new CompletableFuture<>();
        try {
            fileSystem.delete(new Path(dataFilePath), true);
            promise.complete(null);
        } catch (IOException e) {
            log.error("Failed to delete Offloaded: ", e);
            promise.completeExceptionally(e);
        }
        return promise;
    }

    @Override
    public OffloadPoliciesImpl getOffloadPolicies() {
        return offloadPolicies;
    }

    @Override
    public void close() {
        if (fileSystem != null) {
            try {
                fileSystem.close();
            } catch (Exception e) {
                log.error("FileSystemManagedLedgerOffloader close failed!", e);
            }
        }
    }
}<|MERGE_RESOLUTION|>--- conflicted
+++ resolved
@@ -29,10 +29,7 @@
 import java.util.concurrent.CompletableFuture;
 import java.util.concurrent.CountDownLatch;
 import java.util.concurrent.Semaphore;
-<<<<<<< HEAD
 import java.util.concurrent.TimeUnit;
-=======
->>>>>>> 0fd12e6b
 import java.util.concurrent.atomic.AtomicLong;
 import org.apache.bookkeeper.client.api.LedgerEntries;
 import org.apache.bookkeeper.client.api.LedgerEntry;
@@ -145,22 +142,14 @@
     }
 
     /*
-     * ledgerMetadata stored in an index of -1
-     * */
+    * ledgerMetadata stored in an index of -1
+    * */
     @Override
     public CompletableFuture<Void> offload(ReadHandle readHandle, UUID uuid, Map<String, String> extraMetadata) {
         CompletableFuture<Void> promise = new CompletableFuture<>();
-<<<<<<< HEAD
-        scheduler
-                .chooseThread(readHandle.getId())
-                .submit(new LedgerReader(readHandle, uuid, extraMetadata, promise,
-                        storageBasePath, configuration, assignmentScheduler,
-                        offloadPolicies.getManagedLedgerOffloadPrefetchRounds(), this.mxBean));
-=======
         scheduler.chooseThread(readHandle.getId()).submit(
-                new LedgerReader(readHandle, uuid, extraMetadata, promise, storageBasePath,
-                        configuration, assignmentScheduler, offloadPolicies.getManagedLedgerOffloadPrefetchRounds()));
->>>>>>> 0fd12e6b
+                new LedgerReader(readHandle, uuid, extraMetadata, promise, storageBasePath, configuration,
+                        assignmentScheduler, offloadPolicies.getManagedLedgerOffloadPrefetchRounds(), this.mxBean));
         return promise;
     }
 
@@ -184,11 +173,6 @@
         private final LedgerOffloaderMXBeanImpl mxBean;
         private long start;
 
-<<<<<<< HEAD
-        private LedgerReader(ReadHandle readHandle, UUID uuid, Map<String, String> extraMetadata, CompletableFuture<Void> promise,
-                             String storageBasePath, Configuration configuration, OrderedScheduler assignmentScheduler,
-                             int managedLedgerOffloadPrefetchRounds, LedgerOffloaderMXBeanImpl mxBean) {
-=======
         private LedgerReader(ReadHandle readHandle,
                              UUID uuid,
                              Map<String, String> extraMetadata,
@@ -196,8 +180,8 @@
                              String storageBasePath,
                              Configuration configuration,
                              OrderedScheduler assignmentScheduler,
-                             int managedLedgerOffloadPrefetchRounds) {
->>>>>>> 0fd12e6b
+                             int managedLedgerOffloadPrefetchRounds,
+                             LedgerOffloaderMXBeanImpl mxBean) {
             this.readHandle = readHandle;
             this.uuid = uuid;
             this.extraMetadata = extraMetadata;
@@ -366,14 +350,9 @@
             try {
                 MapFile.Reader reader = new MapFile.Reader(new Path(dataFilePath),
                         configuration);
-<<<<<<< HEAD
-                promise.complete(FileStoreBackedReadHandleImpl.open(scheduler.chooseThread(ledgerId), reader, ledgerId,
-                        this.mxBean, offloadDriverMetadata.get(MANAGED_LEDGER_NAME)));
-=======
-                promise.complete(FileStoreBackedReadHandleImpl.open(scheduler.chooseThread(ledgerId),
-                                                                    reader,
-                                                                    ledgerId));
->>>>>>> 0fd12e6b
+                promise.complete(FileStoreBackedReadHandleImpl.open(
+                        scheduler.chooseThread(ledgerId), reader, ledgerId, this.mxBean,
+                        offloadDriverMetadata.get(MANAGED_LEDGER_NAME)));
             } catch (Throwable t) {
                 log.error("Failed to open FileStoreBackedReadHandleImpl: ManagerLedgerName: {}, "
                         + "LegerId: {}, UUID: {}", offloadDriverMetadata.get(MANAGED_LEDGER_NAME), ledgerId, uuid, t);
