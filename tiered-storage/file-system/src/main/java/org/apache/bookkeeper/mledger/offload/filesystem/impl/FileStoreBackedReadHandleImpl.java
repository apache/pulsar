--- conflicted
+++ resolved
@@ -21,16 +21,13 @@
 import static org.apache.bookkeeper.mledger.offload.OffloadUtils.parseLedgerMetadata;
 import io.netty.buffer.ByteBuf;
 import io.netty.buffer.PooledByteBufAllocator;
-<<<<<<< HEAD
-import java.util.concurrent.TimeUnit;
-=======
 import java.io.IOException;
 import java.util.ArrayList;
 import java.util.List;
 import java.util.concurrent.CompletableFuture;
 import java.util.concurrent.ExecutorService;
 import java.util.concurrent.ScheduledExecutorService;
->>>>>>> 0fd12e6b
+import java.util.concurrent.TimeUnit;
 import org.apache.bookkeeper.client.BKException;
 import org.apache.bookkeeper.client.api.LastConfirmedAndEntry;
 import org.apache.bookkeeper.client.api.LedgerEntries;
@@ -39,11 +36,7 @@
 import org.apache.bookkeeper.client.api.ReadHandle;
 import org.apache.bookkeeper.client.impl.LedgerEntriesImpl;
 import org.apache.bookkeeper.client.impl.LedgerEntryImpl;
-<<<<<<< HEAD
-
 import org.apache.bookkeeper.mledger.impl.LedgerOffloaderMXBeanImpl;
-=======
->>>>>>> 0fd12e6b
 import org.apache.hadoop.io.BytesWritable;
 import org.apache.hadoop.io.LongWritable;
 import org.apache.hadoop.io.MapFile;
@@ -59,15 +52,9 @@
     private final LedgerOffloaderMXBeanImpl mxBean;
     private final String managedLedgerName;
 
-<<<<<<< HEAD
     private FileStoreBackedReadHandleImpl(ExecutorService executor, MapFile.Reader reader, long ledgerId,
                                           LedgerOffloaderMXBeanImpl mxBean,
                                           String managedLedgerName) throws IOException {
-=======
-    private FileStoreBackedReadHandleImpl(ExecutorService executor,
-                                          MapFile.Reader reader,
-                                          long ledgerId) throws IOException {
->>>>>>> 0fd12e6b
         this.ledgerId = ledgerId;
         this.executor = executor;
         this.reader = reader;
@@ -202,15 +189,8 @@
         return promise;
     }
 
-<<<<<<< HEAD
     public static ReadHandle open(ScheduledExecutorService executor, MapFile.Reader reader, long ledgerId,
                                   LedgerOffloaderMXBeanImpl mxBean, String managedLedgerName) throws IOException {
         return new FileStoreBackedReadHandleImpl(executor, reader, ledgerId, mxBean, managedLedgerName);
-=======
-    public static ReadHandle open(ScheduledExecutorService executor,
-                                  MapFile.Reader reader,
-                                  long ledgerId) throws IOException {
-            return new FileStoreBackedReadHandleImpl(executor, reader, ledgerId);
->>>>>>> 0fd12e6b
     }
 }