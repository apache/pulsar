--- conflicted
+++ resolved
@@ -23,7 +23,6 @@
 import static org.mockito.ArgumentMatchers.anyInt;
 import static org.mockito.ArgumentMatchers.anyLong;
 import static org.mockito.Mockito.mock;
-import static org.testng.Assert.assertEquals;
 import static org.testng.Assert.assertNotNull;
 import static org.testng.Assert.assertEquals;
 import static org.testng.Assert.assertTrue;
@@ -44,12 +43,9 @@
 import org.apache.bookkeeper.client.api.LedgerEntry;
 import org.apache.bookkeeper.client.api.ReadHandle;
 import org.apache.bookkeeper.mledger.LedgerOffloader;
-<<<<<<< HEAD
 import org.apache.bookkeeper.mledger.LedgerOffloaderStats;
 import org.apache.bookkeeper.mledger.impl.LedgerOffloaderStatsImpl;
-=======
 import org.apache.bookkeeper.mledger.OffloadedLedgerMetadata;
->>>>>>> ec382117
 import org.apache.bookkeeper.mledger.offload.jcloud.provider.JCloudBlobStoreProvider;
 import org.apache.bookkeeper.mledger.offload.jcloud.provider.TieredStorageConfiguration;
 import org.jclouds.blobstore.BlobStore;
@@ -539,7 +535,7 @@
         try {
             toTest.readAsync(0, 0).get();
         } catch (Exception e) {
-            Assert.fail("Get unexpected exception when reading entries", e);
+            fail("Get unexpected exception when reading entries", e);
         }
     }
 
