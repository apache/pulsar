--- conflicted
+++ resolved
@@ -74,6 +74,8 @@
     private LedgerOffloaderStats offloaderStats;
     private String topicName;
 
+    private int currentOffset = 0;
+
     public BlockAwareSegmentInputStreamImpl(ReadHandle ledger, long startEntryId, int blockSize) {
         this.ledger = ledger;
         this.startEntryId = startEntryId;
@@ -84,8 +86,12 @@
         this.entriesByteBuf = Lists.newLinkedList();
     }
 
-<<<<<<< HEAD
-    private int currentOffset = 0;
+    public BlockAwareSegmentInputStreamImpl(ReadHandle ledger, long startEntryId, int blockSize,
+                                            LedgerOffloaderStats offloaderStats, String ledgerName) {
+        this(ledger, startEntryId, blockSize);
+        this.offloaderStats = offloaderStats;
+        this.topicName = ledgerName;
+    }
 
     private ByteBuf readEntries(int len) throws IOException {
         checkState(bytesReadOffset >= DataBlockHeaderImpl.getDataStartOffset());
@@ -129,13 +135,6 @@
                 % BLOCK_END_PADDING_BYTES.length]);
             return PADDING_BUF.retain();
         }
-=======
-    public BlockAwareSegmentInputStreamImpl(ReadHandle ledger, long startEntryId, int blockSize,
-                                            LedgerOffloaderStats offloaderStats, String ledgerName) {
-        this(ledger, startEntryId, blockSize);
-        this.offloaderStats = offloaderStats;
-        this.topicName = ledgerName;
->>>>>>> 878bb7df
     }
 
     // read ledger entries.
