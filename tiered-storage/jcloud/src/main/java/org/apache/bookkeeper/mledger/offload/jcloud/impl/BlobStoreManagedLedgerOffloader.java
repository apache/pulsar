/**
 * Licensed to the Apache Software Foundation (ASF) under one
 * or more contributor license agreements.  See the NOTICE file
 * distributed with this work for additional information
 * regarding copyright ownership.  The ASF licenses this file
 * to you under the Apache License, Version 2.0 (the
 * "License"); you may not use this file except in compliance
 * with the License.  You may obtain a copy of the License at
 *
 *   http://www.apache.org/licenses/LICENSE-2.0
 *
 * Unless required by applicable law or agreed to in writing,
 * software distributed under the License is distributed on an
 * "AS IS" BASIS, WITHOUT WARRANTIES OR CONDITIONS OF ANY
 * KIND, either express or implied.  See the License for the
 * specific language governing permissions and limitations
 * under the License.
 */
package org.apache.bookkeeper.mledger.offload.jcloud.impl;

import com.google.common.base.Strings;
import com.google.common.collect.ImmutableList;
import com.google.common.collect.Lists;
import java.io.IOException;
import java.net.URI;
import java.time.Duration;
import java.util.Collections;
import java.util.Date;
import java.util.HashMap;
import java.util.LinkedList;
import java.util.List;
import java.util.Map;
import java.util.Properties;
import java.util.UUID;
import java.util.concurrent.CompletableFuture;
import java.util.concurrent.ConcurrentHashMap;
import java.util.concurrent.ConcurrentLinkedQueue;
import java.util.concurrent.ConcurrentMap;
import java.util.concurrent.TimeUnit;
import java.util.concurrent.atomic.AtomicLong;
import lombok.NonNull;
import lombok.extern.slf4j.Slf4j;
import org.apache.bookkeeper.client.api.ReadHandle;
import org.apache.bookkeeper.common.util.OrderedScheduler;
import org.apache.bookkeeper.mledger.Entry;
import org.apache.bookkeeper.mledger.LedgerOffloader;
import org.apache.bookkeeper.mledger.LedgerOffloader.OffloadHandle.OfferEntryResult;
import org.apache.bookkeeper.mledger.LedgerOffloaderStats;
import org.apache.bookkeeper.mledger.ManagedLedger;
import org.apache.bookkeeper.mledger.ManagedLedgerException;
import org.apache.bookkeeper.mledger.OffloadedLedgerMetadata;
import org.apache.bookkeeper.mledger.OffloadedLedgerMetadataConsumer;
import org.apache.bookkeeper.mledger.Position;
import org.apache.bookkeeper.mledger.impl.EntryImpl;
import org.apache.bookkeeper.mledger.impl.OffloadSegmentInfoImpl;
import org.apache.bookkeeper.mledger.impl.PositionImpl;
import org.apache.bookkeeper.mledger.offload.jcloud.BlockAwareSegmentInputStream;
import org.apache.bookkeeper.mledger.offload.jcloud.OffloadIndexBlock;
import org.apache.bookkeeper.mledger.offload.jcloud.OffloadIndexBlock.IndexInputStream;
import org.apache.bookkeeper.mledger.offload.jcloud.OffloadIndexBlockBuilder;
import org.apache.bookkeeper.mledger.offload.jcloud.OffloadIndexBlockV2;
import org.apache.bookkeeper.mledger.offload.jcloud.OffloadIndexBlockV2Builder;
import org.apache.bookkeeper.mledger.offload.jcloud.provider.BlobStoreLocation;
import org.apache.bookkeeper.mledger.offload.jcloud.provider.TieredStorageConfiguration;
import org.apache.bookkeeper.mledger.proto.MLDataFormats;
import org.apache.pulsar.common.policies.data.OffloadPoliciesImpl;
import org.jclouds.blobstore.BlobStore;
import org.jclouds.blobstore.domain.Blob;
import org.jclouds.blobstore.domain.BlobBuilder;
import org.jclouds.blobstore.domain.MultipartPart;
import org.jclouds.blobstore.domain.MultipartUpload;
import org.jclouds.blobstore.domain.PageSet;
import org.jclouds.blobstore.domain.StorageMetadata;
import org.jclouds.blobstore.domain.StorageType;
import org.jclouds.blobstore.options.ListContainerOptions;
import org.jclouds.blobstore.options.PutOptions;
import org.jclouds.domain.Location;
import org.jclouds.domain.LocationBuilder;
import org.jclouds.domain.LocationScope;
import org.jclouds.io.Payload;
import org.jclouds.io.Payloads;
import org.jclouds.io.payloads.InputStreamPayload;

/**
 * Tiered Storage Offloader that is backed by a JCloud Blob Store.
 * <p>
 * The constructor takes an instance of TieredStorageConfiguration, which
 * contains all of the configuration data necessary to connect to a JCloud
 * Provider service.
 * </p>
 */
@Slf4j
public class BlobStoreManagedLedgerOffloader implements LedgerOffloader {

    private static final String MANAGED_LEDGER_NAME = "ManagedLedgerName";

    private final OrderedScheduler scheduler;
    private final TieredStorageConfiguration config;
    private final Location writeLocation;

    // metadata to be stored as part of the offloaded ledger metadata
    private final Map<String, String> userMetadata;

    private final ConcurrentMap<BlobStoreLocation, BlobStore> blobStores = new ConcurrentHashMap<>();
    private OffloadSegmentInfoImpl segmentInfo;
    private AtomicLong bufferLength = new AtomicLong(0);
    private AtomicLong segmentLength = new AtomicLong(0);
    private final long maxBufferLength;
    private final ConcurrentLinkedQueue<Entry> offloadBuffer = new ConcurrentLinkedQueue<>();
    private CompletableFuture<OffloadResult> offloadResult;
    private volatile PositionImpl lastOfferedPosition = PositionImpl.LATEST;
    private final Duration maxSegmentCloseTime;
    private final long minSegmentCloseTimeMillis;
    private final long segmentBeginTimeMillis;
    private final long maxSegmentLength;
    private final int streamingBlockSize;
    private volatile ManagedLedger ml;
    private OffloadIndexBlockV2Builder streamingIndexBuilder;
    private final LedgerOffloaderStats offloaderStats;

    public static BlobStoreManagedLedgerOffloader create(TieredStorageConfiguration config,
                                                         Map<String, String> userMetadata,
                                                         OrderedScheduler scheduler,
                                                         LedgerOffloaderStats offloaderStats) throws IOException {

        return new BlobStoreManagedLedgerOffloader(config, scheduler, userMetadata, offloaderStats);
    }

    BlobStoreManagedLedgerOffloader(TieredStorageConfiguration config, OrderedScheduler scheduler,
                                    Map<String, String> userMetadata, LedgerOffloaderStats offloaderStats) {

        this.scheduler = scheduler;
        this.userMetadata = userMetadata;
        this.config = config;
        this.streamingBlockSize = config.getMinBlockSizeInBytes();
        this.maxSegmentCloseTime = Duration.ofSeconds(config.getMaxSegmentTimeInSecond());
        this.maxSegmentLength = config.getMaxSegmentSizeInBytes();
        this.minSegmentCloseTimeMillis = Duration.ofSeconds(config.getMinSegmentTimeInSecond()).toMillis();
        //ensure buffer can have enough content to fill a block
        this.maxBufferLength = Math.max(config.getWriteBufferSizeInBytes(), config.getMinBlockSizeInBytes());
        this.segmentBeginTimeMillis = System.currentTimeMillis();
        if (!Strings.isNullOrEmpty(config.getRegion())) {
            this.writeLocation = new LocationBuilder()
                    .scope(LocationScope.REGION)
                    .id(config.getRegion())
                    .description(config.getRegion())
                    .build();
        } else {
            this.writeLocation = null;
        }

        log.info("Constructor offload driver: {}, host: {}, container: {}, region: {} ",
                config.getProvider().getDriver(), config.getServiceEndpoint(),
                config.getBucket(), config.getRegion());

        blobStores.putIfAbsent(config.getBlobStoreLocation(), config.getBlobStore());
        this.offloaderStats = offloaderStats;
        log.info("The ledger offloader was created.");
    }

    @Override
    public String getOffloadDriverName() {
        return config.getDriver();
    }

    @Override
    public Map<String, String> getOffloadDriverMetadata() {
        return config.getOffloadDriverMetadata();
    }

    /**
     * Upload the DataBlocks associated with the given ReadHandle using MultiPartUpload,
     * Creating indexBlocks for each corresponding DataBlock that is uploaded.
     */
    @Override
    public CompletableFuture<Void> offload(ReadHandle readHandle,
                                           UUID uuid,
                                           Map<String, String> extraMetadata) {
        final String topicName = extraMetadata.get(MANAGED_LEDGER_NAME);
        final BlobStore writeBlobStore = blobStores.get(config.getBlobStoreLocation());
        log.info("offload {} uuid {} extraMetadata {} to {} {}", readHandle.getId(), uuid, extraMetadata,
                config.getBlobStoreLocation(), writeBlobStore);
        CompletableFuture<Void> promise = new CompletableFuture<>();
        scheduler.chooseThread(readHandle.getId()).submit(() -> {
            if (readHandle.getLength() == 0 || !readHandle.isClosed() || readHandle.getLastAddConfirmed() < 0) {
                promise.completeExceptionally(
                        new IllegalArgumentException("An empty or open ledger should never be offloaded"));
                return;
            }
            OffloadIndexBlockBuilder indexBuilder = OffloadIndexBlockBuilder.create()
                .withLedgerMetadata(readHandle.getLedgerMetadata())
                .withDataBlockHeaderLength(BlockAwareSegmentInputStreamImpl.getHeaderSize());
            String dataBlockKey = DataBlockUtils.dataBlockOffloadKey(readHandle.getId(), uuid);
            String indexBlockKey = DataBlockUtils.indexBlockOffloadKey(readHandle.getId(), uuid);
            log.info("ledger {} dataBlockKey {} indexBlockKey {}", readHandle.getId(), dataBlockKey, indexBlockKey);

            MultipartUpload mpu = null;
            List<MultipartPart> parts = Lists.newArrayList();

            // init multi part upload for data block.
            try {
                BlobBuilder blobBuilder = writeBlobStore.blobBuilder(dataBlockKey);
                Map<String, String> objectMetadata = new HashMap<>(userMetadata);
                objectMetadata.put("role", "data");
                if (extraMetadata != null) {
                   objectMetadata.putAll(extraMetadata);
                }
                DataBlockUtils.addVersionInfo(blobBuilder, objectMetadata);
                Blob blob = blobBuilder.build();
                log.info("initiateMultipartUpload bucket {}, metadata {} ", config.getBucket(), blob.getMetadata());
                mpu = writeBlobStore.initiateMultipartUpload(config.getBucket(), blob.getMetadata(), new PutOptions());
            } catch (Throwable t) {
                promise.completeExceptionally(t);
                return;
            }

            long dataObjectLength = 0;
            // start multi part upload for data block.
            try {
                long startEntry = 0;
                int partId = 1;
                long start = System.nanoTime();
                long entryBytesWritten = 0;
                while (startEntry <= readHandle.getLastAddConfirmed()) {
                    int blockSize = BlockAwareSegmentInputStreamImpl
                        .calculateBlockSize(config.getMaxBlockSizeInBytes(), readHandle, startEntry, entryBytesWritten);

                    try (BlockAwareSegmentInputStream blockStream = new BlockAwareSegmentInputStreamImpl(
                            readHandle, startEntry, blockSize, this.offloaderStats, topicName)) {

                        Payload partPayload = Payloads.newInputStreamPayload(blockStream);
                        partPayload.getContentMetadata().setContentLength((long) blockSize);
                        partPayload.getContentMetadata().setContentType("application/octet-stream");
                        parts.add(writeBlobStore.uploadMultipartPart(mpu, partId, partPayload));
                        log.debug("UploadMultipartPart. container: {}, blobName: {}, partId: {}, mpu: {}",
                                config.getBucket(), dataBlockKey, partId, mpu.id());

                        indexBuilder.addBlock(startEntry, partId, blockSize);

                        if (blockStream.getEndEntryId() != -1) {
                            startEntry = blockStream.getEndEntryId() + 1;
                        } else {
                            // could not read entry from ledger.
                            break;
                        }
                        entryBytesWritten += blockStream.getBlockEntryBytesCount();
                        partId++;
                        this.offloaderStats.recordOffloadBytes(topicName, blockStream.getBlockEntryBytesCount());
                    }

                    dataObjectLength += blockSize;
                }
<<<<<<< HEAD
                writeBlobStore.completeMultipartUpload(mpu, parts);
=======

                String etag = writeBlobStore.completeMultipartUpload(mpu, parts);
                log.info("Ledger {}, upload finished, etag {}", readHandle.getId(), etag);
>>>>>>> ec382117
                mpu = null;
            } catch (Throwable t) {
                try {
                    if (mpu != null) {
                        writeBlobStore.abortMultipartUpload(mpu);
                    }
                } catch (Throwable throwable) {
                    log.error("Failed abortMultipartUpload in bucket - {} with key - {}, uploadId - {}.",
                            config.getBucket(), dataBlockKey, mpu.id(), throwable);
                }
                this.offloaderStats.recordWriteToStorageError(topicName);
                this.offloaderStats.recordOffloadError(topicName);
                promise.completeExceptionally(t);
                return;
            }

            // upload index block
            try (OffloadIndexBlock index = indexBuilder.withDataObjectLength(dataObjectLength).build();
                 IndexInputStream indexStream = index.toStream()) {
                // write the index block
                BlobBuilder blobBuilder = writeBlobStore.blobBuilder(indexBlockKey);
                Map<String, String> objectMetadata = new HashMap<>(userMetadata);
                objectMetadata.put("role", "index");
                if (extraMetadata != null) {
                    objectMetadata.putAll(extraMetadata);
                }
                DataBlockUtils.addVersionInfo(blobBuilder, objectMetadata);
                Payload indexPayload = Payloads.newInputStreamPayload(indexStream);
                indexPayload.getContentMetadata().setContentLength((long) indexStream.getStreamSize());
                indexPayload.getContentMetadata().setContentType("application/octet-stream");

                Blob blob = blobBuilder
                        .payload(indexPayload)
                        .contentLength((long) indexStream.getStreamSize())
                    .build();
                writeBlobStore.putBlob(config.getBucket(), blob);
                promise.complete(null);
            } catch (Throwable t) {
                try {
                    writeBlobStore.removeBlob(config.getBucket(), dataBlockKey);
                } catch (Throwable throwable) {
                    log.error("Failed deleteObject in bucket - {} with key - {}.",
                            config.getBucket(), dataBlockKey, throwable);
                }

                this.offloaderStats.recordWriteToStorageError(topicName);
                this.offloaderStats.recordOffloadError(topicName);
                promise.completeExceptionally(t);
                return;
            }
        });
        return promise;
    }

    BlobStore blobStore;
    String streamingDataBlockKey;
    String streamingDataIndexKey;
    MultipartUpload streamingMpu = null;
    List<MultipartPart> streamingParts = Lists.newArrayList();

    @Override
    public CompletableFuture<OffloadHandle> streamingOffload(@NonNull ManagedLedger ml, UUID uuid, long beginLedger,
                                                             long beginEntry,
                                                             Map<String, String> driverMetadata) {
        if (this.ml != null) {
            log.error("streamingOffload should only be called once");
            final CompletableFuture<OffloadHandle> result = new CompletableFuture<>();
            result.completeExceptionally(new RuntimeException("streamingOffload should only be called once"));
        }

        this.ml = ml;
        this.segmentInfo = new OffloadSegmentInfoImpl(uuid, beginLedger, beginEntry, config.getDriver(),
                driverMetadata);
        log.debug("begin offload with {}:{}", beginLedger, beginEntry);
        this.offloadResult = new CompletableFuture<>();
        blobStore = blobStores.get(config.getBlobStoreLocation());
        streamingIndexBuilder = OffloadIndexBlockV2Builder.create();
        streamingDataBlockKey = segmentInfo.uuid.toString();
        streamingDataIndexKey = String.format("%s-index", segmentInfo.uuid);
        BlobBuilder blobBuilder = blobStore.blobBuilder(streamingDataBlockKey);
        DataBlockUtils.addVersionInfo(blobBuilder, userMetadata);
        Blob blob = blobBuilder.build();
        streamingMpu = blobStore
                .initiateMultipartUpload(config.getBucket(), blob.getMetadata(), new PutOptions());

        scheduler.chooseThread(segmentInfo).execute(() -> {
            log.info("start offloading segment: {}", segmentInfo);
            streamingOffloadLoop(1, 0);
        });
        scheduler.schedule(this::closeSegment, maxSegmentCloseTime.toMillis(), TimeUnit.MILLISECONDS);

        return CompletableFuture.completedFuture(new OffloadHandle() {
            @Override
            public Position lastOffered() {
                return BlobStoreManagedLedgerOffloader.this.lastOffered();
            }

            @Override
            public CompletableFuture<Position> lastOfferedAsync() {
                return CompletableFuture.completedFuture(lastOffered());
            }

            @Override
            public OfferEntryResult offerEntry(Entry entry) {
                return BlobStoreManagedLedgerOffloader.this.offerEntry(entry);
            }

            @Override
            public CompletableFuture<OfferEntryResult> offerEntryAsync(Entry entry) {
                return CompletableFuture.completedFuture(offerEntry(entry));
            }

            @Override
            public CompletableFuture<OffloadResult> getOffloadResultAsync() {
                return BlobStoreManagedLedgerOffloader.this.getOffloadResultAsync();
            }

            @Override
            public boolean close() {
                return BlobStoreManagedLedgerOffloader.this.closeSegment();
            }
        });
    }

    private void streamingOffloadLoop(int partId, int dataObjectLength) {
        log.debug("streaming offload loop {} {}", partId, dataObjectLength);
        if (segmentInfo.isClosed() && offloadBuffer.isEmpty()) {
            buildIndexAndCompleteResult(dataObjectLength);
            offloadResult.complete(segmentInfo.result());
        } else if ((segmentInfo.isClosed() && !offloadBuffer.isEmpty())
                // last time to build and upload block
                || bufferLength.get() >= streamingBlockSize
            // buffer size full, build and upload block
        ) {
            List<Entry> entries = new LinkedList<>();
            int blockEntrySize = 0;
            final Entry firstEntry = offloadBuffer.poll();
            entries.add(firstEntry);
            long blockLedgerId = firstEntry.getLedgerId();
            long blockEntryId = firstEntry.getEntryId();

            while (!offloadBuffer.isEmpty() && offloadBuffer.peek().getLedgerId() == blockLedgerId
                    && blockEntrySize <= streamingBlockSize) {
                final Entry entryInBlock = offloadBuffer.poll();
                final int entrySize = entryInBlock.getLength();
                bufferLength.addAndGet(-entrySize);
                blockEntrySize += entrySize;
                entries.add(entryInBlock);
            }
            final int blockSize = BufferedOffloadStream
                    .calculateBlockSize(streamingBlockSize, entries.size(), blockEntrySize);
            buildBlockAndUpload(blockSize, entries, blockLedgerId, blockEntryId, partId);
            streamingOffloadLoop(partId + 1, dataObjectLength + blockSize);
        } else {
            log.debug("not enough data, delay schedule for part: {} length: {}", partId, dataObjectLength);
            scheduler.chooseThread(segmentInfo)
                    .schedule(() -> {
                        streamingOffloadLoop(partId, dataObjectLength);
                    }, 100, TimeUnit.MILLISECONDS);
        }
    }

    private void buildBlockAndUpload(int blockSize, List<Entry> entries, long blockLedgerId, long beginEntryId,
                                     int partId) {
        try (final BufferedOffloadStream payloadStream = new BufferedOffloadStream(blockSize, entries,
                blockLedgerId, beginEntryId)) {
            log.debug("begin upload payload: {} {}", blockLedgerId, beginEntryId);
            Payload partPayload = Payloads.newInputStreamPayload(payloadStream);
            partPayload.getContentMetadata().setContentType("application/octet-stream");
            streamingParts.add(blobStore.uploadMultipartPart(streamingMpu, partId, partPayload));
            streamingIndexBuilder.withDataBlockHeaderLength(StreamingDataBlockHeaderImpl.getDataStartOffset());
            streamingIndexBuilder.addBlock(blockLedgerId, beginEntryId, partId, blockSize);
            final MLDataFormats.ManagedLedgerInfo.LedgerInfo ledgerInfo = ml.getLedgerInfo(blockLedgerId).get();
            final MLDataFormats.ManagedLedgerInfo.LedgerInfo.Builder ledgerInfoBuilder =
                    MLDataFormats.ManagedLedgerInfo.LedgerInfo.newBuilder();
            if (ledgerInfo != null) {
                ledgerInfoBuilder.mergeFrom(ledgerInfo);
            }
            if (ledgerInfoBuilder.getEntries() == 0) {
                //ledger unclosed, use last entry id of the block
                ledgerInfoBuilder.setEntries(payloadStream.getEndEntryId() + 1);
            }
            streamingIndexBuilder.addLedgerMeta(blockLedgerId, ledgerInfoBuilder.build());
            log.debug("UploadMultipartPart. container: {}, blobName: {}, partId: {}, mpu: {}",
                    config.getBucket(), streamingDataBlockKey, partId, streamingMpu.id());
        } catch (Throwable e) {
            blobStore.abortMultipartUpload(streamingMpu);
            offloadResult.completeExceptionally(e);
            return;
        }
    }

    private void buildIndexAndCompleteResult(long dataObjectLength) {
        try {
            blobStore.completeMultipartUpload(streamingMpu, streamingParts);
            streamingIndexBuilder.withDataObjectLength(dataObjectLength);
            final OffloadIndexBlockV2 index = streamingIndexBuilder.buildV2();
            final IndexInputStream indexStream = index.toStream();
            final BlobBuilder indexBlobBuilder = blobStore.blobBuilder(streamingDataIndexKey);
            streamingIndexBuilder.withDataBlockHeaderLength(StreamingDataBlockHeaderImpl.getDataStartOffset());

            DataBlockUtils.addVersionInfo(indexBlobBuilder, userMetadata);
            try (final InputStreamPayload indexPayLoad = Payloads.newInputStreamPayload(indexStream)) {
                indexPayLoad.getContentMetadata().setContentLength(indexStream.getStreamSize());
                indexPayLoad.getContentMetadata().setContentType("application/octet-stream");
                final Blob indexBlob = indexBlobBuilder.payload(indexPayLoad)
                        .contentLength(indexStream.getStreamSize())
                        .build();
                blobStore.putBlob(config.getBucket(), indexBlob);

                final OffloadResult result = segmentInfo.result();
                offloadResult.complete(result);
                log.debug("offload segment completed {}", result);
            } catch (Exception e) {
                log.error("streaming offload failed", e);
                offloadResult.completeExceptionally(e);
            }
        } catch (Exception e) {
            log.error("streaming offload failed", e);
            offloadResult.completeExceptionally(e);
        }
    }

    private CompletableFuture<OffloadResult> getOffloadResultAsync() {
        return this.offloadResult;
    }

    private synchronized OfferEntryResult offerEntry(Entry entry) {

        if (segmentInfo.isClosed()) {
            log.debug("Segment already closed {}", segmentInfo);
            return OfferEntryResult.FAIL_SEGMENT_CLOSED;
        } else if (maxBufferLength <= bufferLength.get()) {
            //buffer length can over fill maxBufferLength a bit with the last entry
            //to prevent insufficient content to build a block
            return OfferEntryResult.FAIL_BUFFER_FULL;
        } else {
            final EntryImpl entryImpl = EntryImpl
                    .create(entry.getLedgerId(), entry.getEntryId(), entry.getDataBuffer());
            offloadBuffer.add(entryImpl);
            bufferLength.getAndAdd(entryImpl.getLength());
            segmentLength.getAndAdd(entryImpl.getLength());
            lastOfferedPosition = entryImpl.getPosition();
            if (segmentLength.get() >= maxSegmentLength
                    && System.currentTimeMillis() - segmentBeginTimeMillis >= minSegmentCloseTimeMillis) {
                closeSegment();
            }
            return OfferEntryResult.SUCCESS;
        }
    }

    private synchronized boolean closeSegment() {
        final boolean result = !segmentInfo.isClosed();
        log.debug("close segment {} {}", lastOfferedPosition.getLedgerId(), lastOfferedPosition.getEntryId());
        this.segmentInfo.closeSegment(lastOfferedPosition.getLedgerId(), lastOfferedPosition.getEntryId());
        return result;
    }

    private PositionImpl lastOffered() {
        return lastOfferedPosition;
    }

    /**
     * Attempts to create a BlobStoreLocation from the values in the offloadDriverMetadata,
     * however, if no values are available, it defaults to the currently configured
     * provider, region, bucket, etc.
     *
     * @param offloadDriverMetadata
     * @return
     */
    private BlobStoreLocation getBlobStoreLocation(Map<String, String> offloadDriverMetadata) {
        return (!offloadDriverMetadata.isEmpty()) ? new BlobStoreLocation(offloadDriverMetadata) :
            new BlobStoreLocation(getOffloadDriverMetadata());
    }

    @Override
    public CompletableFuture<ReadHandle> readOffloaded(long ledgerId, UUID uid,
                                                       Map<String, String> offloadDriverMetadata) {

        BlobStoreLocation bsKey = getBlobStoreLocation(offloadDriverMetadata);
        String readBucket = bsKey.getBucket();
        BlobStore readBlobstore = blobStores.get(config.getBlobStoreLocation());

        CompletableFuture<ReadHandle> promise = new CompletableFuture<>();
        String key = DataBlockUtils.dataBlockOffloadKey(ledgerId, uid);
        String indexKey = DataBlockUtils.indexBlockOffloadKey(ledgerId, uid);
        scheduler.chooseThread(ledgerId).submit(() -> {
            try {
                promise.complete(BlobStoreBackedReadHandleImpl.open(scheduler.chooseThread(ledgerId),
                        readBlobstore,
                        readBucket, key, indexKey,
                        DataBlockUtils.VERSION_CHECK,
                        ledgerId, config.getReadBufferSizeInBytes(),
                        this.offloaderStats, offloadDriverMetadata.get(MANAGED_LEDGER_NAME)));
            } catch (Throwable t) {
                log.error("Failed readOffloaded: ", t);
                promise.completeExceptionally(t);
            }
        });
        return promise;
    }

    @Override
    public CompletableFuture<ReadHandle> readOffloaded(long ledgerId, MLDataFormats.OffloadContext ledgerContext,
                                                       Map<String, String> offloadDriverMetadata) {
        BlobStoreLocation bsKey = getBlobStoreLocation(offloadDriverMetadata);
        String readBucket = bsKey.getBucket();
        BlobStore readBlobstore = blobStores.get(config.getBlobStoreLocation());
        CompletableFuture<ReadHandle> promise = new CompletableFuture<>();
        final List<MLDataFormats.OffloadSegment> offloadSegmentList = ledgerContext.getOffloadSegmentList();
        List<String> keys = Lists.newLinkedList();
        List<String> indexKeys = Lists.newLinkedList();
        offloadSegmentList.forEach(seg -> {
            final UUID uuid = new UUID(seg.getUidMsb(), seg.getUidLsb());
            final String key = uuid.toString();
            final String indexKey = DataBlockUtils.indexBlockOffloadKey(uuid);
            keys.add(key);
            indexKeys.add(indexKey);
        });

        scheduler.chooseThread(ledgerId).submit(() -> {
            try {
                promise.complete(BlobStoreBackedReadHandleImplV2.open(scheduler.chooseThread(ledgerId),
                        readBlobstore,
                        readBucket, keys, indexKeys,
                        DataBlockUtils.VERSION_CHECK,
                        ledgerId, config.getReadBufferSizeInBytes(),
                        this.offloaderStats, offloadDriverMetadata.get(MANAGED_LEDGER_NAME)));
            } catch (Throwable t) {
                log.error("Failed readOffloaded: ", t);
                promise.completeExceptionally(t);
            }
        });
        return promise;
    }

    @Override
    public CompletableFuture<Void> deleteOffloaded(long ledgerId, UUID uid,
                                                   Map<String, String> offloadDriverMetadata) {
        BlobStoreLocation bsKey = getBlobStoreLocation(offloadDriverMetadata);
        String readBucket = bsKey.getBucket(offloadDriverMetadata);
        BlobStore readBlobstore = blobStores.get(config.getBlobStoreLocation());

        CompletableFuture<Void> promise = new CompletableFuture<>();
        scheduler.chooseThread(ledgerId).submit(() -> {
            try {
                readBlobstore.removeBlobs(readBucket,
                    ImmutableList.of(DataBlockUtils.dataBlockOffloadKey(ledgerId, uid),
                                     DataBlockUtils.indexBlockOffloadKey(ledgerId, uid)));
                promise.complete(null);
            } catch (Throwable t) {
                log.error("Failed delete Blob", t);
                promise.completeExceptionally(t);
            }
        });

        return promise.whenComplete((__, t) -> {
            if (null != this.ml) {
                this.offloaderStats.recordDeleteOffloadOps(this.ml.getName(), t == null);
            }
        });
    }

    @Override
    public CompletableFuture<Void> deleteOffloaded(UUID uid, Map<String, String> offloadDriverMetadata) {
        BlobStoreLocation bsKey = getBlobStoreLocation(offloadDriverMetadata);
        String readBucket = bsKey.getBucket(offloadDriverMetadata);
        BlobStore readBlobstore = blobStores.get(config.getBlobStoreLocation());

        CompletableFuture<Void> promise = new CompletableFuture<>();
        scheduler.submit(() -> {
            try {
                readBlobstore.removeBlobs(readBucket,
                        ImmutableList.of(uid.toString(),
                                DataBlockUtils.indexBlockOffloadKey(uid)));
                promise.complete(null);
            } catch (Throwable t) {
                log.error("Failed delete Blob", t);
                promise.completeExceptionally(t);
            }
        });

        return promise.whenComplete((__, t) ->
                this.offloaderStats.recordDeleteOffloadOps(this.ml.getName(), t == null));
    }

    @Override
    public OffloadPoliciesImpl getOffloadPolicies() {
        Properties properties = new Properties();
        properties.putAll(config.getConfigProperties());
        return OffloadPoliciesImpl.create(properties);
    }

    @Override
    public void close() {
        for (BlobStore readBlobStore : blobStores.values()) {
            if (readBlobStore != null) {
                readBlobStore.getContext().close();
            }
        }
    }

    @Override
    public void scanLedgers(OffloadedLedgerMetadataConsumer consumer, Map<String,
            String> offloadDriverMetadata) throws ManagedLedgerException {
        BlobStoreLocation bsKey = getBlobStoreLocation(offloadDriverMetadata);
        String endpoint = bsKey.getEndpoint();
        String readBucket = bsKey.getBucket();
        log.info("Scanning bucket {}, bsKey {}, location {} endpoint{} ", readBucket, bsKey,
                config.getBlobStoreLocation(), endpoint);
        BlobStore readBlobstore = blobStores.get(config.getBlobStoreLocation());
        int batchSize = 100;
        String bucketName = config.getBucket();
        String marker = null;
        do {
            marker = scanContainer(consumer, readBlobstore, bucketName, marker, batchSize);
        } while (marker != null);

    }

    private String scanContainer(OffloadedLedgerMetadataConsumer consumer, BlobStore readBlobstore,
                                 String bucketName,
                                 String lastMarker,
                                 int batchSize) throws ManagedLedgerException {
        ListContainerOptions options = new ListContainerOptions()
                .maxResults(batchSize)
                .withDetails();
        if (lastMarker != null) {
            options.afterMarker(lastMarker);
        }
        PageSet<? extends StorageMetadata> pages = readBlobstore.list(bucketName, options);
        for (StorageMetadata md : pages) {
            log.info("Found {} ", md);
            String name = md.getName();
            Long size = md.getSize();
            Date lastModified = md.getLastModified();
            StorageType type = md.getType();
            if (type != StorageType.BLOB) {
                continue;
            }
            URI uri = md.getUri();
            Map<String, String> userMetadata = md.getUserMetadata();
            Long ledgerId = DataBlockUtils.parseLedgerId(name);
            String contextUuid = DataBlockUtils.parseContextUuid(name, ledgerId);
            log.info("info {} {} {} {} {} {} ledgerId {}", name, size, lastModified, type, uri, userMetadata, ledgerId);
            OffloadedLedgerMetadata offloadedLedgerMetadata = OffloadedLedgerMetadata.builder()
                    .name(name)
                    .bucketName(bucketName)
                    .uuid(contextUuid)
                    .ledgerId(ledgerId != null ? ledgerId : -1)
                    .lastModified(lastModified != null ? lastModified.getTime() : 0)
                    .size(size != null ? size : -1)
                    .uri(uri != null ? uri.toString() : null)
                    .userMetadata(userMetadata != null ? userMetadata : Collections.emptyMap())
                    .build();
            try {
                boolean canContinue = consumer.accept(offloadedLedgerMetadata);
                if (!canContinue) {
                    log.info("Iteration stopped by the OffloadedLedgerMetadataConsumer");
                    return null;
                }
            } catch (Exception err) {
                log.error("Error in the OffloadedLedgerMetadataConsumer", err);
                if (err instanceof InterruptedException) {
                    Thread.currentThread().interrupt();
                }
                throw ManagedLedgerException.getManagedLedgerException(err);
            }
        }
        log.info("NextMarker is {}", pages.getNextMarker());
        return pages.getNextMarker();
    }

}<|MERGE_RESOLUTION|>--- conflicted
+++ resolved
@@ -250,13 +250,9 @@
 
                     dataObjectLength += blockSize;
                 }
-<<<<<<< HEAD
-                writeBlobStore.completeMultipartUpload(mpu, parts);
-=======
 
                 String etag = writeBlobStore.completeMultipartUpload(mpu, parts);
                 log.info("Ledger {}, upload finished, etag {}", readHandle.getId(), etag);
->>>>>>> ec382117
                 mpu = null;
             } catch (Throwable t) {
                 try {
