--- conflicted
+++ resolved
@@ -159,18 +159,12 @@
                         }
                         entriesToRead--;
                         nextExpectedId++;
-<<<<<<< HEAD
-=======
-                    } else if (entryId > nextExpectedId && entryId < lastEntry) {
-                        log.warn("The read entry {} is not the expected entry {} but in the range of {} - {},"
-                            + " seeking to the right position", entryId, nextExpectedId, nextExpectedId, lastEntry);
-                        inputStream.seek(index.getIndexEntryForEntry(nextExpectedId).getDataOffset());
->>>>>>> f1dc5bef
                     } else if (entryId < nextExpectedId
                         && !index.getIndexEntryForEntry(nextExpectedId).equals(index.getIndexEntryForEntry(entryId))) {
                         log.warn("Read an unexpected entry id {} which is smaller than the next expected entry id {}"
                         + ", seeking to the right position", entries, nextExpectedId);
                         inputStream.seek(index.getIndexEntryForEntry(nextExpectedId).getDataOffset());
+                        continue;
                     } else if (entryId > lastEntry) {
                         // in the normal case, the entry id should increment in order. But if there has random access in
                         // the read method, we should allow to seek to the right position and the entry id should
@@ -181,7 +175,7 @@
                             continue;
                         }
                         log.info("Expected to read {}, but read {}, which is greater than last entry {}",
-                            nextExpectedId, entryId, lastEntry);
+                                nextExpectedId, entryId, lastEntry);
                         throw new BKException.BKUnexpectedConditionException();
                     } else {
                         long ignore = inputStream.skip(length);
