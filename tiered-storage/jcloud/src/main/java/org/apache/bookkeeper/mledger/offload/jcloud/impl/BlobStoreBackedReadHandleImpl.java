/**
 * Licensed to the Apache Software Foundation (ASF) under one
 * or more contributor license agreements.  See the NOTICE file
 * distributed with this work for additional information
 * regarding copyright ownership.  The ASF licenses this file
 * to you under the Apache License, Version 2.0 (the
 * "License"); you may not use this file except in compliance
 * with the License.  You may obtain a copy of the License at
 *
 *   http://www.apache.org/licenses/LICENSE-2.0
 *
 * Unless required by applicable law or agreed to in writing,
 * software distributed under the License is distributed on an
 * "AS IS" BASIS, WITHOUT WARRANTIES OR CONDITIONS OF ANY
 * KIND, either express or implied.  See the License for the
 * specific language governing permissions and limitations
 * under the License.
 */
package org.apache.bookkeeper.mledger.offload.jcloud.impl;

import io.netty.buffer.ByteBuf;
import java.io.DataInputStream;
import java.io.IOException;
import java.io.InputStream;
import java.util.ArrayList;
import java.util.List;
import java.util.concurrent.CompletableFuture;
import java.util.concurrent.ExecutorService;
import java.util.concurrent.ScheduledExecutorService;
<<<<<<< HEAD

import java.util.concurrent.TimeUnit;
=======
>>>>>>> 0fd12e6b
import org.apache.bookkeeper.client.BKException;
import org.apache.bookkeeper.client.api.LastConfirmedAndEntry;
import org.apache.bookkeeper.client.api.LedgerEntries;
import org.apache.bookkeeper.client.api.LedgerEntry;
import org.apache.bookkeeper.client.api.LedgerMetadata;
import org.apache.bookkeeper.client.api.ReadHandle;
import org.apache.bookkeeper.client.impl.LedgerEntriesImpl;
import org.apache.bookkeeper.client.impl.LedgerEntryImpl;
import org.apache.bookkeeper.mledger.impl.LedgerOffloaderMXBeanImpl;
import org.apache.bookkeeper.mledger.offload.jcloud.BackedInputStream;
import org.apache.bookkeeper.mledger.offload.jcloud.OffloadIndexBlock;
import org.apache.bookkeeper.mledger.offload.jcloud.OffloadIndexBlockBuilder;
import org.apache.bookkeeper.mledger.offload.jcloud.impl.DataBlockUtils.VersionCheck;
import org.apache.pulsar.common.allocator.PulsarByteBufAllocator;
import org.jclouds.blobstore.BlobStore;
import org.jclouds.blobstore.domain.Blob;
import org.slf4j.Logger;
import org.slf4j.LoggerFactory;

public class BlobStoreBackedReadHandleImpl implements ReadHandle {
    private static final Logger log = LoggerFactory.getLogger(BlobStoreBackedReadHandleImpl.class);

    private final long ledgerId;
    private final OffloadIndexBlock index;
    private final BackedInputStream inputStream;
    private final DataInputStream dataStream;
    private final ExecutorService executor;
    private final LedgerOffloaderMXBeanImpl mxBean;
    private final String managedLedgerName;

    enum State {
        Opened,
        Closed
    }

    private State state = null;

    private BlobStoreBackedReadHandleImpl(long ledgerId, OffloadIndexBlock index,
                                          BackedInputStream inputStream, ExecutorService executor,
                                          LedgerOffloaderMXBeanImpl mxBean, String managedLedgerName) {
        this.ledgerId = ledgerId;
        this.index = index;
        this.inputStream = inputStream;
        this.dataStream = new DataInputStream(inputStream);
        this.executor = executor;
        state = State.Opened;
        this.mxBean = mxBean;
        this.managedLedgerName = managedLedgerName;
    }
    @Override
    public long getId() {
        return ledgerId;
    }

    @Override
    public LedgerMetadata getLedgerMetadata() {
        return index.getLedgerMetadata();
    }

    @Override
    public CompletableFuture<Void> closeAsync() {
        CompletableFuture<Void> promise = new CompletableFuture<>();
        executor.submit(() -> {
                try {
                    index.close();
                    inputStream.close();
                    state = State.Closed;
                    promise.complete(null);
                } catch (IOException t) {
                    promise.completeExceptionally(t);
                }
            });
        return promise;
    }

    @Override
    public CompletableFuture<LedgerEntries> readAsync(long firstEntry, long lastEntry) {
        log.debug("Ledger {}: reading {} - {}", getId(), firstEntry, lastEntry);
        CompletableFuture<LedgerEntries> promise = new CompletableFuture<>();
        executor.submit(() -> {
            List<LedgerEntry> entries = new ArrayList<LedgerEntry>();
            boolean seeked = false;
            try {
                if (firstEntry > lastEntry
                    || firstEntry < 0
                    || lastEntry > getLastAddConfirmed()) {
                    promise.completeExceptionally(new BKException.BKIncorrectParameterException());
                    return;
                }
                long entriesToRead = (lastEntry - firstEntry) + 1;
                long nextExpectedId = firstEntry;

                // checking the data stream has enough data to read to avoid throw EOF exception when reading data.
                // 12 bytes represent the stream have the length and entryID to read.
                if (dataStream.available() < 12) {
                    log.warn("There hasn't enough data to read, current available data has {} bytes,"
                        + " seek to the first entry {} to avoid EOF exception", inputStream.available(), firstEntry);
                    inputStream.seek(index.getIndexEntryForEntry(firstEntry).getDataOffset());
                }

                while (entriesToRead > 0) {
                    if (state == State.Closed) {
                        log.warn("Reading a closed read handler. Ledger ID: {}, Read range: {}-{}",
                                ledgerId, firstEntry, lastEntry);
                        throw new BKException.BKUnexpectedConditionException();
                    }
                    int length = dataStream.readInt();
                    if (length < 0) { // hit padding or new block
                        inputStream.seek(index.getIndexEntryForEntry(nextExpectedId).getDataOffset());
                        continue;
                    }
                    long entryId = dataStream.readLong();

                    if (entryId == nextExpectedId) {
                        ByteBuf buf = PulsarByteBufAllocator.DEFAULT.buffer(length, length);
                        entries.add(LedgerEntryImpl.create(ledgerId, entryId, length, buf));
                        int toWrite = length;
                        while (toWrite > 0) {
                            toWrite -= buf.writeBytes(dataStream, toWrite);
                        }
                        entriesToRead--;
                        nextExpectedId++;
                        this.mxBean.recordReadOffloadBytes(managedLedgerName, length);
                    } else if (entryId > nextExpectedId && entryId < lastEntry) {
                        log.warn("The read entry {} is not the expected entry {} but in the range of {} - {},"
                            + " seeking to the right position", entryId, nextExpectedId, nextExpectedId, lastEntry);
                        inputStream.seek(index.getIndexEntryForEntry(nextExpectedId).getDataOffset());
                    } else if (entryId < nextExpectedId
                        && !index.getIndexEntryForEntry(nextExpectedId).equals(index.getIndexEntryForEntry(entryId))) {
                        log.warn("Read an unexpected entry id {} which is smaller than the next expected entry id {}"
                        + ", seeking to the right position", entries, nextExpectedId);
                        inputStream.seek(index.getIndexEntryForEntry(nextExpectedId).getDataOffset());
                    } else if (entryId > lastEntry) {
                        // in the normal case, the entry id should increment in order. But if there has random access in
                        // the read method, we should allow to seek to the right position and the entry id should
                        // never over to the last entry again.
                        if (!seeked) {
                            inputStream.seek(index.getIndexEntryForEntry(nextExpectedId).getDataOffset());
                            seeked = true;
                            continue;
                        }
                        log.info("Expected to read {}, but read {}, which is greater than last entry {}",
                            nextExpectedId, entryId, lastEntry);
                        throw new BKException.BKUnexpectedConditionException();
                    } else {
                        long ignore = inputStream.skip(length);
                    }
                }

                promise.complete(LedgerEntriesImpl.create(entries));
            } catch (Throwable t) {
                this.mxBean.recordReadOffloadError(managedLedgerName);
                promise.completeExceptionally(t);
                entries.forEach(LedgerEntry::close);
            }
        });
        return promise;
    }

    @Override
    public CompletableFuture<LedgerEntries> readUnconfirmedAsync(long firstEntry, long lastEntry) {
        return readAsync(firstEntry, lastEntry);
    }

    @Override
    public CompletableFuture<Long> readLastAddConfirmedAsync() {
        return CompletableFuture.completedFuture(getLastAddConfirmed());
    }

    @Override
    public CompletableFuture<Long> tryReadLastAddConfirmedAsync() {
        return CompletableFuture.completedFuture(getLastAddConfirmed());
    }

    @Override
    public long getLastAddConfirmed() {
        return getLedgerMetadata().getLastEntryId();
    }

    @Override
    public long getLength() {
        return getLedgerMetadata().getLength();
    }

    @Override
    public boolean isClosed() {
        return getLedgerMetadata().isClosed();
    }

    @Override
    public CompletableFuture<LastConfirmedAndEntry> readLastAddConfirmedAndEntryAsync(long entryId,
                                                                                      long timeOutInMillis,
                                                                                      boolean parallel) {
        CompletableFuture<LastConfirmedAndEntry> promise = new CompletableFuture<>();
        promise.completeExceptionally(new UnsupportedOperationException());
        return promise;
    }

    public static ReadHandle open(ScheduledExecutorService executor,
                                  BlobStore blobStore, String bucket, String key, String indexKey,
                                  VersionCheck versionCheck,
                                  long ledgerId, int readBufferSize,
                                  LedgerOffloaderMXBeanImpl mxBean, String managedLedgerName)
            throws IOException {
        int retryCount = 3;
        OffloadIndexBlock index = null;
        IOException lastException = null;
        // The following retry is used to avoid to some network issue cause read index file failure.
        // If it can not recovery in the retry, we will throw the exception and the dispatcher will schedule to
        // next read.
        // If we use a backoff to control the retry, it will introduce a concurrent operation.
        // We don't want to make it complicated, because in the most of case it shouldn't in the retry loop.
        while (retryCount-- > 0) {
            long readIndexStartTime = System.nanoTime();
            Blob blob = blobStore.getBlob(bucket, indexKey);
            mxBean.recordReadOffloadIndexLatency(managedLedgerName,
                    System.nanoTime() - readIndexStartTime, TimeUnit.NANOSECONDS);
            versionCheck.check(indexKey, blob);
            OffloadIndexBlockBuilder indexBuilder = OffloadIndexBlockBuilder.create();
            try (InputStream payLoadStream = blob.getPayload().openStream()) {
                index = (OffloadIndexBlock) indexBuilder.fromStream(payLoadStream);
            } catch (IOException e) {
                // retry to avoid the network issue caused read failure
                log.warn("Failed to get index block from the offoaded index file {}, still have {} times to retry",
                    indexKey, retryCount, e);
                lastException = e;
                continue;
            }
            lastException = null;
            break;
        }
        if (lastException != null) {
            throw lastException;
        }

        BackedInputStream inputStream = new BlobStoreBackedInputStreamImpl(blobStore, bucket, key,
                versionCheck,
                index.getDataObjectLength(),
                readBufferSize, mxBean, managedLedgerName);

        return new BlobStoreBackedReadHandleImpl(ledgerId, index, inputStream, executor,  mxBean, managedLedgerName);
    }

    // for testing
    State getState() {
        return this.state;
    }
}<|MERGE_RESOLUTION|>--- conflicted
+++ resolved
@@ -27,11 +27,7 @@
 import java.util.concurrent.CompletableFuture;
 import java.util.concurrent.ExecutorService;
 import java.util.concurrent.ScheduledExecutorService;
-<<<<<<< HEAD
-
 import java.util.concurrent.TimeUnit;
-=======
->>>>>>> 0fd12e6b
 import org.apache.bookkeeper.client.BKException;
 import org.apache.bookkeeper.client.api.LastConfirmedAndEntry;
 import org.apache.bookkeeper.client.api.LedgerEntries;
@@ -81,6 +77,7 @@
         this.mxBean = mxBean;
         this.managedLedgerName = managedLedgerName;
     }
+
     @Override
     public long getId() {
         return ledgerId;
