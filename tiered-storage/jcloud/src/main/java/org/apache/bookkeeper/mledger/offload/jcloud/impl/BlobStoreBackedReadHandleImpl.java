/*
 * Licensed to the Apache Software Foundation (ASF) under one
 * or more contributor license agreements.  See the NOTICE file
 * distributed with this work for additional information
 * regarding copyright ownership.  The ASF licenses this file
 * to you under the Apache License, Version 2.0 (the
 * "License"); you may not use this file except in compliance
 * with the License.  You may obtain a copy of the License at
 *
 *   http://www.apache.org/licenses/LICENSE-2.0
 *
 * Unless required by applicable law or agreed to in writing,
 * software distributed under the License is distributed on an
 * "AS IS" BASIS, WITHOUT WARRANTIES OR CONDITIONS OF ANY
 * KIND, either express or implied.  See the License for the
 * specific language governing permissions and limitations
 * under the License.
 */
package org.apache.bookkeeper.mledger.offload.jcloud.impl;

import com.google.common.annotations.VisibleForTesting;
import io.netty.buffer.ByteBuf;
import java.io.DataInputStream;
import java.io.IOException;
import java.io.InputStream;
import java.util.ArrayList;
import java.util.List;
import java.util.concurrent.CompletableFuture;
import java.util.concurrent.ExecutorService;
import java.util.concurrent.ScheduledExecutorService;
import java.util.concurrent.TimeUnit;
import java.util.concurrent.atomic.AtomicReference;
import org.apache.bookkeeper.client.BKException;
import org.apache.bookkeeper.client.api.LastConfirmedAndEntry;
import org.apache.bookkeeper.client.api.LedgerEntries;
import org.apache.bookkeeper.client.api.LedgerEntry;
import org.apache.bookkeeper.client.api.LedgerMetadata;
import org.apache.bookkeeper.client.api.ReadHandle;
import org.apache.bookkeeper.client.impl.LedgerEntriesImpl;
import org.apache.bookkeeper.client.impl.LedgerEntryImpl;
import org.apache.bookkeeper.mledger.LedgerOffloaderStats;
import org.apache.bookkeeper.mledger.ManagedLedgerException;
import org.apache.bookkeeper.mledger.OffloadedLedgerHandle;
import org.apache.bookkeeper.mledger.offload.jcloud.BackedInputStream;
import org.apache.bookkeeper.mledger.offload.jcloud.OffloadIndexBlock;
import org.apache.bookkeeper.mledger.offload.jcloud.OffloadIndexBlockBuilder;
import org.apache.bookkeeper.mledger.offload.jcloud.impl.DataBlockUtils.VersionCheck;
import org.apache.pulsar.common.allocator.PulsarByteBufAllocator;
import org.apache.pulsar.common.naming.TopicName;
import org.jclouds.blobstore.BlobStore;
import org.jclouds.blobstore.KeyNotFoundException;
import org.jclouds.blobstore.domain.Blob;
import org.slf4j.Logger;
import org.slf4j.LoggerFactory;

public class BlobStoreBackedReadHandleImpl implements ReadHandle, OffloadedLedgerHandle {
    private static final Logger log = LoggerFactory.getLogger(BlobStoreBackedReadHandleImpl.class);

    private final long ledgerId;
    private final OffloadIndexBlock index;
    private final BackedInputStream inputStream;
    private final DataInputStream dataStream;
    private final ExecutorService executor;
    private final OffsetsCache entryOffsetsCache;
    private final AtomicReference<CompletableFuture<Void>> closeFuture = new AtomicReference<>();

    enum State {
        Opened,
        Closed
    }

    private volatile State state = null;

    private long lastAccessTimestamp = System.currentTimeMillis();

    private BlobStoreBackedReadHandleImpl(long ledgerId, OffloadIndexBlock index,
                                          BackedInputStream inputStream, ExecutorService executor,
                                          OffsetsCache entryOffsetsCache) {
        this.ledgerId = ledgerId;
        this.index = index;
        this.inputStream = inputStream;
        this.dataStream = new DataInputStream(inputStream);
        this.executor = executor;
        this.entryOffsetsCache = entryOffsetsCache;
        state = State.Opened;
    }

    @Override
    public long getId() {
        return ledgerId;
    }

    @Override
    public LedgerMetadata getLedgerMetadata() {
        return index.getLedgerMetadata();
    }

    @Override
    public CompletableFuture<Void> closeAsync() {
        if (closeFuture.get() != null || !closeFuture.compareAndSet(null, new CompletableFuture<>())) {
            return closeFuture.get();
        }

        CompletableFuture<Void> promise = closeFuture.get();
        executor.execute(() -> {
            try {
                index.close();
                inputStream.close();
                state = State.Closed;
                promise.complete(null);
            } catch (IOException t) {
                promise.completeExceptionally(t);
            }
        });
        return promise;
    }

    @Override
    public CompletableFuture<LedgerEntries> readAsync(long firstEntry, long lastEntry) {
        if (log.isDebugEnabled()) {
            log.debug("Ledger {}: reading {} - {} ({} entries}",
                    getId(), firstEntry, lastEntry, (1 + lastEntry - firstEntry));
        }
        CompletableFuture<LedgerEntries> promise = new CompletableFuture<>();
        executor.execute(() -> {
            touch();
            if (state == State.Closed) {
                log.warn("Reading a closed read handler. Ledger ID: {}, Read range: {}-{}",
                        ledgerId, firstEntry, lastEntry);
                promise.completeExceptionally(new ManagedLedgerException.OffloadReadHandleClosedException());
                return;
            }

            List<LedgerEntry> entries = new ArrayList<LedgerEntry>();
            boolean seeked = false;
            try {
                if (firstEntry > lastEntry
                    || firstEntry < 0
                    || lastEntry > getLastAddConfirmed()) {
                    promise.completeExceptionally(new BKException.BKIncorrectParameterException());
                    return;
                }
                long entriesToRead = (lastEntry - firstEntry) + 1;
                long nextExpectedId = firstEntry;

                // checking the data stream has enough data to read to avoid throw EOF exception when reading data.
                // 12 bytes represent the stream have the length and entryID to read.
                if (dataStream.available() < 12) {
                    log.warn("There hasn't enough data to read, current available data has {} bytes,"
                        + " seek to the first entry {} to avoid EOF exception", inputStream.available(), firstEntry);
                    seekToEntry(firstEntry);
                }

                while (entriesToRead > 0) {
                    long currentPosition = inputStream.getCurrentPosition();
                    int length = dataStream.readInt();
                    if (length < 0) { // hit padding or new block
                        seekToEntry(nextExpectedId);
                        continue;
                    }
                    long entryId = dataStream.readLong();

                    if (entryId == nextExpectedId) {
                        entryOffsetsCache.put(ledgerId, entryId, currentPosition);
                        ByteBuf buf = PulsarByteBufAllocator.DEFAULT.buffer(length, length);
                        entries.add(LedgerEntryImpl.create(ledgerId, entryId, length, buf));
                        int toWrite = length;
                        while (toWrite > 0) {
                            toWrite -= buf.writeBytes(dataStream, toWrite);
                        }
                        entriesToRead--;
                        nextExpectedId++;
                    } else if (entryId > nextExpectedId && entryId < lastEntry) {
                        log.warn("The read entry {} is not the expected entry {} but in the range of {} - {},"
                            + " seeking to the right position", entryId, nextExpectedId, nextExpectedId, lastEntry);
                        seekToEntry(nextExpectedId);
                    } else if (entryId < nextExpectedId
                        && !index.getIndexEntryForEntry(nextExpectedId).equals(index.getIndexEntryForEntry(entryId))) {
                        log.warn("Read an unexpected entry id {} which is smaller than the next expected entry id {}"
                        + ", seeking to the right position", entryId, nextExpectedId);
                        seekToEntry(nextExpectedId);
                    } else if (entryId > lastEntry) {
                        // in the normal case, the entry id should increment in order. But if there has random access in
                        // the read method, we should allow to seek to the right position and the entry id should
                        // never over to the last entry again.
                        if (!seeked) {
                            seekToEntry(nextExpectedId);
                            seeked = true;
                            continue;
                        }
                        log.info("Expected to read {}, but read {}, which is greater than last entry {}",
                            nextExpectedId, entryId, lastEntry);
                        throw new BKException.BKUnexpectedConditionException();
                    } else {
                        long ignore = inputStream.skip(length);
                    }
                }

                promise.complete(LedgerEntriesImpl.create(entries));
            } catch (Throwable t) {
                log.error("Failed to read entries {} - {} from the offloader in ledger {}",
                    firstEntry, lastEntry, ledgerId, t);
                if (t instanceof KeyNotFoundException) {
                    promise.completeExceptionally(new BKException.BKNoSuchLedgerExistsException());
                } else {
                    promise.completeExceptionally(t);
                }
                entries.forEach(LedgerEntry::close);
            }
        });
        return promise;
    }

    private void seekToEntry(long nextExpectedId) throws IOException {
<<<<<<< HEAD
        touch();
        Long knownOffset = entryOffsets.getIfPresent(nextExpectedId);
=======
        Long knownOffset = entryOffsetsCache.getIfPresent(ledgerId, nextExpectedId);
>>>>>>> 81385c5f
        if (knownOffset != null) {
            inputStream.seek(knownOffset);
        } else {
            // we don't know the exact position
            // we seek to somewhere before the entry
            long dataOffset = index.getIndexEntryForEntry(nextExpectedId).getDataOffset();
            inputStream.seek(dataOffset);
        }
    }

    @Override
    public CompletableFuture<LedgerEntries> readUnconfirmedAsync(long firstEntry, long lastEntry) {
        return readAsync(firstEntry, lastEntry);
    }

    @Override
    public CompletableFuture<Long> readLastAddConfirmedAsync() {
        return CompletableFuture.completedFuture(getLastAddConfirmed());
    }

    @Override
    public CompletableFuture<Long> tryReadLastAddConfirmedAsync() {
        return CompletableFuture.completedFuture(getLastAddConfirmed());
    }

    @Override
    public long getLastAddConfirmed() {
        return getLedgerMetadata().getLastEntryId();
    }

    @Override
    public long getLength() {
        return getLedgerMetadata().getLength();
    }

    @Override
    public boolean isClosed() {
        return getLedgerMetadata().isClosed();
    }

    @Override
    public CompletableFuture<LastConfirmedAndEntry> readLastAddConfirmedAndEntryAsync(long entryId,
                                                                                      long timeOutInMillis,
                                                                                      boolean parallel) {
        CompletableFuture<LastConfirmedAndEntry> promise = new CompletableFuture<>();
        promise.completeExceptionally(new UnsupportedOperationException());
        return promise;
    }

    public static ReadHandle open(ScheduledExecutorService executor,
                                  BlobStore blobStore, String bucket, String key, String indexKey,
                                  VersionCheck versionCheck,
                                  long ledgerId, int readBufferSize,
                                  LedgerOffloaderStats offloaderStats, String managedLedgerName,
                                  OffsetsCache entryOffsetsCache)
            throws IOException, BKException.BKNoSuchLedgerExistsException {
        int retryCount = 3;
        OffloadIndexBlock index = null;
        IOException lastException = null;
        String topicName = TopicName.fromPersistenceNamingEncoding(managedLedgerName);
        // The following retry is used to avoid to some network issue cause read index file failure.
        // If it can not recovery in the retry, we will throw the exception and the dispatcher will schedule to
        // next read.
        // If we use a backoff to control the retry, it will introduce a concurrent operation.
        // We don't want to make it complicated, because in the most of case it shouldn't in the retry loop.
        while (retryCount-- > 0) {
            long readIndexStartTime = System.nanoTime();
            Blob blob = blobStore.getBlob(bucket, indexKey);
            if (blob == null) {
                log.error("{} not found in container {}", indexKey, bucket);
                throw new BKException.BKNoSuchLedgerExistsException();
            }
            offloaderStats.recordReadOffloadIndexLatency(topicName,
                    System.nanoTime() - readIndexStartTime, TimeUnit.NANOSECONDS);
            versionCheck.check(indexKey, blob);
            OffloadIndexBlockBuilder indexBuilder = OffloadIndexBlockBuilder.create();
            try (InputStream payLoadStream = blob.getPayload().openStream()) {
                index = (OffloadIndexBlock) indexBuilder.fromStream(payLoadStream);
            } catch (IOException e) {
                // retry to avoid the network issue caused read failure
                log.warn("Failed to get index block from the offoaded index file {}, still have {} times to retry",
                    indexKey, retryCount, e);
                lastException = e;
                continue;
            }
            lastException = null;
            break;
        }
        if (lastException != null) {
            throw lastException;
        }

        BackedInputStream inputStream = new BlobStoreBackedInputStreamImpl(blobStore, bucket, key,
                versionCheck, index.getDataObjectLength(), readBufferSize, offloaderStats, managedLedgerName);

        return new BlobStoreBackedReadHandleImpl(ledgerId, index, inputStream, executor, entryOffsetsCache);
    }

    // for testing
    @VisibleForTesting
    State getState() {
        return this.state;
    }

    @Override
    public long lastAccessTimestamp() {
        return lastAccessTimestamp;
    }

    private void touch() {
        lastAccessTimestamp = System.currentTimeMillis();
    }
}<|MERGE_RESOLUTION|>--- conflicted
+++ resolved
@@ -212,12 +212,8 @@
     }
 
     private void seekToEntry(long nextExpectedId) throws IOException {
-<<<<<<< HEAD
         touch();
-        Long knownOffset = entryOffsets.getIfPresent(nextExpectedId);
-=======
         Long knownOffset = entryOffsetsCache.getIfPresent(ledgerId, nextExpectedId);
->>>>>>> 81385c5f
         if (knownOffset != null) {
             inputStream.seek(knownOffset);
         } else {
