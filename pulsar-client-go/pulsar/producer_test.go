--- conflicted
+++ resolved
@@ -52,11 +52,7 @@
 	assert.Nil(t, producer)
 	assert.NotNil(t, err)
 
-<<<<<<< HEAD
 	assert.Equal(t, err.(*Error).Result(), ConnectError)
-=======
-	assertEqual(t, err.(*Error).Result(), ConnectError)
->>>>>>> 1914b25e
 }
 
 func TestProducer(t *testing.T) {
@@ -91,15 +87,9 @@
 	assert.Nil(t, err)
 	defer producer.Close()
 
-<<<<<<< HEAD
 	assert.Equal(t, producer.Topic(), "persistent://public/default/my-topic")
 	assert.Equal(t, producer.Name(), "my-producer-name")
 	assert.Equal(t, producer.LastSequenceID(), int64(-1))
-=======
-	assertEqual(t, producer.Topic(), "persistent://public/default/my-topic")
-	assertEqual(t, producer.Name(), "my-producer-name")
-	assertEqual(t, producer.LastSequenceID(), int64(-1))
->>>>>>> 1914b25e
 
 	ctx := context.Background()
 
@@ -109,15 +99,9 @@
 		}); err != nil {
 			t.Fatal(err)
 		}
-<<<<<<< HEAD
 		assert.Equal(t, producer.LastSequenceID(), int64(i))
 	}
 	assert.Equal(t, producer.LastSequenceID(), int64(9))
-=======
-		assertEqual(t, producer.LastSequenceID(), int64(i))
-	}
-	assertEqual(t, producer.LastSequenceID(), int64(9))
->>>>>>> 1914b25e
 }
 
 func TestProducerNoTopic(t *testing.T) {
@@ -180,26 +164,16 @@
 		Payload:    []byte("hello"),
 		SequenceID: 1234,
 	})
-<<<<<<< HEAD
 	assert.Nil(t, err)
 	assert.Equal(t, producer.LastSequenceID(), int64(1234))
-=======
-	assertNil(t, err)
-	assertEqual(t, producer.LastSequenceID(), int64(1234))
->>>>>>> 1914b25e
 
 	fmt.Println("PUBLISHED")
 
 	// Verify message was published on partition 2
 	msg, err := consumer.Receive(ctx)
-<<<<<<< HEAD
 	assert.Nil(t, err)
 	assert.NotNil(t, msg)
 	assert.Equal(t, string(msg.Payload()), "hello")
-=======
-	assertNil(t, err)
-	assertNotNil(t, msg)
-	assertEqual(t, string(msg.Payload()), "hello")
 }
 
 func TestProducerZstd(t *testing.T) {
@@ -207,7 +181,7 @@
 		URL: "pulsar://localhost:6650",
 	})
 
-	assertNil(t, err)
+	assert.Nil(t, err)
 	defer client.Close()
 
 	producer, err := client.CreateProducer(ProducerOptions{
@@ -215,11 +189,11 @@
 		CompressionType: ZSTD,
 	})
 
-	assertNil(t, err)
+	assert.Nil(t, err)
 	defer producer.Close()
 
-	assertEqual(t, producer.Topic(), "persistent://public/default/my-topic")
-	assertEqual(t, producer.Name(), "my-producer-name")
+	assert.Equal(t, producer.Topic(), "persistent://public/default/my-topic")
+	assert.Equal(t, producer.Name(), "my-producer-name")
 
 	ctx := context.Background()
 
@@ -230,5 +204,4 @@
 			t.Fatal(err)
 		}
 	}
->>>>>>> 1914b25e
 }