//
// Licensed to the Apache Software Foundation (ASF) under one
// or more contributor license agreements.  See the NOTICE file
// distributed with this work for additional information
// regarding copyright ownership.  The ASF licenses this file
// to you under the Apache License, Version 2.0 (the
// "License"); you may not use this file except in compliance
// with the License.  You may obtain a copy of the License at
//
//   http://www.apache.org/licenses/LICENSE-2.0
//
// Unless required by applicable law or agreed to in writing,
// software distributed under the License is distributed on an
// "AS IS" BASIS, WITHOUT WARRANTIES OR CONDITIONS OF ANY
// KIND, either express or implied.  See the License for the
// specific language governing permissions and limitations
// under the License.
//

package pulsar

import (
	"context"
	"fmt"
<<<<<<< HEAD
	"io/ioutil"
	"net/http"
	"strings"
=======
>>>>>>> b283ebd3
	"testing"
	"time"
)

func TestConsumerConnectError(t *testing.T) {
	client, err := NewClient(ClientOptions{
		URL: "pulsar://invalid-hostname:6650",
	})

	assertNil(t, err)

	defer client.Close()

	consumer, err := client.Subscribe(ConsumerOptions{
		Topic:            "my-topic",
		SubscriptionName: "my-subscription",
	})

	// Expect error in creating consumer
	assertNil(t, consumer)
	assertNotNil(t, err)

	assertEqual(t, err.(*Error).Result(), ConnectError);
}

func TestConsumer(t *testing.T) {
	client, err := NewClient(ClientOptions{
		URL: "pulsar://localhost:6650",
	})

	assertNil(t, err)
	defer client.Close()

	producer, err := client.CreateProducer(ProducerOptions{
		Topic: "my-topic",
	})

	assertNil(t, err)
	defer producer.Close()

	consumer, err := client.Subscribe(ConsumerOptions{
		Topic:                                     "my-topic",
		SubscriptionName:                          "my-sub",
		AckTimeout:                                1 * time.Minute,
		Name:                                      "my-consumer-name",
		ReceiverQueueSize:                         100,
		MaxTotalReceiverQueueSizeAcrossPartitions: 10000,
		Type:                                      Shared,
	})

	assertNil(t, err)
	defer consumer.Close()

	assertEqual(t, consumer.Topic(), "persistent://public/default/my-topic")
	assertEqual(t, consumer.Subscription(), "my-sub")

	ctx := context.Background()

	for i := 0; i < 10; i++ {
		if err := producer.Send(ctx, ProducerMessage{
			Payload: []byte(fmt.Sprintf("hello-%d", i)),
		}); err != nil {
			t.Fatal(err)
		}

		msg, err := consumer.Receive(ctx)
		assertNil(t, err)
		assertNotNil(t, msg)

		assertEqual(t, string(msg.Payload()), fmt.Sprintf("hello-%d", i))

		consumer.Ack(msg)
	}

	consumer.Unsubscribe()
}

func TestConsumerCompaction(t *testing.T) {
	client, err := NewClient(ClientOptions{
		URL: "pulsar://localhost:6650",
	})

	assertNil(t, err)
	defer client.Close()

	topic := fmt.Sprintf("my-compaction-topic-%d", time.Now().Unix())

	producer, err := client.CreateProducer(ProducerOptions{
		Topic: topic,
	})

	assertNil(t, err)
	defer producer.Close()

	// Pre-create both subscriptions to retain published messages
	consumer1, err := client.Subscribe(ConsumerOptions{
		Topic:            topic,
		SubscriptionName: "my-sub-1",
	})

	assertNil(t, err)
	consumer1.Close()

	consumer2, err := client.Subscribe(ConsumerOptions{
		Topic:            topic,
		SubscriptionName: "my-sub-2",
		ReadCompacted:    true,
	})

	assertNil(t, err)
	consumer2.Close()

	ctx := context.Background()

	for i := 0; i < 10; i++ {
		if err := producer.Send(ctx, ProducerMessage{
			Payload: []byte(fmt.Sprintf("hello-%d", i)),
			Key:     "Same-Key",
		}); err != nil {
			t.Fatal(err)
		}
	}

	// Compact topic and wait for operation to complete
	url := fmt.Sprintf("http://localhost:8080/admin/v2/persistent/public/default/%s/compaction", topic)
	makeHttpPutCall(t, url)
	for {
		res := makeHttpGetCall(t, url)
		if strings.Contains(res, "RUNNING") {
			fmt.Println("Compaction still running")
			time.Sleep(100 * time.Millisecond)
			continue
		} else {
			assertEqual(t, strings.Contains(res, "SUCCESS"), true)
			fmt.Println("Compaction is done")
			break
		}
	}

	// Restart the consumers

	consumer1, err = client.Subscribe(ConsumerOptions{
		Topic:            topic,
		SubscriptionName: "my-sub-1",
	})

	assertNil(t, err)
	defer consumer1.Close()

	consumer2, err = client.Subscribe(ConsumerOptions{
		Topic:            topic,
		SubscriptionName: "my-sub-2",
		ReadCompacted:    true,
	})

	assertNil(t, err)
	defer consumer2.Close()

	// Consumer-1 will receive all messages
	for i := 0; i < 10; i++ {
		msg, err := consumer1.Receive(context.Background())
		assertNil(t, err)
		assertNotNil(t, msg)

		assertEqual(t, string(msg.Payload()), fmt.Sprintf("hello-%d", i))
	}

	// Consumer-2 will only receive the last message
	msg, err := consumer2.Receive(context.Background())
	assertNil(t, err)
	assertNotNil(t, msg)
	assertEqual(t, string(msg.Payload()), fmt.Sprintf("hello-9"))

	// No more messages on consumer-2
	ctx, cancel := context.WithTimeout(context.Background(), 100*time.Millisecond)
	defer cancel()

	msg, err = consumer2.Receive(ctx)
	assertNil(t, msg)
	assertNotNil(t, err)
}

func TestConsumerWithInvalidConf(t *testing.T) {
	client, err := NewClient(ClientOptions{
		URL: "pulsar://localhost:6650",
	})

	if err != nil {
		t.Fatal(err)
		return
	}

	defer client.Close()

	consumer, err := client.Subscribe(ConsumerOptions{
		Topic: "my-topic",
	})

	// Expect error in creating cosnumer
	assertNil(t, consumer)
	assertNotNil(t, err)

	assertEqual(t, err.(*Error).Result(), InvalidConfiguration)

	consumer, err = client.Subscribe(ConsumerOptions{
		SubscriptionName: "my-subscription",
	})

	// Expect error in creating consumer
	assertNil(t, consumer)
	assertNotNil(t, err)

	assertEqual(t, err.(*Error).Result(), InvalidConfiguration)
}

<<<<<<< HEAD
func makeHttpPutCall(t *testing.T, url string) string {
	return makeHttpCall(t, http.MethodPut, url)
}

func makeHttpGetCall(t *testing.T, url string) string {
	return makeHttpCall(t, http.MethodGet, url)
}

func makeHttpCall(t *testing.T, method string, url string) string {
	client := http.Client{}

	req, err := http.NewRequest(method, url, nil)
	if err != nil {
		t.Fatal(err)
	}

	req.Header.Set("Content-Type", "application/json")
	req.Header.Set("Accept", "application/json")

	res, err := client.Do(req)
	if err != nil {
		t.Fatal(err)
	}

	body, err := ioutil.ReadAll(res.Body)
	if err != nil {
		t.Fatal(err)
	}

	return string(body)
=======

func TestConsumerMultiTopics(t *testing.T) {
	client, err := NewClient(ClientOptions{
		URL: "pulsar://localhost:6650",
	})

	assertNil(t, err)
	defer client.Close()

	producer1, err := client.CreateProducer(ProducerOptions{
		Topic: "multi-topic-1",
	})

	assertNil(t, err)

	producer2, err := client.CreateProducer(ProducerOptions{
		Topic: "multi-topic-2",
	})

	assertNil(t, err)
	defer producer1.Close()
	defer producer2.Close()

	consumer, err := client.Subscribe(ConsumerOptions{
		Topics:           []string{"multi-topic-1", "multi-topic-2"},
		SubscriptionName: "my-sub",
	})

	assertNil(t, err)
	defer consumer.Close()

	assertEqual(t, consumer.Subscription(), "my-sub")

	ctx := context.Background()

	for i := 0; i < 10; i++ {
		if err := producer1.Send(ctx, ProducerMessage{
			Payload: []byte(fmt.Sprintf("hello-%d", i)),
		}); err != nil {
			t.Fatal(err)
		}

		if err := producer2.Send(ctx, ProducerMessage{
			Payload: []byte(fmt.Sprintf("hello-%d", i)),
		}); err != nil {
			t.Fatal(err)
		}
	}

	for i := 0; i < 20; i++ {
		msg, err := consumer.Receive(ctx)
		assertNil(t, err)
		assertNotNil(t, msg)

		consumer.Ack(msg)
	}

	consumer.Unsubscribe()
}


func TestConsumerRegex(t *testing.T) {
	client, err := NewClient(ClientOptions{
		URL: "pulsar://localhost:6650",
	})

	assertNil(t, err)
	defer client.Close()

	producer1, err := client.CreateProducer(ProducerOptions{
		Topic: "topic-1",
	})

	assertNil(t, err)

	producer2, err := client.CreateProducer(ProducerOptions{
		Topic: "topic-2",
	})

	assertNil(t, err)
	defer producer1.Close()
	defer producer2.Close()

	consumer, err := client.Subscribe(ConsumerOptions{
		TopicsPattern: "topic-\\d+",
		SubscriptionName: "my-sub",
	})

	assertNil(t, err)
	defer consumer.Close()

	assertEqual(t, consumer.Subscription(), "my-sub")

	ctx := context.Background()

	for i := 0; i < 10; i++ {
		if err := producer1.Send(ctx, ProducerMessage{
			Payload: []byte(fmt.Sprintf("hello-%d", i)),
		}); err != nil {
			t.Fatal(err)
		}

		if err := producer2.Send(ctx, ProducerMessage{
			Payload: []byte(fmt.Sprintf("hello-%d", i)),
		}); err != nil {
			t.Fatal(err)
		}
	}

	for i := 0; i < 20; i++ {
		msg, err := consumer.Receive(ctx)
		assertNil(t, err)
		assertNotNil(t, msg)

		consumer.Ack(msg)
	}

	consumer.Unsubscribe()
>>>>>>> b283ebd3
}<|MERGE_RESOLUTION|>--- conflicted
+++ resolved
@@ -22,12 +22,9 @@
 import (
 	"context"
 	"fmt"
-<<<<<<< HEAD
 	"io/ioutil"
 	"net/http"
 	"strings"
-=======
->>>>>>> b283ebd3
 	"testing"
 	"time"
 )
@@ -243,7 +240,6 @@
 	assertEqual(t, err.(*Error).Result(), InvalidConfiguration)
 }
 
-<<<<<<< HEAD
 func makeHttpPutCall(t *testing.T, url string) string {
 	return makeHttpCall(t, http.MethodPut, url)
 }
@@ -274,7 +270,7 @@
 	}
 
 	return string(body)
-=======
+}
 
 func TestConsumerMultiTopics(t *testing.T) {
 	client, err := NewClient(ClientOptions{
@@ -393,5 +389,4 @@
 	}
 
 	consumer.Unsubscribe()
->>>>>>> b283ebd3
 }