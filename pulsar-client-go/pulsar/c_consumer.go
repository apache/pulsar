//
// Licensed to the Apache Software Foundation (ASF) under one
// or more contributor license agreements.  See the NOTICE file
// distributed with this work for additional information
// regarding copyright ownership.  The ASF licenses this file
// to you under the Apache License, Version 2.0 (the
// "License"); you may not use this file except in compliance
// with the License.  You may obtain a copy of the License at
//
//   http://www.apache.org/licenses/LICENSE-2.0
//
// Unless required by applicable law or agreed to in writing,
// software distributed under the License is distributed on an
// "AS IS" BASIS, WITHOUT WARRANTIES OR CONDITIONS OF ANY
// KIND, either express or implied.  See the License for the
// specific language governing permissions and limitations
// under the License.
//

package pulsar

/*
#include "c_go_pulsar.h"
*/
import "C"

import (
	"context"
	"runtime"
	"time"
	"unsafe"
)

type consumer struct {
	ptr            *C.pulsar_consumer_t
	defaultChannel chan ConsumerMessage
}

func consumerFinalizer(c *consumer) {
	if c.ptr != nil {
		C.pulsar_consumer_free(c.ptr)
	}
}

//export pulsarSubscribeCallbackProxy
func pulsarSubscribeCallbackProxy(res C.pulsar_result, ptr *C.pulsar_consumer_t, ctx unsafe.Pointer) {
	cc := restorePointer(ctx).(*subscribeContext)

	C.pulsar_consumer_configuration_free(cc.conf)

	if res != C.pulsar_result_Ok {
		cc.callback(nil, newError(res, "Failed to subscribe to topic"))
	} else {
		cc.consumer.ptr = ptr
		runtime.SetFinalizer(cc.consumer, consumerFinalizer)
		cc.callback(cc.consumer, nil)
	}
}

type subscribeContext struct {
	conf     *C.pulsar_consumer_configuration_t
	consumer *consumer
	callback func(Consumer, error)
}

func subscribeAsync(client *client, options ConsumerOptions, callback func(Consumer, error)) {
	if options.Topic == "" && options.Topics == nil && options.TopicsPattern == "" {
		go callback(nil, newError(C.pulsar_result_InvalidConfiguration, "topic is required"))
		return
	}

	if options.SubscriptionName == "" {
		go callback(nil, newError(C.pulsar_result_InvalidConfiguration, "subscription name is required"))
		return
	}

	conf := C.pulsar_consumer_configuration_create()

	consumer := &consumer{}

	if options.MessageChannel == nil {
		// If there is no message listener, set a default channel so that we can have receive to
		// use that
		consumer.defaultChannel = make(chan ConsumerMessage)
		options.MessageChannel = consumer.defaultChannel
	}

	C._pulsar_consumer_configuration_set_message_listener(conf, savePointer(&consumerCallback{
		consumer: consumer,
		channel:  options.MessageChannel,
	}))

	if options.AckTimeout != 0 {
		timeoutMillis := options.AckTimeout.Nanoseconds() / int64(time.Millisecond)
		C.pulsar_consumer_set_unacked_messages_timeout_ms(conf, C.uint64_t(timeoutMillis))
	}

	if options.Type != Exclusive {
		C.pulsar_consumer_configuration_set_consumer_type(conf, C.pulsar_consumer_type(options.Type))
	}

	// ReceiverQueueSize==0 means to use the default queue size
	// -1 means to disable the consumer prefetching
	if options.ReceiverQueueSize > 0 {
		C.pulsar_consumer_configuration_set_receiver_queue_size(conf, C.int(options.ReceiverQueueSize))
	} else if options.ReceiverQueueSize < 0 {
		// In C++ client lib, 0 means disable prefetching
		C.pulsar_consumer_configuration_set_receiver_queue_size(conf, C.int(0))
	}

	if options.MaxTotalReceiverQueueSizeAcrossPartitions != 0 {
		C.pulsar_consumer_set_max_total_receiver_queue_size_across_partitions(conf,
			C.int(options.MaxTotalReceiverQueueSizeAcrossPartitions))
	}

	if options.Name != "" {
		name := C.CString(options.Name)
		defer C.free(unsafe.Pointer(name))

		C.pulsar_consumer_set_consumer_name(conf, name)
	}

<<<<<<< HEAD
	if options.Properties != nil {
		for key, value := range options.Properties {
			cKey := C.CString(key)
			cValue := C.CString(value)

			C.pulsar_consumer_configuration_set_property(conf, cKey, cValue)

			C.free(unsafe.Pointer(cKey))
			C.free(unsafe.Pointer(cValue))
		}
	}

	topic := C.CString(options.Topic)
=======
>>>>>>> 774cafa2
	subName := C.CString(options.SubscriptionName)
	defer C.free(unsafe.Pointer(subName))

	callbackPtr := savePointer(&subscribeContext{conf: conf, consumer: consumer, callback: callback})

	if options.Topic != "" {
		topic := C.CString(options.Topic)
		defer C.free(unsafe.Pointer(topic))
		C._pulsar_client_subscribe_async(client.ptr, topic, subName, conf, callbackPtr)
	} else if options.Topics != nil {
		cArray := C.malloc(C.size_t(len(options.Topics)) * C.size_t(unsafe.Sizeof(uintptr(0))))

		// convert the C array to a Go Array so we can index it
		a := (*[1<<30 - 1]*C.char)(cArray)

		for idx, topic := range options.Topics {
			a[idx] = C.CString(topic)
		}

		C._pulsar_client_subscribe_multi_topics_async(client.ptr, (**C.char)(cArray), C.int(len(options.Topics)),
			subName, conf, callbackPtr)

		for idx, _ := range options.Topics {
			C.free(unsafe.Pointer(a[idx]))
		}

		C.free(cArray)
	} else if options.TopicsPattern != "" {
		topicsPattern := C.CString(options.TopicsPattern)
		defer C.free(unsafe.Pointer(topicsPattern))
		C._pulsar_client_subscribe_pattern_async(client.ptr, topicsPattern, subName, conf, callbackPtr)
	}
}

type consumerCallback struct {
	consumer Consumer
	channel  chan ConsumerMessage
}

//export pulsarMessageListenerProxy
func pulsarMessageListenerProxy(cConsumer *C.pulsar_consumer_t, message *C.pulsar_message_t, ctx unsafe.Pointer) {
	cc := restorePointerNoDelete(ctx).(*consumerCallback)

	defer func() {
		ex := recover()
		if ex != nil {
			// There was an error when sending channel (eg: already closed)
		}
	}()

	cc.channel <- ConsumerMessage{cc.consumer, newMessageWrapper(message)}
}

//// Consumer

func (c *consumer) Topic() string {
	return C.GoString(C.pulsar_consumer_get_topic(c.ptr))
}

func (c *consumer) Subscription() string {
	return C.GoString(C.pulsar_consumer_get_subscription_name(c.ptr))
}

func (c *consumer) Unsubscribe() error {
	channel := make(chan error)
	c.UnsubscribeAsync(func(err error) {
		channel <- err; close(channel) })
	return <-channel
}

func (c *consumer) UnsubscribeAsync(callback func(error)) {
	C._pulsar_consumer_unsubscribe_async(c.ptr, savePointer(callback))
}

//export pulsarConsumerUnsubscribeCallbackProxy
func pulsarConsumerUnsubscribeCallbackProxy(res C.pulsar_result, ctx unsafe.Pointer) {
	callback := restorePointer(ctx).(func(err error))

	if res != C.pulsar_result_Ok {
		go callback(newError(res, "Failed to unsubscribe consumer"))
	} else {
		go callback(nil)
	}
}

func (c *consumer) Receive(ctx context.Context) (Message, error) {
	select {
	case <-ctx.Done():
		return nil, ctx.Err()

	case cm := <-c.defaultChannel:
		return cm.Message, nil
	}
}

func (c *consumer) Ack(msg Message) error {
	C.pulsar_consumer_acknowledge_async(c.ptr, msg.(*message).ptr, nil, nil)
	return nil
}

func (c *consumer) AckID(msgId MessageID) error {
	C.pulsar_consumer_acknowledge_async_id(c.ptr, msgId.(*messageID).ptr, nil, nil)
	return nil
}

func (c *consumer) AckCumulative(msg Message) error {
	C.pulsar_consumer_acknowledge_cumulative_async(c.ptr, msg.(*message).ptr, nil, nil)
	return nil
}

func (c *consumer) AckCumulativeID(msgId MessageID) error {
	C.pulsar_consumer_acknowledge_cumulative_async_id(c.ptr, msgId.(*messageID).ptr, nil, nil)
	return nil
}

func (c *consumer) Close() error {
	channel := make(chan error)
	c.CloseAsync(func(err error) { channel <- err; close(channel) })
	return <-channel
}

func (c *consumer) CloseAsync(callback func(error)) {
	if c.defaultChannel != nil {
		close(c.defaultChannel)
	}

	C._pulsar_consumer_close_async(c.ptr, savePointer(callback))
}

//export pulsarConsumerCloseCallbackProxy
func pulsarConsumerCloseCallbackProxy(res C.pulsar_result, ctx unsafe.Pointer) {
	callback := restorePointer(ctx).(func(err error))

	if res != C.pulsar_result_Ok {
		go callback(newError(res, "Failed to close Consumer"))
	} else {
		go callback(nil)
	}
}

func (c *consumer) RedeliverUnackedMessages() {
	C.pulsar_consumer_redeliver_unacknowledged_messages(c.ptr)
}<|MERGE_RESOLUTION|>--- conflicted
+++ resolved
@@ -120,7 +120,6 @@
 		C.pulsar_consumer_set_consumer_name(conf, name)
 	}
 
-<<<<<<< HEAD
 	if options.Properties != nil {
 		for key, value := range options.Properties {
 			cKey := C.CString(key)
@@ -133,10 +132,7 @@
 		}
 	}
 
-	topic := C.CString(options.Topic)
-=======
->>>>>>> 774cafa2
-	subName := C.CString(options.SubscriptionName)
+  subName := C.CString(options.SubscriptionName)
 	defer C.free(unsafe.Pointer(subName))
 
 	callbackPtr := savePointer(&subscribeContext{conf: conf, consumer: consumer, callback: callback})
