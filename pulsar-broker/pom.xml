<!--

    Licensed to the Apache Software Foundation (ASF) under one
    or more contributor license agreements.  See the NOTICE file
    distributed with this work for additional information
    regarding copyright ownership.  The ASF licenses this file
    to you under the Apache License, Version 2.0 (the
    "License"); you may not use this file except in compliance
    with the License.  You may obtain a copy of the License at

      http://www.apache.org/licenses/LICENSE-2.0

    Unless required by applicable law or agreed to in writing,
    software distributed under the License is distributed on an
    "AS IS" BASIS, WITHOUT WARRANTIES OR CONDITIONS OF ANY
    KIND, either express or implied.  See the License for the
    specific language governing permissions and limitations
    under the License.

-->
<project xmlns="http://maven.apache.org/POM/4.0.0" xmlns:xsi="http://www.w3.org/2001/XMLSchema-instance"
         xsi:schemaLocation="http://maven.apache.org/POM/4.0.0 http://maven.apache.org/maven-v4_0_0.xsd">
  <modelVersion>4.0.0</modelVersion>

  <parent>
    <groupId>org.apache.pulsar</groupId>
    <artifactId>pulsar</artifactId>
<<<<<<< HEAD
    <version>3.2.0-SNAPSHOT</version>
    <relativePath>../pom.xml</relativePath>
=======
    <version>3.3.0-SNAPSHOT</version>
    <relativePath>..</relativePath>
>>>>>>> 529e1ab8
  </parent>

  <artifactId>pulsar-broker</artifactId>
  <packaging>jar</packaging>
  <name>Pulsar Broker</name>

  <dependencies>
    <dependency>
      <groupId>commons-codec</groupId>
      <artifactId>commons-codec</artifactId>
    </dependency>

    <dependency>
      <groupId>org.apache.commons</groupId>
      <artifactId>commons-collections4</artifactId>
    </dependency>

    <dependency>
      <groupId>org.apache.commons</groupId>
      <artifactId>commons-lang3</artifactId>
    </dependency>

    <dependency>
      <groupId>org.slf4j</groupId>
      <artifactId>slf4j-api</artifactId>
    </dependency>

    <dependency>
      <groupId>io.netty</groupId>
      <artifactId>netty-transport</artifactId>
    </dependency>

    <dependency>
      <groupId>com.google.protobuf</groupId>
      <artifactId>protobuf-java</artifactId>
    </dependency>

    <dependency>
      <groupId>${project.groupId}</groupId>
      <artifactId>pulsar-client-original</artifactId>
      <version>${project.version}</version>
    </dependency>

    <dependency>
      <groupId>${project.groupId}</groupId>
      <artifactId>pulsar-websocket</artifactId>
      <version>${project.version}</version>
    </dependency>

    <dependency>
      <groupId>${project.groupId}</groupId>
      <artifactId>pulsar-client-admin-original</artifactId>
      <version>${project.version}</version>
    </dependency>

    <dependency>
      <groupId>${project.groupId}</groupId>
      <artifactId>pulsar-cli-utils</artifactId>
      <version>${project.version}</version>
    </dependency>

    <dependency>
      <groupId>${project.groupId}</groupId>
      <artifactId>managed-ledger</artifactId>
      <version>${project.version}</version>
    </dependency>

    <dependency>
      <groupId>org.apache.curator</groupId>
      <artifactId>curator-recipes</artifactId>
    </dependency>

    <dependency>
      <groupId>org.apache.bookkeeper</groupId>
      <artifactId>stream-storage-server</artifactId>
      <exclusions>
        <exclusion>
          <groupId>io.grpc</groupId>
          <artifactId>grpc-all</artifactId>
        </exclusion>
        <exclusion>
          <groupId>org.apache.curator</groupId>
          <artifactId>*</artifactId>
        </exclusion>
        <exclusion>
          <groupId>org.apache.bookkeeper.tests</groupId>
          <artifactId>stream-storage-tests-common</artifactId>
        </exclusion>
        <exclusion>
          <groupId>org.apache.zookeeper</groupId>
          <artifactId>zookeeper</artifactId>
        </exclusion>
        <exclusion>
          <groupId>org.inferred</groupId>
          <artifactId>freebuilder</artifactId>
        </exclusion>
      </exclusions>
    </dependency>

    <dependency>
      <groupId>org.apache.bookkeeper</groupId>
      <artifactId>bookkeeper-tools-framework</artifactId>
    </dependency>

    <dependency>
      <groupId>${project.groupId}</groupId>
      <artifactId>pulsar-broker-common</artifactId>
      <version>${project.version}</version>
    </dependency>

    <dependency>
      <groupId>${project.groupId}</groupId>
      <artifactId>pulsar-transaction-common</artifactId>
      <version>${project.version}</version>
    </dependency>

    <dependency>
      <groupId>${project.groupId}</groupId>
      <artifactId>pulsar-io-batch-discovery-triggerers</artifactId>
      <version>${project.version}</version>
      <scope>test</scope>
    </dependency>

    <dependency>
      <groupId>${project.groupId}</groupId>
      <artifactId>testmocks</artifactId>
      <version>${project.version}</version>
      <scope>test</scope>
    </dependency>

    <dependency>
      <groupId>com.github.tomakehurst</groupId>
      <artifactId>wiremock-jre8</artifactId>
      <version>${wiremock.version}</version>
      <scope>test</scope>
    </dependency>

    <!-- zookeeper server -->
    <dependency>
       <groupId>io.dropwizard.metrics</groupId>
       <artifactId>metrics-core</artifactId>
    </dependency>

    <!-- zookeeper server -->
    <dependency>
       <groupId>org.xerial.snappy</groupId>
       <artifactId>snappy-java</artifactId>
    </dependency>

    <!-- functions related dependencies (begin) -->

    <dependency>
      <groupId>${project.groupId}</groupId>
      <artifactId>pulsar-functions-worker</artifactId>
      <version>${project.version}</version>
    </dependency>

    <dependency>
      <groupId>${project.groupId}</groupId>
      <artifactId>pulsar-functions-local-runner-original</artifactId>
      <version>${project.version}</version>
      <scope>test</scope>
    </dependency>

    <dependency>
      <groupId>${project.groupId}</groupId>
      <artifactId>pulsar-client-messagecrypto-bc</artifactId>
      <version>${project.version}</version>
    </dependency>

    <dependency>
      <groupId>org.awaitility</groupId>
      <artifactId>awaitility</artifactId>
      <scope>test</scope>
    </dependency>

    <!-- functions related dependencies (end) -->

    <dependency>
      <groupId>org.eclipse.jetty</groupId>
      <artifactId>jetty-server</artifactId>
    </dependency>

    <dependency>
      <groupId>org.eclipse.jetty</groupId>
      <artifactId>jetty-alpn-conscrypt-server</artifactId>
    </dependency>

    <dependency>
      <groupId>org.eclipse.jetty</groupId>
      <artifactId>jetty-servlet</artifactId>
    </dependency>

    <dependency>
      <groupId>org.eclipse.jetty</groupId>
      <artifactId>jetty-servlets</artifactId>
    </dependency>

    <dependency>
      <groupId>org.glassfish.jersey.core</groupId>
      <artifactId>jersey-server</artifactId>
    </dependency>

    <dependency>
      <groupId>org.glassfish.jersey.containers</groupId>
      <artifactId>jersey-container-servlet-core</artifactId>
    </dependency>

    <dependency>
      <groupId>org.glassfish.jersey.containers</groupId>
      <artifactId>jersey-container-servlet</artifactId>
    </dependency>

    <dependency>
      <groupId>org.glassfish.jersey.media</groupId>
      <artifactId>jersey-media-json-jackson</artifactId>
    </dependency>

    <dependency>
      <groupId>org.glassfish.jersey.test-framework</groupId>
      <artifactId>jersey-test-framework-core</artifactId>
      <scope>test</scope>
      <version>${jersey.version}</version>
    </dependency>

    <dependency>
      <groupId>org.glassfish.jersey.test-framework.providers</groupId>
      <artifactId>jersey-test-framework-provider-grizzly2</artifactId>
      <scope>test</scope>
      <version>${jersey.version}</version>
    </dependency>

    <dependency>
      <groupId>jakarta.activation</groupId>
      <artifactId>jakarta.activation-api</artifactId>
    </dependency>

    <dependency>
      <groupId>com.fasterxml.jackson.jaxrs</groupId>
      <artifactId>jackson-jaxrs-json-provider</artifactId>
    </dependency>

    <dependency>
      <groupId>org.glassfish.jersey.inject</groupId>
      <artifactId>jersey-hk2</artifactId>
    </dependency>

    <dependency>
      <groupId>com.fasterxml.jackson.module</groupId>
      <artifactId>jackson-module-jsonSchema</artifactId>
    </dependency>

    <dependency>
      <groupId>org.slf4j</groupId>
      <artifactId>jcl-over-slf4j</artifactId>
    </dependency>

    <dependency>
      <groupId>com.google.guava</groupId>
      <artifactId>guava</artifactId>
    </dependency>

    <dependency>
      <groupId>${project.groupId}</groupId>
      <artifactId>pulsar-docs-tools</artifactId>
      <version>${project.version}</version>
      <exclusions>
        <exclusion>
          <groupId>io.swagger</groupId>
          <artifactId>*</artifactId>
        </exclusion>
      </exclusions>
    </dependency>

    <dependency>
      <groupId>com.beust</groupId>
      <artifactId>jcommander</artifactId>
    </dependency>

    <dependency>
      <groupId>io.swagger</groupId>
      <artifactId>swagger-annotations</artifactId>
      <scope>provided</scope>
    </dependency>

    <dependency>
      <groupId>io.prometheus</groupId>
      <artifactId>simpleclient</artifactId>
    </dependency>

    <dependency>
      <groupId>io.prometheus</groupId>
      <artifactId>simpleclient_jetty</artifactId>
    </dependency>

    <dependency>
      <groupId>io.prometheus</groupId>
      <artifactId>simpleclient_hotspot</artifactId>
    </dependency>

    <dependency>
      <groupId>io.prometheus</groupId>
      <artifactId>simpleclient_caffeine</artifactId>
    </dependency>

    <dependency>
      <groupId>io.swagger</groupId>
      <artifactId>swagger-core</artifactId>
      <scope>provided</scope>
    </dependency>

    <dependency>
      <groupId>org.hdrhistogram</groupId>
      <artifactId>HdrHistogram</artifactId>
    </dependency>

    <dependency>
      <groupId>com.google.code.gson</groupId>
      <artifactId>gson</artifactId>
    </dependency>

    <dependency>
      <groupId>com.github.zafarkhaja</groupId>
      <artifactId>java-semver</artifactId>
    </dependency>

    <dependency>
      <groupId>org.apache.avro</groupId>
      <artifactId>avro</artifactId>
      <version>${avro.version}</version>
    </dependency>

    <dependency>
      <groupId>com.carrotsearch</groupId>
      <artifactId>hppc</artifactId>
    </dependency>

    <dependency>
      <groupId>org.roaringbitmap</groupId>
      <artifactId>RoaringBitmap</artifactId>
    </dependency>

    <dependency>
      <groupId>com.github.oshi</groupId>
      <artifactId>oshi-core-java11</artifactId>
    </dependency>

    <dependency>
      <groupId>${project.groupId}</groupId>
      <artifactId>pulsar-functions-api-examples</artifactId>
      <version>${project.version}</version>
      <type>pom</type>
      <scope>test</scope>
    </dependency>

    <dependency>
      <groupId>${project.groupId}</groupId>
      <artifactId>pulsar-functions-api-examples-builtin</artifactId>
      <version>${project.version}</version>
      <type>pom</type>
      <scope>test</scope>
    </dependency>

    <dependency>
      <groupId>${project.groupId}</groupId>
      <artifactId>pulsar-io-batch-data-generator</artifactId>
      <version>${project.version}</version>
      <type>pom</type>
      <scope>test</scope>
    </dependency>

    <dependency>
      <groupId>${project.groupId}</groupId>
      <artifactId>pulsar-io-data-generator</artifactId>
      <version>${project.version}</version>
      <type>pom</type>
      <scope>test</scope>
    </dependency>

    <dependency>
      <groupId>${project.groupId}</groupId>
      <artifactId>pulsar-metadata</artifactId>
      <version>${project.version}</version>
      <type>test-jar</type>
      <scope>test</scope>
    </dependency>

    <dependency>
      <groupId>javax.xml.bind</groupId>
      <artifactId>jaxb-api</artifactId>
      <exclusions>
        <exclusion>
          <groupId>javax.activation</groupId>
          <artifactId>javax.activation-api</artifactId>
        </exclusion>
      </exclusions>
    </dependency>

    <dependency>
      <groupId>com.sun.activation</groupId>
      <artifactId>javax.activation</artifactId>
    </dependency>

    <dependency>
      <groupId>io.rest-assured</groupId>
      <artifactId>rest-assured</artifactId>
      <scope>test</scope>
    </dependency>

    <!-- transaction related dependencies (begin) -->

    <dependency>
      <groupId>${project.groupId}</groupId>
      <artifactId>pulsar-transaction-coordinator</artifactId>
      <version>${project.version}</version>
    </dependency>

    <!-- transaction related dependencies (end) -->

    <dependency>
      <groupId>${project.groupId}</groupId>
      <artifactId>pulsar-package-core</artifactId>
      <version>${project.version}</version>
    </dependency>

    <dependency>
      <groupId>io.etcd</groupId>
      <artifactId>jetcd-test</artifactId>
      <scope>test</scope>
    </dependency>

    <dependency>
      <groupId>${project.groupId}</groupId>
      <artifactId>pulsar-package-filesystem-storage</artifactId>
      <version>${project.version}</version>
    </dependency>

  </dependencies>

  <build>
    <plugins>
      <plugin>
        <groupId>org.gaul</groupId>
        <artifactId>modernizer-maven-plugin</artifactId>
        <configuration>
          <failOnViolations>true</failOnViolations>
          <javaVersion>17</javaVersion>
          <exclusionPatterns>
            <exclusionPattern>java/lang/StringBuffer."&lt;init&gt;":.*</exclusionPattern>
          </exclusionPatterns>
        </configuration>
        <executions>
          <execution>
            <id>modernizer</id>
            <phase>verify</phase>
            <goals>
              <goal>modernizer</goal>
            </goals>
          </execution>
        </executions>
      </plugin>

      <plugin>
        <groupId>org.apache.maven.plugins</groupId>
        <artifactId>maven-checkstyle-plugin</artifactId>
        <executions>
          <execution>
            <id>check-style</id>
            <phase>verify</phase>
            <configuration>
              <configLocation>../buildtools/src/main/resources/pulsar/checkstyle.xml</configLocation>
              <suppressionsLocation>../buildtools/src/main/resources/pulsar/suppressions.xml</suppressionsLocation>
              <encoding>UTF-8</encoding>
              <excludes>**/proto/*</excludes>
            </configuration>
            <goals>
              <goal>check</goal>
            </goals>
          </execution>
        </executions>
      </plugin>
      <plugin>
        <groupId>org.apache.maven.plugins</groupId>
        <artifactId>maven-jar-plugin</artifactId>
        <executions>
          <execution>
            <goals>
              <goal>test-jar</goal>
            </goals>
          </execution>
        </executions>
      </plugin>

      <plugin>
        <artifactId>maven-dependency-plugin</artifactId>
        <executions>
          <execution>
            <id>copy-pulsar-io-connectors</id>
            <phase>generate-test-resources</phase>
            <goals>
              <goal>copy</goal>
            </goals>
            <configuration>
              <artifactItems>
                <artifactItem>
                  <groupId>${project.groupId}</groupId>
                  <artifactId>pulsar-io-data-generator</artifactId>
                  <version>${project.version}</version>
                  <type>jar</type>
                  <overWrite>true</overWrite>
                  <outputDirectory>${project.build.directory}</outputDirectory>
                  <destFileName>pulsar-io-data-generator.nar</destFileName>
                </artifactItem>
                <artifactItem>
                  <groupId>${project.groupId}</groupId>
                  <artifactId>pulsar-io-batch-data-generator</artifactId>
                  <version>${project.version}</version>
                  <type>jar</type>
                  <overWrite>true</overWrite>
                  <outputDirectory>${project.build.directory}</outputDirectory>
                  <destFileName>pulsar-io-batch-data-generator.nar</destFileName>
                </artifactItem>
                <artifactItem>
                  <groupId>${project.groupId}</groupId>
                  <artifactId>pulsar-functions-api-examples</artifactId>
                  <version>${project.version}</version>
                  <type>jar</type>
                  <overWrite>true</overWrite>
                  <outputDirectory>${project.build.directory}</outputDirectory>
                  <destFileName>pulsar-functions-api-examples.jar</destFileName>
                </artifactItem>
                <artifactItem>
                  <groupId>${project.groupId}</groupId>
                  <artifactId>pulsar-functions-api-examples-builtin</artifactId>
                  <version>${project.version}</version>
                  <type>jar</type>
                  <overWrite>true</overWrite>
                  <outputDirectory>${project.build.directory}</outputDirectory>
                  <destFileName>pulsar-functions-api-examples.nar</destFileName>
                </artifactItem>
              </artifactItems>
            </configuration>
          </execution>
        </executions>
      </plugin>

      <plugin>
        <groupId>org.apache.maven.plugins</groupId>
        <artifactId>maven-surefire-plugin</artifactId>
        <configuration>
          <systemPropertyVariables>
            <pulsar-io-data-generator.nar.path>${project.build.directory}/pulsar-io-data-generator.nar</pulsar-io-data-generator.nar.path>
            <pulsar-functions-api-examples.jar.path>${project.build.directory}/pulsar-functions-api-examples.jar</pulsar-functions-api-examples.jar.path>
            <pulsar-functions-api-examples.nar.path>${project.build.directory}/pulsar-functions-api-examples.nar</pulsar-functions-api-examples.nar.path>
            <pulsar-io-batch-data-generator.nar.path>${project.build.directory}/pulsar-io-batch-data-generator.nar</pulsar-io-batch-data-generator.nar.path>
            <!-- workaround issue #13750 which gets triggered if org.apache.bookkeeper.meta.MetadataDrivers class gets loaded before org.apache.pulsar.metadata.bookkeeper.BKCluster constructor is called -->
            <bookkeeper.metadata.bookie.drivers>org.apache.pulsar.metadata.bookkeeper.PulsarMetadataBookieDriver</bookkeeper.metadata.bookie.drivers>
            <bookkeeper.metadata.client.drivers>org.apache.pulsar.metadata.bookkeeper.PulsarMetadataClientDriver</bookkeeper.metadata.client.drivers>
          </systemPropertyVariables>
        </configuration>
      </plugin>

      <plugin>
        <groupId>org.xolstice.maven.plugins</groupId>
        <artifactId>protobuf-maven-plugin</artifactId>
        <version>${protobuf-maven-plugin.version}</version>
        <configuration>
          <!--suppress UnresolvedMavenProperty -->
          <protocArtifact>com.google.protobuf:protoc:${protoc3.version}:exe:${os.detected.classifier}</protocArtifact>
          <checkStaleness>true</checkStaleness>
          <excludes>
            <exclude>**/ResourceUsage.proto</exclude>
            <exclude>**/TransactionPendingAck.proto</exclude>
            <exclude>**/DelayedMessageIndexBucketSegment.proto</exclude>
          </excludes>
        </configuration>
        <executions>
          <execution>
            <phase>generate-sources</phase>
            <goals>
              <goal>compile</goal>
              <goal>test-compile</goal>
            </goals>
          </execution>
        </executions>
      </plugin>
      <plugin>
        <groupId>org.codehaus.mojo</groupId>
        <artifactId>properties-maven-plugin</artifactId>
        <executions>
          <execution>
            <phase>initialize</phase>
            <goals>
              <goal>set-system-properties</goal>
            </goals>
            <configuration>
              <properties>
                <property>
                  <name>proto_path</name>
                  <value>${project.parent.basedir}</value>
                </property>
                <property>
                  <name>proto_search_strategy</name>
                  <value>2</value>
                </property>
              </properties>
            </configuration>
          </execution>
        </executions>
      </plugin>
      <plugin>
        <groupId>com.github.splunk.lightproto</groupId>
        <artifactId>lightproto-maven-plugin</artifactId>
        <version>${lightproto-maven-plugin.version}</version>
        <configuration>
          <sources>
            <source>${project.basedir}/src/main/proto/TransactionPendingAck.proto</source>
            <source>${project.basedir}/src/main/proto/ResourceUsage.proto</source>
            <source>${project.basedir}/src/main/proto/DelayedMessageIndexBucketSegment.proto</source>
          </sources>
          <targetSourcesSubDir>generated-sources/lightproto/java</targetSourcesSubDir>
          <targetTestSourcesSubDir>generated-sources/lightproto/java</targetTestSourcesSubDir>
        </configuration>
        <executions>
          <execution>
            <goals>
              <goal>generate</goal>
            </goals>
          </execution>
        </executions>
      </plugin>

      <plugin>
        <artifactId>maven-resources-plugin</artifactId>
        <executions>
          <execution>
            <id>copy-resources</id>
            <phase>test-compile</phase>
            <goals>
              <goal>copy-resources</goal>
            </goals>
            <configuration>
              <outputDirectory>${project.build.testOutputDirectory}/certificate-authority</outputDirectory>
              <overwrite>true</overwrite>
              <resources>
                <resource>
                  <directory>${project.parent.basedir}/tests/certificate-authority</directory>
                  <filtering>false</filtering>
                </resource>
              </resources>
            </configuration>
          </execution>
        </executions>
      </plugin>
    </plugins>
    <resources>
      <resource>
        <directory>src/main/resources</directory>
        <filtering>true</filtering>
      </resource>
    </resources>
  </build>

  <profiles>
    <profile>
      <!-- enables builds with -Dmaven.test.skip=true -->
      <id>test-jar-dependencies</id>
      <activation>
        <property>
          <name>maven.test.skip</name>
          <value>!true</value>
        </property>
      </activation>
      <dependencies>
        <dependency>
          <groupId>${project.groupId}</groupId>
          <artifactId>managed-ledger</artifactId>
          <version>${project.version}</version>
          <type>test-jar</type>
          <scope>test</scope>
        </dependency>

        <dependency>
          <groupId>${project.groupId}</groupId>
          <artifactId>pulsar-package-core</artifactId>
          <version>${project.version}</version>
          <type>test-jar</type>
          <scope>test</scope>
        </dependency>

        <dependency>
          <groupId>${project.groupId}</groupId>
          <artifactId>pulsar-metadata</artifactId>
          <version>${project.version}</version>
          <type>test-jar</type>
          <scope>test</scope>
        </dependency>
      </dependencies>
    </profile>
    <profile>
      <id>swagger</id>
      <build>
        <plugins>
          <plugin>
            <groupId>com.github.kongchen</groupId>
            <artifactId>swagger-maven-plugin</artifactId>
            <version>3.1.8</version>
            <configuration>
              <apiSources>
                <apiSource>
                  <springmvc>false</springmvc>
                  <operationIdFormat>{{className}}_{{methodName}}</operationIdFormat>
                  <outputFormats>json</outputFormats>
                  <locations>
                    <location>org.apache.pulsar.broker.admin.v2.Bookies</location>
                    <location>org.apache.pulsar.broker.admin.v2.BrokerStats</location>
                    <location>org.apache.pulsar.broker.admin.v2.Brokers</location>
                    <location>org.apache.pulsar.broker.admin.v2.Clusters</location>
                    <location>org.apache.pulsar.broker.admin.v2.Functions</location>
                    <location>org.apache.pulsar.broker.admin.v2.Namespaces</location>
                    <location>org.apache.pulsar.broker.admin.v2.NonPersistentTopics</location>
                    <location>org.apache.pulsar.broker.admin.v2.PersistentTopics</location>
                    <!-- See https://github.com/apache/pulsar/issues/18947 -->
                    <!-- <location>org.apache.pulsar.broker.admin.v2.ExtPersistentTopics</location> -->
                    <!-- <location>org.apache.pulsar.broker.admin.v2.ExtNonPersistentTopics</location> -->
                    <location>org.apache.pulsar.broker.admin.v2.ResourceGroups</location>
                    <location>org.apache.pulsar.broker.admin.v2.ResourceQuotas</location>
                    <location>org.apache.pulsar.broker.admin.v2.SchemasResource</location>
                    <location>org.apache.pulsar.broker.admin.v2.Tenants</location>
                    <location>org.apache.pulsar.broker.admin.v2.Worker</location>
                    <location>org.apache.pulsar.broker.admin.v2.WorkerStats</location>
                  </locations>
                  <schemes>http,https</schemes>
                  <basePath>/admin/v2</basePath>
                  <info>
                    <title>Pulsar Admin REST API</title>
                    <version>v2</version>
                    <description>This provides the REST API for admin operations</description>
                    <license>
                      <url>http://www.apache.org/licenses/LICENSE-2.0.html</url>
                      <name>Apache 2.0</name>
                    </license>
                  </info>
                  <swaggerDirectory>${basedir}/target/docs</swaggerDirectory>
                  <swaggerFileName>swagger</swaggerFileName>
                </apiSource>
                <apiSource>
                  <springmvc>false</springmvc>
                  <operationIdFormat>{{className}}_{{methodName}}</operationIdFormat>
                  <outputFormats>json</outputFormats>
                  <locations>org.apache.pulsar.broker.lookup.v2</locations>
                  <schemes>http,https</schemes>
                  <basePath>/lookup</basePath>
                  <info>
                    <title>Pulsar Lookup REST API</title>
                    <version>v2</version>
                    <description>This provides the REST API for lookup operations</description>
                    <license>
                      <url>http://www.apache.org/licenses/LICENSE-2.0.html</url>
                      <name>Apache 2.0</name>
                    </license>
                  </info>
                  <swaggerDirectory>${basedir}/target/docs</swaggerDirectory>
                  <swaggerFileName>swaggerlookup</swaggerFileName>
                </apiSource>
                <apiSource>
                  <springmvc>false</springmvc>
                  <operationIdFormat>{{className}}_{{methodName}}</operationIdFormat>
                  <outputFormats>json</outputFormats>
                  <locations>org.apache.pulsar.broker.admin.v3.Functions</locations>
                  <schemes>http,https</schemes>
                  <basePath>/admin/v3</basePath>
                  <info>
                    <title>Pulsar Functions REST API</title>
                    <version>v3</version>
                    <description>This provides the REST API for Pulsar Functions operations</description>
                    <license>
                      <url>http://www.apache.org/licenses/LICENSE-2.0.html</url>
                      <name>Apache 2.0</name>
                    </license>
                  </info>
                  <swaggerDirectory>${basedir}/target/docs</swaggerDirectory>
                  <swaggerFileName>swaggerfunctions</swaggerFileName>
                </apiSource>
                <apiSource>
                  <springmvc>false</springmvc>
                  <operationIdFormat>{{className}}_{{methodName}}</operationIdFormat>
                  <outputFormats>json</outputFormats>
                  <locations>org.apache.pulsar.broker.admin.v3.Transactions</locations>
                  <schemes>http,https</schemes>
                  <basePath>/admin/v3</basePath>
                  <info>
                    <title>Pulsar Transactions REST API</title>
                    <version>v3</version>
                    <description>This provides the REST API for Pulsar Transactions operations</description>
                    <license>
                      <url>http://www.apache.org/licenses/LICENSE-2.0.html</url>
                      <name>Apache 2.0</name>
                    </license>
                  </info>
                  <swaggerDirectory>${basedir}/target/docs</swaggerDirectory>
                  <swaggerFileName>swaggertransactions</swaggerFileName>
                </apiSource>
                <apiSource>
                  <springmvc>false</springmvc>
                  <operationIdFormat>{{className}}_{{methodName}}</operationIdFormat>
                  <outputFormats>json</outputFormats>
                  <locations>org.apache.pulsar.broker.admin.v3.Sources</locations>
                  <schemes>http,https</schemes>
                  <basePath>/admin/v3</basePath>
                  <info>
                    <title>Pulsar Source REST API</title>
                    <version>v3</version>
                    <description>This provides the REST API for Pulsar Source operations</description>
                    <license>
                      <url>http://www.apache.org/licenses/LICENSE-2.0.html</url>
                      <name>Apache 2.0</name>
                    </license>
                  </info>
                  <swaggerDirectory>${basedir}/target/docs</swaggerDirectory>
                  <swaggerFileName>swaggersource</swaggerFileName>
                </apiSource>
                <apiSource>
                  <springmvc>false</springmvc>
                  <operationIdFormat>{{className}}_{{methodName}}</operationIdFormat>
                  <outputFormats>json</outputFormats>
                  <locations>org.apache.pulsar.broker.admin.v3.Sinks</locations>
                  <schemes>http,https</schemes>
                  <basePath>/admin/v3</basePath>
                  <info>
                    <title>Pulsar Sink REST API</title>
                    <version>v3</version>
                    <description>This provides the REST API for Pulsar Sink operations</description>
                    <license>
                      <url>http://www.apache.org/licenses/LICENSE-2.0.html</url>
                      <name>Apache 2.0</name>
                    </license>
                  </info>
                  <swaggerDirectory>${basedir}/target/docs</swaggerDirectory>
                  <swaggerFileName>swaggersink</swaggerFileName>
                </apiSource>
                <apiSource>
                  <springmvc>false</springmvc>
                  <operationIdFormat>{{className}}_{{methodName}}</operationIdFormat>
                  <outputFormats>json</outputFormats>
                  <locations>org.apache.pulsar.broker.admin.v3.Packages</locations>
                  <schemes>http,https</schemes>
                  <basePath>/admin/v3</basePath>
                  <info>
                    <title>Pulsar Packages REST API</title>
                    <version>v3</version>
                    <description>This provides the REST API for Pulsar Packages operations</description>
                    <license>
                      <url>http://www.apache.org/licenses/LICENSE-2.0.html</url>
                      <name>Apache 2.0</name>
                    </license>
                  </info>
                  <swaggerDirectory>${basedir}/target/docs</swaggerDirectory>
                  <swaggerFileName>swaggerpackages</swaggerFileName>
                </apiSource>
              </apiSources>
            </configuration>
            <executions>
              <execution>
                <phase>compile</phase>
                <goals>
                  <goal>generate</goal>
                </goals>
              </execution>
            </executions>
          </plugin>
        </plugins>
      </build>
    </profile>
    <profile>
      <id>only-eclipse</id>
      <activation>
        <property>
          <name>m2e.version</name>
        </property>
      </activation>
      <build>
        <pluginManagement>
          <plugins>
            <plugin>
              <!--This plugin's configuration is used to store Eclipse m2e settings only.
                  It has no influence on the Maven build itself.-->
              <groupId>org.eclipse.m2e</groupId>
              <artifactId>lifecycle-mapping</artifactId>
              <version>1.0.0</version>
              <configuration>
                <lifecycleMappingMetadata>
                  <pluginExecutions>
                    <pluginExecution>
                      <pluginExecutionFilter>
                        <groupId>org.apache.maven.plugins</groupId>
                        <artifactId>maven-remote-resources-plugin</artifactId>
                        <versionRange>[1.5,)</versionRange>
                        <goals>
                          <goal>process</goal>
                        </goals>
                      </pluginExecutionFilter>
                      <action>
                        <ignore/>
                      </action>
                    </pluginExecution>
                  </pluginExecutions>
                </lifecycleMappingMetadata>
              </configuration>
            </plugin>
          </plugins>
        </pluginManagement>
      </build>
    </profile>
    <profile>
      <id>skipTestsForUnitGroupOther</id>
      <build>
        <plugins>
          <plugin>
            <groupId>org.apache.maven.plugins</groupId>
            <artifactId>maven-surefire-plugin</artifactId>
            <configuration>
              <skipTests>true</skipTests>
            </configuration>
          </plugin>
        </plugins>
      </build>
    </profile>
  </profiles>
</project><|MERGE_RESOLUTION|>--- conflicted
+++ resolved
@@ -25,13 +25,8 @@
   <parent>
     <groupId>org.apache.pulsar</groupId>
     <artifactId>pulsar</artifactId>
-<<<<<<< HEAD
-    <version>3.2.0-SNAPSHOT</version>
+    <version>3.3.0-SNAPSHOT</version>
     <relativePath>../pom.xml</relativePath>
-=======
-    <version>3.3.0-SNAPSHOT</version>
-    <relativePath>..</relativePath>
->>>>>>> 529e1ab8
   </parent>
 
   <artifactId>pulsar-broker</artifactId>
