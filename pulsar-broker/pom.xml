<!--

    Licensed to the Apache Software Foundation (ASF) under one
    or more contributor license agreements.  See the NOTICE file
    distributed with this work for additional information
    regarding copyright ownership.  The ASF licenses this file
    to you under the Apache License, Version 2.0 (the
    "License"); you may not use this file except in compliance
    with the License.  You may obtain a copy of the License at

      http://www.apache.org/licenses/LICENSE-2.0

    Unless required by applicable law or agreed to in writing,
    software distributed under the License is distributed on an
    "AS IS" BASIS, WITHOUT WARRANTIES OR CONDITIONS OF ANY
    KIND, either express or implied.  See the License for the
    specific language governing permissions and limitations
    under the License.

-->
<project xmlns="http://maven.apache.org/POM/4.0.0" xmlns:xsi="http://www.w3.org/2001/XMLSchema-instance"
         xsi:schemaLocation="http://maven.apache.org/POM/4.0.0 http://maven.apache.org/maven-v4_0_0.xsd">
  <modelVersion>4.0.0</modelVersion>

  <parent>
    <groupId>org.apache.pulsar</groupId>
    <artifactId>pulsar</artifactId>
    <version>2.8.0-SNAPSHOT</version>
    <relativePath>..</relativePath>
  </parent>

  <artifactId>pulsar-broker</artifactId>
  <packaging>jar</packaging>
  <name>Pulsar Broker</name>

  <dependencies>
    <dependency>
      <groupId>commons-codec</groupId>
      <artifactId>commons-codec</artifactId>
    </dependency>

    <dependency>
      <groupId>commons-collections</groupId>
      <artifactId>commons-collections</artifactId>
    </dependency>

    <dependency>
      <groupId>org.apache.commons</groupId>
      <artifactId>commons-lang3</artifactId>
    </dependency>

    <dependency>
      <groupId>org.slf4j</groupId>
      <artifactId>slf4j-api</artifactId>
    </dependency>

    <dependency>
      <groupId>io.netty</groupId>
      <artifactId>netty-transport</artifactId>
    </dependency>

    <dependency>
      <groupId>com.google.protobuf</groupId>
      <artifactId>protobuf-java</artifactId>
    </dependency>

    <dependency>
      <groupId>${project.groupId}</groupId>
      <artifactId>pulsar-client-original</artifactId>
      <version>${project.version}</version>
    </dependency>

    <dependency>
      <groupId>${project.groupId}</groupId>
      <artifactId>pulsar-discovery-service</artifactId>
      <version>${project.version}</version>
      <scope>test</scope>
    </dependency>

    <dependency>
      <groupId>${project.groupId}</groupId>
      <artifactId>pulsar-websocket</artifactId>
      <version>${project.version}</version>
    </dependency>

    <dependency>
      <groupId>${project.groupId}</groupId>
      <artifactId>pulsar-client-admin-original</artifactId>
      <version>${project.version}</version>
    </dependency>

    <dependency>
      <groupId>${project.groupId}</groupId>
      <artifactId>managed-ledger</artifactId>
      <version>${project.version}</version>
    </dependency>

    <dependency>
      <groupId>org.apache.bookkeeper</groupId>
      <artifactId>bookkeeper-tools-framework</artifactId>
    </dependency>

    <dependency>
      <groupId>${project.groupId}</groupId>
      <artifactId>pulsar-broker-common</artifactId>
      <version>${project.version}</version>
    </dependency>

    <dependency>
      <groupId>${project.groupId}</groupId>
      <artifactId>pulsar-transaction-common</artifactId>
      <version>${project.version}</version>
    </dependency>

    <dependency>
      <groupId>${project.groupId}</groupId>
      <artifactId>pulsar-io-batch-discovery-triggerers</artifactId>
      <version>${project.version}</version>
      <scope>test</scope>
    </dependency>

    <dependency>
      <groupId>${project.groupId}</groupId>
      <artifactId>testmocks</artifactId>
      <version>${project.version}</version>
      <scope>test</scope>
    </dependency>

    <dependency>
      <groupId>${project.groupId}</groupId>
      <artifactId>managed-ledger</artifactId>
      <version>${project.version}</version>
      <type>test-jar</type>
      <scope>test</scope>
    </dependency>

    <dependency>
      <groupId>${project.groupId}</groupId>
      <artifactId>pulsar-zookeeper-utils</artifactId>
      <version>${project.version}</version>
    </dependency>

    <!-- zookeeper server -->
    <dependency>
       <groupId>io.dropwizard.metrics</groupId>
       <artifactId>metrics-core</artifactId>
    </dependency>

    <!-- zookeeper server -->
    <dependency>
       <groupId>org.xerial.snappy</groupId>
       <artifactId>snappy-java</artifactId>
    </dependency>

    <dependency>
      <groupId>${project.groupId}</groupId>
      <artifactId>pulsar-zookeeper-utils</artifactId>
      <version>${project.version}</version>
      <type>test-jar</type>
      <scope>test</scope>
    </dependency>

    <!-- functions related dependencies (begin) -->

    <dependency>
      <groupId>${project.groupId}</groupId>
      <artifactId>pulsar-functions-worker</artifactId>
      <version>${project.version}</version>
    </dependency>

    <dependency>
      <groupId>${project.groupId}</groupId>
      <artifactId>pulsar-functions-local-runner-original</artifactId>
      <version>${project.version}</version>
      <scope>test</scope>
    </dependency>

    <dependency>
      <groupId>${project.groupId}</groupId>
      <artifactId>pulsar-client-messagecrypto-bc</artifactId>
      <version>${project.version}</version>
      <scope>test</scope>
    </dependency>

    <dependency>
      <groupId>org.awaitility</groupId>
      <artifactId>awaitility</artifactId>
      <scope>test</scope>
    </dependency>

    <!-- functions related dependencies (end) -->

    <dependency>
      <groupId>org.eclipse.jetty</groupId>
      <artifactId>jetty-server</artifactId>
    </dependency>

    <dependency>
      <groupId>org.eclipse.jetty</groupId>
      <artifactId>jetty-servlet</artifactId>
    </dependency>

    <dependency>
      <groupId>org.eclipse.jetty</groupId>
      <artifactId>jetty-servlets</artifactId>
    </dependency>

    <dependency>
      <groupId>org.glassfish.jersey.core</groupId>
      <artifactId>jersey-server</artifactId>
    </dependency>

    <dependency>
      <groupId>org.glassfish.jersey.containers</groupId>
      <artifactId>jersey-container-servlet-core</artifactId>
    </dependency>

    <dependency>
      <groupId>org.glassfish.jersey.containers</groupId>
      <artifactId>jersey-container-servlet</artifactId>
    </dependency>

    <dependency>
      <groupId>org.glassfish.jersey.media</groupId>
      <artifactId>jersey-media-json-jackson</artifactId>
    </dependency>

    <dependency>
      <groupId>com.fasterxml.jackson.jaxrs</groupId>
      <artifactId>jackson-jaxrs-json-provider</artifactId>
    </dependency>

    <dependency>
      <groupId>org.glassfish.jersey.inject</groupId>
      <artifactId>jersey-hk2</artifactId>
    </dependency>

    <dependency>
      <groupId>com.fasterxml.jackson.module</groupId>
      <artifactId>jackson-module-jsonSchema</artifactId>
    </dependency>

    <dependency>
      <groupId>org.slf4j</groupId>
      <artifactId>jul-to-slf4j</artifactId>
    </dependency>

    <dependency>
      <groupId>org.slf4j</groupId>
      <artifactId>jcl-over-slf4j</artifactId>
    </dependency>

    <dependency>
      <groupId>com.google.guava</groupId>
      <artifactId>guava</artifactId>
    </dependency>

    <dependency>
      <groupId>com.beust</groupId>
      <artifactId>jcommander</artifactId>
    </dependency>

    <dependency>
      <groupId>io.swagger</groupId>
      <artifactId>swagger-annotations</artifactId>
    </dependency>

    <dependency>
      <groupId>io.prometheus</groupId>
      <artifactId>simpleclient</artifactId>
    </dependency>

    <dependency>
      <groupId>io.prometheus</groupId>
      <artifactId>simpleclient_jetty</artifactId>
    </dependency>

    <dependency>
      <groupId>io.prometheus</groupId>
      <artifactId>simpleclient_hotspot</artifactId>
    </dependency>

    <dependency>
      <groupId>io.swagger</groupId>
      <artifactId>swagger-core</artifactId>
    </dependency>

    <dependency>
      <groupId>org.hdrhistogram</groupId>
      <artifactId>HdrHistogram</artifactId>
    </dependency>

    <dependency>
      <groupId>com.google.code.gson</groupId>
      <artifactId>gson</artifactId>
    </dependency>

    <dependency>
      <groupId>com.github.zafarkhaja</groupId>
      <artifactId>java-semver</artifactId>
    </dependency>

    <dependency>
      <groupId>org.apache.avro</groupId>
      <artifactId>avro</artifactId>
      <version>${avro.version}</version>
    </dependency>

    <dependency>
      <groupId>com.carrotsearch</groupId>
      <artifactId>hppc</artifactId>
    </dependency>

    <dependency>
      <groupId>${project.groupId}</groupId>
      <artifactId>pulsar-functions-api-examples</artifactId>
      <version>${project.version}</version>
      <type>pom</type>
      <scope>test</scope>
    </dependency>

    <dependency>
      <groupId>${project.groupId}</groupId>
      <artifactId>pulsar-io-batch-data-generator</artifactId>
      <version>${project.version}</version>
      <type>pom</type>
      <scope>test</scope>
    </dependency>

    <dependency>
      <groupId>${project.groupId}</groupId>
      <artifactId>pulsar-io-data-generator</artifactId>
      <version>${project.version}</version>
      <type>pom</type>
      <scope>test</scope>
    </dependency>

    <dependency>
      <groupId>javax.xml.bind</groupId>
      <artifactId>jaxb-api</artifactId>
      <exclusions>
        <exclusion>
          <groupId>javax.activation</groupId>
          <artifactId>javax.activation-api</artifactId>
        </exclusion>
      </exclusions>
    </dependency>

    <dependency>
      <groupId>com.sun.activation</groupId>
      <artifactId>javax.activation</artifactId>
    </dependency>

    <!-- transaction related dependencies (begin) -->

    <dependency>
      <groupId>${project.groupId}</groupId>
      <artifactId>pulsar-transaction-coordinator</artifactId>
      <version>${project.version}</version>
    </dependency>

    <!-- transaction related dependencies (end) -->

    <dependency>
      <groupId>${project.groupId}</groupId>
      <artifactId>pulsar-package-core</artifactId>
      <version>${project.version}</version>
    </dependency>

    <dependency>
      <groupId>${project.groupId}</groupId>
      <artifactId>pulsar-package-core</artifactId>
      <version>${project.version}</version>
      <type>test-jar</type>
      <scope>test</scope>
    </dependency>
  </dependencies>

  <build>
    <plugins>
      <plugin>
        <groupId>org.apache.maven.plugins</groupId>
        <artifactId>maven-checkstyle-plugin</artifactId>
        <executions>
          <execution>
            <id>check-style</id>
            <phase>verify</phase>
            <configuration>
              <configLocation>../buildtools/src/main/resources/pulsar/checkstyle.xml</configLocation>
              <suppressionsLocation>../buildtools/src/main/resources/pulsar/suppressions.xml</suppressionsLocation>
              <encoding>UTF-8</encoding>
              <excludes>**/proto/*</excludes>
            </configuration>
            <goals>
              <goal>check</goal>
            </goals>
          </execution>
        </executions>
      </plugin>
      <plugin>
        <groupId>org.apache.maven.plugins</groupId>
        <artifactId>maven-jar-plugin</artifactId>
        <executions>
          <execution>
            <goals>
              <goal>test-jar</goal>
            </goals>
          </execution>
        </executions>
      </plugin>

      <plugin>
<<<<<<< HEAD
        <groupId>org.xolstice.maven.plugins</groupId>
        <artifactId>protobuf-maven-plugin</artifactId>
        <version>${protobuf-maven-plugin.version}</version>
        <configuration>
          <protocArtifact>com.google.protobuf:protoc:${protoc3.version}:exe:${os.detected.classifier}</protocArtifact>
          <checkStaleness>true</checkStaleness>
          <excludes>
            <exclude>TransactionPendingAck.proto</exclude>
          </excludes>
        </configuration>
=======
        <artifactId>maven-dependency-plugin</artifactId>
>>>>>>> b826e035
        <executions>
          <execution>
            <id>copy-pulsar-io-connectors</id>
            <phase>generate-test-resources</phase>
            <goals>
              <goal>copy</goal>
            </goals>
            <configuration>
              <artifactItems>
                <artifactItem>
                  <groupId>${project.groupId}</groupId>
                  <artifactId>pulsar-io-data-generator</artifactId>
                  <version>${project.version}</version>
                  <type>jar</type>
                  <overWrite>true</overWrite>
                  <outputDirectory>${project.build.directory}</outputDirectory>
                  <destFileName>pulsar-io-data-generator.nar</destFileName>
                </artifactItem>
                <artifactItem>
                  <groupId>${project.groupId}</groupId>
                  <artifactId>pulsar-io-batch-data-generator</artifactId>
                  <version>${project.version}</version>
                  <type>jar</type>
                  <overWrite>true</overWrite>
                  <outputDirectory>${project.build.directory}</outputDirectory>
                  <destFileName>pulsar-io-batch-data-generator.nar</destFileName>
                </artifactItem>
                <artifactItem>
                  <groupId>${project.groupId}</groupId>
                  <artifactId>pulsar-functions-api-examples</artifactId>
                  <version>${project.version}</version>
                  <type>jar</type>
                  <overWrite>true</overWrite>
                  <outputDirectory>${project.build.directory}</outputDirectory>
                  <destFileName>pulsar-functions-api-examples.jar</destFileName>
                </artifactItem>
              </artifactItems>
            </configuration>
          </execution>
        </executions>
      </plugin>


      <plugin>
        <groupId>com.github.splunk.lightproto</groupId>
        <artifactId>lightproto-maven-plugin</artifactId>
        <version>${lightproto-maven-plugin.version}</version>
        <executions>
          <execution>
            <goals>
              <goal>generate</goal>
            </goals>
          </execution>
        </executions>
        <configuration>
          <sources>
            <source>src/main/proto/TransactionPendingAck.proto</source>
          </sources>
        </configuration>
      </plugin>

      <plugin>
        <groupId>org.apache.maven.plugins</groupId>
        <artifactId>maven-surefire-plugin</artifactId>
        <configuration>
          <systemPropertyVariables>
            <pulsar-io-data-generator.nar.path>${project.build.directory}/pulsar-io-data-generator.nar</pulsar-io-data-generator.nar.path>
            <pulsar-functions-api-examples.jar.path>${project.build.directory}/pulsar-functions-api-examples.jar</pulsar-functions-api-examples.jar.path>
            <pulsar-io-batch-data-generator.nar.path>${project.build.directory}/pulsar-io-batch-data-generator.nar</pulsar-io-batch-data-generator.nar.path>
          </systemPropertyVariables>
        </configuration>
      </plugin>

      <plugin>
        <groupId>org.xolstice.maven.plugins</groupId>
        <artifactId>protobuf-maven-plugin</artifactId>
        <version>${protobuf-maven-plugin.version}</version>
        <configuration>
          <protocArtifact>com.google.protobuf:protoc:${protoc3.version}:exe:${os.detected.classifier}</protocArtifact>
          <checkStaleness>true</checkStaleness>
        </configuration>
        <executions>
          <execution>
            <phase>generate-sources</phase>
            <goals>
              <goal>compile</goal>
              <goal>test-compile</goal>
            </goals>
          </execution>
        </executions>
      </plugin>
    </plugins>
    <resources>
      <resource>
        <directory>src/main/resources</directory>
        <filtering>true</filtering>
      </resource>
    </resources>
  </build>

  <profiles>
    <profile>
      <id>swagger</id>
      <build>
        <plugins>
          <plugin>
            <groupId>com.github.kongchen</groupId>
            <artifactId>swagger-maven-plugin</artifactId>
            <version>3.1.7</version>
            <configuration>
              <apiSources>
                <apiSource>
                  <springmvc>false</springmvc>
                  <locations>org.apache.pulsar.broker.admin.v2</locations>
                  <schemes>http,https</schemes>
                  <basePath>/admin/v2</basePath>
                  <info>
                    <title>Pulsar Admin REST API</title>
                    <version>v2</version>
                    <description>This provides the REST API for admin operations</description>
                    <license>
                      <url>http://www.apache.org/licenses/LICENSE-2.0.html</url>
                      <name>Apache 2.0</name>
                    </license>
                  </info>
                  <swaggerDirectory>${basedir}/target/docs</swaggerDirectory>
                  <swaggerFileName>swagger</swaggerFileName>
                </apiSource>
                <apiSource>
                  <springmvc>false</springmvc>
                  <locations>org.apache.pulsar.broker.admin.v3.Functions</locations>
                  <schemes>http,https</schemes>
                  <basePath>/admin/v3</basePath>
                  <info>
                    <title>Pulsar Functions REST API</title>
                    <version>v3</version>
                    <description>This provides the REST API for Pulsar Functions operations</description>
                    <license>
                      <url>http://www.apache.org/licenses/LICENSE-2.0.html</url>
                      <name>Apache 2.0</name>
                    </license>
                  </info>
                  <swaggerDirectory>${basedir}/target/docs</swaggerDirectory>
                  <swaggerFileName>swaggerfunctions</swaggerFileName>
                </apiSource>
                <apiSource>
                  <springmvc>false</springmvc>
                  <locations>org.apache.pulsar.broker.admin.v3.Sources</locations>
                  <schemes>http,https</schemes>
                  <basePath>/admin/v3</basePath>
                  <info>
                    <title>Pulsar Source REST API</title>
                    <version>v3</version>
                    <description>This provides the REST API for Pulsar Source operations</description>
                    <license>
                      <url>http://www.apache.org/licenses/LICENSE-2.0.html</url>
                      <name>Apache 2.0</name>
                    </license>
                  </info>
                  <swaggerDirectory>${basedir}/target/docs</swaggerDirectory>
                  <swaggerFileName>swaggersource</swaggerFileName>
                </apiSource>
                <apiSource>
                  <springmvc>false</springmvc>
                  <locations>org.apache.pulsar.broker.admin.v3.Sinks</locations>
                  <schemes>http,https</schemes>
                  <basePath>/admin/v3</basePath>
                  <info>
                    <title>Pulsar Sink REST API</title>
                    <version>v3</version>
                    <description>This provides the REST API for Pulsar Sink operations</description>
                    <license>
                      <url>http://www.apache.org/licenses/LICENSE-2.0.html</url>
                      <name>Apache 2.0</name>
                    </license>
                  </info>
                  <swaggerDirectory>${basedir}/target/docs</swaggerDirectory>
                  <swaggerFileName>swaggersink</swaggerFileName>
                </apiSource>
                <apiSource>
                  <springmvc>false</springmvc>
                  <locations>org.apache.pulsar.broker.admin.v3.Packages</locations>
                  <schemes>http,https</schemes>
                  <basePath>/admin/v3</basePath>
                  <info>
                    <title>Pulsar Packages REST API</title>
                    <version>v3</version>
                    <description>This provides the REST API for Pulsar Packages operations</description>
                    <license>
                      <url>http://www.apache.org/licenses/LICENSE-2.0.html</url>
                      <name>Apache 2.0</name>
                    </license>
                  </info>
                  <swaggerDirectory>${basedir}/target/docs</swaggerDirectory>
                  <swaggerFileName>swaggerpackages</swaggerFileName>
                </apiSource>
              </apiSources>
            </configuration>
            <executions>
              <execution>
                <phase>compile</phase>
                <goals>
                  <goal>generate</goal>
                </goals>
              </execution>
            </executions>
          </plugin>
        </plugins>
      </build>
    </profile>
    <profile>
      <id>only-eclipse</id>
      <activation>
        <property>
          <name>m2e.version</name>
        </property>
      </activation>
      <build>
        <pluginManagement>
          <plugins>
            <plugin>
              <!--This plugin's configuration is used to store Eclipse m2e settings only.
                  It has no influence on the Maven build itself.-->
              <groupId>org.eclipse.m2e</groupId>
              <artifactId>lifecycle-mapping</artifactId>
              <version>1.0.0</version>
              <configuration>
                <lifecycleMappingMetadata>
                  <pluginExecutions>
                    <pluginExecution>
                      <pluginExecutionFilter>
                        <groupId>org.codehaus.mojo</groupId>
                        <artifactId>aspectj-maven-plugin</artifactId>
                        <versionRange>[1.10,)</versionRange>
                        <goals>
                          <goal>compile</goal>
                        </goals>
                      </pluginExecutionFilter>
                      <action>
                        <ignore></ignore>
                      </action>
                    </pluginExecution>
                    <pluginExecution>
                      <pluginExecutionFilter>
                        <groupId>org.apache.maven.plugins</groupId>
                        <artifactId>maven-remote-resources-plugin</artifactId>
                        <versionRange>[1.5,)</versionRange>
                        <goals>
                          <goal>process</goal>
                        </goals>
                      </pluginExecutionFilter>
                      <action>
                        <ignore></ignore>
                      </action>
                    </pluginExecution>
                  </pluginExecutions>
                </lifecycleMappingMetadata>
              </configuration>
            </plugin>
          </plugins>
        </pluginManagement>
      </build>
    </profile>
    <profile>
      <id>brokerSkipTest</id>
      <build>
        <plugins>
          <plugin>
            <groupId>org.apache.maven.plugins</groupId>
            <artifactId>maven-surefire-plugin</artifactId>
            <configuration>
              <skipTests>true</skipTests>
            </configuration>
          </plugin>
        </plugins>
      </build>
    </profile>
  </profiles>
</project><|MERGE_RESOLUTION|>--- conflicted
+++ resolved
@@ -410,7 +410,6 @@
       </plugin>
 
       <plugin>
-<<<<<<< HEAD
         <groupId>org.xolstice.maven.plugins</groupId>
         <artifactId>protobuf-maven-plugin</artifactId>
         <version>${protobuf-maven-plugin.version}</version>
@@ -421,9 +420,9 @@
             <exclude>TransactionPendingAck.proto</exclude>
           </excludes>
         </configuration>
-=======
+      </plugin>
+      <plugin>
         <artifactId>maven-dependency-plugin</artifactId>
->>>>>>> b826e035
         <executions>
           <execution>
             <id>copy-pulsar-io-connectors</id>
