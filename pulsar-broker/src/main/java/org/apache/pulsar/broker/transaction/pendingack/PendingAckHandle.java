/**
 * Licensed to the Apache Software Foundation (ASF) under one
 * or more contributor license agreements.  See the NOTICE file
 * distributed with this work for additional information
 * regarding copyright ownership.  The ASF licenses this file
 * to you under the Apache License, Version 2.0 (the
 * "License"); you may not use this file except in compliance
 * with the License.  You may obtain a copy of the License at
 *
 *   http://www.apache.org/licenses/LICENSE-2.0
 *
 * Unless required by applicable law or agreed to in writing,
 * software distributed under the License is distributed on an
 * "AS IS" BASIS, WITHOUT WARRANTIES OR CONDITIONS OF ANY
 * KIND, either express or implied.  See the License for the
 * specific language governing permissions and limitations
 * under the License.
 */
package org.apache.pulsar.broker.transaction.pendingack;

import java.util.List;
import java.util.Map;
import java.util.concurrent.CompletableFuture;
import org.apache.bookkeeper.mledger.Position;
import org.apache.bookkeeper.mledger.impl.PositionImpl;
import org.apache.commons.lang3.tuple.MutablePair;
import org.apache.pulsar.broker.service.BrokerServiceException.NotAllowedException;
import org.apache.pulsar.broker.service.Consumer;
import org.apache.pulsar.client.api.transaction.TxnID;
import org.apache.pulsar.common.api.proto.CommandAck.AckType;
import org.apache.pulsar.transaction.common.exception.TransactionConflictException;

/**
 * Handle for processing pending acks for transactions.
 */
public interface PendingAckHandle {

    /**
     * Acknowledge message(s) for an ongoing transaction.
     * <p>
     * It can be of {@link AckType#Individual}. Single messages acked by ongoing transaction will be put
     * in pending_ack state and only marked as deleted after transaction is committed.
     * <p>
     * If transaction is aborted all messages acked by it will be put back to pending state.
     * <p>
     * Client will not send batch size to server, we get the batch size from consumer pending ack. When we get the Batch
     * size, we can accurate batch ack of this position.
     *
     * @param txnID                  {@link TxnID}TransactionID of an ongoing transaction trying to sck message.
     * @param positions              {@link MutablePair} the pair of positions and these batch size.
     * @return the future of this operation.
     * @throws TransactionConflictException if the ack with transaction is conflict with pending ack.
     * @throws NotAllowedException if Use this method incorrectly eg. not use
     * PositionImpl or cumulative ack with a list of positions.
     */
    CompletableFuture<Void> individualAcknowledgeMessage(TxnID txnID, List<MutablePair<PositionImpl,
            Integer>> positions);

    /**
     * Acknowledge message(s) for an ongoing transaction.
     * <p>
     * It can be of {@link AckType#Cumulative}. Single messages acked by ongoing transaction will be put in
     * pending_ack state and only marked as deleted after transaction is committed.
     * <p>
     * For a moment, we only allow one transaction cumulative ack multiple times when the position is greater than the
     * old one.
     * <p>
     * We have a transaction with cumulative ack, if other transaction want to cumulative ack, we will
     * return {@link TransactionConflictException}.
     * <p>
     * If an ongoing transaction cumulative acked a message and then try to ack single message which is
     * greater than that one it cumulative acked, it'll succeed.
     *
     * @param txnID                  {@link TxnID}TransactionID of an ongoing transaction trying to sck message.
     * @param positions              {@link MutablePair} the pair of positions and these batch size.
     * @return the future of this operation.
     * @throws TransactionConflictException if the ack with transaction is conflict with pending ack.
     * @throws NotAllowedException if Use this method incorrectly eg. not use
     * PositionImpl or cumulative ack with a list of positions.
     */
    CompletableFuture<Void> cumulativeAcknowledgeMessage(TxnID txnID, List<PositionImpl> positions);

    /**
     * Commit a transaction.
     *
<<<<<<< HEAD
     * @param txnID         {@link TxnID} to identify the transaction.
     * @param properties    Additional user-defined properties that can be associated with a particular cursor position.
=======
     * @param txnID      {@link TxnID} to identify the transaction.
     * @param properties Additional user-defined properties that can be
     *                   associated with a particular cursor position.
     * @param lowWaterMark the low water mark of this transaction
>>>>>>> bd1db1b7
     * @return the future of this operation.
     */
    CompletableFuture<Void> commitTxn(TxnID txnID, Map<String, Long> properties, long lowWaterMark);

    /**
     * Abort a transaction.
     *
     * @param txnId  {@link TxnID} to identify the transaction.
     * @param consumer {@link Consumer} which aborting transaction.
     * @param lowWaterMark the low water mark of this transaction
     * @return the future of this operation.
     */
    CompletableFuture<Void> abortTxn(TxnID txnId, Consumer consumer, long lowWaterMark);

    /**
     * Sync the position ack set, in order to clean up the cache of this position for pending ack handle.
     *
     * @param position {@link Position} which position need to sync and carry it batch size
     */
    void syncBatchPositionAckSetForTransaction(PositionImpl position);

    /**
     * Judge the all ack set point have acked by normal ack and transaction pending ack.
     *
     * @param position {@link Position} which position need to check
     */
    boolean checkIsCanDeleteConsumerPendingAck(PositionImpl position);

    /**
     * When the position is actually deleted, we can use this method to clear the cache for individual ack messages.
     *
     * @param position {@link Position} which position need to clear
     */
    void clearIndividualPosition(Position position);

    /**
     * Check the pending ack handle is ready.
     *
     * @return the ready or not.
     */
    boolean checkIfReady();

    /**
     * Close the pending ack handle.
     *
     * @return the future of this operation.
     */
    CompletableFuture<Void> close();
}<|MERGE_RESOLUTION|>--- conflicted
+++ resolved
@@ -83,15 +83,10 @@
     /**
      * Commit a transaction.
      *
-<<<<<<< HEAD
-     * @param txnID         {@link TxnID} to identify the transaction.
-     * @param properties    Additional user-defined properties that can be associated with a particular cursor position.
-=======
      * @param txnID      {@link TxnID} to identify the transaction.
      * @param properties Additional user-defined properties that can be
      *                   associated with a particular cursor position.
      * @param lowWaterMark the low water mark of this transaction
->>>>>>> bd1db1b7
      * @return the future of this operation.
      */
     CompletableFuture<Void> commitTxn(TxnID txnID, Map<String, Long> properties, long lowWaterMark);
