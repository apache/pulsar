/**
 * Licensed to the Apache Software Foundation (ASF) under one
 * or more contributor license agreements.  See the NOTICE file
 * distributed with this work for additional information
 * regarding copyright ownership.  The ASF licenses this file
 * to you under the Apache License, Version 2.0 (the
 * "License"); you may not use this file except in compliance
 * with the License.  You may obtain a copy of the License at
 *
 *   http://www.apache.org/licenses/LICENSE-2.0
 *
 * Unless required by applicable law or agreed to in writing,
 * software distributed under the License is distributed on an
 * "AS IS" BASIS, WITHOUT WARRANTIES OR CONDITIONS OF ANY
 * KIND, either express or implied.  See the License for the
 * specific language governing permissions and limitations
 * under the License.
 */
package org.apache.pulsar.broker.admin.impl;

import io.swagger.annotations.*;
import org.apache.commons.lang.StringUtils;
import org.apache.pulsar.broker.admin.AdminResource;
import org.apache.pulsar.common.functions.UpdateOptions;
import org.apache.pulsar.common.io.ConnectorDefinition;
import org.apache.pulsar.common.io.SourceConfig;
import org.apache.pulsar.common.policies.data.SourceStatus;
import org.apache.pulsar.functions.worker.WorkerService;
import org.apache.pulsar.functions.worker.rest.api.SourcesImpl;
import org.glassfish.jersey.media.multipart.FormDataContentDisposition;
import org.glassfish.jersey.media.multipart.FormDataParam;

import javax.ws.rs.Consumes;
import javax.ws.rs.DELETE;
import javax.ws.rs.GET;
import javax.ws.rs.POST;
import javax.ws.rs.PUT;
import javax.ws.rs.Path;
import javax.ws.rs.PathParam;
import javax.ws.rs.Produces;
import javax.ws.rs.core.MediaType;
import java.io.IOException;
import java.io.InputStream;
import java.util.ArrayList;
import java.util.List;
import java.util.function.Supplier;

public class SourcesBase extends AdminResource implements Supplier<WorkerService> {

    private final SourcesImpl source;

    public SourcesBase() {
        this.source = new SourcesImpl(this);
    }

    @Override
    public WorkerService get() {
        return pulsar().getWorkerService();
    }

    @POST
    @ApiOperation(value = "Creates a new Pulsar Source in cluster mode")
    @ApiResponses(value = {
            @ApiResponse(code = 200, message = "Pulsar Function successfully created"),
            @ApiResponse(code = 400, message = "Invalid request (Function already exists or Tenant, Namespace or Name is not provided, etc.)"),
            @ApiResponse(code = 401, message = "Client is not authorize to perform operation"),
            @ApiResponse(code = 500, message = "Internal Server Error"),
            @ApiResponse(code = 503, message = "Function worker service is now initializing. Please try again later.")

    })
    @Path("/{tenant}/{namespace}/{sourceName}")
    @Consumes(MediaType.MULTIPART_FORM_DATA)
<<<<<<< HEAD
    public void registerSource(final @PathParam("tenant") String tenant,
                               final @PathParam("namespace") String namespace,
                               final @PathParam("sourceName") String sourceName,
                               final @FormDataParam("data") InputStream uploadedInputStream,
                               final @FormDataParam("data") FormDataContentDisposition fileDetail,
                               final @FormDataParam("url") String sourcePkgUrl,
                               final @FormDataParam("sourceConfig") SourceConfig sourceConfig) {
=======
    public void registerSource(
            @ApiParam(value = "The name of tenant")
            final @PathParam("tenant") String tenant,
            @ApiParam(value = "The name of namespace")
            final @PathParam("namespace") String namespace,
            @ApiParam(value = "The name of source")
            final @PathParam("sourceName") String sourceName,
            final @FormDataParam("data") InputStream uploadedInputStream,
            final @FormDataParam("data") FormDataContentDisposition fileDetail,
            final @FormDataParam("url") String functionPkgUrl,
            @ApiParam(
                    value = "A JSON value presenting source configuration payload. An example of the expected functions can be found here.  \n" +
                            "tenant  \n" +
                            "  The tenant of source.  \n" +
                            "namespace  \n" +
                            "  The namespace of source.  \n" +
                            "name  \n" +
                            "  The name of source.  \n" +
                            "classname  \n" +
                            "  The source's class name if archive is file-url-path (file://).  \n" +
                            "topicName  \n" +
                            "  The Pulsar topic to which data is sent.  \n" +
                            "serdeClassName  \n" +
                            "  The SerDe classname for the source.  \n" +
                            "schemaType  \n" +
                            "  The schema type (either a builtin schema like 'avro', 'json', etc.. or  " +
                            "  custom Schema class name to be used to encode messages emitted from the source  \n" +
                            "configs  \n" +
                            "  Source config key/values  \n" +
                            "secrets  \n" +
                            "  This is a map of secretName(that is how the secret is going to be accessed in the function via context) to an object that" +
                            "  encapsulates how the secret is fetched by the underlying secrets provider. The type of an value here can be found by the" +
                            "  SecretProviderConfigurator.getSecretObjectType() method. \n" +
                            "parallelism  \n" +
                            "  The source's parallelism factor (i.e. the number of source instances to run).  \n" +
                            "processingGuarantees  \n" +
                            "  The processing guarantees (aka delivery semantics) applied to the source  " +
                            "  Possible Values: [ATLEAST_ONCE, ATMOST_ONCE, EFFECTIVELY_ONCE]  \n" +
                            "resources  \n" +
                            "  The size of the system resources allowed by the source runtime. The resources include: cpu, ram, disk.  \n" +
                            "archive  \n" +
                            "  The path to the NAR archive for the Source. It also supports url-path " +
                            "  [http/https/file (file protocol assumes that file already exists on worker host)] " +
                            "  from which worker can download the package.  \n" +
                            "runtimeFlags  \n" +
                            "  Any flags that you want to pass to the runtime.  \n",
                    examples = @Example(
                            value = @ExampleProperty(
                                    mediaType = MediaType.APPLICATION_JSON,
                                    value = "{\n"
                                            + "  \"tenant\": public\n"
                                            + "  \"namespace\": default\n"
                                            + "  \"name\": pulsar-io-mysql\n"
                                            + "  \"className\": TestSourceMysql\n"
                                            + "  \"topicName\": pulsar-io-mysql\n"
                                            + "  \"parallelism\": 1\n"
                                            + "  \"archive\": /connectors/pulsar-io-mysql-0.0.1.nar\n"
                                            + "  \"schemaType\": avro\n"
                                            + "}\n"
                            )
                    )
            )
            final @FormDataParam("sourceConfig") String sourceConfigJson) {
>>>>>>> e66ba275

        source.registerSource(tenant, namespace, sourceName, uploadedInputStream, fileDetail,
            sourcePkgUrl, sourceConfig, clientAppId(), clientAuthData());
    }

    @PUT
    @ApiOperation(value = "Updates a Pulsar Source currently running in cluster mode")
    @ApiResponses(value = {
            @ApiResponse(code = 403, message = "The requester doesn't have admin permissions"),
            @ApiResponse(code = 400, message = "Invalid request (Function already exists or Tenant, Namespace or Name is not provided, etc.)"),
            @ApiResponse(code = 401, message = "Client is not authorize to perform operation"),
            @ApiResponse(code = 200, message = "Pulsar Function successfully updated"),
            @ApiResponse(code = 404, message = "Not Found(The source doesn't exist)"),
            @ApiResponse(code = 500, message = "Internal Server Error"),
            @ApiResponse(code = 503, message = "Function worker service is now initializing. Please try again later.")
    })
    @Path("/{tenant}/{namespace}/{sourceName}")
    @Consumes(MediaType.MULTIPART_FORM_DATA)
<<<<<<< HEAD
    public void updateSource(final @PathParam("tenant") String tenant,
                             final @PathParam("namespace") String namespace,
                             final @PathParam("sourceName") String sourceName,
                             final @FormDataParam("data") InputStream uploadedInputStream,
                             final @FormDataParam("data") FormDataContentDisposition fileDetail,
                             final @FormDataParam("url") String sourcePkgUrl,
                             final @FormDataParam("sourceConfig") SourceConfig sourceConfig,
                             final @FormDataParam("updateOptions") UpdateOptions updateOptions) {
=======
    public void updateSource(
            @ApiParam(value = "The name of tenant")
            final @PathParam("tenant") String tenant,
            @ApiParam(value = "The name of namespace")
            final @PathParam("namespace") String namespace,
            @ApiParam(value = "The name of source")
            final @PathParam("sourceName") String sourceName,
            final @FormDataParam("data") InputStream uploadedInputStream,
            final @FormDataParam("data") FormDataContentDisposition fileDetail,
            final @FormDataParam("url") String functionPkgUrl,
            @ApiParam(
                    value = "A JSON value presenting source configuration payload. An example of the expected functions can be found here.  \n" +
                            "tenant  \n" +
                            "  The tenant of source.  \n" +
                            "namespace  \n" +
                            "  The namespace of source.  \n" +
                            "name  \n" +
                            "  The name of source.  \n" +
                            "classname  \n" +
                            "  The source's class name if archive is file-url-path (file://).  \n" +
                            "topicName  \n" +
                            "  The Pulsar topic to which data is sent.  \n" +
                            "serdeClassName  \n" +
                            "  The SerDe classname for the source.  \n" +
                            "schemaType  \n" +
                            "  The schema type (either a builtin schema like 'avro', 'json', etc.. or  " +
                            "  custom Schema class name to be used to encode messages emitted from the source  \n" +
                            "configs  \n" +
                            "  Source config key/values  \n" +
                            "secrets  \n" +
                            "  This is a map of secretName(that is how the secret is going to be accessed in the function via context) to an object that" +
                            "  encapsulates how the secret is fetched by the underlying secrets provider. The type of an value here can be found by the" +
                            "  SecretProviderConfigurator.getSecretObjectType() method. \n" +
                            "parallelism  \n" +
                            "  The source's parallelism factor (i.e. the number of source instances to run).  \n" +
                            "processingGuarantees  \n" +
                            "  The processing guarantees (aka delivery semantics) applied to the source  " +
                            "  Possible Values: [ATLEAST_ONCE, ATMOST_ONCE, EFFECTIVELY_ONCE]  \n" +
                            "resources  \n" +
                            "  The size of the system resources allowed by the source runtime. The resources include: cpu, ram, disk.  \n" +
                            "archive  \n" +
                            "  The path to the NAR archive for the Source. It also supports url-path " +
                            "  [http/https/file (file protocol assumes that file already exists on worker host)] " +
                            "  from which worker can download the package.  \n" +
                            "runtimeFlags  \n" +
                            "  Any flags that you want to pass to the runtime.  \n",
                    examples = @Example(
                            value = @ExampleProperty(
                                    mediaType = MediaType.APPLICATION_JSON,
                                    value = "{\n"
                                            + "  \"tenant\": public\n"
                                            + "  \"namespace\": default\n"
                                            + "  \"name\": pulsar-io-mysql\n"
                                            + "  \"className\": TestSourceMysql\n"
                                            + "  \"topicName\": pulsar-io-mysql\n"
                                            + "  \"parallelism\": 1\n"
                                            + "  \"archive\": /connectors/pulsar-io-mysql-0.0.1.nar\n"
                                            + "  \"schemaType\": avro\n"
                                            + "}\n"
                            )
                    )
            )
            final @FormDataParam("sourceConfig") String sourceConfigJson,
            final @FormDataParam("updateOptions") UpdateOptions updateOptions) {
>>>>>>> e66ba275

        source.updateSource(tenant, namespace, sourceName, uploadedInputStream, fileDetail,
            sourcePkgUrl, sourceConfig, clientAppId(), clientAuthData(), updateOptions);
    }


    @DELETE
    @ApiOperation(value = "Deletes a Pulsar Source currently running in cluster mode")
    @ApiResponses(value = {
            @ApiResponse(code = 400, message = "Invalid request"),
            @ApiResponse(code = 401, message = "Client is not authorize to perform operation"),
            @ApiResponse(code = 404, message = "Not Found(The source doesn't exist)"),
            @ApiResponse(code = 408, message = "Request timeout"),
            @ApiResponse(code = 200, message = "The function was successfully deleted"),
            @ApiResponse(code = 500, message = "Internal Server Error"),
            @ApiResponse(code = 503, message = "Function worker service is now initializing. Please try again later.")
    })
    @Path("/{tenant}/{namespace}/{sourceName}")
    public void deregisterSource(
            @ApiParam(value = "The name of tenant")
            final @PathParam("tenant") String tenant,
            @ApiParam(value = "The name of namespace")
            final @PathParam("namespace") String namespace,
            @ApiParam(value = "The name of name")
            final @PathParam("sourceName") String sourceName) {
        source.deregisterFunction(tenant, namespace, sourceName, clientAppId(), clientAuthData());
    }

    @GET
    @ApiOperation(
            value = "Fetches information about a Pulsar Source currently running in cluster mode",
            response = SourceConfig.class
    )
    @ApiResponses(value = {
            @ApiResponse(code = 400, message = "Invalid request"),
            @ApiResponse(code = 404, message = "Not Found(The source doesn't exist)"),
            @ApiResponse(code = 503, message = "Function worker service is now initializing. Please try again later.")
    })
    @Path("/{tenant}/{namespace}/{sourceName}")
    public SourceConfig getSourceInfo(
            @ApiParam(value = "The name of tenant")
            final @PathParam("tenant") String tenant,
            @ApiParam(value = "The name of namespace")
            final @PathParam("namespace") String namespace,
            @ApiParam(value = "The name of name")
            final @PathParam("sourceName") String sourceName) throws IOException {
        return source.getSourceInfo(tenant, namespace, sourceName);
    }

    @GET
    @ApiOperation(
            value = "Displays the status of a Pulsar Source instance",
            response = SourceStatus.SourceInstanceStatus.SourceInstanceStatusData.class
    )
    @ApiResponses(value = {
            @ApiResponse(code = 500, message = "Internal Server Error"),
            @ApiResponse(code = 503, message = "Function worker service is now initializing. Please try again later.")
    })
    @Produces(MediaType.APPLICATION_JSON)
    @Path("/{tenant}/{namespace}/{sourceName}/{instanceId}/status")
    public SourceStatus.SourceInstanceStatus.SourceInstanceStatusData getSourceInstanceStatus(
            @ApiParam(value = "The name of tenant")
            final @PathParam("tenant") String tenant,
            @ApiParam(value = "The name of namespace")
            final @PathParam("namespace") String namespace,
            @ApiParam(value = "The name of name")
            final @PathParam("sourceName") String sourceName,
            @ApiParam(value = "The source instanceId (if instance-id is not provided, the stats of all instances is returned).")
            final @PathParam("instanceId") String instanceId) throws IOException {
        return source.getSourceInstanceStatus(
            tenant, namespace, sourceName, instanceId, uri.getRequestUri(), clientAppId(), clientAuthData());
    }

    @GET
    @ApiOperation(
            value = "Displays the status of a Pulsar Source running in cluster mode",
            response = SourceStatus.class
    )
    @ApiResponses(value = {
            @ApiResponse(code = 500, message = "Internal Server Error"),
            @ApiResponse(code = 503, message = "Function worker service is now initializing. Please try again later.")
    })
    @Produces(MediaType.APPLICATION_JSON)
    @Path("/{tenant}/{namespace}/{sourceName}/status")
    public SourceStatus getSourceStatus(
            @ApiParam(value = "The name of tenant")
            final @PathParam("tenant") String tenant,
            @ApiParam(value = "The name of namespace")
            final @PathParam("namespace") String namespace,
            @ApiParam(value = "The name of name")
            final @PathParam("sourceName") String sourceName) throws IOException {
        return source.getSourceStatus(tenant, namespace, sourceName, uri.getRequestUri(), clientAppId(), clientAuthData());
    }

    @GET
    @ApiOperation(
            value = "Lists all Pulsar Sources currently deployed in a given namespace",
            response = String.class,
            responseContainer = "Collection"
    )
    @ApiResponses(value = {
            @ApiResponse(code = 400, message = "Invalid request"),
            @ApiResponse(code = 401, message = "Client is not authorize to perform operation"),
            @ApiResponse(code = 500, message = "Internal Server Error"),
            @ApiResponse(code = 503, message = "Function worker service is now initializing. Please try again later.")
    })
    @Consumes(MediaType.APPLICATION_JSON)
    @Path("/{tenant}/{namespace}")
    public List<String> listSources(
            @ApiParam(value = "The name of tenant")
            final @PathParam("tenant") String tenant,
            @ApiParam(value = "The name of namespace")
            final @PathParam("namespace") String namespace) {
        return source.listFunctions(tenant, namespace, clientAppId(), clientAuthData());
    }

    @POST
    @ApiOperation(value = "Restart source instance", response = Void.class)
    @ApiResponses(value = {
            @ApiResponse(code = 400, message = "Invalid request"),
            @ApiResponse(code = 401, message = "Client is not authorize to perform operation"),
            @ApiResponse(code = 404, message = "Not Found(The source doesn't exist)"),
            @ApiResponse(code = 500, message = "Internal server error"),
            @ApiResponse(code = 503, message = "Function worker service is now initializing. Please try again later.")
    })
    @Path("/{tenant}/{namespace}/{sourceName}/{instanceId}/restart")
    @Consumes(MediaType.APPLICATION_JSON)
    public void restartSource(
            @ApiParam(value = "The name of tenant")
            final @PathParam("tenant") String tenant,
            @ApiParam(value = "The name of namespace")
            final @PathParam("namespace") String namespace,
            @ApiParam(value = "The name of name")
            final @PathParam("sourceName") String sourceName,
            @ApiParam(value = "The source instanceId (if instance-id is not provided, the stats of all instances is returned).")
            final @PathParam("instanceId") String instanceId) {
        source.restartFunctionInstance(tenant, namespace, sourceName, instanceId, uri.getRequestUri(), clientAppId(), clientAuthData());
    }

    @POST
    @ApiOperation(value = "Restart all source instances", response = Void.class)
    @ApiResponses(value = {
            @ApiResponse(code = 400, message = "Invalid request"),
            @ApiResponse(code = 401, message = "Client is not authorize to perform operation"),
            @ApiResponse(code = 404, message = "Not Found(The source doesn't exist)"),
            @ApiResponse(code = 500, message = "Internal server error"),
            @ApiResponse(code = 503, message = "Function worker service is now initializing. Please try again later.")
    })
    @Path("/{tenant}/{namespace}/{sourceName}/restart")
    @Consumes(MediaType.APPLICATION_JSON)
    public void restartSource(
            @ApiParam(value = "The name of tenant")
            final @PathParam("tenant") String tenant,
            @ApiParam(value = "The name of namespace")
            final @PathParam("namespace") String namespace,
            @ApiParam(value = "The name of name")
            final @PathParam("sourceName") String sourceName) {
        source.restartFunctionInstances(tenant, namespace, sourceName, clientAppId(), clientAuthData());
    }

    @POST
    @ApiOperation(value = "Stop source instance", response = Void.class)
    @ApiResponses(value = {
            @ApiResponse(code = 400, message = "Invalid request"),
            @ApiResponse(code = 401, message = "Client is not authorize to perform operation"),
            @ApiResponse(code = 404, message = "Not Found(The source doesn't exist)"),
            @ApiResponse(code = 500, message = "Internal server error"),
            @ApiResponse(code = 503, message = "Function worker service is now initializing. Please try again later.")
    })
    @Path("/{tenant}/{namespace}/{sourceName}/{instanceId}/stop")
    @Consumes(MediaType.APPLICATION_JSON)
    public void stopSource(
            @ApiParam(value = "The name of tenant")
            final @PathParam("tenant") String tenant,
            @ApiParam(value = "The name of namespace")
            final @PathParam("namespace") String namespace,
            @ApiParam(value = "The name of name")
            final @PathParam("sourceName") String sourceName,
            @ApiParam(value = "The source instanceId (if instance-id is not provided, the stats of all instances is returned).")
            final @PathParam("instanceId") String instanceId) {
        source.stopFunctionInstance(tenant, namespace, sourceName, instanceId, uri.getRequestUri(), clientAppId(), clientAuthData());
    }

    @POST
    @ApiOperation(value = "Stop all source instances", response = Void.class)
    @ApiResponses(value = {
            @ApiResponse(code = 400, message = "Invalid request"),
            @ApiResponse(code = 401, message = "Client is not authorize to perform operation"),
            @ApiResponse(code = 404, message = "Not Found(The source doesn't exist)"),
            @ApiResponse(code = 500, message = "Internal server error"),
            @ApiResponse(code = 503, message = "Function worker service is now initializing. Please try again later.")
    })
    @Path("/{tenant}/{namespace}/{sourceName}/stop")
    @Consumes(MediaType.APPLICATION_JSON)
    public void stopSource(
            @ApiParam(value = "The name of tenant")
            final @PathParam("tenant") String tenant,
            @ApiParam(value = "The name of namespace")
            final @PathParam("namespace") String namespace,
            @ApiParam(value = "The name of name")
            final @PathParam("sourceName") String sourceName) {
        source.stopFunctionInstances(tenant, namespace, sourceName, clientAppId(), clientAuthData());
    }

    @POST
    @ApiOperation(value = "Start source instance", response = Void.class)
    @ApiResponses(value = {
            @ApiResponse(code = 400, message = "Invalid request"),
            @ApiResponse(code = 401, message = "Client is not authorize to perform operation"),
            @ApiResponse(code = 404, message = "Not Found(The source doesn't exist)"),
            @ApiResponse(code = 500, message = "Internal server error"),
            @ApiResponse(code = 503, message = "Function worker service is now initializing. Please try again later.")
    })
    @Path("/{tenant}/{namespace}/{sourceName}/{instanceId}/start")
    @Consumes(MediaType.APPLICATION_JSON)
    public void startSource(
            @ApiParam(value = "The name of tenant")
            final @PathParam("tenant") String tenant,
            @ApiParam(value = "The name of namespace")
            final @PathParam("namespace") String namespace,
            @ApiParam(value = "The name of name")
            final @PathParam("sourceName") String sourceName,
            @ApiParam(value = "The source instanceId (if instance-id is not provided, the stats of all instances is returned).")
            final @PathParam("instanceId") String instanceId) {
        source.startFunctionInstance(tenant, namespace, sourceName, instanceId, uri.getRequestUri(), clientAppId(), clientAuthData());
    }

    @POST
    @ApiOperation(value = "Start all source instances", response = Void.class)
    @ApiResponses(value = {
            @ApiResponse(code = 400, message = "Invalid request"),
            @ApiResponse(code = 401, message = "Client is not authorize to perform operation"),
            @ApiResponse(code = 404, message = "Not Found(The source doesn't exist)"),
            @ApiResponse(code = 500, message = "Internal server error"),
            @ApiResponse(code = 503, message = "Function worker service is now initializing. Please try again later.")
    })
    @Path("/{tenant}/{namespace}/{sourceName}/start")
    @Consumes(MediaType.APPLICATION_JSON)
    public void startSource(
            @ApiParam(value = "The name of tenant")
            final @PathParam("tenant") String tenant,
            @ApiParam(value = "The name of namespace")
            final @PathParam("namespace") String namespace,
            @ApiParam(value = "The name of name")
            final @PathParam("sourceName") String sourceName) {
        source.startFunctionInstances(tenant, namespace, sourceName, clientAppId(), clientAuthData());
    }

    @GET
    @ApiOperation(
            value = "Fetches a list of supported Pulsar IO source connectors currently running in cluster mode",
            response = List.class
    )
    @ApiResponses(value = {
            @ApiResponse(code = 403, message = "The requester doesn't have admin permissions"),
            @ApiResponse(code = 400, message = "Invalid request"),
            @ApiResponse(code = 408, message = "Request timeout"),
            @ApiResponse(code = 503, message = "Function worker service is now initializing. Please try again later.")
    })
    @Produces(MediaType.APPLICATION_JSON)
    @Path("/builtinsources")
    public List<ConnectorDefinition> getSourceList() {
        List<ConnectorDefinition> connectorDefinitions = source.getListOfConnectors();
        List<ConnectorDefinition> retval = new ArrayList<>();
        for (ConnectorDefinition connectorDefinition : connectorDefinitions) {
            if (!StringUtils.isEmpty(connectorDefinition.getSourceClass())) {
                retval.add(connectorDefinition);
            }
        }
        return retval;
    }
}<|MERGE_RESOLUTION|>--- conflicted
+++ resolved
@@ -70,15 +70,6 @@
     })
     @Path("/{tenant}/{namespace}/{sourceName}")
     @Consumes(MediaType.MULTIPART_FORM_DATA)
-<<<<<<< HEAD
-    public void registerSource(final @PathParam("tenant") String tenant,
-                               final @PathParam("namespace") String namespace,
-                               final @PathParam("sourceName") String sourceName,
-                               final @FormDataParam("data") InputStream uploadedInputStream,
-                               final @FormDataParam("data") FormDataContentDisposition fileDetail,
-                               final @FormDataParam("url") String sourcePkgUrl,
-                               final @FormDataParam("sourceConfig") SourceConfig sourceConfig) {
-=======
     public void registerSource(
             @ApiParam(value = "The name of tenant")
             final @PathParam("tenant") String tenant,
@@ -88,7 +79,7 @@
             final @PathParam("sourceName") String sourceName,
             final @FormDataParam("data") InputStream uploadedInputStream,
             final @FormDataParam("data") FormDataContentDisposition fileDetail,
-            final @FormDataParam("url") String functionPkgUrl,
+            final @FormDataParam("url") String sourcePkgUrl,
             @ApiParam(
                     value = "A JSON value presenting source configuration payload. An example of the expected functions can be found here.  \n" +
                             "tenant  \n" +
@@ -141,9 +132,7 @@
                             )
                     )
             )
-            final @FormDataParam("sourceConfig") String sourceConfigJson) {
->>>>>>> e66ba275
-
+            final @FormDataParam("sourceConfig") SourceConfig sourceConfig) {
         source.registerSource(tenant, namespace, sourceName, uploadedInputStream, fileDetail,
             sourcePkgUrl, sourceConfig, clientAppId(), clientAuthData());
     }
@@ -161,16 +150,6 @@
     })
     @Path("/{tenant}/{namespace}/{sourceName}")
     @Consumes(MediaType.MULTIPART_FORM_DATA)
-<<<<<<< HEAD
-    public void updateSource(final @PathParam("tenant") String tenant,
-                             final @PathParam("namespace") String namespace,
-                             final @PathParam("sourceName") String sourceName,
-                             final @FormDataParam("data") InputStream uploadedInputStream,
-                             final @FormDataParam("data") FormDataContentDisposition fileDetail,
-                             final @FormDataParam("url") String sourcePkgUrl,
-                             final @FormDataParam("sourceConfig") SourceConfig sourceConfig,
-                             final @FormDataParam("updateOptions") UpdateOptions updateOptions) {
-=======
     public void updateSource(
             @ApiParam(value = "The name of tenant")
             final @PathParam("tenant") String tenant,
@@ -180,7 +159,8 @@
             final @PathParam("sourceName") String sourceName,
             final @FormDataParam("data") InputStream uploadedInputStream,
             final @FormDataParam("data") FormDataContentDisposition fileDetail,
-            final @FormDataParam("url") String functionPkgUrl,
+            @ApiParam(value = "URL of sources' archive")
+            final @FormDataParam("url") String sourcePkgUrl,
             @ApiParam(
                     value = "A JSON value presenting source configuration payload. An example of the expected functions can be found here.  \n" +
                             "tenant  \n" +
@@ -233,10 +213,9 @@
                             )
                     )
             )
-            final @FormDataParam("sourceConfig") String sourceConfigJson,
+            final @FormDataParam("sourceConfig") SourceConfig sourceConfig,
+            @ApiParam(value = "Update options for source")
             final @FormDataParam("updateOptions") UpdateOptions updateOptions) {
->>>>>>> e66ba275
-
         source.updateSource(tenant, namespace, sourceName, uploadedInputStream, fileDetail,
             sourcePkgUrl, sourceConfig, clientAppId(), clientAuthData(), updateOptions);
     }
