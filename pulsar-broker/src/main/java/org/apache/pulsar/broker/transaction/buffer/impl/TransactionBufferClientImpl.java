--- conflicted
+++ resolved
@@ -21,13 +21,9 @@
 import io.netty.util.HashedWheelTimer;
 import java.util.concurrent.CompletableFuture;
 import lombok.extern.slf4j.Slf4j;
-<<<<<<< HEAD
 import org.apache.pulsar.broker.transaction.buffer.TransactionBufferClientStats;
-import org.apache.pulsar.client.api.PulsarClient;
-=======
 import org.apache.pulsar.broker.PulsarServerException;
 import org.apache.pulsar.broker.PulsarService;
->>>>>>> ec382117
 import org.apache.pulsar.client.api.transaction.TransactionBufferClient;
 import org.apache.pulsar.client.api.transaction.TxnID;
 import org.apache.pulsar.client.impl.transaction.TransactionBufferHandler;
@@ -47,15 +43,10 @@
         this.stats = TransactionBufferClientStats.create(exposeTopicLevelMetrics);
     }
 
-<<<<<<< HEAD
-    public static TransactionBufferClient create(PulsarClient pulsarClient, HashedWheelTimer timer,
-             int maxConcurrentRequests, long operationTimeoutInMills, boolean exposeTopicLevelMetrics) {
-        TransactionBufferHandler handler = new TransactionBufferHandlerImpl(pulsarClient, timer,
-=======
     public static TransactionBufferClient create(PulsarService pulsarService, HashedWheelTimer timer,
-        int maxConcurrentRequests, long operationTimeoutInMills) throws PulsarServerException {
+        int maxConcurrentRequests, long operationTimeoutInMills, boolean exposeTopicLevelMetrics)
+            throws PulsarServerException {
         TransactionBufferHandler handler = new TransactionBufferHandlerImpl(pulsarService, timer,
->>>>>>> ec382117
                 maxConcurrentRequests, operationTimeoutInMills);
         return new TransactionBufferClientImpl(handler, exposeTopicLevelMetrics);
     }
