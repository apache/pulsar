--- conflicted
+++ resolved
@@ -87,11 +87,7 @@
     /**
      * Add listener to listen the broker register change.
      *
-<<<<<<< HEAD
-     * @param listener Key is lookup service address{@link BrokerRegistry#getBrokerId()}
-=======
      * @param listener Key is broker Id{@link BrokerRegistry#getBrokerId()}
->>>>>>> 8a4a8a63
      *                 Value is notification type.
      */
     void addListener(BiConsumer<String, NotificationType> listener);
