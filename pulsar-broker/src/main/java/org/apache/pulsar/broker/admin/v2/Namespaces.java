--- conflicted
+++ resolved
@@ -2777,7 +2777,67 @@
         internalEnableMigration(migrated);
     }
 
-<<<<<<< HEAD
+    @POST
+    @Path("/{tenant}/{namespace}/dispatcherPauseOnAckStatePersistent")
+    @ApiOperation(value = "Set dispatcher pause on ack state persistent configuration for specified namespace.")
+    @ApiResponses(value = {@ApiResponse(code = 403, message = "Don't have admin permission"),
+            @ApiResponse(code = 404, message = "Tenant or cluster or namespace doesn't exist"),
+            @ApiResponse(code = 409, message = "Concurrent modification")})
+    public void setDispatcherPauseOnAckStatePersistent(@Suspended final AsyncResponse asyncResponse,
+                                                       @PathParam("tenant") String tenant,
+                                                       @PathParam("namespace") String namespace) {
+        validateNamespaceName(tenant, namespace);
+        internalSetDispatcherPauseOnAckStatePersistentAsync(true)
+                .thenRun(() -> {
+                    log.info("[{}] Successfully enabled dispatcherPauseOnAckStatePersistent: namespace={}",
+                            clientAppId(), namespaceName);
+                    asyncResponse.resume(Response.noContent().build());
+                })
+                .exceptionally(ex -> {
+                    resumeAsyncResponseExceptionally(asyncResponse, ex);
+                    return null;
+                });
+    }
+
+    @DELETE
+    @Path("/{tenant}/{namespace}/dispatcherPauseOnAckStatePersistent")
+    @ApiOperation(value = "Remove dispatcher pause on ack state persistent configuration for specified namespace.")
+    @ApiResponses(value = {@ApiResponse(code = 403, message = "Don't have admin permission"),
+            @ApiResponse(code = 404, message = "Tenant or cluster or namespace doesn't exist"),
+            @ApiResponse(code = 409, message = "Concurrent modification")})
+    public void removeDispatcherPauseOnAckStatePersistent(@Suspended final AsyncResponse asyncResponse,
+                                                          @PathParam("tenant") String tenant,
+                                                          @PathParam("namespace") String namespace) {
+        validateNamespaceName(tenant, namespace);
+        internalSetDispatcherPauseOnAckStatePersistentAsync(false)
+                .thenRun(() -> {
+                    log.info("[{}] Successfully remove dispatcherPauseOnAckStatePersistent: namespace={}",
+                            clientAppId(), namespaceName);
+                    asyncResponse.resume(Response.noContent().build());
+                })
+                .exceptionally(ex -> {
+                    resumeAsyncResponseExceptionally(asyncResponse, ex);
+                    return null;
+                });
+    }
+
+    @GET
+    @Path("/{tenant}/{namespace}/dispatcherPauseOnAckStatePersistent")
+    @ApiOperation(value = "Get dispatcher pause on ack state persistent config on a namespace.")
+    @ApiResponses(value = { @ApiResponse(code = 403, message = "Don't have admin permission"),
+            @ApiResponse(code = 404, message = "Tenant or cluster or namespace doesn't exist") })
+    public void getDispatcherPauseOnAckStatePersistent(@Suspended final AsyncResponse asyncResponse,
+                                                       @PathParam("tenant") String tenant,
+                                                       @PathParam("namespace") String namespace) {
+        validateNamespaceName(tenant, namespace);
+        internalGetDispatcherPauseOnAckStatePersistentAsync()
+                .thenApply(asyncResponse::resume)
+                .exceptionally(ex -> {
+                    resumeAsyncResponseExceptionally(asyncResponse, ex);
+                    return null;
+                });
+    }
+
 
     @POST
     @Path("/{tenant}/{namespace}/allowedClusters")
@@ -2800,31 +2860,10 @@
                     log.error("[{}] Failed to set namespace allowed clusters on namespace {}",
                             clientAppId(), namespace, e);
                     resumeAsyncResponseExceptionally(asyncResponse, e);
-=======
-    @POST
-    @Path("/{tenant}/{namespace}/dispatcherPauseOnAckStatePersistent")
-    @ApiOperation(value = "Set dispatcher pause on ack state persistent configuration for specified namespace.")
-    @ApiResponses(value = {@ApiResponse(code = 403, message = "Don't have admin permission"),
-            @ApiResponse(code = 404, message = "Tenant or cluster or namespace doesn't exist"),
-            @ApiResponse(code = 409, message = "Concurrent modification")})
-    public void setDispatcherPauseOnAckStatePersistent(@Suspended final AsyncResponse asyncResponse,
-                                                       @PathParam("tenant") String tenant,
-                                                       @PathParam("namespace") String namespace) {
-        validateNamespaceName(tenant, namespace);
-        internalSetDispatcherPauseOnAckStatePersistentAsync(true)
-                .thenRun(() -> {
-                    log.info("[{}] Successfully enabled dispatcherPauseOnAckStatePersistent: namespace={}",
-                            clientAppId(), namespaceName);
-                    asyncResponse.resume(Response.noContent().build());
-                })
-                .exceptionally(ex -> {
-                    resumeAsyncResponseExceptionally(asyncResponse, ex);
->>>>>>> 80b491da
-                    return null;
-                });
-    }
-
-<<<<<<< HEAD
+                    return null;
+                });
+    }
+
     @GET
     @Path("/{tenant}/{namespace}/allowedClusters")
     @ApiOperation(value = "Get the allowed clusters for a namespace.",
@@ -2842,43 +2881,6 @@
                     log.error("[{}] Failed to get namespace allowed clusters on namespace {}", clientAppId(),
                             namespace, e);
                     resumeAsyncResponseExceptionally(asyncResponse, e);
-=======
-    @DELETE
-    @Path("/{tenant}/{namespace}/dispatcherPauseOnAckStatePersistent")
-    @ApiOperation(value = "Remove dispatcher pause on ack state persistent configuration for specified namespace.")
-    @ApiResponses(value = {@ApiResponse(code = 403, message = "Don't have admin permission"),
-            @ApiResponse(code = 404, message = "Tenant or cluster or namespace doesn't exist"),
-            @ApiResponse(code = 409, message = "Concurrent modification")})
-    public void removeDispatcherPauseOnAckStatePersistent(@Suspended final AsyncResponse asyncResponse,
-                                                          @PathParam("tenant") String tenant,
-                                                          @PathParam("namespace") String namespace) {
-        validateNamespaceName(tenant, namespace);
-        internalSetDispatcherPauseOnAckStatePersistentAsync(false)
-                .thenRun(() -> {
-                    log.info("[{}] Successfully remove dispatcherPauseOnAckStatePersistent: namespace={}",
-                            clientAppId(), namespaceName);
-                    asyncResponse.resume(Response.noContent().build());
-                })
-                .exceptionally(ex -> {
-                    resumeAsyncResponseExceptionally(asyncResponse, ex);
-                    return null;
-                });
-    }
-
-    @GET
-    @Path("/{tenant}/{namespace}/dispatcherPauseOnAckStatePersistent")
-    @ApiOperation(value = "Get dispatcher pause on ack state persistent config on a namespace.")
-    @ApiResponses(value = { @ApiResponse(code = 403, message = "Don't have admin permission"),
-            @ApiResponse(code = 404, message = "Tenant or cluster or namespace doesn't exist") })
-    public void getDispatcherPauseOnAckStatePersistent(@Suspended final AsyncResponse asyncResponse,
-                                                       @PathParam("tenant") String tenant,
-                                                       @PathParam("namespace") String namespace) {
-        validateNamespaceName(tenant, namespace);
-        internalGetDispatcherPauseOnAckStatePersistentAsync()
-                .thenApply(asyncResponse::resume)
-                .exceptionally(ex -> {
-                    resumeAsyncResponseExceptionally(asyncResponse, ex);
->>>>>>> 80b491da
                     return null;
                 });
     }
