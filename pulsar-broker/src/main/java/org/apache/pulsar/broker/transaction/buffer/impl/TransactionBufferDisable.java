--- conflicted
+++ resolved
@@ -29,11 +29,8 @@
 import org.apache.pulsar.broker.transaction.buffer.TransactionBufferReader;
 import org.apache.pulsar.broker.transaction.buffer.TransactionMeta;
 import org.apache.pulsar.client.api.transaction.TxnID;
-<<<<<<< HEAD
 import org.apache.pulsar.common.policies.data.TransactionBufferStatus;
-=======
 import org.apache.pulsar.common.policies.data.TransactionInBufferStats;
->>>>>>> a19de107
 import org.apache.pulsar.common.util.FutureUtil;
 
 /**
@@ -92,11 +89,12 @@
     }
 
     @Override
-<<<<<<< HEAD
+    public TransactionInBufferStats getTransactionInBufferStats(TxnID txnID) {
+        return null;
+    }
+
+    @Override
     public TransactionBufferStatus getStatus() {
-=======
-    public TransactionInBufferStats getTransactionInBufferStats(TxnID txnID) {
->>>>>>> a19de107
         return null;
     }
 }