/**
 * Licensed to the Apache Software Foundation (ASF) under one
 * or more contributor license agreements.  See the NOTICE file
 * distributed with this work for additional information
 * regarding copyright ownership.  The ASF licenses this file
 * to you under the Apache License, Version 2.0 (the
 * "License"); you may not use this file except in compliance
 * with the License.  You may obtain a copy of the License at
 *
 *   http://www.apache.org/licenses/LICENSE-2.0
 *
 * Unless required by applicable law or agreed to in writing,
 * software distributed under the License is distributed on an
 * "AS IS" BASIS, WITHOUT WARRANTIES OR CONDITIONS OF ANY
 * KIND, either express or implied.  See the License for the
 * specific language governing permissions and limitations
 * under the License.
 */
package org.apache.pulsar.broker.web;

import static com.google.common.base.Preconditions.checkArgument;
import static java.util.concurrent.TimeUnit.SECONDS;
import static org.apache.commons.lang3.StringUtils.isBlank;
import com.fasterxml.jackson.databind.ObjectMapper;
import com.google.common.collect.BoundType;
import com.google.common.collect.Lists;
import com.google.common.collect.Range;
import com.google.common.collect.Sets;
import java.net.MalformedURLException;
import java.net.URI;
import java.net.URL;
import java.util.List;
import java.util.Optional;
import java.util.Set;
import java.util.concurrent.CompletableFuture;
import java.util.concurrent.CompletionException;
import java.util.concurrent.ExecutionException;
import java.util.concurrent.TimeoutException;
import javax.servlet.ServletContext;
import javax.servlet.http.HttpServletRequest;
import javax.ws.rs.WebApplicationException;
import javax.ws.rs.core.Context;
import javax.ws.rs.core.Response;
import javax.ws.rs.core.Response.Status;
import javax.ws.rs.core.UriBuilder;
import javax.ws.rs.core.UriInfo;
import org.apache.commons.lang3.StringUtils;
import org.apache.commons.lang3.tuple.Pair;
import org.apache.pulsar.broker.PulsarService;
import org.apache.pulsar.broker.ServiceConfiguration;
import org.apache.pulsar.broker.authentication.AuthenticationDataSource;
import org.apache.pulsar.broker.authorization.AuthorizationService;
import org.apache.pulsar.broker.namespace.LookupOptions;
import org.apache.pulsar.broker.namespace.NamespaceService;
import org.apache.pulsar.broker.resources.BookieResources;
import org.apache.pulsar.broker.resources.ClusterResources;
import org.apache.pulsar.broker.resources.DynamicConfigurationResources;
import org.apache.pulsar.broker.resources.LocalPoliciesResources;
import org.apache.pulsar.broker.resources.NamespaceResources;
import org.apache.pulsar.broker.resources.NamespaceResources.IsolationPolicyResources;
import org.apache.pulsar.broker.resources.PulsarResources;
import org.apache.pulsar.broker.resources.ResourceGroupResources;
import org.apache.pulsar.broker.resources.TenantResources;
import org.apache.pulsar.broker.resources.TopicResources;
import org.apache.pulsar.broker.service.BrokerService;
import org.apache.pulsar.client.api.PulsarClientException;
import org.apache.pulsar.client.impl.PulsarServiceNameResolver;
import org.apache.pulsar.common.naming.Constants;
import org.apache.pulsar.common.naming.NamespaceBundle;
import org.apache.pulsar.common.naming.NamespaceBundles;
import org.apache.pulsar.common.naming.NamespaceName;
import org.apache.pulsar.common.naming.TopicName;
import org.apache.pulsar.common.policies.data.BundlesData;
import org.apache.pulsar.common.policies.data.ClusterData;
import org.apache.pulsar.common.policies.data.ClusterDataImpl;
import org.apache.pulsar.common.policies.data.NamespaceOperation;
import org.apache.pulsar.common.policies.data.Policies;
import org.apache.pulsar.common.policies.data.PolicyName;
import org.apache.pulsar.common.policies.data.PolicyOperation;
import org.apache.pulsar.common.policies.data.TenantInfo;
import org.apache.pulsar.common.policies.data.TenantOperation;
import org.apache.pulsar.common.policies.data.TopicOperation;
import org.apache.pulsar.common.policies.path.PolicyPath;
import org.apache.pulsar.common.util.FutureUtil;
import org.apache.pulsar.common.util.ObjectMapperFactory;
import org.slf4j.Logger;
import org.slf4j.LoggerFactory;

/**
 * Base class for Web resources in Pulsar. It provides basic authorization functions.
 */
public abstract class PulsarWebResource {

    private static final Logger log = LoggerFactory.getLogger(PulsarWebResource.class);

    static final String ORIGINAL_PRINCIPAL_HEADER = "X-Original-Principal";

    @Context
    protected ServletContext servletContext;

    @Context
    protected HttpServletRequest httpRequest;

    @Context
    protected UriInfo uri;

    private PulsarService pulsar;

    protected PulsarService pulsar() {
        if (pulsar == null) {
            pulsar = (PulsarService) servletContext.getAttribute(WebService.ATTRIBUTE_PULSAR_NAME);
        }

        return pulsar;
    }

    protected ServiceConfiguration config() {
        return pulsar().getConfiguration();
    }

    public static String splitPath(String source, int slice) {
        return PolicyPath.splitPath(source, slice);
    }

    /**
     * Gets a caller id (IP + role).
     *
     * @return the web service caller identification
     */
    public String clientAppId() {
        return (String) httpRequest.getAttribute(AuthenticationFilter.AuthenticatedRoleAttributeName);
    }

    public String originalPrincipal() {
        return httpRequest.getHeader(ORIGINAL_PRINCIPAL_HEADER);
    }

    public AuthenticationDataSource clientAuthData() {
        return (AuthenticationDataSource) httpRequest.getAttribute(AuthenticationFilter.AuthenticatedDataAttributeName);
    }

    public boolean isRequestHttps() {
        return "https".equalsIgnoreCase(httpRequest.getScheme());
    }

    public static boolean isClientAuthenticated(String appId) {
        return appId != null;
    }

    private static void validateOriginalPrincipal(Set<String> proxyRoles, String authenticatedPrincipal,
                                                  String originalPrincipal) {
        if (proxyRoles.contains(authenticatedPrincipal)) {
            // Request has come from a proxy
            if (StringUtils.isBlank(originalPrincipal)) {
                log.warn("Original principal empty in request authenticated as {}", authenticatedPrincipal);
                throw new RestException(Status.UNAUTHORIZED,
                        "Original principal cannot be empty if the request is via proxy.");
            }
            if (proxyRoles.contains(originalPrincipal)) {
                log.warn("Original principal {} cannot be a proxy role ({})", originalPrincipal, proxyRoles);
                throw new RestException(Status.UNAUTHORIZED, "Original principal cannot be a proxy role");
            }
        }
    }

    protected boolean hasSuperUserAccess() {
        try {
            validateSuperUserAccess();
        } catch (Exception e) {
            return false;
        }
        return true;
    }

    public CompletableFuture<Void> validateSuperUserAccessAsync(){
        if (!config().isAuthenticationEnabled()) {
            return CompletableFuture.completedFuture(null);
        }
        String appId = clientAppId();
        if (log.isDebugEnabled()) {
            log.debug("[{}] Check super user access: Authenticated: {} -- Role: {}", uri.getRequestUri(),
                    isClientAuthenticated(appId), appId);
        }
        String originalPrincipal = originalPrincipal();
        validateOriginalPrincipal(pulsar.getConfiguration().getProxyRoles(), appId, originalPrincipal);

        if (pulsar.getConfiguration().getProxyRoles().contains(appId)) {
            BrokerService brokerService = pulsar.getBrokerService();
            return brokerService.getAuthorizationService().isSuperUser(appId, clientAuthData())
                    .thenCompose(proxyAuthorizationSuccess -> {
                        if (!proxyAuthorizationSuccess){
                            throw new RestException(Status.UNAUTHORIZED,
                                    String.format("Proxy not authorized for super-user "
                                            + "operation (proxy:%s)", appId));
                        }
                        return pulsar.getBrokerService()
                                .getAuthorizationService()
                                .isSuperUser(originalPrincipal, clientAuthData());
                    }).thenAccept(originalPrincipalAuthorizationSuccess -> {
                        if (!originalPrincipalAuthorizationSuccess){
                            throw new RestException(Status.UNAUTHORIZED,
                                    String.format("Original principal not authorized for super-user operation "
                                                    + "(original:%s)", originalPrincipal));
                        }
                        log.debug("Successfully authorized {} (proxied by {}) as super-user",
                                originalPrincipal, appId);
                    });
        } else {
            if (config().isAuthorizationEnabled()) {
                return pulsar.getBrokerService()
                        .getAuthorizationService()
                        .isSuperUser(appId, clientAuthData())
                        .thenAccept(proxyAuthorizationSuccess -> {
                            if (!proxyAuthorizationSuccess) {
                                throw new RestException(Status.UNAUTHORIZED,
                                        "This operation requires super-user access");
                            }
                        });
            }
            log.debug("Successfully authorized {} as super-user",
                    appId);
            return CompletableFuture.completedFuture(null);
        }
    }

    /**
     * Checks whether the user has Pulsar Super-User access to the system.
     *
     * @throws WebApplicationException
     *             if not authorized
     */
    public void validateSuperUserAccess() {
        try {
            validateSuperUserAccessAsync().get(config().getZooKeeperOperationTimeoutSeconds(), SECONDS);
        } catch (InterruptedException | ExecutionException | TimeoutException e) {
            Throwable realCause = FutureUtil.unwrapCompletionException(e);
            if (realCause instanceof WebApplicationException){
                throw (WebApplicationException) realCause;
            } else {
                throw new RestException(realCause);
            }
        }
    }

    /**
     * Checks that the http client role has admin access to the specified tenant.
     *
     * @param tenant
     *            the tenant id
     * @throws WebApplicationException
     *             if not authorized
     */
    protected void validateAdminAccessForTenant(String tenant) {
        try {
            validateAdminAccessForTenant(pulsar(), clientAppId(), originalPrincipal(), tenant, clientAuthData());
        } catch (RestException e) {
            throw e;
        } catch (Exception e) {
            log.error("Failed to get tenant admin data for tenant {}", tenant);
            throw new RestException(e);
        }
    }

    protected static void validateAdminAccessForTenant(PulsarService pulsar, String clientAppId,
                                                       String originalPrincipal, String tenant,
                                                       AuthenticationDataSource authenticationData)
            throws Exception {
        if (log.isDebugEnabled()) {
            log.debug("check admin access on tenant: {} - Authenticated: {} -- role: {}", tenant,
                    (isClientAuthenticated(clientAppId)), clientAppId);
        }

        TenantInfo tenantInfo = pulsar.getPulsarResources().getTenantResources().getTenant(tenant)
                .orElseThrow(() -> new RestException(Status.NOT_FOUND, "Tenant does not exist"));

        if (pulsar.getConfiguration().isAuthenticationEnabled() && pulsar.getConfiguration().isAuthorizationEnabled()) {
            if (!isClientAuthenticated(clientAppId)) {
                throw new RestException(Status.FORBIDDEN, "Need to authenticate to perform the request");
            }

            validateOriginalPrincipal(pulsar.getConfiguration().getProxyRoles(), clientAppId, originalPrincipal);

            if (pulsar.getConfiguration().getProxyRoles().contains(clientAppId)) {
                CompletableFuture<Boolean> isProxySuperUserFuture;
                CompletableFuture<Boolean> isOriginalPrincipalSuperUserFuture;
                try {
                    AuthorizationService authorizationService = pulsar.getBrokerService().getAuthorizationService();
                    isProxySuperUserFuture = authorizationService.isSuperUser(clientAppId, authenticationData);

                    isOriginalPrincipalSuperUserFuture =
                            authorizationService.isSuperUser(originalPrincipal, authenticationData);

                    boolean proxyAuthorized = isProxySuperUserFuture.get()
                            || authorizationService.isTenantAdmin(tenant, clientAppId,
                            tenantInfo, authenticationData).get();
                    boolean originalPrincipalAuthorized =
                            isOriginalPrincipalSuperUserFuture.get() || authorizationService.isTenantAdmin(tenant,
                                    originalPrincipal, tenantInfo, authenticationData).get();
                    if (!proxyAuthorized || !originalPrincipalAuthorized) {
                        throw new RestException(Status.UNAUTHORIZED,
                                String.format("Proxy not authorized to access resource (proxy:%s,original:%s)",
                                        clientAppId, originalPrincipal));
                    }
                } catch (InterruptedException | ExecutionException e) {
                    throw new RestException(Status.INTERNAL_SERVER_ERROR, e.getMessage());
                }
                log.debug("Successfully authorized {} (proxied by {}) on tenant {}",
                          originalPrincipal, clientAppId, tenant);
            } else {
                if (!pulsar.getBrokerService()
                        .getAuthorizationService()
                        .isSuperUser(clientAppId, authenticationData)
                        .join()) {
                    if (!pulsar.getBrokerService().getAuthorizationService()
                            .isTenantAdmin(tenant, clientAppId, tenantInfo, authenticationData).get()) {
                        throw new RestException(Status.UNAUTHORIZED,
                                "Don't have permission to administrate resources on this tenant");
                    }
                }

                log.debug("Successfully authorized {} on tenant {}", clientAppId, tenant);
            }
        }
    }

    /**
     * It validates that peer-clusters can't coexist in replication-clusters.
     *
     * @clusterName: given cluster whose peer-clusters can't be present into replication-cluster list
     * @replicationClusters: replication-cluster list
     */
    protected void validatePeerClusterConflict(String clusterName, Set<String> replicationClusters) {
        try {
            ClusterData clusterData = clusterResources().getCluster(clusterName).orElseThrow(
                    () -> new RestException(Status.PRECONDITION_FAILED, "Invalid replication cluster " + clusterName));
            Set<String> peerClusters = clusterData.getPeerClusterNames();
            if (peerClusters != null && !peerClusters.isEmpty()) {
                Sets.SetView<String> conflictPeerClusters = Sets.intersection(peerClusters, replicationClusters);
                if (!conflictPeerClusters.isEmpty()) {
                    log.warn("[{}] {}'s peer cluster can't be part of replication clusters {}", clientAppId(),
                            clusterName, conflictPeerClusters);
                    throw new RestException(Status.CONFLICT,
                            String.format("%s's peer-clusters %s can't be part of replication-clusters %s", clusterName,
                                    conflictPeerClusters, replicationClusters));
                }
            }
        } catch (RestException re) {
            throw re;
        } catch (Exception e) {
            log.warn("[{}] Failed to get cluster-data for {}", clientAppId(), clusterName, e);
        }
    }

    protected void validateClusterForTenant(String tenant, String cluster) {
        TenantInfo tenantInfo;
        try {
            tenantInfo = pulsar().getPulsarResources().getTenantResources().getTenant(tenant)
                    .orElseThrow(() -> new RestException(Status.NOT_FOUND, "Tenant does not exist"));
        } catch (RestException e) {
            log.warn("Failed to get tenant admin data for tenant {}", tenant);
            throw e;
        } catch (Exception e) {
            log.error("Failed to get tenant admin data for tenant {}", tenant, e);
            throw new RestException(e);
        }

        // Check if tenant is allowed on the cluster
        if (!tenantInfo.getAllowedClusters().contains(cluster)) {
            String msg = String.format("Cluster [%s] is not in the list of allowed clusters list for tenant [%s]",
                    cluster, tenant);
            log.info(msg);
            throw new RestException(Status.FORBIDDEN, msg);
        }
        log.info("Successfully validated clusters on tenant [{}]", tenant);
    }

    protected CompletableFuture<Void> validateClusterOwnershipAsync(String cluster) {
        return getClusterDataIfDifferentCluster(pulsar(), cluster, clientAppId())
                .thenAccept(differentClusterData -> {
                    if (differentClusterData != null) {
                        try {
                            URI redirect = getRedirectionUrl(differentClusterData);
                            // redirect to the cluster requested
                            if (log.isDebugEnabled()) {
                                log.debug("[{}] Redirecting the rest call to {}: cluster={}",
                                        clientAppId(), redirect, cluster);
                            }
                            throw new WebApplicationException(Response.temporaryRedirect(redirect).build());
                        } catch (MalformedURLException ex) {
                            throw new RestException(ex);
                        }
                    }
                });
    }

    /**
     * Check if the cluster exists and redirect the call to the owning cluster.
     *
     * @param cluster Cluster name
     * @throws Exception In case the redirect happens
     */
    protected void validateClusterOwnership(String cluster) throws WebApplicationException {
        try {
            validateClusterOwnershipAsync(cluster).get(config().getZooKeeperOperationTimeoutSeconds(), SECONDS);
        } catch (InterruptedException | ExecutionException | TimeoutException ex) {
            Throwable realCause = FutureUtil.unwrapCompletionException(ex);
            if (realCause instanceof WebApplicationException){
                throw (WebApplicationException) realCause;
            } else {
                throw new RestException(realCause);
            }
        }
    }

    private URI getRedirectionUrl(ClusterData differentClusterData) throws MalformedURLException {
        try {
            PulsarServiceNameResolver serviceNameResolver = new PulsarServiceNameResolver();
            if (isRequestHttps() && pulsar.getConfiguration().getWebServicePortTls().isPresent()
                    && StringUtils.isNotBlank(differentClusterData.getServiceUrlTls())) {
                serviceNameResolver.updateServiceUrl(differentClusterData.getServiceUrlTls());
            } else {
                serviceNameResolver.updateServiceUrl(differentClusterData.getServiceUrl());
            }
            URL webUrl = new URL(serviceNameResolver.resolveHostUri().toString());
            return UriBuilder.fromUri(uri.getRequestUri()).host(webUrl.getHost()).port(webUrl.getPort()).build();
        } catch (PulsarClientException.InvalidServiceURL exception) {
            throw new MalformedURLException(exception.getMessage());
        }
    }

    protected static CompletableFuture<ClusterData> getClusterDataIfDifferentCluster(PulsarService pulsar,
                                                                                     String cluster,
                                                                                     String clientAppId) {
        CompletableFuture<ClusterData> clusterDataFuture = new CompletableFuture<>();
        if (isValidCluster(pulsar, cluster)
                // this code should only happen with a v1 namespace format prop/cluster/namespaces
                || pulsar.getConfiguration().getClusterName().equals(cluster)) {
            clusterDataFuture.complete(null);
            return clusterDataFuture;
        }
        // redirect to the cluster requested
        pulsar.getPulsarResources().getClusterResources().getClusterAsync(cluster)
                .whenComplete((clusterDataResult, ex) -> {
                    if (ex != null) {
                        clusterDataFuture.completeExceptionally(FutureUtil.unwrapCompletionException(ex));
                        return;
                    }
                    if (clusterDataResult.isPresent()) {
                        clusterDataFuture.complete(clusterDataResult.get());
                    } else {
                        log.warn("[{}] Cluster does not exist: requested={}", clientAppId, cluster);
                        clusterDataFuture.completeExceptionally(new RestException(Status.NOT_FOUND,
                                "Cluster does not exist: cluster=" + cluster));
                    }
                });
        return clusterDataFuture;
    }

    static boolean isValidCluster(PulsarService pulsarService, String cluster) {// If the cluster name is
        // cluster == null or "global", don't validate the
        // cluster ownership. Cluster will be null in v2 naming.
        // The validation will be done by checking the namespace configuration
        if (cluster == null || Constants.GLOBAL_CLUSTER.equals(cluster)) {
            return true;
        }

        if (!pulsarService.getConfiguration().isAuthorizationEnabled()) {
            // Without authorization, any cluster name should be valid and accepted by the broker
            return true;
        }
        return false;
    }

    protected void validateBundleOwnership(String tenant, String cluster, String namespace, boolean authoritative,
            boolean readOnly, NamespaceBundle bundle) {
        NamespaceName fqnn = NamespaceName.get(tenant, cluster, namespace);

        try {
            validateBundleOwnership(bundle, authoritative, readOnly);
        } catch (WebApplicationException wae) {
            // propagate already wrapped-up WebApplicationExceptions
            throw wae;
        } catch (Exception oe) {
            log.debug("Failed to find owner for namespace {}", fqnn, oe);
            throw new RestException(oe);
        }
    }

    protected NamespaceBundle validateNamespaceBundleRange(NamespaceName fqnn, BundlesData bundles,
            String bundleRange) {
        try {
            checkArgument(bundleRange.contains("_"), "Invalid bundle range: " + bundleRange);
            String[] boundaries = bundleRange.split("_");
            Long lowerEndpoint = Long.decode(boundaries[0]);
            Long upperEndpoint = Long.decode(boundaries[1]);
            Range<Long> hashRange = Range.range(lowerEndpoint, BoundType.CLOSED, upperEndpoint,
                    (upperEndpoint.equals(NamespaceBundles.FULL_UPPER_BOUND)) ? BoundType.CLOSED : BoundType.OPEN);
            NamespaceBundle nsBundle = pulsar().getNamespaceService().getNamespaceBundleFactory().getBundle(fqnn,
                    hashRange);
            NamespaceBundles nsBundles = pulsar().getNamespaceService().getNamespaceBundleFactory().getBundles(fqnn,
                    bundles);
            nsBundles.validateBundle(nsBundle);
            return nsBundle;
        } catch (IllegalArgumentException e) {
            log.error("[{}] Invalid bundle range {}/{}, {}", clientAppId(), fqnn.toString(),
                    bundleRange, e.getMessage());
            throw new RestException(Response.Status.PRECONDITION_FAILED, e.getMessage());
        } catch (Exception e) {
            log.error("[{}] Failed to validate namespace bundle {}/{}", clientAppId(),
                    fqnn.toString(), bundleRange, e);
            throw new RestException(e);
        }
    }

    /**
     * Checks whether a given bundle is currently loaded by any broker.
     */
    protected CompletableFuture<Boolean> isBundleOwnedByAnyBroker(NamespaceName fqnn, BundlesData bundles,
            String bundleRange) {
        NamespaceBundle nsBundle = validateNamespaceBundleRange(fqnn, bundles, bundleRange);
        NamespaceService nsService = pulsar().getNamespaceService();

        LookupOptions options = LookupOptions.builder()
                .authoritative(false)
                .requestHttps(isRequestHttps())
                .readOnly(true)
                .loadTopicsInBundle(false).build();
        try {
            return nsService.getWebServiceUrlAsync(nsBundle, options).thenApply(optionUrl -> optionUrl.isPresent());
        } catch (Exception e) {
            log.error("Failed to check whether namespace bundle is owned {}/{}", fqnn.toString(), bundleRange, e);
            throw new RestException(e);
        }
    }

    protected NamespaceBundle validateNamespaceBundleOwnership(NamespaceName fqnn, BundlesData bundles,
            String bundleRange, boolean authoritative, boolean readOnly) {
        try {
            NamespaceBundle nsBundle = validateNamespaceBundleRange(fqnn, bundles, bundleRange);
            validateBundleOwnership(nsBundle, authoritative, readOnly);
            return nsBundle;
        } catch (WebApplicationException wae) {
            throw wae;
        } catch (Exception e) {
            log.error("[{}] Failed to validate namespace bundle {}/{}", clientAppId(),
                    fqnn.toString(), bundleRange, e);
            throw new RestException(e);
        }
    }

    public void validateBundleOwnership(NamespaceBundle bundle, boolean authoritative, boolean readOnly)
            throws Exception {
        NamespaceService nsService = pulsar().getNamespaceService();

        try {
            // Call getWebServiceUrl() to acquire or redirect the request
            // Get web service URL of owning broker.
            // 1: If namespace is assigned to this broker, continue
            // 2: If namespace is assigned to another broker, redirect to the webservice URL of another broker
            // authoritative flag is ignored
            // 3: If namespace is unassigned and readOnly is true, return 412
            // 4: If namespace is unassigned and readOnly is false:
            // - If authoritative is false and this broker is not leader, forward to leader
            // - If authoritative is false and this broker is leader, determine owner and forward w/ authoritative=true
            // - If authoritative is true, own the namespace and continue
            LookupOptions options = LookupOptions.builder()
                    .authoritative(authoritative)
                    .requestHttps(isRequestHttps())
                    .readOnly(readOnly)
                    .loadTopicsInBundle(false).build();
            Optional<URL> webUrl = nsService.getWebServiceUrl(bundle, options);
            // Ensure we get a url
            if (webUrl == null || !webUrl.isPresent()) {
                log.warn("Unable to get web service url");
                throw new RestException(Status.PRECONDITION_FAILED,
                        "Failed to find ownership for ServiceUnit:" + bundle.toString());
            }

            if (!nsService.isServiceUnitOwned(bundle)) {
                boolean newAuthoritative = this.isLeaderBroker();
                // Replace the host and port of the current request and redirect
                URI redirect = UriBuilder.fromUri(uri.getRequestUri()).host(webUrl.get().getHost())
                        .port(webUrl.get().getPort()).replaceQueryParam("authoritative", newAuthoritative).build();

                log.debug("{} is not a service unit owned", bundle);

                // Redirect
                log.debug("Redirecting the rest call to {}", redirect);
                throw new WebApplicationException(Response.temporaryRedirect(redirect).build());
            }
        } catch (TimeoutException te) {
            String msg = String.format("Finding owner for ServiceUnit %s timed out", bundle);
            log.error(msg, te);
            throw new RestException(Status.INTERNAL_SERVER_ERROR, msg);
        } catch (IllegalArgumentException iae) {
            // namespace format is not valid
            log.debug("Failed to find owner for ServiceUnit {}", bundle, iae);
            throw new RestException(Status.PRECONDITION_FAILED,
                    "ServiceUnit format is not expected. ServiceUnit " + bundle);
        } catch (IllegalStateException ise) {
            log.debug("Failed to find owner for ServiceUnit {}", bundle, ise);
            throw new RestException(Status.PRECONDITION_FAILED, "ServiceUnit bundle is actived. ServiceUnit " + bundle);
        } catch (NullPointerException e) {
            log.warn("Unable to get web service url");
            throw new RestException(Status.PRECONDITION_FAILED, "Failed to find ownership for ServiceUnit:" + bundle);
        } catch (WebApplicationException wae) {
            throw wae;
        }
    }

    /**
     * Checks whether the broker is the owner of the namespace. Otherwise it will raise an exception to redirect the
     * client to the appropriate broker. If no broker owns the namespace yet, this function will try to acquire the
     * ownership by default.
     *
     * @param topicName topic name
     * @param authoritative
     */
    protected void validateTopicOwnership(TopicName topicName, boolean authoritative) {
        try {
            validateTopicOwnershipAsync(topicName, authoritative).join();
        } catch (CompletionException ce) {
            if (ce.getCause() instanceof WebApplicationException) {
                throw (WebApplicationException) ce.getCause();
            } else {
                throw new RestException(ce.getCause());
            }
        }
    }

    protected CompletableFuture<Void> validateTopicOwnershipAsync(TopicName topicName, boolean authoritative) {
        NamespaceService nsService = pulsar().getNamespaceService();

        LookupOptions options = LookupOptions.builder()
                .authoritative(authoritative)
                .requestHttps(isRequestHttps())
                .readOnly(false)
                .loadTopicsInBundle(false)
                .build();

        return nsService.getWebServiceUrlAsync(topicName, options)
                .thenApply(webUrl -> {
                    // Ensure we get a url
                    if (webUrl == null || !webUrl.isPresent()) {
                        log.info("Unable to get web service url");
                        throw new RestException(Status.PRECONDITION_FAILED,
                                "Failed to find ownership for topic:" + topicName);
                    }
                    return webUrl.get();
                }).thenCompose(webUrl -> nsService.isServiceUnitOwnedAsync(topicName)
                        .thenApply(isTopicOwned -> Pair.of(webUrl, isTopicOwned))
                ).thenAccept(pair -> {
                    URL webUrl = pair.getLeft();
                    boolean isTopicOwned = pair.getRight();

                    if (!isTopicOwned) {
                        boolean newAuthoritative = isLeaderBroker(pulsar());
                        // Replace the host and port of the current request and redirect
                        URI redirect = UriBuilder.fromUri(uri.getRequestUri())
                                .host(webUrl.getHost())
                                .port(webUrl.getPort())
                                .replaceQueryParam("authoritative", newAuthoritative)
                                .build();
                        // Redirect
                        if (log.isDebugEnabled()) {
                            log.debug("Redirecting the rest call to {}", redirect);
                        }
                        throw new WebApplicationException(Response.temporaryRedirect(redirect).build());
                    }
                }).exceptionally(ex -> {
                    if (ex.getCause() instanceof IllegalArgumentException
                            || ex.getCause() instanceof IllegalStateException) {
                        if (log.isDebugEnabled()) {
                            log.debug("Failed to find owner for topic: {}", topicName, ex);
                        }
                        throw new RestException(Status.PRECONDITION_FAILED, "Can't find owner for topic " + topicName);
                    } else if (ex.getCause() instanceof WebApplicationException) {
                        throw (WebApplicationException) ex.getCause();
                    } else {
                        throw new RestException(ex.getCause());
                    }
                });
    }

    /**
     * If the namespace is global, validate the following - 1. If replicated clusters are configured for this global
     * namespace 2. If local cluster belonging to this namespace is replicated 3. If replication is enabled for this
     * namespace <br/>
     * It validates if local cluster is part of replication-cluster. If local cluster is not part of the replication
     * cluster then it redirects request to peer-cluster if any of the peer-cluster is part of replication-cluster of
     * this namespace. If none of the cluster is part of the replication cluster then it fails the validation.
     *
     * @param namespace
     * @throws Exception
     */
    protected void validateGlobalNamespaceOwnership(NamespaceName namespace) {
        int timeout = pulsar().getConfiguration().getZooKeeperOperationTimeoutSeconds();
        try {
            ClusterDataImpl peerClusterData = checkLocalOrGetPeerReplicationCluster(pulsar(), namespace)
                    .get(timeout, SECONDS);
            // if peer-cluster-data is present it means namespace is owned by that peer-cluster and request should be
            // redirect to the peer-cluster
            if (peerClusterData != null) {
                URI redirect = getRedirectionUrl(peerClusterData);
                // redirect to the cluster requested
                if (log.isDebugEnabled()) {
                    log.debug("[{}] Redirecting the rest call to {}: cluster={}", clientAppId(),
                            redirect, peerClusterData);

                }
                throw new WebApplicationException(Response.temporaryRedirect(redirect).build());
            }
        } catch (InterruptedException e) {
            log.warn("Time-out {} sec while validating policy on {} ", timeout, namespace);
            throw new RestException(Status.SERVICE_UNAVAILABLE, String.format(
                    "Failed to validate global cluster configuration : ns=%s  emsg=%s", namespace, e.getMessage()));
        } catch (WebApplicationException e) {
            throw e;
        } catch (Exception e) {
            if (e.getCause() instanceof WebApplicationException) {
                throw (WebApplicationException) e.getCause();
            }
            throw new RestException(Status.SERVICE_UNAVAILABLE, String.format(
                    "Failed to validate global cluster configuration : ns=%s  emsg=%s", namespace, e.getMessage()));
        }
    }

    protected CompletableFuture<Void> validateGlobalNamespaceOwnershipAsync(NamespaceName namespace) {
        return checkLocalOrGetPeerReplicationCluster(pulsar(), namespace)
                .thenAccept(peerClusterData -> {
                    // if peer-cluster-data is present it means namespace is owned by that peer-cluster and request
                    // should be redirect to the peer-cluster
                    if (peerClusterData != null) {
                        try {
                            URI redirect = getRedirectionUrl(peerClusterData);
                            // redirect to the cluster requested
                            if (log.isDebugEnabled()) {
                                log.debug("[{}] Redirecting the rest call to {}: cluster={}", clientAppId(),
                                        redirect, peerClusterData);

                            }
                            throw new WebApplicationException(Response.temporaryRedirect(redirect).build());
                        } catch (MalformedURLException mue) {
                            throw new RestException(Status.SERVICE_UNAVAILABLE, String.format(
                                    "Failed to validate global cluster configuration : ns=%s  emsg=%s", namespace,
                                    mue.getMessage()));
                        }
                    }
                });
    }

    public static CompletableFuture<ClusterDataImpl> checkLocalOrGetPeerReplicationCluster(PulsarService pulsarService,
                                                                                           NamespaceName namespace) {
        if (!namespace.isGlobal()) {
            return CompletableFuture.completedFuture(null);
        }
        NamespaceName heartbeatNamespace = pulsarService.getHeartbeatNamespaceV2();
        if (namespace.equals(heartbeatNamespace)) {
            return CompletableFuture.completedFuture(null);
        }

        final CompletableFuture<ClusterDataImpl> validationFuture = new CompletableFuture<>();
        final String localCluster = pulsarService.getConfiguration().getClusterName();

        pulsarService.getPulsarResources().getNamespaceResources()
                .getPoliciesAsync(namespace).thenAccept(policiesResult -> {
            if (policiesResult.isPresent()) {
                Policies policies = policiesResult.get();
                if (policies.replication_clusters.isEmpty()) {
                    String msg = String.format(
                            "Namespace does not have any clusters configured : local_cluster=%s ns=%s",
                            localCluster, namespace.toString());
                    log.warn(msg);
                    validationFuture.completeExceptionally(new RestException(Status.PRECONDITION_FAILED, msg));
                } else if (!policies.replication_clusters.contains(localCluster)) {
                    ClusterDataImpl ownerPeerCluster = getOwnerFromPeerClusterList(pulsarService,
                            policies.replication_clusters);
                    if (ownerPeerCluster != null) {
                        // found a peer that own this namespace
                        validationFuture.complete(ownerPeerCluster);
                        return;
                    }
                    String msg = String.format(
                            "Namespace missing local cluster name in clusters list: local_cluster=%s ns=%s clusters=%s",
                            localCluster, namespace.toString(), policies.replication_clusters);

                    log.warn(msg);
                    validationFuture.completeExceptionally(new RestException(Status.PRECONDITION_FAILED, msg));
                } else {
                    validationFuture.complete(null);
                }
            } else {
                String msg = String.format("Policies not found for %s namespace", namespace.toString());
                log.warn(msg);
                validationFuture.completeExceptionally(new RestException(Status.NOT_FOUND, msg));
            }
        }).exceptionally(ex -> {
            String msg = String.format("Failed to validate global cluster configuration : cluster=%s ns=%s  emsg=%s",
                    localCluster, namespace, ex.getMessage());
            log.error(msg);
            validationFuture.completeExceptionally(new RestException(ex));
            return null;
        });
        return validationFuture;
    }

    private static ClusterDataImpl getOwnerFromPeerClusterList(PulsarService pulsar, Set<String> replicationClusters) {
        String currentCluster = pulsar.getConfiguration().getClusterName();
        if (replicationClusters == null || replicationClusters.isEmpty() || isBlank(currentCluster)) {
            return null;
        }

        try {
            Optional<ClusterData> cluster =
                    pulsar.getPulsarResources().getClusterResources().getCluster(currentCluster);
            if (!cluster.isPresent() || cluster.get().getPeerClusterNames() == null) {
                return null;
            }
            for (String peerCluster : cluster.get().getPeerClusterNames()) {
                if (replicationClusters.contains(peerCluster)) {
                    return (ClusterDataImpl) pulsar.getPulsarResources().getClusterResources().getCluster(peerCluster)
                            .orElseThrow(() -> new RestException(Status.NOT_FOUND,
                                    "Peer cluster " + peerCluster + " data not found"));
                }
            }
        } catch (Exception e) {
            log.error("Failed to get peer-cluster {}-{}", currentCluster, e.getMessage());
            if (e instanceof RestException) {
                throw (RestException) e;
            } else {
                throw new RestException(e);
            }
        }
        return null;
    }

    protected static void checkAuthorization(PulsarService pulsarService, TopicName topicName, String role,
            AuthenticationDataSource authenticationData) throws Exception {
        if (!pulsarService.getConfiguration().isAuthorizationEnabled()) {
            // No enforcing of authorization policies
            return;
        }
        // get zk policy manager
        if (!pulsarService.getBrokerService().getAuthorizationService().allowTopicOperation(topicName,
                TopicOperation.LOOKUP, null, role, authenticationData)) {
            log.warn("[{}] Role {} is not allowed to lookup topic", topicName, role);
            throw new RestException(Status.UNAUTHORIZED, "Don't have permission to connect to this namespace");
        }
    }

    // Used for unit tests access
    public void setPulsar(PulsarService pulsar) {
        this.pulsar = pulsar;
    }

    protected boolean isLeaderBroker() {
        return isLeaderBroker(pulsar());
    }

    protected static boolean isLeaderBroker(PulsarService pulsar) {
        return  pulsar.getLeaderElectionService().isLeader();
    }

    public void validateTenantOperation(String tenant, TenantOperation operation) {
        try {
            int timeout = pulsar().getConfiguration().getZooKeeperOperationTimeoutSeconds();
            validateTenantOperationAsync(tenant, operation).get(timeout, SECONDS);
        } catch (InterruptedException | TimeoutException e) {
            throw new RestException(e);
        } catch (ExecutionException e) {
            Throwable cause = e.getCause();
            if (cause instanceof WebApplicationException){
                throw (WebApplicationException) cause;
            } else {
                throw new RestException(cause);
            }
        }
    }

    public CompletableFuture<Void> validateTenantOperationAsync(String tenant, TenantOperation operation) {
        if (pulsar().getConfiguration().isAuthenticationEnabled()
                && pulsar().getBrokerService().isAuthorizationEnabled()) {
            if (!isClientAuthenticated(clientAppId())) {
                return FutureUtil.failedFuture(
                        new RestException(Status.UNAUTHORIZED, "Need to authenticate to perform the request"));
            }

            return pulsar().getBrokerService().getAuthorizationService()
                    .allowTenantOperationAsync(tenant, operation, originalPrincipal(), clientAppId(), clientAuthData())
                    .thenAccept(isAuthorized -> {
                        if (!isAuthorized) {
                            throw new RestException(Status.UNAUTHORIZED,
                                    String.format("Unauthorized to validateTenantOperation for"
                                                    + " originalPrincipal [%s] and clientAppId [%s] "
                                                    + "about operation [%s] on tenant [%s]",
                                            originalPrincipal(), clientAppId(), operation.toString(), tenant));
                        }
                    });
        }
        return CompletableFuture.completedFuture(null);
    }

    public void validateNamespaceOperation(NamespaceName namespaceName, NamespaceOperation operation) {
        try {
            int timeout = pulsar().getConfiguration().getZooKeeperOperationTimeoutSeconds();
            validateNamespaceOperationAsync(namespaceName, operation).get(timeout, SECONDS);
        } catch (InterruptedException | TimeoutException e) {
            throw new RestException(e);
        } catch (ExecutionException e) {
            Throwable cause = e.getCause();
            if (cause instanceof WebApplicationException){
                throw (WebApplicationException) cause;
            } else {
                throw new RestException(cause);
            }
        }
    }


    public CompletableFuture<Void> validateNamespaceOperationAsync(NamespaceName namespaceName,
                                                              NamespaceOperation operation) {
        if (pulsar().getConfiguration().isAuthenticationEnabled()
            && pulsar().getBrokerService().isAuthorizationEnabled()) {
            if (!isClientAuthenticated(clientAppId())) {
                return FutureUtil.failedFuture(
                        new RestException(Status.FORBIDDEN, "Need to authenticate to perform the request"));
            }

            return pulsar().getBrokerService().getAuthorizationService()
                    .allowNamespaceOperationAsync(namespaceName, operation, originalPrincipal(),
                             clientAppId(), clientAuthData())
                    .thenAccept(isAuthorized -> {
                        if (!isAuthorized) {
                            throw new RestException(Status.FORBIDDEN,
                                    String.format("Unauthorized to validateNamespaceOperation for"
                                        + " operation [%s] on namespace [%s]", operation.toString(), namespaceName));
                        }
                    });
        }
        return CompletableFuture.completedFuture(null);
    }

    public void validateNamespacePolicyOperation(NamespaceName namespaceName,
                                                 PolicyName policy,
                                                 PolicyOperation operation) {
        if (pulsar().getConfiguration().isAuthenticationEnabled()
            && pulsar().getBrokerService().isAuthorizationEnabled()) {
            if (!isClientAuthenticated(clientAppId())) {
                throw new RestException(Status.FORBIDDEN, "Need to authenticate to perform the request");
            }

            boolean isAuthorized = pulsar().getBrokerService().getAuthorizationService()
                    .allowNamespacePolicyOperation(namespaceName, policy, operation,
                        originalPrincipal(), clientAppId(), clientAuthData());

            if (!isAuthorized) {
                throw new RestException(Status.FORBIDDEN,
                        String.format("Unauthorized to validateNamespacePolicyOperation for"
                                        + " operation [%s] on namespace [%s] on policy [%s]",
                                operation.toString(), namespaceName, policy.toString()));
            }
        }
    }

    protected PulsarResources getPulsarResources() {
        return pulsar().getPulsarResources();
    }

    protected TenantResources tenantResources() {
        return pulsar().getPulsarResources().getTenantResources();
    }

    protected ClusterResources clusterResources() {
        return pulsar().getPulsarResources().getClusterResources();
    }

    protected BookieResources bookieResources() {
        return pulsar().getPulsarResources().getBookieResources();
    }

    protected TopicResources topicResources() {
        return pulsar().getPulsarResources().getTopicResources();
    }

    protected NamespaceResources namespaceResources() {
        return pulsar().getPulsarResources().getNamespaceResources();
    }

    protected ResourceGroupResources resourceGroupResources() {
        return pulsar().getPulsarResources().getResourcegroupResources();
    }

    protected LocalPoliciesResources getLocalPolicies() {
        return pulsar().getPulsarResources().getLocalPolicies();
    }

    protected IsolationPolicyResources namespaceIsolationPolicies(){
        return namespaceResources().getIsolationPolicies();
    }

    protected DynamicConfigurationResources dynamicConfigurationResources() {
        return pulsar().getPulsarResources().getDynamicConfigResources();
    }

    public static ObjectMapper jsonMapper() {
        return ObjectMapperFactory.getThreadLocal();
    }

    public void validatePoliciesReadOnlyAccess() {
        try {
            if (namespaceResources().getPoliciesReadOnly()) {
                log.debug("Policies are read-only. Broker cannot do read-write operations");
                throw new RestException(Status.FORBIDDEN, "Broker is forbidden to do read-write operations");
            }
        } catch (Exception e) {
            log.warn("Unable to fetch read-only policy config ", e);
            throw new RestException(e);
        }
    }

    protected CompletableFuture<Void> hasActiveNamespace(String tenant) {
        return tenantResources().hasActiveNamespace(tenant);
    }

    protected void validateClusterExists(String cluster) {
        try {
            if (!clusterResources().clusterExists(cluster)) {
                throw new RestException(Status.PRECONDITION_FAILED, "Cluster " + cluster + " does not exist.");
            }
        } catch (Exception e) {
            throw new RestException(e);
        }
    }

    protected CompletableFuture<Void> canUpdateCluster(String tenant, Set<String> oldClusters,
            Set<String> newClusters) {
        List<CompletableFuture<Void>> activeNamespaceFuture = Lists.newArrayList();
        for (String cluster : oldClusters) {
            if (Constants.GLOBAL_CLUSTER.equals(cluster) || newClusters.contains(cluster)) {
                continue;
            }
            CompletableFuture<Void> checkNs = new CompletableFuture<>();
            activeNamespaceFuture.add(checkNs);
            tenantResources().getActiveNamespaces(tenant, cluster).whenComplete((activeNamespaces, ex) -> {
                if (ex != null) {
                    log.warn("Failed to get namespaces under {}-{}, {}", tenant, cluster, ex.getCause().getMessage());
                    checkNs.completeExceptionally(ex.getCause());
                    return;
                }
                if (activeNamespaces.size() > 0) {
                    log.warn("{}/{} Active-namespaces {}", tenant, cluster, activeNamespaces);
                    checkNs.completeExceptionally(new RestException(Status.PRECONDITION_FAILED, "Active namespaces"));
                    return;
                }
                checkNs.complete(null);
            });
        }
        return FutureUtil.waitForAll(activeNamespaceFuture);
    }

    /**
     * Redirect the call to the specified broker.
     *
     * @param broker
     *            Broker name
     */
    protected void validateBrokerName(String broker) {
        String brokerUrl = String.format("http://%s", broker);
        String brokerUrlTls = String.format("https://%s", broker);
        if (!brokerUrl.equals(pulsar().getSafeWebServiceAddress())
                && !brokerUrlTls.equals(pulsar().getWebServiceAddressTls())) {
            String[] parts = broker.split(":");
            checkArgument(parts.length == 2, String.format("Invalid broker url %s", broker));
            String host = parts[0];
            int port = Integer.parseInt(parts[1]);

            URI redirect = UriBuilder.fromUri(uri.getRequestUri()).host(host).port(port).build();
            log.debug("[{}] Redirecting the rest call to {}: broker={}", clientAppId(), redirect, broker);
            throw new WebApplicationException(Response.temporaryRedirect(redirect).build());

        }
    }

    public void validateTopicPolicyOperation(TopicName topicName, PolicyName policy, PolicyOperation operation) {
        try {
            int timeout = pulsar().getConfiguration().getZooKeeperOperationTimeoutSeconds();
            validateTopicPolicyOperationAsync(topicName, policy, operation).get(timeout, SECONDS);
        } catch (InterruptedException | TimeoutException e) {
            throw new RestException(e);
        } catch (ExecutionException e) {
            Throwable cause = e.getCause();
            if (cause instanceof WebApplicationException){
                throw (WebApplicationException) cause;
            } else {
                throw new RestException(cause);
            }
        }
    }

    public CompletableFuture<Void> validateTopicPolicyOperationAsync(TopicName topicName,
                                                                     PolicyName policy, PolicyOperation operation) {
        if (pulsar().getConfiguration().isAuthenticationEnabled()
                && pulsar().getBrokerService().isAuthorizationEnabled()) {
            if (!isClientAuthenticated(clientAppId())) {
                return FutureUtil.failedFuture(
                        new RestException(Status.FORBIDDEN, "Need to authenticate to perform the request"));
            }
            return pulsar().getBrokerService().getAuthorizationService()
                    .allowTopicPolicyOperationAsync(topicName, policy, operation, originalPrincipal(), clientAppId(),
                            clientAuthData()).thenAccept(isAuthorized -> {
                        if (!isAuthorized) {
                            throw new RestException(Status.FORBIDDEN,
                                    String.format("Unauthorized to validateTopicPolicyOperation"
                                            + " for operation [%s] on topic [%s] on policy [%s]", operation.toString(),
                                    topicName, policy.toString()));
                        }
                    });
        }
        return CompletableFuture.completedFuture(null);
    }

    public void validateTopicOperation(TopicName topicName, TopicOperation operation) {
        validateTopicOperation(topicName, operation, null);
    }

    public void validateTopicOperation(TopicName topicName, TopicOperation operation, String subscription) {
        try {
            validateTopicOperationAsync(topicName, operation, subscription).get();
        } catch (InterruptedException | ExecutionException e) {
            Throwable cause = FutureUtil.unwrapCompletionException(e);
            if (cause instanceof WebApplicationException){
                throw (WebApplicationException) cause;
            } else {
                throw new RestException(cause);
            }
        }
    }

    public CompletableFuture<Void> validateTopicOperationAsync(TopicName topicName, TopicOperation operation) {
       return validateTopicOperationAsync(topicName, operation, null);
    }

    public CompletableFuture<Void> validateTopicOperationAsync(TopicName topicName,
                                                               TopicOperation operation, String subscription) {
        if (pulsar().getConfiguration().isAuthenticationEnabled()
                && pulsar().getBrokerService().isAuthorizationEnabled()) {
            if (!isClientAuthenticated(clientAppId())) {
                return FutureUtil.failedFuture(
                        new RestException(Status.UNAUTHORIZED, "Need to authenticate to perform the request"));
            }
<<<<<<< HEAD

            AuthenticationDataSource authData = clientAuthData();
=======
            AuthenticationDataHttps authData = clientAuthData();
>>>>>>> ed053c83
            authData.setSubscription(subscription);
            return pulsar().getBrokerService().getAuthorizationService()
                    .allowTopicOperationAsync(topicName, operation, originalPrincipal(), clientAppId(), authData)
                    .thenAccept(isAuthorized -> {
                        if (!isAuthorized) {
                            throw new RestException(Status.UNAUTHORIZED, String.format(
                                    "Unauthorized to validateTopicOperation for operation [%s] on topic [%s]",
                                    operation.toString(), topicName));
                        }
                    });
        } else {
            return CompletableFuture.completedFuture(null);
        }
    }

}<|MERGE_RESOLUTION|>--- conflicted
+++ resolved
@@ -1148,12 +1148,8 @@
                 return FutureUtil.failedFuture(
                         new RestException(Status.UNAUTHORIZED, "Need to authenticate to perform the request"));
             }
-<<<<<<< HEAD
 
             AuthenticationDataSource authData = clientAuthData();
-=======
-            AuthenticationDataHttps authData = clientAuthData();
->>>>>>> ed053c83
             authData.setSubscription(subscription);
             return pulsar().getBrokerService().getAuthorizationService()
                     .allowTopicOperationAsync(topicName, operation, originalPrincipal(), clientAppId(), authData)
