--- conflicted
+++ resolved
@@ -39,58 +39,13 @@
         this.checkers = checkers;
     }
 
-<<<<<<< HEAD
-    private static KeyValue<byte[], byte[]> splitKeyValueSchema(byte[] bytes) {
-        ByteBuffer byteBuffer = ByteBuffer.wrap(bytes);
-        int keyLength = byteBuffer.getInt();
-        byte[] keySchema = new byte[keyLength];
-        byteBuffer.get(keySchema);
-
-        int valueLength = byteBuffer.getInt();
-        byte[] valueSchema = new byte[valueLength];
-        byteBuffer.get(valueSchema);
-        return new KeyValue<>(keySchema, valueSchema);
-    }
-
-    private static SchemaType fetchSchemaType(Map<String, String> properties, String key) {
-        if (properties.get(key) != null) {
-            return SchemaType.valueOf(properties.get(key));
-        }
-        return SchemaType.BYTES;
-    }
-
-    private static SchemaData fetchSchemaData(
-            byte[] keyValue, SchemaType schemaType, Gson schemaGson, Map<String, String> properties, String key) {
-        if (properties.get(key) != null) {
-            return SchemaData.builder().data(keyValue)
-                    .type(schemaType)
-                    .props(schemaGson.fromJson(properties.get(key), Map.class)).build();
-        }
-        return SchemaData.builder().data(keyValue)
-                .type(schemaType)
-                .props(Collections.emptyMap()).build();
-    }
-
-    public static KeyValue<SchemaData, SchemaData> splitKeyValueSchemaData(SchemaData schemaData) {
-        KeyValue<byte[], byte[]> keyValue = splitKeyValueSchema(schemaData.getData());
-        Map<String, String> properties = schemaData.getProps();
-        SchemaType keyType = fetchSchemaType(properties, "key.schema.type");
-        SchemaType valueType = fetchSchemaType(properties, "value.schema.type");
-        Gson schemaGson = new Gson();
-        SchemaData keySchemaData = fetchSchemaData(
-                keyValue.getKey(), keyType, schemaGson, properties, "key.schema.properties");
-        SchemaData valueSchemaData = fetchSchemaData(
-                keyValue.getValue(), valueType, schemaGson, properties, "value.schema.properties");
-        return new KeyValue<>(keySchemaData, valueSchemaData);
-=======
-    private KeyValue<SchemaData, SchemaData> decodeKeyValueSchemaData(SchemaData schemaData) {
+    public static KeyValue<SchemaData, SchemaData> decodeKeyValueSchemaData(SchemaData schemaData) {
         KeyValue<SchemaInfo, SchemaInfo> schemaInfoKeyValue =
             KeyValueSchemaInfo.decodeKeyValueSchemaInfo(schemaData.toSchemaInfo());
         return new KeyValue<>(
             SchemaData.fromSchemaInfo(schemaInfoKeyValue.getKey()),
             SchemaData.fromSchemaInfo(schemaInfoKeyValue.getValue())
         );
->>>>>>> 82d9e716
     }
 
     @Override
