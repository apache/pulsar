/*
 * Licensed to the Apache Software Foundation (ASF) under one
 * or more contributor license agreements.  See the NOTICE file
 * distributed with this work for additional information
 * regarding copyright ownership.  The ASF licenses this file
 * to you under the Apache License, Version 2.0 (the
 * "License"); you may not use this file except in compliance
 * with the License.  You may obtain a copy of the License at
 *
 *   http://www.apache.org/licenses/LICENSE-2.0
 *
 * Unless required by applicable law or agreed to in writing,
 * software distributed under the License is distributed on an
 * "AS IS" BASIS, WITHOUT WARRANTIES OR CONDITIONS OF ANY
 * KIND, either express or implied.  See the License for the
 * specific language governing permissions and limitations
 * under the License.
 */
package org.apache.pulsar.broker.service;

import static com.google.common.base.Preconditions.checkArgument;
import static org.apache.pulsar.common.protocol.Commands.DEFAULT_CONSUMER_EPOCH;
import com.google.common.annotations.VisibleForTesting;
import com.google.common.base.MoreObjects;
import com.google.common.util.concurrent.AtomicDouble;
import io.netty.util.concurrent.Future;
import io.netty.util.concurrent.Promise;
import java.util.ArrayList;
import java.util.BitSet;
import java.util.Collections;
import java.util.HashMap;
import java.util.List;
import java.util.Map;
import java.util.Objects;
import java.util.Optional;
import java.util.concurrent.CompletableFuture;
import java.util.concurrent.atomic.AtomicIntegerFieldUpdater;
import java.util.concurrent.atomic.LongAdder;
import java.util.stream.Collectors;
import lombok.Getter;
import lombok.Setter;
import org.apache.bookkeeper.mledger.Entry;
import org.apache.bookkeeper.mledger.Position;
import org.apache.bookkeeper.mledger.impl.PositionImpl;
import org.apache.commons.lang3.mutable.MutableInt;
import org.apache.commons.lang3.tuple.MutablePair;
import org.apache.pulsar.broker.authentication.AuthenticationDataSubscription;
import org.apache.pulsar.broker.service.persistent.PersistentSubscription;
import org.apache.pulsar.broker.service.persistent.PersistentTopic;
import org.apache.pulsar.client.api.MessageId;
import org.apache.pulsar.client.api.transaction.TxnID;
import org.apache.pulsar.common.api.proto.CommandAck;
import org.apache.pulsar.common.api.proto.CommandAck.AckType;
import org.apache.pulsar.common.api.proto.CommandSubscribe.SubType;
import org.apache.pulsar.common.api.proto.CommandTopicMigrated.ResourceType;
import org.apache.pulsar.common.api.proto.KeyLongValue;
import org.apache.pulsar.common.api.proto.KeySharedMeta;
import org.apache.pulsar.common.api.proto.MessageIdData;
import org.apache.pulsar.common.naming.TopicName;
import org.apache.pulsar.common.policies.data.ClusterData.ClusterUrl;
import org.apache.pulsar.common.policies.data.TopicOperation;
import org.apache.pulsar.common.policies.data.stats.ConsumerStatsImpl;
import org.apache.pulsar.common.protocol.Commands;
import org.apache.pulsar.common.schema.SchemaType;
import org.apache.pulsar.common.stats.Rate;
import org.apache.pulsar.common.util.DateFormatter;
import org.apache.pulsar.common.util.FutureUtil;
import org.apache.pulsar.common.util.collections.BitSetRecyclable;
import org.apache.pulsar.common.util.collections.ConcurrentLongLongPairHashMap;
import org.apache.pulsar.common.util.collections.ConcurrentLongLongPairHashMap.LongPair;
import org.apache.pulsar.transaction.common.exception.TransactionConflictException;
import org.slf4j.Logger;
import org.slf4j.LoggerFactory;

/**
 * A Consumer is a consumer currently connected and associated with a Subscription.
 */
public class Consumer {
    private final Subscription subscription;
    private final SubType subType;
    private final TransportCnx cnx;
    private final String appId;
    private final String topicName;
    private final int partitionIdx;

    private final long consumerId;
    private final int priorityLevel;
    private final boolean readCompacted;
    private final String consumerName;
    private final Rate msgOut;
    private final Rate msgRedeliver;
    private final LongAdder msgOutCounter;
    private final LongAdder bytesOutCounter;
    private final Rate messageAckRate;

    private volatile long lastConsumedTimestamp;
    private volatile long lastAckedTimestamp;
    private volatile long lastConsumedFlowTimestamp;
    private Rate chunkedMessageRate;

    // Represents how many messages we can safely send to the consumer without
    // overflowing its receiving queue. The consumer will use Flow commands to
    // increase its availability
    private static final AtomicIntegerFieldUpdater<Consumer> MESSAGE_PERMITS_UPDATER =
            AtomicIntegerFieldUpdater.newUpdater(Consumer.class, "messagePermits");
    private volatile int messagePermits = 0;
    // It starts keep tracking of messagePermits once consumer gets blocked, as consumer needs two separate counts:
    // messagePermits (1) before and (2) after being blocked: to dispatch only blockedPermit number of messages at the
    // time of redelivery
    private static final AtomicIntegerFieldUpdater<Consumer> PERMITS_RECEIVED_WHILE_CONSUMER_BLOCKED_UPDATER =
            AtomicIntegerFieldUpdater.newUpdater(Consumer.class, "permitsReceivedWhileConsumerBlocked");
    private volatile int permitsReceivedWhileConsumerBlocked = 0;

    private final ConcurrentLongLongPairHashMap pendingAcks;

    private final ConsumerStatsImpl stats;

    private final boolean isDurable;
    private static final AtomicIntegerFieldUpdater<Consumer> UNACKED_MESSAGES_UPDATER =
            AtomicIntegerFieldUpdater.newUpdater(Consumer.class, "unackedMessages");
    private volatile int unackedMessages = 0;
    private volatile boolean blockedConsumerOnUnackedMsgs = false;

    private final Map<String, String> metadata;

    private final KeySharedMeta keySharedMeta;

    /**
     * It starts keep tracking the average messages per entry.
     * The initial value is 0, when new value comes, it will update with
     * avgMessagesPerEntry = avgMessagePerEntry * avgPercent + (1 - avgPercent) * new Value.
     */
    private final AtomicDouble avgMessagesPerEntry = new AtomicDouble(0);
    private static final long [] EMPTY_ACK_SET = new long[0];

    private static final double avgPercent = 0.9;
    private boolean preciseDispatcherFlowControl;
    private PositionImpl readPositionWhenJoining;
    private final String clientAddress; // IP address only, no port number included
    private final MessageId startMessageId;
    private final boolean isAcknowledgmentAtBatchIndexLevelEnabled;

    @Getter
    @Setter
    private volatile long consumerEpoch;

    private long negtiveUnackedMsgsTimestamp;

    @Getter
    private final SchemaType schemaType;

    public Consumer(Subscription subscription, SubType subType, String topicName, long consumerId,
                    int priorityLevel, String consumerName,
                    boolean isDurable, TransportCnx cnx, String appId,
                    Map<String, String> metadata, boolean readCompacted,
                    KeySharedMeta keySharedMeta, MessageId startMessageId, long consumerEpoch) {
        this(subscription, subType, topicName, consumerId, priorityLevel, consumerName, isDurable, cnx, appId,
                metadata, readCompacted, keySharedMeta, startMessageId, consumerEpoch, null);
    }

    public Consumer(Subscription subscription, SubType subType, String topicName, long consumerId,
                    int priorityLevel, String consumerName,
                    boolean isDurable, TransportCnx cnx, String appId,
                    Map<String, String> metadata, boolean readCompacted,
                    KeySharedMeta keySharedMeta, MessageId startMessageId,
                    long consumerEpoch, SchemaType schemaType) {
        this.subscription = subscription;
        this.subType = subType;
        this.topicName = topicName;
        this.partitionIdx = TopicName.getPartitionIndex(topicName);
        this.consumerId = consumerId;
        this.priorityLevel = priorityLevel;
        this.readCompacted = readCompacted;
        this.consumerName = consumerName;
        this.isDurable = isDurable;
        this.keySharedMeta = keySharedMeta;
        this.cnx = cnx;
        this.msgOut = new Rate();
        this.chunkedMessageRate = new Rate();
        this.msgRedeliver = new Rate();
        this.bytesOutCounter = new LongAdder();
        this.msgOutCounter = new LongAdder();
        this.messageAckRate = new Rate();
        this.appId = appId;

        // Ensure we start from compacted view
        this.startMessageId = (readCompacted && startMessageId == null) ? MessageId.earliest : startMessageId;

        this.preciseDispatcherFlowControl = cnx.isPreciseDispatcherFlowControl();
        PERMITS_RECEIVED_WHILE_CONSUMER_BLOCKED_UPDATER.set(this, 0);
        MESSAGE_PERMITS_UPDATER.set(this, 0);
        UNACKED_MESSAGES_UPDATER.set(this, 0);

        this.metadata = metadata != null ? metadata : Collections.emptyMap();

        stats = new ConsumerStatsImpl();
        stats.setAddress(cnx.clientSourceAddressAndPort());
        stats.consumerName = consumerName;
        stats.setConnectedSince(DateFormatter.now());
        stats.setClientVersion(cnx.getClientVersion());
        stats.metadata = this.metadata;

        if (Subscription.isIndividualAckMode(subType)) {
            this.pendingAcks = ConcurrentLongLongPairHashMap.newBuilder()
                    .autoShrink(subscription.getTopic().getBrokerService()
                            .getPulsar().getConfiguration().isAutoShrinkForConsumerPendingAcksMap())
                    .expectedItems(256)
                    .concurrencyLevel(1)
                    .build();
        } else {
            // We don't need to keep track of pending acks if the subscription is not shared
            this.pendingAcks = null;
        }

        this.clientAddress = cnx.clientSourceAddress();
        this.consumerEpoch = consumerEpoch;
        this.isAcknowledgmentAtBatchIndexLevelEnabled = subscription.getTopic().getBrokerService()
                .getPulsar().getConfiguration().isAcknowledgmentAtBatchIndexLevelEnabled();

        this.schemaType = schemaType;
    }

    @VisibleForTesting
    Consumer(String consumerName, int availablePermits) {
        this.subscription = null;
        this.subType = null;
        this.cnx = null;
        this.appId = null;
        this.topicName = null;
        this.partitionIdx = 0;
        this.consumerId = 0L;
        this.priorityLevel = 0;
        this.readCompacted = false;
        this.consumerName = consumerName;
        this.msgOut = null;
        this.msgRedeliver = null;
        this.msgOutCounter = null;
        this.bytesOutCounter = null;
        this.messageAckRate = null;
        this.pendingAcks = null;
        this.stats = null;
        this.isDurable = false;
        this.metadata = null;
        this.keySharedMeta = null;
        this.clientAddress = null;
        this.startMessageId = null;
        this.isAcknowledgmentAtBatchIndexLevelEnabled = false;
        this.schemaType = null;
        MESSAGE_PERMITS_UPDATER.set(this, availablePermits);
    }

    public SubType subType() {
        return subType;
    }

    public long consumerId() {
        return consumerId;
    }

    public String consumerName() {
        return consumerName;
    }

    void notifyActiveConsumerChange(Consumer activeConsumer) {
        if (log.isDebugEnabled()) {
            log.debug("notify consumer {} - that [{}] for subscription {} has new active consumer : {}",
                consumerId, topicName, subscription.getName(), activeConsumer);
        }
        cnx.getCommandSender().sendActiveConsumerChange(consumerId, this == activeConsumer);
    }

    public boolean readCompacted() {
        return readCompacted;
    }

    public Future<Void> sendMessages(final List<? extends Entry> entries, EntryBatchSizes batchSizes,
                                     EntryBatchIndexesAcks batchIndexesAcks,
                                     int totalMessages, long totalBytes, long totalChunkedMessages,
                                     RedeliveryTracker redeliveryTracker) {
        return sendMessages(entries, batchSizes, batchIndexesAcks, totalMessages, totalBytes,
                totalChunkedMessages, redeliveryTracker, DEFAULT_CONSUMER_EPOCH);
    }

    /**
     * Dispatch a list of entries to the consumer. <br/>
     * <b>It is also responsible to release entries data and recycle entries object.</b>
     *
     * @return a SendMessageInfo object that contains the detail of what was sent to consumer
     */
    public Future<Void> sendMessages(final List<? extends Entry> entries, EntryBatchSizes batchSizes,
                                     EntryBatchIndexesAcks batchIndexesAcks,
                                     int totalMessages, long totalBytes, long totalChunkedMessages,
                                     RedeliveryTracker redeliveryTracker, long epoch) {
        this.lastConsumedTimestamp = System.currentTimeMillis();

        if (entries.isEmpty() || totalMessages == 0) {
            if (log.isDebugEnabled()) {
                log.debug("[{}-{}] List of messages is empty, triggering write future immediately for consumerId {}",
                        topicName, subscription, consumerId);
            }
            batchSizes.recyle();
            if (batchIndexesAcks != null) {
                batchIndexesAcks.recycle();
            }
            final Promise<Void> writePromise = cnx.newPromise();
            writePromise.setSuccess(null);
            return writePromise;
        }
        int unackedMessages = totalMessages;
        int totalEntries = 0;

        for (int i = 0; i < entries.size(); i++) {
            Entry entry = entries.get(i);
            if (entry != null) {
                totalEntries++;
                // Note
                // Must ensure that the message is written to the pendingAcks before sent is first,
                // because this consumer is possible to disconnect at this time.
                if (pendingAcks != null) {
                    int batchSize = batchSizes.getBatchSize(i);
                    int stickyKeyHash = getStickyKeyHash(entry);
                    long[] ackSet = getCursorAckSet(PositionImpl.get(entry.getLedgerId(), entry.getEntryId()));
                    if (ackSet != null) {
                        unackedMessages -= (batchSize - BitSet.valueOf(ackSet).cardinality());
                    }
                    pendingAcks.put(entry.getLedgerId(), entry.getEntryId(), batchSize, stickyKeyHash);
                    if (log.isDebugEnabled()) {
                        log.debug("[{}-{}] Added {}:{} ledger entry with batchSize of {} to pendingAcks in"
                                        + " broker.service.Consumer for consumerId: {}",
                                topicName, subscription, entry.getLedgerId(), entry.getEntryId(), batchSize,
                                consumerId);
                    }
                }
            }
        }

        // calculate avg message per entry
        if (avgMessagesPerEntry.get() < 1) { //valid avgMessagesPerEntry should always >= 1
            // set init value.
            avgMessagesPerEntry.set(1.0 * totalMessages / totalEntries);
        } else {
            avgMessagesPerEntry.set(avgMessagesPerEntry.get() * avgPercent
                    + (1 - avgPercent) * totalMessages / totalEntries);
        }

        // reduce permit and increment unackedMsg count with total number of messages in batch-msgs
        int ackedCount = batchIndexesAcks == null ? 0 : batchIndexesAcks.getTotalAckedIndexCount();
        MESSAGE_PERMITS_UPDATER.addAndGet(this, ackedCount - totalMessages);
        if (log.isDebugEnabled()){
            log.debug("[{}-{}] Added {} minus {} messages to MESSAGE_PERMITS_UPDATER in broker.service.Consumer"
                            + " for consumerId: {}; avgMessagesPerEntry is {}",
                   topicName, subscription, ackedCount, totalMessages, consumerId, avgMessagesPerEntry.get());
        }
        incrementUnackedMessages(unackedMessages);
        Future<Void> writeAndFlushPromise =
                cnx.getCommandSender().sendMessagesToConsumer(consumerId, topicName, subscription, partitionIdx,
                        entries, batchSizes, batchIndexesAcks, redeliveryTracker, epoch);
        writeAndFlushPromise.addListener(status -> {
            // only increment counters after the messages have been successfully written to the TCP/IP connection
            if (status.isSuccess()) {
                msgOut.recordMultipleEvents(totalMessages, totalBytes);
                msgOutCounter.add(totalMessages);
                bytesOutCounter.add(totalBytes);
                chunkedMessageRate.recordMultipleEvents(totalChunkedMessages, 0);
            } else {
                if (log.isDebugEnabled()) {
                    log.debug("[{}-{}] Sent messages to client fail by IO exception[{}], close the connection"
                                    + " immediately. Consumer: {}",  topicName, subscription,
                            status.cause() == null ? "" : status.cause().getMessage(), this.toString());
                }
            }
        });
        return writeAndFlushPromise;
    }

    private void incrementUnackedMessages(int unackedMessages) {
        if (Subscription.isIndividualAckMode(subType)
                && addAndGetUnAckedMsgs(this, unackedMessages) >= getMaxUnackedMessages()
                && getMaxUnackedMessages() > 0) {
            blockedConsumerOnUnackedMsgs = true;
        }
    }

    public boolean isWritable() {
        return cnx.isWritable();
    }

    /**
     * Close the consumer if: a. the connection is dropped b. connection is open (graceful close) and there are no
     * pending message acks
     */
    public void close() throws BrokerServiceException {
        close(false);
    }

    public void close(boolean isResetCursor) throws BrokerServiceException {
        subscription.removeConsumer(this, isResetCursor);
        cnx.removedConsumer(this);
    }

    public void disconnect() {
        disconnect(false);
    }

    public void disconnect(boolean isResetCursor) {
        log.info("Disconnecting consumer: {}", this);
        cnx.closeConsumer(this);
        try {
            close(isResetCursor);
        } catch (BrokerServiceException e) {
            log.warn("Consumer {} was already closed: {}", this, e.getMessage(), e);
        }
    }

    public void doUnsubscribe(final long requestId) {
        subscription.doUnsubscribe(this).thenAccept(v -> {
            log.info("Unsubscribed successfully from {}", subscription);
            cnx.removedConsumer(this);
            cnx.getCommandSender().sendSuccessResponse(requestId);
        }).exceptionally(exception -> {
            log.warn("Unsubscribe failed for {}", subscription, exception);
            cnx.getCommandSender().sendErrorResponse(requestId, BrokerServiceException.getClientErrorCode(exception),
                    exception.getCause().getMessage());
            return null;
        });
    }

    public CompletableFuture<Void> messageAcked(CommandAck ack) {
        CompletableFuture<Long> future;

        this.lastAckedTimestamp = System.currentTimeMillis();
        Map<String, Long> properties = Collections.emptyMap();
        if (ack.getPropertiesCount() > 0) {
            properties = ack.getPropertiesList().stream()
                .collect(Collectors.toMap(KeyLongValue::getKey, KeyLongValue::getValue));
        }

        if (ack.getAckType() == AckType.Cumulative) {
            if (ack.getMessageIdsCount() != 1) {
                log.warn("[{}] [{}] Received multi-message ack", subscription, consumerId);
                return CompletableFuture.completedFuture(null);
            }

            if (Subscription.isIndividualAckMode(subType)) {
                log.warn("[{}] [{}] Received cumulative ack on shared subscription, ignoring",
                        subscription, consumerId);
                return CompletableFuture.completedFuture(null);
            }

            PositionImpl position;
            MessageIdData msgId = ack.getMessageIdAt(0);
            if (msgId.getAckSetsCount() > 0) {
                long[] ackSets = new long[msgId.getAckSetsCount()];
                for (int j = 0; j < msgId.getAckSetsCount(); j++) {
                    ackSets[j] = msgId.getAckSetAt(j);
                }
                position = PositionImpl.get(msgId.getLedgerId(), msgId.getEntryId(), ackSets);
            } else {
                position = PositionImpl.get(msgId.getLedgerId(), msgId.getEntryId());
            }

            if (ack.hasTxnidMostBits() && ack.hasTxnidLeastBits()) {
                List<PositionImpl> positionsAcked = Collections.singletonList(position);
                future = transactionCumulativeAcknowledge(ack.getTxnidMostBits(),
                        ack.getTxnidLeastBits(), positionsAcked)
                        .thenApply(unused -> 1L);
            } else {
                List<Position> positionsAcked = Collections.singletonList(position);
                subscription.acknowledgeMessage(positionsAcked, AckType.Cumulative, properties);
                future = CompletableFuture.completedFuture(1L);
            }
        } else {
            if (ack.hasTxnidLeastBits() && ack.hasTxnidMostBits()) {
                future = individualAckWithTransaction(ack);
            } else {
                future = individualAckNormal(ack, properties);
            }
        }

        return future
                .thenApply(v -> {
                    this.messageAckRate.recordEvent(v);
                    return null;
                });
    }

    //this method is for individual ack not carry the transaction
    private CompletableFuture<Long> individualAckNormal(CommandAck ack, Map<String, Long> properties) {
        List<Position> positionsAcked = new ArrayList<>(ack.getMessageIdsCount());
        // use for record position and ack consumers
        HashMap<PositionImpl, Consumer> ackConsumerMapping = new HashMap<>();

        long totalAckCount = 0;
        for (int i = 0; i < ack.getMessageIdsCount(); i++) {
            MessageIdData msgId = ack.getMessageIdAt(i);
            PositionImpl position;

            long ledgerId = msgId.getLedgerId();
            long entryId = msgId.getEntryId();
            Consumer ackOwnerConsumer = this;

            long batchSize = 1;
            if (Subscription.isIndividualAckMode(subType)) {
                ConsumerAndLongPair consumerAndLongPair = getAckOwnerConsumerAndLongPair(ledgerId, entryId);
                if (consumerAndLongPair.hasResult()) {
                    ackOwnerConsumer = consumerAndLongPair.consumer;
                    batchSize = consumerAndLongPair.pendingAckLongPair.first;
                }
            }

            long ackedCount = 0;
            if (msgId.getAckSetsCount() > 0) {
                long[] ackSets = new long[msgId.getAckSetsCount()];
                for (int j = 0; j < msgId.getAckSetsCount(); j++) {
                    ackSets[j] = msgId.getAckSetAt(j);
                }
                position = PositionImpl.get(msgId.getLedgerId(), msgId.getEntryId(), ackSets);
                ackedCount = getAckedCountForBatchIndexLevelEnabled(position, batchSize, ackSets, ackOwnerConsumer);
                if (isTransactionEnabled()) {
                    //sync the batch position bit set point, in order to delete the position in pending acks
                    if (Subscription.isIndividualAckMode(subType)) {
                        ((PersistentSubscription) subscription)
                                .syncBatchPositionBitSetForPendingAck(position);
                    }
                }
                addAndGetUnAckedMsgs(ackOwnerConsumer, -(int) ackedCount);
            } else {
                position = PositionImpl.get(msgId.getLedgerId(), msgId.getEntryId());
                ackedCount = getAckedCountForMsgIdNoAckSets(batchSize, position, ackOwnerConsumer);
                if (checkCanRemovePendingAcksAndHandle(position, msgId)) {
                    addAndGetUnAckedMsgs(ackOwnerConsumer, -(int) ackedCount);
                }
            }

            positionsAcked.add(position);
            if (position.hasAckSet()) {
                ackConsumerMapping.put(position, ackOwnerConsumer);
            }

<<<<<<< HEAD
            if (Subscription.isIndividualAckMode(subType) && msgId.getAckSetsCount() == 0) {
                removePendingAckOwnedConsumer(position, ackOwnerConsumer);
            }

=======
>>>>>>> 61a7adf0
            checkAckValidationError(ack, position);

            totalAckCount += ackedCount;
        }
        subscription.acknowledgeMessage(positionsAcked, AckType.Individual, properties);
        CompletableFuture<Long> completableFuture = new CompletableFuture<>();
        completableFuture.complete(totalAckCount);
        if (isTransactionEnabled() && Subscription.isIndividualAckMode(subType)) {
            completableFuture.whenComplete((v, e) -> positionsAcked.forEach(position -> {
                //check if the position can remove from the consumer pending acks.
                // the bit set is empty in pending ack handle.
                if (((PositionImpl) position).getAckSet() != null) {
                    if (((PersistentSubscription) subscription)
                            .checkIsCanDeleteConsumerPendingAck((PositionImpl) position)) {
                        removePendingAckOwnedConsumer((PositionImpl) position,
                                ackConsumerMapping.get(position));
                    }
                }
            }));
        }
        return completableFuture;
    }


    //this method is for individual ack carry the transaction
    private CompletableFuture<Long> individualAckWithTransaction(CommandAck ack) {
        // Individual ack
        List<MutablePair<PositionImpl, Integer>> positionsAcked = new ArrayList<>();
        if (!isTransactionEnabled()) {
            return FutureUtil.failedFuture(
                    new BrokerServiceException.NotAllowedException("Server don't support transaction ack!"));
        }

        LongAdder totalAckCount = new LongAdder();
        for (int i = 0; i < ack.getMessageIdsCount(); i++) {
            MessageIdData msgId = ack.getMessageIdAt(i);
            PositionImpl position = PositionImpl.get(msgId.getLedgerId(), msgId.getEntryId());
            // acked count at least one
            long ackedCount = 0;
            long batchSize = 0;
            if (msgId.hasBatchSize()) {
                batchSize = msgId.getBatchSize();
                // ack batch messages set ackeCount = batchSize
                ackedCount = msgId.getBatchSize();
                positionsAcked.add(new MutablePair<>(position, msgId.getBatchSize()));
            } else {
                // ack no batch message set ackedCount = 1
                ackedCount = 1;
                positionsAcked.add(new MutablePair<>(position, (int) batchSize));
            }
            Consumer ackOwnerConsumer = getAckOwnerConsumer(msgId.getLedgerId(), msgId.getEntryId());
            if (msgId.getAckSetsCount() > 0) {
                long[] ackSets = new long[msgId.getAckSetsCount()];
                for (int j = 0; j < msgId.getAckSetsCount(); j++) {
                    ackSets[j] = msgId.getAckSetAt(j);
                }
                position.setAckSet(ackSets);
                ackedCount = getAckedCountForTransactionAck(batchSize, ackSets);
            }

            addAndGetUnAckedMsgs(ackOwnerConsumer, -(int) ackedCount);

            if (Subscription.isIndividualAckMode(subType) && msgId.getAckSetsCount() == 0) {
                removePendingAckOwnedConsumer(position, ackOwnerConsumer);
            }

            checkAckValidationError(ack, position);

            totalAckCount.add(ackedCount);
        }

        CompletableFuture<Void> completableFuture = transactionIndividualAcknowledge(ack.getTxnidMostBits(),
                ack.getTxnidLeastBits(), positionsAcked);
        if (Subscription.isIndividualAckMode(subType)) {
            completableFuture.whenComplete((v, e) ->
                    positionsAcked.forEach(positionLongMutablePair -> {
                        if (positionLongMutablePair.getLeft().getAckSet() != null) {
                            if (((PersistentSubscription) subscription)
                                    .checkIsCanDeleteConsumerPendingAck(positionLongMutablePair.left)) {
                                removePendingAcks(positionLongMutablePair.left);
                            }
                        }
                    }));
        }
        return completableFuture.thenApply(__ -> totalAckCount.sum());
    }

    private long getAckedCountForMsgIdNoAckSets(long batchSize, PositionImpl position, Consumer consumer) {
        if (isAcknowledgmentAtBatchIndexLevelEnabled && Subscription.isIndividualAckMode(subType)) {
            long[] cursorAckSet = getCursorAckSet(position);
            if (cursorAckSet != null) {
                return getAckedCountForBatchIndexLevelEnabled(position, batchSize, EMPTY_ACK_SET, consumer);
            }
        }
        return batchSize;
    }

    private long getAckedCountForBatchIndexLevelEnabled(PositionImpl position, long batchSize, long[] ackSets,
                                                        Consumer consumer) {
        long ackedCount = 0;
        if (isAcknowledgmentAtBatchIndexLevelEnabled && Subscription.isIndividualAckMode(subType)
            && consumer.getPendingAcks().get(position.getLedgerId(), position.getEntryId()) != null) {
            long[] cursorAckSet = getCursorAckSet(position);
            if (cursorAckSet != null) {
                BitSetRecyclable cursorBitSet = BitSetRecyclable.create().resetWords(cursorAckSet);
                int lastCardinality = cursorBitSet.cardinality();
                BitSetRecyclable givenBitSet = BitSetRecyclable.create().resetWords(ackSets);
                cursorBitSet.and(givenBitSet);
                givenBitSet.recycle();
                int currentCardinality = cursorBitSet.cardinality();
                ackedCount = lastCardinality - currentCardinality;
                cursorBitSet.recycle();
            } else {
                ackedCount = batchSize - BitSet.valueOf(ackSets).cardinality();
            }
        }
        return ackedCount;
    }

    private long getAckedCountForTransactionAck(long batchSize, long[] ackSets) {
        BitSetRecyclable bitset = BitSetRecyclable.create().resetWords(ackSets);
        long ackedCount = batchSize - bitset.cardinality();
        bitset.recycle();
        return ackedCount;
    }

    private long getUnAckedCountForBatchIndexLevelEnabled(PositionImpl position, long batchSize) {
        long unAckedCount = batchSize;
        if (isAcknowledgmentAtBatchIndexLevelEnabled) {
            long[] cursorAckSet = getCursorAckSet(position);
            if (cursorAckSet != null) {
                BitSetRecyclable cursorBitSet = BitSetRecyclable.create().resetWords(cursorAckSet);
                unAckedCount = cursorBitSet.cardinality();
                cursorBitSet.recycle();
            }
        }
        return unAckedCount;
    }

    private void checkAckValidationError(CommandAck ack, PositionImpl position) {
        if (ack.hasValidationError()) {
            log.error("[{}] [{}] Received ack for corrupted message at {} - Reason: {}", subscription,
                    consumerId, position, ack.getValidationError());
        }
    }

<<<<<<< HEAD
=======
    private boolean checkCanRemovePendingAcksAndHandle(PositionImpl position, MessageIdData msgId) {
        if (Subscription.isIndividualAckMode(subType) && msgId.getAckSetsCount() == 0) {
            return removePendingAcks(position);
        }
        return false;
    }

>>>>>>> 61a7adf0
    private Consumer getAckOwnerConsumer(long ledgerId, long entryId) {
        Consumer ackOwnerConsumer = this;
        if (Subscription.isIndividualAckMode(subType)) {
            ConsumerAndLongPair ackOwnerConsumerAndLongPair = getAckOwnerConsumerAndLongPair(ledgerId, entryId);
            if (ackOwnerConsumerAndLongPair.hasResult()) {
                ackOwnerConsumer = ackOwnerConsumerAndLongPair.consumer;
            }
        }
        return ackOwnerConsumer;
    }

    private long[] getCursorAckSet(PositionImpl position) {
        if (!(subscription instanceof PersistentSubscription)) {
            return null;
        }
        return (((PersistentSubscription) subscription).getCursor()).getDeletedBatchIndexesAsLongArray(position);
    }

    private boolean isTransactionEnabled() {
        return subscription instanceof PersistentSubscription
                && ((PersistentTopic) subscription.getTopic())
                .getBrokerService().getPulsar().getConfig().isTransactionCoordinatorEnabled();
    }

    private CompletableFuture<Void> transactionIndividualAcknowledge(
            long txnidMostBits,
            long txnidLeastBits,
            List<MutablePair<PositionImpl, Integer>> positionList) {
        if (subscription instanceof PersistentSubscription) {
            TxnID txnID = new TxnID(txnidMostBits, txnidLeastBits);
            return ((PersistentSubscription) subscription).transactionIndividualAcknowledge(txnID, positionList);
        } else {
            String error = "Transaction acknowledge only support the `PersistentSubscription`.";
            log.error(error);
            return FutureUtil.failedFuture(new TransactionConflictException(error));
        }
    }

    private CompletableFuture<Void> transactionCumulativeAcknowledge(long txnidMostBits, long txnidLeastBits,
                                                                     List<PositionImpl> positionList) {
        if (!isTransactionEnabled()) {
            return FutureUtil.failedFuture(
                    new BrokerServiceException.NotAllowedException("Server don't support transaction ack!"));
        }
        if (subscription instanceof PersistentSubscription) {
            TxnID txnID = new TxnID(txnidMostBits, txnidLeastBits);
            return ((PersistentSubscription) subscription).transactionCumulativeAcknowledge(txnID, positionList);
        } else {
            String error = "Transaction acknowledge only support the `PersistentSubscription`.";
            log.error(error);
            return FutureUtil.failedFuture(new TransactionConflictException(error));
        }
    }

    public void flowPermits(int additionalNumberOfMessages) {
        checkArgument(additionalNumberOfMessages > 0);
        this.lastConsumedFlowTimestamp = System.currentTimeMillis();

        // block shared consumer when unacked-messages reaches limit
        if (shouldBlockConsumerOnUnackMsgs() && unackedMessages >= getMaxUnackedMessages()) {
            blockedConsumerOnUnackedMsgs = true;
        }
        int oldPermits;
        if (!blockedConsumerOnUnackedMsgs) {
            oldPermits = MESSAGE_PERMITS_UPDATER.getAndAdd(this, additionalNumberOfMessages);
            if (log.isDebugEnabled()) {
                log.debug("[{}-{}] Added {} message permits in broker.service.Consumer before updating dispatcher "
                        + "for consumer {}", topicName, subscription, additionalNumberOfMessages, consumerId);
            }
            subscription.consumerFlow(this, additionalNumberOfMessages);
        } else {
            oldPermits = PERMITS_RECEIVED_WHILE_CONSUMER_BLOCKED_UPDATER.getAndAdd(this, additionalNumberOfMessages);
        }

        if (log.isDebugEnabled()) {
            log.debug("[{}-{}] Added more flow control message permits {} (old was: {}), blocked = {} ", topicName,
                    subscription, additionalNumberOfMessages, oldPermits, blockedConsumerOnUnackedMsgs);
        }

    }

    /**
     * Triggers dispatcher to dispatch {@code blockedPermits} number of messages and adds same number of permits to
     * {@code messagePermits} as it maintains count of actual dispatched message-permits.
     *
     * @param consumer:
     *            Consumer whose blockedPermits needs to be dispatched
     */
    void flowConsumerBlockedPermits(Consumer consumer) {
        int additionalNumberOfPermits = PERMITS_RECEIVED_WHILE_CONSUMER_BLOCKED_UPDATER.getAndSet(consumer, 0);
        // add newly flow permits to actual consumer.messagePermits
        MESSAGE_PERMITS_UPDATER.getAndAdd(consumer, additionalNumberOfPermits);
        if (log.isDebugEnabled()){
            log.debug("[{}-{}] Added {} blocked permits to broker.service.Consumer for consumer {}", topicName,
                    subscription, additionalNumberOfPermits, consumerId);
        }
        // dispatch pending permits to flow more messages: it will add more permits to dispatcher and consumer
        subscription.consumerFlow(consumer, additionalNumberOfPermits);
    }

    public int getAvailablePermits() {
        return MESSAGE_PERMITS_UPDATER.get(this);
    }

    /**
     * return 0 if there is no entry dispatched yet.
     */
    public int getAvgMessagesPerEntry() {
        return (int) Math.round(avgMessagesPerEntry.get());
    }

    public boolean isBlocked() {
        return blockedConsumerOnUnackedMsgs;
    }

    public void reachedEndOfTopic() {
        cnx.getCommandSender().sendReachedEndOfTopic(consumerId);
    }

    public void topicMigrated(Optional<ClusterUrl> clusterUrl) {
        if (clusterUrl.isPresent()) {
            ClusterUrl url = clusterUrl.get();
            cnx.getCommandSender().sendTopicMigrated(ResourceType.Consumer, consumerId, url.getBrokerServiceUrl(),
                    url.getBrokerServiceUrlTls());
            // disconnect consumer after sending migrated cluster url
            disconnect();
        }
    }

    public boolean checkAndApplyTopicMigration() {
        if (subscription.isSubsciptionMigrated()) {
            Optional<ClusterUrl> clusterUrl = AbstractTopic.getMigratedClusterUrl(cnx.getBrokerService().getPulsar());
            if (clusterUrl.isPresent()) {
                ClusterUrl url = clusterUrl.get();
                cnx.getCommandSender().sendTopicMigrated(ResourceType.Consumer, consumerId, url.getBrokerServiceUrl(),
                        url.getBrokerServiceUrlTls());
                // disconnect consumer after sending migrated cluster url
                disconnect();
                return true;
            }
        }
        return false;
    }
    /**
     * Checks if consumer-blocking on unAckedMessages is allowed for below conditions:<br/>
     * a. consumer must have Shared-subscription<br/>
     * b. {@link this#getMaxUnackedMessages()} value > 0
     *
     * @return
     */
    private boolean shouldBlockConsumerOnUnackMsgs() {
        return Subscription.isIndividualAckMode(subType) && getMaxUnackedMessages() > 0;
    }

    public void updateRates() {
        msgOut.calculateRate();
        chunkedMessageRate.calculateRate();
        msgRedeliver.calculateRate();
        messageAckRate.calculateRate();

        stats.msgRateOut = msgOut.getRate();
        stats.msgThroughputOut = msgOut.getValueRate();
        stats.msgRateRedeliver = msgRedeliver.getRate();
        stats.messageAckRate = messageAckRate.getValueRate();
        stats.chunkedMessageRate = chunkedMessageRate.getRate();
    }

    public void updateStats(ConsumerStatsImpl consumerStats) {
        msgOutCounter.add(consumerStats.msgOutCounter);
        bytesOutCounter.add(consumerStats.bytesOutCounter);
        msgOut.recordMultipleEvents(consumerStats.msgOutCounter, consumerStats.bytesOutCounter);
        lastAckedTimestamp = consumerStats.lastAckedTimestamp;
        lastConsumedTimestamp = consumerStats.lastConsumedTimestamp;
        lastConsumedFlowTimestamp = consumerStats.lastConsumedFlowTimestamp;
        MESSAGE_PERMITS_UPDATER.set(this, consumerStats.availablePermits);
        if (log.isDebugEnabled()) {
            log.debug("[{}-{}] Setting broker.service.Consumer's messagePermits to {} for consumer {}", topicName,
                    subscription, consumerStats.availablePermits, consumerId);
        }
        unackedMessages = consumerStats.unackedMessages;
        blockedConsumerOnUnackedMsgs = consumerStats.blockedConsumerOnUnackedMsgs;
        avgMessagesPerEntry.set(consumerStats.avgMessagesPerEntry);
    }

    public ConsumerStatsImpl getStats() {
        stats.msgOutCounter = msgOutCounter.longValue();
        stats.bytesOutCounter = bytesOutCounter.longValue();
        stats.lastAckedTimestamp = lastAckedTimestamp;
        stats.lastConsumedTimestamp = lastConsumedTimestamp;
        stats.lastConsumedFlowTimestamp = lastConsumedFlowTimestamp;
        stats.availablePermits = getAvailablePermits();
        stats.unackedMessages = unackedMessages;
        stats.blockedConsumerOnUnackedMsgs = blockedConsumerOnUnackedMsgs;
        stats.avgMessagesPerEntry = getAvgMessagesPerEntry();
        if (readPositionWhenJoining != null) {
            stats.readPositionWhenJoining = readPositionWhenJoining.toString();
        }
        return stats;
    }

    public long getMsgOutCounter() {
        return msgOutCounter.longValue();
    }

    public long getBytesOutCounter() {
        return bytesOutCounter.longValue();
    }

    public int getUnackedMessages() {
        return unackedMessages;
    }

    public KeySharedMeta getKeySharedMeta() {
        return keySharedMeta;
    }

    @Override
    public String toString() {
        if (subscription != null && cnx != null) {
            return MoreObjects.toStringHelper(this).add("subscription", subscription).add("consumerId", consumerId)
                    .add("consumerName", consumerName).add("address", this.cnx.clientAddress()).toString();
        } else {
            return MoreObjects.toStringHelper(this).add("consumerId", consumerId)
                    .add("consumerName", consumerName).toString();
        }
    }

    public CompletableFuture<Void> checkPermissionsAsync() {
        TopicName topicName = TopicName.get(subscription.getTopicName());
        if (cnx.getBrokerService().getAuthorizationService() != null) {
            AuthenticationDataSubscription authData =
                    new AuthenticationDataSubscription(cnx.getAuthenticationData(), subscription.getName());
            return cnx.getBrokerService().getAuthorizationService()
                    .allowTopicOperationAsync(topicName, TopicOperation.CONSUME, appId, authData)
                    .handle((ok, e) -> {
                        if (e != null) {
                            log.warn("[{}] Get unexpected error while authorizing [{}]  {}", appId,
                                    subscription.getTopicName(), e.getMessage(), e);
                        }

                        if (ok == null || !ok) {
                            log.info("[{}] is not allowed to consume from topic [{}] anymore", appId,
                                    subscription.getTopicName());
                            disconnect();
                        }
                        return null;
                    });
        }
        return CompletableFuture.completedFuture(null);
    }

    @Override
    public boolean equals(Object obj) {
        if (obj instanceof Consumer) {
            Consumer other = (Consumer) obj;
            return consumerId == other.consumerId && Objects.equals(cnx.clientAddress(), other.cnx.clientAddress());
        }
        return false;
    }

    @Override
    public int hashCode() {
        return consumerName.hashCode() + 31 * cnx.hashCode();
    }

    /**
     * first try to remove ack-position from the current_consumer's pendingAcks.
     * if ack-message doesn't present into current_consumer's pendingAcks
     *  a. try to remove from other connected subscribed consumers (It happens when client
     * tries to acknowledge message through different consumer under the same subscription)
     *
     *
     * @param position
     */
<<<<<<< HEAD
    private void removePendingAcks(PositionImpl position) {
        ConsumerAndLongPair ackOwnerConsumerAndLongPair = getAckOwnerConsumerAndLongPair(position.getLedgerId(),
                position.getEntryId());
        // remove pending message from appropriate consumer and unblock unAckMsg-flow if requires
        if (ackOwnerConsumerAndLongPair.pendingAckLongPair != null) {
            removePendingAckOwnedConsumer(position, ackOwnerConsumerAndLongPair.consumer);
        }
    }

    record ConsumerAndLongPair(Consumer consumer, LongPair pendingAckLongPair) {
        public boolean hasResult() {
            return consumer != null && pendingAckLongPair != null;
        }
    }

    private ConsumerAndLongPair getAckOwnerConsumerAndLongPair(long ledgerId, long entryId) {
=======
    private boolean removePendingAcks(PositionImpl position) {
>>>>>>> 61a7adf0
        Consumer ackOwnedConsumer = null;
        LongPair ackedPosition = null;

        LongPair consumerAckPos = pendingAcks.get(ledgerId, entryId);
        if (consumerAckPos == null) {
            for (Consumer consumer : subscription.getConsumers()) {
                LongPair pos = consumer.getPendingAcks().get(ledgerId, entryId);
                if (!consumer.equals(this) && pos != null) {
                    ackOwnedConsumer = consumer;
                    ackedPosition = pos;
                    break;
                }
            }
        } else {
            ackOwnedConsumer = this;
            ackedPosition = consumerAckPos;
        }

<<<<<<< HEAD
        return new ConsumerAndLongPair(ackOwnedConsumer, ackedPosition);
    }

    private void removePendingAckOwnedConsumer(PositionImpl position, Consumer ackOwnedConsumer) {
        if (!ackOwnedConsumer.getPendingAcks().remove(position.getLedgerId(), position.getEntryId())) {
            // Message was already removed by the other consumer
            return;
        }
        if (log.isDebugEnabled()) {
            log.debug("[{}-{}] consumer {} received ack {}", topicName, subscription, consumerId, position);
        }
        // unblock consumer-throttling when limit check is disabled or receives half of maxUnackedMessages =>
        // consumer can start again consuming messages
        int unAckedMsgs = UNACKED_MESSAGES_UPDATER.get(ackOwnedConsumer);
        if ((((unAckedMsgs <= getMaxUnackedMessages() / 2) && ackOwnedConsumer.blockedConsumerOnUnackedMsgs)
                && ackOwnedConsumer.shouldBlockConsumerOnUnackMsgs())
                || !shouldBlockConsumerOnUnackMsgs()) {
            ackOwnedConsumer.blockedConsumerOnUnackedMsgs = false;
            flowConsumerBlockedPermits(ackOwnedConsumer);
=======
        // remove pending message from appropriate consumer and unblock unAckMsg-flow if requires
        LongPair ackedPosition = ackOwnedConsumer != null
                ? ackOwnedConsumer.getPendingAcks().get(position.getLedgerId(), position.getEntryId())
                : null;
        if (ackedPosition != null) {
            if (!ackOwnedConsumer.getPendingAcks().remove(position.getLedgerId(), position.getEntryId())) {
                // Message was already removed by the other consumer
                return false;
            }
            if (log.isDebugEnabled()) {
                log.debug("[{}-{}] consumer {} received ack {}", topicName, subscription, consumerId, position);
            }
            // unblock consumer-throttling when limit check is disabled or receives half of maxUnackedMessages =>
            // consumer can start again consuming messages
            int unAckedMsgs = UNACKED_MESSAGES_UPDATER.get(ackOwnedConsumer);
            if ((((unAckedMsgs <= getMaxUnackedMessages() / 2) && ackOwnedConsumer.blockedConsumerOnUnackedMsgs)
                    && ackOwnedConsumer.shouldBlockConsumerOnUnackMsgs())
                    || !shouldBlockConsumerOnUnackMsgs()) {
                ackOwnedConsumer.blockedConsumerOnUnackedMsgs = false;
                flowConsumerBlockedPermits(ackOwnedConsumer);
            }
            return true;
>>>>>>> 61a7adf0
        }
        return false;
    }

    public ConcurrentLongLongPairHashMap getPendingAcks() {
        return pendingAcks;
    }

    public int getPriorityLevel() {
        return priorityLevel;
    }

    public void redeliverUnacknowledgedMessages(long consumerEpoch) {
        // cleanup unackedMessage bucket and redeliver those unack-msgs again
        clearUnAckedMsgs();
        blockedConsumerOnUnackedMsgs = false;
        if (log.isDebugEnabled()) {
            log.debug("[{}-{}] consumer {} received redelivery", topicName, subscription, consumerId);
        }

        if (pendingAcks != null) {
            List<PositionImpl> pendingPositions = new ArrayList<>((int) pendingAcks.size());
            MutableInt totalRedeliveryMessages = new MutableInt(0);
            pendingAcks.forEach((ledgerId, entryId, batchSize, stickyKeyHash) -> {
                int unAckedCount = (int) getUnAckedCountForBatchIndexLevelEnabled(PositionImpl.get(ledgerId, entryId),
                        batchSize);
                totalRedeliveryMessages.add(unAckedCount);
                pendingPositions.add(new PositionImpl(ledgerId, entryId));
            });

            for (PositionImpl p : pendingPositions) {
                pendingAcks.remove(p.getLedgerId(), p.getEntryId());
            }

            msgRedeliver.recordMultipleEvents(totalRedeliveryMessages.intValue(), totalRedeliveryMessages.intValue());
            subscription.redeliverUnacknowledgedMessages(this, pendingPositions);
        } else {
            subscription.redeliverUnacknowledgedMessages(this, consumerEpoch);
        }

        flowConsumerBlockedPermits(this);
    }

    public void redeliverUnacknowledgedMessages(List<MessageIdData> messageIds) {
        int totalRedeliveryMessages = 0;
        List<PositionImpl> pendingPositions = new ArrayList<>();
        for (MessageIdData msg : messageIds) {
            PositionImpl position = PositionImpl.get(msg.getLedgerId(), msg.getEntryId());
            LongPair longPair = pendingAcks.get(position.getLedgerId(), position.getEntryId());
            if (longPair != null) {
                int unAckedCount = (int) getUnAckedCountForBatchIndexLevelEnabled(position, longPair.first);
                pendingAcks.remove(position.getLedgerId(), position.getEntryId());
                totalRedeliveryMessages += unAckedCount;
                pendingPositions.add(position);
            }
        }

        addAndGetUnAckedMsgs(this, -totalRedeliveryMessages);
        blockedConsumerOnUnackedMsgs = false;

        if (log.isDebugEnabled()) {
            log.debug("[{}-{}] consumer {} received {} msg-redelivery {}", topicName, subscription, consumerId,
                    totalRedeliveryMessages, pendingPositions.size());
        }

        subscription.redeliverUnacknowledgedMessages(this, pendingPositions);
        msgRedeliver.recordMultipleEvents(totalRedeliveryMessages, totalRedeliveryMessages);

        int numberOfBlockedPermits = PERMITS_RECEIVED_WHILE_CONSUMER_BLOCKED_UPDATER.getAndSet(this, 0);

        // if permitsReceivedWhileConsumerBlocked has been accumulated then pass it to Dispatcher to flow messages
        if (numberOfBlockedPermits > 0) {
            MESSAGE_PERMITS_UPDATER.getAndAdd(this, numberOfBlockedPermits);
            if (log.isDebugEnabled()) {
               log.debug("[{}-{}] Added {} blockedPermits to broker.service.Consumer's messagePermits for consumer {}",
                       topicName, subscription, numberOfBlockedPermits, consumerId);
            }
            subscription.consumerFlow(this, numberOfBlockedPermits);
        }
    }

    public Subscription getSubscription() {
        return subscription;
    }

    private int addAndGetUnAckedMsgs(Consumer consumer, int ackedMessages) {
        int unackedMsgs = 0;
        if (Subscription.isIndividualAckMode(subType)) {
            subscription.addUnAckedMessages(ackedMessages);
            unackedMsgs = UNACKED_MESSAGES_UPDATER.addAndGet(consumer, ackedMessages);
        }
        if (unackedMsgs < 0 && System.currentTimeMillis() - negtiveUnackedMsgsTimestamp >= 10_000) {
            negtiveUnackedMsgsTimestamp = System.currentTimeMillis();
            log.warn("unackedMsgs is : {}, ackedMessages : {}, consumer : {}", unackedMsgs, ackedMessages, consumer);
        }
        return unackedMsgs;
    }

    private void clearUnAckedMsgs() {
        int unaAckedMsgs = UNACKED_MESSAGES_UPDATER.getAndSet(this, 0);
        subscription.addUnAckedMessages(-unaAckedMsgs);
    }

    public boolean isPreciseDispatcherFlowControl() {
        return preciseDispatcherFlowControl;
    }

    public void setReadPositionWhenJoining(PositionImpl readPositionWhenJoining) {
        this.readPositionWhenJoining = readPositionWhenJoining;
    }

    public int getMaxUnackedMessages() {
        //Unacked messages check is disabled for non-durable subscriptions.
        if (isDurable && subscription != null) {
            return subscription.getTopic().getHierarchyTopicPolicies().getMaxUnackedMessagesOnConsumer().get();
        } else {
            return 0;
        }
    }


    public TransportCnx cnx() {
        return cnx;
    }

    public String getClientAddress() {
        return clientAddress;
    }

    public MessageId getStartMessageId() {
        return startMessageId;
    }

    public Map<String, String> getMetadata() {
        return metadata;
    }

    private int getStickyKeyHash(Entry entry) {
        final byte[] stickyKey;
        if (entry instanceof EntryAndMetadata) {
            stickyKey = ((EntryAndMetadata) entry).getStickyKey();
        } else {
            stickyKey = Commands.peekStickyKey(entry.getDataBuffer(), topicName, subscription.getName());
        }
        return StickyKeyConsumerSelector.makeStickyKeyHash(stickyKey);
    }

    private static final Logger log = LoggerFactory.getLogger(Consumer.class);
}<|MERGE_RESOLUTION|>--- conflicted
+++ resolved
@@ -527,7 +527,7 @@
             } else {
                 position = PositionImpl.get(msgId.getLedgerId(), msgId.getEntryId());
                 ackedCount = getAckedCountForMsgIdNoAckSets(batchSize, position, ackOwnerConsumer);
-                if (checkCanRemovePendingAcksAndHandle(position, msgId)) {
+                if (checkCanRemovePendingAcksAndHandle(position, msgId, ackOwnerConsumer)) {
                     addAndGetUnAckedMsgs(ackOwnerConsumer, -(int) ackedCount);
                 }
             }
@@ -537,13 +537,6 @@
                 ackConsumerMapping.put(position, ackOwnerConsumer);
             }
 
-<<<<<<< HEAD
-            if (Subscription.isIndividualAckMode(subType) && msgId.getAckSetsCount() == 0) {
-                removePendingAckOwnedConsumer(position, ackOwnerConsumer);
-            }
-
-=======
->>>>>>> 61a7adf0
             checkAckValidationError(ack, position);
 
             totalAckCount += ackedCount;
@@ -690,16 +683,13 @@
         }
     }
 
-<<<<<<< HEAD
-=======
-    private boolean checkCanRemovePendingAcksAndHandle(PositionImpl position, MessageIdData msgId) {
+    private boolean checkCanRemovePendingAcksAndHandle(PositionImpl position, MessageIdData msgId, Consumer ackOwnerConsumer) {
         if (Subscription.isIndividualAckMode(subType) && msgId.getAckSetsCount() == 0) {
-            return removePendingAcks(position);
+            return removePendingAckOwnedConsumer(position, ackOwnerConsumer);
         }
         return false;
     }
 
->>>>>>> 61a7adf0
     private Consumer getAckOwnerConsumer(long ledgerId, long entryId) {
         Consumer ackOwnerConsumer = this;
         if (Subscription.isIndividualAckMode(subType)) {
@@ -974,14 +964,15 @@
      *
      * @param position
      */
-<<<<<<< HEAD
-    private void removePendingAcks(PositionImpl position) {
+    private boolean removePendingAcks(PositionImpl position) {
         ConsumerAndLongPair ackOwnerConsumerAndLongPair = getAckOwnerConsumerAndLongPair(position.getLedgerId(),
                 position.getEntryId());
         // remove pending message from appropriate consumer and unblock unAckMsg-flow if requires
         if (ackOwnerConsumerAndLongPair.pendingAckLongPair != null) {
-            removePendingAckOwnedConsumer(position, ackOwnerConsumerAndLongPair.consumer);
-        }
+            return removePendingAckOwnedConsumer(position, ackOwnerConsumerAndLongPair.consumer);
+        }
+
+        return false;
     }
 
     record ConsumerAndLongPair(Consumer consumer, LongPair pendingAckLongPair) {
@@ -991,9 +982,6 @@
     }
 
     private ConsumerAndLongPair getAckOwnerConsumerAndLongPair(long ledgerId, long entryId) {
-=======
-    private boolean removePendingAcks(PositionImpl position) {
->>>>>>> 61a7adf0
         Consumer ackOwnedConsumer = null;
         LongPair ackedPosition = null;
 
@@ -1012,14 +1000,13 @@
             ackedPosition = consumerAckPos;
         }
 
-<<<<<<< HEAD
         return new ConsumerAndLongPair(ackOwnedConsumer, ackedPosition);
     }
 
-    private void removePendingAckOwnedConsumer(PositionImpl position, Consumer ackOwnedConsumer) {
+    private boolean removePendingAckOwnedConsumer(PositionImpl position, Consumer ackOwnedConsumer) {
         if (!ackOwnedConsumer.getPendingAcks().remove(position.getLedgerId(), position.getEntryId())) {
             // Message was already removed by the other consumer
-            return;
+            return false;
         }
         if (log.isDebugEnabled()) {
             log.debug("[{}-{}] consumer {} received ack {}", topicName, subscription, consumerId, position);
@@ -1032,32 +1019,9 @@
                 || !shouldBlockConsumerOnUnackMsgs()) {
             ackOwnedConsumer.blockedConsumerOnUnackedMsgs = false;
             flowConsumerBlockedPermits(ackOwnedConsumer);
-=======
-        // remove pending message from appropriate consumer and unblock unAckMsg-flow if requires
-        LongPair ackedPosition = ackOwnedConsumer != null
-                ? ackOwnedConsumer.getPendingAcks().get(position.getLedgerId(), position.getEntryId())
-                : null;
-        if (ackedPosition != null) {
-            if (!ackOwnedConsumer.getPendingAcks().remove(position.getLedgerId(), position.getEntryId())) {
-                // Message was already removed by the other consumer
-                return false;
-            }
-            if (log.isDebugEnabled()) {
-                log.debug("[{}-{}] consumer {} received ack {}", topicName, subscription, consumerId, position);
-            }
-            // unblock consumer-throttling when limit check is disabled or receives half of maxUnackedMessages =>
-            // consumer can start again consuming messages
-            int unAckedMsgs = UNACKED_MESSAGES_UPDATER.get(ackOwnedConsumer);
-            if ((((unAckedMsgs <= getMaxUnackedMessages() / 2) && ackOwnedConsumer.blockedConsumerOnUnackedMsgs)
-                    && ackOwnedConsumer.shouldBlockConsumerOnUnackMsgs())
-                    || !shouldBlockConsumerOnUnackMsgs()) {
-                ackOwnedConsumer.blockedConsumerOnUnackedMsgs = false;
-                flowConsumerBlockedPermits(ackOwnedConsumer);
-            }
-            return true;
->>>>>>> 61a7adf0
-        }
-        return false;
+        }
+
+        return true;
     }
 
     public ConcurrentLongLongPairHashMap getPendingAcks() {
