--- conflicted
+++ resolved
@@ -152,10 +152,9 @@
         return consumerName;
     }
 
-<<<<<<< HEAD
     void notifyActiveConsumerChange(Consumer activeConsumer) {
-        if (Commands.peerSupportsActiveConsumerListener(cnx.getRemoteEndpointProtocolVersion())) {
-            // if the client is older than `v11`, we don't need to send consumer group changes.
+        if (!Commands.peerSupportsActiveConsumerListener(cnx.getRemoteEndpointProtocolVersion())) {
+            // if the client is older than `v12`, we don't need to send consumer group changes.
             return;
         }
 
@@ -166,10 +165,10 @@
         cnx.ctx().writeAndFlush(
             Commands.newActiveConsumerChange(consumerId, this == activeConsumer),
             cnx.ctx().voidPromise());
-=======
+    }
+
     public boolean readCompacted() {
         return readCompacted;
->>>>>>> 4592b767
     }
 
     /**
