/**
 * Licensed to the Apache Software Foundation (ASF) under one
 * or more contributor license agreements.  See the NOTICE file
 * distributed with this work for additional information
 * regarding copyright ownership.  The ASF licenses this file
 * to you under the Apache License, Version 2.0 (the
 * "License"); you may not use this file except in compliance
 * with the License.  You may obtain a copy of the License at
 *
 *   http://www.apache.org/licenses/LICENSE-2.0
 *
 * Unless required by applicable law or agreed to in writing,
 * software distributed under the License is distributed on an
 * "AS IS" BASIS, WITHOUT WARRANTIES OR CONDITIONS OF ANY
 * KIND, either express or implied.  See the License for the
 * specific language governing permissions and limitations
 * under the License.
 */
package org.apache.pulsar.broker.service;

import static com.google.common.base.Preconditions.checkArgument;

import com.google.common.base.MoreObjects;
import com.google.common.collect.Lists;

import io.netty.buffer.ByteBuf;
import io.netty.buffer.Unpooled;
<<<<<<< HEAD
import io.netty.channel.ChannelFuture;
=======
>>>>>>> dcfa102f
import io.netty.channel.ChannelFutureListener;
import io.netty.channel.ChannelHandlerContext;
import io.netty.channel.ChannelPromise;

import java.util.ArrayList;
import java.util.Collections;
import java.util.List;
import java.util.Map;
import java.util.Objects;
import java.util.concurrent.atomic.AtomicInteger;
import java.util.concurrent.atomic.AtomicIntegerFieldUpdater;
import java.util.stream.Collectors;

import org.apache.bookkeeper.mledger.Entry;
import org.apache.bookkeeper.mledger.Position;
import org.apache.bookkeeper.mledger.impl.PositionImpl;
import org.apache.bookkeeper.mledger.util.Rate;
import org.apache.bookkeeper.util.collections.ConcurrentLongLongPairHashMap;
import org.apache.bookkeeper.util.collections.ConcurrentLongLongPairHashMap.LongPair;
import org.apache.pulsar.broker.authentication.AuthenticationDataSource;
import org.apache.pulsar.common.api.Commands;
import org.apache.pulsar.common.api.proto.PulsarApi.CommandAck;
import org.apache.pulsar.common.api.proto.PulsarApi.CommandAck.AckType;
import org.apache.pulsar.common.api.proto.PulsarApi.CommandSubscribe.InitialPosition;
import org.apache.pulsar.common.api.proto.PulsarApi.CommandSubscribe.SubType;
import org.apache.pulsar.common.api.proto.PulsarApi.MessageIdData;
import org.apache.pulsar.common.api.proto.PulsarApi.MessageMetadata;
import org.apache.pulsar.common.api.proto.PulsarApi.ProtocolVersion;
import org.apache.pulsar.common.naming.TopicName;
import org.apache.pulsar.common.policies.data.ConsumerStats;
import org.apache.pulsar.common.util.DateFormatter;
import org.slf4j.Logger;
import org.slf4j.LoggerFactory;

/**
 * A Consumer is a consumer currently connected and associated with a Subscription
 */
public class Consumer {
    private final Subscription subscription;
    private final SubType subType;
    private final ServerCnx cnx;
    private final String appId;
    private AuthenticationDataSource authenticationData;
    private final String topicName;
    private final int partitionIdx;
    private final InitialPosition subscriptionInitialPosition;

    private final long consumerId;
    private final int priorityLevel;
    private final boolean readCompacted;
    private final String consumerName;
    private final Rate msgOut;
    private final Rate msgRedeliver;

    // Represents how many messages we can safely send to the consumer without
    // overflowing its receiving queue. The consumer will use Flow commands to
    // increase its availability
    private static final AtomicIntegerFieldUpdater<Consumer> MESSAGE_PERMITS_UPDATER =
            AtomicIntegerFieldUpdater.newUpdater(Consumer.class, "messagePermits");
    private volatile int messagePermits = 0;
    // It starts keep tracking of messagePermits once consumer gets blocked, as consumer needs two separate counts:
    // messagePermits (1) before and (2) after being blocked: to dispatch only blockedPermit number of messages at the
    // time of redelivery
    private static final AtomicIntegerFieldUpdater<Consumer> PERMITS_RECEIVED_WHILE_CONSUMER_BLOCKED_UPDATER =
            AtomicIntegerFieldUpdater.newUpdater(Consumer.class, "permitsReceivedWhileConsumerBlocked");
    private volatile int permitsReceivedWhileConsumerBlocked = 0;

    private final ConcurrentLongLongPairHashMap pendingAcks;

    private final ConsumerStats stats;

    private final int maxUnackedMessages;
    private static final AtomicIntegerFieldUpdater<Consumer> UNACKED_MESSAGES_UPDATER =
            AtomicIntegerFieldUpdater.newUpdater(Consumer.class, "unackedMessages");
    private volatile int unackedMessages = 0;
    private volatile boolean blockedConsumerOnUnackedMsgs = false;

    private final Map<String, String> metadata;

    public Consumer(Subscription subscription, SubType subType, String topicName, long consumerId,
                    int priorityLevel, String consumerName,
                    int maxUnackedMessages, ServerCnx cnx, String appId,
                    Map<String, String> metadata, boolean readCompacted, InitialPosition subscriptionInitialPosition) throws BrokerServiceException {

        this.subscription = subscription;
        this.subType = subType;
        this.topicName = topicName;
        this.partitionIdx = TopicName.getPartitionIndex(topicName);
        this.consumerId = consumerId;
        this.priorityLevel = priorityLevel;
        this.readCompacted = readCompacted;
        this.consumerName = consumerName;
        this.maxUnackedMessages = maxUnackedMessages;
        this.subscriptionInitialPosition = subscriptionInitialPosition;
        this.cnx = cnx;
        this.msgOut = new Rate();
        this.msgRedeliver = new Rate();
        this.appId = appId;
        this.authenticationData = cnx.authenticationData;
        PERMITS_RECEIVED_WHILE_CONSUMER_BLOCKED_UPDATER.set(this, 0);
        MESSAGE_PERMITS_UPDATER.set(this, 0);
        UNACKED_MESSAGES_UPDATER.set(this, 0);

        this.metadata = metadata != null ? metadata : Collections.emptyMap();

        stats = new ConsumerStats();
        stats.setAddress(cnx.clientAddress().toString());
        stats.consumerName = consumerName;
        stats.setConnectedSince(DateFormatter.now());
        stats.setClientVersion(cnx.getClientVersion());
        stats.metadata = this.metadata;

        if (subType == SubType.Shared || subType == SubType.Key_Shared) {
            this.pendingAcks = new ConcurrentLongLongPairHashMap(256, 1);
        } else {
            // We don't need to keep track of pending acks if the subscription is not shared
            this.pendingAcks = null;
        }
    }

    public SubType subType() {
        return subType;
    }

    public long consumerId() {
        return consumerId;
    }

    public String consumerName() {
        return consumerName;
    }

    void notifyActiveConsumerChange(Consumer activeConsumer) {
        if (!Commands.peerSupportsActiveConsumerListener(cnx.getRemoteEndpointProtocolVersion())) {
            // if the client is older than `v12`, we don't need to send consumer group changes.
            return;
        }

        if (log.isDebugEnabled()) {
            log.debug("notify consumer {} - that [{}] for subscription {} has new active consumer : {}",
                consumerId, topicName, subscription.getName(), activeConsumer);
        }
        cnx.ctx().writeAndFlush(
            Commands.newActiveConsumerChange(consumerId, this == activeConsumer),
            cnx.ctx().voidPromise());
    }

    public boolean readCompacted() {
        return readCompacted;
    }

    /**
     * Dispatch a list of entries to the consumer. <br/>
     * <b>It is also responsible to release entries data and recycle entries object.</b>
     *
     * @return a SendMessageInfo object that contains the detail of what was sent to consumer
     */
    public ChannelPromise sendMessages(final List<Entry> entries, int[] batchSizes, SendMessageInfo sendMessageInfo) {
        final ChannelHandlerContext ctx = cnx.ctx();
        final ChannelPromise writePromise = ctx.newPromise();

        if (entries.isEmpty()) {
            if (log.isDebugEnabled()) {
                log.debug("[{}-{}] List of messages is empty, triggering write future immediately for consumerId {}",
                        topicName, subscription, consumerId);
            }
            writePromise.setSuccess();
            return writePromise;
        }

<<<<<<< HEAD
        try {
            updatePermitsAndFilterMessages(entries, sentMessages);
        } catch (PulsarServerException pe) {
            log.warn("[{}] [{}] consumer doesn't support batch-message {}", subscription, consumerId,
                    cnx.getRemoteEndpointProtocolVersion());

            subscription.markTopicWithBatchMessagePublished();
            sentMessages.totalSentMessages = 0;
            sentMessages.totalSentMessageBytes = 0;
            // disconnect consumer: it will update dispatcher's availablePermits and resend pendingAck-messages of this
            // consumer to other consumer
            disconnect();
            return sentMessages;
        }
=======
        // reduce permit and increment unackedMsg count with total number of messages in batch-msgs
        MESSAGE_PERMITS_UPDATER.addAndGet(this, -sendMessageInfo.getTotalMessages());
        incrementUnackedMessages(sendMessageInfo.getTotalMessages());
        msgOut.recordMultipleEvents(sendMessageInfo.getTotalMessages(), sendMessageInfo.getTotalBytes());
>>>>>>> dcfa102f

        if (sentMessages.totalSentMessages == 0) {
            // Everything was filtered out
            writePromise.setSuccess();
            return sentMessages;
        }

        ctx.channel().eventLoop().execute(() -> {
            for (int i = 0; i < entries.size(); i++) {
                Entry entry = entries.get(i);
                if (entry == null) {
<<<<<<< HEAD
                    // Skip deleted entry
=======
                    // Entry was filtered out
>>>>>>> dcfa102f
                    continue;
                }

                PositionImpl pos = (PositionImpl) entry.getPosition();
                MessageIdData.Builder messageIdBuilder = MessageIdData.newBuilder();
                MessageIdData messageId = messageIdBuilder
                    .setLedgerId(pos.getLedgerId())
                    .setEntryId(pos.getEntryId())
                    .setPartition(partitionIdx)
                    .build();

                ByteBuf metadataAndPayload = entry.getDataBuffer();
                // increment ref-count of data and release at the end of process: so, we can get chance to call entry.release
                metadataAndPayload.retain();
                // skip checksum by incrementing reader-index if consumer-client doesn't support checksum verification
                if (cnx.getRemoteEndpointProtocolVersion() < ProtocolVersion.v11.getNumber()) {
                    Commands.skipChecksumIfPresent(metadataAndPayload);
                }

                if (log.isDebugEnabled()) {
                    log.debug("[{}-{}] Sending message to consumerId {}, msg id {}-{}", topicName, subscription,
                            consumerId, pos.getLedgerId(), pos.getEntryId());
                }

                int redeliveryCount = subscription.getDispatcher().getRedeliveryTracker()
                        .getRedeliveryCount(PositionImpl.get(messageId.getLedgerId(), messageId.getEntryId()));
                ctx.write(Commands.newMessage(consumerId, messageId, redeliveryCount, metadataAndPayload), ctx.voidPromise());
                messageId.recycle();
                messageIdBuilder.recycle();
                entry.release();
            }

            // Use an empty write here so that we can just tie the flush with the write promise for last entry
            ctx.writeAndFlush(Unpooled.EMPTY_BUFFER, writePromise);
        });

        return writePromise;
    }

    private void incrementUnackedMessages(int ackedMessages) {
        if (shouldBlockConsumerOnUnackMsgs() && addAndGetUnAckedMsgs(this, ackedMessages) >= maxUnackedMessages) {
            blockedConsumerOnUnackedMsgs = true;
        }
    }

<<<<<<< HEAD
    public static int getNumberOfMessagesInBatch(ByteBuf metadataAndPayload, Subscription subscription,
            long consumerId) {
        MessageMetadata msgMetadata = peekMessageMetadata(metadataAndPayload, subscription, consumerId);
        if (msgMetadata == null) {
            return -1;
        } else {
            int numMessagesInBatch = msgMetadata.getNumMessagesInBatch();
            msgMetadata.recycle();
            return numMessagesInBatch;
        }
    }

    public static MessageMetadata peekMessageMetadata(ByteBuf metadataAndPayload, Subscription subscription,
            long consumerId) {
        try {
            // save the reader index and restore after parsing
            int readerIdx = metadataAndPayload.readerIndex();
            PulsarApi.MessageMetadata metadata = Commands.parseMessageMetadata(metadataAndPayload);
            metadataAndPayload.readerIndex(readerIdx);

            return metadata;
        } catch (Throwable t) {
            log.error("[{}] [{}] Failed to parse message metadata", subscription, consumerId, t);
            return null;
        }
    }

    private void updatePermitsAndFilterMessages(final List<Entry> entries, SendMessageInfo sentMessages) throws PulsarServerException {
        int permitsToReduce = 0;
        boolean unsupportedVersion = false;
        long totalReadableBytes = 0;
        boolean clientSupportBatchMessages = cnx.isBatchMessageCompatibleVersion();

        for (int i = 0, entriesSize = entries.size(); i < entriesSize; i++) {
            Entry entry = entries.get(i);
            ByteBuf metadataAndPayload = entry.getDataBuffer();
            PositionImpl pos = (PositionImpl) entry.getPosition();

            int batchSize;
            MessageMetadata msgMetadata = peekMessageMetadata(metadataAndPayload, subscription, consumerId);

            try {
                if (msgMetadata == null) {
                    // Message metadata was corrupted
                    entries.set(i, null);
                    entry.release();
                    subscription.acknowledgeMessage(Collections.singletonList(pos), AckType.Individual,
                            Collections.emptyMap());
                    continue;
                } else if (msgMetadata.hasDeliverAtTime()
                        && subscription.getDispatcher()
                                .trackDelayedDelivery(entry.getLedgerId(), entry.getEntryId(), msgMetadata)) {
                    // The message is marked for delayed delivery. Ignore for now.
                    entries.set(i, null);
                    entry.release();
                    continue;
                }

                batchSize = msgMetadata.getNumMessagesInBatch();
            } finally {
                msgMetadata.recycle();
            }

            if (pendingAcks != null) {
                pendingAcks.put(entry.getLedgerId(), entry.getEntryId(), batchSize, 0);
            }
            // check if consumer supports batch message
            if (batchSize > 1 && !clientSupportBatchMessages) {
                unsupportedVersion = true;
            }
            totalReadableBytes += metadataAndPayload.readableBytes();
            permitsToReduce += batchSize;
        }
        // reduce permit and increment unackedMsg count with total number of messages in batch-msgs
        int permits = MESSAGE_PERMITS_UPDATER.addAndGet(this, -permitsToReduce);
        incrementUnackedMessages(permitsToReduce);
        if (unsupportedVersion) {
            throw new PulsarServerException("Consumer does not support batch-message");
        }
        if (permits < 0) {
            if (log.isDebugEnabled()) {
                log.debug("[{}-{}] [{}] message permits dropped below 0 - {}", topicName, subscription, consumerId,
                        permits);
            }
        }

        msgOut.recordMultipleEvents(permitsToReduce, totalReadableBytes);
        sentMessages.totalSentMessages = permitsToReduce;
        sentMessages.totalSentMessageBytes = totalReadableBytes;
    }

=======
>>>>>>> dcfa102f
    public boolean isWritable() {
        return cnx.isWritable();
    }

    public void sendError(ByteBuf error) {
        cnx.ctx().writeAndFlush(error).addListener(ChannelFutureListener.CLOSE);
    }

    /**
     * Close the consumer if: a. the connection is dropped b. connection is open (graceful close) and there are no
     * pending message acks
     */
    public void close() throws BrokerServiceException {
        subscription.removeConsumer(this);
        cnx.removedConsumer(this);
    }

    public void disconnect() {
        log.info("Disconnecting consumer: {}", this);
        cnx.closeConsumer(this);
        try {
            close();
        } catch (BrokerServiceException e) {
            log.warn("Consumer {} was already closed: {}", this, e.getMessage(), e);
        }
    }

    void doUnsubscribe(final long requestId) {
        final ChannelHandlerContext ctx = cnx.ctx();

        subscription.doUnsubscribe(this).thenAccept(v -> {
            log.info("Unsubscribed successfully from {}", subscription);
            cnx.removedConsumer(this);
            ctx.writeAndFlush(Commands.newSuccess(requestId));
        }).exceptionally(exception -> {
            log.warn("Unsubscribe failed for {}", subscription, exception);
            ctx.writeAndFlush(
                    Commands.newError(requestId, BrokerServiceException.getClientErrorCode(exception.getCause()),
                            exception.getCause().getMessage()));
            return null;
        });
    }

    void messageAcked(CommandAck ack) {
        Map<String,Long> properties = Collections.emptyMap();
        if (ack.getPropertiesCount() > 0) {
            properties = ack.getPropertiesList().stream()
                .collect(Collectors.toMap((e) -> e.getKey(),
                                          (e) -> e.getValue()));
        }

        if (ack.getAckType() == AckType.Cumulative) {
            if (ack.getMessageIdCount() != 1) {
                log.warn("[{}] [{}] Received multi-message ack at {} - Reason: {}", subscription, consumerId);
                return;
            }

            if (subType == SubType.Shared) {
                log.warn("[{}] [{}] Received cumulative ack on shared subscription, ignoring", subscription, consumerId);
                return;
            }

            MessageIdData msgId = ack.getMessageId(0);
            PositionImpl position = PositionImpl.get(msgId.getLedgerId(), msgId.getEntryId());
            subscription.acknowledgeMessage(Collections.singletonList(position), AckType.Cumulative, properties);
        } else {
            // Individual ack
            List<Position> positionsAcked = new ArrayList<>();
            for (int i = 0; i < ack.getMessageIdCount(); i++) {
                MessageIdData msgId = ack.getMessageId(i);
                PositionImpl position = PositionImpl.get(msgId.getLedgerId(), msgId.getEntryId());
                positionsAcked.add(position);

                if (subType == SubType.Shared) {
                    removePendingAcks(position);
                }

                if (ack.hasValidationError()) {
                    log.error("[{}] [{}] Received ack for corrupted message at {} - Reason: {}", subscription,
                            consumerId, position, ack.getValidationError());
                }
            }
            subscription.acknowledgeMessage(positionsAcked, AckType.Individual, properties);
        }
    }

    void flowPermits(int additionalNumberOfMessages) {
        checkArgument(additionalNumberOfMessages > 0);

        // block shared consumer when unacked-messages reaches limit
        if (shouldBlockConsumerOnUnackMsgs() && unackedMessages >= maxUnackedMessages) {
            blockedConsumerOnUnackedMsgs = true;
        }
        int oldPermits;
        if (!blockedConsumerOnUnackedMsgs) {
            oldPermits = MESSAGE_PERMITS_UPDATER.getAndAdd(this, additionalNumberOfMessages);
            subscription.consumerFlow(this, additionalNumberOfMessages);
        } else {
            oldPermits = PERMITS_RECEIVED_WHILE_CONSUMER_BLOCKED_UPDATER.getAndAdd(this, additionalNumberOfMessages);
        }

        if (log.isDebugEnabled()) {
            log.debug("[{}-{}] Added more flow control message permits {} (old was: {}), blocked = {} ", topicName,
                    subscription, additionalNumberOfMessages, oldPermits, blockedConsumerOnUnackedMsgs);
        }

    }

    /**
     * Triggers dispatcher to dispatch {@code blockedPermits} number of messages and adds same number of permits to
     * {@code messagePermits} as it maintains count of actual dispatched message-permits.
     *
     * @param consumer:
     *            Consumer whose blockedPermits needs to be dispatched
     */
    void flowConsumerBlockedPermits(Consumer consumer) {
        int additionalNumberOfPermits = PERMITS_RECEIVED_WHILE_CONSUMER_BLOCKED_UPDATER.getAndSet(consumer, 0);
        // add newly flow permits to actual consumer.messagePermits
        MESSAGE_PERMITS_UPDATER.getAndAdd(consumer, additionalNumberOfPermits);
        // dispatch pending permits to flow more messages: it will add more permits to dispatcher and consumer
        subscription.consumerFlow(consumer, additionalNumberOfPermits);
    }

    public int getAvailablePermits() {
        return MESSAGE_PERMITS_UPDATER.get(this);
    }

    public boolean isBlocked() {
        return blockedConsumerOnUnackedMsgs;
    }

    public void reachedEndOfTopic() {
        // Only send notification if the client understand the command
        if (cnx.getRemoteEndpointProtocolVersion() >= ProtocolVersion.v9_VALUE) {
            log.info("[{}] Notifying consumer that end of topic has been reached", this);
            cnx.ctx().writeAndFlush(Commands.newReachedEndOfTopic(consumerId));
        }
    }

    /**
     * Checks if consumer-blocking on unAckedMessages is allowed for below conditions:<br/>
     * a. consumer must have Shared-subscription<br/>
     * b. {@link maxUnackedMessages} value > 0
     *
     * @return
     */
    private boolean shouldBlockConsumerOnUnackMsgs() {
        return SubType.Shared.equals(subType) && maxUnackedMessages > 0;
    }

    public void updateRates() {
        msgOut.calculateRate();
        msgRedeliver.calculateRate();
        stats.msgRateOut = msgOut.getRate();
        stats.msgThroughputOut = msgOut.getValueRate();
        stats.msgRateRedeliver = msgRedeliver.getRate();
    }

    public ConsumerStats getStats() {
        stats.availablePermits = getAvailablePermits();
        stats.unackedMessages = unackedMessages;
        stats.blockedConsumerOnUnackedMsgs = blockedConsumerOnUnackedMsgs;
        return stats;
    }

    public int getUnackedMessages() {
        return unackedMessages;
    }

    @Override
    public String toString() {
        return MoreObjects.toStringHelper(this).add("subscription", subscription).add("consumerId", consumerId)
                .add("consumerName", consumerName).add("address", this.cnx.clientAddress()).toString();
    }

    public ChannelHandlerContext ctx() {
        return cnx.ctx();
    }

    public void checkPermissions() {
        TopicName topicName = TopicName.get(subscription.getTopicName());
        if (cnx.getBrokerService().getAuthorizationService() != null) {
            try {
                if (cnx.getBrokerService().getAuthorizationService().canConsume(topicName, appId, authenticationData,
                        subscription.getName())) {
                    return;
                }
            } catch (Exception e) {
                log.warn("[{}] Get unexpected error while autorizing [{}]  {}", appId, subscription.getTopicName(),
                        e.getMessage(), e);
            }
            log.info("[{}] is not allowed to consume from topic [{}] anymore", appId, subscription.getTopicName());
            disconnect();
        }
    }

    @Override
    public boolean equals(Object obj) {
        if (obj instanceof Consumer) {
            Consumer other = (Consumer) obj;
            return Objects.equals(cnx.clientAddress(), other.cnx.clientAddress()) && consumerId == other.consumerId;
        }
        return false;
    }

    @Override
    public int hashCode() {
        return consumerName.hashCode() + 31 * cnx.hashCode();
    }

    /**
     * first try to remove ack-position from the current_consumer's pendingAcks.
     * if ack-message doesn't present into current_consumer's pendingAcks
     *  a. try to remove from other connected subscribed consumers (It happens when client
     * tries to acknowledge message through different consumer under the same subscription)
     *
     *
     * @param position
     */
    private void removePendingAcks(PositionImpl position) {
        Consumer ackOwnedConsumer = null;
        if (pendingAcks.get(position.getLedgerId(), position.getEntryId()) == null) {
            for (Consumer consumer : subscription.getConsumers()) {
                if (!consumer.equals(this) && consumer.getPendingAcks().containsKey(position.getLedgerId(), position.getEntryId())) {
                    ackOwnedConsumer = consumer;
                    break;
                }
            }
        } else {
            ackOwnedConsumer = this;
        }

        // remove pending message from appropriate consumer and unblock unAckMsg-flow if requires
        LongPair ackedPosition = ackOwnedConsumer != null
                ? ackOwnedConsumer.getPendingAcks().get(position.getLedgerId(), position.getEntryId())
                : null;
        if (ackedPosition != null) {
            int totalAckedMsgs = (int) ackedPosition.first;
            if (!ackOwnedConsumer.getPendingAcks().remove(position.getLedgerId(), position.getEntryId())) {
                // Message was already removed by the other consumer
                return;
            }
            if (log.isDebugEnabled()) {
                log.debug("[{}-{}] consumer {} received ack {}", topicName, subscription, consumerId, position);
            }
            // unblock consumer-throttling when receives half of maxUnackedMessages => consumer can start again
            // consuming messages
            if (((addAndGetUnAckedMsgs(ackOwnedConsumer, -totalAckedMsgs) <= (maxUnackedMessages / 2))
                    && ackOwnedConsumer.blockedConsumerOnUnackedMsgs)
                    && ackOwnedConsumer.shouldBlockConsumerOnUnackMsgs()) {
                ackOwnedConsumer.blockedConsumerOnUnackedMsgs = false;
                flowConsumerBlockedPermits(ackOwnedConsumer);
            }
        }
    }

    public ConcurrentLongLongPairHashMap getPendingAcks() {
        return pendingAcks;
    }

    public int getPriorityLevel() {
        return priorityLevel;
    }

    public void redeliverUnacknowledgedMessages() {
        // cleanup unackedMessage bucket and redeliver those unack-msgs again
        clearUnAckedMsgs(this);
        blockedConsumerOnUnackedMsgs = false;
        if (log.isDebugEnabled()) {
            log.debug("[{}-{}] consumer {} received redelivery", topicName, subscription, consumerId);
        }
        // redeliver unacked-msgs
        subscription.redeliverUnacknowledgedMessages(this);
        flowConsumerBlockedPermits(this);
        if (pendingAcks != null) {
            AtomicInteger totalRedeliveryMessages = new AtomicInteger(0);
            pendingAcks.forEach(
                    (ledgerId, entryId, batchSize, none) -> totalRedeliveryMessages.addAndGet((int) batchSize));
            msgRedeliver.recordMultipleEvents(totalRedeliveryMessages.get(), totalRedeliveryMessages.get());
            pendingAcks.clear();
        }

    }

    public void redeliverUnacknowledgedMessages(List<MessageIdData> messageIds) {

        int totalRedeliveryMessages = 0;
        List<PositionImpl> pendingPositions = Lists.newArrayList();
        for (MessageIdData msg : messageIds) {
            PositionImpl position = PositionImpl.get(msg.getLedgerId(), msg.getEntryId());
            LongPair batchSize = pendingAcks.get(position.getLedgerId(), position.getEntryId());
            if (batchSize != null) {
                pendingAcks.remove(position.getLedgerId(), position.getEntryId());
                totalRedeliveryMessages += batchSize.first;
                pendingPositions.add(position);
            }
        }

        addAndGetUnAckedMsgs(this, -totalRedeliveryMessages);
        blockedConsumerOnUnackedMsgs = false;

        if (log.isDebugEnabled()) {
            log.debug("[{}-{}] consumer {} received {} msg-redelivery {}", topicName, subscription, consumerId,
                    totalRedeliveryMessages, pendingPositions.size());
        }

        subscription.redeliverUnacknowledgedMessages(this, pendingPositions);
        msgRedeliver.recordMultipleEvents(totalRedeliveryMessages, totalRedeliveryMessages);

        int numberOfBlockedPermits = PERMITS_RECEIVED_WHILE_CONSUMER_BLOCKED_UPDATER.getAndSet(this, 0);

        // if permitsReceivedWhileConsumerBlocked has been accumulated then pass it to Dispatcher to flow messages
        if (numberOfBlockedPermits > 0) {
            MESSAGE_PERMITS_UPDATER.getAndAdd(this, numberOfBlockedPermits);
            subscription.consumerFlow(this, numberOfBlockedPermits);
        }
    }

    public Subscription getSubscription() {
        return subscription;
    }

    private int addAndGetUnAckedMsgs(Consumer consumer, int ackedMessages) {
        subscription.addUnAckedMessages(ackedMessages);
        return UNACKED_MESSAGES_UPDATER.addAndGet(consumer, ackedMessages);
    }

    private void clearUnAckedMsgs(Consumer consumer) {
        int unaAckedMsgs = UNACKED_MESSAGES_UPDATER.getAndSet(this, 0);
        subscription.addUnAckedMessages(-unaAckedMsgs);
    }

    private static final Logger log = LoggerFactory.getLogger(Consumer.class);
}<|MERGE_RESOLUTION|>--- conflicted
+++ resolved
@@ -25,10 +25,6 @@
 
 import io.netty.buffer.ByteBuf;
 import io.netty.buffer.Unpooled;
-<<<<<<< HEAD
-import io.netty.channel.ChannelFuture;
-=======
->>>>>>> dcfa102f
 import io.netty.channel.ChannelFutureListener;
 import io.netty.channel.ChannelHandlerContext;
 import io.netty.channel.ChannelPromise;
@@ -55,7 +51,6 @@
 import org.apache.pulsar.common.api.proto.PulsarApi.CommandSubscribe.InitialPosition;
 import org.apache.pulsar.common.api.proto.PulsarApi.CommandSubscribe.SubType;
 import org.apache.pulsar.common.api.proto.PulsarApi.MessageIdData;
-import org.apache.pulsar.common.api.proto.PulsarApi.MessageMetadata;
 import org.apache.pulsar.common.api.proto.PulsarApi.ProtocolVersion;
 import org.apache.pulsar.common.naming.TopicName;
 import org.apache.pulsar.common.policies.data.ConsumerStats;
@@ -199,43 +194,16 @@
             return writePromise;
         }
 
-<<<<<<< HEAD
-        try {
-            updatePermitsAndFilterMessages(entries, sentMessages);
-        } catch (PulsarServerException pe) {
-            log.warn("[{}] [{}] consumer doesn't support batch-message {}", subscription, consumerId,
-                    cnx.getRemoteEndpointProtocolVersion());
-
-            subscription.markTopicWithBatchMessagePublished();
-            sentMessages.totalSentMessages = 0;
-            sentMessages.totalSentMessageBytes = 0;
-            // disconnect consumer: it will update dispatcher's availablePermits and resend pendingAck-messages of this
-            // consumer to other consumer
-            disconnect();
-            return sentMessages;
-        }
-=======
         // reduce permit and increment unackedMsg count with total number of messages in batch-msgs
         MESSAGE_PERMITS_UPDATER.addAndGet(this, -sendMessageInfo.getTotalMessages());
         incrementUnackedMessages(sendMessageInfo.getTotalMessages());
         msgOut.recordMultipleEvents(sendMessageInfo.getTotalMessages(), sendMessageInfo.getTotalBytes());
->>>>>>> dcfa102f
-
-        if (sentMessages.totalSentMessages == 0) {
-            // Everything was filtered out
-            writePromise.setSuccess();
-            return sentMessages;
-        }
 
         ctx.channel().eventLoop().execute(() -> {
             for (int i = 0; i < entries.size(); i++) {
                 Entry entry = entries.get(i);
                 if (entry == null) {
-<<<<<<< HEAD
-                    // Skip deleted entry
-=======
                     // Entry was filtered out
->>>>>>> dcfa102f
                     continue;
                 }
 
@@ -281,100 +249,6 @@
         }
     }
 
-<<<<<<< HEAD
-    public static int getNumberOfMessagesInBatch(ByteBuf metadataAndPayload, Subscription subscription,
-            long consumerId) {
-        MessageMetadata msgMetadata = peekMessageMetadata(metadataAndPayload, subscription, consumerId);
-        if (msgMetadata == null) {
-            return -1;
-        } else {
-            int numMessagesInBatch = msgMetadata.getNumMessagesInBatch();
-            msgMetadata.recycle();
-            return numMessagesInBatch;
-        }
-    }
-
-    public static MessageMetadata peekMessageMetadata(ByteBuf metadataAndPayload, Subscription subscription,
-            long consumerId) {
-        try {
-            // save the reader index and restore after parsing
-            int readerIdx = metadataAndPayload.readerIndex();
-            PulsarApi.MessageMetadata metadata = Commands.parseMessageMetadata(metadataAndPayload);
-            metadataAndPayload.readerIndex(readerIdx);
-
-            return metadata;
-        } catch (Throwable t) {
-            log.error("[{}] [{}] Failed to parse message metadata", subscription, consumerId, t);
-            return null;
-        }
-    }
-
-    private void updatePermitsAndFilterMessages(final List<Entry> entries, SendMessageInfo sentMessages) throws PulsarServerException {
-        int permitsToReduce = 0;
-        boolean unsupportedVersion = false;
-        long totalReadableBytes = 0;
-        boolean clientSupportBatchMessages = cnx.isBatchMessageCompatibleVersion();
-
-        for (int i = 0, entriesSize = entries.size(); i < entriesSize; i++) {
-            Entry entry = entries.get(i);
-            ByteBuf metadataAndPayload = entry.getDataBuffer();
-            PositionImpl pos = (PositionImpl) entry.getPosition();
-
-            int batchSize;
-            MessageMetadata msgMetadata = peekMessageMetadata(metadataAndPayload, subscription, consumerId);
-
-            try {
-                if (msgMetadata == null) {
-                    // Message metadata was corrupted
-                    entries.set(i, null);
-                    entry.release();
-                    subscription.acknowledgeMessage(Collections.singletonList(pos), AckType.Individual,
-                            Collections.emptyMap());
-                    continue;
-                } else if (msgMetadata.hasDeliverAtTime()
-                        && subscription.getDispatcher()
-                                .trackDelayedDelivery(entry.getLedgerId(), entry.getEntryId(), msgMetadata)) {
-                    // The message is marked for delayed delivery. Ignore for now.
-                    entries.set(i, null);
-                    entry.release();
-                    continue;
-                }
-
-                batchSize = msgMetadata.getNumMessagesInBatch();
-            } finally {
-                msgMetadata.recycle();
-            }
-
-            if (pendingAcks != null) {
-                pendingAcks.put(entry.getLedgerId(), entry.getEntryId(), batchSize, 0);
-            }
-            // check if consumer supports batch message
-            if (batchSize > 1 && !clientSupportBatchMessages) {
-                unsupportedVersion = true;
-            }
-            totalReadableBytes += metadataAndPayload.readableBytes();
-            permitsToReduce += batchSize;
-        }
-        // reduce permit and increment unackedMsg count with total number of messages in batch-msgs
-        int permits = MESSAGE_PERMITS_UPDATER.addAndGet(this, -permitsToReduce);
-        incrementUnackedMessages(permitsToReduce);
-        if (unsupportedVersion) {
-            throw new PulsarServerException("Consumer does not support batch-message");
-        }
-        if (permits < 0) {
-            if (log.isDebugEnabled()) {
-                log.debug("[{}-{}] [{}] message permits dropped below 0 - {}", topicName, subscription, consumerId,
-                        permits);
-            }
-        }
-
-        msgOut.recordMultipleEvents(permitsToReduce, totalReadableBytes);
-        sentMessages.totalSentMessages = permitsToReduce;
-        sentMessages.totalSentMessageBytes = totalReadableBytes;
-    }
-
-=======
->>>>>>> dcfa102f
     public boolean isWritable() {
         return cnx.isWritable();
     }
