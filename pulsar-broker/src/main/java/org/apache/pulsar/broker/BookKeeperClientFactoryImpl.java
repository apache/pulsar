/**
 * Licensed to the Apache Software Foundation (ASF) under one
 * or more contributor license agreements.  See the NOTICE file
 * distributed with this work for additional information
 * regarding copyright ownership.  The ASF licenses this file
 * to you under the Apache License, Version 2.0 (the
 * "License"); you may not use this file except in compliance
 * with the License.  You may obtain a copy of the License at
 *
 *   http://www.apache.org/licenses/LICENSE-2.0
 *
 * Unless required by applicable law or agreed to in writing,
 * software distributed under the License is distributed on an
 * "AS IS" BASIS, WITHOUT WARRANTIES OR CONDITIONS OF ANY
 * KIND, either express or implied.  See the License for the
 * specific language governing permissions and limitations
 * under the License.
 */
package org.apache.pulsar.broker;

import static org.apache.bookkeeper.client.RackawareEnsemblePlacementPolicyImpl.REPP_DNS_RESOLVER_CLASS;
import static org.apache.bookkeeper.client.RegionAwareEnsemblePlacementPolicy.REPP_ENABLE_DURABILITY_ENFORCEMENT_IN_REPLACE;
import static org.apache.bookkeeper.client.RegionAwareEnsemblePlacementPolicy.REPP_ENABLE_VALIDATION;
import static org.apache.bookkeeper.client.RegionAwareEnsemblePlacementPolicy.REPP_MINIMUM_REGIONS_FOR_DURABILITY;
import static org.apache.bookkeeper.client.RegionAwareEnsemblePlacementPolicy.REPP_REGIONS_TO_WRITE;
import static org.apache.bookkeeper.net.CommonConfigurationKeys.NET_TOPOLOGY_SCRIPT_FILE_NAME_KEY;
import com.google.common.annotations.VisibleForTesting;
import io.netty.channel.EventLoopGroup;
import java.io.IOException;
import java.util.Map;
import java.util.Optional;
import java.util.Properties;
import java.util.concurrent.TimeUnit;
import java.util.concurrent.atomic.AtomicReference;
import lombok.extern.slf4j.Slf4j;
import org.apache.bookkeeper.client.BKException;
import org.apache.bookkeeper.client.BookKeeper;
import org.apache.bookkeeper.client.EnsemblePlacementPolicy;
import org.apache.bookkeeper.client.RackawareEnsemblePlacementPolicy;
import org.apache.bookkeeper.client.RegionAwareEnsemblePlacementPolicy;
import org.apache.bookkeeper.conf.ClientConfiguration;
import org.apache.bookkeeper.stats.NullStatsLogger;
import org.apache.bookkeeper.stats.StatsLogger;
import org.apache.commons.lang3.StringUtils;
import org.apache.pulsar.common.allocator.PulsarByteBufAllocator;
import org.apache.pulsar.common.protocol.Commands;
import org.apache.pulsar.zookeeper.ZkBookieRackAffinityMapping;
import org.apache.pulsar.zookeeper.ZkIsolatedBookieEnsemblePlacementPolicy;
import org.apache.pulsar.zookeeper.ZooKeeperCache;
import org.apache.zookeeper.ZooKeeper;

@SuppressWarnings("deprecation")
@Slf4j
public class BookKeeperClientFactoryImpl implements BookKeeperClientFactory {

    private final AtomicReference<ZooKeeperCache> rackawarePolicyZkCache = new AtomicReference<>();
    private final AtomicReference<ZooKeeperCache> clientIsolationZkCache = new AtomicReference<>();
    private final AtomicReference<ZooKeeperCache> zkCache = new AtomicReference<>();

    @Override
    public BookKeeper create(ServiceConfiguration conf, ZooKeeper zkClient, EventLoopGroup eventLoopGroup,
                             Optional<Class<? extends EnsemblePlacementPolicy>> ensemblePlacementPolicyClass,
                             Map<String, Object> properties) throws IOException {
        return create(conf, zkClient, eventLoopGroup, ensemblePlacementPolicyClass, properties,
                NullStatsLogger.INSTANCE);
    }

    @Override
    public BookKeeper create(ServiceConfiguration conf, ZooKeeper zkClient, EventLoopGroup eventLoopGroup,
                             Optional<Class<? extends EnsemblePlacementPolicy>> ensemblePlacementPolicyClass,
                             Map<String, Object> properties, StatsLogger statsLogger) throws IOException {
        ClientConfiguration bkConf = createBkClientConfiguration(conf);
        if (properties != null) {
            properties.forEach((key, value) -> bkConf.setProperty(key, value));
        }
        if (ensemblePlacementPolicyClass.isPresent()) {
            setEnsemblePlacementPolicy(bkConf, conf, zkClient, ensemblePlacementPolicyClass.get());
        } else {
            setDefaultEnsemblePlacementPolicy(rackawarePolicyZkCache, clientIsolationZkCache, bkConf, conf, zkClient);
        }
        try {
            return BookKeeper.forConfig(bkConf)
                    .allocator(PulsarByteBufAllocator.DEFAULT)
                    .eventLoopGroup(eventLoopGroup)
                    .statsLogger(statsLogger)
                    .build();
        } catch (InterruptedException | BKException e) {
            throw new IOException(e);
        }
    }

    @VisibleForTesting
    ClientConfiguration createBkClientConfiguration(ServiceConfiguration conf) {
        ClientConfiguration bkConf = new ClientConfiguration();
        if (conf.getBookkeeperClientAuthenticationPlugin() != null
                && conf.getBookkeeperClientAuthenticationPlugin().trim().length() > 0) {
            bkConf.setClientAuthProviderFactoryClass(conf.getBookkeeperClientAuthenticationPlugin());
            bkConf.setProperty(conf.getBookkeeperClientAuthenticationParametersName(),
                    conf.getBookkeeperClientAuthenticationParameters());
        }

        if (conf.isBookkeeperTLSClientAuthentication()) {
            bkConf.setTLSClientAuthentication(true);
            bkConf.setTLSCertificatePath(conf.getBookkeeperTLSCertificateFilePath());
            bkConf.setTLSKeyStore(conf.getBookkeeperTLSKeyFilePath());
            bkConf.setTLSKeyStoreType(conf.getBookkeeperTLSKeyFileType());
            bkConf.setTLSKeyStorePasswordPath(conf.getBookkeeperTLSKeyStorePasswordPath());
            bkConf.setTLSProviderFactoryClass(conf.getBookkeeperTLSProviderFactoryClass());
            bkConf.setTLSTrustStore(conf.getBookkeeperTLSTrustCertsFilePath());
            bkConf.setTLSTrustStoreType(conf.getBookkeeperTLSTrustCertTypes());
            bkConf.setTLSTrustStorePasswordPath(conf.getBookkeeperTLSTrustStorePasswordPath());
        }

<<<<<<< HEAD
        bkConf.setBusyWaitEnabled(conf.isEnableBusyWait());
=======
        bkConf.setNumWorkerThreads(conf.getBookkeeperClientNumWorkerThreads());
>>>>>>> 047fb6a3
        bkConf.setThrottleValue(conf.getBookkeeperClientThrottleValue());
        bkConf.setAddEntryTimeout((int) conf.getBookkeeperClientTimeoutInSeconds());
        bkConf.setReadEntryTimeout((int) conf.getBookkeeperClientTimeoutInSeconds());
        bkConf.setSpeculativeReadTimeout(conf.getBookkeeperClientSpeculativeReadTimeoutInMillis());
        bkConf.setNumChannelsPerBookie(conf.getBookkeeperNumberOfChannelsPerBookie());
        bkConf.setUseV2WireProtocol(conf.isBookkeeperUseV2WireProtocol());
        bkConf.setEnableDigestTypeAutodetection(true);
        bkConf.setStickyReadsEnabled(conf.isBookkeeperEnableStickyReads());
        bkConf.setNettyMaxFrameSizeBytes(conf.getMaxMessageSize() + Commands.MESSAGE_SIZE_FRAME_PADDING);
        bkConf.setDiskWeightBasedPlacementEnabled(conf.isBookkeeperDiskWeightBasedPlacementEnabled());

        if (StringUtils.isNotBlank(conf.getBookkeeperMetadataServiceUri())) {
            bkConf.setMetadataServiceUri(conf.getBookkeeperMetadataServiceUri());
        } else {
            String metadataServiceUri = PulsarService.bookieMetadataServiceUri(conf);
            bkConf.setMetadataServiceUri(metadataServiceUri);
        }

        if (conf.isBookkeeperClientHealthCheckEnabled()) {
            bkConf.enableBookieHealthCheck();
            bkConf.setBookieHealthCheckInterval(conf.getBookkeeperHealthCheckIntervalSec(), TimeUnit.SECONDS);
            bkConf.setBookieErrorThresholdPerInterval(conf.getBookkeeperClientHealthCheckErrorThresholdPerInterval());
            bkConf.setBookieQuarantineTime((int) conf.getBookkeeperClientHealthCheckQuarantineTimeInSeconds(),
                    TimeUnit.SECONDS);
            bkConf.setBookieQuarantineRatio(conf.getBookkeeperClientQuarantineRatio());
        }

        bkConf.setReorderReadSequenceEnabled(conf.isBookkeeperClientReorderReadSequenceEnabled());
        bkConf.setExplictLacInterval(conf.getBookkeeperExplicitLacIntervalInMills());
        bkConf.setGetBookieInfoIntervalSeconds(
                conf.getBookkeeperClientGetBookieInfoIntervalSeconds(), TimeUnit.SECONDS);
        bkConf.setGetBookieInfoRetryIntervalSeconds(
                conf.getBookkeeperClientGetBookieInfoRetryIntervalSeconds(), TimeUnit.SECONDS);
        Properties allProps = conf.getProperties();
        allProps.forEach((key, value) -> {
            String sKey = key.toString();
            if (sKey.startsWith("bookkeeper_") && value != null) {
                String bkExtraConfigKey = sKey.substring(11);
                log.info("Extra BookKeeper client configuration {}, setting {}={}", sKey, bkExtraConfigKey, value);
                bkConf.setProperty(bkExtraConfigKey, value);
            }
        });
        return bkConf;
    }

    public static void setDefaultEnsemblePlacementPolicy(
            AtomicReference<ZooKeeperCache> rackawarePolicyZkCache,
            AtomicReference<ZooKeeperCache> clientIsolationZkCache,
            ClientConfiguration bkConf,
            ServiceConfiguration conf,
            ZooKeeper zkClient
    ) {
        if (conf.isBookkeeperClientRackawarePolicyEnabled() || conf.isBookkeeperClientRegionawarePolicyEnabled()) {
            if (conf.isBookkeeperClientRegionawarePolicyEnabled()) {
                bkConf.setEnsemblePlacementPolicy(RegionAwareEnsemblePlacementPolicy.class);

                bkConf.setProperty(
                        REPP_ENABLE_VALIDATION,
                        conf.getProperties().getProperty(REPP_ENABLE_VALIDATION, "true")
                );
                bkConf.setProperty(
                        REPP_REGIONS_TO_WRITE,
                        conf.getProperties().getProperty(REPP_REGIONS_TO_WRITE, null)
                );
                bkConf.setProperty(
                        REPP_MINIMUM_REGIONS_FOR_DURABILITY,
                        conf.getProperties().getProperty(REPP_MINIMUM_REGIONS_FOR_DURABILITY, "2")
                );
                bkConf.setProperty(
                        REPP_ENABLE_DURABILITY_ENFORCEMENT_IN_REPLACE,
                        conf.getProperties().getProperty(REPP_ENABLE_DURABILITY_ENFORCEMENT_IN_REPLACE, "true")
                );
            } else {
                bkConf.setEnsemblePlacementPolicy(RackawareEnsemblePlacementPolicy.class);
            }

            bkConf.setMinNumRacksPerWriteQuorum(conf.getBookkeeperClientMinNumRacksPerWriteQuorum());
            bkConf.setEnforceMinNumRacksPerWriteQuorum(conf.isBookkeeperClientEnforceMinNumRacksPerWriteQuorum());

            bkConf.setProperty(REPP_DNS_RESOLVER_CLASS,
                    conf.getProperties().getProperty(
                            REPP_DNS_RESOLVER_CLASS,
                            ZkBookieRackAffinityMapping.class.getName()));

            bkConf.setProperty(NET_TOPOLOGY_SCRIPT_FILE_NAME_KEY,
                conf.getProperties().getProperty(
                    NET_TOPOLOGY_SCRIPT_FILE_NAME_KEY,
                    ""));

            ZooKeeperCache zkc = new ZooKeeperCache("bookies-racks", zkClient,
                    conf.getZooKeeperOperationTimeoutSeconds()) {
            };
            if (!rackawarePolicyZkCache.compareAndSet(null, zkc)) {
                zkc.stop();
            }

            bkConf.setProperty(ZooKeeperCache.ZK_CACHE_INSTANCE, rackawarePolicyZkCache.get());
        }

        if (conf.getBookkeeperClientIsolationGroups() != null && !conf.getBookkeeperClientIsolationGroups().isEmpty()) {
            bkConf.setEnsemblePlacementPolicy(ZkIsolatedBookieEnsemblePlacementPolicy.class);
            bkConf.setProperty(ZkIsolatedBookieEnsemblePlacementPolicy.ISOLATION_BOOKIE_GROUPS,
                    conf.getBookkeeperClientIsolationGroups());
            bkConf.setProperty(ZkIsolatedBookieEnsemblePlacementPolicy.SECONDARY_ISOLATION_BOOKIE_GROUPS,
                    conf.getBookkeeperClientSecondaryIsolationGroups());
            if (bkConf.getProperty(ZooKeeperCache.ZK_CACHE_INSTANCE) == null) {
                ZooKeeperCache zkc = new ZooKeeperCache("bookies-isolation", zkClient,
                        conf.getZooKeeperOperationTimeoutSeconds()) {
                };

                if (!clientIsolationZkCache.compareAndSet(null, zkc)) {
                    zkc.stop();
                }
                bkConf.setProperty(ZooKeeperCache.ZK_CACHE_INSTANCE, clientIsolationZkCache.get());
            }
        }
    }

    private void setEnsemblePlacementPolicy(ClientConfiguration bkConf, ServiceConfiguration conf, ZooKeeper zkClient,
                                            Class<? extends EnsemblePlacementPolicy> policyClass) {
        bkConf.setEnsemblePlacementPolicy(policyClass);
        if (bkConf.getProperty(ZooKeeperCache.ZK_CACHE_INSTANCE) == null) {
            ZooKeeperCache zkc = new ZooKeeperCache("bookies-rackaware", zkClient,
                    conf.getZooKeeperOperationTimeoutSeconds()) {
            };
            if (!zkCache.compareAndSet(null, zkc)) {
                zkc.stop();
            }
            bkConf.setProperty(ZooKeeperCache.ZK_CACHE_INSTANCE, this.zkCache.get());
        }
        if (conf.isBookkeeperClientRackawarePolicyEnabled() || conf.isBookkeeperClientRegionawarePolicyEnabled()) {
            bkConf.setProperty(REPP_DNS_RESOLVER_CLASS, conf.getProperties().getProperty(REPP_DNS_RESOLVER_CLASS,
                    ZkBookieRackAffinityMapping.class.getName()));

            bkConf.setProperty(NET_TOPOLOGY_SCRIPT_FILE_NAME_KEY,
                conf.getProperties().getProperty(
                    NET_TOPOLOGY_SCRIPT_FILE_NAME_KEY,
                    ""));
        }
    }

    public void close() {
        if (this.rackawarePolicyZkCache.get() != null) {
            this.rackawarePolicyZkCache.get().stop();
        }
        if (this.clientIsolationZkCache.get() != null) {
            this.clientIsolationZkCache.get().stop();
        }
        if (this.zkCache.get() != null) {
            this.zkCache.get().stop();
        }
    }
}<|MERGE_RESOLUTION|>--- conflicted
+++ resolved
@@ -111,11 +111,8 @@
             bkConf.setTLSTrustStorePasswordPath(conf.getBookkeeperTLSTrustStorePasswordPath());
         }
 
-<<<<<<< HEAD
         bkConf.setBusyWaitEnabled(conf.isEnableBusyWait());
-=======
         bkConf.setNumWorkerThreads(conf.getBookkeeperClientNumWorkerThreads());
->>>>>>> 047fb6a3
         bkConf.setThrottleValue(conf.getBookkeeperClientThrottleValue());
         bkConf.setAddEntryTimeout((int) conf.getBookkeeperClientTimeoutInSeconds());
         bkConf.setReadEntryTimeout((int) conf.getBookkeeperClientTimeoutInSeconds());
