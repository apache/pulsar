--- conflicted
+++ resolved
@@ -418,7 +418,30 @@
         return PulsarVersion.getVersion();
     }
 
-<<<<<<< HEAD
+    @POST
+    @Path("/shutdown")
+    @ApiOperation(value =
+            "Shutdown broker gracefully.")
+    @ApiResponses(value = {
+            @ApiResponse(code = 204, message = "Execute shutdown command successfully"),
+            @ApiResponse(code = 403, message = "You don't have admin permission to update service-configuration"),
+            @ApiResponse(code = 500, message = "Internal server error")})
+    public void shutDownBrokerGracefully(
+            @ApiParam(name = "maxConcurrentUnloadPerSec",
+                    value = "if the value absent(value=0) means no concurrent limitation.")
+            @QueryParam("maxConcurrentUnloadPerSec") int maxConcurrentUnloadPerSec,
+            @QueryParam("forcedTerminateTopic") @DefaultValue("true") boolean forcedTerminateTopic
+    ) throws Exception {
+        validateSuperUserAccess();
+        doShutDownBrokerGracefully(maxConcurrentUnloadPerSec, forcedTerminateTopic);
+    }
+
+    private void doShutDownBrokerGracefully(int maxConcurrentUnloadPerSec,
+                                            boolean forcedTerminateTopic) {
+        pulsar().getBrokerService().unloadNamespaceBundlesGracefully(maxConcurrentUnloadPerSec, forcedTerminateTopic);
+        pulsar().closeAsync();
+    }
+
     /**
      * dynamically update log4j2 logger level in runtime.
      *
@@ -480,29 +503,4 @@
         updateLoggerLevel(classname, level);
     }
 
-=======
-    @POST
-    @Path("/shutdown")
-    @ApiOperation(value =
-            "Shutdown broker gracefully.")
-    @ApiResponses(value = {
-            @ApiResponse(code = 204, message = "Execute shutdown command successfully"),
-            @ApiResponse(code = 403, message = "You don't have admin permission to update service-configuration"),
-            @ApiResponse(code = 500, message = "Internal server error")})
-    public void shutDownBrokerGracefully(
-            @ApiParam(name = "maxConcurrentUnloadPerSec",
-                    value = "if the value absent(value=0) means no concurrent limitation.")
-            @QueryParam("maxConcurrentUnloadPerSec") int maxConcurrentUnloadPerSec,
-            @QueryParam("forcedTerminateTopic") @DefaultValue("true") boolean forcedTerminateTopic
-    ) throws Exception {
-        validateSuperUserAccess();
-        doShutDownBrokerGracefully(maxConcurrentUnloadPerSec, forcedTerminateTopic);
-    }
-
-    private void doShutDownBrokerGracefully(int maxConcurrentUnloadPerSec,
-                                            boolean forcedTerminateTopic) {
-        pulsar().getBrokerService().unloadNamespaceBundlesGracefully(maxConcurrentUnloadPerSec, forcedTerminateTopic);
-        pulsar().closeAsync();
-    }
->>>>>>> a6401462
 }
