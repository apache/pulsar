--- conflicted
+++ resolved
@@ -130,14 +130,9 @@
                             if (ledgerEntry != null) {
                                 BrokerEntryMetadata brokerEntryMetadata =
                                         Commands.parseBrokerEntryMetadataIfExist(ledgerEntry.getEntryBuffer());
-<<<<<<< HEAD
-                                if (brokerEntryMetadata != null) {
-                                    appendIndexMetadataInterceptor.recoveryIndexGenerator(brokerEntryMetadata.getIndex());
-=======
                                 if (brokerEntryMetadata != null && brokerEntryMetadata.hasIndex()) {
                                     appendIndexMetadataInterceptor.recoveryIndexGenerator(
                                             brokerEntryMetadata.getIndex());
->>>>>>> e5a833a2
                                 }
                             }
                             entries.close();
