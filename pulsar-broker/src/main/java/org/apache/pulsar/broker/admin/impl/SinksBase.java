/**
 * Licensed to the Apache Software Foundation (ASF) under one
 * or more contributor license agreements.  See the NOTICE file
 * distributed with this work for additional information
 * regarding copyright ownership.  The ASF licenses this file
 * to you under the Apache License, Version 2.0 (the
 * "License"); you may not use this file except in compliance
 * with the License.  You may obtain a copy of the License at
 *
 *   http://www.apache.org/licenses/LICENSE-2.0
 *
 * Unless required by applicable law or agreed to in writing,
 * software distributed under the License is distributed on an
 * "AS IS" BASIS, WITHOUT WARRANTIES OR CONDITIONS OF ANY
 * KIND, either express or implied.  See the License for the
 * specific language governing permissions and limitations
 * under the License.
 */
package org.apache.pulsar.broker.admin.impl;

import io.swagger.annotations.*;
import org.apache.commons.lang.StringUtils;
import org.apache.pulsar.broker.admin.AdminResource;
import org.apache.pulsar.common.functions.UpdateOptions;
import org.apache.pulsar.common.io.ConnectorDefinition;
import org.apache.pulsar.common.io.SinkConfig;
import org.apache.pulsar.common.policies.data.SinkStatus;
import org.apache.pulsar.functions.worker.WorkerService;
import org.apache.pulsar.functions.worker.rest.api.SinksImpl;
import org.glassfish.jersey.media.multipart.FormDataContentDisposition;
import org.glassfish.jersey.media.multipart.FormDataParam;

import javax.ws.rs.Consumes;
import javax.ws.rs.DELETE;
import javax.ws.rs.GET;
import javax.ws.rs.POST;
import javax.ws.rs.PUT;
import javax.ws.rs.Path;
import javax.ws.rs.PathParam;
import javax.ws.rs.Produces;
import javax.ws.rs.core.MediaType;
import java.io.IOException;
import java.io.InputStream;
import java.util.ArrayList;
import java.util.List;
import java.util.function.Supplier;

public class SinksBase extends AdminResource implements Supplier<WorkerService> {

    private final SinksImpl sink;

    public SinksBase() {
        this.sink = new SinksImpl(this);
    }

    @Override
    public WorkerService get() {
        return pulsar().getWorkerService();
    }

    @POST
    @ApiOperation(value = "Creates a new Pulsar Sink in cluster mode")
    @ApiResponses(value = {
            @ApiResponse(code = 400, message = "Invalid request (sink already exists, etc.)"),
            @ApiResponse(code = 200, message = "Pulsar Sink successfully created"),
            @ApiResponse(code = 500, message = "Internal server error (failed to authorize, failed to get tenant data, failed to process package, etc.)"),
            @ApiResponse(code = 401, message = "Client is not authorized to perform operation"),
            @ApiResponse(code = 503, message = "Function worker service is now initializing. Please try again later.")
    })
    @Path("/{tenant}/{namespace}/{sinkName}")
    @Consumes(MediaType.MULTIPART_FORM_DATA)
    public void registerSink(@ApiParam(value = "The sink's tenant")
                             final @PathParam("tenant") String tenant,
                             @ApiParam(value = "The sink's namespace")
                             final @PathParam("namespace") String namespace,
                             @ApiParam(value = "The sink's name")
                             final @PathParam("sinkName") String sinkName,
                             final @FormDataParam("data") InputStream uploadedInputStream,
                             final @FormDataParam("data") FormDataContentDisposition fileDetail,
<<<<<<< HEAD
                             final @FormDataParam("url") String sinkPkgUrl,
                             final @FormDataParam("sinkConfig") SinkConfig sinkConfig) {
=======
                             final @FormDataParam("url") String functionPkgUrl,
                             @ApiParam(
                                 value =
                                     "A JSON value presenting a sink config playload. All available configuration options are:  \n" +
                                     "classname  \n" +
                                     "   The sink's class name if archive is file-url-path (file://)  \n" +
                                     "sourceSubscriptionName  \n" +
                                     "   Pulsar source subscription name if user wants a specific  \n" +
                                     "   subscription-name for input-topic consumer  \n" +
                                     "inputs  \n" +
                                     "   The sink's input topic or topics (specified as a JSON array)  \n" +
                                     "topicsPattern  \n" +
                                     "   TopicsPattern to consume from list of topics under a namespace that " +
                                     "   match the pattern. [input] and [topicsPattern] are mutually " +
                                     "   exclusive. Add SerDe class name for a pattern in customSerdeInputs " +
                                     "   (supported for java fun only)" +
                                     "topicToSerdeClassName  \n" +
                                     "   The map of input topics to SerDe class names (specified as a JSON object)  \n" +
                                     "topicToSchemaType  \n" +
                                     "   The map of input topics to Schema types or class names (specified as a JSON object)  \n" +
                                     "inputSpecs  \n" +
                                     "   The map of input topics to its consumer configuration, each configuration has schema of " +
                                     "   {\"schemaType\": \"type-x\", \"serdeClassName\": \"name-x\", \"isRegexPattern\": true, \"receiverQueueSize\": 5}  \n" +
                                     "configs  \n" +
                                     "   The map of configs (specified as a JSON object)  \n" +
                                     "secrets  \n" +
                                     "   a map of secretName(aka how the secret is going to be \n" +
                                     "   accessed in the function via context) to an object that \n" +
                                     "   encapsulates how the secret is fetched by the underlying \n" +
                                     "   secrets provider. The type of an value here can be found by the \n" +
                                     "   SecretProviderConfigurator.getSecretObjectType() method. (specified as a JSON object)  \n" +
                                     "parallelism  \n" +
                                     "   The sink's parallelism factor (i.e. the number of sink instances to run \n" +
                                     "processingGuarantees  \n" +
                                     "   The processing guarantees (aka delivery semantics) applied to the sink. Possible Values: \"ATLEAST_ONCE\", \"ATMOST_ONCE\", \"EFFECTIVELY_ONCE\"  \n" +
                                     "retainOrdering  \n" +
                                     "   Boolean denotes whether sink consumes and sinks messages in order  \n" +
                                     "resources  \n" +
                                     "   {\"cpu\": 1, \"ram\": 2, \"disk\": 3} The CPU (in cores), RAM (in bytes) and disk (in bytes) that needs to be allocated per sink instance (applicable only to Docker runtime)  \n" +
                                     "autoAck  \n" +
                                     "   Boolean denotes whether or not the framework will automatically acknowledge messages  \n" +
                                     "timeoutMs  \n" +
                                     "   Long denotes the message timeout in milliseconds  \n" +
                                     "cleanupSubscription  \n" +
                                     "   Boolean denotes whether the subscriptions the functions created/used should be deleted when the functions is deleted  \n" +
                                     "runtimeFlags  \n" +
                                     "   Any flags that you want to pass to the runtime as a single string  \n",
                                 examples = @Example(
                                     value = @ExampleProperty(
                                         mediaType = MediaType.APPLICATION_JSON,
                                         value = "{  \n" +
                                             "\t\"classname\": \"org.example.MySinkTest\",\n" +
                                             "\t\"inputs\": [\"persistent://public/default/sink-input\"],\n" +
                                             "\t\"processingGuarantees\": \"EFFECTIVELY_ONCE\",\n" +
                                             "\t\"parallelism\": 10\n" +
                                             "}"
                                     )
                                 )
                             )
                             final @FormDataParam("sinkConfig") String sinkConfigJson) {
>>>>>>> e66ba275

        sink.registerSink(tenant, namespace, sinkName, uploadedInputStream, fileDetail,
                sinkPkgUrl, sinkConfig, clientAppId(), clientAuthData());
    }

    @PUT
    @ApiOperation(value = "Updates a Pulsar Sink currently running in cluster mode")
    @ApiResponses(value = {
            @ApiResponse(code = 400, message = "Invalid request (sink doesn't exist, update contains no change, etc.)"),
            @ApiResponse(code = 200, message = "Pulsar Sink successfully updated"),
            @ApiResponse(code = 401, message = "Client is not authorized to perform operation"),
            @ApiResponse(code = 404, message = "The sink does not exist"),
            @ApiResponse(code = 500, message = "Internal server error (failed to authorize, failed to process package, etc.)"),
            @ApiResponse(code = 503, message = "Function worker service is now initializing. Please try again later.")
    })
    @Path("/{tenant}/{namespace}/{sinkName}")
    @Consumes(MediaType.MULTIPART_FORM_DATA)
    public void updateSink(@ApiParam(value = "The sink's tenant")
                           final @PathParam("tenant") String tenant,
                           @ApiParam(value = "The sink's namespace")
                           final @PathParam("namespace") String namespace,
                           @ApiParam(value = "The sink's name")
                           final @PathParam("sinkName") String sinkName,
                           final @FormDataParam("data") InputStream uploadedInputStream,
                           final @FormDataParam("data") FormDataContentDisposition fileDetail,
<<<<<<< HEAD
                           final @FormDataParam("url") String sinkPkgUrl,
                           final @FormDataParam("sinkConfig") SinkConfig sinkConfig,
=======
                           final @FormDataParam("url") String functionPkgUrl,
                           @ApiParam(
                               value =
                                   "A JSON value presenting a sink config playload. All available configuration options are:  \n" +
                                       "classname  \n" +
                                       "   The sink's class name if archive is file-url-path (file://)  \n" +
                                       "sourceSubscriptionName  \n" +
                                       "   Pulsar source subscription name if user wants a specific  \n" +
                                       "   subscription-name for input-topic consumer  \n" +
                                       "inputs  \n" +
                                       "   The sink's input topic or topics (specified as a JSON array)  \n" +
                                       "topicsPattern  \n" +
                                       "   TopicsPattern to consume from list of topics under a namespace that " +
                                       "   match the pattern. [input] and [topicsPattern] are mutually " +
                                       "   exclusive. Add SerDe class name for a pattern in customSerdeInputs " +
                                       "   (supported for java fun only)" +
                                       "topicToSerdeClassName  \n" +
                                       "   The map of input topics to SerDe class names (specified as a JSON object)  \n" +
                                       "topicToSchemaType  \n" +
                                       "   The map of input topics to Schema types or class names (specified as a JSON object)  \n" +
                                       "inputSpecs  \n" +
                                       "   The map of input topics to its consumer configuration, each configuration has schema of " +
                                       "   {\"schemaType\": \"type-x\", \"serdeClassName\": \"name-x\", \"isRegexPattern\": true, \"receiverQueueSize\": 5}  \n" +
                                       "configs  \n" +
                                       "   The map of configs (specified as a JSON object)  \n" +
                                       "secrets  \n" +
                                       "   a map of secretName(aka how the secret is going to be \n" +
                                       "   accessed in the function via context) to an object that \n" +
                                       "   encapsulates how the secret is fetched by the underlying \n" +
                                       "   secrets provider. The type of an value here can be found by the \n" +
                                       "   SecretProviderConfigurator.getSecretObjectType() method. (specified as a JSON object)  \n" +
                                       "parallelism  \n" +
                                       "   The sink's parallelism factor (i.e. the number of sink instances to run \n" +
                                       "processingGuarantees  \n" +
                                       "   The processing guarantees (aka delivery semantics) applied to the sink. Possible Values: \"ATLEAST_ONCE\", \"ATMOST_ONCE\", \"EFFECTIVELY_ONCE\"  \n" +
                                       "retainOrdering  \n" +
                                       "   Boolean denotes whether sink consumes and sinks messages in order  \n" +
                                       "resources  \n" +
                                       "   {\"cpu\": 1, \"ram\": 2, \"disk\": 3} The CPU (in cores), RAM (in bytes) and disk (in bytes) that needs to be allocated per sink instance (applicable only to Docker runtime)  \n" +
                                       "autoAck  \n" +
                                       "   Boolean denotes whether or not the framework will automatically acknowledge messages  \n" +
                                       "timeoutMs  \n" +
                                       "   Long denotes the message timeout in milliseconds  \n" +
                                       "cleanupSubscription  \n" +
                                       "   Boolean denotes whether the subscriptions the functions created/used should be deleted when the functions is deleted  \n" +
                                       "runtimeFlags  \n" +
                                       "   Any flags that you want to pass to the runtime as a single string  \n",
                               examples = @Example(
                                   value = @ExampleProperty(
                                       mediaType = MediaType.APPLICATION_JSON,
                                       value = "{  \n" +
                                           "\t\"classname\": \"org.example.SinkStressTest\",  \n" +
                                               "\t\"inputs\": [\"persistent://public/default/sink-input\"],\n" +
                                               "\t\"processingGuarantees\": \"EFFECTIVELY_ONCE\",\n" +
                                               "\t\"parallelism\": 5\n" +
                                               "}"
                                   )
                               )
                           )
                           final @FormDataParam("sinkConfig") String sinkConfigJson,
                           @ApiParam()
>>>>>>> e66ba275
                           final @FormDataParam("updateOptions") UpdateOptions updateOptions) {

         sink.updateSink(tenant, namespace, sinkName, uploadedInputStream, fileDetail,
                sinkPkgUrl, sinkConfig, clientAppId(), clientAuthData(), updateOptions);

    }


    @DELETE
    @ApiOperation(value = "Deletes a Pulsar Sink currently running in cluster mode")
    @ApiResponses(value = {
            @ApiResponse(code = 400, message = "Invalid deregister request"),
            @ApiResponse(code = 404, message = "The sink does not exist"),
            @ApiResponse(code = 200, message = "The sink was successfully deleted"),
            @ApiResponse(code = 401, message = "Client is not authorized to perform operation"),
            @ApiResponse(code = 500, message = "Internal server error (failed to authorize, failed to deregister, etc.)"),
            @ApiResponse(code = 408, message = "Got InterruptedException while deregistering the sink"),
            @ApiResponse(code = 503, message = "Function worker service is now initializing. Please try again later.")
    })
    @Path("/{tenant}/{namespace}/{sinkName}")
    public void deregisterSink(@ApiParam(value = "The sink's tenant")
                               final @PathParam("tenant") String tenant,
                               @ApiParam(value = "The sink's namespace")
                               final @PathParam("namespace") String namespace,
                               @ApiParam(value = "The sink's name")
                               final @PathParam("sinkName") String sinkName) {
        sink.deregisterFunction(tenant, namespace, sinkName, clientAppId(), clientAuthData());
    }

    @GET
    @ApiOperation(
            value = "Fetches information about a Pulsar Sink currently running in cluster mode",
            response = SinkConfig.class
    )
    @ApiResponses(value = {
            @ApiResponse(code = 400, message = "Invalid request"),
            @ApiResponse(code = 404, message = "The sink does not exist"),
            @ApiResponse(code = 503, message = "Function worker service is now initializing. Please try again later.")
    })
    @Path("/{tenant}/{namespace}/{sinkName}")
    public SinkConfig getSinkInfo(@ApiParam(value = "The sink's tenant")
                                  final @PathParam("tenant") String tenant,
                                  @ApiParam(value = "The sink's namespace")
                                  final @PathParam("namespace") String namespace,
                                  @ApiParam(value = "The sink's name")
                                  final @PathParam("sinkName") String sinkName) throws IOException {
        return sink.getSinkInfo(tenant, namespace, sinkName);
    }

    @GET
    @ApiOperation(
            value = "Displays the status of a Pulsar Sink instance",
            response = SinkStatus.SinkInstanceStatus.SinkInstanceStatusData.class
    )
    @ApiResponses(value = {
            @ApiResponse(code = 400, message = "The sink instance does not exist"),
            @ApiResponse(code = 404, message = "The sink does not exist"),
            @ApiResponse(code = 500, message = "Internal Server Error (got exception while getting status, etc.)"),
            @ApiResponse(code = 503, message = "Function worker service is now initializing. Please try again later.")
    })
    @Produces(MediaType.APPLICATION_JSON)
    @Path("/{tenant}/{namespace}/{sinkName}/{instanceId}/status")
    public SinkStatus.SinkInstanceStatus.SinkInstanceStatusData getSinkInstanceStatus(
            @ApiParam(value = "The sink's tenant")
            final @PathParam("tenant") String tenant,
            @ApiParam(value = "The sink's namespace")
            final @PathParam("namespace") String namespace,
            @ApiParam(value = "The sink's name")
            final @PathParam("sinkName") String sinkName,
            @ApiParam(value = "The sink instanceId")
            final @PathParam("instanceId") String instanceId) throws IOException {
        return sink.getSinkInstanceStatus(
            tenant, namespace, sinkName, instanceId, uri.getRequestUri(), clientAppId(), clientAuthData());
    }

    @GET
    @ApiOperation(
            value = "Displays the status of a Pulsar Sink running in cluster mode",
            response = SinkStatus.class
    )
    @ApiResponses(value = {
            @ApiResponse(code = 400, message = "Invalid get status request"),
            @ApiResponse(code = 401, message = "The client is not authorized to perform this operation"),
            @ApiResponse(code = 404, message = "The sink does not exist"),
            @ApiResponse(code = 503, message = "Function worker service is now initializing. Please try again later."),
    })
    @Produces(MediaType.APPLICATION_JSON)
    @Path("/{tenant}/{namespace}/{sinkName}/status")
    public SinkStatus getSinkStatus(@ApiParam(value = "The sink's tenant")
                                    final @PathParam("tenant") String tenant,
                                    @ApiParam(value = "The sink's namespace")
                                    final @PathParam("namespace") String namespace,
                                    @ApiParam(value = "The sink's name")
                                    final @PathParam("sinkName") String sinkName) throws IOException {
        return sink.getSinkStatus(tenant, namespace, sinkName, uri.getRequestUri(), clientAppId(), clientAuthData());
    }

    @GET
    @ApiOperation(
            value = "Lists all Pulsar Sinks currently deployed in a given namespace",
            response = String.class,
            responseContainer = "Collection"
    )
    @ApiResponses(value = {
            @ApiResponse(code = 400, message = "Invalid list request"),
            @ApiResponse(code = 401, message = "The client is not authorized to perform this operation"),
            @ApiResponse(code = 500, message = "Internal server error (failed to authorize, etc.)"),
            @ApiResponse(code = 503, message = "Function worker service is now initializing. Please try again later.")
    })
    @Path("/{tenant}/{namespace}")
    public List<String> listSinks(@ApiParam(value = "The sink's tenant")
                                  final @PathParam("tenant") String tenant,
                                  @ApiParam(value = "The sink's namespace")
                                  final @PathParam("namespace") String namespace) {
        return sink.listFunctions(tenant, namespace, clientAppId(), clientAuthData());
    }

    @POST
    @ApiOperation(value = "Restart sink instance", response = Void.class)
    @ApiResponses(value = {
            @ApiResponse(code = 400, message = "Invalid restart request"),
            @ApiResponse(code = 401, message = "The client is not authorized to perform this operation"),
            @ApiResponse(code = 404, message = "The sink does not exist"),
            @ApiResponse(code = 500, message = "Internal server error (failed to restart the sink instance, failed to authorize, etc.)"),
            @ApiResponse(code = 503, message = "Function worker service is now initializing. Please try again later.")
    })
    @Path("/{tenant}/{namespace}/{sinkName}/{instanceId}/restart")
    @Consumes(MediaType.APPLICATION_JSON)
    public void restartSink(@ApiParam(value = "The sink's tenant")
                            final @PathParam("tenant") String tenant,
                            @ApiParam(value = "The sink's namespace")
                            final @PathParam("namespace") String namespace,
                            @ApiParam(value = "The sink's name")
                            final @PathParam("sinkName") String sinkName,
                            @ApiParam(value = "The sink instanceId")
                            final @PathParam("instanceId") String instanceId) {
        sink.restartFunctionInstance(tenant, namespace, sinkName, instanceId, uri.getRequestUri(), clientAppId(), clientAuthData());
    }

    @POST
    @ApiOperation(value = "Restart all sink instances", response = Void.class)
    @ApiResponses(value = {
            @ApiResponse(code = 400, message = "Invalid restart request"),
            @ApiResponse(code = 401, message = "The client is not authorized to perform this operation"),
            @ApiResponse(code = 404, message = "The sink does not exist"),
            @ApiResponse(code = 500, message = "Internal server error (failed to restart the sink, failed to authorize, etc.)"),
            @ApiResponse(code = 503, message = "Function worker service is now initializing. Please try again later.")
    })
    @Path("/{tenant}/{namespace}/{sinkName}/restart")
    @Consumes(MediaType.APPLICATION_JSON)
    public void restartSink(@ApiParam(value = "The sink's tenant")
                            final @PathParam("tenant") String tenant,
                            @ApiParam(value = "The sink's namespace")
                            final @PathParam("namespace") String namespace,
                            @ApiParam(value = "The sink's name")
                            final @PathParam("sinkName") String sinkName) {
        sink.restartFunctionInstances(tenant, namespace, sinkName, clientAppId(), clientAuthData());
    }

    @POST
    @ApiOperation(value = "Stop sink instance", response = Void.class)
    @ApiResponses(value = {
            @ApiResponse(code = 400, message = "Invalid stop request"),
            @ApiResponse(code = 404, message = "The sink instance does not exist"),
            @ApiResponse(code = 500, message = "Internal server error (failed to stop the sink, failed to authorize, etc.)"),
            @ApiResponse(code = 401, message = "The client is not authorized to perform this operation"),
            @ApiResponse(code = 503, message = "Function worker service is now initializing. Please try again later.")
    })
    @Path("/{tenant}/{namespace}/{sinkName}/{instanceId}/stop")
    @Consumes(MediaType.APPLICATION_JSON)
    public void stopSink(@ApiParam(value = "The sink's tenant")
                         final @PathParam("tenant") String tenant,
                         @ApiParam(value = "The sink's namespace")
                         final @PathParam("namespace") String namespace,
                         @ApiParam(value = "The sink's name")
                         final @PathParam("sinkName") String sinkName,
                         @ApiParam(value = "The sink instanceId")
                         final @PathParam("instanceId") String instanceId) {
        sink.stopFunctionInstance(tenant, namespace, sinkName, instanceId, uri.getRequestUri(), clientAppId(), clientAuthData());
    }

    @POST
    @ApiOperation(value = "Stop all sink instances", response = Void.class)
    @ApiResponses(value = {
            @ApiResponse(code = 400, message = "Invalid stop request"),
            @ApiResponse(code = 404, message = "The sink does not exist"),
            @ApiResponse(code = 500, message = "Internal server error (failed to stop the sink, failed to authorize, etc.)"),
            @ApiResponse(code = 401, message = "The client is not authorized to perform this operation"),
            @ApiResponse(code = 503, message = "Function worker service is now initializing. Please try again later.")
    })
    @Path("/{tenant}/{namespace}/{sinkName}/stop")
    @Consumes(MediaType.APPLICATION_JSON)
    public void stopSink(@ApiParam(value = "The sink's tenant")
                         final @PathParam("tenant") String tenant,
                         @ApiParam(value = "The sink's namespace")
                         final @PathParam("namespace") String namespace,
                         @ApiParam(value = "The sink's name")
                         final @PathParam("sinkName") String sinkName) {
        sink.stopFunctionInstances(tenant, namespace, sinkName, clientAppId(), clientAuthData());
    }

    @POST
    @ApiOperation(value = "Start sink instance", response = Void.class)
    @ApiResponses(value = {
            @ApiResponse(code = 400, message = "Invalid start request"),
            @ApiResponse(code = 404, message = "The sink does not exist"),
            @ApiResponse(code = 500, message = "Internal server error (failed to start the sink, failed to authorize, etc.)"),
            @ApiResponse(code = 401, message = "The client is not authorized to perform this operation"),
            @ApiResponse(code = 503, message = "Function worker service is now initializing. Please try again later.")
    })
    @Path("/{tenant}/{namespace}/{sinkName}/{instanceId}/start")
    @Consumes(MediaType.APPLICATION_JSON)
    public void startSink(@ApiParam(value = "The sink's tenant")
                          final @PathParam("tenant") String tenant,
                          @ApiParam(value = "The sink's namespace")
                          final @PathParam("namespace") String namespace,
                          @ApiParam(value = "The sink's name")
                          final @PathParam("sinkName") String sinkName,
                          @ApiParam(value = "The sink instanceId")
                          final @PathParam("instanceId") String instanceId) {
        sink.startFunctionInstance(tenant, namespace, sinkName, instanceId, uri.getRequestUri(), clientAppId(), clientAuthData());
    }

    @POST
    @ApiOperation(value = "Start all sink instances", response = Void.class)
    @ApiResponses(value = {
            @ApiResponse(code = 400, message = "Invalid start request"),
            @ApiResponse(code = 404, message = "The sink does not exist"),
            @ApiResponse(code = 500, message = "Internal server error (failed to start the sink, failed to authorize, etc.)"),
            @ApiResponse(code = 401, message = "The client is not authorized to perform this operation"),
            @ApiResponse(code = 503, message = "Function worker service is now initializing. Please try again later.")
    })
    @Path("/{tenant}/{namespace}/{sinkName}/start")
    @Consumes(MediaType.APPLICATION_JSON)
    public void startSink(@ApiParam(value = "The sink's tenant")
                          final @PathParam("tenant") String tenant,
                          @ApiParam(value = "The sink's namespace")
                          final @PathParam("namespace") String namespace,
                          @ApiParam(value = "The sink's name")
                          final @PathParam("sinkName") String sinkName) {
        sink.startFunctionInstances(tenant, namespace, sinkName, clientAppId(), clientAuthData());
    }

    @GET
    @ApiOperation(
            value = "Fetches a list of supported Pulsar IO sink connectors currently running in cluster mode",
            response = List.class
    )
    @ApiResponses(value = {
            @ApiResponse(code = 200, message = "Get builtin sinks successfully.")
    })
    @Path("/builtinsinks")
    public List<ConnectorDefinition> getSinkList() {
        List<ConnectorDefinition> connectorDefinitions = sink.getListOfConnectors();
        List<ConnectorDefinition> retval = new ArrayList<>();
        for (ConnectorDefinition connectorDefinition : connectorDefinitions) {
            if (!StringUtils.isEmpty(connectorDefinition.getSinkClass())) {
                retval.add(connectorDefinition);
            }
        }
        return retval;
    }
}<|MERGE_RESOLUTION|>--- conflicted
+++ resolved
@@ -77,11 +77,7 @@
                              final @PathParam("sinkName") String sinkName,
                              final @FormDataParam("data") InputStream uploadedInputStream,
                              final @FormDataParam("data") FormDataContentDisposition fileDetail,
-<<<<<<< HEAD
                              final @FormDataParam("url") String sinkPkgUrl,
-                             final @FormDataParam("sinkConfig") SinkConfig sinkConfig) {
-=======
-                             final @FormDataParam("url") String functionPkgUrl,
                              @ApiParam(
                                  value =
                                      "A JSON value presenting a sink config playload. All available configuration options are:  \n" +
@@ -140,9 +136,7 @@
                                      )
                                  )
                              )
-                             final @FormDataParam("sinkConfig") String sinkConfigJson) {
->>>>>>> e66ba275
-
+                             final @FormDataParam("sinkConfig") SinkConfig sinkConfig) {
         sink.registerSink(tenant, namespace, sinkName, uploadedInputStream, fileDetail,
                 sinkPkgUrl, sinkConfig, clientAppId(), clientAuthData());
     }
@@ -167,11 +161,8 @@
                            final @PathParam("sinkName") String sinkName,
                            final @FormDataParam("data") InputStream uploadedInputStream,
                            final @FormDataParam("data") FormDataContentDisposition fileDetail,
-<<<<<<< HEAD
+                           @ApiParam(value = "URL of sink's archive")
                            final @FormDataParam("url") String sinkPkgUrl,
-                           final @FormDataParam("sinkConfig") SinkConfig sinkConfig,
-=======
-                           final @FormDataParam("url") String functionPkgUrl,
                            @ApiParam(
                                value =
                                    "A JSON value presenting a sink config playload. All available configuration options are:  \n" +
@@ -230,11 +221,9 @@
                                    )
                                )
                            )
-                           final @FormDataParam("sinkConfig") String sinkConfigJson,
-                           @ApiParam()
->>>>>>> e66ba275
+                           final @FormDataParam("sinkConfig") SinkConfig sinkConfig,
+                           @ApiParam(value = "Update options for sink")
                            final @FormDataParam("updateOptions") UpdateOptions updateOptions) {
-
          sink.updateSink(tenant, namespace, sinkName, uploadedInputStream, fileDetail,
                 sinkPkgUrl, sinkConfig, clientAppId(), clientAuthData(), updateOptions);
 
