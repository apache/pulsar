/**
 * Licensed to the Apache Software Foundation (ASF) under one
 * or more contributor license agreements.  See the NOTICE file
 * distributed with this work for additional information
 * regarding copyright ownership.  The ASF licenses this file
 * to you under the Apache License, Version 2.0 (the
 * "License"); you may not use this file except in compliance
 * with the License.  You may obtain a copy of the License at
 *
 *   http://www.apache.org/licenses/LICENSE-2.0
 *
 * Unless required by applicable law or agreed to in writing,
 * software distributed under the License is distributed on an
 * "AS IS" BASIS, WITHOUT WARRANTIES OR CONDITIONS OF ANY
 * KIND, either express or implied.  See the License for the
 * specific language governing permissions and limitations
 * under the License.
 */
package org.apache.pulsar.broker.admin.impl;

import io.swagger.annotations.ApiOperation;
import io.swagger.annotations.ApiParam;
import io.swagger.annotations.ApiResponse;
import io.swagger.annotations.ApiResponses;
import io.swagger.annotations.Example;
import io.swagger.annotations.ExampleProperty;
import java.io.IOException;
import java.io.InputStream;
import java.util.List;
import java.util.function.Supplier;
import javax.ws.rs.Consumes;
import javax.ws.rs.DELETE;
import javax.ws.rs.GET;
import javax.ws.rs.POST;
import javax.ws.rs.PUT;
import javax.ws.rs.Path;
import javax.ws.rs.PathParam;
import javax.ws.rs.Produces;
import javax.ws.rs.core.MediaType;
import org.apache.pulsar.broker.admin.AdminResource;
import org.apache.pulsar.common.functions.UpdateOptions;
import org.apache.pulsar.common.io.ConfigFieldDefinition;
import org.apache.pulsar.common.io.ConnectorDefinition;
import org.apache.pulsar.common.io.SinkConfig;
import org.apache.pulsar.common.policies.data.SinkStatus;
import org.apache.pulsar.functions.worker.WorkerService;
import org.apache.pulsar.functions.worker.service.api.Sinks;
import org.glassfish.jersey.media.multipart.FormDataContentDisposition;
import org.glassfish.jersey.media.multipart.FormDataParam;

<<<<<<< HEAD
import javax.ws.rs.Consumes;
import javax.ws.rs.DELETE;
import javax.ws.rs.GET;
import javax.ws.rs.POST;
import javax.ws.rs.PUT;
import javax.ws.rs.Path;
import javax.ws.rs.PathParam;
import javax.ws.rs.Produces;
import javax.ws.rs.core.MediaType;
import java.io.IOException;
import java.io.InputStream;
import java.util.List;

public class SinksBase extends AdminResource {
=======
public class SinksBase extends AdminResource implements Supplier<WorkerService> {
>>>>>>> 2a28b258

    Sinks<? extends WorkerService> sinks() {
        return pulsar().getWorkerService().getSinks();
    }

    @POST
    @ApiOperation(value = "Creates a new Pulsar Sink in cluster mode")
    @ApiResponses(value = {
            @ApiResponse(code = 400, message = "Invalid request (The Pulsar Sink already exists, etc.)"),
            @ApiResponse(code = 200, message = "Pulsar Sink successfully created"),
            @ApiResponse(code = 500, message =
                    "Internal server error (failed to authorize,"
                            + " failed to get tenant data, failed to process package, etc.)"),
            @ApiResponse(code = 401, message = "Client is not authorized to perform operation"),
            @ApiResponse(code = 503, message = "Function worker service is now initializing. Please try again later.")
    })
    @Path("/{tenant}/{namespace}/{sinkName}")
    @Consumes(MediaType.MULTIPART_FORM_DATA)
    public void registerSink(@ApiParam(value = "The tenant of a Pulsar Sink") final @PathParam("tenant") String tenant,
                             @ApiParam(value = "The namespace of a Pulsar Sink") final @PathParam("namespace")
                                     String namespace,
                             @ApiParam(value = "The name of a Pulsar Sink") final @PathParam("sinkName")
                                         String sinkName,
                             final @FormDataParam("data") InputStream uploadedInputStream,
                             final @FormDataParam("data") FormDataContentDisposition fileDetail,
                             final @FormDataParam("url") String sinkPkgUrl,
                             @ApiParam(value =
                                     "A JSON value presenting config payload of a Pulsar Sink."
                                             + " All available configuration options are:\n"
                                             + "- **classname**\n"
                                             + "   The class name of a Pulsar Sink if"
                                             + " archive is file-url-path (file://)\n"
                                             + "- **sourceSubscriptionName**\n"
                                             + "   Pulsar source subscription name if"
                                             + " user wants a specific\n"
                                             + "   subscription-name for input-topic consumer\n"
                                             + "- **inputs**\n"
                                             + "   The input topic or topics of"
                                             + " a Pulsar Sink (specified as a JSON array)\n"
                                             + "- **topicsPattern**\n"
                                             + "   TopicsPattern to consume from list of topics under a namespace that "
                                             + "   match the pattern. [input] and [topicsPattern] are mutually "
                                             + "   exclusive. Add SerDe class name for a pattern in customSerdeInputs "
                                             + "   (supported for java fun only)"
                                             + "- **topicToSerdeClassName**\n"
                                             + "   The map of input topics to SerDe class names"
                                             + " (specified as a JSON object)\n"
                                             + "- **topicToSchemaType**\n"
                                             + "   The map of input topics to Schema types or class names"
                                             + " (specified as a JSON object)\n"
                                             + "- **inputSpecs**\n"
                                             + "   The map of input topics to its consumer configuration,"
                                             + " each configuration has schema of "
                                             + "   {\"schemaType\": \"type-x\", \"serdeClassName\": \"name-x\","
                                             + " \"isRegexPattern\": true, \"receiverQueueSize\": 5}\n"
                                             + "- **configs**\n"
                                             + "   The map of configs (specified as a JSON object)\n"
                                             + "- **secrets**\n"
                                             + "   a map of secretName(aka how the secret is going to be \n"
                                             + "   accessed in the function via context) to an object that \n"
                                             + "   encapsulates how the secret is fetched by the underlying \n"
                                             + "   secrets provider. The type of an value here can be found by the \n"
                                             + "   SecretProviderConfigurator.getSecretObjectType() method."
                                             + " (specified as a JSON object)\n"
                                             + "- **parallelism**\n"
                                             + "   The parallelism factor of a Pulsar Sink"
                                             + " (i.e. the number of a Pulsar Sink instances to run \n"
                                             + "- **processingGuarantees**\n"
                                             + "   The processing guarantees (aka delivery semantics) applied to"
                                             + " the Pulsar Sink. Possible Values: \"ATLEAST_ONCE\","
                                             + " \"ATMOST_ONCE\", \"EFFECTIVELY_ONCE\"\n"
                                             + "- **retainOrdering**\n"
                                             + "   Boolean denotes whether the Pulsar Sink"
                                             + " consumes and processes messages in order\n"
                                             + "- **resources**\n"
                                             + "   {\"cpu\": 1, \"ram\": 2, \"disk\": 3} The CPU (in cores),"
                                             + " RAM (in bytes) and disk (in bytes) that needs to be "
                                             + "allocated per Pulsar Sink instance "
                                             + "(applicable only to Docker runtime)\n"
                                             + "- **autoAck**\n"
                                             + "   Boolean denotes whether or not the framework"
                                             + " will automatically acknowledge messages\n"
                                             + "- **timeoutMs**\n"
                                             + "   Long denotes the message timeout in milliseconds\n"
                                             + "- **cleanupSubscription**\n"
                                             + "   Boolean denotes whether the subscriptions the functions"
                                             + " created/used should be deleted when the functions is deleted\n"
                                             + "- **runtimeFlags**\n"
                                             + "   Any flags that you want to pass to the runtime as a single string\n",
                                     examples = @Example(
                                             value = @ExampleProperty(
                                                     mediaType = MediaType.APPLICATION_JSON,
                                                     value = "{\n"
                                                             + "\t\"classname\": \"org.example.MySinkTest\",\n"
                                                             + "\t\"inputs\": ["
                                                             + "\"persistent://public/default/sink-input\"],\n"
                                                             + "\t\"processingGuarantees\": \"EFFECTIVELY_ONCE\",\n"
                                                             + "\t\"parallelism\": 10\n"
                                                             + "}"
                                             )
                                 )
                             )
                             final @FormDataParam("sinkConfig") SinkConfig sinkConfig) {
        sinks().registerSink(tenant, namespace, sinkName, uploadedInputStream, fileDetail,
                sinkPkgUrl, sinkConfig, clientAppId(), clientAuthData());
    }

    @PUT
    @ApiOperation(value = "Updates a Pulsar Sink currently running in cluster mode")
    @ApiResponses(value = {
            @ApiResponse(code = 400, message =
                    "Invalid request (The Pulsar Sink doesn't exist, update contains no change, etc.)"),
            @ApiResponse(code = 200, message = "Pulsar Sink successfully updated"),
            @ApiResponse(code = 401, message = "Client is not authorized to perform operation"),
            @ApiResponse(code = 404, message = "The Pulsar Sink doesn't exist"),
            @ApiResponse(code = 500, message =
                    "Internal server error (failed to authorize, failed to process package, etc.)"),
            @ApiResponse(code = 503, message = "Function worker service is now initializing. Please try again later.")
    })
    @Path("/{tenant}/{namespace}/{sinkName}")
    @Consumes(MediaType.MULTIPART_FORM_DATA)
    public void updateSink(@ApiParam(value = "The tenant of a Pulsar Sink") final @PathParam("tenant") String tenant,
                           @ApiParam(value = "The namespace of a Pulsar Sink") final @PathParam("namespace")
                                   String namespace,
                           @ApiParam(value = "The name of a Pulsar Sink") final @PathParam("sinkName") String sinkName,
                           final @FormDataParam("data") InputStream uploadedInputStream,
                           final @FormDataParam("data") FormDataContentDisposition fileDetail,
                           final @FormDataParam("url") String sinkPkgUrl,
                           @ApiParam(value =
                                   "A JSON value presenting config payload of a Pulsar Sink."
                                           + " All available configuration options are:\n"
                                           + "- **classname**\n"
                                           + "   The class name of a Pulsar Sink if"
                                           + " archive is file-url-path (file://)\n"
                                           + "- **sourceSubscriptionName**\n"
                                           + "   Pulsar source subscription name if user wants a specific\n"
                                           + "   subscription-name for input-topic consumer\n"
                                           + "- **inputs**\n"
                                           + "   The input topic or topics of"
                                           + " a Pulsar Sink (specified as a JSON array)\n"
                                           + "- **topicsPattern**\n"
                                           + "   TopicsPattern to consume from list of topics under a namespace that "
                                           + "   match the pattern. [input] and [topicsPattern] are mutually "
                                           + "   exclusive. Add SerDe class name for a pattern in customSerdeInputs "
                                           + "   (supported for java fun only)"
                                           + "- **topicToSerdeClassName**\n"
                                           + "   The map of input topics to"
                                           + " SerDe class names (specified as a JSON object)\n"
                                           + "- **topicToSchemaType**\n"
                                           + "   The map of input topics to Schema types or"
                                           + " class names (specified as a JSON object)\n"
                                           + "- **inputSpecs**\n"
                                           + "   The map of input topics to its consumer configuration,"
                                           + " each configuration has schema of "
                                           + "   {\"schemaType\": \"type-x\", \"serdeClassName\": \"name-x\","
                                           + " \"isRegexPattern\": true, \"receiverQueueSize\": 5}\n"
                                           + "- **configs**\n"
                                           + "   The map of configs (specified as a JSON object)\n"
                                           + "- **secrets**\n"
                                           + "   a map of secretName(aka how the secret is going to be \n"
                                           + "   accessed in the function via context) to an object that \n"
                                           + "   encapsulates how the secret is fetched by the underlying \n"
                                           + "   secrets provider. The type of an value here can be found by the \n"
                                           + "   SecretProviderConfigurator.getSecretObjectType() method."
                                           + " (specified as a JSON object)\n"
                                           + "- **parallelism**\n"
                                           + "   The parallelism factor of a Pulsar Sink "
                                           + "(i.e. the number of a Pulsar Sink instances to run \n"
                                           + "- **processingGuarantees**\n"
                                           + "   The processing guarantees (aka delivery semantics) applied to the"
                                           + " Pulsar Sink. Possible Values: \"ATLEAST_ONCE\", \"ATMOST_ONCE\","
                                           + " \"EFFECTIVELY_ONCE\"\n"
                                           + "- **retainOrdering**\n"
                                           + "   Boolean denotes whether the Pulsar Sink"
                                           + " consumes and processes messages in order\n"
                                           + "- **resources**\n"
                                           + "   {\"cpu\": 1, \"ram\": 2, \"disk\": 3} The CPU (in cores),"
                                           + " RAM (in bytes) and disk (in bytes) that needs to be allocated per"
                                           + " Pulsar Sink instance (applicable only to Docker runtime)\n"
                                           + "- **autoAck**\n"
                                           + "   Boolean denotes whether or not the framework will"
                                           + " automatically acknowledge messages\n"
                                           + "- **timeoutMs**\n"
                                           + "   Long denotes the message timeout in milliseconds\n"
                                           + "- **cleanupSubscription**\n"
                                           + "   Boolean denotes whether the subscriptions the functions"
                                           + " created/used should be deleted when the functions is deleted\n"
                                           + "- **runtimeFlags**\n"
                                           + "   Any flags that you want to pass to the runtime as a single string\n",
                                   examples = @Example(
                                           value = @ExampleProperty(
                                                   mediaType = MediaType.APPLICATION_JSON,
                                                   value = "{\n"
                                                           + "\t\"classname\": \"org.example.SinkStressTest\",\n"
                                                           + "\t\"inputs\": ["
                                                           + "\"persistent://public/default/sink-input\"],\n"
                                                           + "\t\"processingGuarantees\": \"EFFECTIVELY_ONCE\",\n"
                                                           + "\t\"parallelism\": 5\n"
                                                           + "}"
                                           )
                               )
                           )
                           final @FormDataParam("sinkConfig") SinkConfig sinkConfig,
                           @ApiParam(value = "Update options for the Pulsar Sink")
                           final @FormDataParam("updateOptions") UpdateOptions updateOptions) {
         sinks().updateSink(tenant, namespace, sinkName, uploadedInputStream, fileDetail,
                sinkPkgUrl, sinkConfig, clientAppId(), clientAuthData(), updateOptions);

    }


    @DELETE
    @ApiOperation(value = "Deletes a Pulsar Sink currently running in cluster mode")
    @ApiResponses(value = {
            @ApiResponse(code = 400, message = "Invalid deregister request"),
            @ApiResponse(code = 404, message = "The Pulsar Sink does not exist"),
            @ApiResponse(code = 200, message = "The Pulsar Sink was successfully deleted"),
            @ApiResponse(code = 401, message = "Client is not authorized to perform operation"),
            @ApiResponse(code = 500, message =
                    "Internal server error (failed to authorize, failed to deregister, etc.)"),
            @ApiResponse(code = 408, message = "Got InterruptedException while deregistering the Pulsar Sink"),
            @ApiResponse(code = 503, message = "Function worker service is now initializing. Please try again later.")
    })
    @Path("/{tenant}/{namespace}/{sinkName}")
    public void deregisterSink(@ApiParam(value = "The tenant of a Pulsar Sink")
                               final @PathParam("tenant") String tenant,
                               @ApiParam(value = "The namespace of a Pulsar Sink")
                               final @PathParam("namespace") String namespace,
                               @ApiParam(value = "The name of a Pulsar Sink")
                               final @PathParam("sinkName") String sinkName) {
        sinks().deregisterFunction(tenant, namespace, sinkName, clientAppId(), clientAuthData());
    }

    @GET
    @ApiOperation(
            value = "Fetches information about a Pulsar Sink currently running in cluster mode",
            response = SinkConfig.class
    )
    @ApiResponses(value = {
            @ApiResponse(code = 400, message = "Invalid request"),
            @ApiResponse(code = 404, message = "The Pulsar Sink does not exist"),
            @ApiResponse(code = 503, message = "Function worker service is now initializing. Please try again later.")
    })
    @Path("/{tenant}/{namespace}/{sinkName}")
    public SinkConfig getSinkInfo(@ApiParam(value = "The tenant of a Pulsar Sink")
                                  final @PathParam("tenant") String tenant,
                                  @ApiParam(value = "The namespace of a Pulsar Sink")
                                  final @PathParam("namespace") String namespace,
                                  @ApiParam(value = "The name of a Pulsar Sink")
                                  final @PathParam("sinkName") String sinkName) throws IOException {
        return sinks().getSinkInfo(tenant, namespace, sinkName);
    }

    @GET
    @ApiOperation(
            value = "Displays the status of a Pulsar Sink instance",
            response = SinkStatus.SinkInstanceStatus.SinkInstanceStatusData.class
    )
    @ApiResponses(value = {
            @ApiResponse(code = 307, message = "Current broker doesn't serve the namespace of this sink"),
            @ApiResponse(code = 400, message = "The Pulsar Sink instance does not exist"),
            @ApiResponse(code = 404, message = "The Pulsar Sink does not exist"),
            @ApiResponse(code = 500, message = "Internal Server Error (got exception while getting status, etc.)"),
            @ApiResponse(code = 503, message = "Function worker service is now initializing. Please try again later.")
    })
    @Produces(MediaType.APPLICATION_JSON)
    @Path("/{tenant}/{namespace}/{sinkName}/{instanceId}/status")
    public SinkStatus.SinkInstanceStatus.SinkInstanceStatusData getSinkInstanceStatus(
            @ApiParam(value = "The tenant of a Pulsar Sink")
            final @PathParam("tenant") String tenant,
            @ApiParam(value = "The namespace of a Pulsar Sink")
            final @PathParam("namespace") String namespace,
            @ApiParam(value = "The name of a Pulsar Sink")
            final @PathParam("sinkName") String sinkName,
            @ApiParam(value = "The instanceId of a Pulsar Sink")
            final @PathParam("instanceId") String instanceId) throws IOException {
        return sinks().getSinkInstanceStatus(
            tenant, namespace, sinkName, instanceId, uri.getRequestUri(), clientAppId(), clientAuthData());
    }

    @GET
    @ApiOperation(
            value = "Displays the status of a Pulsar Sink running in cluster mode",
            response = SinkStatus.class
    )
    @ApiResponses(value = {
            @ApiResponse(code = 307, message = "Current broker doesn't serve the namespace of this sink"),
            @ApiResponse(code = 400, message = "Invalid get status request"),
            @ApiResponse(code = 401, message = "The client is not authorized to perform this operation"),
            @ApiResponse(code = 404, message = "The Pulsar Sink does not exist"),
            @ApiResponse(code = 503, message = "Function worker service is now initializing. Please try again later."),
    })
    @Produces(MediaType.APPLICATION_JSON)
    @Path("/{tenant}/{namespace}/{sinkName}/status")
    public SinkStatus getSinkStatus(@ApiParam(value = "The tenant of a Pulsar Sink")
                                    final @PathParam("tenant") String tenant,
                                    @ApiParam(value = "The namespace of a Pulsar Sink")
                                    final @PathParam("namespace") String namespace,
                                    @ApiParam(value = "The name of a Pulsar Sink")
                                    final @PathParam("sinkName") String sinkName) throws IOException {
        return sinks().getSinkStatus(tenant, namespace, sinkName, uri.getRequestUri(), clientAppId(), clientAuthData());
    }

    @GET
    @ApiOperation(
            value = "Lists all Pulsar Sinks currently deployed in a given namespace",
            response = String.class,
            responseContainer = "Collection"
    )
    @ApiResponses(value = {
            @ApiResponse(code = 400, message = "Invalid list request"),
            @ApiResponse(code = 401, message = "The client is not authorized to perform this operation"),
            @ApiResponse(code = 500, message = "Internal server error (failed to authorize, etc.)"),
            @ApiResponse(code = 503, message = "Function worker service is now initializing. Please try again later.")
    })
    @Path("/{tenant}/{namespace}")
    public List<String> listSinks(@ApiParam(value = "The tenant of a Pulsar Sink")
                                  final @PathParam("tenant") String tenant,
                                  @ApiParam(value = "The namespace of a Pulsar Sink")
                                  final @PathParam("namespace") String namespace) {
        return sinks().listFunctions(tenant, namespace, clientAppId(), clientAuthData());
    }

    @POST
    @ApiOperation(value = "Restart an instance of a Pulsar Sink", response = Void.class)
    @ApiResponses(value = {
            @ApiResponse(code = 307, message = "Current broker doesn't serve the namespace of this sink"),
            @ApiResponse(code = 400, message = "Invalid restart request"),
            @ApiResponse(code = 401, message = "The client is not authorized to perform this operation"),
            @ApiResponse(code = 404, message = "The Pulsar Sink does not exist"),
            @ApiResponse(code = 500, message =
                    "Internal server error (failed to restart the instance of"
                            + " a Pulsar Sink, failed to authorize, etc.)"),
            @ApiResponse(code = 503, message = "Function worker service is now initializing. Please try again later.")
    })
    @Path("/{tenant}/{namespace}/{sinkName}/{instanceId}/restart")
    @Consumes(MediaType.APPLICATION_JSON)
    public void restartSink(@ApiParam(value = "The tenant of a Pulsar Sink")
                            final @PathParam("tenant") String tenant,
                            @ApiParam(value = "The namespace of a Pulsar Sink")
                            final @PathParam("namespace") String namespace,
                            @ApiParam(value = "The name of a Pulsar Sink")
                            final @PathParam("sinkName") String sinkName,
                            @ApiParam(value = "The instanceId of a Pulsar Sink")
                            final @PathParam("instanceId") String instanceId) {
<<<<<<< HEAD
        sinks().restartFunctionInstance(tenant, namespace, sinkName, instanceId, uri.getRequestUri(), clientAppId(), clientAuthData());
=======
        sink.restartFunctionInstance(tenant, namespace, sinkName, instanceId,
                uri.getRequestUri(), clientAppId(), clientAuthData());
>>>>>>> 2a28b258
    }

    @POST
    @ApiOperation(value = "Restart all instances of a Pulsar Sink", response = Void.class)
    @ApiResponses(value = {
            @ApiResponse(code = 400, message = "Invalid restart request"),
            @ApiResponse(code = 401, message = "The client is not authorized to perform this operation"),
            @ApiResponse(code = 404, message = "The Pulsar Sink does not exist"),
            @ApiResponse(code = 500, message =
                    "Internal server error (failed to restart the Pulsar Sink, failed to authorize, etc.)"),
            @ApiResponse(code = 503, message = "Function worker service is now initializing. Please try again later.")
    })
    @Path("/{tenant}/{namespace}/{sinkName}/restart")
    @Consumes(MediaType.APPLICATION_JSON)
    public void restartSink(@ApiParam(value = "The tenant of a Pulsar Sink")
                            final @PathParam("tenant") String tenant,
                            @ApiParam(value = "The namespace of a Pulsar Sink")
                            final @PathParam("namespace") String namespace,
                            @ApiParam(value = "The name of a Pulsar Sink")
                            final @PathParam("sinkName") String sinkName) {
        sinks().restartFunctionInstances(tenant, namespace, sinkName, clientAppId(), clientAuthData());
    }

    @POST
    @ApiOperation(value = "Stop an instance of a Pulsar Sink", response = Void.class)
    @ApiResponses(value = {
            @ApiResponse(code = 400, message = "Invalid stop request"),
            @ApiResponse(code = 404, message = "The Pulsar Sink instance does not exist"),
            @ApiResponse(code = 500, message =
                    "Internal server error (failed to stop the Pulsar Sink, failed to authorize, etc.)"),
            @ApiResponse(code = 401, message = "The client is not authorized to perform this operation"),
            @ApiResponse(code = 503, message = "Function worker service is now initializing. Please try again later.")
    })
    @Path("/{tenant}/{namespace}/{sinkName}/{instanceId}/stop")
    @Consumes(MediaType.APPLICATION_JSON)
    public void stopSink(@ApiParam(value = "The tenant of a Pulsar Sink")
                         final @PathParam("tenant") String tenant,
                         @ApiParam(value = "The namespace of a Pulsar Sink")
                         final @PathParam("namespace") String namespace,
                         @ApiParam(value = "The name of a Pulsar Sink")
                         final @PathParam("sinkName") String sinkName,
                         @ApiParam(value = "The instanceId of a Pulsar Sink")
                         final @PathParam("instanceId") String instanceId) {
<<<<<<< HEAD
        sinks().stopFunctionInstance(tenant, namespace, sinkName, instanceId, uri.getRequestUri(), clientAppId(), clientAuthData());
=======
        sink.stopFunctionInstance(tenant, namespace,
                sinkName, instanceId, uri.getRequestUri(), clientAppId(), clientAuthData());
>>>>>>> 2a28b258
    }

    @POST
    @ApiOperation(value = "Stop all instances of a Pulsar Sink", response = Void.class)
    @ApiResponses(value = {
            @ApiResponse(code = 400, message = "Invalid stop request"),
            @ApiResponse(code = 404, message = "The Pulsar Sink does not exist"),
            @ApiResponse(code = 500, message =
                    "Internal server error (failed to stop the Pulsar Sink, failed to authorize, etc.)"),
            @ApiResponse(code = 401, message = "The client is not authorized to perform this operation"),
            @ApiResponse(code = 503, message = "Function worker service is now initializing. Please try again later.")
    })
    @Path("/{tenant}/{namespace}/{sinkName}/stop")
    @Consumes(MediaType.APPLICATION_JSON)
    public void stopSink(@ApiParam(value = "The tenant of a Pulsar Sink")
                         final @PathParam("tenant") String tenant,
                         @ApiParam(value = "The namespace of a Pulsar Sink")
                         final @PathParam("namespace") String namespace,
                         @ApiParam(value = "The name of a Pulsar Sink")
                         final @PathParam("sinkName") String sinkName) {
        sinks().stopFunctionInstances(tenant, namespace, sinkName, clientAppId(), clientAuthData());
    }

    @POST
    @ApiOperation(value = "Start an instance of a Pulsar Sink", response = Void.class)
    @ApiResponses(value = {
            @ApiResponse(code = 400, message = "Invalid start request"),
            @ApiResponse(code = 404, message = "The Pulsar Sink does not exist"),
            @ApiResponse(code = 500, message =
                    "Internal server error (failed to start the Pulsar Sink, failed to authorize, etc.)"),
            @ApiResponse(code = 401, message = "The client is not authorized to perform this operation"),
            @ApiResponse(code = 503, message = "Function worker service is now initializing. Please try again later.")
    })
    @Path("/{tenant}/{namespace}/{sinkName}/{instanceId}/start")
    @Consumes(MediaType.APPLICATION_JSON)
    public void startSink(@ApiParam(value = "The tenant of a Pulsar Sink")
                          final @PathParam("tenant") String tenant,
                          @ApiParam(value = "The namespace of a Pulsar Sink")
                          final @PathParam("namespace") String namespace,
                          @ApiParam(value = "The name of a Pulsar Sink")
                          final @PathParam("sinkName") String sinkName,
                          @ApiParam(value = "The instanceId of a Pulsar Sink")
                          final @PathParam("instanceId") String instanceId) {
<<<<<<< HEAD
        sinks().startFunctionInstance(tenant, namespace, sinkName, instanceId, uri.getRequestUri(), clientAppId(), clientAuthData());
=======
        sink.startFunctionInstance(tenant, namespace, sinkName, instanceId,
                uri.getRequestUri(), clientAppId(), clientAuthData());
>>>>>>> 2a28b258
    }

    @POST
    @ApiOperation(value = "Start all instances of a Pulsar Sink", response = Void.class)
    @ApiResponses(value = {
            @ApiResponse(code = 400, message = "Invalid start request"),
            @ApiResponse(code = 404, message = "The Pulsar Sink does not exist"),
            @ApiResponse(code = 500, message =
                    "Internal server error (failed to start the Pulsar Sink, failed to authorize, etc.)"),
            @ApiResponse(code = 401, message = "The client is not authorized to perform this operation"),
            @ApiResponse(code = 503, message = "Function worker service is now initializing. Please try again later.")
    })
    @Path("/{tenant}/{namespace}/{sinkName}/start")
    @Consumes(MediaType.APPLICATION_JSON)
    public void startSink(@ApiParam(value = "The tenant of a Pulsar Sink")
                          final @PathParam("tenant") String tenant,
                          @ApiParam(value = "The namespace of a Pulsar Sink")
                          final @PathParam("namespace") String namespace,
                          @ApiParam(value = "The name of a Pulsar Sink")
                          final @PathParam("sinkName") String sinkName) {
        sinks().startFunctionInstances(tenant, namespace, sinkName, clientAppId(), clientAuthData());
    }

    @GET
    @ApiOperation(
            value = "Fetches the list of built-in Pulsar IO sinks",
            response = ConnectorDefinition.class,
            responseContainer = "List"
    )
    @ApiResponses(value = {
            @ApiResponse(code = 200, message = "Get builtin sinks successfully.")
    })
    @Path("/builtinsinks")
    public List<ConnectorDefinition> getSinkList() {
        return sinks().getSinkList();
    }

    @GET
    @ApiOperation(
            value = "Fetches information about config fields associated with the specified builtin sink",
            response = ConfigFieldDefinition.class,
            responseContainer = "List"
    )
    @ApiResponses(value = {
            @ApiResponse(code = 403, message = "The requester doesn't have admin permissions"),
            @ApiResponse(code = 404, message = "builtin sink does not exist"),
            @ApiResponse(code = 500, message = "Internal server error"),
            @ApiResponse(code = 503, message = "Function worker service is now initializing. Please try again later.")
    })
    @Produces(MediaType.APPLICATION_JSON)
    @Path("/builtinsinks/{name}/configdefinition")
    public List<ConfigFieldDefinition> getSinkConfigDefinition(
            @ApiParam(value = "The name of the builtin sink")
            final @PathParam("name") String name) throws IOException {
        return sinks().getSinkConfigDefinition(name);
    }

    @POST
    @ApiOperation(
            value = "Reload the built-in connectors, including Sources and Sinks",
            response = Void.class
    )
    @ApiResponses(value = {
            @ApiResponse(code = 401, message = "This operation requires super-user access"),
            @ApiResponse(code = 503, message = "Function worker service is now initializing. Please try again later."),
            @ApiResponse(code = 500, message = "Internal server error")
    })
    @Path("/reloadBuiltInSinks")
    public void reloadSinks() {
        sinks().reloadConnectors(clientAppId());
    }
}<|MERGE_RESOLUTION|>--- conflicted
+++ resolved
@@ -27,7 +27,6 @@
 import java.io.IOException;
 import java.io.InputStream;
 import java.util.List;
-import java.util.function.Supplier;
 import javax.ws.rs.Consumes;
 import javax.ws.rs.DELETE;
 import javax.ws.rs.GET;
@@ -48,24 +47,7 @@
 import org.glassfish.jersey.media.multipart.FormDataContentDisposition;
 import org.glassfish.jersey.media.multipart.FormDataParam;
 
-<<<<<<< HEAD
-import javax.ws.rs.Consumes;
-import javax.ws.rs.DELETE;
-import javax.ws.rs.GET;
-import javax.ws.rs.POST;
-import javax.ws.rs.PUT;
-import javax.ws.rs.Path;
-import javax.ws.rs.PathParam;
-import javax.ws.rs.Produces;
-import javax.ws.rs.core.MediaType;
-import java.io.IOException;
-import java.io.InputStream;
-import java.util.List;
-
 public class SinksBase extends AdminResource {
-=======
-public class SinksBase extends AdminResource implements Supplier<WorkerService> {
->>>>>>> 2a28b258
 
     Sinks<? extends WorkerService> sinks() {
         return pulsar().getWorkerService().getSinks();
@@ -411,12 +393,8 @@
                             final @PathParam("sinkName") String sinkName,
                             @ApiParam(value = "The instanceId of a Pulsar Sink")
                             final @PathParam("instanceId") String instanceId) {
-<<<<<<< HEAD
-        sinks().restartFunctionInstance(tenant, namespace, sinkName, instanceId, uri.getRequestUri(), clientAppId(), clientAuthData());
-=======
-        sink.restartFunctionInstance(tenant, namespace, sinkName, instanceId,
+        sinks().restartFunctionInstance(tenant, namespace, sinkName, instanceId,
                 uri.getRequestUri(), clientAppId(), clientAuthData());
->>>>>>> 2a28b258
     }
 
     @POST
@@ -460,12 +438,8 @@
                          final @PathParam("sinkName") String sinkName,
                          @ApiParam(value = "The instanceId of a Pulsar Sink")
                          final @PathParam("instanceId") String instanceId) {
-<<<<<<< HEAD
-        sinks().stopFunctionInstance(tenant, namespace, sinkName, instanceId, uri.getRequestUri(), clientAppId(), clientAuthData());
-=======
-        sink.stopFunctionInstance(tenant, namespace,
+        sinks().stopFunctionInstance(tenant, namespace,
                 sinkName, instanceId, uri.getRequestUri(), clientAppId(), clientAuthData());
->>>>>>> 2a28b258
     }
 
     @POST
@@ -509,12 +483,8 @@
                           final @PathParam("sinkName") String sinkName,
                           @ApiParam(value = "The instanceId of a Pulsar Sink")
                           final @PathParam("instanceId") String instanceId) {
-<<<<<<< HEAD
-        sinks().startFunctionInstance(tenant, namespace, sinkName, instanceId, uri.getRequestUri(), clientAppId(), clientAuthData());
-=======
-        sink.startFunctionInstance(tenant, namespace, sinkName, instanceId,
+        sinks().startFunctionInstance(tenant, namespace, sinkName, instanceId,
                 uri.getRequestUri(), clientAppId(), clientAuthData());
->>>>>>> 2a28b258
     }
 
     @POST
