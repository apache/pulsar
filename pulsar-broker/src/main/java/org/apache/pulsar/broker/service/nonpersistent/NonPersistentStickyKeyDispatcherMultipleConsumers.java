--- conflicted
+++ resolved
@@ -70,7 +70,6 @@
 
     @Override
     public void sendMessages(List<Entry> entries) {
-<<<<<<< HEAD
         if (!entries.isEmpty()) {
             return;
         }
@@ -94,41 +93,10 @@
 
             SendMessageInfo sendMessageInfo = SendMessageInfo.getThreadLocal();
             EntryBatchSizes batchSizes = EntryBatchSizes.get(entriesForConsumer.size());
-            filterEntriesForConsumer(entriesForConsumer, batchSizes, sendMessageInfo);
-            consumer.sendMessages(entriesForConsumer, batchSizes, sendMessageInfo.getTotalMessages(),
-                    sendMessageInfo.getTotalBytes(), getRedeliveryTracker());
+            filterEntriesForConsumer(entriesForConsumer, batchSizes, sendMessageInfo, null, null);
+            consumer.sendMessages(entriesForConsumer, batchSizes, null, sendMessageInfo.getTotalMessages(),
+                    sendMessageInfo.getTotalBytes(), sendMessageInfo.getTotalChunkedMessages(), getRedeliveryTracker());
             TOTAL_AVAILABLE_PERMITS_UPDATER.addAndGet(this, -sendMessageInfo.getTotalMessages());
-=======
-        if (entries.size() > 0) {
-            final Map<Integer, List<Entry>> groupedEntries = new HashMap<>();
-            for (Entry entry : entries) {
-                int key = Murmur3_32Hash.getInstance().makeHash(peekStickyKey(entry.getDataBuffer()));
-                groupedEntries.putIfAbsent(key, new ArrayList<>());
-                groupedEntries.get(key).add(entry);
-            }
-            final Iterator<Map.Entry<Integer, List<Entry>>> iterator = groupedEntries.entrySet().iterator();
-            while (iterator.hasNext()) {
-                final Map.Entry<Integer, List<Entry>> entriesWithSameKey = iterator.next();
-                //TODO: None key policy
-                Consumer consumer = selector.select(entriesWithSameKey.getKey());
-                if (consumer != null) {
-                    SendMessageInfo sendMessageInfo = SendMessageInfo.getThreadLocal();
-                    EntryBatchSizes batchSizes = EntryBatchSizes.get(entriesWithSameKey.getValue().size());
-                    filterEntriesForConsumer(entriesWithSameKey.getValue(), batchSizes, sendMessageInfo, null, null);
-                    consumer.sendMessages(entriesWithSameKey.getValue(), batchSizes, null, sendMessageInfo.getTotalMessages(),
-                            sendMessageInfo.getTotalBytes(), sendMessageInfo.getTotalChunkedMessages(), getRedeliveryTracker());
-                    TOTAL_AVAILABLE_PERMITS_UPDATER.addAndGet(this, -sendMessageInfo.getTotalMessages());
-                } else {
-                    entries.forEach(entry -> {
-                        int totalMsgs = Commands.getNumberOfMessagesInBatch(entry.getDataBuffer(), subscription.toString(), -1);
-                        if (totalMsgs > 0) {
-                            msgDrop.recordEvent(totalMsgs);
-                        }
-                        entry.release();
-                    });
-                }
-            }
->>>>>>> fcd98527
         }
     }
 }