/**
 * Licensed to the Apache Software Foundation (ASF) under one
 * or more contributor license agreements.  See the NOTICE file
 * distributed with this work for additional information
 * regarding copyright ownership.  The ASF licenses this file
 * to you under the Apache License, Version 2.0 (the
 * "License"); you may not use this file except in compliance
 * with the License.  You may obtain a copy of the License at
 *
 *   http://www.apache.org/licenses/LICENSE-2.0
 *
 * Unless required by applicable law or agreed to in writing,
 * software distributed under the License is distributed on an
 * "AS IS" BASIS, WITHOUT WARRANTIES OR CONDITIONS OF ANY
 * KIND, either express or implied.  See the License for the
 * specific language governing permissions and limitations
 * under the License.
 */
package org.apache.pulsar.broker.admin;

import static org.apache.pulsar.broker.cache.ConfigurationCacheService.POLICIES;
import static org.apache.pulsar.common.util.Codec.decode;
import com.fasterxml.jackson.databind.ObjectMapper;
import com.google.common.collect.Lists;
import com.google.errorprone.annotations.CanIgnoreReturnValue;
import java.util.ArrayList;
import java.util.List;
import java.util.Optional;
import java.util.Set;
import java.util.concurrent.CompletableFuture;
import java.util.concurrent.ExecutionException;
import java.util.stream.Collectors;
import javax.servlet.ServletContext;
import javax.ws.rs.WebApplicationException;
import javax.ws.rs.container.AsyncResponse;
import javax.ws.rs.core.Response;
import javax.ws.rs.core.Response.Status;
import org.apache.bookkeeper.client.BookKeeper;
import org.apache.pulsar.broker.PulsarService;
import org.apache.pulsar.broker.ServiceConfiguration;
import org.apache.pulsar.broker.cache.LocalZooKeeperCacheService;
import org.apache.pulsar.broker.service.BrokerServiceException;
import org.apache.pulsar.broker.web.PulsarWebResource;
import org.apache.pulsar.broker.web.RestException;
import org.apache.pulsar.client.api.PulsarClientException;
import org.apache.pulsar.common.api.proto.CommandGetTopicsOfNamespace;
import org.apache.pulsar.common.naming.Constants;
import org.apache.pulsar.common.naming.NamespaceBundle;
import org.apache.pulsar.common.naming.NamespaceBundleFactory;
import org.apache.pulsar.common.naming.NamespaceBundles;
import org.apache.pulsar.common.naming.NamespaceName;
import org.apache.pulsar.common.naming.TopicDomain;
import org.apache.pulsar.common.naming.TopicName;
import org.apache.pulsar.common.partition.PartitionedTopicMetadata;
import org.apache.pulsar.common.policies.data.BacklogQuota;
import org.apache.pulsar.common.policies.data.BundlesData;
import org.apache.pulsar.common.policies.data.DispatchRate;
import org.apache.pulsar.common.policies.data.PersistencePolicies;
import org.apache.pulsar.common.policies.data.Policies;
import org.apache.pulsar.common.policies.data.RetentionPolicies;
import org.apache.pulsar.common.policies.data.SubscribeRate;
import org.apache.pulsar.common.policies.data.TopicPolicies;
import org.apache.pulsar.common.util.Codec;
import org.apache.pulsar.common.util.FutureUtil;
import org.apache.pulsar.common.util.ObjectMapperFactory;
import org.apache.pulsar.metadata.api.MetadataStoreException.AlreadyExistsException;
import org.apache.pulsar.metadata.api.MetadataStoreException.BadVersionException;
import org.apache.pulsar.metadata.api.MetadataStoreException.NotFoundException;
import org.apache.pulsar.metadata.api.extended.MetadataStoreExtended;
import org.apache.pulsar.zookeeper.ZooKeeperCache;
import org.apache.zookeeper.CreateMode;
import org.apache.zookeeper.KeeperException;
import org.apache.zookeeper.ZooDefs;
import org.apache.zookeeper.ZooKeeper;
import org.slf4j.Logger;
import org.slf4j.LoggerFactory;

public abstract class AdminResource extends PulsarWebResource {
    private static final Logger log = LoggerFactory.getLogger(AdminResource.class);
    public static final String POLICIES_READONLY_FLAG_PATH = "/admin/flags/policies-readonly";
    public static final String PARTITIONED_TOPIC_PATH_ZNODE = "partitioned-topics";
    private static final String MANAGED_LEDGER_PATH_ZNODE = "/managed-ledgers";

    protected BookKeeper bookKeeper() {
        return pulsar().getBookKeeperClient();
    }

    protected ZooKeeper localZk() {
        return pulsar().getZkClient();
    }

    protected ZooKeeperCache localZkCache() {
        return pulsar().getLocalZkCache();
    }

    protected LocalZooKeeperCacheService localCacheService() {
        return pulsar().getLocalZkCacheService();
    }

    protected void localZKCreate(String path, byte[] content) throws Exception {
        localZk().create(path, content, ZooDefs.Ids.OPEN_ACL_UNSAFE, CreateMode.PERSISTENT);
    }

    /**
     * Get the domain of the topic (whether it's persistent or non-persistent).
     */
    protected String domain() {
        if (uri.getPath().startsWith("persistent/")) {
            return "persistent";
        } else if (uri.getPath().startsWith("non-persistent/")) {
            return "non-persistent";
        } else {
            throw new RestException(Status.INTERNAL_SERVER_ERROR, "domain() invoked from wrong resource");
        }
    }

    // This is a stub method for Mockito
    @Override
    public void validateSuperUserAccess() {
        super.validateSuperUserAccess();
    }

    // This is a stub method for Mockito
    @Override
    protected void validateAdminAccessForTenant(String property) {
        super.validateAdminAccessForTenant(property);
    }

    // This is a stub method for Mockito
    @Override
    protected void validateNamespaceOwnershipWithBundles(String property, String cluster, String namespace,
            boolean authoritative, boolean readOnly, BundlesData bundleData) {
        super.validateNamespaceOwnershipWithBundles(property, cluster, namespace, authoritative, readOnly, bundleData);
    }

    // This is a stub method for Mockito
    @Override
    protected void validateBundleOwnership(String property, String cluster, String namespace, boolean authoritative,
            boolean readOnly, NamespaceBundle bundle) {
        super.validateBundleOwnership(property, cluster, namespace, authoritative, readOnly, bundle);
    }

    // This is a stub method for Mockito
    @Override
    protected boolean isLeaderBroker() {
        return super.isLeaderBroker();
    }

    /**
     * Checks whether the broker is allowed to do read-write operations based on the existence of a node in
     * configuration metadata-store.
     *
     * @throws WebApplicationException
     *             if broker has a read only access if broker is not connected to the configuration metadata-store
     */
    public void validatePoliciesReadOnlyAccess() {
        boolean arePoliciesReadOnly = true;

        try {
            arePoliciesReadOnly = pulsar().getPulsarResources().getNamespaceResources()
                    .exists(POLICIES_READONLY_FLAG_PATH);
        } catch (Exception e) {
            log.warn("Unable to fetch contents of [{}] from global zookeeper", POLICIES_READONLY_FLAG_PATH, e);
            throw new RestException(e);
        }

        if (arePoliciesReadOnly) {
            log.debug("Policies are read-only. Broker cannot do read-write operations");
            throw new RestException(Status.FORBIDDEN, "Broker is forbidden to do read-write operations");
        } else {
            // Do nothing, just log the message.
            log.debug("Broker is allowed to make read-write operations");
        }
    }

    protected CompletableFuture<Void> tryCreatePartitionsAsync(int numPartitions) {
        if (!topicName.isPersistent()) {
            return CompletableFuture.completedFuture(null);
        }
        List<CompletableFuture<Void>> futures = new ArrayList<>(numPartitions);
        for (int i = 0; i < numPartitions; i++) {
            futures.add(tryCreatePartitionAsync(i, null));
        }
        return FutureUtil.waitForAll(futures);
    }

    private CompletableFuture<Void> tryCreatePartitionAsync(final int partition, CompletableFuture<Void> reuseFuture) {
        CompletableFuture<Void> result = reuseFuture == null ? new CompletableFuture<>() : reuseFuture;
        Optional<MetadataStoreExtended> localStore = getPulsarResources().getLocalMetadataStore();
        if (!localStore.isPresent()) {
            result.completeExceptionally(new IllegalStateException("metadata store not initialized"));
            return result;
        }
        localStore.get()
                .put(ZkAdminPaths.managedLedgerPath(topicName.getPartition(partition)), new byte[0], Optional.of(-1L))
                .thenAccept(r -> {
                    if (log.isDebugEnabled()) {
                        log.debug("[{}] Topic partition {} created.", clientAppId(), topicName.getPartition(partition));
                    }
                    result.complete(null);
                }).exceptionally(ex -> {
                    if (ex.getCause() instanceof AlreadyExistsException) {
                        log.info("[{}] Topic partition {} is exists, doing nothing.", clientAppId(),
                                topicName.getPartition(partition));
                        result.complete(null);
                    } else if (ex.getCause() instanceof BadVersionException) {
                        log.warn("[{}] Partitioned topic {} is already created.", clientAppId(),
                                topicName.getPartition(partition));
                        // metadata-store api returns BadVersionException if node already exists while creating the
                        // resource
                        result.complete(null);
                    } else {
                        log.error("[{}] Fail to create topic partition {}", clientAppId(),
                                topicName.getPartition(partition), ex.getCause());
                        result.completeExceptionally(ex.getCause());
                    }
                    return null;
                });
        return result;
    }

    protected NamespaceName namespaceName;

    protected void validateNamespaceName(String property, String namespace) {
        try {
            this.namespaceName = NamespaceName.get(property, namespace);
        } catch (IllegalArgumentException e) {
            log.warn("[{}] Failed to create namespace with invalid name {}", clientAppId(), namespace, e);
            throw new RestException(Status.PRECONDITION_FAILED, "Namespace name is not valid");
        }
    }

    protected void validateGlobalNamespaceOwnership(String property, String namespace) {
        try {
            this.namespaceName = NamespaceName.get(property, namespace);
            validateGlobalNamespaceOwnership(this.namespaceName);
        } catch (IllegalArgumentException e) {
            throw new RestException(Status.PRECONDITION_FAILED, "Tenant name or namespace is not valid");
        } catch (RestException re) {
            if (re.getResponse().getStatus() == Status.NOT_FOUND.getStatusCode()) {
                throw new RestException(Status.NOT_FOUND, "Namespace not found");
            }
            throw new RestException(Status.PRECONDITION_FAILED, "Namespace does not have any clusters configured");
        } catch (Exception e) {
            log.warn("Failed to validate global cluster configuration : ns={}  emsg={}", namespace, e.getMessage());
            throw new RestException(Status.SERVICE_UNAVAILABLE, "Failed to validate global cluster configuration");
        }
    }
    @Deprecated
    protected void validateNamespaceName(String property, String cluster, String namespace) {
        try {
            this.namespaceName = NamespaceName.get(property, cluster, namespace);
        } catch (IllegalArgumentException e) {
            log.warn("[{}] Failed to create namespace with invalid name {}", clientAppId(), namespace, e);
            throw new RestException(Status.PRECONDITION_FAILED, "Namespace name is not valid");
        }
    }

    protected TopicName topicName;

    protected void validateTopicName(String property, String namespace, String encodedTopic) {
        String topic = Codec.decode(encodedTopic);
        try {
            this.namespaceName = NamespaceName.get(property, namespace);
            this.topicName = TopicName.get(domain(), namespaceName, topic);
        } catch (IllegalArgumentException e) {
            log.warn("[{}] Failed to validate topic name {}://{}/{}/{}", clientAppId(), domain(), property, namespace,
                    topic, e);
            throw new RestException(Status.PRECONDITION_FAILED, "Topic name is not valid");
        }
    }

    protected void validatePartitionedTopicName(String tenant, String namespace, String encodedTopic) {
        // first, it has to be a validate topic name
        validateTopicName(tenant, namespace, encodedTopic);
        // second, "-partition-" is not allowed
        if (encodedTopic.contains(TopicName.PARTITIONED_TOPIC_SUFFIX)) {
            throw new RestException(Status.PRECONDITION_FAILED,
                    "Partitioned Topic Name should not contain '-partition-'");
        }
    }

    protected void validatePartitionedTopicMetadata(String tenant, String namespace, String encodedTopic) {
        try {
            PartitionedTopicMetadata partitionedTopicMetadata =
                    pulsar().getBrokerService().fetchPartitionedTopicMetadataAsync(topicName).get();
            if (partitionedTopicMetadata.partitions < 1) {
                throw new RestException(Status.CONFLICT, "Topic is not partitioned topic");
            }
        } catch (InterruptedException | ExecutionException e) {
            log.error("Failed to validate partitioned topic metadata {}://{}/{}/{}",
                    domain(), tenant, namespace, topicName, e);
            throw new RestException(Status.INTERNAL_SERVER_ERROR, "Check topic partition meta failed.");
        }
    }

    protected void validateTopicExistedAndCheckAllowAutoCreation(String tenant, String namespace,
                                                                 String encodedTopic, boolean checkAllowAutoCreation) {
        try {
            PartitionedTopicMetadata partitionedTopicMetadata =
                    pulsar().getBrokerService().fetchPartitionedTopicMetadataAsync(topicName).get();
            if (partitionedTopicMetadata.partitions < 1) {
                if (!pulsar().getNamespaceService().checkTopicExists(topicName).get()
                        && checkAllowAutoCreation
                        && !pulsar().getBrokerService().isAllowAutoTopicCreation(topicName)) {
                    throw new RestException(Status.NOT_FOUND,
                            new PulsarClientException.NotFoundException("Topic not exist"));
                }
            }
        } catch (InterruptedException | ExecutionException e) {
            log.error("Failed to validate topic existed {}://{}/{}/{}",
                    domain(), tenant, namespace, topicName, e);
            throw new RestException(Status.INTERNAL_SERVER_ERROR, "Check topic partition meta failed.");
        }
    }

    @Deprecated
    protected void validateTopicName(String property, String cluster, String namespace, String encodedTopic) {
        String topic = Codec.decode(encodedTopic);
        try {
            this.namespaceName = NamespaceName.get(property, cluster, namespace);
            this.topicName = TopicName.get(domain(), namespaceName, topic);
        } catch (IllegalArgumentException e) {
            log.warn("[{}] Failed to validate topic name {}://{}/{}/{}/{}", clientAppId(), domain(), property, cluster,
                    namespace, topic, e);
            throw new RestException(Status.PRECONDITION_FAILED, "Topic name is not valid");
        }
    }

    protected Policies getNamespacePolicies(NamespaceName namespaceName) {
        try {
            final String namespace = namespaceName.toString();
            final String policyPath = AdminResource.path(POLICIES, namespace);
            Policies policies = namespaceResources().get(policyPath)
                    .orElseThrow(() -> new RestException(Status.NOT_FOUND, "Namespace does not exist"));
            // fetch bundles from LocalZK-policies
            NamespaceBundles bundles = pulsar().getNamespaceService().getNamespaceBundleFactory()
                    .getBundles(namespaceName);
            BundlesData bundleData = NamespaceBundleFactory.getBundlesData(bundles);
            policies.bundles = bundleData != null ? bundleData : policies.bundles;

            // hydrate the namespace polices
            mergeNamespaceWithDefaults(policies, namespace, policyPath);

            return policies;
        } catch (RestException re) {
            throw re;
        } catch (Exception e) {
            log.error("[{}] Failed to get namespace policies {}", clientAppId(), namespaceName, e);
            throw new RestException(e);
        }

    }

    protected CompletableFuture<Policies> getNamespacePoliciesAsync(NamespaceName namespaceName) {
        final String namespace = namespaceName.toString();
        final String policyPath = AdminResource.path(POLICIES, namespace);

        return namespaceResources().getAsync(policyPath).thenCompose(policies -> {
            if (policies.isPresent()) {
                return pulsar()
                        .getNamespaceService()
                        .getNamespaceBundleFactory()
                        .getBundlesAsync(namespaceName)
                        .thenCompose(bundles -> {
                    BundlesData bundleData = null;
                    try {
                        bundleData = NamespaceBundleFactory.getBundlesData(bundles);
                    } catch (Exception e) {
                        log.error("[{}] Failed to get namespace policies {}", clientAppId(), namespaceName, e);
                        return FutureUtil.failedFuture(new RestException(e));
                    }
                    policies.get().bundles = bundleData != null ? bundleData : policies.get().bundles;
                    // hydrate the namespace polices
                    mergeNamespaceWithDefaults(policies.get(), namespace, policyPath);
                    return CompletableFuture.completedFuture(policies.get());
                });
            } else {
                return FutureUtil.failedFuture(new RestException(Status.NOT_FOUND, "Namespace does not exist"));
            }
        });
    }

    protected void mergeNamespaceWithDefaults(Policies policies, String namespace, String namespacePath) {
        final ServiceConfiguration config = pulsar().getConfiguration();

        if (policies.max_consumers_per_subscription < 1) {
            policies.max_consumers_per_subscription = config.getMaxConsumersPerSubscription();
        }

        final String cluster = config.getClusterName();
        // attach default dispatch rate polices
        if (policies.topicDispatchRate.isEmpty()) {
            policies.topicDispatchRate.put(cluster, dispatchRate());
        }

<<<<<<< HEAD
        if (policies.subscriptionDispatchRate.isEmpty()) {
            policies.subscriptionDispatchRate.put(cluster, subscriptionDispatchRate());
        }

=======
        if (policies.clusterSubscribeRate.isEmpty()) {
            policies.clusterSubscribeRate.put(cluster, subscribeRate());
        }
>>>>>>> 40845854
    }

    protected BacklogQuota namespaceBacklogQuota(String namespace, String namespacePath) {
        return pulsar().getBrokerService().getBacklogQuotaManager().getBacklogQuota(namespace, namespacePath);
    }

    protected Optional<TopicPolicies> getTopicPolicies(TopicName topicName) {
        try {
            checkTopicLevelPolicyEnable();
            return Optional.ofNullable(pulsar().getTopicPoliciesService().getTopicPolicies(topicName));
        } catch (RestException re) {
            throw re;
        } catch (BrokerServiceException.TopicPoliciesCacheNotInitException e){
            log.error("Topic {} policies cache have not init.", topicName);
            throw new RestException(e);
        } catch (Exception e) {
            log.error("[{}] Failed to get topic policies {}", clientAppId(), topicName, e);
            throw new RestException(e);
        }
    }

    protected boolean checkBacklogQuota(BacklogQuota quota, RetentionPolicies retention) {
        if (retention == null || retention.getRetentionSizeInMB() == 0
                || retention.getRetentionSizeInMB() == -1) {
            return true;
        }
        if (quota == null) {
            quota = pulsar().getBrokerService().getBacklogQuotaManager().getDefaultQuota();
        }
        if (quota.getLimit() >= (retention.getRetentionSizeInMB() * 1024 * 1024)) {
            return false;
        }
        return true;
    }

    protected void checkTopicLevelPolicyEnable() {
        if (!config().isTopicLevelPoliciesEnabled()) {
            throw new RestException(Status.METHOD_NOT_ALLOWED,
                    "Topic level policies is disabled, to enable the topic level policy and retry.");
        }
    }

    protected DispatchRate dispatchRate() {
        return new DispatchRate(
                pulsar().getConfiguration().getDispatchThrottlingRatePerTopicInMsg(),
                pulsar().getConfiguration().getDispatchThrottlingRatePerTopicInByte(),
                1
        );
    }

    protected DispatchRate subscriptionDispatchRate() {
        return new DispatchRate(
                pulsar().getConfiguration().getDispatchThrottlingRatePerSubscriptionInMsg(),
                pulsar().getConfiguration().getDispatchThrottlingRatePerSubscriptionInByte(),
                1
        );
    }

    protected SubscribeRate subscribeRate() {
        return new SubscribeRate(
                pulsar().getConfiguration().getSubscribeThrottlingRatePerConsumer(),
                pulsar().getConfiguration().getSubscribeRatePeriodPerConsumerInSecond()
        );
    }

    public static ObjectMapper jsonMapper() {
        return ObjectMapperFactory.getThreadLocal();
    }

    protected Set<String> clusters() {
        try {
            // Remove "global" cluster from returned list
            Set<String> clusters = clusterResources().list().stream()
                    .filter(cluster -> !Constants.GLOBAL_CLUSTER.equals(cluster)).collect(Collectors.toSet());
            return clusters;
        } catch (Exception e) {
            throw new RestException(e);
        }
    }

    protected void setServletContext(ServletContext servletContext) {
        this.servletContext = servletContext;
    }

    protected CompletableFuture<PartitionedTopicMetadata> getPartitionedTopicMetadataAsync(
            TopicName topicName, boolean authoritative, boolean checkAllowAutoCreation) {
        try {
            validateClusterOwnership(topicName.getCluster());
            // validates global-namespace contains local/peer cluster: if peer/local cluster present then lookup can
            // serve/redirect request else fail partitioned-metadata-request so, client fails while creating
            // producer/consumer
            validateGlobalNamespaceOwnership(topicName.getNamespaceObject());
        } catch (Exception e) {
            return FutureUtil.failedFuture(e);
        }

        try {
            checkConnect(topicName);
        } catch (WebApplicationException e) {
            try {
                validateAdminAccessForTenant(topicName.getTenant());
            } catch (Exception ex) {
                return FutureUtil.failedFuture(ex);
            }
        } catch (Exception e) {
            // unknown error marked as internal server error
            log.warn("Unexpected error while authorizing lookup. topic={}, role={}. Error: {}", topicName,
                    clientAppId(), e.getMessage(), e);
            return FutureUtil.failedFuture(e);
        }

        if (checkAllowAutoCreation) {
            return pulsar().getBrokerService().fetchPartitionedTopicMetadataCheckAllowAutoCreationAsync(topicName);
        } else {
            return pulsar().getBrokerService().fetchPartitionedTopicMetadataAsync(topicName);
        }
    }

    protected PartitionedTopicMetadata getPartitionedTopicMetadata(TopicName topicName,
            boolean authoritative, boolean checkAllowAutoCreation) {
        validateClusterOwnership(topicName.getCluster());
        // validates global-namespace contains local/peer cluster: if peer/local cluster present then lookup can
        // serve/redirect request else fail partitioned-metadata-request so, client fails while creating
        // producer/consumer
        validateGlobalNamespaceOwnership(topicName.getNamespaceObject());

        try {
            checkConnect(topicName);
        } catch (WebApplicationException e) {
            validateAdminAccessForTenant(topicName.getTenant());
        } catch (Exception e) {
            // unknown error marked as internal server error
            log.warn("Unexpected error while authorizing lookup. topic={}, role={}. Error: {}", topicName,
                    clientAppId(), e.getMessage(), e);
            throw new RestException(e);
        }

        PartitionedTopicMetadata partitionMetadata;
        if (checkAllowAutoCreation) {
            partitionMetadata = fetchPartitionedTopicMetadataCheckAllowAutoCreation(pulsar(), topicName);
        } else {
            partitionMetadata = fetchPartitionedTopicMetadata(pulsar(), topicName);
        }

        if (log.isDebugEnabled()) {
            log.debug("[{}] Total number of partitions for topic {} is {}", clientAppId(), topicName,
                    partitionMetadata.partitions);
        }
        return partitionMetadata;
    }

    protected static PartitionedTopicMetadata fetchPartitionedTopicMetadata(PulsarService pulsar, TopicName topicName) {
        try {
            return pulsar.getBrokerService().fetchPartitionedTopicMetadataAsync(topicName).get();
        } catch (Exception e) {
            if (e.getCause() instanceof RestException) {
                throw (RestException) e.getCause();
            }
            throw new RestException(e);
        }
    }

    protected static PartitionedTopicMetadata fetchPartitionedTopicMetadataCheckAllowAutoCreation(
            PulsarService pulsar, TopicName topicName) {
        try {
            return pulsar.getBrokerService().fetchPartitionedTopicMetadataCheckAllowAutoCreationAsync(topicName)
                    .get();
        } catch (Exception e) {
            if (e.getCause() instanceof RestException) {
                throw (RestException) e.getCause();
            }
            throw new RestException(e);
        }
    }

   protected void validateClusterExists(String cluster) {
        try {
            if (!clusterResources().get(path("clusters", cluster)).isPresent()) {
                throw new RestException(Status.PRECONDITION_FAILED, "Cluster " + cluster + " does not exist.");
            }
        } catch (Exception e) {
            throw new RestException(e);
        }
    }

    protected Policies getNamespacePolicies(String property, String cluster, String namespace) {
        try {
            Policies policies = namespaceResources().get(AdminResource.path(POLICIES, property, cluster, namespace))
                    .orElseThrow(() -> new RestException(Status.NOT_FOUND, "Namespace does not exist"));
            // fetch bundles from LocalZK-policies
            NamespaceBundles bundles = pulsar().getNamespaceService().getNamespaceBundleFactory()
                    .getBundles(NamespaceName.get(property, cluster, namespace));
            BundlesData bundleData = NamespaceBundleFactory.getBundlesData(bundles);
            policies.bundles = bundleData != null ? bundleData : policies.bundles;
            return policies;
        } catch (RestException re) {
            throw re;
        } catch (Exception e) {
            log.error("[{}] Failed to get namespace policies {}/{}/{}", clientAppId(), property, cluster, namespace, e);
            throw new RestException(e);
        }
    }

    protected boolean isNamespaceReplicated(NamespaceName namespaceName) {
        return getNamespaceReplicatedClusters(namespaceName).size() > 1;
    }

    protected Set<String> getNamespaceReplicatedClusters(NamespaceName namespaceName) {
        try {
            final Policies policies = namespaceResources().get(ZkAdminPaths.namespacePoliciesPath(namespaceName))
                    .orElseThrow(() -> new RestException(Status.NOT_FOUND, "Namespace does not exist"));
            return policies.replication_clusters;
        } catch (RestException re) {
            throw re;
        } catch (Exception e) {
            log.error("[{}] Failed to get namespace policies {}", clientAppId(), namespaceName, e);
            throw new RestException(e);
        }
    }

    protected List<String> getPartitionedTopicList(TopicDomain topicDomain) {
        List<String> partitionedTopics = Lists.newArrayList();

        try {
            String partitionedTopicPath = path(PARTITIONED_TOPIC_PATH_ZNODE,
                    namespaceName.toString(), topicDomain.value());
            List<String> topics = namespaceResources().getChildren(partitionedTopicPath);
            partitionedTopics = topics.stream()
                    .map(s -> String.format("%s://%s/%s", topicDomain.value(), namespaceName.toString(), decode(s)))
                    .collect(Collectors.toList());
        } catch (NotFoundException e) {
            // NoNode means there are no partitioned topics in this domain for this namespace
        } catch (Exception e) {
            log.error("[{}] Failed to get partitioned topic list for namespace {}", clientAppId(),
                    namespaceName.toString(), e);
            throw new RestException(e);
        }

        partitionedTopics.sort(null);
        return partitionedTopics;
    }

    protected List<String> getTopicPartitionList(TopicDomain topicDomain) {
        List<String> topicPartitions = Lists.newArrayList();

        try {
            String topicPartitionPath = joinPath(MANAGED_LEDGER_PATH_ZNODE,
                    namespaceName.toString(), topicDomain.value());
            List<String> topics = localZk().getChildren(topicPartitionPath, false);
            topicPartitions = topics.stream()
                    .map(s -> String.format("%s://%s/%s", topicDomain.value(), namespaceName.toString(), decode(s)))
                    .collect(Collectors.toList());
        } catch (KeeperException.NoNodeException e) {
            // NoNode means there are no topics in this domain for this namespace
        } catch (Exception e) {
            log.error("[{}] Failed to get topic partition list for namespace {}", clientAppId(),
                    namespaceName.toString(), e);
            throw new RestException(e);
        }

        topicPartitions.sort(null);
        return topicPartitions;
    }

    protected void internalCreatePartitionedTopic(AsyncResponse asyncResponse, int numPartitions) {
        Integer maxTopicsPerNamespace = null;

        try {
            Policies policies = getNamespacePolicies(namespaceName);
            maxTopicsPerNamespace = policies.max_topics_per_namespace;
        } catch (RestException e) {
            if (e.getResponse().getStatus() != Status.NOT_FOUND.getStatusCode()) {
                log.error("[{}] Failed to create partitioned topic {}", clientAppId(), namespaceName, e);
                resumeAsyncResponseExceptionally(asyncResponse, e);
                return;
            }
        }

        try {
            if (maxTopicsPerNamespace == null) {
                maxTopicsPerNamespace = pulsar().getConfig().getMaxTopicsPerNamespace();
            }

            if (maxTopicsPerNamespace > 0) {
                List<String> partitionedTopics = getTopicPartitionList(TopicDomain.persistent);
                if (partitionedTopics.size() + numPartitions > maxTopicsPerNamespace) {
                    log.error("[{}] Failed to create partitioned topic {}, "
                            + "exceed maximum number of topics in namespace", clientAppId(), topicName);
                    resumeAsyncResponseExceptionally(asyncResponse, new RestException(Status.PRECONDITION_FAILED,
                            "Exceed maximum number of topics in namespace."));
                    return;
                }
            }
        } catch (Exception e) {
            log.error("[{}] Failed to create partitioned topic {}", clientAppId(), namespaceName, e);
            resumeAsyncResponseExceptionally(asyncResponse, e);
            return;
        }

        final int maxPartitions = pulsar().getConfig().getMaxNumPartitionsPerPartitionedTopic();
        try {
            validateAdminAccessForTenant(topicName.getTenant());
        } catch (Exception e) {
            log.error("[{}] Failed to create partitioned topic {}", clientAppId(), topicName, e);
            resumeAsyncResponseExceptionally(asyncResponse, e);
            return;
        }
        if (numPartitions <= 0) {
            asyncResponse.resume(new RestException(Status.NOT_ACCEPTABLE,
                    "Number of partitions should be more than 0"));
            return;
        }
        if (maxPartitions > 0 && numPartitions > maxPartitions) {
            asyncResponse.resume(new RestException(Status.NOT_ACCEPTABLE,
                    "Number of partitions should be less than or equal to " + maxPartitions));
            return;
        }
        checkTopicExistsAsync(topicName).thenAccept(exists -> {
            if (exists) {
                log.warn("[{}] Failed to create already existing topic {}", clientAppId(), topicName);
                asyncResponse.resume(new RestException(Status.CONFLICT, "This topic already exists"));
            } else {

                try {
                    String path = ZkAdminPaths.partitionedTopicPath(topicName);
                    namespaceResources().getPartitionedTopicResources()
                            .createAsync(path, new PartitionedTopicMetadata(numPartitions)).thenAccept(r -> {
                                log.info("[{}] Successfully created partitioned topic {}", clientAppId(), topicName);
                                tryCreatePartitionsAsync(numPartitions).thenAccept(v -> {
                                    log.info("[{}] Successfully created partitions for topic {}", clientAppId(),
                                            topicName);
                                    asyncResponse.resume(Response.noContent().build());
                                }).exceptionally(e -> {
                                    log.error("[{}] Failed to create partitions for topic {}", clientAppId(),
                                            topicName);
                                    // The partitioned topic is created but there are some partitions create failed
                                    asyncResponse.resume(new RestException(e));
                                    return null;
                                });
                            }).exceptionally(ex -> {
                                if (ex.getCause() instanceof AlreadyExistsException) {
                                    log.warn("[{}] Failed to create already existing partitioned topic {}",
                                            clientAppId(), topicName);
                                    asyncResponse.resume(
                                            new RestException(Status.CONFLICT, "Partitioned topic already exists"));
                                } else if (ex.getCause() instanceof BadVersionException) {
                                    log.warn("[{}] Failed to create partitioned topic {}: concurrent modification",
                                            clientAppId(), topicName);
                                    asyncResponse.resume(new RestException(Status.CONFLICT, "Concurrent modification"));
                                } else {
                                    log.error("[{}] Failed to create partitioned topic {}", clientAppId(), topicName,
                                            ex.getCause());
                                    asyncResponse.resume(new RestException(ex.getCause()));
                                }
                                return null;
                            });
                } catch (Exception e) {
                    log.error("[{}] Failed to create partitioned topic {}", clientAppId(), topicName, e);
                    resumeAsyncResponseExceptionally(asyncResponse, e);
                }
            }
        }).exceptionally(ex -> {
            log.error("[{}] Failed to create partitioned topic {}", clientAppId(), topicName, ex);
            resumeAsyncResponseExceptionally(asyncResponse, ex);
            return null;
        });
    }

    /**
     * Check the exists topics contains the given topic.
     * Since there are topic partitions and non-partitioned topics in Pulsar, must ensure both partitions
     * and non-partitioned topics are not duplicated. So, if compare with a partition name, we should compare
     * to the partitioned name of this partition.
     *
     * @param topicName given topic name
     */
    protected CompletableFuture<Boolean> checkTopicExistsAsync(TopicName topicName) {
        return pulsar().getNamespaceService().getListOfTopics(topicName.getNamespaceObject(),
                CommandGetTopicsOfNamespace.Mode.ALL)
                .thenCompose(topics -> {
                    boolean exists = false;
                    for (String topic : topics) {
                        if (topicName.getPartitionedTopicName().equals(
                                TopicName.get(topic).getPartitionedTopicName())) {
                            exists = true;
                            break;
                        }
                    }
                    return CompletableFuture.completedFuture(exists);
                });
    }

    protected void resumeAsyncResponseExceptionally(AsyncResponse asyncResponse, Throwable throwable) {
        if (throwable instanceof WebApplicationException) {
            asyncResponse.resume((WebApplicationException) throwable);
        } else {
            asyncResponse.resume(new RestException(throwable));
        }
    }

    @CanIgnoreReturnValue
    public static <T> T checkNotNull(T reference) {
        return com.google.common.base.Preconditions.checkNotNull(reference);
    }

    protected void checkNotNull(Object o, String errorMessage) {
        if (o == null) {
            throw new RestException(Status.BAD_REQUEST, errorMessage);
        }
    }

    protected void checkArgument(boolean b, String errorMessage) {
        if (!b) {
            throw new RestException(Status.BAD_REQUEST, errorMessage);
        }
    }

    protected void validatePersistencePolicies(PersistencePolicies persistence) {
        checkNotNull(persistence, "persistence policies should not be null");
        final ServiceConfiguration config = pulsar().getConfiguration();
        checkArgument(persistence.getBookkeeperEnsemble() <= config.getManagedLedgerMaxEnsembleSize(),
                "Bookkeeper-Ensemble must be <= " + config.getManagedLedgerMaxEnsembleSize());
        checkArgument(persistence.getBookkeeperWriteQuorum() <= config.getManagedLedgerMaxWriteQuorum(),
                "Bookkeeper-WriteQuorum must be <= " + config.getManagedLedgerMaxWriteQuorum());
        checkArgument(persistence.getBookkeeperAckQuorum() <= config.getManagedLedgerMaxAckQuorum(),
                "Bookkeeper-AckQuorum must be <= " + config.getManagedLedgerMaxAckQuorum());
        checkArgument(
                (persistence.getBookkeeperEnsemble() >= persistence.getBookkeeperWriteQuorum())
                        && (persistence.getBookkeeperWriteQuorum() >= persistence.getBookkeeperAckQuorum()),
                String.format("Bookkeeper Ensemble (%s) >= WriteQuorum (%s) >= AckQuoru (%s)",
                        persistence.getBookkeeperEnsemble(), persistence.getBookkeeperWriteQuorum(),
                        persistence.getBookkeeperAckQuorum()));

    }
}<|MERGE_RESOLUTION|>--- conflicted
+++ resolved
@@ -394,16 +394,6 @@
             policies.topicDispatchRate.put(cluster, dispatchRate());
         }
 
-<<<<<<< HEAD
-        if (policies.subscriptionDispatchRate.isEmpty()) {
-            policies.subscriptionDispatchRate.put(cluster, subscriptionDispatchRate());
-        }
-
-=======
-        if (policies.clusterSubscribeRate.isEmpty()) {
-            policies.clusterSubscribeRate.put(cluster, subscribeRate());
-        }
->>>>>>> 40845854
     }
 
     protected BacklogQuota namespaceBacklogQuota(String namespace, String namespacePath) {
