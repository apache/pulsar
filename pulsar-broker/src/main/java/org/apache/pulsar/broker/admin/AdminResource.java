--- conflicted
+++ resolved
@@ -205,7 +205,6 @@
         return namespaces;
     }
 
-<<<<<<< HEAD
     protected NamespaceName namespaceName;
 
     protected void validateNamespaceName(String property, String namespace) {
@@ -254,9 +253,6 @@
         }
     }
 
-=======
-    
->>>>>>> a499850b
     /**
      * Redirect the call to the specified broker
      *
@@ -341,24 +337,17 @@
         return pulsar().getConfigurationCache().namespaceIsolationPoliciesCache();
     }
 
-<<<<<<< HEAD
+    protected ZooKeeperDataCache<FailureDomain> failureDomainCache() {
+        return pulsar().getConfigurationCache().failureDomainCache();
+    }
+
+    protected ZooKeeperChildrenCache failureDomainListCache() {
+        return pulsar().getConfigurationCache().failureDomainListCache();
+    }
+
     protected PartitionedTopicMetadata getPartitionedTopicMetadata(DestinationName destinationName,
             boolean authoritative) {
         validateClusterOwnership(destinationName.getCluster());
-=======
-    protected ZooKeeperDataCache<FailureDomain> failureDomainCache() {
-        return pulsar().getConfigurationCache().failureDomainCache();
-    }
-
-    protected ZooKeeperChildrenCache failureDomainListCache() {
-        return pulsar().getConfigurationCache().failureDomainListCache();
-    }
-
-    protected PartitionedTopicMetadata getPartitionedTopicMetadata(String property, String cluster, String namespace,
-            String destination, boolean authoritative) {
-        DestinationName dn = DestinationName.get(domain(), property, cluster, namespace, destination);
-        validateClusterOwnership(dn.getCluster());
->>>>>>> a499850b
         // validates global-namespace contains local/peer cluster: if peer/local cluster present then lookup can
         // serve/redirect request else fail partitioned-metadata-request so, client fails while creating
         // producer/consumer
@@ -423,8 +412,6 @@
         return metadataFuture;
     }
 
-<<<<<<< HEAD
-=======
     protected void validateClusterExists(String cluster) {
         try {
             if (!clustersCache().get(path("clusters", cluster)).isPresent()) {
@@ -434,5 +421,22 @@
             throw new RestException(e);
         }
     }
->>>>>>> a499850b
+
+    protected Policies getNamespacePolicies(String property, String cluster, String namespace) {
+        try {
+            Policies policies = policiesCache().get(AdminResource.path(POLICIES, property, cluster, namespace))
+                    .orElseThrow(() -> new RestException(Status.NOT_FOUND, "Namespace does not exist"));
+            // fetch bundles from LocalZK-policies
+            NamespaceBundles bundles = pulsar().getNamespaceService().getNamespaceBundleFactory()
+                    .getBundles(NamespaceName.get(property, cluster, namespace));
+            BundlesData bundleData = NamespaceBundleFactory.getBundlesData(bundles);
+            policies.bundles = bundleData != null ? bundleData : policies.bundles;
+            return policies;
+        } catch (RestException re) {
+            throw re;
+        } catch (Exception e) {
+            log.error("[{}] Failed to get namespace policies {}/{}/{}", clientAppId(), property, cluster, namespace, e);
+            throw new RestException(e);
+        }
+    }
 }