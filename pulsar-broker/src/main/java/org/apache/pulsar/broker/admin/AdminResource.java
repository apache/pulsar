/**
 * Licensed to the Apache Software Foundation (ASF) under one
 * or more contributor license agreements.  See the NOTICE file
 * distributed with this work for additional information
 * regarding copyright ownership.  The ASF licenses this file
 * to you under the Apache License, Version 2.0 (the
 * "License"); you may not use this file except in compliance
 * with the License.  You may obtain a copy of the License at
 *
 *   http://www.apache.org/licenses/LICENSE-2.0
 *
 * Unless required by applicable law or agreed to in writing,
 * software distributed under the License is distributed on an
 * "AS IS" BASIS, WITHOUT WARRANTIES OR CONDITIONS OF ANY
 * KIND, either express or implied.  See the License for the
 * specific language governing permissions and limitations
 * under the License.
 */
package org.apache.pulsar.broker.admin;

import com.fasterxml.jackson.databind.ObjectMapper;
import com.google.errorprone.annotations.CanIgnoreReturnValue;
import java.util.ArrayList;
import java.util.List;
import java.util.Map;
import java.util.Optional;
import java.util.Set;
import java.util.concurrent.CompletableFuture;
import java.util.concurrent.CompletionException;
import java.util.concurrent.ExecutionException;
import java.util.concurrent.TimeUnit;
import java.util.stream.Collectors;
import javax.servlet.ServletContext;
import javax.ws.rs.WebApplicationException;
import javax.ws.rs.container.AsyncResponse;
import javax.ws.rs.core.Response;
import javax.ws.rs.core.Response.Status;
import lombok.extern.slf4j.Slf4j;
import org.apache.bookkeeper.client.BookKeeper;
import org.apache.bookkeeper.mledger.ManagedLedgerException;
import org.apache.pulsar.broker.PulsarService;
import org.apache.pulsar.broker.ServiceConfiguration;
import org.apache.pulsar.broker.service.BrokerServiceException;
import org.apache.pulsar.broker.systopic.SystemTopicClient;
import org.apache.pulsar.broker.web.PulsarWebResource;
import org.apache.pulsar.broker.web.RestException;
import org.apache.pulsar.client.admin.internal.TopicsImpl;
import org.apache.pulsar.common.api.proto.CommandGetTopicsOfNamespace;
import org.apache.pulsar.common.naming.Constants;
import org.apache.pulsar.common.naming.NamespaceBundle;
import org.apache.pulsar.common.naming.NamespaceName;
import org.apache.pulsar.common.naming.TopicDomain;
import org.apache.pulsar.common.naming.TopicName;
import org.apache.pulsar.common.partition.PartitionedTopicMetadata;
import org.apache.pulsar.common.policies.data.BacklogQuota;
import org.apache.pulsar.common.policies.data.BundlesData;
import org.apache.pulsar.common.policies.data.NamespaceOperation;
import org.apache.pulsar.common.policies.data.PersistencePolicies;
import org.apache.pulsar.common.policies.data.Policies;
import org.apache.pulsar.common.policies.data.RetentionPolicies;
import org.apache.pulsar.common.policies.data.SchemaCompatibilityStrategy;
import org.apache.pulsar.common.policies.data.SubscribeRate;
import org.apache.pulsar.common.policies.data.TopicOperation;
import org.apache.pulsar.common.policies.data.TopicPolicies;
import org.apache.pulsar.common.policies.data.impl.DispatchRateImpl;
import org.apache.pulsar.common.util.Codec;
import org.apache.pulsar.common.util.FutureUtil;
import org.apache.pulsar.common.util.ObjectMapperFactory;
import org.apache.pulsar.metadata.api.MetadataStoreException;
import org.apache.pulsar.metadata.api.MetadataStoreException.AlreadyExistsException;
import org.apache.pulsar.metadata.api.MetadataStoreException.BadVersionException;

@Slf4j
public abstract class AdminResource extends PulsarWebResource {

    protected NamespaceName namespaceName;
    protected TopicName topicName;

    protected BookKeeper bookKeeper() {
        return pulsar().getBookKeeperClient();
    }

    /**
     * Get the domain of the topic (whether it's persistent or non-persistent).
     */
    protected String domain() {
        if (uri.getPath().startsWith("persistent/")) {
            return "persistent";
        } else if (uri.getPath().startsWith("non-persistent/")) {
            return "non-persistent";
        } else {
            throw new RestException(Status.INTERNAL_SERVER_ERROR, "domain() invoked from wrong resource");
        }
    }

    // This is a stub method for Mockito
    @Override
    public void validateSuperUserAccess() {
        super.validateSuperUserAccess();
    }

    // This is a stub method for Mockito
    @Override
    protected void validateAdminAccessForTenant(String property) {
        super.validateAdminAccessForTenant(property);
    }

    // This is a stub method for Mockito
    @Override
    protected void validateBundleOwnership(String property, String cluster, String namespace, boolean authoritative,
            boolean readOnly, NamespaceBundle bundle) {
        super.validateBundleOwnership(property, cluster, namespace, authoritative, readOnly, bundle);
    }

    // This is a stub method for Mockito
    @Override
    protected boolean isLeaderBroker() {
        return super.isLeaderBroker();
    }

    /**
     * Checks whether the broker is allowed to do read-write operations based on the existence of a node in
     * configuration metadata-store.
     *
     * @throws WebApplicationException
     *             if broker has a read only access if broker is not connected to the configuration metadata-store
     */

    public void validatePoliciesReadOnlyAccess() {
        try {
            validatePoliciesReadOnlyAccessAsync().join();
        } catch (CompletionException ce) {
            throw new RestException(ce.getCause());
        }
    }

    public CompletableFuture<Void> validatePoliciesReadOnlyAccessAsync() {

        return pulsar().getPulsarResources().getNamespaceResources().getPoliciesReadOnlyAsync()
                .thenAccept(arePoliciesReadOnly -> {
                    if (arePoliciesReadOnly) {
                        log.debug("Policies are read-only. Broker cannot do read-write operations");
                        throw new RestException(Status.FORBIDDEN, "Broker is forbidden to do read-write operations");
                    } else {
                        // Do nothing, just log the message.
                        log.debug("Broker is allowed to make read-write operations");
                    }
                });
    }

    protected CompletableFuture<Void> tryCreatePartitionsAsync(int numPartitions) {
        if (!topicName.isPersistent()) {
            return CompletableFuture.completedFuture(null);
        }
        List<CompletableFuture<Void>> futures = new ArrayList<>(numPartitions);
        for (int i = 0; i < numPartitions; i++) {
            futures.add(tryCreatePartitionAsync(i, null));
        }
        return FutureUtil.waitForAll(futures);
    }

    private CompletableFuture<Void> tryCreatePartitionAsync(final int partition, CompletableFuture<Void> reuseFuture) {
        CompletableFuture<Void> result = reuseFuture == null ? new CompletableFuture<>() : reuseFuture;
        getPulsarResources().getTopicResources().createPersistentTopicAsync(topicName.getPartition(partition))
                .thenAccept(r -> {
                    if (log.isDebugEnabled()) {
                        log.debug("[{}] Topic partition {} created.", clientAppId(), topicName.getPartition(partition));
                    }
                    result.complete(null);
                }).exceptionally(ex -> {
                    if (ex.getCause() instanceof AlreadyExistsException) {
                        log.info("[{}] Topic partition {} is exists, doing nothing.", clientAppId(),
                                topicName.getPartition(partition));
                        result.complete(null);
                    } else if (ex.getCause() instanceof BadVersionException) {
                        log.warn("[{}] Partitioned topic {} is already created.", clientAppId(),
                                topicName.getPartition(partition));
                        // metadata-store api returns BadVersionException if node already exists while creating the
                        // resource
                        result.complete(null);
                    } else {
                        log.error("[{}] Fail to create topic partition {}", clientAppId(),
                                topicName.getPartition(partition), ex.getCause());
                        result.completeExceptionally(ex.getCause());
                    }
                    return null;
                });
        return result;
    }

    protected void validateNamespaceName(String property, String namespace) {
        try {
            this.namespaceName = NamespaceName.get(property, namespace);
        } catch (IllegalArgumentException e) {
            log.warn("[{}] Failed to create namespace with invalid name {}", clientAppId(), namespace, e);
            throw new RestException(Status.PRECONDITION_FAILED, "Namespace name is not valid");
        }
    }

    protected void validateGlobalNamespaceOwnership() {
        try {
            validateGlobalNamespaceOwnership(this.namespaceName);
        } catch (IllegalArgumentException e) {
            throw new RestException(Status.PRECONDITION_FAILED, "Tenant name or namespace is not valid");
        } catch (RestException re) {
            if (re.getResponse().getStatus() == Status.NOT_FOUND.getStatusCode()) {
                throw new RestException(Status.NOT_FOUND, "Namespace not found");
            }
            throw new RestException(Status.PRECONDITION_FAILED, "Namespace does not have any clusters configured");
        } catch (Exception e) {
            log.warn("Failed to validate global cluster configuration : ns={}  emsg={}", namespaceName, e.getMessage());
            throw new RestException(Status.SERVICE_UNAVAILABLE, "Failed to validate global cluster configuration");
        }
    }
    @Deprecated
    protected void validateNamespaceName(String property, String cluster, String namespace) {
        try {
            this.namespaceName = NamespaceName.get(property, cluster, namespace);
        } catch (IllegalArgumentException e) {
            log.warn("[{}] Failed to create namespace with invalid name {}", clientAppId(), namespace, e);
            throw new RestException(Status.PRECONDITION_FAILED, "Namespace name is not valid");
        }
    }

    protected void validateTopicName(String property, String namespace, String encodedTopic) {
        String topic = Codec.decode(encodedTopic);
        try {
            this.namespaceName = NamespaceName.get(property, namespace);
            this.topicName = TopicName.get(domain(), namespaceName, topic);
        } catch (IllegalArgumentException e) {
            log.warn("[{}] Failed to validate topic name {}://{}/{}/{}", clientAppId(), domain(), property, namespace,
                    topic, e);
            throw new RestException(Status.PRECONDITION_FAILED, "Topic name is not valid");
        }
    }

    protected void validatePersistentTopicName(String property, String namespace, String encodedTopic) {
        validateTopicName(property, namespace, encodedTopic);
        if (topicName.getDomain() != TopicDomain.persistent) {
            throw new RestException(Status.NOT_ACCEPTABLE, "Need to provide a persistent topic name");
        }
    }

    protected void validatePartitionedTopicName(String tenant, String namespace, String encodedTopic) {
        // first, it has to be a validate topic name
        validateTopicName(tenant, namespace, encodedTopic);
        // second, "-partition-" is not allowed
        if (encodedTopic.contains(TopicName.PARTITIONED_TOPIC_SUFFIX)) {
            throw new RestException(Status.PRECONDITION_FAILED,
                    "Partitioned Topic Name should not contain '-partition-'");
        }
    }

    protected void validatePartitionedTopicMetadata(String tenant, String namespace, String encodedTopic) {
        try {
            PartitionedTopicMetadata partitionedTopicMetadata =
                    pulsar().getBrokerService().fetchPartitionedTopicMetadataAsync(topicName).get();
            if (partitionedTopicMetadata.partitions < 1) {
                throw new RestException(Status.CONFLICT, "Topic is not partitioned topic");
            }
        } catch (InterruptedException | ExecutionException e) {
            log.error("Failed to validate partitioned topic metadata {}://{}/{}/{}",
                    domain(), tenant, namespace, topicName, e);
            throw new RestException(Status.INTERNAL_SERVER_ERROR, "Check topic partition meta failed.");
        }
    }

    @Deprecated
    protected void validateTopicName(String property, String cluster, String namespace, String encodedTopic) {
        String topic = Codec.decode(encodedTopic);
        try {
            this.namespaceName = NamespaceName.get(property, cluster, namespace);
            this.topicName = TopicName.get(domain(), namespaceName, topic);
        } catch (IllegalArgumentException e) {
            log.warn("[{}] Failed to validate topic name {}://{}/{}/{}/{}", clientAppId(), domain(), property, cluster,
                    namespace, topic, e);
            throw new RestException(Status.PRECONDITION_FAILED, "Topic name is not valid");
        }
    }

    @Deprecated
    protected void validatePersistentTopicName(String property, String cluster, String namespace, String encodedTopic) {
        validateTopicName(property, cluster, namespace, encodedTopic);
        if (topicName.getDomain() != TopicDomain.persistent) {
            throw new RestException(Status.NOT_ACCEPTABLE, "Need to provide a persistent topic name");
        }
    }

    protected Policies getNamespacePolicies(NamespaceName namespaceName) {
        try {
            Policies policies = namespaceResources().getPolicies(namespaceName)
                    .orElseThrow(() -> new RestException(Status.NOT_FOUND, "Namespace does not exist"));
            // fetch bundles from LocalZK-policies
            BundlesData bundleData = pulsar().getNamespaceService().getNamespaceBundleFactory()
                    .getBundles(namespaceName).getBundlesData();
            policies.bundles = bundleData != null ? bundleData : policies.bundles;

            return policies;
        } catch (RestException re) {
            throw re;
        } catch (Exception e) {
            log.error("[{}] Failed to get namespace policies {}", clientAppId(), namespaceName, e);
            throw new RestException(e);
        }

    }

    protected CompletableFuture<Policies> getNamespacePoliciesAsync(NamespaceName namespaceName) {
        return namespaceResources().getPoliciesAsync(namespaceName).thenCompose(policies -> {
            if (policies.isPresent()) {
                return pulsar()
                        .getNamespaceService()
                        .getNamespaceBundleFactory()
                        .getBundlesAsync(namespaceName)
                        .thenCompose(bundles -> {
                    BundlesData bundleData = null;
                    try {
                        bundleData = bundles.getBundlesData();
                    } catch (Exception e) {
                        log.error("[{}] Failed to get namespace policies {}", clientAppId(), namespaceName, e);
                        return FutureUtil.failedFuture(new RestException(e));
                    }
                    policies.get().bundles = bundleData != null ? bundleData : policies.get().bundles;
                    return CompletableFuture.completedFuture(policies.get());
                });
            } else {
                return FutureUtil.failedFuture(new RestException(Status.NOT_FOUND, "Namespace does not exist"));
            }
        });
    }

    protected BacklogQuota namespaceBacklogQuota(NamespaceName namespace,
                                                 BacklogQuota.BacklogQuotaType backlogQuotaType) {
        return pulsar().getBrokerService().getBacklogQuotaManager()
                .getBacklogQuota(namespace, backlogQuotaType);
    }

    protected CompletableFuture<Optional<TopicPolicies>> getTopicPoliciesAsyncWithRetry(TopicName topicName) {
        return getTopicPoliciesAsyncWithRetry(topicName, false);
    }

    protected CompletableFuture<Optional<TopicPolicies>> getTopicPoliciesAsyncWithRetry(TopicName topicName,
                                                                                        boolean isGlobal) {
        try {
            checkTopicLevelPolicyEnable();
            return pulsar().getTopicPoliciesService()
                    .getTopicPoliciesAsyncWithRetry(topicName, null, pulsar().getExecutor(), isGlobal);
        } catch (Exception e) {
            log.error("[{}] Failed to get topic policies {}", clientAppId(), topicName, e);
            return FutureUtil.failedFuture(e);
        }
    }

    protected boolean checkBacklogQuota(BacklogQuota quota, RetentionPolicies retention) {
        if (retention == null || retention.getRetentionSizeInMB() <= 0 || retention.getRetentionTimeInMinutes() <= 0) {
            return true;
        }
        if (quota == null) {
            quota = pulsar().getBrokerService().getBacklogQuotaManager().getDefaultQuota();
        }
        if (quota.getLimitSize() >= (retention.getRetentionSizeInMB() * 1024 * 1024)) {
            return false;
        }
        // time based quota is in second
        if (quota.getLimitTime() >= (retention.getRetentionTimeInMinutes() * 60)) {
            return false;
        }
        return true;
    }

    protected void checkTopicLevelPolicyEnable() {
        if (!config().isTopicLevelPoliciesEnabled()) {
            throw new RestException(Status.METHOD_NOT_ALLOWED,
                    "Topic level policies is disabled, to enable the topic level policy and retry.");
        }
    }

    protected DispatchRateImpl dispatchRate() {
        return DispatchRateImpl.builder()
                .dispatchThrottlingRateInMsg(config().getDispatchThrottlingRatePerTopicInMsg())
                .dispatchThrottlingRateInByte(config().getDispatchThrottlingRatePerTopicInByte())
                .ratePeriodInSecond(1)
                .build();
    }

    protected DispatchRateImpl subscriptionDispatchRate() {
        return DispatchRateImpl.builder()
                .dispatchThrottlingRateInMsg(config().getDispatchThrottlingRatePerSubscriptionInMsg())
                .dispatchThrottlingRateInByte(config().getDispatchThrottlingRatePerSubscriptionInByte())
                .ratePeriodInSecond(1)
                .build();
    }

    protected DispatchRateImpl replicatorDispatchRate() {
        return DispatchRateImpl.builder()
                .dispatchThrottlingRateInMsg(config().getDispatchThrottlingRatePerReplicatorInMsg())
                .dispatchThrottlingRateInByte(config().getDispatchThrottlingRatePerReplicatorInByte())
                .ratePeriodInSecond(1)
                .build();
    }

    protected SubscribeRate subscribeRate() {
        return new SubscribeRate(
                pulsar().getConfiguration().getSubscribeThrottlingRatePerConsumer(),
                pulsar().getConfiguration().getSubscribeRatePeriodPerConsumerInSecond()
        );
    }

    public static ObjectMapper jsonMapper() {
        return ObjectMapperFactory.getThreadLocal();
    }

    protected Set<String> clusters() {
        try {
            // Remove "global" cluster from returned list
            Set<String> clusters = clusterResources().list().stream()
                    .filter(cluster -> !Constants.GLOBAL_CLUSTER.equals(cluster)).collect(Collectors.toSet());
            return clusters;
        } catch (Exception e) {
            throw new RestException(e);
        }
    }

    protected void setServletContext(ServletContext servletContext) {
        this.servletContext = servletContext;
    }

    protected CompletableFuture<PartitionedTopicMetadata> getPartitionedTopicMetadataAsync(
            TopicName topicName, boolean authoritative, boolean checkAllowAutoCreation) {
        try {
            validateClusterOwnership(topicName.getCluster());
        } catch (Exception e) {
            return FutureUtil.failedFuture(e);
        }

        // validates global-namespace contains local/peer cluster: if peer/local cluster present then lookup can
        // serve/redirect request else fail partitioned-metadata-request so, client fails while creating
        // producer/consumer
        return validateGlobalNamespaceOwnershipAsync(topicName.getNamespaceObject())
                .thenRun(() -> {
                    validateTopicOperation(topicName, TopicOperation.LOOKUP);
                })
                .thenCompose(__ -> {
                    if (checkAllowAutoCreation) {
                        return pulsar().getBrokerService()
                                .fetchPartitionedTopicMetadataCheckAllowAutoCreationAsync(topicName);
                    } else {
                        return pulsar().getBrokerService().fetchPartitionedTopicMetadataAsync(topicName);
                    }
                });
    }

    protected PartitionedTopicMetadata getPartitionedTopicMetadata(TopicName topicName,
            boolean authoritative, boolean checkAllowAutoCreation) {
        validateClusterOwnership(topicName.getCluster());
        // validates global-namespace contains local/peer cluster: if peer/local cluster present then lookup can
        // serve/redirect request else fail partitioned-metadata-request so, client fails while creating
        // producer/consumer
        validateGlobalNamespaceOwnership(topicName.getNamespaceObject());

        try {
            validateTopicOperation(topicName, TopicOperation.LOOKUP);
        } catch (Exception e) {
            // unknown error marked as internal server error
            log.warn("Unexpected error while authorizing lookup. topic={}, role={}. Error: {}", topicName,
                    clientAppId(), e.getMessage(), e);
            throw new RestException(e);
        }

        PartitionedTopicMetadata partitionMetadata;
        if (checkAllowAutoCreation) {
            partitionMetadata = fetchPartitionedTopicMetadataCheckAllowAutoCreation(pulsar(), topicName);
        } else {
            partitionMetadata = fetchPartitionedTopicMetadata(pulsar(), topicName);
        }

        if (log.isDebugEnabled()) {
            log.debug("[{}] Total number of partitions for topic {} is {}", clientAppId(), topicName,
                    partitionMetadata.partitions);
        }
        return partitionMetadata;
    }

    protected static PartitionedTopicMetadata fetchPartitionedTopicMetadata(PulsarService pulsar, TopicName topicName) {
        try {
            return pulsar.getBrokerService().fetchPartitionedTopicMetadataAsync(topicName).get();
        } catch (Exception e) {
            if (e.getCause() instanceof RestException) {
                throw (RestException) e.getCause();
            }
            throw new RestException(e);
        }
    }

    protected static PartitionedTopicMetadata fetchPartitionedTopicMetadataCheckAllowAutoCreation(
            PulsarService pulsar, TopicName topicName) {
        try {
            return pulsar.getBrokerService().fetchPartitionedTopicMetadataCheckAllowAutoCreationAsync(topicName)
                    .get();
        } catch (Exception e) {
            if (e.getCause() instanceof RestException) {
                throw (RestException) e.getCause();
            }
            throw new RestException(e);
        }
    }

   protected void validateClusterExists(String cluster) {
        try {
            if (!clusterResources().getCluster(cluster).isPresent()) {
                throw new RestException(Status.PRECONDITION_FAILED, "Cluster " + cluster + " does not exist.");
            }
        } catch (Exception e) {
            throw new RestException(e);
        }
    }

    protected Policies getNamespacePolicies(String tenant, String cluster, String namespace) {
        NamespaceName ns = NamespaceName.get(tenant, cluster, namespace);

        try {
            Policies policies = namespaceResources().getPolicies(ns)
                    .orElseThrow(() -> new RestException(Status.NOT_FOUND, "Namespace does not exist"));
            // fetch bundles from LocalZK-policies
            BundlesData bundleData  = pulsar().getNamespaceService().getNamespaceBundleFactory()
                    .getBundles(ns).getBundlesData();
            policies.bundles = bundleData != null ? bundleData : policies.bundles;
            return policies;
        } catch (RestException re) {
            throw re;
        } catch (Exception e) {
            log.error("[{}] Failed to get namespace policies {}", clientAppId(), ns, e);
            throw new RestException(e);
        }
    }

    protected boolean isNamespaceReplicated(NamespaceName namespaceName) {
        return getNamespaceReplicatedClusters(namespaceName).size() > 1;
    }

    protected Set<String> getNamespaceReplicatedClusters(NamespaceName namespaceName) {
        try {
            final Policies policies = namespaceResources().getPolicies(namespaceName)
                    .orElseThrow(() -> new RestException(Status.NOT_FOUND, "Namespace does not exist"));
            return policies.replication_clusters;
        } catch (RestException re) {
            throw re;
        } catch (Exception e) {
            log.error("[{}] Failed to get namespace policies {}", clientAppId(), namespaceName, e);
            throw new RestException(e);
        }
    }

    protected List<String> getPartitionedTopicList(TopicDomain topicDomain) {
        try {
            return namespaceResources().getPartitionedTopicResources()
                    .listPartitionedTopicsAsync(namespaceName, topicDomain)
                    .join();
        } catch (Exception e) {
            log.error("[{}] Failed to get partitioned topic list for namespace {}", clientAppId(),
                    namespaceName.toString(), e);
            throw new RestException(e);
        }
    }

    protected List<String> getTopicPartitionList(TopicDomain topicDomain) {
        try {
            return getPulsarResources().getTopicResources().getExistingPartitions(topicName)
                    .get(config().getZooKeeperOperationTimeoutSeconds(), TimeUnit.SECONDS);
        } catch (Exception e) {
            log.error("[{}] Failed to get topic partition list for namespace {}", clientAppId(),
                    namespaceName.toString(), e);
            throw new RestException(e);
        }
    }

    protected void internalCreatePartitionedTopic(AsyncResponse asyncResponse, int numPartitions,
                                                  boolean createLocalTopicOnly) {
        internalCreatePartitionedTopic(asyncResponse, numPartitions, createLocalTopicOnly, null);
    }

    protected void internalCreatePartitionedTopic(AsyncResponse asyncResponse, int numPartitions,
                                                  boolean createLocalTopicOnly, Map<String, String> properties) {
        Integer maxTopicsPerNamespace = null;

        try {
            Policies policies = getNamespacePolicies(namespaceName);
            maxTopicsPerNamespace = policies.max_topics_per_namespace;
        } catch (RestException e) {
            if (e.getResponse().getStatus() != Status.NOT_FOUND.getStatusCode()) {
                log.error("[{}] Failed to create partitioned topic {}", clientAppId(), namespaceName, e);
                resumeAsyncResponseExceptionally(asyncResponse, e);
                return;
            }
        }

        try {
            if (maxTopicsPerNamespace == null) {
                maxTopicsPerNamespace = pulsar().getConfig().getMaxTopicsPerNamespace();
            }

            // new create check
            if (maxTopicsPerNamespace > 0 && !SystemTopicClient.isSystemTopic(topicName)) {
                List<String> partitionedTopics = getTopicPartitionList(TopicDomain.persistent);
                // exclude created system topic
                long topicsCount =
                        partitionedTopics.stream().filter(t -> !SystemTopicClient.isSystemTopic(TopicName.get(t)))
                                .count();
                if (topicsCount + numPartitions > maxTopicsPerNamespace) {
                    log.error("[{}] Failed to create partitioned topic {}, "
                            + "exceed maximum number of topics in namespace", clientAppId(), topicName);
                    resumeAsyncResponseExceptionally(asyncResponse, new RestException(Status.PRECONDITION_FAILED,
                            "Exceed maximum number of topics in namespace."));
                    return;
                }
            }
        } catch (Exception e) {
            log.error("[{}] Failed to create partitioned topic {}", clientAppId(), namespaceName, e);
            resumeAsyncResponseExceptionally(asyncResponse, e);
            return;
        }

        final int maxPartitions = pulsar().getConfig().getMaxNumPartitionsPerPartitionedTopic();
        try {
            validateNamespaceOperation(topicName.getNamespaceObject(), NamespaceOperation.CREATE_TOPIC);
        } catch (Exception e) {
            log.error("[{}] Failed to create partitioned topic {}", clientAppId(), topicName, e);
            resumeAsyncResponseExceptionally(asyncResponse, e);
            return;
        }
        if (numPartitions <= 0) {
            asyncResponse.resume(new RestException(Status.NOT_ACCEPTABLE,
                    "Number of partitions should be more than 0"));
            return;
        }
        if (maxPartitions > 0 && numPartitions > maxPartitions) {
            asyncResponse.resume(new RestException(Status.NOT_ACCEPTABLE,
                    "Number of partitions should be less than or equal to " + maxPartitions));
            return;
        }

        CompletableFuture<Void> createLocalFuture = new CompletableFuture<>();
        checkTopicExistsAsync(topicName).thenAccept(exists -> {
            if (exists) {
                log.warn("[{}] Failed to create already existing topic {}", clientAppId(), topicName);
                asyncResponse.resume(new RestException(Status.CONFLICT, "This topic already exists"));
                return;
            }

            provisionPartitionedTopicPath(asyncResponse, numPartitions, createLocalTopicOnly, properties)
                    .thenCompose(ignored -> tryCreatePartitionsAsync(numPartitions))
                    .whenComplete((ignored, ex) -> {
                        if (ex != null) {
                            createLocalFuture.completeExceptionally(ex);
                            return;
                        }
                        createLocalFuture.complete(null);
                    });
        }).exceptionally(ex -> {
            log.error("[{}] Failed to create partitioned topic {}", clientAppId(), topicName, ex);
            resumeAsyncResponseExceptionally(asyncResponse, ex);
            return null;
        });

        List<String> replicatedClusters = new ArrayList<>();
        if (!createLocalTopicOnly && topicName.isGlobal() && isNamespaceReplicated(namespaceName)) {
            getNamespaceReplicatedClusters(namespaceName)
                    .stream().filter(cluster -> !cluster.equals(pulsar().getConfiguration().getClusterName()))
                    .forEach(replicatedClusters::add);
        }
        createLocalFuture.whenComplete((ignored, ex) -> {
            if (ex != null) {
                log.error("[{}] Failed to create partitions for topic {}", clientAppId(), topicName, ex.getCause());
                if (ex.getCause() instanceof RestException) {
                    asyncResponse.resume(ex.getCause());
                } else {
                    resumeAsyncResponseExceptionally(asyncResponse, ex.getCause());
                }
                return;
            }

            if (!replicatedClusters.isEmpty()) {
                replicatedClusters.forEach(cluster -> {
                    pulsar().getPulsarResources().getClusterResources().getClusterAsync(cluster)
                            .thenAccept(clusterDataOp -> {
                                ((TopicsImpl) pulsar().getBrokerService()
                                        .getClusterPulsarAdmin(cluster, clusterDataOp).topics())
                                        .createPartitionedTopicAsync(
                                                topicName.getPartitionedTopicName(), numPartitions, true, null);
                            })
                            .exceptionally(throwable -> {
                                log.error("Failed to create partition topic in cluster {}.", cluster, throwable);
                                return null;
                            });
                });
            }

            log.info("[{}] Successfully created partitions for topic {} in cluster {}",
                    clientAppId(), topicName, pulsar().getConfiguration().getClusterName());
            asyncResponse.resume(Response.noContent().build());
        });
    }

    /**
     * Check the exists topics contains the given topic.
     * Since there are topic partitions and non-partitioned topics in Pulsar, must ensure both partitions
     * and non-partitioned topics are not duplicated. So, if compare with a partition name, we should compare
     * to the partitioned name of this partition.
     *
     * @param topicName given topic name
     */
    protected CompletableFuture<Boolean> checkTopicExistsAsync(TopicName topicName) {
        return pulsar().getNamespaceService().getListOfTopics(topicName.getNamespaceObject(),
                CommandGetTopicsOfNamespace.Mode.ALL)
                .thenCompose(topics -> {
                    boolean exists = false;
                    for (String topic : topics) {
                        if (topicName.getPartitionedTopicName().equals(
                                TopicName.get(topic).getPartitionedTopicName())) {
                            exists = true;
                            break;
                        }
                    }
                    return CompletableFuture.completedFuture(exists);
                });
    }

    private CompletableFuture<Void> provisionPartitionedTopicPath(AsyncResponse asyncResponse, int numPartitions,
                                                                  boolean createLocalTopicOnly,
                                                                  Map<String, String> properties) {
        CompletableFuture<Void> future = new CompletableFuture<>();
        namespaceResources()
                .getPartitionedTopicResources()
                .createPartitionedTopicAsync(topicName, new PartitionedTopicMetadata(numPartitions, properties))
                .whenComplete((ignored, ex) -> {
                    if (ex != null) {
                        if (ex instanceof AlreadyExistsException) {
                            if (createLocalTopicOnly) {
                                future.complete(null);
                                return;
                            }
                            log.warn("[{}] Failed to create already existing partitioned topic {}",
                                    clientAppId(), topicName);
                            future.completeExceptionally(
                                    new RestException(Status.CONFLICT, "Partitioned topic already exists"));
                        } else if (ex instanceof BadVersionException) {
                            log.warn("[{}] Failed to create partitioned topic {}: concurrent modification",
                                    clientAppId(), topicName);
                            future.completeExceptionally(
                                    new RestException(Status.CONFLICT, "Concurrent modification"));
                        } else {
                            log.error("[{}] Failed to create partitioned topic {}", clientAppId(), topicName, ex);
                            future.completeExceptionally(new RestException(ex.getCause()));
                        }
                        return;
                    }
                    log.info("[{}] Successfully created partitioned topic {}", clientAppId(), topicName);
                    future.complete(null);
                });
        return future;
    }

<<<<<<< HEAD
    protected static void resumeAsyncResponseExceptionally(AsyncResponse asyncResponse, Throwable throwable) {
        if (throwable instanceof WebApplicationException) {
            asyncResponse.resume(throwable);
        } else if (throwable instanceof BrokerServiceException.NotAllowedException) {
            asyncResponse.resume(new RestException(Status.CONFLICT, throwable));
=======
    protected static void resumeAsyncResponseExceptionally(AsyncResponse asyncResponse, Throwable exception) {
        Throwable realCause = FutureUtil.unwrapCompletionException(exception);
        if (realCause instanceof WebApplicationException) {
            asyncResponse.resume(realCause);
        } else if (realCause instanceof BrokerServiceException.NotAllowedException) {
            asyncResponse.resume(new RestException(Status.CONFLICT, realCause));
>>>>>>> 640b4e6e
        } else {
            asyncResponse.resume(new RestException(realCause));
        }
    }

    protected CompletableFuture<SchemaCompatibilityStrategy> getSchemaCompatibilityStrategyAsync() {
        return validateTopicOperationAsync(topicName, TopicOperation.GET_SCHEMA_COMPATIBILITY_STRATEGY)
                .thenCompose((__) -> {
                    CompletableFuture<SchemaCompatibilityStrategy> future;
                    if (config().isTopicLevelPoliciesEnabled()) {
                        future = getTopicPoliciesAsyncWithRetry(topicName)
                                .thenApply(op -> op.map(TopicPolicies::getSchemaCompatibilityStrategy).orElse(null));
                    } else {
                        future = CompletableFuture.completedFuture(null);
                    }

                    return future.thenCompose((topicSchemaCompatibilityStrategy) -> {
                        if (!SchemaCompatibilityStrategy.isUndefined(topicSchemaCompatibilityStrategy)) {
                            return CompletableFuture.completedFuture(topicSchemaCompatibilityStrategy);
                        }
                        return getNamespacePoliciesAsync(namespaceName).thenApply(policies -> {
                            SchemaCompatibilityStrategy schemaCompatibilityStrategy =
                                    policies.schema_compatibility_strategy;
                            if (SchemaCompatibilityStrategy.isUndefined(schemaCompatibilityStrategy)) {
                                schemaCompatibilityStrategy = SchemaCompatibilityStrategy.fromAutoUpdatePolicy(
                                        policies.schema_auto_update_compatibility_strategy);
                                if (SchemaCompatibilityStrategy.isUndefined(schemaCompatibilityStrategy)) {
                                    schemaCompatibilityStrategy = pulsar().getConfig().getSchemaCompatibilityStrategy();
                                }
                            }
                            return schemaCompatibilityStrategy;
                        });
                    });
                }).whenComplete((__, ex) -> {
                    if (ex != null) {
                        log.error("[{}] Failed to get schema compatibility strategy of topic {} {}",
                                clientAppId(), topicName, ex);
                    }
                });
    }

    @CanIgnoreReturnValue
    public static <T> T checkNotNull(T reference) {
        return com.google.common.base.Preconditions.checkNotNull(reference);
    }

    protected void checkNotNull(Object o, String errorMessage) {
        if (o == null) {
            throw new RestException(Status.BAD_REQUEST, errorMessage);
        }
    }

    protected boolean isManagedLedgerNotFoundException(Throwable cause) {
        return cause instanceof ManagedLedgerException.MetadataNotFoundException
                || cause instanceof MetadataStoreException.NotFoundException;
    }

    protected void checkArgument(boolean b, String errorMessage) {
        if (!b) {
            throw new RestException(Status.BAD_REQUEST, errorMessage);
        }
    }

    protected void validatePersistencePolicies(PersistencePolicies persistence) {
        checkNotNull(persistence, "persistence policies should not be null");
        final ServiceConfiguration config = pulsar().getConfiguration();
        checkArgument(persistence.getBookkeeperEnsemble() <= config.getManagedLedgerMaxEnsembleSize(),
                "Bookkeeper-Ensemble must be <= " + config.getManagedLedgerMaxEnsembleSize());
        checkArgument(persistence.getBookkeeperWriteQuorum() <= config.getManagedLedgerMaxWriteQuorum(),
                "Bookkeeper-WriteQuorum must be <= " + config.getManagedLedgerMaxWriteQuorum());
        checkArgument(persistence.getBookkeeperAckQuorum() <= config.getManagedLedgerMaxAckQuorum(),
                "Bookkeeper-AckQuorum must be <= " + config.getManagedLedgerMaxAckQuorum());
        checkArgument(
                (persistence.getBookkeeperEnsemble() >= persistence.getBookkeeperWriteQuorum())
                        && (persistence.getBookkeeperWriteQuorum() >= persistence.getBookkeeperAckQuorum()),
                String.format("Bookkeeper Ensemble (%s) >= WriteQuorum (%s) >= AckQuoru (%s)",
                        persistence.getBookkeeperEnsemble(), persistence.getBookkeeperWriteQuorum(),
                        persistence.getBookkeeperAckQuorum()));

    }
}<|MERGE_RESOLUTION|>--- conflicted
+++ resolved
@@ -760,20 +760,12 @@
         return future;
     }
 
-<<<<<<< HEAD
-    protected static void resumeAsyncResponseExceptionally(AsyncResponse asyncResponse, Throwable throwable) {
-        if (throwable instanceof WebApplicationException) {
-            asyncResponse.resume(throwable);
-        } else if (throwable instanceof BrokerServiceException.NotAllowedException) {
-            asyncResponse.resume(new RestException(Status.CONFLICT, throwable));
-=======
     protected static void resumeAsyncResponseExceptionally(AsyncResponse asyncResponse, Throwable exception) {
         Throwable realCause = FutureUtil.unwrapCompletionException(exception);
         if (realCause instanceof WebApplicationException) {
             asyncResponse.resume(realCause);
         } else if (realCause instanceof BrokerServiceException.NotAllowedException) {
             asyncResponse.resume(new RestException(Status.CONFLICT, realCause));
->>>>>>> 640b4e6e
         } else {
             asyncResponse.resume(new RestException(realCause));
         }
