--- conflicted
+++ resolved
@@ -265,26 +265,6 @@
         defaultStats.msgRateIn = DEFAULT_MESSAGE_RATE;
         defaultStats.msgRateOut = DEFAULT_MESSAGE_RATE;
 
-<<<<<<< HEAD
-=======
-        Map<String, String> protocolData = pulsar.getProtocolDataToAdvertise();
-
-        lastData = new LocalBrokerData(pulsar.getSafeWebServiceAddress(), pulsar.getWebServiceAddressTls(),
-                pulsar.getSafeBrokerServiceUrl(), pulsar.getBrokerServiceUrlTls());
-        lastData.setProtocols(protocolData);
-        // configure broker-topic mode
-        lastData.setPersistentTopicsEnabled(pulsar.getConfiguration().isEnablePersistentTopics());
-        lastData.setNonPersistentTopicsEnabled(pulsar.getConfiguration().isEnableNonPersistentTopics());
-
-        localData = new LocalBrokerData(pulsar.getSafeWebServiceAddress(), pulsar.getWebServiceAddressTls(),
-                pulsar.getSafeBrokerServiceUrl(), pulsar.getBrokerServiceUrlTls());
-        localData.setProtocols(protocolData);
-        localData.setBrokerVersionString(pulsar.getBrokerVersion());
-        // configure broker-topic mode
-        localData.setPersistentTopicsEnabled(pulsar.getConfiguration().isEnablePersistentTopics());
-        localData.setNonPersistentTopicsEnabled(pulsar.getConfiguration().isEnableNonPersistentTopics());
-
->>>>>>> c59a37b2
         placementStrategy = ModularLoadManagerStrategy.create(conf);
         policies = new SimpleResourceAllocationPolicies(pulsar);
         zkClient = pulsar.getZkClient();
@@ -800,16 +780,17 @@
             lastData = new LocalBrokerData(pulsar.getSafeWebServiceAddress(), pulsar.getWebServiceAddressTls(),
                     pulsar.getSafeBrokerServiceUrl(), pulsar.getBrokerServiceUrlTls());
             lastData.setProtocols(protocolData);
-            localData = new LocalBrokerData(pulsar.getSafeWebServiceAddress(), pulsar.getWebServiceAddressTls(),
-                    pulsar.getSafeBrokerServiceUrl(), pulsar.getBrokerServiceUrlTls());
-            lastData.setProtocols(protocolData);
-            localData.setBrokerVersionString(pulsar.getBrokerVersion());
             // configure broker-topic mode
             lastData.setPersistentTopicsEnabled(pulsar.getConfiguration().isEnablePersistentTopics());
             lastData.setNonPersistentTopicsEnabled(pulsar.getConfiguration().isEnableNonPersistentTopics());
+
+            localData = new LocalBrokerData(pulsar.getSafeWebServiceAddress(), pulsar.getWebServiceAddressTls(),
+                    pulsar.getSafeBrokerServiceUrl(), pulsar.getBrokerServiceUrlTls());
+            localData.setProtocols(protocolData);
+            localData.setBrokerVersionString(pulsar.getBrokerVersion());
+            // configure broker-topic mode
             localData.setPersistentTopicsEnabled(pulsar.getConfiguration().isEnablePersistentTopics());
             localData.setNonPersistentTopicsEnabled(pulsar.getConfiguration().isEnableNonPersistentTopics());
-
 
             // Register the brokers in zk list
             createZPathIfNotExists(zkClient, LoadManager.LOADBALANCE_BROKERS_ROOT);
