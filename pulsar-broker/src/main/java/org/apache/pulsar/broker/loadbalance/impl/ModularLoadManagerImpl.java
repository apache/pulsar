/**
 * Licensed to the Apache Software Foundation (ASF) under one
 * or more contributor license agreements.  See the NOTICE file
 * distributed with this work for additional information
 * regarding copyright ownership.  The ASF licenses this file
 * to you under the Apache License, Version 2.0 (the
 * "License"); you may not use this file except in compliance
 * with the License.  You may obtain a copy of the License at
 *
 *   http://www.apache.org/licenses/LICENSE-2.0
 *
 * Unless required by applicable law or agreed to in writing,
 * software distributed under the License is distributed on an
 * "AS IS" BASIS, WITHOUT WARRANTIES OR CONDITIONS OF ANY
 * KIND, either express or implied.  See the License for the
 * specific language governing permissions and limitations
 * under the License.
 */
package org.apache.pulsar.broker.loadbalance.impl;

import static org.apache.pulsar.broker.cache.LocalZooKeeperCacheService.LOCAL_POLICIES_ROOT;
import static org.apache.pulsar.broker.web.PulsarWebResource.joinPath;
import com.google.common.collect.Lists;
import com.google.common.collect.Maps;
import com.google.common.collect.Multimap;
import io.netty.util.concurrent.DefaultThreadFactory;
import java.util.ArrayList;
import java.util.ConcurrentModificationException;
import java.util.HashMap;
import java.util.HashSet;
import java.util.Iterator;
import java.util.List;
import java.util.Map;
import java.util.Optional;
import java.util.Set;
import java.util.TreeSet;
import java.util.concurrent.CompletableFuture;
import java.util.concurrent.CompletionException;
import java.util.concurrent.ConcurrentHashMap;
import java.util.concurrent.Executors;
import java.util.concurrent.RejectedExecutionException;
import java.util.concurrent.ScheduledExecutorService;
import java.util.concurrent.TimeUnit;
import java.util.concurrent.atomic.AtomicReference;
<<<<<<< HEAD
import java.util.function.Consumer;
=======
import java.util.concurrent.locks.Lock;
import java.util.concurrent.locks.ReentrantLock;
import org.apache.bookkeeper.util.ZkUtils;
>>>>>>> 55867f1e
import org.apache.commons.lang3.StringUtils;
import org.apache.commons.lang3.SystemUtils;
import org.apache.pulsar.broker.BrokerData;
import org.apache.pulsar.broker.BundleData;
import org.apache.pulsar.broker.PulsarServerException;
import org.apache.pulsar.broker.PulsarService;
import org.apache.pulsar.broker.ServiceConfiguration;
import org.apache.pulsar.broker.TimeAverageBrokerData;
import org.apache.pulsar.broker.TimeAverageMessageData;
import org.apache.pulsar.broker.loadbalance.BrokerFilter;
import org.apache.pulsar.broker.loadbalance.BrokerFilterException;
import org.apache.pulsar.broker.loadbalance.BrokerHostUsage;
import org.apache.pulsar.broker.loadbalance.BundleSplitStrategy;
import org.apache.pulsar.broker.loadbalance.LoadData;
import org.apache.pulsar.broker.loadbalance.LoadManager;
import org.apache.pulsar.broker.loadbalance.LoadSheddingStrategy;
import org.apache.pulsar.broker.loadbalance.ModularLoadManager;
import org.apache.pulsar.broker.loadbalance.ModularLoadManagerStrategy;
import org.apache.pulsar.broker.loadbalance.impl.LoadManagerShared.BrokerTopicLoadingPredicate;
import org.apache.pulsar.broker.stats.prometheus.metrics.Summary;
import org.apache.pulsar.client.admin.PulsarAdminException;
import org.apache.pulsar.common.naming.NamespaceBundleFactory;
import org.apache.pulsar.common.naming.NamespaceName;
import org.apache.pulsar.common.naming.ServiceUnitId;
import org.apache.pulsar.common.policies.data.FailureDomain;
import org.apache.pulsar.common.policies.data.LocalPolicies;
import org.apache.pulsar.common.policies.data.ResourceQuota;
import org.apache.pulsar.common.stats.Metrics;
import org.apache.pulsar.common.util.FutureUtil;
import org.apache.pulsar.common.util.collections.ConcurrentOpenHashMap;
import org.apache.pulsar.common.util.collections.ConcurrentOpenHashSet;
import org.apache.pulsar.metadata.api.MetadataCache;
import org.apache.pulsar.metadata.api.MetadataStoreException;
import org.apache.pulsar.metadata.api.MetadataStoreException.NotFoundException;
import org.apache.pulsar.metadata.api.Notification;
import org.apache.pulsar.metadata.api.coordination.LockManager;
import org.apache.pulsar.metadata.api.coordination.ResourceLock;
import org.apache.pulsar.policies.data.loadbalancer.LocalBrokerData;
import org.apache.pulsar.policies.data.loadbalancer.NamespaceBundleStats;
import org.apache.pulsar.policies.data.loadbalancer.SystemResourceUsage;
import org.slf4j.Logger;
import org.slf4j.LoggerFactory;

public class ModularLoadManagerImpl implements ModularLoadManager, Consumer<Notification> {
    private static final Logger log = LoggerFactory.getLogger(ModularLoadManagerImpl.class);

    // Path to ZNode whose children contain BundleData jsons for each bundle (new API version of ResourceQuota).
    public static final String BUNDLE_DATA_PATH = "/loadbalance/bundle-data";

    // Default message rate to assume for unseen bundles.
    public static final double DEFAULT_MESSAGE_RATE = 50;

    // Default message throughput to assume for unseen bundles.
    // Note that the default message size is implicitly defined as DEFAULT_MESSAGE_THROUGHPUT / DEFAULT_MESSAGE_RATE.
    public static final double DEFAULT_MESSAGE_THROUGHPUT = 50000;

    // The number of effective samples to keep for observing long term data.
    public static final int NUM_LONG_SAMPLES = 1000;

    // The number of effective samples to keep for observing short term data.
    public static final int NUM_SHORT_SAMPLES = 10;

    // Path to ZNode whose children contain ResourceQuota jsons.
    public static final String RESOURCE_QUOTA_ZPATH = "/loadbalance/resource-quota/namespace";

    // Path to ZNode containing TimeAverageBrokerData jsons for each broker.
    public static final String TIME_AVERAGE_BROKER_ZPATH = "/loadbalance/broker-time-average";

    // Set of broker candidates to reuse so that object creation is avoided.
    private final Set<String> brokerCandidateCache;

    // Cache of the local broker data, stored in LoadManager.LOADBALANCE_BROKER_ROOT.
    private LockManager<LocalBrokerData> brokersData;
    private ResourceLock<LocalBrokerData> brokerDataLock;

    private MetadataCache<BundleData> bundlesCache;
    private MetadataCache<ResourceQuota> resourceQuotaCache;
    private MetadataCache<TimeAverageBrokerData> timeAverageBrokerDataCache;

    // Broker host usage object used to calculate system resource usage.
    private BrokerHostUsage brokerHostUsage;

    // Map from brokers to namespaces to the bundle ranges in that namespace assigned to that broker.
    // Used to distribute bundles within a namespace evenly across brokers.
    private final ConcurrentOpenHashMap<String, ConcurrentOpenHashMap<String, ConcurrentOpenHashSet<String>>>
            brokerToNamespaceToBundleRange;

    // Path to the ZNode containing the LocalBrokerData json for this broker.
    private String brokerZnodePath;

    // Strategy to use for splitting bundles.
    private BundleSplitStrategy bundleSplitStrategy;

    // Service configuration belonging to the pulsar service.
    private ServiceConfiguration conf;

    // The default bundle stats which are used to initialize historic data.
    // This data is overridden after the bundle receives its first sample.
    private final NamespaceBundleStats defaultStats;

    // Used to filter brokers from being selected for assignment.
    private final List<BrokerFilter> filterPipeline;

    // Timestamp of last invocation of updateBundleData.
    private long lastBundleDataUpdate;

    // LocalBrokerData available before most recent update.
    private LocalBrokerData lastData;

    // Pipeline used to determine what namespaces, if any, should be unloaded.
    private final List<LoadSheddingStrategy> loadSheddingPipeline;

    // Local data for the broker this is running on.
    private LocalBrokerData localData;

    // Load data comprising data available for each broker.
    private final LoadData loadData;

    // Used to determine whether a bundle is preallocated.
    private final Map<String, String> preallocatedBundleToBroker;

    // Strategy used to determine where new topics should be placed.
    private ModularLoadManagerStrategy placementStrategy;

    // Policies used to determine which brokers are available for particular namespaces.
    private SimpleResourceAllocationPolicies policies;

    // Pulsar service used to initialize this.
    private PulsarService pulsar;

    // Executor service used to regularly update broker data.
    private final ScheduledExecutorService scheduler;

    // check if given broker can load persistent/non-persistent topic
    private final BrokerTopicLoadingPredicate brokerTopicLoadingPredicate;

    private Map<String, String> brokerToFailureDomainMap;

    // record load balancing metrics
    private AtomicReference<List<Metrics>> loadBalancingMetrics = new AtomicReference<>();
    // record bundle unload metrics
    private AtomicReference<List<Metrics>> bundleUnloadMetrics = new AtomicReference<>();
    // record bundle split metrics
    private AtomicReference<List<Metrics>> bundleSplitMetrics = new AtomicReference<>();

    private long bundleSplitCount = 0;
    private long unloadBrokerCount = 0;
    private long unloadBundleCount = 0;

    private final Lock lock = new ReentrantLock();

    /**
     * Initializes fields which do not depend on PulsarService. initialize(PulsarService) should subsequently be called.
     */
    public ModularLoadManagerImpl() {
        brokerCandidateCache = new HashSet<>();
        brokerToNamespaceToBundleRange = new ConcurrentOpenHashMap<>();
        defaultStats = new NamespaceBundleStats();
        filterPipeline = new ArrayList<>();
        loadData = new LoadData();
        loadSheddingPipeline = new ArrayList<>();
        preallocatedBundleToBroker = new ConcurrentHashMap<>();
        scheduler = Executors.newSingleThreadScheduledExecutor(new DefaultThreadFactory("pulsar-modular-load-manager"));
        this.brokerToFailureDomainMap = Maps.newHashMap();

        this.brokerTopicLoadingPredicate = new BrokerTopicLoadingPredicate() {
            @Override
            public boolean isEnablePersistentTopics(String brokerUrl) {
                final BrokerData brokerData = loadData.getBrokerData().get(brokerUrl.replace("http://", ""));
                return brokerData != null && brokerData.getLocalData() != null
                        && brokerData.getLocalData().isPersistentTopicsEnabled();
            }

            @Override
            public boolean isEnableNonPersistentTopics(String brokerUrl) {
                final BrokerData brokerData = loadData.getBrokerData().get(brokerUrl.replace("http://", ""));
                return brokerData != null && brokerData.getLocalData() != null
                        && brokerData.getLocalData().isNonPersistentTopicsEnabled();
            }
        };
    }

    /**
     * Initialize this load manager using the given PulsarService. Should be called only once, after invoking the
     * default constructor.
     *
     * @param pulsar The service to initialize with.
     */
    @Override
    public void initialize(final PulsarService pulsar) {
        this.pulsar = pulsar;
        brokersData = pulsar.getCoordinationService().getLockManager(LocalBrokerData.class);
        bundlesCache = pulsar.getLocalMetadataStore().getMetadataCache(BundleData.class);
        resourceQuotaCache = pulsar.getLocalMetadataStore().getMetadataCache(ResourceQuota.class);
        timeAverageBrokerDataCache = pulsar.getLocalMetadataStore().getMetadataCache(TimeAverageBrokerData.class);
        pulsar.getLocalMetadataStore().registerListener(this);

        if (SystemUtils.IS_OS_LINUX) {
            brokerHostUsage = new LinuxBrokerHostUsageImpl(pulsar);
        } else {
            brokerHostUsage = new GenericBrokerHostUsageImpl(pulsar);
        }

        bundleSplitStrategy = new BundleSplitterTask(pulsar);

        conf = pulsar.getConfiguration();

        // Initialize the default stats to assume for unseen bundles (hard-coded for now).
        defaultStats.msgThroughputIn = DEFAULT_MESSAGE_THROUGHPUT;
        defaultStats.msgThroughputOut = DEFAULT_MESSAGE_THROUGHPUT;
        defaultStats.msgRateIn = DEFAULT_MESSAGE_RATE;
        defaultStats.msgRateOut = DEFAULT_MESSAGE_RATE;

        placementStrategy = ModularLoadManagerStrategy.create(conf);
        policies = new SimpleResourceAllocationPolicies(pulsar);
        filterPipeline.add(new BrokerVersionFilter());

        refreshBrokerToFailureDomainMap();
        // register listeners for domain changes
        pulsar.getConfigurationCache().failureDomainListCache()
                .registerListener((path, data, stat) -> scheduler.execute(() -> refreshBrokerToFailureDomainMap()));
        pulsar.getConfigurationCache().failureDomainCache()
                .registerListener((path, data, stat) -> scheduler.execute(() -> refreshBrokerToFailureDomainMap()));

        loadSheddingPipeline.add(createLoadSheddingStrategy());
    }

    @Override
    public void accept(Notification t) {
        if (t.getPath().startsWith(LoadManager.LOADBALANCE_BROKERS_ROOT)) {
            brokersData.listLocks(LoadManager.LOADBALANCE_BROKERS_ROOT)
                    .thenAccept(brokers -> {
                        reapDeadBrokerPreallocations(brokers);
                    });

            try {
                scheduler.submit(ModularLoadManagerImpl.this::updateAll);
            } catch (RejectedExecutionException e) {
                // Executor is shutting down
            }
        }
    }

    private LoadSheddingStrategy createLoadSheddingStrategy() {
        try {
            Class<?> loadSheddingClass = Class.forName(conf.getLoadBalancerLoadSheddingStrategy());
            Object loadSheddingInstance = loadSheddingClass.newInstance();
            if (loadSheddingInstance instanceof LoadSheddingStrategy) {
                return (LoadSheddingStrategy) loadSheddingInstance;
            } else {
                log.error("create load shedding strategy failed. using OverloadShedder instead.");
                return new OverloadShedder();
            }
        } catch (Exception e) {
            log.error("Error when trying to create load shedding strategy: ", e);
        }

        return new OverloadShedder();
    }

    /**
     * Initialize this load manager.
     *
     * @param pulsar
     *            Client to construct this manager from.
     */
    public ModularLoadManagerImpl(final PulsarService pulsar) {
        this();
        initialize(pulsar);
    }

    // For each broker that we have a recent load report, see if they are still alive
    private void reapDeadBrokerPreallocations(List<String> aliveBrokers) {
        for (String broker : loadData.getBrokerData().keySet()) {
            if (!aliveBrokers.contains(broker)) {
                if (log.isDebugEnabled()) {
                    log.debug("Broker {} appears to have stopped; now reclaiming any preallocations", broker);
                }
                final Iterator<Map.Entry<String, String>> iterator = preallocatedBundleToBroker.entrySet().iterator();
                while (iterator.hasNext()) {
                    Map.Entry<String, String> entry = iterator.next();
                    final String preallocatedBundle = entry.getKey();
                    final String preallocatedBroker = entry.getValue();
                    if (broker.equals(preallocatedBroker)) {
                        if (log.isDebugEnabled()) {
                            log.debug("Removing old preallocation on dead broker {} for bundle {}",
                                    preallocatedBroker, preallocatedBundle);
                        }
                        iterator.remove();
                    }
                }
            }
        }
    }

    @Override
    public Set<String> getAvailableBrokers() {
        try {
            return new TreeSet<>(brokersData.listLocks(LoadManager.LOADBALANCE_BROKERS_ROOT).get());
        } catch (Exception e) {
            log.warn("Error when trying to get active brokers", e);
            return loadData.getBrokerData().keySet();
        }
    }

    // Attempt to local the data for the given bundle in metadata store
    // If it cannot be found, return the default bundle data.
    private BundleData getBundleDataOrDefault(final String bundle) {
        BundleData bundleData = null;
        try {
            Optional<BundleData> optBundleData = bundlesCache.get(getBundleDataPath(bundle)).join();
            if (optBundleData.isPresent()) {
                return optBundleData.get();
            }

            Optional<ResourceQuota> optQuota = resourceQuotaCache
                    .get(String.format("%s/%s", RESOURCE_QUOTA_ZPATH, bundle)).join();
            if (optQuota.isPresent()) {
                ResourceQuota quota = optQuota.get();
                bundleData = new BundleData(NUM_SHORT_SAMPLES, NUM_LONG_SAMPLES);
                // Initialize from existing resource quotas if new API ZNodes do not exist.
                final TimeAverageMessageData shortTermData = bundleData.getShortTermData();
                final TimeAverageMessageData longTermData = bundleData.getLongTermData();

                shortTermData.setMsgRateIn(quota.getMsgRateIn());
                shortTermData.setMsgRateOut(quota.getMsgRateOut());
                shortTermData.setMsgThroughputIn(quota.getBandwidthIn());
                shortTermData.setMsgThroughputOut(quota.getBandwidthOut());

                longTermData.setMsgRateIn(quota.getMsgRateIn());
                longTermData.setMsgRateOut(quota.getMsgRateOut());
                longTermData.setMsgThroughputIn(quota.getBandwidthIn());
                longTermData.setMsgThroughputOut(quota.getBandwidthOut());

                // Assume ample history.
                shortTermData.setNumSamples(NUM_SHORT_SAMPLES);
                longTermData.setNumSamples(NUM_LONG_SAMPLES);
            }
        } catch (Exception e) {
            log.warn("Error when trying to find bundle {} on metadata store: {}", bundle, e);
        }
        if (bundleData == null) {
            bundleData = new BundleData(NUM_SHORT_SAMPLES, NUM_LONG_SAMPLES, defaultStats);
        }
        return bundleData;
    }

    // Get the metadata store path for the given bundle full name.
    private static String getBundleDataPath(final String bundle) {
        return BUNDLE_DATA_PATH + "/" + bundle;
    }

    // Use the Pulsar client to acquire the namespace bundle stats.
    private Map<String, NamespaceBundleStats> getBundleStats() {
        return pulsar.getBrokerService().getBundleStats();
    }

    private double percentChange(final double oldValue, final double newValue) {
        if (oldValue == 0) {
            if (newValue == 0) {
                // Avoid NaN
                return 0;
            }
            return Double.POSITIVE_INFINITY;
        }
        return 100 * Math.abs((oldValue - newValue) / oldValue);
    }

    // Determine if the broker data requires an update by delegating to the update condition.
    private boolean needBrokerDataUpdate() {
        final long updateMaxIntervalMillis = TimeUnit.MINUTES
                .toMillis(conf.getLoadBalancerReportUpdateMaxIntervalMinutes());
        long timeSinceLastReportWrittenToStore = System.currentTimeMillis() - localData.getLastUpdate();
        if (timeSinceLastReportWrittenToStore > updateMaxIntervalMillis) {
            log.info("Writing local data to metadata store because time since last"
                            + " update exceeded threshold of {} minutes",
                    conf.getLoadBalancerReportUpdateMaxIntervalMinutes());
            // Always update after surpassing the maximum interval.
            return true;
        }
        final double maxChange = Math
                .max(100.0 * (Math.abs(lastData.getMaxResourceUsage() - localData.getMaxResourceUsage())),
                        Math.max(percentChange(lastData.getMsgRateIn() + lastData.getMsgRateOut(),
                                localData.getMsgRateIn() + localData.getMsgRateOut()),
                                Math.max(
                                        percentChange(lastData.getMsgThroughputIn() + lastData.getMsgThroughputOut(),
                                                localData.getMsgThroughputIn() + localData.getMsgThroughputOut()),
                                        percentChange(lastData.getNumBundles(), localData.getNumBundles()))));
        if (maxChange > conf.getLoadBalancerReportUpdateThresholdPercentage()) {
            log.info("Writing local data to metadata store because maximum change {}% exceeded threshold {}%; "
                            + "time since last report written is {} seconds", maxChange,
                    conf.getLoadBalancerReportUpdateThresholdPercentage(),
                    timeSinceLastReportWrittenToStore / 1000.0);
            return true;
        }
        return false;
    }

    // Update both the broker data and the bundle data.
    public void updateAll() {
        if (log.isDebugEnabled()) {
            log.debug("Updating broker and bundle data for loadreport");
        }
        updateAllBrokerData();
        updateBundleData();
        // broker has latest load-report: check if any bundle requires split
        checkNamespaceBundleSplit();
    }

    // As the leader broker, update the broker data map in loadData by querying metadata store for the broker data put
    // there by each broker via updateLocalBrokerData.
    private void updateAllBrokerData() {
        final Set<String> activeBrokers = getAvailableBrokers();
        final Map<String, BrokerData> brokerDataMap = loadData.getBrokerData();
        for (String broker : activeBrokers) {
            try {
                String key = String.format("%s/%s", LoadManager.LOADBALANCE_BROKERS_ROOT, broker);
                Optional<LocalBrokerData> localData = brokersData.readLock(key).get();
                if (!localData.isPresent()) {
                    brokerDataMap.remove(broker);
                    log.info("[{}] Broker load report is not present", broker);
                    continue;
                }

                if (brokerDataMap.containsKey(broker)) {
                    // Replace previous local broker data.
                    brokerDataMap.get(broker).setLocalData(localData.get());
                } else {
                    // Initialize BrokerData object for previously unseen
                    // brokers.
                    brokerDataMap.put(broker, new BrokerData(localData.get()));
                }
            } catch (Exception e) {
                log.warn("Error reading broker data from cache for broker - [{}], [{}]", broker, e.getMessage());
            }
        }
        // Remove obsolete brokers.
        for (final String broker : brokerDataMap.keySet()) {
            if (!activeBrokers.contains(broker)) {
                brokerDataMap.remove(broker);
            }
        }
    }

    // As the leader broker, use the local broker data saved on metadata store to update the bundle stats so that better
    // load management decisions may be made.
    private void updateBundleData() {
        final Map<String, BundleData> bundleData = loadData.getBundleData();
        // Iterate over the broker data.
        for (Map.Entry<String, BrokerData> brokerEntry : loadData.getBrokerData().entrySet()) {
            final String broker = brokerEntry.getKey();
            final BrokerData brokerData = brokerEntry.getValue();
            final Map<String, NamespaceBundleStats> statsMap = brokerData.getLocalData().getLastStats();

            // Iterate over the last bundle stats available to the current
            // broker to update the bundle data.
            for (Map.Entry<String, NamespaceBundleStats> entry : statsMap.entrySet()) {
                final String bundle = entry.getKey();
                final NamespaceBundleStats stats = entry.getValue();
                if (bundleData.containsKey(bundle)) {
                    // If we recognize the bundle, add these stats as a new sample.
                    bundleData.get(bundle).update(stats);
                } else {
                    // Otherwise, attempt to find the bundle data on metadata store.
                    // If it cannot be found, use the latest stats as the first sample.
                    BundleData currentBundleData = getBundleDataOrDefault(bundle);
                    currentBundleData.update(stats);
                    bundleData.put(bundle, currentBundleData);
                }
            }

            // Remove all loaded bundles from the preallocated maps.
            final Map<String, BundleData> preallocatedBundleData = brokerData.getPreallocatedBundleData();
            synchronized (preallocatedBundleData) {
                for (String preallocatedBundleName : brokerData.getPreallocatedBundleData().keySet()) {
                    if (brokerData.getLocalData().getBundles().contains(preallocatedBundleName)) {
                        final Iterator<Map.Entry<String, BundleData>> preallocatedIterator =
                                preallocatedBundleData.entrySet()
                                        .iterator();
                        while (preallocatedIterator.hasNext()) {
                            final String bundle = preallocatedIterator.next().getKey();

                            if (bundleData.containsKey(bundle)) {
                                preallocatedIterator.remove();
                                preallocatedBundleToBroker.remove(bundle);
                            }
                        }
                    }

                    // This is needed too in case a broker which was assigned a bundle dies and comes back up.
                    preallocatedBundleToBroker.remove(preallocatedBundleName);
                }
            }

            // Using the newest data, update the aggregated time-average data for the current broker.
            brokerData.getTimeAverageData().reset(statsMap.keySet(), bundleData, defaultStats);
            final ConcurrentOpenHashMap<String, ConcurrentOpenHashSet<String>> namespaceToBundleRange =
                    brokerToNamespaceToBundleRange
                            .computeIfAbsent(broker, k -> new ConcurrentOpenHashMap<>());
            synchronized (namespaceToBundleRange) {
                namespaceToBundleRange.clear();
                LoadManagerShared.fillNamespaceToBundlesMap(statsMap.keySet(), namespaceToBundleRange);
                LoadManagerShared.fillNamespaceToBundlesMap(preallocatedBundleData.keySet(), namespaceToBundleRange);
            }
        }
    }

    /**
     * As any broker, disable the broker this manager is running on.
     *
     * @throws PulsarServerException
     *             If there's a failure when disabling broker on metadata store.
     */
    @Override
    public void disableBroker() throws PulsarServerException {
        if (StringUtils.isNotEmpty(brokerZnodePath)) {
            try {
                brokerDataLock.release().join();
            } catch (CompletionException e) {
                if (e.getCause() instanceof NotFoundException) {
                    throw new PulsarServerException.NotFoundException(MetadataStoreException.unwrap(e));
                } else {
                    throw new PulsarServerException(MetadataStoreException.unwrap(e));
                }
            }
        }
    }

    /**
     * As the leader broker, select bundles for the namespace service to unload so that they may be reassigned to new
     * brokers.
     */
    @Override
    public synchronized void doLoadShedding() {
        if (!LoadManagerShared.isLoadSheddingEnabled(pulsar)) {
            return;
        }
        if (getAvailableBrokers().size() <= 1) {
            log.info("Only 1 broker available: no load shedding will be performed");
            return;
        }
        // Remove bundles who have been unloaded for longer than the grace period from the recently unloaded map.
        final long timeout = System.currentTimeMillis()
                - TimeUnit.MINUTES.toMillis(conf.getLoadBalancerSheddingGracePeriodMinutes());
        final Map<String, Long> recentlyUnloadedBundles = loadData.getRecentlyUnloadedBundles();
        recentlyUnloadedBundles.keySet().removeIf(e -> recentlyUnloadedBundles.get(e) < timeout);

        for (LoadSheddingStrategy strategy : loadSheddingPipeline) {
            final Multimap<String, String> bundlesToUnload = strategy.findBundlesForUnloading(loadData, conf);

            bundlesToUnload.asMap().forEach((broker, bundles) -> {
                bundles.forEach(bundle -> {
                    final String namespaceName = LoadManagerShared.getNamespaceNameFromBundleName(bundle);
                    final String bundleRange = LoadManagerShared.getBundleRangeFromBundleName(bundle);
                    if (!shouldAntiAffinityNamespaceUnload(namespaceName, bundleRange, broker)) {
                        return;
                    }

                    log.info("[Overload shedder] Unloading bundle: {} from broker {}", bundle, broker);
                    try {
                        pulsar.getAdminClient().namespaces().unloadNamespaceBundle(namespaceName, bundleRange);
                        loadData.getRecentlyUnloadedBundles().put(bundle, System.currentTimeMillis());
                    } catch (PulsarServerException | PulsarAdminException e) {
                        log.warn("Error when trying to perform load shedding on {} for broker {}", bundle, broker, e);
                    }
                });
            });

            updateBundleUnloadingMetrics(bundlesToUnload);
        }
    }

    /**
     * As leader broker, update bundle unloading metrics.
     *
     * @param bundlesToUnload
     */
    private void updateBundleUnloadingMetrics(Multimap<String, String> bundlesToUnload) {
        unloadBrokerCount += bundlesToUnload.keySet().size();
        unloadBundleCount += bundlesToUnload.values().size();

        List<Metrics> metrics = Lists.newArrayList();
        Map<String, String> dimensions = new HashMap<>();

        dimensions.put("metric", "bundleUnloading");

        Metrics m = Metrics.create(dimensions);
        m.put("brk_lb_unload_broker_count", unloadBrokerCount);
        m.put("brk_lb_unload_bundle_count", unloadBundleCount);
        metrics.add(m);
        this.bundleUnloadMetrics.set(metrics);
    }

    public boolean shouldAntiAffinityNamespaceUnload(String namespace, String bundle, String currentBroker) {
        try {
            Optional<LocalPolicies> nsPolicies = pulsar.getLocalZkCacheService().policiesCache()
                    .get(joinPath(LOCAL_POLICIES_ROOT, namespace));
            if (!nsPolicies.isPresent() || StringUtils.isBlank(nsPolicies.get().namespaceAntiAffinityGroup)) {
                return true;
            }

            synchronized (brokerCandidateCache) {
                brokerCandidateCache.clear();
                ServiceUnitId serviceUnit = pulsar.getNamespaceService().getNamespaceBundleFactory()
                        .getBundle(namespace, bundle);
                LoadManagerShared.applyNamespacePolicies(serviceUnit, policies, brokerCandidateCache,
                        getAvailableBrokers(), brokerTopicLoadingPredicate);
                return LoadManagerShared.shouldAntiAffinityNamespaceUnload(namespace, bundle, currentBroker, pulsar,
                        brokerToNamespaceToBundleRange, brokerCandidateCache);
            }

        } catch (Exception e) {
            log.warn("Failed to check anti-affinity namespace ownership for {}/{}/{}, {}", namespace, bundle,
                    currentBroker, e.getMessage());

        }
        return true;
    }

    /**
     * As the leader broker, attempt to automatically detect and split hot namespace bundles.
     */
    @Override
    public void checkNamespaceBundleSplit() {

        if (!conf.isLoadBalancerAutoBundleSplitEnabled() || pulsar.getLeaderElectionService() == null
                || !pulsar.getLeaderElectionService().isLeader()) {
            return;
        }
        final boolean unloadSplitBundles = pulsar.getConfiguration().isLoadBalancerAutoUnloadSplitBundlesEnabled();
        synchronized (bundleSplitStrategy) {
            final Set<String> bundlesToBeSplit = bundleSplitStrategy.findBundlesToSplit(loadData, pulsar);
            NamespaceBundleFactory namespaceBundleFactory = pulsar.getNamespaceService().getNamespaceBundleFactory();
            for (String bundleName : bundlesToBeSplit) {
                try {
                    final String namespaceName = LoadManagerShared.getNamespaceNameFromBundleName(bundleName);
                    final String bundleRange = LoadManagerShared.getBundleRangeFromBundleName(bundleName);
                    if (!namespaceBundleFactory
                            .canSplitBundle(namespaceBundleFactory.getBundle(namespaceName, bundleRange))) {
                        continue;
                    }

                    // Make sure the same bundle is not selected again.
                    loadData.getBundleData().remove(bundleName);
                    localData.getLastStats().remove(bundleName);
                    // Clear namespace bundle-cache
                    this.pulsar.getNamespaceService().getNamespaceBundleFactory()
                            .invalidateBundleCache(NamespaceName.get(namespaceName));
                    deleteBundleDataFromMetadataStore(bundleName);

                    log.info("Load-manager splitting bundle {} and unloading {}", bundleName, unloadSplitBundles);
                    pulsar.getAdminClient().namespaces().splitNamespaceBundle(namespaceName, bundleRange,
                        unloadSplitBundles, null);

                    log.info("Successfully split namespace bundle {}", bundleName);
                } catch (Exception e) {
                    log.error("Failed to split namespace bundle {}", bundleName, e);
                }
            }

            updateBundleSplitMetrics(bundlesToBeSplit);
        }

    }

    /**
     * As leader broker, update bundle split metrics.
     *
     * @param bundlesToBeSplit
     */
    private void updateBundleSplitMetrics(Set<String> bundlesToBeSplit) {
        bundleSplitCount += bundlesToBeSplit.size();

        List<Metrics> metrics = Lists.newArrayList();
        Map<String, String> dimensions = new HashMap<>();

        dimensions.put("metric", "bundlesSplit");

        Metrics m = Metrics.create(dimensions);
        m.put("brk_lb_bundles_split_count", bundleSplitCount);
        metrics.add(m);
        this.bundleSplitMetrics.set(metrics);
    }

    private static final Summary selectBrokerForAssignment = Summary.build(
            "pulsar_broker_load_manager_bundle_assigment", "-")
            .quantile(0.50)
            .quantile(0.99)
            .quantile(0.999)
            .quantile(1.0)
            .register();

    /**
     * As the leader broker, find a suitable broker for the assignment of the given bundle.
     *
     * @param serviceUnit
     *            ServiceUnitId for the bundle.
     * @return The name of the selected broker, as it appears on metadata store.
     */
    @Override
    public Optional<String> selectBrokerForAssignment(final ServiceUnitId serviceUnit) {
        // Use brokerCandidateCache as a lock to reduce synchronization.
        long startTime = System.nanoTime();

        try {
            synchronized (brokerCandidateCache) {
                final String bundle = serviceUnit.toString();
                if (preallocatedBundleToBroker.containsKey(bundle)) {
                    // If the given bundle is already in preallocated, return the selected broker.
                    return Optional.of(preallocatedBundleToBroker.get(bundle));
                }
                final BundleData data = loadData.getBundleData().computeIfAbsent(bundle,
                        key -> getBundleDataOrDefault(bundle));
                brokerCandidateCache.clear();
                LoadManagerShared.applyNamespacePolicies(serviceUnit, policies, brokerCandidateCache,
                        getAvailableBrokers(),
                        brokerTopicLoadingPredicate);

                // filter brokers which owns topic higher than threshold
                LoadManagerShared.filterBrokersWithLargeTopicCount(brokerCandidateCache, loadData,
                        conf.getLoadBalancerBrokerMaxTopics());

                // distribute namespaces to domain and brokers according to anti-affinity-group
                LoadManagerShared.filterAntiAffinityGroupOwnedBrokers(pulsar, serviceUnit.toString(),
                        brokerCandidateCache,
                        brokerToNamespaceToBundleRange, brokerToFailureDomainMap);
                // distribute bundles evenly to candidate-brokers

                LoadManagerShared.removeMostServicingBrokersForNamespace(serviceUnit.toString(), brokerCandidateCache,
                        brokerToNamespaceToBundleRange);
                log.info("{} brokers being considered for assignment of {}", brokerCandidateCache.size(), bundle);

                // Use the filter pipeline to finalize broker candidates.
                try {
                    for (BrokerFilter filter : filterPipeline) {
                        filter.filter(brokerCandidateCache, data, loadData, conf);
                    }
                } catch (BrokerFilterException x) {
                    // restore the list of brokers to the full set
                    LoadManagerShared.applyNamespacePolicies(serviceUnit, policies, brokerCandidateCache,
                            getAvailableBrokers(),
                            brokerTopicLoadingPredicate);
                }

                if (brokerCandidateCache.isEmpty()) {
                    // restore the list of brokers to the full set
                    LoadManagerShared.applyNamespacePolicies(serviceUnit, policies, brokerCandidateCache,
                            getAvailableBrokers(),
                            brokerTopicLoadingPredicate);
                }

                // Choose a broker among the potentially smaller filtered list, when possible
                Optional<String> broker = placementStrategy.selectBroker(brokerCandidateCache, data, loadData, conf);
                if (log.isDebugEnabled()) {
                    log.debug("Selected broker {} from candidate brokers {}", broker, brokerCandidateCache);
                }

                if (!broker.isPresent()) {
                    // No brokers available
                    return broker;
                }

                final double overloadThreshold = conf.getLoadBalancerBrokerOverloadedThresholdPercentage() / 100.0;
                final double maxUsage = loadData.getBrokerData().get(broker.get()).getLocalData().getMaxResourceUsage();
                if (maxUsage > overloadThreshold) {
                    // All brokers that were in the filtered list were overloaded, so check if there is a better broker
                    LoadManagerShared.applyNamespacePolicies(serviceUnit, policies, brokerCandidateCache,
                            getAvailableBrokers(),
                            brokerTopicLoadingPredicate);
                    broker = placementStrategy.selectBroker(brokerCandidateCache, data, loadData, conf);
                }

                // Add new bundle to preallocated.
                loadData.getBrokerData().get(broker.get()).getPreallocatedBundleData().put(bundle, data);
                preallocatedBundleToBroker.put(bundle, broker.get());

                final String namespaceName = LoadManagerShared.getNamespaceNameFromBundleName(bundle);
                final String bundleRange = LoadManagerShared.getBundleRangeFromBundleName(bundle);
                final ConcurrentOpenHashMap<String, ConcurrentOpenHashSet<String>> namespaceToBundleRange =
                        brokerToNamespaceToBundleRange
                                .computeIfAbsent(broker.get(), k -> new ConcurrentOpenHashMap<>());
                synchronized (namespaceToBundleRange) {
                    namespaceToBundleRange.computeIfAbsent(namespaceName, k -> new ConcurrentOpenHashSet<>())
                            .add(bundleRange);
                }
                return broker;
            }
        } finally {
            selectBrokerForAssignment.observe(System.nanoTime() - startTime, TimeUnit.NANOSECONDS);
        }
    }

    /**
     * As any broker, start the load manager.
     *
     * @throws PulsarServerException
     *             If an unexpected error prevented the load manager from being started.
     */
    @Override
    public void start() throws PulsarServerException {
        try {
            // At this point, the ports will be updated with the real port number that the server was assigned
            Map<String, String> protocolData = pulsar.getProtocolDataToAdvertise();

            lastData = new LocalBrokerData(pulsar.getSafeWebServiceAddress(), pulsar.getWebServiceAddressTls(),
                    pulsar.getSafeBrokerServiceUrl(), pulsar.getBrokerServiceUrlTls(), pulsar.getAdvertisedListeners());
            lastData.setProtocols(protocolData);
            // configure broker-topic mode
            lastData.setPersistentTopicsEnabled(pulsar.getConfiguration().isEnablePersistentTopics());
            lastData.setNonPersistentTopicsEnabled(pulsar.getConfiguration().isEnableNonPersistentTopics());

            localData = new LocalBrokerData(pulsar.getSafeWebServiceAddress(), pulsar.getWebServiceAddressTls(),
                    pulsar.getSafeBrokerServiceUrl(), pulsar.getBrokerServiceUrlTls(), pulsar.getAdvertisedListeners());
            localData.setProtocols(protocolData);
            localData.setBrokerVersionString(pulsar.getBrokerVersion());
            // configure broker-topic mode
            localData.setPersistentTopicsEnabled(pulsar.getConfiguration().isEnablePersistentTopics());
            localData.setNonPersistentTopicsEnabled(pulsar.getConfiguration().isEnableNonPersistentTopics());

            String lookupServiceAddress = pulsar.getAdvertisedAddress() + ":"
                    + (conf.getWebServicePort().isPresent() ? conf.getWebServicePort().get()
                            : conf.getWebServicePortTls().get());
            brokerZnodePath = LoadManager.LOADBALANCE_BROKERS_ROOT + "/" + lookupServiceAddress;
            final String timeAverageZPath = TIME_AVERAGE_BROKER_ZPATH + "/" + lookupServiceAddress;
            updateLocalBrokerData();

            brokerDataLock = brokersData.acquireLock(brokerZnodePath, localData).join();

            timeAverageBrokerDataCache.updateOrCreate(timeAverageZPath, new TimeAverageBrokerData()).join();
            updateAll();
            lastBundleDataUpdate = System.currentTimeMillis();
        } catch (Exception e) {
            log.error("Unable to acquire lock for broker: [{}]", brokerZnodePath, e);
            throw new PulsarServerException(e);
        }
    }

    /**
     * As any broker, stop the load manager.
     *
     * @throws PulsarServerException
     *             If an unexpected error occurred when attempting to stop the load manager.
     */
    @Override
    public void stop() throws PulsarServerException {
        scheduler.shutdownNow();

        try {
            brokersData.close();
        } catch (Exception e) {
            log.warn("Failed to release broker lock: {}", e.getMessage());
        }
    }

    /**
     * As any broker, retrieve the namespace bundle stats and system resource usage to update data local to this broker.
     * @return
     */
    @Override
    public LocalBrokerData updateLocalBrokerData() {
        lock.lock();
        try {
            final SystemResourceUsage systemResourceUsage = LoadManagerShared.getSystemResourceUsage(brokerHostUsage);
            localData.update(systemResourceUsage, getBundleStats());
            updateLoadBalancingMetrics(systemResourceUsage);
        } catch (Exception e) {
            log.warn("Error when attempting to update local broker data", e);
            if (e instanceof ConcurrentModificationException) {
                throw (ConcurrentModificationException) e;
            }
        } finally {
            lock.unlock();
        }
        return localData;
    }

    /**
     * As any broker, update System Resource Usage Percentage.
     *
     * @param systemResourceUsage
     */
    private void updateLoadBalancingMetrics(final SystemResourceUsage systemResourceUsage) {
        List<Metrics> metrics = Lists.newArrayList();
        Map<String, String> dimensions = new HashMap<>();

        dimensions.put("broker", conf.getAdvertisedAddress());
        dimensions.put("metric", "loadBalancing");

        Metrics m = Metrics.create(dimensions);
        m.put("brk_lb_cpu_usage", systemResourceUsage.getCpu().percentUsage());
        m.put("brk_lb_memory_usage", systemResourceUsage.getMemory().percentUsage());
        m.put("brk_lb_directMemory_usage", systemResourceUsage.getDirectMemory().percentUsage());
        m.put("brk_lb_bandwidth_in_usage", systemResourceUsage.getBandwidthIn().percentUsage());
        m.put("brk_lb_bandwidth_out_usage", systemResourceUsage.getBandwidthOut().percentUsage());
        metrics.add(m);
        this.loadBalancingMetrics.set(metrics);
    }

    /**
     * As any broker, write the local broker data to metadata store.
     */
    @Override
    public void writeBrokerDataOnZooKeeper() {
        writeBrokerDataOnZooKeeper(false);
    }

    @Override
    public void writeBrokerDataOnZooKeeper(boolean force) {
        lock.lock();
        try {
            updateLocalBrokerData();
            if (needBrokerDataUpdate() || force) {
                localData.setLastUpdate(System.currentTimeMillis());

<<<<<<< HEAD
                brokerDataLock.updateValue(localData).join();
=======
                try {
                    zkClient.setData(brokerZnodePath, localData.getJsonBytes(), -1);
                } catch (KeeperException.NoNodeException e) {
                    ZkUtils.createFullPathOptimistic(zkClient, brokerZnodePath, localData.getJsonBytes(),
                            ZooDefs.Ids.OPEN_ACL_UNSAFE, CreateMode.EPHEMERAL);
                }
>>>>>>> 55867f1e

                // Clear deltas.
                localData.cleanDeltas();

                // Update previous data.
                lastData.update(localData);
            }
        } catch (Exception e) {
<<<<<<< HEAD
            log.warn("Error writing broker data on metadata store", e);
=======
            log.warn("Error writing broker data on ZooKeeper", e);
            if (e instanceof ConcurrentModificationException) {
                throw (ConcurrentModificationException) e;
            }
        } finally {
            lock.unlock();
>>>>>>> 55867f1e
        }
    }

    /**
     * As the leader broker, write bundle data aggregated from all brokers to metadata store.
     */
    @Override
    public void writeBundleDataOnZooKeeper() {
        updateBundleData();
        // Write the bundle data to metadata store.
        List<CompletableFuture<Void>> futures = new ArrayList<>();

        for (Map.Entry<String, BundleData> entry : loadData.getBundleData().entrySet()) {
            final String bundle = entry.getKey();
            final BundleData data = entry.getValue();
            futures.add(bundlesCache.updateOrCreate(getBundleDataPath(bundle), data));
        }

        // Write the time average broker data to metadata store.
        for (Map.Entry<String, BrokerData> entry : loadData.getBrokerData().entrySet()) {
            final String broker = entry.getKey();
            final TimeAverageBrokerData data = entry.getValue().getTimeAverageData();
            futures.add(timeAverageBrokerDataCache.updateOrCreate(TIME_AVERAGE_BROKER_ZPATH + "/" + broker, data));
        }

        try {
            FutureUtil.waitForAll(futures).join();
        } catch (Exception e) {
            log.warn("Error when writing metadata data to store: {}", e);
        }
    }

    private void deleteBundleDataFromMetadataStore(String bundle) {
        try {
            bundlesCache.delete(getBundleDataPath(bundle)).join();
        } catch (Exception e) {
            if (!(e.getCause() instanceof NotFoundException)) {
                log.warn("Failed to delete bundle-data {} from metadata store", bundle, e);
            }
        }
    }

    private void refreshBrokerToFailureDomainMap() {
        if (!pulsar.getConfiguration().isFailureDomainsEnabled()) {
            return;
        }
        final String clusterDomainRootPath = pulsar.getConfigurationCache().CLUSTER_FAILURE_DOMAIN_ROOT;
        try {
            synchronized (brokerToFailureDomainMap) {
                Map<String, String> tempBrokerToFailureDomainMap = Maps.newHashMap();
                for (String domainName : pulsar.getConfigurationCache().failureDomainListCache().get()) {
                    try {
                        Optional<FailureDomain> domain = pulsar.getConfigurationCache().failureDomainCache()
                                .get(clusterDomainRootPath + "/" + domainName);
                        if (domain.isPresent()) {
                            for (String broker : domain.get().brokers) {
                                tempBrokerToFailureDomainMap.put(broker, domainName);
                            }
                        }
                    } catch (Exception e) {
                        log.warn("Failed to get domain {}", domainName, e);
                    }
                }
                this.brokerToFailureDomainMap = tempBrokerToFailureDomainMap;
            }
            log.info("Cluster domain refreshed {}", brokerToFailureDomainMap);
        } catch (Exception e) {
            log.warn("Failed to get domain-list for cluster {}", e.getMessage());
        }
    }

    @Override
    public LocalBrokerData getBrokerLocalData(String broker) {
        String key = String.format("%s/%s", LoadManager.LOADBALANCE_BROKERS_ROOT, broker);
        try {
            return brokersData.readLock(key).join().orElse(null);
        } catch (Exception e) {
            log.warn("Failed to get local-broker data for {}", broker, e);
            return null;
        }
    }

    @Override
    public List<Metrics> getLoadBalancingMetrics() {
        List<Metrics> metricsCollection = new ArrayList<>();

        if (this.loadBalancingMetrics.get() != null) {
            metricsCollection.addAll(this.loadBalancingMetrics.get());
        }

        if (this.bundleUnloadMetrics.get() != null) {
            metricsCollection.addAll(this.bundleUnloadMetrics.get());
        }

        if (this.bundleSplitMetrics.get() != null) {
            metricsCollection.addAll(this.bundleSplitMetrics.get());
        }

        return metricsCollection;
    }
}<|MERGE_RESOLUTION|>--- conflicted
+++ resolved
@@ -42,13 +42,9 @@
 import java.util.concurrent.ScheduledExecutorService;
 import java.util.concurrent.TimeUnit;
 import java.util.concurrent.atomic.AtomicReference;
-<<<<<<< HEAD
 import java.util.function.Consumer;
-=======
 import java.util.concurrent.locks.Lock;
 import java.util.concurrent.locks.ReentrantLock;
-import org.apache.bookkeeper.util.ZkUtils;
->>>>>>> 55867f1e
 import org.apache.commons.lang3.StringUtils;
 import org.apache.commons.lang3.SystemUtils;
 import org.apache.pulsar.broker.BrokerData;
@@ -963,16 +959,7 @@
             if (needBrokerDataUpdate() || force) {
                 localData.setLastUpdate(System.currentTimeMillis());
 
-<<<<<<< HEAD
                 brokerDataLock.updateValue(localData).join();
-=======
-                try {
-                    zkClient.setData(brokerZnodePath, localData.getJsonBytes(), -1);
-                } catch (KeeperException.NoNodeException e) {
-                    ZkUtils.createFullPathOptimistic(zkClient, brokerZnodePath, localData.getJsonBytes(),
-                            ZooDefs.Ids.OPEN_ACL_UNSAFE, CreateMode.EPHEMERAL);
-                }
->>>>>>> 55867f1e
 
                 // Clear deltas.
                 localData.cleanDeltas();
@@ -981,16 +968,12 @@
                 lastData.update(localData);
             }
         } catch (Exception e) {
-<<<<<<< HEAD
             log.warn("Error writing broker data on metadata store", e);
-=======
-            log.warn("Error writing broker data on ZooKeeper", e);
             if (e instanceof ConcurrentModificationException) {
                 throw (ConcurrentModificationException) e;
             }
         } finally {
             lock.unlock();
->>>>>>> 55867f1e
         }
     }
 
