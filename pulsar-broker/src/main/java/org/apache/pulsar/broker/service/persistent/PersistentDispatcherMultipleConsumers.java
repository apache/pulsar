--- conflicted
+++ resolved
@@ -878,16 +878,12 @@
         }
 
         synchronized (this) {
-<<<<<<< HEAD
-            if (delayedDeliveryTracker.isEmpty()) {
-=======
             if (!delayedDeliveryTracker.isPresent()) {
                 if (!msgMetadata.hasDeliverAtTime()) {
                     // No need to initialize the tracker here
                     return false;
                 }
 
->>>>>>> a73e1f3a
                 // Initialize the tracker the first time we need to use it
                 delayedDeliveryTracker = Optional
                         .of(topic.getBrokerService().getDelayedDeliveryTrackerFactory().newTracker(this));
