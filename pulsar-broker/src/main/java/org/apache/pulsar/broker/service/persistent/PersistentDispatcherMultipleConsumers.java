--- conflicted
+++ resolved
@@ -549,41 +549,15 @@
             log.debug("[{}] Distributing {} messages to {} consumers", name, entries.size(), consumerList.size());
         }
 
-<<<<<<< HEAD
-       sendMessagesToConsumers(readType, entries);
-    }
-
-    protected synchronized void acquireSendInProgress() {
-        sendInProgress = true;
-    }
-
-    protected synchronized void releaseSendInProgress() {
-        sendInProgress = false;
-    }
-
-    protected synchronized boolean isSendInProgress() {
-        return sendInProgress;
-    }
-
-    protected final synchronized void sendMessagesToConsumers(ReadType readType, List<Entry> entries) {
-=======
         long size = entries.stream().mapToLong(Entry::getLength).sum();
         updatePendingBytesToDispatch(size);
 
->>>>>>> 6fec66b1
         // dispatch messages to a separate thread, but still in order for this subscription
         // sendMessagesToConsumers is responsible for running broker-side filters
         // that may be quite expensive
         if (serviceConfig.isDispatcherDispatchMessagesInSubscriptionThread()) {
             // setting sendInProgress here, because sendMessagesToConsumers will be executed
             // in a separate thread, and we want to prevent more reads
-<<<<<<< HEAD
-            acquireSendInProgress();
-            dispatchMessagesThread.execute(safeRun(() -> sendMessagesToConsumers(readType, entries, false)));
-        } else {
-            acquireSendInProgress();
-            sendMessagesToConsumers(readType, entries, true);
-=======
             sendInProgress = true;
             dispatchMessagesThread.execute(safeRun(() -> {
                 if (sendMessagesToConsumers(readType, entries)) {
@@ -600,25 +574,27 @@
             } else {
                 updatePendingBytesToDispatch(-size);
             }
->>>>>>> 6fec66b1
-        }
-    }
-
-    private void sendMessagesToConsumers(ReadType readType, List<Entry> entries, boolean asyncRead) {
-        final boolean canReadMore;
-        synchronized (PersistentDispatcherMultipleConsumers.this) {
-            try {
-                canReadMore = trySendMessagesToConsumers(readType, entries);
-            } finally {
-                releaseSendInProgress();
-            }
-        }
-        if (canReadMore) {
-            if (asyncRead) {
-                readMoreEntriesAsync();
-            } else {
-                readMoreEntries();
-            }
+        }
+    }
+
+    protected synchronized void acquireSendInProgress() {
+        sendInProgress = true;
+    }
+
+    protected synchronized void releaseSendInProgress() {
+        sendInProgress = false;
+    }
+
+    protected synchronized boolean isSendInProgress() {
+        return sendInProgress;
+    }
+
+    protected final synchronized boolean sendMessagesToConsumers(ReadType readType, List<Entry> entries) {
+        sendInProgress = true;
+        try {
+            return trySendMessagesToConsumers(readType, entries);
+        } finally {
+            sendInProgress = false;
         }
     }
 
