/*
 * Licensed to the Apache Software Foundation (ASF) under one
 * or more contributor license agreements.  See the NOTICE file
 * distributed with this work for additional information
 * regarding copyright ownership.  The ASF licenses this file
 * to you under the Apache License, Version 2.0 (the
 * "License"); you may not use this file except in compliance
 * with the License.  You may obtain a copy of the License at
 *
 *   http://www.apache.org/licenses/LICENSE-2.0
 *
 * Unless required by applicable law or agreed to in writing,
 * software distributed under the License is distributed on an
 * "AS IS" BASIS, WITHOUT WARRANTIES OR CONDITIONS OF ANY
 * KIND, either express or implied.  See the License for the
 * specific language governing permissions and limitations
 * under the License.
 */
package org.apache.pulsar.broker.service.persistent;

import static org.apache.pulsar.broker.service.persistent.PersistentTopic.MESSAGE_RATE_BACKOFF_MS;
import com.google.common.collect.Lists;
import com.google.common.collect.Range;
import java.util.ArrayList;
import java.util.Collections;
import java.util.Comparator;
import java.util.List;
import java.util.Map;
import java.util.NavigableSet;
import java.util.Optional;
import java.util.Set;
import java.util.concurrent.CompletableFuture;
import java.util.concurrent.CopyOnWriteArrayList;
import java.util.concurrent.ExecutorService;
import java.util.concurrent.TimeUnit;
import java.util.concurrent.atomic.AtomicBoolean;
import java.util.concurrent.atomic.AtomicInteger;
import java.util.concurrent.atomic.AtomicIntegerFieldUpdater;
import java.util.function.Predicate;
import org.apache.bookkeeper.mledger.AsyncCallbacks.ReadEntriesCallback;
import org.apache.bookkeeper.mledger.Entry;
import org.apache.bookkeeper.mledger.ManagedCursor;
import org.apache.bookkeeper.mledger.ManagedLedgerException;
import org.apache.bookkeeper.mledger.ManagedLedgerException.NoMoreEntriesToReadException;
import org.apache.bookkeeper.mledger.ManagedLedgerException.TooManyRequestsException;
import org.apache.bookkeeper.mledger.Position;
import org.apache.bookkeeper.mledger.PositionFactory;
import org.apache.commons.lang3.tuple.Pair;
import org.apache.pulsar.broker.delayed.BucketDelayedDeliveryTrackerFactory;
import org.apache.pulsar.broker.delayed.DelayedDeliveryTracker;
import org.apache.pulsar.broker.delayed.DelayedDeliveryTrackerFactory;
import org.apache.pulsar.broker.delayed.InMemoryDelayedDeliveryTracker;
import org.apache.pulsar.broker.delayed.bucket.BucketDelayedDeliveryTracker;
import org.apache.pulsar.broker.loadbalance.extensions.data.BrokerLookupData;
import org.apache.pulsar.broker.service.AbstractDispatcherMultipleConsumers;
import org.apache.pulsar.broker.service.BrokerServiceException;
import org.apache.pulsar.broker.service.BrokerServiceException.ConsumerBusyException;
import org.apache.pulsar.broker.service.Consumer;
import org.apache.pulsar.broker.service.Dispatcher;
import org.apache.pulsar.broker.service.EntryAndMetadata;
import org.apache.pulsar.broker.service.EntryBatchIndexesAcks;
import org.apache.pulsar.broker.service.EntryBatchSizes;
import org.apache.pulsar.broker.service.InMemoryRedeliveryTracker;
import org.apache.pulsar.broker.service.RedeliveryTracker;
import org.apache.pulsar.broker.service.RedeliveryTrackerDisabled;
import org.apache.pulsar.broker.service.SendMessageInfo;
import org.apache.pulsar.broker.service.SharedConsumerAssignor;
import org.apache.pulsar.broker.service.StickyKeyConsumerSelector;
import org.apache.pulsar.broker.service.Subscription;
import org.apache.pulsar.broker.service.persistent.DispatchRateLimiter.Type;
import org.apache.pulsar.broker.transaction.exception.buffer.TransactionBufferException;
import org.apache.pulsar.common.api.proto.CommandSubscribe.SubType;
import org.apache.pulsar.common.api.proto.MessageMetadata;
import org.apache.pulsar.common.policies.data.stats.TopicMetricBean;
import org.apache.pulsar.common.protocol.Commands;
import org.apache.pulsar.common.util.Backoff;
import org.apache.pulsar.common.util.Codec;
import org.apache.pulsar.common.util.FutureUtil;
import org.slf4j.Logger;
import org.slf4j.LoggerFactory;

/**
 *
 */
public class PersistentDispatcherMultipleConsumers extends AbstractDispatcherMultipleConsumers
        implements Dispatcher, ReadEntriesCallback {

    protected final PersistentTopic topic;
    protected final ManagedCursor cursor;
    protected volatile Range<Position> lastIndividualDeletedRangeFromCursorRecovery;

    private CompletableFuture<Void> closeFuture = null;
    protected final MessageRedeliveryController redeliveryMessages;
    protected final RedeliveryTracker redeliveryTracker;

    private Optional<DelayedDeliveryTracker> delayedDeliveryTracker = Optional.empty();

    protected volatile boolean havePendingRead = false;
    protected volatile boolean havePendingReplayRead = false;
    protected volatile Position minReplayedPosition = null;
    protected boolean shouldRewindBeforeReadingOrReplaying = false;
    protected final String name;
    private boolean sendInProgress = false;
    protected static final AtomicIntegerFieldUpdater<PersistentDispatcherMultipleConsumers>
            TOTAL_AVAILABLE_PERMITS_UPDATER =
            AtomicIntegerFieldUpdater.newUpdater(PersistentDispatcherMultipleConsumers.class,
                    "totalAvailablePermits");
    protected volatile int totalAvailablePermits = 0;
    protected volatile int readBatchSize;
    protected final Backoff readFailureBackoff;
    private static final AtomicIntegerFieldUpdater<PersistentDispatcherMultipleConsumers>
            TOTAL_UNACKED_MESSAGES_UPDATER =
            AtomicIntegerFieldUpdater.newUpdater(PersistentDispatcherMultipleConsumers.class,
                    "totalUnackedMessages");
    protected volatile int totalUnackedMessages = 0;
    /**
     * A signature that relate to the check of "Dispatching has paused on cursor data can fully persist".
     * Note:  It is a tool that helps determine whether it should trigger a new reading after acknowledgments to avoid
     *   too many CPU circles, see {@link #afterAckMessages(Throwable, Object)} for more details. Do not use this
     *   to confirm whether the delivery should be paused, please call {@link #shouldPauseOnAckStatePersist}.
     */
    protected static final AtomicIntegerFieldUpdater<PersistentDispatcherMultipleConsumers>
            BLOCKED_DISPATCHER_ON_CURSOR_DATA_CAN_NOT_FULLY_PERSIST_UPDATER =
            AtomicIntegerFieldUpdater.newUpdater(PersistentDispatcherMultipleConsumers.class,
                    "blockedDispatcherOnCursorDataCanNotFullyPersist");
    private volatile int blockedDispatcherOnCursorDataCanNotFullyPersist = FALSE;
    private volatile int blockedDispatcherOnUnackedMsgs = FALSE;
    protected static final AtomicIntegerFieldUpdater<PersistentDispatcherMultipleConsumers>
            BLOCKED_DISPATCHER_ON_UNACKMSG_UPDATER =
            AtomicIntegerFieldUpdater.newUpdater(PersistentDispatcherMultipleConsumers.class,
                    "blockedDispatcherOnUnackedMsgs");
    protected Optional<DispatchRateLimiter> dispatchRateLimiter = Optional.empty();
    private AtomicBoolean isRescheduleReadInProgress = new AtomicBoolean(false);
    protected final ExecutorService dispatchMessagesThread;
    private final SharedConsumerAssignor assignor;


    protected enum ReadType {
        Normal, Replay
    }

    public PersistentDispatcherMultipleConsumers(PersistentTopic topic, ManagedCursor cursor,
            Subscription subscription) {
        this(topic, cursor, subscription, true);
    }

    public PersistentDispatcherMultipleConsumers(PersistentTopic topic, ManagedCursor cursor, Subscription subscription,
            boolean allowOutOfOrderDelivery) {
        super(subscription, topic.getBrokerService().pulsar().getConfiguration());
        this.cursor = cursor;
        this.lastIndividualDeletedRangeFromCursorRecovery = cursor.getLastIndividualDeletedRange();
        this.name = topic.getName() + " / " + Codec.decode(cursor.getName());
        this.topic = topic;
        this.dispatchMessagesThread = topic.getBrokerService().getTopicOrderedExecutor().chooseThread();
        this.redeliveryMessages = new MessageRedeliveryController(allowOutOfOrderDelivery);
        this.redeliveryTracker = this.serviceConfig.isSubscriptionRedeliveryTrackerEnabled()
                ? new InMemoryRedeliveryTracker()
                : RedeliveryTrackerDisabled.REDELIVERY_TRACKER_DISABLED;
        this.readBatchSize = serviceConfig.getDispatcherMaxReadBatchSize();
        this.initializeDispatchRateLimiterIfNeeded();
        this.assignor = new SharedConsumerAssignor(this::getNextConsumer, this::addMessageToReplay);
        this.readFailureBackoff = new Backoff(
                topic.getBrokerService().pulsar().getConfiguration().getDispatcherReadFailureBackoffInitialTimeInMs(),
                TimeUnit.MILLISECONDS,
                1, TimeUnit.MINUTES, 0, TimeUnit.MILLISECONDS);
    }

    @Override
    public synchronized CompletableFuture<Void> addConsumer(Consumer consumer) {
        if (IS_CLOSED_UPDATER.get(this) == TRUE) {
            log.warn("[{}] Dispatcher is already closed. Closing consumer {}", name, consumer);
            consumer.disconnect();
            return CompletableFuture.completedFuture(null);
        }
        if (consumerList.isEmpty()) {
            if (havePendingRead || havePendingReplayRead) {
                // There is a pending read from previous run. We must wait for it to complete and then rewind
                shouldRewindBeforeReadingOrReplaying = true;
            } else {
                cursor.rewind();
                shouldRewindBeforeReadingOrReplaying = false;
            }
            redeliveryMessages.clear();
            delayedDeliveryTracker.ifPresent(tracker -> {
                // Don't clean up BucketDelayedDeliveryTracker, otherwise we will lose the bucket snapshot
                if (tracker instanceof InMemoryDelayedDeliveryTracker) {
                    tracker.clear();
                }
            });
        }

        if (isConsumersExceededOnSubscription()) {
            log.warn("[{}] Attempting to add consumer to subscription which reached max consumers limit {}",
                    name, consumer);
            return FutureUtil.failedFuture(new ConsumerBusyException("Subscription reached max consumers limit"));
        }
        // This is not an expected scenario, it will never happen in expected. Just print a warn log if the unexpected
        // scenario happens. See more detail: https://github.com/apache/pulsar/pull/22283.
        if (consumerSet.contains(consumer)) {
            log.warn("[{}] Attempting to add a consumer that already registered {}", name, consumer);
        }

        consumerList.add(consumer);
        if (consumerList.size() > 1
                && consumer.getPriorityLevel() < consumerList.get(consumerList.size() - 2).getPriorityLevel()) {
            consumerList.sort(Comparator.comparingInt(Consumer::getPriorityLevel));
        }
        consumerSet.add(consumer);

        return CompletableFuture.completedFuture(null);
    }

    @Override
    protected boolean isConsumersExceededOnSubscription() {
        return isConsumersExceededOnSubscription(topic, consumerList.size());
    }

    @Override
    public synchronized void removeConsumer(Consumer consumer) throws BrokerServiceException {
        // decrement unack-message count for removed consumer
        addUnAckedMessages(-consumer.getUnackedMessages());
        if (consumerSet.removeAll(consumer) == 1) {
            consumerList.remove(consumer);
            log.info("Removed consumer {} with pending {} acks", consumer, consumer.getPendingAcks().size());
            if (consumerList.isEmpty()) {
                clearComponentsAfterRemovedAllConsumers();
            } else {
                if (log.isDebugEnabled()) {
                    log.debug("[{}] Consumer are left, reading more entries", name);
                }
                consumer.getPendingAcks().forEach((ledgerId, entryId, batchSize, stickyKeyHash) -> {
                    addMessageToReplay(ledgerId, entryId, stickyKeyHash);
                });
                totalAvailablePermits -= consumer.getAvailablePermits();
                if (log.isDebugEnabled()) {
                    log.debug("[{}] Decreased totalAvailablePermits by {} in PersistentDispatcherMultipleConsumers. "
                                    + "New dispatcher permit count is {}", name, consumer.getAvailablePermits(),
                            totalAvailablePermits);
                }
                readMoreEntries();
            }
        } else {
            /**
             * This is not an expected scenario, it will never happen in expected.
             * Just add a defensive code to avoid the topic can not be unloaded anymore: remove the consumers which
             * are not mismatch with {@link #consumerSet}. See more detail: https://github.com/apache/pulsar/pull/22270.
             */
            log.error("[{}] Trying to remove a non-connected consumer: {}", name, consumer);
            consumerList.removeIf(c -> consumer.equals(c));
            if (consumerList.isEmpty()) {
                clearComponentsAfterRemovedAllConsumers();
            }
        }
    }

    private synchronized void clearComponentsAfterRemovedAllConsumers() {
        cancelPendingRead();

        redeliveryMessages.clear();
        redeliveryTracker.clear();
        if (closeFuture != null) {
            log.info("[{}] All consumers removed. Subscription is disconnected", name);
            closeFuture.complete(null);
        }
        totalAvailablePermits = 0;
    }

    @Override
    public void consumerFlow(Consumer consumer, int additionalNumberOfMessages) {
        topic.getBrokerService().executor().execute(() -> {
            internalConsumerFlow(consumer, additionalNumberOfMessages);
        });
    }

    private synchronized void internalConsumerFlow(Consumer consumer, int additionalNumberOfMessages) {
        if (!consumerSet.contains(consumer)) {
            if (log.isDebugEnabled()) {
                log.debug("[{}] Ignoring flow control from disconnected consumer {}", name, consumer);
            }
            return;
        }

        totalAvailablePermits += additionalNumberOfMessages;

        if (log.isDebugEnabled()) {
            log.debug("[{}-{}] Trigger new read after receiving flow control message with permits {} "
                            + "after adding {} permits", name, consumer,
                    totalAvailablePermits, additionalNumberOfMessages);
        }
        readMoreEntries();
    }

    /**
     * We should not call readMoreEntries() recursively in the same thread as there is a risk of StackOverflowError.
     *
     */
    public void readMoreEntriesAsync() {
        topic.getBrokerService().executor().execute(this::readMoreEntries);
    }

    public synchronized void readMoreEntries() {
        if (cursor.isClosed()) {
            if (log.isDebugEnabled()) {
                log.debug("[{}] Cursor is already closed, skipping read more entries", cursor.getName());
            }
            return;
        }
        if (isSendInProgress()) {
            // we cannot read more entries while sending the previous batch
            // otherwise we could re-read the same entries and send duplicates
            if (log.isDebugEnabled()) {
                log.debug("[{}] [{}] Skipping read for the topic, Due to sending in-progress.",
                        topic.getName(), getSubscriptionName());
            }
            return;
        }
        if (shouldPauseDeliveryForDelayTracker()) {
            if (log.isDebugEnabled()) {
                log.debug("[{}] [{}] Skipping read for the topic, Due to pause delivery for delay tracker.",
                        topic.getName(), getSubscriptionName());
            }
            return;
        }
        if (topic.isTransferring()) {
            // Do not deliver messages for topics that are undergoing transfer, as the acknowledgments would be ignored.
            return;
        }

        // totalAvailablePermits may be updated by other threads
        int firstAvailableConsumerPermits = getFirstAvailableConsumerPermits();
        int currentTotalAvailablePermits = Math.max(totalAvailablePermits, firstAvailableConsumerPermits);
        if (currentTotalAvailablePermits > 0 && firstAvailableConsumerPermits > 0) {
            Pair<Integer, Long> calculateResult = calculateToRead(currentTotalAvailablePermits);
            int messagesToRead = calculateResult.getLeft();
            long bytesToRead = calculateResult.getRight();

            if (messagesToRead == -1 || bytesToRead == -1) {
                // Skip read as topic/dispatcher has exceed the dispatch rate or previous pending read hasn't complete.
                return;
            }

            NavigableSet<Position> messagesToReplayNow = getMessagesToReplayNow(messagesToRead);
            NavigableSet<Position> messagesToReplayFiltered = filterOutEntriesWillBeDiscarded(messagesToReplayNow);
            if (!messagesToReplayFiltered.isEmpty()) {
                if (log.isDebugEnabled()) {
                    log.debug("[{}] Schedule replay of {} messages for {} consumers", name,
                            messagesToReplayFiltered.size(), consumerList.size());
                }

                havePendingReplayRead = true;
                minReplayedPosition = messagesToReplayNow.first();
                Set<? extends Position> deletedMessages = topic.isDelayedDeliveryEnabled()
                        ? asyncReplayEntriesInOrder(messagesToReplayFiltered)
                        : asyncReplayEntries(messagesToReplayFiltered);
                // clear already acked positions from replay bucket

                deletedMessages.forEach(position -> redeliveryMessages.remove(position.getLedgerId(),
                        position.getEntryId()));
                // if all the entries are acked-entries and cleared up from redeliveryMessages, try to read
                // next entries as readCompletedEntries-callback was never called
                if ((messagesToReplayFiltered.size() - deletedMessages.size()) == 0) {
                    havePendingReplayRead = false;
                    readMoreEntriesAsync();
                }
            } else if (BLOCKED_DISPATCHER_ON_UNACKMSG_UPDATER.get(this) == TRUE) {
                if (log.isDebugEnabled()) {
                    log.debug("[{}] Dispatcher read is blocked due to unackMessages {} reached to max {}", name,
                            totalUnackedMessages, topic.getMaxUnackedMessagesOnSubscription());
                }
            } else if (!havePendingRead && hasConsumersNeededNormalRead()) {
                if (shouldPauseOnAckStatePersist(ReadType.Normal)) {
                    if (log.isDebugEnabled()) {
                        log.debug("[{}] [{}] Skipping read for the topic, Due to blocked on ack state persistent.",
                                topic.getName(), getSubscriptionName());
                    }
                    return;
                }
                if (log.isDebugEnabled()) {
                    log.debug("[{}] Schedule read of {} messages for {} consumers", name, messagesToRead,
                            consumerList.size());
                }
                havePendingRead = true;
                NavigableSet<Position> toReplay = getMessagesToReplayNow(1);
                if (!toReplay.isEmpty()) {
                    minReplayedPosition = toReplay.first();
                    redeliveryMessages.add(minReplayedPosition.getLedgerId(), minReplayedPosition.getEntryId());
                } else {
                    minReplayedPosition = null;
                }

                // Filter out and skip read delayed messages exist in DelayedDeliveryTracker
                if (delayedDeliveryTracker.isPresent()) {
                    Predicate<Position> skipCondition = null;
                    final DelayedDeliveryTracker deliveryTracker = delayedDeliveryTracker.get();
                    if (deliveryTracker instanceof BucketDelayedDeliveryTracker) {
                        skipCondition = position -> ((BucketDelayedDeliveryTracker) deliveryTracker)
                                .containsMessage(position.getLedgerId(), position.getEntryId());
                    }
                    cursor.asyncReadEntriesWithSkipOrWait(messagesToRead, bytesToRead, this, ReadType.Normal,
                            topic.getMaxReadPosition(), skipCondition);
                } else {
                    cursor.asyncReadEntriesOrWait(messagesToRead, bytesToRead, this, ReadType.Normal,
                            topic.getMaxReadPosition());
                }
            } else {
                if (log.isDebugEnabled()) {
                    if (!messagesToReplayNow.isEmpty()) {
                        log.debug("[{}] [{}] Skipping read for the topic: because all entries in replay queue were"
                                + " filtered out due to the mechanism of Key_Shared mode, and the left consumers have"
                                + " no permits now",
                                topic.getName(), getSubscriptionName());
                    } else {
                        log.debug("[{}] Cannot schedule next read until previous one is done", name);
                    }
                }
            }
        } else {
            if (log.isDebugEnabled()) {
                log.debug("[{}] Consumer buffer is full, pause reading", name);
            }
        }
    }

    private boolean shouldPauseOnAckStatePersist(ReadType readType) {
        // Allows new consumers to consume redelivered messages caused by the just-closed consumer.
        if (readType != ReadType.Normal) {
            return false;
        }
        if (!((PersistentTopic) subscription.getTopic()).isDispatcherPauseOnAckStatePersistentEnabled()) {
            return false;
        }
        if (cursor == null) {
            return true;
        }
        return blockedDispatcherOnCursorDataCanNotFullyPersist == TRUE;
    }

    @Override
    protected void reScheduleRead() {
        if (isRescheduleReadInProgress.compareAndSet(false, true)) {
            if (log.isDebugEnabled()) {
                log.debug("[{}] [{}] Reschedule message read in {} ms", topic.getName(), name, MESSAGE_RATE_BACKOFF_MS);
            }
            topic.getBrokerService().executor().schedule(
                    () -> {
                        isRescheduleReadInProgress.set(false);
                        readMoreEntries();
                        },
                    MESSAGE_RATE_BACKOFF_MS, TimeUnit.MILLISECONDS);
        }
    }

    // left pair is messagesToRead, right pair is bytesToRead
    protected Pair<Integer, Long> calculateToRead(int currentTotalAvailablePermits) {
        int messagesToRead = Math.min(currentTotalAvailablePermits, readBatchSize);
        long bytesToRead = serviceConfig.getDispatcherMaxReadSizeBytes();

        Consumer c = getRandomConsumer();
        // if turn on precise dispatcher flow control, adjust the record to read
        if (c != null && c.isPreciseDispatcherFlowControl()) {
            int avgMessagesPerEntry = Math.max(1, c.getAvgMessagesPerEntry());
            messagesToRead = Math.min(
                    (int) Math.ceil(currentTotalAvailablePermits * 1.0 / avgMessagesPerEntry),
                    readBatchSize);
        }

        if (!isConsumerWritable()) {
            // If the connection is not currently writable, we issue the read request anyway, but for a single
            // message. The intent here is to keep use the request as a notification mechanism while avoiding to
            // read and dispatch a big batch of messages which will need to wait before getting written to the
            // socket.
            messagesToRead = 1;
        }

        // throttle only if: (1) cursor is not active (or flag for throttle-nonBacklogConsumer is enabled) bcz
        // active-cursor reads message from cache rather from bookkeeper (2) if topic has reached message-rate
        // threshold: then schedule the read after MESSAGE_RATE_BACKOFF_MS
        if (serviceConfig.isDispatchThrottlingOnNonBacklogConsumerEnabled() || !cursor.isActive()) {
            if (topic.getBrokerDispatchRateLimiter().isPresent()) {
                DispatchRateLimiter brokerRateLimiter = topic.getBrokerDispatchRateLimiter().get();
                Pair<Integer, Long> calculateToRead =
                        updateMessagesToRead(brokerRateLimiter, messagesToRead, bytesToRead);
                messagesToRead = calculateToRead.getLeft();
                bytesToRead = calculateToRead.getRight();
                if (messagesToRead == 0 || bytesToRead == 0) {
                    if (log.isDebugEnabled()) {
                        log.debug("[{}] message-read exceeded broker message-rate {}/{}, schedule after a {}", name,
                                brokerRateLimiter.getDispatchRateOnMsg(), brokerRateLimiter.getDispatchRateOnByte(),
                                MESSAGE_RATE_BACKOFF_MS);
                    }
                    reScheduleRead();
                    return Pair.of(-1, -1L);
                }
            }

            if (topic.getDispatchRateLimiter().isPresent()) {
                DispatchRateLimiter topicRateLimiter = topic.getDispatchRateLimiter().get();
                Pair<Integer, Long> calculateToRead =
                        updateMessagesToRead(topicRateLimiter, messagesToRead, bytesToRead);
                messagesToRead = calculateToRead.getLeft();
                bytesToRead = calculateToRead.getRight();
                if (messagesToRead == 0 || bytesToRead == 0) {
                    if (log.isDebugEnabled()) {
                        log.debug("[{}] message-read exceeded topic message-rate {}/{}, schedule after a {}", name,
                                topicRateLimiter.getDispatchRateOnMsg(), topicRateLimiter.getDispatchRateOnByte(),
                                MESSAGE_RATE_BACKOFF_MS);
                    }
                    reScheduleRead();
                    return Pair.of(-1, -1L);
                }
            }

            if (dispatchRateLimiter.isPresent()) {
                Pair<Integer, Long> calculateToRead =
                        updateMessagesToRead(dispatchRateLimiter.get(), messagesToRead, bytesToRead);
                messagesToRead = calculateToRead.getLeft();
                bytesToRead = calculateToRead.getRight();
                if (messagesToRead == 0 || bytesToRead == 0) {
                    if (log.isDebugEnabled()) {
                        log.debug("[{}] message-read exceeded subscription message-rate {}/{}, schedule after a {}",
                                name, dispatchRateLimiter.get().getDispatchRateOnMsg(),
                                dispatchRateLimiter.get().getDispatchRateOnByte(),
                                MESSAGE_RATE_BACKOFF_MS);
                    }
                    reScheduleRead();
                    return Pair.of(-1, -1L);
                }
            }
        }

        if (havePendingReplayRead) {
            if (log.isDebugEnabled()) {
                log.debug("[{}] Skipping replay while awaiting previous read to complete", name);
            }
            return Pair.of(-1, -1L);
        }

        // If messagesToRead is 0 or less, correct it to 1 to prevent IllegalArgumentException
        messagesToRead = Math.max(messagesToRead, 1);
        bytesToRead = Math.max(bytesToRead, 1);
        return Pair.of(messagesToRead, bytesToRead);
    }

    protected Set<? extends Position> asyncReplayEntries(Set<? extends Position> positions) {
        return cursor.asyncReplayEntries(positions, this, ReadType.Replay);
    }

    protected Set<? extends Position> asyncReplayEntriesInOrder(Set<? extends Position> positions) {
        return cursor.asyncReplayEntries(positions, this, ReadType.Replay, true);
    }

    @Override
    public boolean isConsumerConnected() {
        return !consumerList.isEmpty();
    }

    @Override
    public CopyOnWriteArrayList<Consumer> getConsumers() {
        return consumerList;
    }

    @Override
    public synchronized boolean canUnsubscribe(Consumer consumer) {
        return consumerList.size() == 1 && consumerSet.contains(consumer);
    }

    @Override
    public CompletableFuture<Void> close(boolean disconnectConsumers,
                                         Optional<BrokerLookupData> assignedBrokerLookupData) {
        IS_CLOSED_UPDATER.set(this, TRUE);

        Optional<DelayedDeliveryTracker> delayedDeliveryTracker;
        synchronized (this) {
            delayedDeliveryTracker = this.delayedDeliveryTracker;
            this.delayedDeliveryTracker = Optional.empty();
        }

        delayedDeliveryTracker.ifPresent(DelayedDeliveryTracker::close);
        dispatchRateLimiter.ifPresent(DispatchRateLimiter::close);

        return disconnectConsumers
                ? disconnectAllConsumers(false, assignedBrokerLookupData) : CompletableFuture.completedFuture(null);
    }

    @Override
    public synchronized CompletableFuture<Void> disconnectAllConsumers(
            boolean isResetCursor, Optional<BrokerLookupData> assignedBrokerLookupData) {
        closeFuture = new CompletableFuture<>();
        if (consumerList.isEmpty()) {
            closeFuture.complete(null);
        } else {
            // Iterator of CopyOnWriteArrayList uses the internal array to do the for-each, and CopyOnWriteArrayList
            // will create a new internal array when adding/removing a new item. So remove items in the for-each
            // block is safety when the for-each and add/remove are using a same lock.
            consumerList.forEach(consumer -> consumer.disconnect(isResetCursor, assignedBrokerLookupData));
            cancelPendingRead();
        }
        return closeFuture;
    }

    @Override
    protected void cancelPendingRead() {
        if (havePendingRead && cursor.cancelPendingReadRequest()) {
            havePendingRead = false;
        }
    }

    @Override
    public CompletableFuture<Void> disconnectActiveConsumers(boolean isResetCursor) {
        return disconnectAllConsumers(isResetCursor);
    }

    @Override
    public synchronized void resetCloseFuture() {
        closeFuture = null;
    }

    @Override
    public void reset() {
        resetCloseFuture();
        IS_CLOSED_UPDATER.set(this, FALSE);
    }

    @Override
    public SubType getType() {
        return SubType.Shared;
    }

    @Override
    public final synchronized void readEntriesComplete(List<Entry> entries, Object ctx) {
        ReadType readType = (ReadType) ctx;
        if (readType == ReadType.Normal) {
            havePendingRead = false;
        } else {
            havePendingReplayRead = false;
        }

        if (readBatchSize < serviceConfig.getDispatcherMaxReadBatchSize()) {
            int newReadBatchSize = Math.min(readBatchSize * 2, serviceConfig.getDispatcherMaxReadBatchSize());
            if (log.isDebugEnabled()) {
                log.debug("[{}] Increasing read batch size from {} to {}", name, readBatchSize, newReadBatchSize);
            }

            readBatchSize = newReadBatchSize;
        }

        readFailureBackoff.reduceToHalf();

        if (shouldRewindBeforeReadingOrReplaying && readType == ReadType.Normal) {
            // All consumers got disconnected before the completion of the read operation
            entries.forEach(Entry::release);
            cursor.rewind();
            shouldRewindBeforeReadingOrReplaying = false;
            readMoreEntries();
            return;
        }

        if (log.isDebugEnabled()) {
            log.debug("[{}] Distributing {} messages to {} consumers", name, entries.size(), consumerList.size());
        }

        long size = entries.stream().mapToLong(Entry::getLength).sum();
        updatePendingBytesToDispatch(size);

        // dispatch messages to a separate thread, but still in order for this subscription
        // sendMessagesToConsumers is responsible for running broker-side filters
        // that may be quite expensive
        if (serviceConfig.isDispatcherDispatchMessagesInSubscriptionThread()) {
            // setting sendInProgress here, because sendMessagesToConsumers will be executed
            // in a separate thread, and we want to prevent more reads
            acquireSendInProgress();
            dispatchMessagesThread.execute(() -> {
                if (sendMessagesToConsumers(readType, entries, false)) {
                    updatePendingBytesToDispatch(-size);
                    readMoreEntries();
                } else {
                    updatePendingBytesToDispatch(-size);
                }
            });
        } else {
            if (sendMessagesToConsumers(readType, entries, true)) {
                updatePendingBytesToDispatch(-size);
                readMoreEntriesAsync();
            } else {
                updatePendingBytesToDispatch(-size);
            }
        }
    }

    protected synchronized void acquireSendInProgress() {
        sendInProgress = true;
    }

    protected synchronized void releaseSendInProgress() {
        sendInProgress = false;
    }

    protected synchronized boolean isSendInProgress() {
        return sendInProgress;
    }

    protected final synchronized boolean sendMessagesToConsumers(ReadType readType, List<Entry> entries,
                                                                 boolean needAcquireSendInProgress) {
        if (needAcquireSendInProgress) {
            acquireSendInProgress();
        }
        try {
            return trySendMessagesToConsumers(readType, entries);
        } finally {
            releaseSendInProgress();
        }
    }

    /**
     * Dispatch the messages to the Consumers.
     * @return true if you want to trigger a new read.
     * This method is overridden by other classes, please take a look to other implementations
     * if you need to change it.
     */
    protected synchronized boolean trySendMessagesToConsumers(ReadType readType, List<Entry> entries) {
        if (needTrimAckedMessages()) {
            cursor.trimDeletedEntries(entries);
        }

        int entriesToDispatch = entries.size();
        // Trigger read more messages
        if (entriesToDispatch == 0) {
            return true;
        }
        final MessageMetadata[] metadataArray = new MessageMetadata[entries.size()];
        int remainingMessages = 0;
        boolean hasChunk = false;
        for (int i = 0; i < metadataArray.length; i++) {
            final MessageMetadata metadata = Commands.peekAndCopyMessageMetadata(
                    entries.get(i).getDataBuffer(), subscription.toString(), -1);
            if (metadata != null) {
                remainingMessages += metadata.getNumMessagesInBatch();
                if (!hasChunk && metadata.hasUuid()) {
                    hasChunk = true;
                }
            }
            metadataArray[i] = metadata;
        }
        if (hasChunk) {
            return sendChunkedMessagesToConsumers(readType, entries, metadataArray);
        }

        int start = 0;
        long totalMessagesSent = 0;
        long totalBytesSent = 0;
        long totalEntries = 0;
        int avgBatchSizePerMsg = remainingMessages > 0 ? Math.max(remainingMessages / entries.size(), 1) : 1;

        // If the dispatcher is closed, firstAvailableConsumerPermits will be 0, which skips dispatching the
        // messages.
        while (entriesToDispatch > 0 && isAtleastOneConsumerAvailable()) {
            Consumer c = getNextConsumer();
            if (c == null) {
                // Do nothing, cursor will be rewind at reconnection
                log.info("[{}] rewind because no available consumer found from total {}", name, consumerList.size());
                entries.subList(start, entries.size()).forEach(Entry::release);
                cursor.rewind();
                return false;
            }

            // round-robin dispatch batch size for this consumer
            int availablePermits = c.isWritable() ? c.getAvailablePermits() : 1;
            if (c.getMaxUnackedMessages() > 0) {
                // Avoid negative number
                int remainUnAckedMessages = Math.max(c.getMaxUnackedMessages() - c.getUnackedMessages(), 0);
                availablePermits = Math.min(availablePermits, remainUnAckedMessages);
            }
            if (log.isDebugEnabled() && !c.isWritable()) {
                log.debug("[{}-{}] consumer is not writable. dispatching only 1 message to {}; "
                                + "availablePermits are {}", topic.getName(), name,
                        c, c.getAvailablePermits());
            }

            int messagesForC = Math.min(Math.min(remainingMessages, availablePermits),
                    serviceConfig.getDispatcherMaxRoundRobinBatchSize());
            messagesForC = Math.max(messagesForC / avgBatchSizePerMsg, 1);

            int end = Math.min(start + messagesForC, entries.size());
            List<Entry> entriesForThisConsumer = entries.subList(start, end);

            // remove positions first from replay list first : sendMessages recycles entries
            if (readType == ReadType.Replay) {
                entriesForThisConsumer.forEach(entry -> {
                    redeliveryMessages.remove(entry.getLedgerId(), entry.getEntryId());
                });
            }

            SendMessageInfo sendMessageInfo = SendMessageInfo.getThreadLocal();

            EntryBatchSizes batchSizes = EntryBatchSizes.get(entriesForThisConsumer.size());
            EntryBatchIndexesAcks batchIndexesAcks = EntryBatchIndexesAcks.get(entriesForThisConsumer.size());
            totalEntries += filterEntriesForConsumer(metadataArray, start,
                    entriesForThisConsumer, batchSizes, sendMessageInfo, batchIndexesAcks, cursor,
                    readType == ReadType.Replay, c);

            c.sendMessages(entriesForThisConsumer, batchSizes, batchIndexesAcks, sendMessageInfo.getTotalMessages(),
                    sendMessageInfo.getTotalBytes(), sendMessageInfo.getTotalChunkedMessages(), redeliveryTracker);

            int msgSent = sendMessageInfo.getTotalMessages();
            remainingMessages -= msgSent;
            start += messagesForC;
            entriesToDispatch -= messagesForC;
            TOTAL_AVAILABLE_PERMITS_UPDATER.addAndGet(this,
                    -(msgSent - batchIndexesAcks.getTotalAckedIndexCount()));
            if (log.isDebugEnabled()) {
                log.debug("[{}] Added -({} minus {}) permits to TOTAL_AVAILABLE_PERMITS_UPDATER in "
                                + "PersistentDispatcherMultipleConsumers",
                        name, msgSent, batchIndexesAcks.getTotalAckedIndexCount());
            }
            totalMessagesSent += sendMessageInfo.getTotalMessages();
            totalBytesSent += sendMessageInfo.getTotalBytes();
        }

        acquirePermitsForDeliveredMessages(topic, cursor, totalEntries, totalMessagesSent, totalBytesSent);

        if (entriesToDispatch > 0) {
            if (log.isDebugEnabled()) {
                log.debug("[{}] No consumers found with available permits, storing {} positions for later replay", name,
                        entries.size() - start);
            }
            entries.subList(start, entries.size()).forEach(entry -> {
                long stickyKeyHash = getStickyKeyHash(entry);
                addMessageToReplay(entry.getLedgerId(), entry.getEntryId(), stickyKeyHash);
                entry.release();
            });
        }
        return true;
    }

    private boolean sendChunkedMessagesToConsumers(ReadType readType,
                                                   List<Entry> entries,
                                                   MessageMetadata[] metadataArray) {
        final List<EntryAndMetadata> originalEntryAndMetadataList = new ArrayList<>(metadataArray.length);
        for (int i = 0; i < metadataArray.length; i++) {
            originalEntryAndMetadataList.add(EntryAndMetadata.create(entries.get(i), metadataArray[i]));
        }

        final Map<Consumer, List<EntryAndMetadata>> assignResult =
                assignor.assign(originalEntryAndMetadataList, consumerList.size());
        long totalMessagesSent = 0;
        long totalBytesSent = 0;
        long totalEntries = 0;
        final AtomicInteger numConsumers = new AtomicInteger(assignResult.size());
        for (Map.Entry<Consumer, List<EntryAndMetadata>> current : assignResult.entrySet()) {
            final Consumer consumer = current.getKey();
            final List<EntryAndMetadata> entryAndMetadataList = current.getValue();
            final int messagesForC = Math.min(consumer.getAvailablePermits(), entryAndMetadataList.size());
            if (log.isDebugEnabled()) {
                log.debug("[{}] select consumer {} with messages num {}, read type is {}",
                        name, consumer.consumerName(), messagesForC, readType);
            }
            if (messagesForC < entryAndMetadataList.size()) {
                for (int i = messagesForC; i < entryAndMetadataList.size(); i++) {
                    final EntryAndMetadata entry = entryAndMetadataList.get(i);
                    addMessageToReplay(entry);
                    entryAndMetadataList.set(i, null);
                }
            }
            if (messagesForC == 0) {
                numConsumers.decrementAndGet();
                continue;
            }
            if (readType == ReadType.Replay) {
                entryAndMetadataList.stream().limit(messagesForC)
                        .forEach(e -> redeliveryMessages.remove(e.getLedgerId(), e.getEntryId()));
            }
            final SendMessageInfo sendMessageInfo = SendMessageInfo.getThreadLocal();
            final EntryBatchSizes batchSizes = EntryBatchSizes.get(messagesForC);
            final EntryBatchIndexesAcks batchIndexesAcks = EntryBatchIndexesAcks.get(messagesForC);

            totalEntries += filterEntriesForConsumer(entryAndMetadataList, batchSizes, sendMessageInfo,
                    batchIndexesAcks, cursor, readType == ReadType.Replay, consumer);
            consumer.sendMessages(entryAndMetadataList, batchSizes, batchIndexesAcks,
                    sendMessageInfo.getTotalMessages(), sendMessageInfo.getTotalBytes(),
                    sendMessageInfo.getTotalChunkedMessages(), getRedeliveryTracker()
            ).addListener(future -> {
                if (future.isDone() && numConsumers.decrementAndGet() == 0) {
                    readMoreEntries();
                }
            });

            TOTAL_AVAILABLE_PERMITS_UPDATER.getAndAdd(this,
                    -(sendMessageInfo.getTotalMessages() - batchIndexesAcks.getTotalAckedIndexCount()));
            totalMessagesSent += sendMessageInfo.getTotalMessages();
            totalBytesSent += sendMessageInfo.getTotalBytes();
        }

        acquirePermitsForDeliveredMessages(topic, cursor, totalEntries, totalMessagesSent, totalBytesSent);

        return numConsumers.get() == 0; // trigger a new readMoreEntries() call
    }

    @Override
    public synchronized void readEntriesFailed(ManagedLedgerException exception, Object ctx) {
        ReadType readType = (ReadType) ctx;
        if (readType == ReadType.Normal) {
            havePendingRead = false;
        } else {
            havePendingReplayRead = false;
            if (exception instanceof ManagedLedgerException.InvalidReplayPositionException) {
                PositionImpl markDeletePosition = (PositionImpl) cursor.getMarkDeletedPosition();
                redeliveryMessages.removeAllUpTo(markDeletePosition.getLedgerId(), markDeletePosition.getEntryId());
            }
        }
        if (shouldRewindBeforeReadingOrReplaying) {
            shouldRewindBeforeReadingOrReplaying = false;
            cursor.rewind();
        }
        readBatchSize = serviceConfig.getDispatcherMinReadBatchSize();

        // Do not keep reading more entries if the cursor is already closed.
        if (exception instanceof ManagedLedgerException.CursorAlreadyClosedException) {
            log.warn("[{}] Cursor was already closed when reading entries", name);
            return;
        }

        long waitTimeMillis = readFailureBackoff.next();
        if (exception instanceof NoMoreEntriesToReadException) {
            if (cursor.getNumberOfEntriesInBacklog(false) == 0) {
                // Topic has been terminated and there are no more entries to read
                // Notify the consumer only if all the messages were already acknowledged
                checkAndApplyReachedEndOfTopicOrTopicMigration(consumerList);
            }
        } else if (exception.getCause() instanceof TransactionBufferException.TransactionNotSealedException
                || exception.getCause() instanceof ManagedLedgerException.OffloadReadHandleClosedException) {
            waitTimeMillis = 1;
            if (log.isDebugEnabled()) {
                log.debug("[{}] Error reading transaction entries : {}, Read Type {} - Retrying to read in {} seconds",
                        name, exception.getMessage(), readType, waitTimeMillis / 1000.0);
            }
        } else if (!(exception instanceof TooManyRequestsException)) {
            log.error("[{}] Error reading entries at {} : {}, Read Type {} - Retrying to read in {} seconds", name,
                    cursor.getReadPosition(), exception.getMessage(), readType, waitTimeMillis / 1000.0);
        } else {
            if (log.isDebugEnabled()) {
                log.debug("[{}] Error reading entries at {} : {}, Read Type {} - Retrying to read in {} seconds", name,
                        cursor.getReadPosition(), exception.getMessage(), readType, waitTimeMillis / 1000.0);
            }
        }

<<<<<<< HEAD
=======
        if (shouldRewindBeforeReadingOrReplaying) {
            shouldRewindBeforeReadingOrReplaying = false;
            cursor.rewind();
        }

        if (readType == ReadType.Normal) {
            havePendingRead = false;
        } else {
            havePendingReplayRead = false;
            if (exception instanceof ManagedLedgerException.InvalidReplayPositionException) {
                Position markDeletePosition = cursor.getMarkDeletedPosition();
                redeliveryMessages.removeAllUpTo(markDeletePosition.getLedgerId(), markDeletePosition.getEntryId());
            }
        }

        readBatchSize = serviceConfig.getDispatcherMinReadBatchSize();

>>>>>>> 67fc5b9f
        topic.getBrokerService().executor().schedule(() -> {
            synchronized (PersistentDispatcherMultipleConsumers.this) {
                // If it's a replay read we need to retry even if there's already
                // another scheduled read, otherwise we'd be stuck until
                // more messages are published.
                if (!havePendingRead || readType == ReadType.Replay) {
                    log.info("[{}] Retrying read operation", name);
                    readMoreEntries();
                } else {
                    log.info("[{}] Skipping read retry: havePendingRead {}", name, havePendingRead, exception);
                }
            }
        }, waitTimeMillis, TimeUnit.MILLISECONDS);

    }

    private boolean needTrimAckedMessages() {
        if (lastIndividualDeletedRangeFromCursorRecovery == null) {
            return false;
        } else {
            return lastIndividualDeletedRangeFromCursorRecovery.upperEndpoint()
                    .compareTo(cursor.getReadPosition()) > 0;
        }
    }

    /**
     * returns true only if {@link AbstractDispatcherMultipleConsumers#consumerList}
     * has atleast one unblocked consumer and have available permits.
     *
     * @return
     */
    protected boolean isAtleastOneConsumerAvailable() {
        return getFirstAvailableConsumerPermits() > 0;
    }

    protected int getFirstAvailableConsumerPermits() {
        if (consumerList.isEmpty() || IS_CLOSED_UPDATER.get(this) == TRUE) {
            // abort read if no consumers are connected or if disconnect is initiated
            return 0;
        }
        for (Consumer consumer : consumerList) {
            if (consumer != null && !consumer.isBlocked()) {
                int availablePermits = consumer.getAvailablePermits();
                if (availablePermits > 0) {
                    return availablePermits;
                }
            }
        }
        return 0;
    }

    private boolean isConsumerWritable() {
        for (Consumer consumer : consumerList) {
            if (consumer.isWritable()) {
                return true;
            }
        }
        if (log.isDebugEnabled()) {
            log.debug("[{}-{}] consumer is not writable", topic.getName(), name);
        }
        return false;
    }

    @Override
    public boolean isConsumerAvailable(Consumer consumer) {
        return consumer != null && !consumer.isBlocked() && consumer.getAvailablePermits() > 0;
    }

    @Override
    public synchronized void redeliverUnacknowledgedMessages(Consumer consumer, long consumerEpoch) {
        consumer.getPendingAcks().forEach((ledgerId, entryId, batchSize, stickyKeyHash) -> {
            if (addMessageToReplay(ledgerId, entryId, stickyKeyHash)) {
                redeliveryTracker.incrementAndGetRedeliveryCount((PositionFactory.create(ledgerId, entryId)));
            }
        });
        if (log.isDebugEnabled()) {
            log.debug("[{}-{}] Redelivering unacknowledged messages for consumer {}", name, consumer,
                    redeliveryMessages);
        }
        readMoreEntries();
    }

    @Override
    public synchronized void redeliverUnacknowledgedMessages(Consumer consumer, List<Position> positions) {
        positions.forEach(position -> {
            // TODO: We want to pass a sticky key hash as a third argument to guarantee the order of the messages
            // on Key_Shared subscription, but it's difficult to get the sticky key here
            if (addMessageToReplay(position.getLedgerId(), position.getEntryId())) {
                redeliveryTracker.incrementAndGetRedeliveryCount(position);
            }
        });
        if (log.isDebugEnabled()) {
            log.debug("[{}-{}] Redelivering unacknowledged messages for consumer {}", name, consumer, positions);
        }
        readMoreEntries();
    }

    @Override
    public void addUnAckedMessages(int numberOfMessages) {
        int maxUnackedMessages = topic.getMaxUnackedMessagesOnSubscription();
        // don't block dispatching if maxUnackedMessages = 0
        if (maxUnackedMessages <= 0 && blockedDispatcherOnUnackedMsgs == TRUE
                && BLOCKED_DISPATCHER_ON_UNACKMSG_UPDATER.compareAndSet(this, TRUE, FALSE)) {
            log.info("[{}] Dispatcher is unblocked, since maxUnackedMessagesPerSubscription=0", name);
            readMoreEntriesAsync();
        }

        int unAckedMessages = TOTAL_UNACKED_MESSAGES_UPDATER.addAndGet(this, numberOfMessages);
        if (unAckedMessages >= maxUnackedMessages && maxUnackedMessages > 0
                && BLOCKED_DISPATCHER_ON_UNACKMSG_UPDATER.compareAndSet(this, FALSE, TRUE)) {
            // block dispatcher if it reaches maxUnAckMsg limit
            log.debug("[{}] Dispatcher is blocked due to unackMessages {} reached to max {}", name,
                    unAckedMessages, maxUnackedMessages);
        } else if (topic.getBrokerService().isBrokerDispatchingBlocked()
                && blockedDispatcherOnUnackedMsgs == TRUE) {
            // unblock dispatcher: if dispatcher is blocked due to broker-unackMsg limit and if it ack back enough
            // messages
            if (totalUnackedMessages < (topic.getBrokerService().maxUnackedMsgsPerDispatcher / 2)) {
                if (BLOCKED_DISPATCHER_ON_UNACKMSG_UPDATER.compareAndSet(this, TRUE, FALSE)) {
                    // it removes dispatcher from blocked list and unblocks dispatcher by scheduling read
                    topic.getBrokerService().unblockDispatchersOnUnAckMessages(Lists.newArrayList(this));
                }
            }
        } else if (blockedDispatcherOnUnackedMsgs == TRUE && unAckedMessages < maxUnackedMessages / 2) {
            // unblock dispatcher if it acks back enough messages
            if (BLOCKED_DISPATCHER_ON_UNACKMSG_UPDATER.compareAndSet(this, TRUE, FALSE)) {
                log.debug("[{}] Dispatcher is unblocked", name);
                readMoreEntriesAsync();
            }
        }
        // increment broker-level count
        topic.getBrokerService().addUnAckedMessages(this, numberOfMessages);
    }

    @Override
    public void afterAckMessages(Throwable exOfDeletion, Object ctxOfDeletion) {
        boolean unPaused = blockedDispatcherOnCursorDataCanNotFullyPersist == FALSE;
        // Trigger a new read if needed.
        boolean shouldPauseNow = !checkAndResumeIfPaused();
        // Switch stat to "paused" if needed.
        if (unPaused && shouldPauseNow) {
            if (!BLOCKED_DISPATCHER_ON_CURSOR_DATA_CAN_NOT_FULLY_PERSIST_UPDATER
                    .compareAndSet(this, FALSE, TRUE)) {
                // Retry due to conflict update.
                afterAckMessages(exOfDeletion, ctxOfDeletion);
            }
        }
    }

    @Override
    public boolean checkAndResumeIfPaused() {
        boolean paused = blockedDispatcherOnCursorDataCanNotFullyPersist == TRUE;
        // Calling "cursor.isCursorDataFullyPersistable()" will loop the collection "individualDeletedMessages". It is
        // not a light method.
        // If never enabled "dispatcherPauseOnAckStatePersistentEnabled", skip the following checks to improve
        // performance.
        if (!paused && !topic.isDispatcherPauseOnAckStatePersistentEnabled()){
            // "true" means no need to pause.
            return true;
        }
        // Enabled "dispatcherPauseOnAckStatePersistentEnabled" before.
        boolean shouldPauseNow = !cursor.isCursorDataFullyPersistable()
                && topic.isDispatcherPauseOnAckStatePersistentEnabled();
        // No need to change.
        if (paused == shouldPauseNow) {
            return !shouldPauseNow;
        }
        // Should change to "un-pause".
        if (paused && !shouldPauseNow) {
            // If there was no previous pause due to cursor data is too large to persist, we don't need to manually
            // trigger a new read. This can avoid too many CPU circles.
            if (BLOCKED_DISPATCHER_ON_CURSOR_DATA_CAN_NOT_FULLY_PERSIST_UPDATER.compareAndSet(this, TRUE, FALSE)) {
                readMoreEntriesAsync();
            } else {
                // Retry due to conflict update.
                checkAndResumeIfPaused();
            }
        }
        return !shouldPauseNow;
    }

    public boolean isBlockedDispatcherOnUnackedMsgs() {
        return blockedDispatcherOnUnackedMsgs == TRUE;
    }

    public void blockDispatcherOnUnackedMsgs() {
        blockedDispatcherOnUnackedMsgs = TRUE;
    }

    public void unBlockDispatcherOnUnackedMsgs() {
        blockedDispatcherOnUnackedMsgs = FALSE;
    }

    public int getTotalUnackedMessages() {
        return totalUnackedMessages;
    }

    public String getName() {
        return name;
    }

    @Override
    public RedeliveryTracker getRedeliveryTracker() {
        return redeliveryTracker;
    }

    @Override
    public Optional<DispatchRateLimiter> getRateLimiter() {
        return dispatchRateLimiter;
    }

    @Override
    public boolean initializeDispatchRateLimiterIfNeeded() {
        if (!dispatchRateLimiter.isPresent() && DispatchRateLimiter.isDispatchRateEnabled(
                topic.getSubscriptionDispatchRate(getSubscriptionName()))) {
            this.dispatchRateLimiter =
                    Optional.of(new DispatchRateLimiter(topic, getSubscriptionName(), Type.SUBSCRIPTION));
            return true;
        }
        return false;
    }

    @Override
    public boolean trackDelayedDelivery(long ledgerId, long entryId, MessageMetadata msgMetadata) {
        if (!topic.isDelayedDeliveryEnabled()) {
            // If broker has the feature disabled, always deliver messages immediately
            return false;
        }

        synchronized (this) {
            if (delayedDeliveryTracker.isEmpty()) {
                if (!msgMetadata.hasDeliverAtTime()) {
                    // No need to initialize the tracker here
                    return false;
                }

                // Initialize the tracker the first time we need to use it
                delayedDeliveryTracker = Optional.of(
                        topic.getBrokerService().getDelayedDeliveryTrackerFactory().newTracker(this));
            }

            delayedDeliveryTracker.get().resetTickTime(topic.getDelayedDeliveryTickTimeMillis());

            long deliverAtTime = msgMetadata.hasDeliverAtTime() ? msgMetadata.getDeliverAtTime() : -1L;
            return delayedDeliveryTracker.get().addMessage(ledgerId, entryId, deliverAtTime);
        }
    }

    protected synchronized NavigableSet<Position> getMessagesToReplayNow(int maxMessagesToRead) {
        if (delayedDeliveryTracker.isPresent() && delayedDeliveryTracker.get().hasMessageAvailable()) {
            delayedDeliveryTracker.get().resetTickTime(topic.getDelayedDeliveryTickTimeMillis());
            NavigableSet<Position> messagesAvailableNow =
                    delayedDeliveryTracker.get().getScheduledMessages(maxMessagesToRead);
            messagesAvailableNow.forEach(p -> redeliveryMessages.add(p.getLedgerId(), p.getEntryId()));
        }

        if (!redeliveryMessages.isEmpty()) {
            return redeliveryMessages.getMessagesToReplayNow(maxMessagesToRead);
        } else {
            return Collections.emptyNavigableSet();
        }
    }

    /**
     * This is a mode method designed for Key_Shared mode.
     * Filter out the entries that will be discarded due to the order guarantee mechanism of Key_Shared mode.
     * This method is in order to avoid the scenario below:
     * - Get positions from the Replay queue.
     * - Read entries from BK.
     * - The order guarantee mechanism of Key_Shared mode filtered out all the entries.
     * - Delivery non entry to the client, but we did a BK read.
     */
    protected NavigableSet<Position> filterOutEntriesWillBeDiscarded(NavigableSet<Position> src) {
        return src;
    }

    /**
     * This is a mode method designed for Key_Shared mode, to avoid unnecessary stuck.
     * See detail {@link PersistentStickyKeyDispatcherMultipleConsumers#hasConsumersNeededNormalRead}.
     */
    protected boolean hasConsumersNeededNormalRead() {
        return true;
    }

    protected synchronized boolean shouldPauseDeliveryForDelayTracker() {
        return delayedDeliveryTracker.isPresent() && delayedDeliveryTracker.get().shouldPauseAllDeliveries();
    }

    @Override
    public long getNumberOfDelayedMessages() {
        return delayedDeliveryTracker.map(DelayedDeliveryTracker::getNumberOfDelayedMessages).orElse(0L);
    }

    @Override
    public CompletableFuture<Void> clearDelayedMessages() {
        if (!topic.isDelayedDeliveryEnabled()) {
            return CompletableFuture.completedFuture(null);
        }

        if (delayedDeliveryTracker.isPresent()) {
            return this.delayedDeliveryTracker.get().clear();
        } else {
            DelayedDeliveryTrackerFactory delayedDeliveryTrackerFactory =
                    topic.getBrokerService().getDelayedDeliveryTrackerFactory();
            if (delayedDeliveryTrackerFactory instanceof BucketDelayedDeliveryTrackerFactory
                    bucketDelayedDeliveryTrackerFactory) {
                return bucketDelayedDeliveryTrackerFactory.cleanResidualSnapshots(cursor);
            }
            return CompletableFuture.completedFuture(null);
        }
    }

    @Override
    public void cursorIsReset() {
        if (this.lastIndividualDeletedRangeFromCursorRecovery != null) {
            this.lastIndividualDeletedRangeFromCursorRecovery = null;
        }
    }

    private void addMessageToReplay(Entry entry) {
        addMessageToReplay(entry.getLedgerId(), entry.getEntryId());
        entry.release();
    }

    protected boolean addMessageToReplay(long ledgerId, long entryId, long stickyKeyHash) {
        if (checkIfMessageIsUnacked(ledgerId, entryId)) {
            redeliveryMessages.add(ledgerId, entryId, stickyKeyHash);
            return true;
        } else {
            return false;
        }
    }

    protected boolean addMessageToReplay(long ledgerId, long entryId) {
        if (checkIfMessageIsUnacked(ledgerId, entryId)) {
            redeliveryMessages.add(ledgerId, entryId);
            return true;
        } else {
            return false;
        }
    }

    private boolean checkIfMessageIsUnacked(long ledgerId, long entryId) {
        Position markDeletePosition = cursor.getMarkDeletedPosition();
        return (markDeletePosition == null || ledgerId > markDeletePosition.getLedgerId()
                || (ledgerId == markDeletePosition.getLedgerId() && entryId > markDeletePosition.getEntryId()));
    }

    @Override
    public boolean checkAndUnblockIfStuck() {
        if (cursor.checkAndUpdateReadPositionChanged()) {
            return false;
        }
        // consider dispatch is stuck if : dispatcher has backlog, available-permits and there is no pending read
        if (totalAvailablePermits > 0 && !havePendingReplayRead && !havePendingRead
                && cursor.getNumberOfEntriesInBacklog(false) > 0) {
            log.warn("{}-{} Dispatcher is stuck and unblocking by issuing reads", topic.getName(), name);
            readMoreEntries();
            return true;
        }
        return false;
    }

    public PersistentTopic getTopic() {
        return topic;
    }


    public long getDelayedTrackerMemoryUsage() {
        return delayedDeliveryTracker.map(DelayedDeliveryTracker::getBufferMemoryUsage).orElse(0L);
    }

    public Map<String, TopicMetricBean> getBucketDelayedIndexStats() {
        if (delayedDeliveryTracker.isEmpty()) {
            return Collections.emptyMap();
        }

        if (delayedDeliveryTracker.get() instanceof BucketDelayedDeliveryTracker) {
            return ((BucketDelayedDeliveryTracker) delayedDeliveryTracker.get()).genTopicMetricMap();
        }

        return Collections.emptyMap();
    }

    public ManagedCursor getCursor() {
        return cursor;
    }

    protected int getStickyKeyHash(Entry entry) {
        return StickyKeyConsumerSelector.makeStickyKeyHash(peekStickyKey(entry.getDataBuffer()));
    }


    public Subscription getSubscription() {
        return subscription;
    }

    private static final Logger log = LoggerFactory.getLogger(PersistentDispatcherMultipleConsumers.class);
}<|MERGE_RESOLUTION|>--- conflicted
+++ resolved
@@ -299,12 +299,6 @@
     }
 
     public synchronized void readMoreEntries() {
-        if (cursor.isClosed()) {
-            if (log.isDebugEnabled()) {
-                log.debug("[{}] Cursor is already closed, skipping read more entries", cursor.getName());
-            }
-            return;
-        }
         if (isSendInProgress()) {
             // we cannot read more entries while sending the previous batch
             // otherwise we could re-read the same entries and send duplicates
@@ -897,29 +891,10 @@
 
     @Override
     public synchronized void readEntriesFailed(ManagedLedgerException exception, Object ctx) {
+
         ReadType readType = (ReadType) ctx;
-        if (readType == ReadType.Normal) {
-            havePendingRead = false;
-        } else {
-            havePendingReplayRead = false;
-            if (exception instanceof ManagedLedgerException.InvalidReplayPositionException) {
-                PositionImpl markDeletePosition = (PositionImpl) cursor.getMarkDeletedPosition();
-                redeliveryMessages.removeAllUpTo(markDeletePosition.getLedgerId(), markDeletePosition.getEntryId());
-            }
-        }
-        if (shouldRewindBeforeReadingOrReplaying) {
-            shouldRewindBeforeReadingOrReplaying = false;
-            cursor.rewind();
-        }
-        readBatchSize = serviceConfig.getDispatcherMinReadBatchSize();
-
-        // Do not keep reading more entries if the cursor is already closed.
-        if (exception instanceof ManagedLedgerException.CursorAlreadyClosedException) {
-            log.warn("[{}] Cursor was already closed when reading entries", name);
-            return;
-        }
-
         long waitTimeMillis = readFailureBackoff.next();
+
         if (exception instanceof NoMoreEntriesToReadException) {
             if (cursor.getNumberOfEntriesInBacklog(false) == 0) {
                 // Topic has been terminated and there are no more entries to read
@@ -943,8 +918,6 @@
             }
         }
 
-<<<<<<< HEAD
-=======
         if (shouldRewindBeforeReadingOrReplaying) {
             shouldRewindBeforeReadingOrReplaying = false;
             cursor.rewind();
@@ -962,7 +935,6 @@
 
         readBatchSize = serviceConfig.getDispatcherMinReadBatchSize();
 
->>>>>>> 67fc5b9f
         topic.getBrokerService().executor().schedule(() -> {
             synchronized (PersistentDispatcherMultipleConsumers.this) {
                 // If it's a replay read we need to retry even if there's already
