/**
 * Licensed to the Apache Software Foundation (ASF) under one
 * or more contributor license agreements.  See the NOTICE file
 * distributed with this work for additional information
 * regarding copyright ownership.  The ASF licenses this file
 * to you under the Apache License, Version 2.0 (the
 * "License"); you may not use this file except in compliance
 * with the License.  You may obtain a copy of the License at
 *
 *   http://www.apache.org/licenses/LICENSE-2.0
 *
 * Unless required by applicable law or agreed to in writing,
 * software distributed under the License is distributed on an
 * "AS IS" BASIS, WITHOUT WARRANTIES OR CONDITIONS OF ANY
 * KIND, either express or implied.  See the License for the
 * specific language governing permissions and limitations
 * under the License.
 */
package org.apache.pulsar.broker.stats.prometheus;

import static org.apache.pulsar.common.naming.SystemTopicNames.isEventSystemTopic;
import io.netty.util.concurrent.FastThreadLocal;
import lombok.extern.slf4j.Slf4j;
import org.apache.bookkeeper.mledger.ManagedLedger;
import org.apache.bookkeeper.mledger.impl.ManagedLedgerMBeanImpl;
import org.apache.pulsar.broker.PulsarService;
import org.apache.pulsar.broker.service.persistent.PersistentSubscription;
import org.apache.pulsar.broker.service.persistent.PersistentTopic;
import org.apache.pulsar.common.naming.NamespaceName;
import org.apache.pulsar.common.naming.TopicName;
import org.apache.pulsar.transaction.coordinator.impl.MLTransactionLogImpl;
import org.apache.pulsar.transaction.coordinator.impl.MLTransactionMetadataStore;
import org.apache.pulsar.transaction.coordinator.impl.TransactionMetadataStoreStats;

@Slf4j
public class TransactionAggregator {

    private static final FastThreadLocal<AggregatedTransactionCoordinatorStats> localTransactionCoordinatorStats =
            new FastThreadLocal<>() {
                @Override
                protected AggregatedTransactionCoordinatorStats initialValue() {
                    return new AggregatedTransactionCoordinatorStats();
                }
            };

    private static final FastThreadLocal<ManagedLedgerStats> localManageLedgerStats =
            new FastThreadLocal<>() {
                @Override
                protected ManagedLedgerStats initialValue() {
                    return new ManagedLedgerStats();
                }
            };

    public static void generate(PulsarService pulsar, PrometheusMetricStreams stream, boolean includeTopicMetrics) {
        String cluster = pulsar.getConfiguration().getClusterName();

        if (includeTopicMetrics) {

            pulsar.getBrokerService().getMultiLayerTopicMap().forEach((namespace, bundlesMap) ->
                    bundlesMap.forEach((bundle, topicsMap) -> topicsMap.forEach((name, topic) -> {
                        if (topic instanceof PersistentTopic) {
                            topic.getSubscriptions().values().forEach(subscription -> {
                                try {
                                    localManageLedgerStats.get().reset();
                                    if (!isEventSystemTopic(TopicName.get(subscription.getTopic().getName()))
                                            && subscription instanceof PersistentSubscription
                                            && ((PersistentSubscription) subscription).checkIfPendingAckStoreInit()) {
                                        ManagedLedger managedLedger = ((PersistentSubscription) subscription)
                                                .getPendingAckManageLedger().get();
                                        generateManageLedgerStats(managedLedger,
                                                stream, cluster, namespace, name, subscription.getName());
                                    }
                                } catch (Exception e) {
                                    log.warn("Transaction pending ack generate managedLedgerStats fail!", e);
                                }
                            });
                        }
                    })));
        }
        AggregatedTransactionCoordinatorStats transactionCoordinatorStats = localTransactionCoordinatorStats.get();

        pulsar.getTransactionMetadataStoreService().getStores()
                .forEach((transactionCoordinatorID, transactionMetadataStore) -> {
                    transactionCoordinatorStats.reset();
                    TransactionMetadataStoreStats transactionMetadataStoreStats =
                            transactionMetadataStore.getMetadataStoreStats();
                    transactionCoordinatorStats.actives =
                            transactionMetadataStoreStats.getActives();
                    transactionCoordinatorStats.committedCount =
                            transactionMetadataStoreStats.getCommittedCount();
                    transactionCoordinatorStats.abortedCount =
                            transactionMetadataStoreStats.getAbortedCount();
                    transactionCoordinatorStats.createdCount =
                            transactionMetadataStoreStats.getCreatedCount();
                    transactionCoordinatorStats.timeoutCount =
                            transactionMetadataStoreStats.getTimeoutCount();
                    transactionCoordinatorStats.appendLogCount =
                            transactionMetadataStoreStats.getAppendLogCount();
                    transactionMetadataStoreStats.executionLatencyBuckets.refresh();
                    transactionCoordinatorStats.executionLatency =
                            transactionMetadataStoreStats.executionLatencyBuckets.getBuckets();
                    printTransactionCoordinatorStats(stream, cluster, transactionCoordinatorStats,
                            transactionMetadataStoreStats.getCoordinatorId());

                    localManageLedgerStats.get().reset();
                    if (transactionMetadataStore instanceof MLTransactionMetadataStore) {
                        ManagedLedger managedLedger =
                                ((MLTransactionMetadataStore) transactionMetadataStore).getManagedLedger();
                        generateManageLedgerStats(managedLedger,
                                stream, cluster, NamespaceName.SYSTEM_NAMESPACE.toString(),
                                MLTransactionLogImpl.TRANSACTION_LOG_PREFIX + transactionCoordinatorID.getId(),
                                MLTransactionLogImpl.TRANSACTION_SUBSCRIPTION_NAME);
                    }

                });
    }

    private static void generateManageLedgerStats(ManagedLedger managedLedger, PrometheusMetricStreams stream,
                                                  String cluster, String namespace, String topic, String subscription) {
        ManagedLedgerStats managedLedgerStats = localManageLedgerStats.get();
        ManagedLedgerMBeanImpl mlStats = (ManagedLedgerMBeanImpl) managedLedger.getStats();

        managedLedgerStats.storageSize = mlStats.getStoredMessagesSize();
        managedLedgerStats.storageLogicalSize = mlStats.getStoredMessagesLogicalSize();
        managedLedgerStats.backlogSize = managedLedger.getEstimatedBacklogSize();
        managedLedgerStats.offloadedStorageUsed = managedLedger.getOffloadedSize();

        managedLedgerStats.storageWriteLatencyBuckets
                .addAll(mlStats.getInternalAddEntryLatencyBuckets());
        managedLedgerStats.storageWriteLatencyBuckets.refresh();
        managedLedgerStats.storageLedgerWriteLatencyBuckets
                .addAll(mlStats.getInternalLedgerAddEntryLatencyBuckets());
        managedLedgerStats.storageLedgerWriteLatencyBuckets.refresh();

        managedLedgerStats.entrySizeBuckets.addAll(mlStats.getInternalEntrySizeBuckets());
        managedLedgerStats.entrySizeBuckets.refresh();

        managedLedgerStats.storageWriteRate = mlStats.getAddEntryMessagesRate();
        managedLedgerStats.storageReadRate = mlStats.getReadEntriesRate();
        printManageLedgerStats(stream, cluster, namespace, topic, subscription, managedLedgerStats);
    }

    private static void printManageLedgerStats(PrometheusMetricStreams stream, String cluster, String namespace,
                                               String topic, String subscription, ManagedLedgerStats stats) {

        writeMetric(stream, "pulsar_storage_size", stats.storageSize, cluster, namespace, topic, subscription);
        writeMetric(stream, "pulsar_storage_logical_size", stats.storageLogicalSize, cluster, namespace, topic,
                subscription);
        writeMetric(stream, "pulsar_storage_backlog_size", stats.backlogSize, cluster, namespace, topic,
                subscription);
        writeMetric(stream, "pulsar_storage_offloaded_size", stats.offloadedStorageUsed, cluster, namespace, topic,
                subscription);

        writeMetric(stream, "pulsar_storage_write_rate", stats.storageWriteRate, cluster, namespace, topic,
                subscription);
        writeMetric(stream, "pulsar_storage_read_rate", stats.storageReadRate, cluster, namespace, topic,
                subscription);

        stats.storageWriteLatencyBuckets.refresh();
        long[] latencyBuckets = stats.storageWriteLatencyBuckets.getBuckets();
        writeMetric(stream, "pulsar_storage_write_latency_le_0_5", latencyBuckets[0], cluster, namespace, topic,
                subscription);
        writeMetric(stream, "pulsar_storage_write_latency_le_1", latencyBuckets[1], cluster, namespace, topic,
                subscription);
        writeMetric(stream, "pulsar_storage_write_latency_le_5", latencyBuckets[2], cluster, namespace, topic,
                subscription);
        writeMetric(stream, "pulsar_storage_write_latency_le_10", latencyBuckets[3], cluster, namespace, topic,
                subscription);
        writeMetric(stream, "pulsar_storage_write_latency_le_20", latencyBuckets[4], cluster, namespace, topic,
                subscription);
        writeMetric(stream, "pulsar_storage_write_latency_le_50", latencyBuckets[5], cluster, namespace, topic,
                subscription);
        writeMetric(stream, "pulsar_storage_write_latency_le_100", latencyBuckets[6], cluster, namespace, topic,
                subscription);
        writeMetric(stream, "pulsar_storage_write_latency_le_200", latencyBuckets[7], cluster, namespace, topic,
                subscription);
        writeMetric(stream, "pulsar_storage_write_latency_le_1000", latencyBuckets[8], cluster, namespace, topic,
                subscription);
        writeMetric(stream, "pulsar_storage_write_latency_overflow", latencyBuckets[9], cluster, namespace, topic,
                subscription);
        writeMetric(stream, "pulsar_storage_write_latency_count", stats.storageWriteLatencyBuckets.getCount(),
                cluster, namespace, topic, subscription);
        writeMetric(stream, "pulsar_storage_write_latency_sum", stats.storageWriteLatencyBuckets.getSum(), cluster,
                namespace, topic, subscription);

        stats.storageLedgerWriteLatencyBuckets.refresh();
        long[] ledgerWriteLatencyBuckets = stats.storageLedgerWriteLatencyBuckets.getBuckets();
        writeMetric(stream, "pulsar_storage_ledger_write_latency_le_0_5", ledgerWriteLatencyBuckets[0], cluster,
                namespace, topic, subscription);
        writeMetric(stream, "pulsar_storage_ledger_write_latency_le_1", ledgerWriteLatencyBuckets[1], cluster,
                namespace, topic, subscription);
        writeMetric(stream, "pulsar_storage_ledger_write_latency_le_5", ledgerWriteLatencyBuckets[2], cluster,
                namespace, topic, subscription);
        writeMetric(stream, "pulsar_storage_ledger_write_latency_le_10", ledgerWriteLatencyBuckets[3], cluster,
                namespace, topic, subscription);
        writeMetric(stream, "pulsar_storage_ledger_write_latency_le_20", ledgerWriteLatencyBuckets[4], cluster,
                namespace, topic, subscription);
        writeMetric(stream, "pulsar_storage_ledger_write_latency_le_50", ledgerWriteLatencyBuckets[5], cluster,
                namespace, topic, subscription);
        writeMetric(stream, "pulsar_storage_ledger_write_latency_le_100", ledgerWriteLatencyBuckets[6], cluster,
                namespace, topic, subscription);
        writeMetric(stream, "pulsar_storage_ledger_write_latency_le_200", ledgerWriteLatencyBuckets[7], cluster,
                namespace, topic, subscription);
        writeMetric(stream, "pulsar_storage_ledger_write_latency_le_1000", ledgerWriteLatencyBuckets[8], cluster,
                namespace, topic, subscription);
        writeMetric(stream, "pulsar_storage_ledger_write_latency_overflow", ledgerWriteLatencyBuckets[9], cluster,
                namespace, topic, subscription);
        writeMetric(stream, "pulsar_storage_ledger_write_latency_count",
                stats.storageLedgerWriteLatencyBuckets.getCount(), cluster, namespace, topic, subscription);
        writeMetric(stream, "pulsar_storage_ledger_write_latency_sum",
                stats.storageLedgerWriteLatencyBuckets.getSum(), cluster, namespace, topic, subscription);

        stats.entrySizeBuckets.refresh();
        long[] entrySizeBuckets = stats.entrySizeBuckets.getBuckets();
        writeMetric(stream, "pulsar_entry_size_le_128", entrySizeBuckets[0], cluster, namespace, topic,
                subscription);
        writeMetric(stream, "pulsar_entry_size_le_512", entrySizeBuckets[1], cluster, namespace, topic,
                subscription);
        writeMetric(stream, "pulsar_entry_size_le_1_kb", entrySizeBuckets[2], cluster, namespace, topic,
                subscription);
        writeMetric(stream, "pulsar_entry_size_le_2_kb", entrySizeBuckets[3], cluster, namespace, topic,
                subscription);
        writeMetric(stream, "pulsar_entry_size_le_4_kb", entrySizeBuckets[4], cluster, namespace, topic,
                subscription);
        writeMetric(stream, "pulsar_entry_size_le_16_kb", entrySizeBuckets[5], cluster, namespace, topic,
                subscription);
        writeMetric(stream, "pulsar_entry_size_le_100_kb", entrySizeBuckets[6], cluster, namespace, topic,
                subscription);
        writeMetric(stream, "pulsar_entry_size_le_1_mb", entrySizeBuckets[7], cluster, namespace, topic,
                subscription);
        writeMetric(stream, "pulsar_entry_size_le_overflow", entrySizeBuckets[8], cluster, namespace, topic,
                subscription);
        writeMetric(stream, "pulsar_entry_size_count", stats.entrySizeBuckets.getCount(), cluster, namespace,
                topic, subscription);
        writeMetric(stream, "pulsar_entry_size_sum", stats.entrySizeBuckets.getSum(), cluster, namespace, topic,
                subscription);
    }

    static void printTransactionCoordinatorStats(PrometheusMetricStreams stream, String cluster,
                                                 AggregatedTransactionCoordinatorStats stats,
                                                 long coordinatorId) {
<<<<<<< HEAD
        writeMetric(stream, "pulsar_txn_active_count", stats.actives, cluster,
                coordinatorId);
        writeMetric(stream, "pulsar_txn_committed_count", stats.committedCount, cluster,
                coordinatorId);
        writeMetric(stream, "pulsar_txn_aborted_count", stats.abortedCount, cluster,
                coordinatorId);
        writeMetric(stream, "pulsar_txn_created_count", stats.createdCount, cluster,
                coordinatorId);
        writeMetric(stream, "pulsar_txn_timeout_count", stats.timeoutCount, cluster,
                coordinatorId);
        writeMetric(stream, "pulsar_txn_append_log_count", stats.appendLogCount, cluster,
                coordinatorId);
=======
        metric(stream, cluster, "pulsar_txn_active_count",
                stats.actives, coordinatorId);
        metric(stream, cluster, "pulsar_txn_committed_total",
                stats.committedCount, coordinatorId);
        metric(stream, cluster, "pulsar_txn_aborted_total",
                stats.abortedCount, coordinatorId);
        metric(stream, cluster, "pulsar_txn_created_total",
                stats.createdCount, coordinatorId);
        metric(stream, cluster, "pulsar_txn_timeout_total",
                stats.timeoutCount, coordinatorId);
        metric(stream, cluster, "pulsar_txn_append_log_total",
                stats.appendLogCount, coordinatorId);
>>>>>>> de56ac07
        long[] latencyBuckets = stats.executionLatency;
        writeMetric(stream, "pulsar_txn_execution_latency_le_10", latencyBuckets[0], cluster, coordinatorId);
        writeMetric(stream, "pulsar_txn_execution_latency_le_20", latencyBuckets[1], cluster, coordinatorId);
        writeMetric(stream, "pulsar_txn_execution_latency_le_50", latencyBuckets[2], cluster, coordinatorId);
        writeMetric(stream, "pulsar_txn_execution_latency_le_100", latencyBuckets[3], cluster, coordinatorId);
        writeMetric(stream, "pulsar_txn_execution_latency_le_500", latencyBuckets[4], cluster, coordinatorId);
        writeMetric(stream, "pulsar_txn_execution_latency_le_1000", latencyBuckets[5], cluster, coordinatorId);
        writeMetric(stream, "pulsar_txn_execution_latency_le_5000", latencyBuckets[6], cluster, coordinatorId);
        writeMetric(stream, "pulsar_txn_execution_latency_le_15000", latencyBuckets[7], cluster, coordinatorId);
        writeMetric(stream, "pulsar_txn_execution_latency_le_30000", latencyBuckets[8], cluster, coordinatorId);
        writeMetric(stream, "pulsar_txn_execution_latency_le_60000", latencyBuckets[9], cluster, coordinatorId);
        writeMetric(stream, "pulsar_txn_execution_latency_le_300000", latencyBuckets[10], cluster,
                coordinatorId);
        writeMetric(stream, "pulsar_txn_execution_latency_le_1500000", latencyBuckets[11], cluster,
                coordinatorId);
        writeMetric(stream, "pulsar_txn_execution_latency_le_3000000", latencyBuckets[12], cluster,
                coordinatorId);
        writeMetric(stream, "pulsar_txn_execution_latency_le_overflow", latencyBuckets[13], cluster,
                coordinatorId);
    }

    private static void writeMetric(PrometheusMetricStreams stream, String metricName, double value, String cluster,
                                    long coordinatorId) {
        stream.writeSample(metricName, value, "cluster", cluster, "coordinator_id", String.valueOf(coordinatorId));
    }

    private static void writeMetric(PrometheusMetricStreams stream, String metricName, Number value, String cluster,
                                    String namespace, String topic, String subscription) {
        stream.writeSample(metricName, value, "cluster", cluster, "namespace", namespace, "topic", topic,
                "subscription", subscription);
    }
}<|MERGE_RESOLUTION|>--- conflicted
+++ resolved
@@ -239,33 +239,18 @@
     static void printTransactionCoordinatorStats(PrometheusMetricStreams stream, String cluster,
                                                  AggregatedTransactionCoordinatorStats stats,
                                                  long coordinatorId) {
-<<<<<<< HEAD
         writeMetric(stream, "pulsar_txn_active_count", stats.actives, cluster,
                 coordinatorId);
-        writeMetric(stream, "pulsar_txn_committed_count", stats.committedCount, cluster,
-                coordinatorId);
-        writeMetric(stream, "pulsar_txn_aborted_count", stats.abortedCount, cluster,
-                coordinatorId);
-        writeMetric(stream, "pulsar_txn_created_count", stats.createdCount, cluster,
-                coordinatorId);
-        writeMetric(stream, "pulsar_txn_timeout_count", stats.timeoutCount, cluster,
-                coordinatorId);
-        writeMetric(stream, "pulsar_txn_append_log_count", stats.appendLogCount, cluster,
-                coordinatorId);
-=======
-        metric(stream, cluster, "pulsar_txn_active_count",
-                stats.actives, coordinatorId);
-        metric(stream, cluster, "pulsar_txn_committed_total",
-                stats.committedCount, coordinatorId);
-        metric(stream, cluster, "pulsar_txn_aborted_total",
-                stats.abortedCount, coordinatorId);
-        metric(stream, cluster, "pulsar_txn_created_total",
-                stats.createdCount, coordinatorId);
-        metric(stream, cluster, "pulsar_txn_timeout_total",
-                stats.timeoutCount, coordinatorId);
-        metric(stream, cluster, "pulsar_txn_append_log_total",
-                stats.appendLogCount, coordinatorId);
->>>>>>> de56ac07
+        writeMetric(stream, "pulsar_txn_committed_total", stats.committedCount, cluster,
+                coordinatorId);
+        writeMetric(stream, "pulsar_txn_aborted_total", stats.abortedCount, cluster,
+                coordinatorId);
+        writeMetric(stream, "pulsar_txn_created_total", stats.createdCount, cluster,
+                coordinatorId);
+        writeMetric(stream, "pulsar_txn_timeout_total", stats.timeoutCount, cluster,
+                coordinatorId);
+        writeMetric(stream, "pulsar_txn_append_log_total", stats.appendLogCount, cluster,
+                coordinatorId);
         long[] latencyBuckets = stats.executionLatency;
         writeMetric(stream, "pulsar_txn_execution_latency_le_10", latencyBuckets[0], cluster, coordinatorId);
         writeMetric(stream, "pulsar_txn_execution_latency_le_20", latencyBuckets[1], cluster, coordinatorId);
