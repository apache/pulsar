--- conflicted
+++ resolved
@@ -324,16 +324,11 @@
                     name -> new NonPersistentSubscription(this, subscriptionName, isDurable, subscriptionProperties));
 
             Consumer consumer = new Consumer(subscription, subType, topic, consumerId, priorityLevel, consumerName,
-<<<<<<< HEAD
                     false, cnx, cnx.getAuthRole(), metadata, readCompacted, keySharedMeta, MessageId.latest,
                     DEFAULT_CONSUMER_EPOCH, schemaData == null ? SchemaType.AUTO_CONSUME : schemaData.getType());
-=======
-                    false, cnx, cnx.getAuthRole(), metadata, readCompacted, keySharedMeta,
-                    MessageId.latest, DEFAULT_CONSUMER_EPOCH);
             if (isMigrated()) {
                 consumer.topicMigrated(getClusterMigrationUrl());
             }
->>>>>>> 37ea179f
 
             addConsumerToSubscription(subscription, consumer).thenRun(() -> {
                 if (!cnx.isActive()) {
