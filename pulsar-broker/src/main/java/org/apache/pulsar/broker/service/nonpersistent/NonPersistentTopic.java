--- conflicted
+++ resolved
@@ -967,7 +967,6 @@
     
     
     private static final Logger log = LoggerFactory.getLogger(NonPersistentTopic.class);
-<<<<<<< HEAD
 
     @Override
     public CompletableFuture<SchemaAndMetadata> getSchema() {
@@ -981,6 +980,4 @@
             .getSchemaRegistryService()
             .getSchema(schema);
     }
-=======
->>>>>>> 46cb9572
 }