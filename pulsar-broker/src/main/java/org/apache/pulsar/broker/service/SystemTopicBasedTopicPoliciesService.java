/*
 * Licensed to the Apache Software Foundation (ASF) under one
 * or more contributor license agreements.  See the NOTICE file
 * distributed with this work for additional information
 * regarding copyright ownership.  The ASF licenses this file
 * to you under the Apache License, Version 2.0 (the
 * "License"); you may not use this file except in compliance
 * with the License.  You may obtain a copy of the License at
 *
 *   http://www.apache.org/licenses/LICENSE-2.0
 *
 * Unless required by applicable law or agreed to in writing,
 * software distributed under the License is distributed on an
 * "AS IS" BASIS, WITHOUT WARRANTIES OR CONDITIONS OF ANY
 * KIND, either express or implied.  See the License for the
 * specific language governing permissions and limitations
 * under the License.
 */
package org.apache.pulsar.broker.service;

import static java.util.Objects.requireNonNull;
import static org.apache.pulsar.broker.service.TopicPoliciesService.getEventKey;
import com.github.benmanes.caffeine.cache.AsyncLoadingCache;
import com.github.benmanes.caffeine.cache.Caffeine;
import com.google.common.annotations.VisibleForTesting;
import com.google.common.collect.Sets;
import java.util.ArrayList;
import java.util.HashSet;
import java.util.List;
import java.util.Map;
import java.util.Objects;
import java.util.Optional;
import java.util.PriorityQueue;
import java.util.concurrent.CompletableFuture;
import java.util.concurrent.ConcurrentHashMap;
import java.util.concurrent.CopyOnWriteArrayList;
import java.util.concurrent.TimeUnit;
import java.util.concurrent.atomic.AtomicBoolean;
import java.util.concurrent.atomic.AtomicInteger;
import java.util.function.Consumer;
import org.apache.commons.lang3.concurrent.ConcurrentInitializer;
import org.apache.commons.lang3.concurrent.LazyInitializer;
import org.apache.commons.lang3.mutable.Mutable;
import org.apache.commons.lang3.mutable.MutableObject;
import org.apache.commons.lang3.tuple.Pair;
import org.apache.pulsar.broker.PulsarServerException;
import org.apache.pulsar.broker.PulsarService;
import org.apache.pulsar.broker.namespace.NamespaceBundleOwnershipListener;
import org.apache.pulsar.broker.namespace.NamespaceService;
import org.apache.pulsar.broker.systopic.NamespaceEventsSystemTopicFactory;
import org.apache.pulsar.broker.systopic.SystemTopicClient;
import org.apache.pulsar.client.api.Message;
import org.apache.pulsar.client.api.MessageId;
import org.apache.pulsar.client.api.MessageIdAdv;
import org.apache.pulsar.client.api.PulsarClientException;
import org.apache.pulsar.client.impl.MessageImpl;
import org.apache.pulsar.client.impl.TopicMessageImpl;
import org.apache.pulsar.common.events.ActionType;
import org.apache.pulsar.common.events.EventType;
import org.apache.pulsar.common.events.PulsarEvent;
import org.apache.pulsar.common.events.TopicPoliciesEvent;
import org.apache.pulsar.common.naming.NamespaceBundle;
import org.apache.pulsar.common.naming.NamespaceName;
import org.apache.pulsar.common.naming.SystemTopicNames;
import org.apache.pulsar.common.naming.TopicName;
import org.apache.pulsar.common.policies.data.TopicPolicies;
import org.apache.pulsar.common.stats.CacheMetricsCollector;
import org.apache.pulsar.common.util.FutureUtil;
import org.jspecify.annotations.NonNull;
import org.jspecify.annotations.Nullable;
import org.slf4j.Logger;
import org.slf4j.LoggerFactory;

/**
 * Cached topic policies service will cache the system topic reader and the topic policies
 *
 * While reader cache for the namespace was removed, the topic policies will remove automatically.
 */
public class SystemTopicBasedTopicPoliciesService implements TopicPoliciesService {

    private final PulsarService pulsarService;
    private final HashSet<String> localCluster;
    private final String clusterName;
    private final AtomicBoolean closed = new AtomicBoolean(false);

    private final ConcurrentInitializer<NamespaceEventsSystemTopicFactory>
            namespaceEventsSystemTopicFactoryLazyInitializer = new LazyInitializer<>() {
        @Override
        protected NamespaceEventsSystemTopicFactory initialize() {
            try {
                return new NamespaceEventsSystemTopicFactory(pulsarService.getClient());
            } catch (PulsarServerException e) {
                log.error("Create namespace event system topic factory error.", e);
                throw new RuntimeException(e);
            }
        }
    };

    @VisibleForTesting
    final Map<TopicName, TopicPolicies> policiesCache = new ConcurrentHashMap<>();

    final Map<TopicName, TopicPolicies> globalPoliciesCache = new ConcurrentHashMap<>();

    private final Map<NamespaceName, AtomicInteger> ownedBundlesCountPerNamespace = new ConcurrentHashMap<>();

    private final Map<NamespaceName, CompletableFuture<SystemTopicClient.Reader<PulsarEvent>>>
            readerCaches = new ConcurrentHashMap<>();

    final Map<NamespaceName, CompletableFuture<Void>> policyCacheInitMap = new ConcurrentHashMap<>();

    @VisibleForTesting
    final Map<TopicName, List<TopicPolicyListener>> listeners = new ConcurrentHashMap<>();

    private final Map<NamespaceName, TopicPolicyMessageHandlerTracker> topicPolicyMessageHandlerTrackers =
            new ConcurrentHashMap<>();

    private final AsyncLoadingCache<NamespaceName, SystemTopicClient.Writer<PulsarEvent>> writerCaches;

    // Sequencer for policy updates per topic and per policy type (global/local)
    // Key: Pair<TopicName, Boolean (isGlobal)>, Value: CompletableFuture<Void> representing the last update in sequence
    private final ConcurrentHashMap<Pair<TopicName, Boolean>, CompletableFuture<Void>> topicPolicyUpdateSequencer =
            new ConcurrentHashMap<>();

    public SystemTopicBasedTopicPoliciesService(PulsarService pulsarService) {
        this.pulsarService = pulsarService;
        this.clusterName = pulsarService.getConfiguration().getClusterName();
        this.localCluster = Sets.newHashSet(clusterName);
        this.writerCaches = Caffeine.newBuilder()
                .expireAfterAccess(5, TimeUnit.MINUTES)
                .removalListener((namespaceName, writer, cause) -> {
                    try {
                        ((SystemTopicClient.Writer) writer).close();
                    } catch (Exception e) {
                        log.error("[{}] Close writer error.", namespaceName, e);
                    }
                })
                .recordStats()
                .executor(pulsarService.getExecutor())
                .buildAsync((namespaceName, executor) -> {
                    if (closed.get()) {
                        return CompletableFuture.failedFuture(
                                new BrokerServiceException(getClass().getName() + " is closed."));
                    }
                    SystemTopicClient<PulsarEvent> systemTopicClient = getNamespaceEventsSystemTopicFactory()
                            .createTopicPoliciesSystemTopicClient(namespaceName);
                    return systemTopicClient.newWriterAsync();
                });

        CacheMetricsCollector.CAFFEINE.addCache("system-topic-policies-writer-cache", writerCaches);
    }

    @Override
    public CompletableFuture<Void> deleteTopicPoliciesAsync(TopicName topicName) {
        return deleteTopicPoliciesAsync(topicName, false);
    }

    /**
     * @param keepGlobalPolicies only be used when a topic was deleted because users removes current
     *    cluster from the policy "replicatedClusters".
     *    See also https://github.com/apache/pulsar/blob/master/pip/pip-422.md
     */
    @Override
    public CompletableFuture<Void> deleteTopicPoliciesAsync(TopicName topicName,
                                                            boolean keepGlobalPolicies) {
        if (NamespaceService.isHeartbeatNamespace(topicName.getNamespaceObject()) || isSelf(topicName)) {
            return CompletableFuture.completedFuture(null);
        }
        TopicName changeEvents = NamespaceEventsSystemTopicFactory.getEventsTopicName(topicName.getNamespaceObject());
        CompletableFuture<Boolean> changeEventTopicExists = pulsarService.getPulsarResources().getTopicResources()
                .persistentTopicExists(changeEvents).thenCompose(nonPartitionedExists -> {
            if (!nonPartitionedExists) {
                // To check whether partitioned __change_events exists.
                // Instead of checking partitioned metadata, we check the first partition, because there is a case
                // does not work if we choose checking partitioned metadata.
                // The case's details:
                // 1. Start 2 clusters: c1 and c2.
                // 2. Enable replication between c1 and c2 with a global ZK.
                // 3. The partitioned metadata was shared using by c1 and c2.
                // 4. Pulsar only delete partitions when the topic is deleting from c1, because c2 is still using
                //    partitioned metadata.
                return pulsarService.getPulsarResources().getTopicResources()
                        .persistentTopicExists(changeEvents.getPartition(0));
            }
            return CompletableFuture.completedFuture(true);
        });
        return changeEventTopicExists.thenCompose(exists -> {
            // If the system topic named "__change_events" has been deleted, it means all the data in the topic have
            // been deleted, so we do not need to delete the message that we want to delete again.
            if (!exists) {
                log.info("Skip delete topic-level policies because {} has been removed before", changeEvents);
                return CompletableFuture.completedFuture(null);
            }
            // delete local policy
            return updateTopicPoliciesAsync(topicName, null, false, ActionType.DELETE, true).thenCompose(__ -> {
                if (keepGlobalPolicies) {
                    // skip deleting global policy due to PIP-422
                    return CompletableFuture.completedFuture(null);
                }
                // delete global policy
                return updateTopicPoliciesAsync(topicName, null, true, ActionType.DELETE, true);
            });
        });
    }

    @Override
    public CompletableFuture<Void> updateTopicPoliciesAsync(TopicName topicName,
                                                            boolean isGlobalPolicy,
                                                            boolean skipUpdateWhenTopicPolicyDoesntExist,
                                                            Consumer<TopicPolicies> policyUpdater) {
        if (NamespaceService.isHeartbeatNamespace(topicName.getNamespaceObject())) {
            return CompletableFuture.failedFuture(new BrokerServiceException.NotAllowedException(
                    "Not allowed to update topic policy for the heartbeat topic"));
        }
        return updateTopicPoliciesAsync(topicName, policyUpdater, isGlobalPolicy, ActionType.UPDATE,
                skipUpdateWhenTopicPolicyDoesntExist);
    }

    private CompletableFuture<Void> updateTopicPoliciesAsync(TopicName topicName,
                                                             Consumer<TopicPolicies> policyUpdater,
                                                             boolean isGlobalPolicy,
                                                             ActionType actionType,
                                                             boolean skipUpdateWhenTopicPolicyDoesntExist) {
        if (closed.get()) {
            return CompletableFuture.failedFuture(new BrokerServiceException(getClass().getName() + " is closed."));
        }
        TopicName partitionedTopicName = TopicName.get(topicName.getPartitionedTopicName());
        Pair<TopicName, Boolean> sequencerKey = Pair.of(partitionedTopicName, isGlobalPolicy);

        CompletableFuture<Void> operationFuture = new CompletableFuture<>();

        // Chain the operation on the sequencer for the specific topic and policy type
        topicPolicyUpdateSequencer.compute(sequencerKey, (key, existingFuture) -> {
            CompletableFuture<Void> chain = (existingFuture == null || existingFuture.isDone())
                    ? CompletableFuture.completedFuture(null)
                    : existingFuture;

            return chain.thenCompose(v ->
                    pulsarService.getPulsarResources().getNamespaceResources()
                            .getPoliciesAsync(topicName.getNamespaceObject())
                            .thenCompose(namespacePolicies -> {
                                if (namespacePolicies.isPresent() && namespacePolicies.get().deleted) {
                                    log.debug("[{}] skip sending topic policy event since the namespace is deleted",
                                            topicName);
                                    return CompletableFuture.completedFuture(null);
                                }
                                return getTopicPoliciesAsync(partitionedTopicName,
                                        isGlobalPolicy ? GetType.GLOBAL_ONLY : GetType.LOCAL_ONLY)
                                        .thenCompose(currentPolicies -> {
                                            if (currentPolicies.isEmpty() && skipUpdateWhenTopicPolicyDoesntExist) {
                                                log.debug("[{}] No existing policies, skipping sending event as "
                                                        + "requested", topicName);
                                                return CompletableFuture.completedFuture(null);
                                            }
                                            TopicPolicies policiesToUpdate;
                                            if (actionType == ActionType.DELETE) {
                                                policiesToUpdate = null; // For delete, policies object is null
                                            } else {
                                                policiesToUpdate = currentPolicies.isEmpty()
                                                        ? createTopicPolicies(isGlobalPolicy)
                                                        : currentPolicies.get().clone();
                                                policyUpdater.accept(policiesToUpdate);
                                            }
                                            return sendTopicPolicyEventInternal(topicName, actionType, policiesToUpdate,
                                                    isGlobalPolicy);
                                        })
                                        .thenCompose(messageId -> {
                                            if (messageId == null) {
                                                return CompletableFuture.completedFuture(null);
                                            } else {
                                                // asynchronously wait until the message ID is read by the reader
                                                return untilMessageIdHasBeenRead(topicName.getNamespaceObject(),
                                                        messageId);
                                            }
                                        });
                            }));
        }).whenComplete((res, ex) -> {
            // remove the current future from the sequencer map, if it is done
            // this would remove the future from the sequencer map when the last operation completes in the chained
            // future
            topicPolicyUpdateSequencer.compute(sequencerKey, (key, chainedFuture) -> {
                if (chainedFuture != null && chainedFuture.isDone()) {
                    // Remove the completed future from the sequencer map
                    return null;
                }
                return chainedFuture;
            });
            if (ex != null) {
                operationFuture.completeExceptionally(FutureUtil.unwrapCompletionException(ex));
            } else {
                operationFuture.complete(res);
            }
        });
        return operationFuture;
    }

    /**
     * Asynchronously waits until the message ID has been read by the reader.
     * This ensures that the write operation has been fully processed and the changes are effective.
     * @param namespaceObject the namespace object for which the message ID is being tracked
     * @param messageId the message ID to wait for being handled
     * @return a CompletableFuture that completes when the message ID has been read by the reader
     */
    private CompletableFuture<Void> untilMessageIdHasBeenRead(NamespaceName namespaceObject, MessageId messageId) {
        CompletableFuture<Void> future = new CompletableFuture<>();
        getMessageHandlerTracker(namespaceObject).addPendingFuture((MessageIdAdv) messageId, future);
        return future;
    }

    private TopicPolicyMessageHandlerTracker getMessageHandlerTracker(NamespaceName namespaceObject) {
        return topicPolicyMessageHandlerTrackers.computeIfAbsent(namespaceObject,
                ns -> new TopicPolicyMessageHandlerTracker());
    }

    private record PendingMessageFuture(MessageId messageId, CompletableFuture<Void> future)
            implements Comparable<PendingMessageFuture> {
        @Override
        public int compareTo(PendingMessageFuture o) {
            return messageId.compareTo(o.messageId);
        }
    }

    /**
     * This tracks the last handled message IDs for each partition of the topic policies topic and
     * pending futures for topic policy messages. Each namespace has its own tracker instance since
     * this is tracking the per-namespace __change_events topic.
     * The purpose for this tracker is to ensure that write operations on topic policies don't complete before the topic
     * policies message has been read by the reader and effective.
     */
    private static class TopicPolicyMessageHandlerTracker implements AutoCloseable {
        private final List<MessageIdAdv> lastHandledMessageIds = new ArrayList<>();
        private final List<PriorityQueue<PendingMessageFuture>> pendingFutures = new ArrayList<>();
        private boolean closed = false;

        /**
         * Called after a message ID has been handled by the reader.
         * This will update the last handled message ID for the partition and complete any pending futures that are
         * registered to the handled message ID or before it.
         * @param messageId the message ID that has been handled
         */
        public synchronized void handleMessageId(MessageIdAdv messageId) {
            if (closed) {
                return;
            }
            int partitionIndex = messageId.getPartitionIndex();
            if (partitionIndex < 0) {
                partitionIndex = 0;
            }
            while (lastHandledMessageIds.size() <= partitionIndex) {
                lastHandledMessageIds.add(null);
            }
            lastHandledMessageIds.set(partitionIndex, messageId);
            if (pendingFutures.size() > partitionIndex) {
                PriorityQueue<PendingMessageFuture> pq = pendingFutures.get(partitionIndex);
                while (!pq.isEmpty() && pq.peek().messageId.compareTo(messageId) <= 0) {
                    PendingMessageFuture pendingFuture = pq.poll();
                    completeFuture(pendingFuture.messageId(), pendingFuture.future());
                }
            }
        }

        /**
         * Adds a pending future for a message ID. If the message ID is already handled, the future will be completed
         * immediately.
         * @param messageId the message ID to add the future for
         * @param future the future to complete when the message ID is handled
         */
        public synchronized void addPendingFuture(MessageIdAdv messageId, CompletableFuture<Void> future) {
            if (closed) {
                completeFuture(messageId, future);
                return;
            }
            int partitionIndex = messageId.getPartitionIndex();
            if (partitionIndex < 0) {
                partitionIndex = 0;
            }
            while (pendingFutures.size() <= partitionIndex) {
                pendingFutures.add(new PriorityQueue<>());
            }
            MessageIdAdv lastHandledMessageId =
                    lastHandledMessageIds.size() > partitionIndex ? lastHandledMessageIds.get(partitionIndex) : null;
            if (lastHandledMessageId != null && lastHandledMessageId.compareTo(messageId) >= 0) {
                // If the messageId is already handled, complete the future immediately
                completeFuture(messageId, future);
                return;
            }
            pendingFutures.get(partitionIndex).add(new PendingMessageFuture(messageId, future));
        }

        @Override
        public synchronized void close() {
            if (!closed) {
                closed = true;
                for (PriorityQueue<PendingMessageFuture> pq : pendingFutures) {
                    while (!pq.isEmpty()) {
                        PendingMessageFuture pendingFuture = pq.poll();
                        completeFuture(pendingFuture.messageId(), pendingFuture.future());
                    }
                }
                pendingFutures.clear();
                lastHandledMessageIds.clear();
            }
        }

        private void completeFuture(MessageId messageId, CompletableFuture<Void> future) {
            try {
                future.complete(null);
            } catch (Exception ex) {
                log.error("Failed to complete pending future for message id {}.", messageId, ex);
            }
        }
    }


    private static TopicPolicies createTopicPolicies(boolean isGlobalPolicy) {
        TopicPolicies topicPolicies = new TopicPolicies();
        topicPolicies.setIsGlobal(isGlobalPolicy);
        return topicPolicies;
    }

    private CompletableFuture<MessageId> sendTopicPolicyEventInternal(TopicName topicName, ActionType actionType,
                                                                      @Nullable TopicPolicies policies,
                                                                      boolean isGlobalPolicy) {
        return writerCaches.get(topicName.getNamespaceObject())
                .thenCompose(writer -> {
                    PulsarEvent event = getPulsarEvent(topicName, actionType, policies, isGlobalPolicy);
                    String eventKey = getEventKey(event, isGlobalPolicy);

                    if (actionType == ActionType.DELETE) {
                        var future = writer.deleteAsync(eventKey, event);
                        future.exceptionally(ex -> {
                            log.error("Failed to delete {} topic policy [{}] error.",
                                    isGlobalPolicy ? "global" : "local", topicName, ex);
                            return null;
                        });
                        return future;
                    } else {
                        return writer.writeAsync(eventKey, event);
                    }
                }).exceptionally(t -> {
                    // The cached writer will be closed when an exception happens
                    // This is potentially not a great idea since we should be able to rely on the Pulsar client's
                    // behavior for restoring a Producer after a failure.
                    writerCaches.synchronous().invalidate(topicName.getNamespaceObject());
                    throw FutureUtil.wrapToCompletionException(t);
                });
    }

    private PulsarEvent getPulsarEvent(TopicName topicName, ActionType actionType, @Nullable TopicPolicies policies,
                                       boolean isGlobalPolicy) {
        PulsarEvent.PulsarEventBuilder builder = PulsarEvent.builder();
        if (!isGlobalPolicy) {
            // we don't need to replicate local policies to remote cluster, so set `replicateTo` to localCluster.
            builder.replicateTo(localCluster);
        }
        return builder
                .actionType(actionType)
                .eventType(EventType.TOPIC_POLICY)
                .topicPoliciesEvent(
                        TopicPoliciesEvent.builder()
                                .domain(topicName.getDomain().toString())
                                .tenant(topicName.getTenant())
                                .namespace(topicName.getNamespaceObject().getLocalName())
                                .topic(TopicName.get(topicName.getPartitionedTopicName()).getLocalName())
                                .policies(policies)
                                .build())
                .build();
    }

    private void notifyListener(Message<PulsarEvent> msg) {
        // delete policies
        if (msg.getValue() == null) {
            TopicName topicName = TopicName.get(TopicPoliciesService.unwrapEventKey(msg.getKey())
                    .getPartitionedTopicName());
            List<TopicPolicyListener> listeners = this.listeners.get(topicName);
            if (listeners != null) {
                for (TopicPolicyListener listener : listeners) {
                    try {
                        listener.onUpdate(null);
                    } catch (Throwable error) {
                        log.error("[{}] call listener error.", topicName, error);
                    }
                }
            }
            return;
        }

        if (!EventType.TOPIC_POLICY.equals(msg.getValue().getEventType())) {
            return;
        }
        TopicPoliciesEvent event = msg.getValue().getTopicPoliciesEvent();
        TopicName topicName = TopicName.get(event.getDomain(), event.getTenant(),
                event.getNamespace(), event.getTopic());
        List<TopicPolicyListener> listeners = this.listeners.get(topicName);
        if (listeners != null) {
            TopicPolicies policies = event.getPolicies();
            for (TopicPolicyListener listener : listeners) {
                try {
                    listener.onUpdate(policies);
                } catch (Throwable error) {
                    log.error("[{}] call listener error.", topicName, error);
                }
            }
        }
    }

    @Override
    public CompletableFuture<Optional<TopicPolicies>> getTopicPoliciesAsync(TopicName topicName, GetType type) {
        requireNonNull(topicName);
        final var namespace = topicName.getNamespaceObject();
        if (NamespaceService.isHeartbeatNamespace(namespace) || isSelf(topicName)) {
            return CompletableFuture.completedFuture(Optional.empty());
        }
        // When the extensible load manager initializes its channel topic, it will trigger the topic policies
        // initialization by calling this method. At the moment, the load manager does not start so the lookup
        // for "__change_events" will fail. In this case, just return an empty policies to avoid deadlock.
        final var loadManager = pulsarService.getLoadManager().get();
        if (loadManager == null || !loadManager.started() || closed.get()) {
            return CompletableFuture.completedFuture(Optional.empty());
        }
        final CompletableFuture<Boolean> preparedFuture = prepareInitPoliciesCacheAsync(topicName.getNamespaceObject());
        // switch thread to avoid potential metadata thread cost and recursive deadlock
        return preparedFuture.thenComposeAsync(inserted -> {
            // initialized : policies
            final Mutable<Pair<Boolean, Optional<TopicPolicies>>> policiesFutureHolder = new MutableObject<>();
            // NOTICE: avoid using any callback with lock scope to avoid deadlock
            policyCacheInitMap.compute(namespace, (___, existingFuture) -> {
                if (!inserted || existingFuture != null) {
                    final var partitionedTopicName = TopicName.get(topicName.getPartitionedTopicName());
                    final var policies = Optional.ofNullable(switch (type) {
                        case GLOBAL_ONLY -> globalPoliciesCache.get(partitionedTopicName);
                        case LOCAL_ONLY -> policiesCache.get(partitionedTopicName);
                    });
                    policiesFutureHolder.setValue(Pair.of(true, policies));
                } else {
                    policiesFutureHolder.setValue(Pair.of(false, null));
                }
                return existingFuture;
            });
            final var p = policiesFutureHolder.getValue();
            if (!p.getLeft()) {
                log.info("The future of {} has been removed from cache, retry getTopicPolicies again", namespace);
                return getTopicPoliciesAsync(topicName, type);
            }
            return CompletableFuture.completedFuture(p.getRight());
        });
    }

    public void addOwnedNamespaceBundleAsync(NamespaceBundle namespaceBundle) {
        NamespaceName namespace = namespaceBundle.getNamespaceObject();
        if (NamespaceService.isHeartbeatNamespace(namespace)) {
            return;
        }
        AtomicInteger bundlesCount =
                ownedBundlesCountPerNamespace.computeIfAbsent(namespace, k -> new AtomicInteger(0));
        int previousCount = bundlesCount.getAndIncrement();
        if (previousCount == 0) {
            // initialize policies cache asynchronously on the first bundle load
            prepareInitPoliciesCacheAsync(namespace).exceptionally(t -> {
                log.warn("Failed to prepare policies cache for namespace {} due to previously logged error ({}).",
                        namespace, t.getMessage());
                return null;
            });
        }
    }

    @VisibleForTesting
    @NonNull CompletableFuture<Boolean> prepareInitPoliciesCacheAsync(@NonNull NamespaceName namespace) {
        requireNonNull(namespace);
        if (closed.get()) {
            return CompletableFuture.completedFuture(false);
        }
        return pulsarService.getPulsarResources().getNamespaceResources().getPoliciesAsync(namespace)
                        .thenCompose(namespacePolicies -> {
                            if (namespacePolicies.isEmpty() || namespacePolicies.get().deleted) {
                                log.info("[{}] skip prepare init policies cache since the namespace is deleted",
                                        namespace);
                                return CompletableFuture.completedFuture(false);
                            }

                            return policyCacheInitMap.computeIfAbsent(namespace, (k) -> {
                                final CompletableFuture<SystemTopicClient.Reader<PulsarEvent>> readerCompletableFuture =
<<<<<<< HEAD
                                        newReader(namespace);
                                ownedBundlesCountPerNamespace.putIfAbsent(namespace, new AtomicInteger(1));
=======
                                        createSystemTopicClient(namespace);
                                readerCaches.put(namespace, readerCompletableFuture);
>>>>>>> 19f9c26e
                                final CompletableFuture<Void> initFuture = readerCompletableFuture
                                        .thenCompose(reader -> {
                                            final CompletableFuture<Void> stageFuture = new CompletableFuture<>();
                                            initPolicesCache(reader, stageFuture);
                                            return stageFuture
                                                    // Read policies in background
                                                    .thenAccept(__ -> readMorePoliciesAsync(reader));
                                        });
                                initFuture.exceptionally(ex -> {
                                    try {
                                        if (closed.get()) {
                                            return null;
                                        }
                                        cleanPoliciesCacheInitMap(
                                                namespace, readerCompletableFuture.isCompletedExceptionally());
                                    } catch (Throwable cleanupEx) {
                                        // Adding this catch to avoid break callback chain
                                        log.error("[{}] Failed to cleanup reader on __change_events topic",
                                                namespace, cleanupEx);
                                    }
                                    return null;
                                });
                                // let caller know we've got an exception.
                                return initFuture;
                            }).thenApply(__ -> true);
                        });
    }

    private CompletableFuture<SystemTopicClient.Reader<PulsarEvent>> newReader(NamespaceName ns) {
        return readerCaches.compute(ns, (__, existingFuture) -> {
            if (existingFuture == null) {
                return createSystemTopicClient(ns);
            }

            if (existingFuture.isDone() && existingFuture.isCompletedExceptionally()) {
                return existingFuture.exceptionallyCompose(ex ->
                        isAlreadyClosedException(ex) ? existingFuture : createSystemTopicClient(ns));
            }
            return existingFuture;
        });
    }

    protected CompletableFuture<SystemTopicClient.Reader<PulsarEvent>> createSystemTopicClient(
            NamespaceName namespace) {
        if (closed.get()) {
            return CompletableFuture.failedFuture(
                    new BrokerServiceException(getClass().getName() + " is closed."));
        }
        try {
            createSystemTopicFactoryIfNeeded();
        } catch (PulsarServerException ex) {
            return FutureUtil.failedFuture(ex);
        }
        final SystemTopicClient<PulsarEvent> systemTopicClient = getNamespaceEventsSystemTopicFactory()
                .createTopicPoliciesSystemTopicClient(namespace);
        return systemTopicClient.newReaderAsync();
    }

    private void removeOwnedNamespaceBundleAsync(NamespaceBundle namespaceBundle) {
        NamespaceName namespace = namespaceBundle.getNamespaceObject();
        if (NamespaceService.isHeartbeatNamespace(namespace)) {
            return;
        }
        AtomicInteger bundlesCount = ownedBundlesCountPerNamespace.get(namespace);
        if (bundlesCount == null || bundlesCount.decrementAndGet() <= 0) {
            cleanPoliciesCacheInitMap(namespace, true);
            cleanWriterCache(namespace);
            cleanOwnedBundlesCount(namespace);
        }
    }

    @Override
    public void start(PulsarService pulsarService) {

        pulsarService.getNamespaceService().addNamespaceBundleOwnershipListener(
                new NamespaceBundleOwnershipListener() {

                    @Override
                    public void onLoad(NamespaceBundle bundle) {
                        pulsarService.getOrderedExecutor().executeOrdered(bundle.getNamespaceObject(),
                                () -> addOwnedNamespaceBundleAsync(bundle));
                    }

                    @Override
                    public void unLoad(NamespaceBundle bundle) {
                        pulsarService.getOrderedExecutor().executeOrdered(bundle.getNamespaceObject(),
                                () -> removeOwnedNamespaceBundleAsync(bundle));
                    }

                    @Override
                    public boolean test(NamespaceBundle namespaceBundle) {
                        return true;
                    }
                });
    }

    private void initPolicesCache(SystemTopicClient.Reader<PulsarEvent> reader, CompletableFuture<Void> future) {
        if (closed.get()) {
            future.completeExceptionally(new BrokerServiceException(getClass().getName() + " is closed."));
            cleanPoliciesCacheInitMap(reader.getSystemTopic().getTopicName().getNamespaceObject(), true);
            return;
        }
        reader.hasMoreEventsAsync().whenComplete((hasMore, ex) -> {
            if (ex != null) {
                log.error("[{}] Failed to check the move events for the system topic",
                        reader.getSystemTopic().getTopicName(), ex);
                future.completeExceptionally(ex);
                cleanPoliciesCacheInitMap(reader.getSystemTopic().getTopicName().getNamespaceObject(),
                        isAlreadyClosedException(ex));
                return;
            }
            if (hasMore) {
                reader.readNextAsync().thenAccept(msg -> {
                    try {
                        refreshTopicPoliciesCache(msg);
                    } finally {
                        msg.release();
                    }
                    if (log.isDebugEnabled()) {
                        log.debug("[{}] Loop next event reading for system topic.",
                                reader.getSystemTopic().getTopicName().getNamespaceObject());
                    }
                    initPolicesCache(reader, future);
                }).exceptionally(e -> {
                    log.error("[{}] Failed to read event from the system topic.",
                            reader.getSystemTopic().getTopicName(), e);
                    future.completeExceptionally(e);
                    cleanPoliciesCacheInitMap(reader.getSystemTopic().getTopicName().getNamespaceObject(),
                            isAlreadyClosedException(ex));
                    return null;
                });
            } else {
                if (log.isDebugEnabled()) {
                    log.debug("[{}] Reach the end of the system topic.", reader.getSystemTopic().getTopicName());
                }

                // replay policy message
                policiesCache.forEach(((topicName, topicPolicies) -> {
                    if (listeners.get(topicName) != null) {
                        for (TopicPolicyListener listener : listeners.get(topicName)) {
                            try {
                                listener.onUpdate(topicPolicies);
                            } catch (Throwable error) {
                                log.error("[{}] call listener error.", topicName, error);
                            }
                        }
                    }
                }));

                future.complete(null);
            }
        });
    }


    private void cleanPoliciesCacheInitMap(@NonNull NamespaceName namespace, boolean closeReader) {
        if (!closeReader) {
            policyCacheInitMap.remove(namespace);
            return;
        }

<<<<<<< HEAD
        CompletableFuture<SystemTopicClient.Reader<PulsarEvent>> readerFuture = readerCaches.remove(namespace);
        policyCacheInitMap.compute(namespace, (k, v) -> {
            policiesCache.entrySet().removeIf(entry -> Objects.equals(entry.getKey().getNamespaceObject(), namespace));
            return null;
        });
=======
        TopicPolicyMessageHandlerTracker topicPolicyMessageHandlerTracker =
                topicPolicyMessageHandlerTrackers.remove(namespace);
        if (topicPolicyMessageHandlerTracker != null) {
            topicPolicyMessageHandlerTracker.close();
        }

        if (cleanOwnedBundlesCount) {
            ownedBundlesCountPerNamespace.remove(namespace);
        }
>>>>>>> 19f9c26e
        if (readerFuture != null && !readerFuture.isCompletedExceptionally()) {
            readerFuture
                    .thenCompose(SystemTopicClient.Reader::closeAsync)
                    .exceptionally(ex -> {
                        log.warn("[{}] Close change_event reader fail.", namespace, ex);
                        return null;
                    });
        }
    }

<<<<<<< HEAD
    private void cleanWriterCache(@NonNull NamespaceName namespace) {
        writerCaches.synchronous().invalidate(namespace);
    }

    private void cleanOwnedBundlesCount(@NonNull NamespaceName namespace) {
        ownedBundlesCountPerNamespace.remove(namespace);
=======
        policyCacheInitMap.compute(namespace, (k, v) -> {
            policiesCache.entrySet().removeIf(entry -> Objects.equals(entry.getKey().getNamespaceObject(), namespace));
            globalPoliciesCache.entrySet()
                    .removeIf(entry -> Objects.equals(entry.getKey().getNamespaceObject(), namespace));
            return null;
        });
>>>>>>> 19f9c26e
    }

    /**
     * This is an async method for the background reader to continue syncing new messages.
     *
     * Note: You should not do any blocking call here. because it will affect
     * #{@link SystemTopicBasedTopicPoliciesService#getTopicPoliciesAsync} method to block loading topic.
     */
    private void readMorePoliciesAsync(SystemTopicClient.Reader<PulsarEvent> reader) {
        NamespaceName namespaceObject = reader.getSystemTopic().getTopicName().getNamespaceObject();
        if (closed.get()) {
<<<<<<< HEAD
            cleanPoliciesCacheInitMap(reader.getSystemTopic().getTopicName().getNamespaceObject(), true);
=======
            cleanCacheAndCloseReader(namespaceObject, false);
>>>>>>> 19f9c26e
            return;
        }
        reader.readNextAsync()
                .thenAccept(msg -> {
                    try {
                        refreshTopicPoliciesCache(msg);
                        try {
                            getMessageHandlerTracker(namespaceObject).handleMessageId(
                                    (MessageIdAdv) msg.getMessageId());
                        } finally {
                            notifyListener(msg);
                        }
                    } finally {
                        msg.release();
                    }
                })
                .whenComplete((__, ex) -> {
                    if (ex == null) {
                        readMorePoliciesAsync(reader);
                    } else {
                        if (isAlreadyClosedException(ex)) {
                            log.info("Closing the topic policies reader for {}",
                                    reader.getSystemTopic().getTopicName());
<<<<<<< HEAD
                            cleanPoliciesCacheInitMap(
                                    reader.getSystemTopic().getTopicName().getNamespaceObject(), true);
=======
                            cleanCacheAndCloseReader(namespaceObject, false);
>>>>>>> 19f9c26e
                        } else {
                            log.warn("Read more topic polices exception, read again.", ex);
                            readMorePoliciesAsync(reader);
                        }
                    }
                });
    }

    private boolean isAlreadyClosedException(Throwable ex) {
        Throwable cause = FutureUtil.unwrapCompletionException(ex);
        return cause instanceof PulsarClientException.AlreadyClosedException;
    }

    private void refreshTopicPoliciesCache(Message<PulsarEvent> msg) {
        // delete policies
        if (msg.getValue() == null) {
            boolean isGlobalPolicy = TopicPoliciesService.isGlobalPolicy(msg);
            TopicName topicName = TopicName.get(TopicPoliciesService.unwrapEventKey(msg.getKey())
                    .getPartitionedTopicName());
            if (isGlobalPolicy) {
                globalPoliciesCache.remove(topicName);
            } else {
                policiesCache.remove(topicName);
            }
            return;
        }
        if (EventType.TOPIC_POLICY.equals(msg.getValue().getEventType())) {
            TopicPoliciesEvent event = msg.getValue().getTopicPoliciesEvent();
            TopicName topicName =
                    TopicName.get(event.getDomain(), event.getTenant(), event.getNamespace(), event.getTopic());
            switch (msg.getValue().getActionType()) {
                case INSERT:
                    TopicPolicies old = event.getPolicies().isGlobalPolicies()
                            ? globalPoliciesCache.putIfAbsent(topicName, event.getPolicies())
                            : policiesCache.putIfAbsent(topicName, event.getPolicies());
                    if (old != null) {
                        log.warn("Policy insert failed, the topic: {} policy already exist", topicName);
                    }
                    break;
                case UPDATE:
                    if (event.getPolicies().isGlobalPolicies()) {
                        globalPoliciesCache.put(topicName, event.getPolicies());
                    } else {
                        policiesCache.put(topicName, event.getPolicies());
                    }
                    break;
                case DELETE:
                    // Since PR #11928, this branch is no longer needed.
                    // However, due to compatibility, it is temporarily retained here
                    // and can be deleted in the future.
                    policiesCache.remove(topicName);
                    sendTopicPolicyEventInternal(topicName, ActionType.DELETE, null,
                            event.getPolicies().isGlobalPolicies())
                            .whenComplete((__, ex) -> {
                                if (ex != null) {
                                    log.error("Failed to send delete topic policy event for {}", topicName, ex);
                                }
                            });
                    break;
                case NONE:
                    break;
                default:
                    log.warn("Unknown event action type: {}", msg.getValue().getActionType());
                    break;
            }
        }
    }

    private boolean hasReplicateTo(Message<?> message) {
        if (message instanceof MessageImpl) {
            return ((MessageImpl<?>) message).hasReplicateTo()
                    ? (((MessageImpl<?>) message).getReplicateTo().size() == 1
                    ? !((MessageImpl<?>) message).getReplicateTo().contains(clusterName) : true)
                    : false;
        }
        if (message instanceof TopicMessageImpl) {
            return hasReplicateTo(((TopicMessageImpl<?>) message).getMessage());
        }
        return false;
    }

    private void createSystemTopicFactoryIfNeeded() throws PulsarServerException {
        try {
            getNamespaceEventsSystemTopicFactory();
        } catch (Exception e) {
            throw new PulsarServerException(e);
        }
    }

    @VisibleForTesting
    NamespaceEventsSystemTopicFactory getNamespaceEventsSystemTopicFactory() {
        try {
            return namespaceEventsSystemTopicFactoryLazyInitializer.get();
        } catch (Exception e) {
            log.error("Create namespace event system topic factory error.", e);
            throw new RuntimeException(e);
        }
    }


<<<<<<< HEAD
    @VisibleForTesting
    public Map<NamespaceName, CompletableFuture<SystemTopicClient.Reader<PulsarEvent>>> getReaderCaches() {
        return readerCaches;
    }

=======
>>>>>>> 19f9c26e
    @VisibleForTesting
    long getPoliciesCacheSize() {
        return policiesCache.size();
    }

    @VisibleForTesting
    boolean checkReaderIsCached(NamespaceName namespaceName) {
        return readerCaches.get(namespaceName) != null;
    }

    @VisibleForTesting
    public CompletableFuture<Void> getPoliciesCacheInit(NamespaceName namespaceName) {
        return policyCacheInitMap.get(namespaceName);
    }

    @Override
    public boolean registerListener(TopicName topicName, TopicPolicyListener listener) {
        listeners.compute(topicName, (k, topicListeners) -> {
            if (topicListeners == null) {
                topicListeners = new CopyOnWriteArrayList<>();
            }
            topicListeners.add(listener);
            return topicListeners;
        });
        return true;
    }

    @Override
    public void unregisterListener(TopicName topicName, TopicPolicyListener listener) {
        listeners.compute(topicName, (k, topicListeners) -> {
            if (topicListeners != null){
                topicListeners.remove(listener);
                if (topicListeners.isEmpty()) {
                    topicListeners = null;
                }
            }
            return topicListeners;
        });
    }

    @VisibleForTesting
    protected Map<TopicName, TopicPolicies> getPoliciesCache() {
        return policiesCache;
    }

    @VisibleForTesting
    protected Map<TopicName, List<TopicPolicyListener>> getListeners() {
        return listeners;
    }

    @VisibleForTesting
    protected AsyncLoadingCache<NamespaceName, SystemTopicClient.Writer<PulsarEvent>> getWriterCaches() {
        return writerCaches;
    }

    private static final Logger log = LoggerFactory.getLogger(SystemTopicBasedTopicPoliciesService.class);

    @Override
    public void close() throws Exception {
        if (closed.compareAndSet(false, true)) {
            writerCaches.synchronous().invalidateAll();
            readerCaches.values().forEach(future -> {
                try {
                    final var reader = future.getNow(null);
                    if (reader != null) {
                        reader.close();
                        log.info("Closed the reader for topic policies");
                    } else {
                        // Avoid blocking the thread that the reader is created
                        future.thenAccept(SystemTopicClient.Reader::closeAsync).whenComplete((__, e) -> {
                            if (e == null) {
                                log.info("Closed the reader for topic policies");
                            } else {
                                log.error("Failed to close the reader for topic policies", e);
                            }
                        });
                    }
                } catch (Throwable ignored) {
                }
            });
            readerCaches.clear();
        }
    }

    private static boolean isSelf(TopicName topicName) {
        final var localName = topicName.getLocalName();
        if (!topicName.isPartitioned()) {
            return localName.equals(SystemTopicNames.NAMESPACE_EVENTS_LOCAL_NAME);
        }
        final var index = localName.lastIndexOf(TopicName.PARTITIONED_TOPIC_SUFFIX);
        return localName.substring(0, index).equals(SystemTopicNames.NAMESPACE_EVENTS_LOCAL_NAME);
    }

    @VisibleForTesting
    public int getTopicPolicyUpdateSequencerSize() {
        return topicPolicyUpdateSequencer.size();
    }
}<|MERGE_RESOLUTION|>--- conflicted
+++ resolved
@@ -579,13 +579,7 @@
 
                             return policyCacheInitMap.computeIfAbsent(namespace, (k) -> {
                                 final CompletableFuture<SystemTopicClient.Reader<PulsarEvent>> readerCompletableFuture =
-<<<<<<< HEAD
                                         newReader(namespace);
-                                ownedBundlesCountPerNamespace.putIfAbsent(namespace, new AtomicInteger(1));
-=======
-                                        createSystemTopicClient(namespace);
-                                readerCaches.put(namespace, readerCompletableFuture);
->>>>>>> 19f9c26e
                                 final CompletableFuture<Void> initFuture = readerCompletableFuture
                                         .thenCompose(reader -> {
                                             final CompletableFuture<Void> stageFuture = new CompletableFuture<>();
@@ -747,23 +741,11 @@
             return;
         }
 
-<<<<<<< HEAD
         CompletableFuture<SystemTopicClient.Reader<PulsarEvent>> readerFuture = readerCaches.remove(namespace);
         policyCacheInitMap.compute(namespace, (k, v) -> {
             policiesCache.entrySet().removeIf(entry -> Objects.equals(entry.getKey().getNamespaceObject(), namespace));
             return null;
         });
-=======
-        TopicPolicyMessageHandlerTracker topicPolicyMessageHandlerTracker =
-                topicPolicyMessageHandlerTrackers.remove(namespace);
-        if (topicPolicyMessageHandlerTracker != null) {
-            topicPolicyMessageHandlerTracker.close();
-        }
-
-        if (cleanOwnedBundlesCount) {
-            ownedBundlesCountPerNamespace.remove(namespace);
-        }
->>>>>>> 19f9c26e
         if (readerFuture != null && !readerFuture.isCompletedExceptionally()) {
             readerFuture
                     .thenCompose(SystemTopicClient.Reader::closeAsync)
@@ -774,22 +756,53 @@
         }
     }
 
-<<<<<<< HEAD
     private void cleanWriterCache(@NonNull NamespaceName namespace) {
         writerCaches.synchronous().invalidate(namespace);
     }
 
     private void cleanOwnedBundlesCount(@NonNull NamespaceName namespace) {
         ownedBundlesCountPerNamespace.remove(namespace);
-=======
+    }
+
+
+    private void cleanCacheAndCloseReader(@NonNull NamespaceName namespace, boolean cleanOwnedBundlesCount) {
+        cleanCacheAndCloseReader(namespace, cleanOwnedBundlesCount, false);
+    }
+
+    private void cleanCacheAndCloseReader(@NonNull NamespaceName namespace, boolean cleanOwnedBundlesCount,
+                                          boolean cleanWriterCache) {
+        if (cleanWriterCache) {
+            writerCaches.synchronous().invalidate(namespace);
+        }
+        CompletableFuture<SystemTopicClient.Reader<PulsarEvent>> readerFuture = readerCaches.remove(namespace);
+
+        TopicPolicyMessageHandlerTracker topicPolicyMessageHandlerTracker =
+                topicPolicyMessageHandlerTrackers.remove(namespace);
+        if (topicPolicyMessageHandlerTracker != null) {
+            topicPolicyMessageHandlerTracker.close();
+        }
+
+        if (cleanOwnedBundlesCount) {
+            ownedBundlesCountPerNamespace.remove(namespace);
+        }
+        if (readerFuture != null && !readerFuture.isCompletedExceptionally()) {
+            readerFuture.thenCompose(SystemTopicClient.Reader::closeAsync)
+                    .exceptionally(ex -> {
+                        log.warn("[{}] Close change_event reader fail.", namespace, ex);
+                        return null;
+                    });
+        }
+
         policyCacheInitMap.compute(namespace, (k, v) -> {
             policiesCache.entrySet().removeIf(entry -> Objects.equals(entry.getKey().getNamespaceObject(), namespace));
             globalPoliciesCache.entrySet()
                     .removeIf(entry -> Objects.equals(entry.getKey().getNamespaceObject(), namespace));
             return null;
         });
->>>>>>> 19f9c26e
-    }
+    }
+
+
+
 
     /**
      * This is an async method for the background reader to continue syncing new messages.
@@ -800,11 +813,7 @@
     private void readMorePoliciesAsync(SystemTopicClient.Reader<PulsarEvent> reader) {
         NamespaceName namespaceObject = reader.getSystemTopic().getTopicName().getNamespaceObject();
         if (closed.get()) {
-<<<<<<< HEAD
-            cleanPoliciesCacheInitMap(reader.getSystemTopic().getTopicName().getNamespaceObject(), true);
-=======
-            cleanCacheAndCloseReader(namespaceObject, false);
->>>>>>> 19f9c26e
+            cleanPoliciesCacheInitMap(namespaceObject, true);
             return;
         }
         reader.readNextAsync()
@@ -828,12 +837,7 @@
                         if (isAlreadyClosedException(ex)) {
                             log.info("Closing the topic policies reader for {}",
                                     reader.getSystemTopic().getTopicName());
-<<<<<<< HEAD
-                            cleanPoliciesCacheInitMap(
-                                    reader.getSystemTopic().getTopicName().getNamespaceObject(), true);
-=======
-                            cleanCacheAndCloseReader(namespaceObject, false);
->>>>>>> 19f9c26e
+                            cleanPoliciesCacheInitMap(namespaceObject, true);
                         } else {
                             log.warn("Read more topic polices exception, read again.", ex);
                             readMorePoliciesAsync(reader);
@@ -934,14 +938,11 @@
     }
 
 
-<<<<<<< HEAD
     @VisibleForTesting
     public Map<NamespaceName, CompletableFuture<SystemTopicClient.Reader<PulsarEvent>>> getReaderCaches() {
         return readerCaches;
     }
 
-=======
->>>>>>> 19f9c26e
     @VisibleForTesting
     long getPoliciesCacheSize() {
         return policiesCache.size();
