/**
 * Licensed to the Apache Software Foundation (ASF) under one
 * or more contributor license agreements.  See the NOTICE file
 * distributed with this work for additional information
 * regarding copyright ownership.  The ASF licenses this file
 * to you under the Apache License, Version 2.0 (the
 * "License"); you may not use this file except in compliance
 * with the License.  You may obtain a copy of the License at
 *
 *   http://www.apache.org/licenses/LICENSE-2.0
 *
 * Unless required by applicable law or agreed to in writing,
 * software distributed under the License is distributed on an
 * "AS IS" BASIS, WITHOUT WARRANTIES OR CONDITIONS OF ANY
 * KIND, either express or implied.  See the License for the
 * specific language governing permissions and limitations
 * under the License.
 */
package org.apache.pulsar.broker.service;

import static org.apache.pulsar.broker.service.persistent.TopicPoliciesSystemTopic.IS_GLOBAL;
import com.google.common.annotations.VisibleForTesting;
import com.google.common.collect.ImmutableMap;
import com.google.common.collect.Lists;
import java.util.List;
import java.util.Map;
import java.util.concurrent.CompletableFuture;
import java.util.concurrent.ConcurrentHashMap;
import java.util.concurrent.atomic.AtomicInteger;
import org.apache.pulsar.broker.PulsarServerException;
import org.apache.pulsar.broker.PulsarService;
import org.apache.pulsar.broker.namespace.NamespaceBundleOwnershipListener;
import org.apache.pulsar.broker.namespace.NamespaceService;
import org.apache.pulsar.broker.service.BrokerServiceException.TopicPoliciesCacheNotInitException;
import org.apache.pulsar.broker.systopic.NamespaceEventsSystemTopicFactory;
import org.apache.pulsar.broker.systopic.SystemTopicClient;
import org.apache.pulsar.client.api.Message;
import org.apache.pulsar.client.api.MessageId;
import org.apache.pulsar.client.api.PulsarClientException;
import org.apache.pulsar.common.events.ActionType;
import org.apache.pulsar.common.events.EventType;
import org.apache.pulsar.common.events.PulsarEvent;
import org.apache.pulsar.common.events.TopicPoliciesEvent;
import org.apache.pulsar.common.naming.NamespaceBundle;
import org.apache.pulsar.common.naming.NamespaceName;
import org.apache.pulsar.common.naming.TopicName;
import org.apache.pulsar.common.policies.data.TopicPolicies;
import org.slf4j.Logger;
import org.slf4j.LoggerFactory;

/**
 * Cached topic policies service will cache the system topic reader and the topic policies
 *
 * While reader cache for the namespace was removed, the topic policies will remove automatically.
 */
public class SystemTopicBasedTopicPoliciesService implements TopicPoliciesService {

    private final PulsarService pulsarService;
    private volatile NamespaceEventsSystemTopicFactory namespaceEventsSystemTopicFactory;

    @VisibleForTesting
    final Map<TopicName, TopicPolicies> policiesCache = new ConcurrentHashMap<>();

    final Map<TopicName, TopicPolicies> globalPoliciesCache = new ConcurrentHashMap<>();

    private final Map<NamespaceName, AtomicInteger> ownedBundlesCountPerNamespace = new ConcurrentHashMap<>();

    private final Map<NamespaceName, CompletableFuture<SystemTopicClient.Reader<PulsarEvent>>>
            readerCaches = new ConcurrentHashMap<>();
    @VisibleForTesting
    final Map<NamespaceName, Boolean> policyCacheInitMap = new ConcurrentHashMap<>();

    private final Map<TopicName, List<TopicPolicyListener<TopicPolicies>>> listeners = new ConcurrentHashMap<>();

    public SystemTopicBasedTopicPoliciesService(PulsarService pulsarService) {
        this.pulsarService = pulsarService;
    }

    @Override
    public CompletableFuture<Void> deleteTopicPoliciesAsync(TopicName topicName) {
        return sendTopicPolicyEvent(topicName, ActionType.DELETE, null);
    }

    @Override
    public CompletableFuture<Void> deleteTopicPoliciesAsync(TopicName topicName, boolean isGlobal) {
        return sendTopicPolicyEvent(topicName, ActionType.DELETE, TopicPolicies.builder().isGlobal(true).build());
    }

    @Override
    public CompletableFuture<Void> updateTopicPoliciesAsync(TopicName topicName, TopicPolicies policies) {
        return sendTopicPolicyEvent(topicName, ActionType.UPDATE, policies);
    }

    private CompletableFuture<Void> sendTopicPolicyEvent(TopicName topicName, ActionType actionType,
                                                         TopicPolicies policies) {
        createSystemTopicFactoryIfNeeded();

        CompletableFuture<Void> result = new CompletableFuture<>();

        SystemTopicClient<PulsarEvent> systemTopicClient =
                namespaceEventsSystemTopicFactory.createTopicPoliciesSystemTopicClient(topicName.getNamespaceObject());

        CompletableFuture<SystemTopicClient.Writer<PulsarEvent>> writerFuture = systemTopicClient.newWriterAsync();
        writerFuture.whenComplete((writer, ex) -> {
            if (ex != null) {
                result.completeExceptionally(ex);
            } else {
                PulsarEvent event = getPulsarEvent(topicName, actionType, policies);
                CompletableFuture<MessageId> actionFuture =
                        ActionType.DELETE.equals(actionType) ? writer.deleteAsync(event) : writer.writeAsync(event);
                actionFuture.whenComplete(((messageId, e) -> {
                            if (e != null) {
                                result.completeExceptionally(e);
                            } else {
                                if (messageId != null) {
                                    result.complete(null);
                                } else {
                                    result.completeExceptionally(new RuntimeException("Got message id is null."));
                                }
                            }
                            writer.closeAsync().whenComplete((v, cause) -> {
                                if (cause != null) {
                                    log.error("[{}] Close writer error.", topicName, cause);
                                } else {
                                    if (log.isDebugEnabled()) {
                                        log.debug("[{}] Close writer success.", topicName);
                                    }
                                }
                            });
                        })
                );
            }
        });
        return result;
    }

    private PulsarEvent getPulsarEvent(TopicName topicName, ActionType actionType, TopicPolicies policies) {
        PulsarEvent.PulsarEventBuilder builder = PulsarEvent.builder();
        if (policies != null && policies.isGlobalPolicies()) {
            builder.properties(ImmutableMap.of(IS_GLOBAL, IS_GLOBAL));
        }
        return builder
                .actionType(actionType)
                .eventType(EventType.TOPIC_POLICY)
                .topicPoliciesEvent(
                        TopicPoliciesEvent.builder()
                                .domain(topicName.getDomain().toString())
                                .tenant(topicName.getTenant())
                                .namespace(topicName.getNamespaceObject().getLocalName())
                                .topic(TopicName.get(topicName.getPartitionedTopicName()).getLocalName())
                                .policies(policies)
                                .build())
                .build();
    }

    private void notifyListener(Message<PulsarEvent> msg) {
        // delete policies
        if (msg.getValue() == null) {
            TopicName topicName =  TopicName.get(TopicName.get(msg.getKey()).getPartitionedTopicName());
            if (listeners.get(topicName) != null) {
                for (TopicPolicyListener<TopicPolicies> listener : listeners.get(topicName)) {
                    listener.onUpdate(null);
                }
            }
            return;
        }

        if (!EventType.TOPIC_POLICY.equals(msg.getValue().getEventType())) {
            return;
        }
        TopicPoliciesEvent event = msg.getValue().getTopicPoliciesEvent();
        TopicName topicName = TopicName.get(event.getDomain(), event.getTenant(),
                event.getNamespace(), event.getTopic());
        if (listeners.get(topicName) != null) {
            TopicPolicies policies = event.getPolicies();
            for (TopicPolicyListener<TopicPolicies> listener : listeners.get(topicName)) {
                listener.onUpdate(policies);
            }
        }
    }

    @Override
    public TopicPolicies getTopicPolicies(TopicName topicName) throws TopicPoliciesCacheNotInitException {
        if (policyCacheInitMap.containsKey(topicName.getNamespaceObject())
                && !policyCacheInitMap.get(topicName.getNamespaceObject())) {
            throw new TopicPoliciesCacheNotInitException();
        }
        return policiesCache.get(TopicName.get(topicName.getPartitionedTopicName()));
    }

    @Override
    public TopicPolicies getGlobalTopicPolicies(TopicName topicName) throws TopicPoliciesCacheNotInitException {
        if (policyCacheInitMap.containsKey(topicName.getNamespaceObject())
                && !policyCacheInitMap.get(topicName.getNamespaceObject())) {
            throw new TopicPoliciesCacheNotInitException();
        }
        return globalPoliciesCache.get(TopicName.get(topicName.getPartitionedTopicName()));
    }

    @Override
    public CompletableFuture<TopicPolicies> getTopicPoliciesBypassCacheAsync(TopicName topicName) {
        CompletableFuture<TopicPolicies> result = new CompletableFuture<>();
        createSystemTopicFactoryIfNeeded();
        if (namespaceEventsSystemTopicFactory == null) {
            result.complete(null);
            return result;
        }
        SystemTopicClient<PulsarEvent> systemTopicClient = namespaceEventsSystemTopicFactory
                .createTopicPoliciesSystemTopicClient(topicName.getNamespaceObject());
        systemTopicClient.newReaderAsync().thenAccept(r ->
                fetchTopicPoliciesAsyncAndCloseReader(r, topicName, null, result));
        return result;
    }

    @Override
    public CompletableFuture<Void> addOwnedNamespaceBundleAsync(NamespaceBundle namespaceBundle) {
        CompletableFuture<Void> result = new CompletableFuture<>();
        NamespaceName namespace = namespaceBundle.getNamespaceObject();
        if (NamespaceService.checkHeartbeatNamespace(namespace) != null
                || NamespaceService.checkHeartbeatNamespaceV2(namespace) != null) {
            result.complete(null);
            return result;
        }
        createSystemTopicFactoryIfNeeded();
        synchronized (this) {
            if (readerCaches.get(namespace) != null) {
                ownedBundlesCountPerNamespace.get(namespace).incrementAndGet();
                result.complete(null);
            } else {
                SystemTopicClient<PulsarEvent> systemTopicClient = namespaceEventsSystemTopicFactory
                        .createTopicPoliciesSystemTopicClient(namespace);
                ownedBundlesCountPerNamespace.putIfAbsent(namespace, new AtomicInteger(1));
                policyCacheInitMap.put(namespace, false);
                CompletableFuture<SystemTopicClient.Reader<PulsarEvent>> readerCompletableFuture =
                        systemTopicClient.newReaderAsync();
                readerCaches.put(namespace, readerCompletableFuture);
                readerCompletableFuture.whenComplete((reader, ex) -> {
                    if (ex != null) {
                        log.error("[{}] Failed to create reader on __change_events topic", namespace, ex);
                        result.completeExceptionally(ex);
                    } else {
                        initPolicesCache(reader, result);
                        result.thenRun(() -> readMorePolicies(reader));
                    }
                });
            }
        }
        return result;
    }

    @Override
    public CompletableFuture<Void> removeOwnedNamespaceBundleAsync(NamespaceBundle namespaceBundle) {
        NamespaceName namespace = namespaceBundle.getNamespaceObject();
        if (NamespaceService.checkHeartbeatNamespace(namespace) != null
                || NamespaceService.checkHeartbeatNamespaceV2(namespace) != null) {
            return CompletableFuture.completedFuture(null);
        }
        AtomicInteger bundlesCount = ownedBundlesCountPerNamespace.get(namespace);
        if (bundlesCount == null || bundlesCount.decrementAndGet() <= 0) {
            CompletableFuture<SystemTopicClient.Reader<PulsarEvent>> readerCompletableFuture =
                    readerCaches.remove(namespace);
            if (readerCompletableFuture != null) {
                readerCompletableFuture.thenAccept(SystemTopicClient.Reader::closeAsync);
                ownedBundlesCountPerNamespace.remove(namespace);
                policyCacheInitMap.remove(namespace);
                policiesCache.entrySet().removeIf(entry -> entry.getKey().getNamespaceObject().equals(namespace));
            }
        }
        return CompletableFuture.completedFuture(null);
    }

    @Override
    public void start() {

        pulsarService.getNamespaceService().addNamespaceBundleOwnershipListener(
                new NamespaceBundleOwnershipListener() {

                    @Override
                    public void onLoad(NamespaceBundle bundle) {
                        addOwnedNamespaceBundleAsync(bundle);
                    }

                    @Override
                    public void unLoad(NamespaceBundle bundle) {
                        removeOwnedNamespaceBundleAsync(bundle);
                    }

                    @Override
                    public boolean test(NamespaceBundle namespaceBundle) {
                        return true;
                    }
<<<<<<< HEAD

=======
>>>>>>> b1ef8bef
                });
    }

    private void initPolicesCache(SystemTopicClient.Reader<PulsarEvent> reader, CompletableFuture<Void> future) {
        reader.hasMoreEventsAsync().whenComplete((hasMore, ex) -> {
            if (ex != null) {
                log.error("[{}] Failed to check the move events for the system topic",
                        reader.getSystemTopic().getTopicName(), ex);
                future.completeExceptionally(ex);
                readerCaches.remove(reader.getSystemTopic().getTopicName().getNamespaceObject());
            }
            if (hasMore) {
                reader.readNextAsync().whenComplete((msg, e) -> {
                    if (e != null) {
                        log.error("[{}] Failed to read event from the system topic.",
                                reader.getSystemTopic().getTopicName(), ex);
                        future.completeExceptionally(e);
                        readerCaches.remove(reader.getSystemTopic().getTopicName().getNamespaceObject());
                    }
                    refreshTopicPoliciesCache(msg);
                    if (log.isDebugEnabled()) {
                        log.debug("[{}] Loop next event reading for system topic.",
                                reader.getSystemTopic().getTopicName().getNamespaceObject());
                    }
                    initPolicesCache(reader, future);
                });
            } else {
                if (log.isDebugEnabled()) {
                    log.debug("[{}] Reach the end of the system topic.", reader.getSystemTopic().getTopicName());
                }
                policyCacheInitMap.computeIfPresent(
                        reader.getSystemTopic().getTopicName().getNamespaceObject(), (k, v) -> true);

                // replay policy message
                policiesCache.forEach(((topicName, topicPolicies) -> {
                    if (listeners.get(topicName) != null) {
                        for (TopicPolicyListener<TopicPolicies> listener : listeners.get(topicName)) {
                            listener.onUpdate(topicPolicies);
                        }
                    }
                }));
                future.complete(null);
            }
        });
    }

    private void readMorePolicies(SystemTopicClient.Reader<PulsarEvent> reader) {
        reader.readNextAsync().whenComplete((msg, ex) -> {
            if (ex == null) {
                refreshTopicPoliciesCache(msg);
                notifyListener(msg);
                readMorePolicies(reader);
            } else {
                if (ex instanceof PulsarClientException.AlreadyClosedException) {
                    log.error("Read more topic policies exception, close the read now!", ex);
                    NamespaceName namespace = reader.getSystemTopic().getTopicName().getNamespaceObject();
                    ownedBundlesCountPerNamespace.remove(namespace);
                    readerCaches.remove(namespace);
                } else {
                    readMorePolicies(reader);
                }
            }
        });
    }

    private void refreshTopicPoliciesCache(Message<PulsarEvent> msg) {
        // delete policies
        if (msg.getValue() == null) {
            TopicName topicName = TopicName.get(TopicName.get(msg.getKey()).getPartitionedTopicName());
            if (IS_GLOBAL.equals(msg.getProperty(IS_GLOBAL))) {
                globalPoliciesCache.remove(topicName);
            } else {
                policiesCache.remove(topicName);
            }
            return;
        }
        if (EventType.TOPIC_POLICY.equals(msg.getValue().getEventType())) {
            TopicPoliciesEvent event = msg.getValue().getTopicPoliciesEvent();
            TopicName topicName =
                    TopicName.get(event.getDomain(), event.getTenant(), event.getNamespace(), event.getTopic());
            switch (msg.getValue().getActionType()) {
                case INSERT:
                    TopicPolicies old = event.getPolicies().isGlobalPolicies()
                            ? globalPoliciesCache.putIfAbsent(topicName, event.getPolicies())
                            : policiesCache.putIfAbsent(topicName, event.getPolicies());
                    if (old != null) {
                        log.warn("Policy insert failed, the topic: {}' policy already exist", topicName);
                    }
                    break;
                case UPDATE:
                    if (event.getPolicies().isGlobalPolicies()) {
                        globalPoliciesCache.put(topicName, event.getPolicies());
                    } else {
                        policiesCache.put(topicName, event.getPolicies());
                    }
                    break;
                case DELETE:
                    // Since PR #11928, this branch is no longer needed.
                    // However, due to compatibility, it is temporarily retained here
                    // and can be deleted in the future.
                    policiesCache.remove(topicName);
                    SystemTopicClient<PulsarEvent> systemTopicClient = namespaceEventsSystemTopicFactory
                            .createTopicPoliciesSystemTopicClient(topicName.getNamespaceObject());
                    systemTopicClient.newWriterAsync().thenAccept(writer
                            -> writer.deleteAsync(getPulsarEvent(topicName, ActionType.DELETE, null))
                            .whenComplete((result, e) -> writer.closeAsync().whenComplete((res, ex) -> {
                                if (ex != null) {
                                    log.error("close writer failed ", ex);
                                }
                            })));
                    break;
                case NONE:
                    break;
                default:
                    log.warn("Unknown event action type: {}", msg.getValue().getActionType());
                    break;
            }
        }
    }

    private void createSystemTopicFactoryIfNeeded() {
        if (namespaceEventsSystemTopicFactory == null) {
            synchronized (this) {
                if (namespaceEventsSystemTopicFactory == null) {
                    try {
                        namespaceEventsSystemTopicFactory =
                                new NamespaceEventsSystemTopicFactory(pulsarService.getClient());
                    } catch (PulsarServerException e) {
                        log.error("Create namespace event system topic factory error.", e);
                    }
                }
            }
        }
    }

    private void fetchTopicPoliciesAsyncAndCloseReader(SystemTopicClient.Reader<PulsarEvent> reader,
                                                       TopicName topicName, TopicPolicies policies,
                                                       CompletableFuture<TopicPolicies> future) {
        reader.hasMoreEventsAsync().whenComplete((hasMore, ex) -> {
            if (ex != null) {
                future.completeExceptionally(ex);
            }
            if (hasMore) {
                reader.readNextAsync().whenComplete((msg, e) -> {
                    if (e != null) {
                        future.completeExceptionally(e);
                    }
                    if (msg.getValue() != null
                            && EventType.TOPIC_POLICY.equals(msg.getValue().getEventType())) {
                        TopicPoliciesEvent topicPoliciesEvent = msg.getValue().getTopicPoliciesEvent();
                        if (topicName.equals(TopicName.get(
                                topicPoliciesEvent.getDomain(),
                                topicPoliciesEvent.getTenant(),
                                topicPoliciesEvent.getNamespace(),
                                topicPoliciesEvent.getTopic()))
                        ) {
                            fetchTopicPoliciesAsyncAndCloseReader(reader, topicName,
                                    topicPoliciesEvent.getPolicies(), future);
                        } else {
                            fetchTopicPoliciesAsyncAndCloseReader(reader, topicName, policies, future);
                        }
                    }
                });
            } else {
                future.complete(policies);
                reader.closeAsync().whenComplete((v, e) -> {
                    if (e != null) {
                        log.error("[{}] Close reader error.", topicName, e);
                    }
                });
            }
        });
    }

    @VisibleForTesting
    long getPoliciesCacheSize() {
        return policiesCache.size();
    }

    @VisibleForTesting
    long getReaderCacheCount() {
        return readerCaches.size();
    }

    @VisibleForTesting
    boolean checkReaderIsCached(NamespaceName namespaceName) {
        return readerCaches.get(namespaceName) != null;
    }

    @VisibleForTesting
    Boolean getPoliciesCacheInit(NamespaceName namespaceName) {
        return policyCacheInitMap.get(namespaceName);
    }

    @Override
    public void registerListener(TopicName topicName, TopicPolicyListener<TopicPolicies> listener) {
        listeners.computeIfAbsent(topicName, k -> Lists.newCopyOnWriteArrayList()).add(listener);
    }

    @Override
    public void unregisterListener(TopicName topicName, TopicPolicyListener<TopicPolicies> listener) {
        listeners.computeIfAbsent(topicName, k -> Lists.newCopyOnWriteArrayList()).remove(listener);
    }

    @Override
    public void clean(TopicName topicName) {
        TopicName realTopicName = topicName;
        if (topicName.isPartitioned()) {
            //change persistent://tenant/namespace/xxx-partition-0  to persistent://tenant/namespace/xxx
            realTopicName = TopicName.get(topicName.getPartitionedTopicName());
        }
        listeners.remove(realTopicName);
    }

    @VisibleForTesting
    protected Map<TopicName, TopicPolicies> getPoliciesCache() {
        return policiesCache;
    }

    @VisibleForTesting
    protected Map<TopicName, List<TopicPolicyListener<TopicPolicies>>> getListeners() {
        return listeners;
    }

    private static final Logger log = LoggerFactory.getLogger(SystemTopicBasedTopicPoliciesService.class);
}<|MERGE_RESOLUTION|>--- conflicted
+++ resolved
@@ -289,10 +289,6 @@
                     public boolean test(NamespaceBundle namespaceBundle) {
                         return true;
                     }
-<<<<<<< HEAD
-
-=======
->>>>>>> b1ef8bef
                 });
     }
 
