--- conflicted
+++ resolved
@@ -179,19 +179,15 @@
 
     @Override
     public TopicPolicies getTopicPolicies(TopicName topicName) throws TopicPoliciesCacheNotInitException {
-<<<<<<< HEAD
         return getTopicPolicies(topicName, false);
     }
 
     @Override
-    public TopicPolicies getTopicPolicies(TopicName topicName, boolean isGlobal)
-            throws TopicPoliciesCacheNotInitException {
-=======
+    public TopicPolicies getTopicPolicies(TopicName topicName) throws TopicPoliciesCacheNotInitException {
         if (!policyCacheInitMap.containsKey(topicName.getNamespaceObject())) {
             NamespaceName namespace = topicName.getNamespaceObject();
             prepareInitPoliciesCache(namespace, new CompletableFuture<>());
         }
->>>>>>> afdfe199
         if (policyCacheInitMap.containsKey(topicName.getNamespaceObject())
                 && !policyCacheInitMap.get(topicName.getNamespaceObject())) {
             throw new TopicPoliciesCacheNotInitException();
