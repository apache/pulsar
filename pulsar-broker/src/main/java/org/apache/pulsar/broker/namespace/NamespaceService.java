--- conflicted
+++ resolved
@@ -1123,12 +1123,6 @@
     public CompletableFuture<List<String>> getFullListOfTopics(NamespaceName namespaceName) {
         return getListOfPersistentTopics(namespaceName)
                 .thenCombine(getListOfNonPersistentTopics(namespaceName),
-<<<<<<< HEAD
-                        (persistentTopics, nonPersistentTopics) -> {
-                    LOG.info("Topics " + persistentTopics);
-                            return ListUtils.union(persistentTopics, nonPersistentTopics);
-                        });
-=======
                         ListUtils::union);
     }
 
@@ -1139,7 +1133,6 @@
                 .thenCombine(partitionedTopicResources
                                 .listPartitionedTopicsAsync(namespaceName, TopicDomain.non_persistent),
                         ListUtils::union);
->>>>>>> 4cf8b804
     }
 
     public CompletableFuture<List<String>> getOwnedTopicListForNamespaceBundle(NamespaceBundle bundle) {
