/**
 * Licensed to the Apache Software Foundation (ASF) under one
 * or more contributor license agreements.  See the NOTICE file
 * distributed with this work for additional information
 * regarding copyright ownership.  The ASF licenses this file
 * to you under the Apache License, Version 2.0 (the
 * "License"); you may not use this file except in compliance
 * with the License.  You may obtain a copy of the License at
 *
 *   http://www.apache.org/licenses/LICENSE-2.0
 *
 * Unless required by applicable law or agreed to in writing,
 * software distributed under the License is distributed on an
 * "AS IS" BASIS, WITHOUT WARRANTIES OR CONDITIONS OF ANY
 * KIND, either express or implied.  See the License for the
 * specific language governing permissions and limitations
 * under the License.
 */
package org.apache.pulsar.broker.service.persistent;

import static com.google.common.base.Preconditions.checkNotNull;
import static org.apache.pulsar.broker.cache.ConfigurationCacheService.POLICIES;
import static org.apache.pulsar.broker.service.persistent.PersistentTopic.MESSAGE_RATE_BACKOFF_MS;

import java.util.List;
import java.util.Optional;
import java.util.concurrent.ScheduledFuture;
import java.util.concurrent.TimeUnit;

import org.apache.bookkeeper.mledger.AsyncCallbacks.ReadEntriesCallback;
import org.apache.bookkeeper.mledger.Entry;
import org.apache.bookkeeper.mledger.ManagedCursor;
import org.apache.bookkeeper.mledger.ManagedLedgerException;
import org.apache.bookkeeper.mledger.ManagedLedgerException.NoMoreEntriesToReadException;
import org.apache.bookkeeper.mledger.ManagedLedgerException.TooManyRequestsException;
import org.apache.bookkeeper.mledger.impl.PositionImpl;
import org.apache.bookkeeper.mledger.util.SafeRun;
import org.apache.pulsar.broker.ServiceConfiguration;
import org.apache.pulsar.broker.admin.AdminResource;
import org.apache.pulsar.broker.service.AbstractDispatcherSingleActiveConsumer;
import org.apache.pulsar.broker.service.Consumer;
import org.apache.pulsar.broker.service.Dispatcher;
import org.apache.pulsar.broker.service.EntryBatchSizes;
import org.apache.pulsar.broker.service.RedeliveryTracker;
import org.apache.pulsar.broker.service.RedeliveryTrackerDisabled;
import org.apache.pulsar.broker.service.SendMessageInfo;
import org.apache.pulsar.broker.service.Subscription;
import org.apache.pulsar.broker.service.persistent.DispatchRateLimiter.Type;
import org.apache.pulsar.client.impl.Backoff;
import org.apache.pulsar.common.api.proto.PulsarApi.CommandSubscribe.SubType;
import org.apache.pulsar.common.naming.TopicName;
import org.apache.pulsar.common.policies.data.Policies;
import org.apache.pulsar.common.util.Codec;
import org.slf4j.Logger;
import org.slf4j.LoggerFactory;

public final class PersistentDispatcherSingleActiveConsumer extends AbstractDispatcherSingleActiveConsumer implements Dispatcher, ReadEntriesCallback {

    private final PersistentTopic topic;
    private final ManagedCursor cursor;
    private final String name;
    private Optional<DispatchRateLimiter> dispatchRateLimiter = Optional.empty();;

    private volatile boolean havePendingRead = false;

    private int readBatchSize;
    private final Backoff readFailureBackoff = new Backoff(15, TimeUnit.SECONDS, 1, TimeUnit.MINUTES, 0, TimeUnit.MILLISECONDS);
    private final ServiceConfiguration serviceConfig;
    private volatile ScheduledFuture<?> readOnActiveConsumerTask = null;

    private final RedeliveryTracker redeliveryTracker;

    public PersistentDispatcherSingleActiveConsumer(ManagedCursor cursor, SubType subscriptionType, int partitionIndex,
            PersistentTopic topic, Subscription subscription) {
        super(subscriptionType, partitionIndex, topic.getName(), subscription);
        this.topic = topic;
        this.name = topic.getName() + " / " + (cursor.getName() != null ? Codec.decode(cursor.getName())
                : ""/* NonDurableCursor doesn't have name */);
        this.cursor = cursor;
        this.serviceConfig = topic.getBrokerService().pulsar().getConfiguration();
        this.readBatchSize = serviceConfig.getDispatcherMaxReadBatchSize();
        this.redeliveryTracker = RedeliveryTrackerDisabled.REDELIVERY_TRACKER_DISABLED;
        this.initializeDispatchRateLimiterIfNeeded(Optional.empty());
    }

    protected void scheduleReadOnActiveConsumer() {
        if (havePendingRead && cursor.cancelPendingReadRequest()) {
            havePendingRead = false;
        }

        if (havePendingRead) {
            return;
        }

        // When a new consumer is chosen, start delivery from unacked message.
        // If there is any pending read operation, let it finish and then rewind

        if (subscriptionType != SubType.Failover || serviceConfig.getActiveConsumerFailoverDelayTimeMillis() <= 0) {
            if (log.isDebugEnabled()) {
                log.debug("[{}] Rewind cursor and read more entries without delay", name);
            }
            cursor.rewind();

            Consumer activeConsumer = ACTIVE_CONSUMER_UPDATER.get(this);
            notifyActiveConsumerChanged(activeConsumer);
            readMoreEntries(activeConsumer);
            return;
        }

        // If subscription type is Failover, delay rewinding cursor and
        // reading more entries in order to prevent message duplication

        if (readOnActiveConsumerTask != null) {
            return;
        }

        readOnActiveConsumerTask = topic.getBrokerService().executor().schedule(() -> {
            if (log.isDebugEnabled()) {
                log.debug("[{}] Rewind cursor and read more entries after {} ms delay", name,
                        serviceConfig.getActiveConsumerFailoverDelayTimeMillis());
            }
            cursor.rewind();

            Consumer activeConsumer = ACTIVE_CONSUMER_UPDATER.get(this);
            notifyActiveConsumerChanged(activeConsumer);
            readMoreEntries(activeConsumer);
            readOnActiveConsumerTask = null;
        }, serviceConfig.getActiveConsumerFailoverDelayTimeMillis(), TimeUnit.MILLISECONDS);
    }

    protected boolean isConsumersExceededOnTopic() {
        Policies policies;
        try {
            policies = topic.getBrokerService().pulsar().getConfigurationCache().policiesCache()
                    .get(AdminResource.path(POLICIES, TopicName.get(topicName).getNamespace()))
                    .orElseGet(() -> new Policies());
        } catch (Exception e) {
            policies = new Policies();
        }
        final int maxConsumersPerTopic = policies.max_consumers_per_topic > 0 ?
                policies.max_consumers_per_topic :
                serviceConfig.getMaxConsumersPerTopic();
        if (maxConsumersPerTopic > 0 && maxConsumersPerTopic <= topic.getNumberOfConsumers()) {
            return true;
        }
        return false;
    }

    protected boolean isConsumersExceededOnSubscription() {
        Policies policies;
        try {
            policies = topic.getBrokerService().pulsar().getConfigurationCache().policiesCache()
                    .get(AdminResource.path(POLICIES, TopicName.get(topicName).getNamespace()))
                    .orElseGet(() -> new Policies());
        } catch (Exception e) {
            policies = new Policies();
        }
        final int maxConsumersPerSubscription = policies.max_consumers_per_subscription > 0 ?
                policies.max_consumers_per_subscription :
                serviceConfig.getMaxConsumersPerSubscription();
        if (maxConsumersPerSubscription > 0 && maxConsumersPerSubscription <= consumers.size()) {
            return true;
        }
        return false;
    }

    protected void cancelPendingRead() {
        if (havePendingRead && cursor.cancelPendingReadRequest()) {
            havePendingRead = false;
        }
    }

    @Override
    public void readEntriesComplete(final List<Entry> entries, Object obj) {
        topic.getBrokerService().getTopicOrderedExecutor().executeOrdered(topicName, SafeRun.safeRun(() -> {
            internalReadEntriesComplete(entries, obj);
        }));
    }

    public synchronized void internalReadEntriesComplete(final List<Entry> entries, Object obj) {
        Consumer readConsumer = (Consumer) obj;
        if (log.isDebugEnabled()) {
            log.debug("[{}-{}] Got messages: {}", name, readConsumer, entries.size());
        }

        havePendingRead = false;

        if (readBatchSize < serviceConfig.getDispatcherMaxReadBatchSize()) {
            int newReadBatchSize = Math.min(readBatchSize * 2, serviceConfig.getDispatcherMaxReadBatchSize());
            if (log.isDebugEnabled()) {
                log.debug("[{}-{}] Increasing read batch size from {} to {}", name, readConsumer, readBatchSize,
                        newReadBatchSize);
            }

            readBatchSize = newReadBatchSize;
        }

        readFailureBackoff.reduceToHalf();

        Consumer currentConsumer = ACTIVE_CONSUMER_UPDATER.get(this);
        if (currentConsumer == null || readConsumer != currentConsumer) {
            // Active consumer has changed since the read request has been issued. We need to rewind the cursor and
            // re-issue the read request for the new consumer
            if (log.isDebugEnabled()) {
                log.debug("[{}] rewind because no available consumer found", name);
            }
            entries.forEach(Entry::release);
            cursor.rewind();
            if (currentConsumer != null) {
                notifyActiveConsumerChanged(currentConsumer);
                readMoreEntries(currentConsumer);
            }
        } else {
<<<<<<< HEAD
            int[] batchSizes = getThreadLocalBatchSizes(entries.size());
=======
            EntryBatchSizes batchSizes = EntryBatchSizes.get(entries.size());
>>>>>>> cb34e6a5
            SendMessageInfo sendMessageInfo = SendMessageInfo.getThreadLocal();
            filterEntriesForConsumer(entries, batchSizes, sendMessageInfo);

            int totalMessages = sendMessageInfo.getTotalMessages();
            long totalBytes = sendMessageInfo.getTotalBytes();

<<<<<<< HEAD
            currentConsumer.sendMessages(entries, batchSizes, sendMessageInfo)
=======
            currentConsumer
                    .sendMessages(entries, batchSizes, sendMessageInfo.getTotalMessages(),
                            sendMessageInfo.getTotalBytes(), redeliveryTracker)
>>>>>>> cb34e6a5
                    .addListener(future -> {
                        if (future.isSuccess()) {
                            // acquire message-dispatch permits for already delivered messages
                            if (serviceConfig.isDispatchThrottlingOnNonBacklogConsumerEnabled() || !cursor.isActive()) {
                                if (topic.getDispatchRateLimiter().isPresent()) {
                                    topic.getDispatchRateLimiter().get().tryDispatchPermit(totalMessages, totalBytes);
                                }

                                if (dispatchRateLimiter.isPresent()) {
                                    dispatchRateLimiter.get().tryDispatchPermit(totalMessages, totalBytes);
                                }
                            }

                            // Schedule a new read batch operation only after the previous batch has been written to the
                            // socket
                            topic.getBrokerService().getTopicOrderedExecutor().executeOrdered(topicName,
                                    SafeRun.safeRun(() -> {
                                        synchronized (PersistentDispatcherSingleActiveConsumer.this) {
                                            Consumer newConsumer = getActiveConsumer();
                                            if (newConsumer != null && !havePendingRead) {
                                                readMoreEntries(newConsumer);
                                            } else {
                                                if (log.isDebugEnabled()) {
                                                    log.debug(
                                                            "[{}-{}] Ignoring write future complete. consumerAvailable={} havePendingRead={}",
                                                            name, newConsumer, newConsumer != null, havePendingRead);
                                                }
                                            }
                                        }
                                    }));
                        }
                    });
        }
    }

    @Override
    public void consumerFlow(Consumer consumer, int additionalNumberOfMessages) {
        topic.getBrokerService().getTopicOrderedExecutor().executeOrdered(topicName, SafeRun.safeRun(() -> {
            internalConsumerFlow(consumer, additionalNumberOfMessages);
        }));
    }

    private synchronized void internalConsumerFlow(Consumer consumer, int additionalNumberOfMessages) {
        if (havePendingRead) {
            if (log.isDebugEnabled()) {
                log.debug("[{}-{}] Ignoring flow control message since we already have a pending read req", name,
                        consumer);
            }
        } else if (ACTIVE_CONSUMER_UPDATER.get(this) != consumer) {
            if (log.isDebugEnabled()) {
                log.debug("[{}-{}] Ignoring flow control message since consumer is not active partition consumer", name,
                        consumer);
            }
        } else if (readOnActiveConsumerTask != null) {
            if (log.isDebugEnabled()) {
                log.debug("[{}-{}] Ignoring flow control message since consumer is waiting for cursor to be rewinded",
                        name, consumer);
            }
        } else {
            if (log.isDebugEnabled()) {
                log.debug("[{}-{}] Trigger new read after receiving flow control message", name, consumer);
            }
            readMoreEntries(consumer);
        }
    }

    @Override
    public void redeliverUnacknowledgedMessages(Consumer consumer) {
        topic.getBrokerService().getTopicOrderedExecutor().executeOrdered(topicName, SafeRun.safeRun(() -> {
            internalRedeliverUnacknowledgedMessages(consumer);
        }));
    }

    private synchronized void internalRedeliverUnacknowledgedMessages(Consumer consumer) {
        if (consumer != ACTIVE_CONSUMER_UPDATER.get(this)) {
            log.info("[{}-{}] Ignoring reDeliverUnAcknowledgedMessages: Only the active consumer can call resend",
                    name, consumer);
            return;
        }

        if (readOnActiveConsumerTask != null) {
            log.info("[{}-{}] Ignoring reDeliverUnAcknowledgedMessages: consumer is waiting for cursor to be rewinded",
                    name, consumer);
            return;
        }

        if (havePendingRead && cursor.cancelPendingReadRequest()) {
            havePendingRead = false;
        }

        if (!havePendingRead) {
            cursor.rewind();
            if (log.isDebugEnabled()) {
                log.debug("[{}-{}] Cursor rewinded, redelivering unacknowledged messages. ", name, consumer);
            }
            readMoreEntries(consumer);
        } else {
            log.info("[{}-{}] Ignoring reDeliverUnAcknowledgedMessages: cancelPendingRequest on cursor failed", name,
                    consumer);
        }

    }

    @Override
    public void redeliverUnacknowledgedMessages(Consumer consumer, List<PositionImpl> positions) {
        // We cannot redeliver single messages to single consumers to preserve ordering.
        positions.forEach(redeliveryTracker::incrementAndGetRedeliveryCount);
        redeliverUnacknowledgedMessages(consumer);
    }

    @Override
    protected void readMoreEntries(Consumer consumer) {
        // consumer can be null when all consumers are disconnected from broker.
        // so skip reading more entries if currently there is no active consumer.
        if (null == consumer) {
            return;
        }

        int availablePermits = consumer.getAvailablePermits();

        if (availablePermits > 0) {
            if (!consumer.isWritable()) {
                // If the connection is not currently writable, we issue the read request anyway, but for a single
                // message. The intent here is to keep use the request as a notification mechanism while avoiding to
                // read and dispatch a big batch of messages which will need to wait before getting written to the
                // socket.
                availablePermits = 1;
            }

            int messagesToRead = Math.min(availablePermits, readBatchSize);

            // throttle only if: (1) cursor is not active (or flag for throttle-nonBacklogConsumer is enabled) bcz
            // active-cursor reads message from cache rather from bookkeeper (2) if topic has reached message-rate
            // threshold: then schedule the read after MESSAGE_RATE_BACKOFF_MS
            if (serviceConfig.isDispatchThrottlingOnNonBacklogConsumerEnabled() || !cursor.isActive()) {
                if (topic.getDispatchRateLimiter().isPresent()
                        && topic.getDispatchRateLimiter().get().isDispatchRateLimitingEnabled()) {
                    DispatchRateLimiter topicRateLimiter = topic.getDispatchRateLimiter().get();
                    if (!topicRateLimiter.hasMessageDispatchPermit()) {
                        if (log.isDebugEnabled()) {
                            log.debug("[{}] message-read exceeded topic message-rate {}/{}, schedule after a {}", name,
                                topicRateLimiter.getDispatchRateOnMsg(), topicRateLimiter.getDispatchRateOnByte(),
                                MESSAGE_RATE_BACKOFF_MS);
                        }
                        topic.getBrokerService().executor().schedule(() -> {
                            Consumer currentConsumer = ACTIVE_CONSUMER_UPDATER.get(this);
                            if (currentConsumer != null && !havePendingRead) {
                                readMoreEntries(currentConsumer);
                            } else {
                                if (log.isDebugEnabled()) {
                                    log.debug("[{}] Skipping read retry for topic: Current Consumer {}, havePendingRead {}",
                                        topic.getName(), currentConsumer, havePendingRead);
                                }
                            }
                        }, MESSAGE_RATE_BACKOFF_MS, TimeUnit.MILLISECONDS);
                        return;
                    } else {
                        // if dispatch-rate is in msg then read only msg according to available permit
                        long availablePermitsOnMsg = topicRateLimiter.getAvailableDispatchRateLimitOnMsg();
                        if (availablePermitsOnMsg > 0) {
                            messagesToRead = Math.min(messagesToRead, (int) availablePermitsOnMsg);
                        }
                    }
                }

                if (dispatchRateLimiter.isPresent() && dispatchRateLimiter.get().isDispatchRateLimitingEnabled()) {
                    if (!dispatchRateLimiter.get().hasMessageDispatchPermit()) {
                        if (log.isDebugEnabled()) {
                            log.debug("[{}] message-read exceeded subscription message-rate {}/{}, schedule after a {}", name,
                                dispatchRateLimiter.get().getDispatchRateOnMsg(), dispatchRateLimiter.get().getDispatchRateOnByte(),
                                MESSAGE_RATE_BACKOFF_MS);
                        }
                        topic.getBrokerService().executor().schedule(() -> {
                            Consumer currentConsumer = ACTIVE_CONSUMER_UPDATER.get(this);
                            if (currentConsumer != null && !havePendingRead) {
                                readMoreEntries(currentConsumer);
                            } else {
                                if (log.isDebugEnabled()) {
                                    log.debug("[{}] Skipping read retry: Current Consumer {}, havePendingRead {}",
                                        topic.getName(), currentConsumer, havePendingRead);
                                }
                            }
                        }, MESSAGE_RATE_BACKOFF_MS, TimeUnit.MILLISECONDS);
                        return;
                    } else {
                        // if dispatch-rate is in msg then read only msg according to available permit
                        long subPermitsOnMsg = dispatchRateLimiter.get().getAvailableDispatchRateLimitOnMsg();
                        if (subPermitsOnMsg > 0) {
                            messagesToRead = Math.min(messagesToRead, (int) subPermitsOnMsg);
                        }
                    }
                }
            }

            // Schedule read
            if (log.isDebugEnabled()) {
                log.debug("[{}-{}] Schedule read of {} messages", name, consumer, messagesToRead);
            }
            havePendingRead = true;
            if (consumer.readCompacted()) {
                topic.compactedTopic.asyncReadEntriesOrWait(cursor, messagesToRead, this, consumer);
            } else {
                cursor.asyncReadEntriesOrWait(messagesToRead, this, consumer);
            }
        } else {
            if (log.isDebugEnabled()) {
                log.debug("[{}-{}] Consumer buffer is full, pause reading", name, consumer);
            }
        }
    }

    @Override
    public void readEntriesFailed(ManagedLedgerException exception, Object ctx) {
        topic.getBrokerService().getTopicOrderedExecutor().executeOrdered(topicName, SafeRun.safeRun(() -> {
            internalReadEntriesFailed(exception, ctx);
        }));
    }

    private synchronized void internalReadEntriesFailed(ManagedLedgerException exception, Object ctx) {
        havePendingRead = false;
        Consumer c = (Consumer) ctx;

        long waitTimeMillis = readFailureBackoff.next();

        if (exception instanceof NoMoreEntriesToReadException) {
            if (cursor.getNumberOfEntriesInBacklog() == 0) {
                // Topic has been terminated and there are no more entries to read
                // Notify the consumer only if all the messages were already acknowledged
                consumers.forEach(Consumer::reachedEndOfTopic);
            }
        } else if (!(exception instanceof TooManyRequestsException)) {
            log.error("[{}-{}] Error reading entries at {} : {} - Retrying to read in {} seconds", name, c,
                    cursor.getReadPosition(), exception.getMessage(), waitTimeMillis / 1000.0);
        } else {
            if (log.isDebugEnabled()) {
                log.debug("[{}-{}] Got throttled by bookies while reading at {} : {} - Retrying to read in {} seconds",
                        name, c, cursor.getReadPosition(), exception.getMessage(), waitTimeMillis / 1000.0);
            }
        }

        checkNotNull(c);

        // Reduce read batch size to avoid flooding bookies with retries
        readBatchSize = serviceConfig.getDispatcherMinReadBatchSize();

        topic.getBrokerService().executor().schedule(() -> {

            // Jump again into dispatcher dedicated thread
            topic.getBrokerService().getTopicOrderedExecutor().executeOrdered(topicName, SafeRun.safeRun(() -> {
                synchronized (PersistentDispatcherSingleActiveConsumer.this) {
                    Consumer currentConsumer = ACTIVE_CONSUMER_UPDATER.get(this);
                    // we should retry the read if we have an active consumer and there is no pending read
                    if (currentConsumer != null && !havePendingRead) {
                        if (log.isDebugEnabled()) {
                            log.debug("[{}-{}] Retrying read operation", name, c);
                        }
                        if (currentConsumer != c) {
                            notifyActiveConsumerChanged(currentConsumer);
                        }
                        readMoreEntries(currentConsumer);
                    } else {
                        log.info("[{}-{}] Skipping read retry: Current Consumer {}, havePendingRead {}", name, c,
                                currentConsumer, havePendingRead);
                    }
                }
            }));
        }, waitTimeMillis, TimeUnit.MILLISECONDS);

    }

    @Override
    public void addUnAckedMessages(int unAckMessages) {
        // No-op
    }

    @Override
    public RedeliveryTracker getRedeliveryTracker() {
        return redeliveryTracker;
    }

    @Override
    public Optional<DispatchRateLimiter> getRateLimiter() {
        return dispatchRateLimiter;
    }

    @Override
    public void initializeDispatchRateLimiterIfNeeded(Optional<Policies> policies) {
        if (!dispatchRateLimiter.isPresent() && DispatchRateLimiter
                .isDispatchRateNeeded(topic.getBrokerService(), policies, topic.getName(), Type.SUBSCRIPTION)) {
            this.dispatchRateLimiter = Optional.of(new DispatchRateLimiter(topic, Type.SUBSCRIPTION));
        }
    }

    private static final Logger log = LoggerFactory.getLogger(PersistentDispatcherSingleActiveConsumer.class);
}<|MERGE_RESOLUTION|>--- conflicted
+++ resolved
@@ -211,24 +211,16 @@
                 readMoreEntries(currentConsumer);
             }
         } else {
-<<<<<<< HEAD
-            int[] batchSizes = getThreadLocalBatchSizes(entries.size());
-=======
             EntryBatchSizes batchSizes = EntryBatchSizes.get(entries.size());
->>>>>>> cb34e6a5
             SendMessageInfo sendMessageInfo = SendMessageInfo.getThreadLocal();
             filterEntriesForConsumer(entries, batchSizes, sendMessageInfo);
 
             int totalMessages = sendMessageInfo.getTotalMessages();
             long totalBytes = sendMessageInfo.getTotalBytes();
 
-<<<<<<< HEAD
-            currentConsumer.sendMessages(entries, batchSizes, sendMessageInfo)
-=======
             currentConsumer
                     .sendMessages(entries, batchSizes, sendMessageInfo.getTotalMessages(),
                             sendMessageInfo.getTotalBytes(), redeliveryTracker)
->>>>>>> cb34e6a5
                     .addListener(future -> {
                         if (future.isSuccess()) {
                             // acquire message-dispatch permits for already delivered messages
