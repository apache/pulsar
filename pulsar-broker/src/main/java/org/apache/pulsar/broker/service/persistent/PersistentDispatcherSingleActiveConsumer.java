--- conflicted
+++ resolved
@@ -52,12 +52,8 @@
 
     private static final int MaxReadBatchSize = 100;
     private int readBatchSize;
-<<<<<<< HEAD
     private final Backoff readFailureBackoff = new Backoff(15, TimeUnit.SECONDS, 1, TimeUnit.MINUTES, 0, TimeUnit.MILLISECONDS);
-=======
-    private final Backoff readFailureBackoff = new Backoff(15, TimeUnit.SECONDS, 1, TimeUnit.MINUTES);
     private final ServiceConfiguration serviceConfig;
->>>>>>> 6e3ba016
 
     public PersistentDispatcherSingleActiveConsumer(ManagedCursor cursor, SubType subscriptionType, int partitionIndex,
             PersistentTopic topic) {
