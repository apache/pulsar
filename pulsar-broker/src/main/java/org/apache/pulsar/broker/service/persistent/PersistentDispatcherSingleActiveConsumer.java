--- conflicted
+++ resolved
@@ -357,17 +357,6 @@
             if (log.isDebugEnabled()) {
                 log.debug("[{}-{}] Schedule read of {} messages", name, consumer, messagesToRead);
             }
-<<<<<<< HEAD
-            havePendingRead = true;
-            if (consumer.readCompacted()) {
-                topic.getCompactedTopic().asyncReadEntriesOrWait(cursor, messagesToRead, isFirstRead,
-                        this, consumer);
-            } else {
-                ReadEntriesCtx readEntriesCtx =
-                        ReadEntriesCtx.create(consumer, consumer.getConsumerEpoch());
-                cursor.asyncReadEntriesOrWait(messagesToRead,
-                        bytesToRead, this, readEntriesCtx, maxReadPositionEnabled);
-=======
             synchronized (this) {
                 havePendingRead = true;
                 if (consumer.readCompacted()) {
@@ -377,9 +366,8 @@
                     ReadEntriesCtx readEntriesCtx =
                             ReadEntriesCtx.create(consumer, consumer.getConsumerEpoch());
                     cursor.asyncReadEntriesOrWait(messagesToRead,
-                            bytesToRead, this, readEntriesCtx, topic.getMaxReadPosition());
-                }
->>>>>>> ec81e906
+                            bytesToRead, this, readEntriesCtx, maxReadPositionEnabled);
+                }
             }
         } else {
             if (log.isDebugEnabled()) {
