--- conflicted
+++ resolved
@@ -359,13 +359,8 @@
                 topic.getCompactedTopic().asyncReadEntriesOrWait(cursor, messagesToRead, isFirstRead,
                         this, consumer);
             } else {
-<<<<<<< HEAD
-                cursor.asyncReadEntriesOrWait(messagesToRead, serviceConfig.getDispatcherMaxReadSizeBytes(),
-                        this, consumer, topic.getMaxReadPosition(), consumerEpoch);
-=======
                 cursor.asyncReadEntriesOrWait(messagesToRead,
-                        bytesToRead, this, consumer, topic.getMaxReadPosition());
->>>>>>> 0a2c8959
+                        bytesToRead, this, consumer, topic.getMaxReadPosition(), consumerEpoch);
             }
         } else {
             if (log.isDebugEnabled()) {
