--- conflicted
+++ resolved
@@ -206,7 +206,6 @@
         PUBLISH_LATENCY.observe(latency, unit);
     }
 
-<<<<<<< HEAD
     protected void setSchemaCompatibilityStrategy (Policies policies) {
         if (policies.schema_compatibility_strategy == SchemaCompatibilityStrategy.UNDEFINED) {
             schemaCompatibilityStrategy = SchemaCompatibilityStrategy.fromAutoUpdatePolicy(
@@ -215,7 +214,6 @@
             schemaCompatibilityStrategy = policies.schema_compatibility_strategy;
         }
     }
-=======
     private static final Summary PUBLISH_LATENCY = Summary.build("pulsar_broker_publish_latency", "-")
             .quantile(0.0)
             .quantile(0.50)
@@ -225,5 +223,4 @@
             .quantile(0.9999)
             .quantile(1.0)
             .register();
->>>>>>> d7012aeb
 }