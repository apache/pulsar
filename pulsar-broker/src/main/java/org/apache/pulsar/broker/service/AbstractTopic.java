/**
 * Licensed to the Apache Software Foundation (ASF) under one
 * or more contributor license agreements.  See the NOTICE file
 * distributed with this work for additional information
 * regarding copyright ownership.  The ASF licenses this file
 * to you under the Apache License, Version 2.0 (the
 * "License"); you may not use this file except in compliance
 * with the License.  You may obtain a copy of the License at
 *
 *   http://www.apache.org/licenses/LICENSE-2.0
 *
 * Unless required by applicable law or agreed to in writing,
 * software distributed under the License is distributed on an
 * "AS IS" BASIS, WITHOUT WARRANTIES OR CONDITIONS OF ANY
 * KIND, either express or implied.  See the License for the
 * specific language governing permissions and limitations
 * under the License.
 */
package org.apache.pulsar.broker.service;

import static org.apache.bookkeeper.mledger.impl.ManagedLedgerMBeanImpl.ENTRY_LATENCY_BUCKETS_USEC;
import static org.apache.pulsar.broker.cache.ConfigurationCacheService.POLICIES;

import com.google.common.base.MoreObjects;
import java.util.Map;
import java.util.Objects;
import java.util.concurrent.CompletableFuture;
import java.util.concurrent.ConcurrentHashMap;
import java.util.concurrent.TimeUnit;
import java.util.concurrent.atomic.AtomicBoolean;
import java.util.concurrent.atomic.LongAdder;
import java.util.concurrent.locks.ReentrantLock;
import java.util.concurrent.locks.ReentrantReadWriteLock;
import org.apache.bookkeeper.mledger.util.StatsBuckets;
import org.apache.pulsar.broker.admin.AdminResource;
import org.apache.pulsar.broker.service.BrokerServiceException.ConsumerBusyException;
import org.apache.pulsar.broker.service.schema.SchemaRegistryService;
import org.apache.pulsar.broker.service.schema.exceptions.IncompatibleSchemaException;
import org.apache.pulsar.broker.stats.prometheus.metrics.Summary;
import org.apache.pulsar.broker.transaction.buffer.TransactionBuffer;
import org.apache.pulsar.common.naming.TopicName;
import org.apache.pulsar.common.policies.data.InactiveTopicDeleteMode;
import org.apache.pulsar.common.policies.data.InactiveTopicPolicies;
import org.apache.pulsar.common.policies.data.Policies;
import org.apache.pulsar.common.policies.data.PublishRate;
import org.apache.pulsar.common.policies.data.SchemaCompatibilityStrategy;
import org.apache.pulsar.common.policies.data.TopicPolicies;
import org.apache.pulsar.common.protocol.schema.SchemaData;
import org.apache.pulsar.common.protocol.schema.SchemaVersion;
import org.apache.pulsar.common.util.FutureUtil;
import org.slf4j.Logger;
import org.slf4j.LoggerFactory;

public abstract class AbstractTopic implements Topic {

    protected static final long POLICY_UPDATE_FAILURE_RETRY_TIME_SECONDS = 60;

    protected final String topic;

    // Producers currently connected to this topic
    protected final ConcurrentHashMap<String, Producer> producers;

    protected final BrokerService brokerService;

    // Prefix for replication cursors
    protected final String replicatorPrefix;

    protected final ReentrantReadWriteLock lock = new ReentrantReadWriteLock();

    protected volatile boolean isFenced;

    // Inactive topic policies
    protected InactiveTopicPolicies inactiveTopicPolicies = new InactiveTopicPolicies();

    // Timestamp of when this topic was last seen active
    protected volatile long lastActive;

    // Flag to signal that producer of this topic has published batch-message so, broker should not allow consumer which
    // doesn't support batch-message
    protected volatile boolean hasBatchMessagePublished = false;

    protected StatsBuckets addEntryLatencyStatsUsec = new StatsBuckets(ENTRY_LATENCY_BUCKETS_USEC);

    // Whether messages published must be encrypted or not in this topic
    protected volatile boolean isEncryptionRequired = false;
    protected volatile SchemaCompatibilityStrategy schemaCompatibilityStrategy =
            SchemaCompatibilityStrategy.FULL;
    protected volatile boolean isAllowAutoUpdateSchema = true;
    // schema validation enforced flag
    protected volatile boolean schemaValidationEnforced = false;

    protected volatile int maxUnackedMessagesOnConsumer = -1;

    protected volatile PublishRateLimiter topicPublishRateLimiter;

    protected boolean preciseTopicPublishRateLimitingEnable;

    private LongAdder bytesInCounter = new LongAdder();
    private LongAdder msgInCounter = new LongAdder();

    protected CompletableFuture<TransactionBuffer> transactionBuffer;
    protected ReentrantLock transactionBufferLock = new ReentrantLock();

    public AbstractTopic(String topic, BrokerService brokerService) {
        this.topic = topic;
        this.brokerService = brokerService;
        this.producers = new ConcurrentHashMap<>();
        this.isFenced = false;
        this.replicatorPrefix = brokerService.pulsar().getConfiguration().getReplicatorPrefix();
        this.inactiveTopicPolicies.setDeleteWhileInactive(brokerService.pulsar().getConfiguration().isBrokerDeleteInactiveTopicsEnabled());
        this.inactiveTopicPolicies.setMaxInactiveDurationSeconds(brokerService.pulsar().getConfiguration().getBrokerDeleteInactiveTopicsMaxInactiveDurationSeconds());
        this.inactiveTopicPolicies.setInactiveTopicDeleteMode(brokerService.pulsar().getConfiguration().getBrokerDeleteInactiveTopicsMode());
        this.lastActive = System.nanoTime();
        Policies policies = null;
        try {
            policies = brokerService.pulsar().getConfigurationCache().policiesCache()
                    .get(AdminResource.path(POLICIES, TopicName.get(topic).getNamespace()))
                    .orElseGet(() -> new Policies());
        } catch (Exception e) {
            log.warn("[{}] Error getting policies {} and publish throttling will be disabled", topic, e.getMessage());
        }
        this.preciseTopicPublishRateLimitingEnable =
                brokerService.pulsar().getConfiguration().isPreciseTopicPublishRateLimiterEnable();
        updatePublishDispatcher(policies);
    }

    protected boolean isProducersExceeded() {
<<<<<<< HEAD
        Integer maxProducers = null;
        TopicPolicies topicPolicies = getTopicPolicies(TopicName.get(topic));
        if (topicPolicies != null) {
            maxProducers = topicPolicies.getMaxProducerPerTopic();
        }

        if (maxProducers == null) {
            Policies policies;
            try {
                policies = brokerService.pulsar().getConfigurationCache().policiesCache()
                        .get(AdminResource.path(POLICIES, TopicName.get(topic).getNamespace()))
                        .orElseGet(() -> new Policies());
            } catch (Exception e) {
                policies = new Policies();
            }
            maxProducers = policies.max_producers_per_topic;
=======
        Policies policies;
        try {
            policies = brokerService.pulsar().getConfigurationCache().policiesCache()
                    .get(AdminResource.path(POLICIES, TopicName.get(topic).getNamespace()))
                    .orElseGet(() -> new Policies());
        } catch (Exception e) {
            log.warn("[{}] Failed to get namespace policies that include max number of producers: {}", topic,
                    e.getMessage());
            policies = new Policies();
>>>>>>> 2522a084
        }
        maxProducers = maxProducers > 0 ? maxProducers : brokerService.pulsar().getConfiguration().getMaxProducersPerTopic();
        if (maxProducers > 0 && maxProducers <= producers.size()) {
            return true;
        }
        return false;
    }

<<<<<<< HEAD
    /**
     * Get {@link TopicPolicies} for this topic.
     * @param topicName
     * @return TopicPolicies is exist else return null.
     */
    public TopicPolicies getTopicPolicies(TopicName topicName) {
        TopicName cloneTopicName = topicName;
        if (topicName.isPartitioned()) {
            cloneTopicName = TopicName.get(topicName.getPartitionedTopicName());
        }
        try {
            return brokerService.pulsar().getTopicPoliciesService().getTopicPolicies(cloneTopicName);
        } catch (BrokerServiceException.TopicPoliciesCacheNotInitException e) {
            log.warn("Topic {} policies cache have not init.", topicName.getPartitionedTopicName());
            return null;
        }
=======
    protected boolean isConsumersExceededOnTopic() {
        Policies policies;
        try {
            // Use getDataIfPresent from zk cache to make the call non-blocking and prevent deadlocks
            policies = brokerService.pulsar().getConfigurationCache().policiesCache()
                    .getDataIfPresent(AdminResource.path(POLICIES, TopicName.get(topic).getNamespace()));

            if (policies == null) {
                policies = new Policies();
            }
        } catch (Exception e) {
            log.warn("[{}] Failed to get namespace policies that include max number of consumers: {}", topic,
                    e.getMessage());
            policies = new Policies();
        }
        final int maxConsumersPerTopic = policies.max_consumers_per_topic > 0 ?  policies.max_consumers_per_topic
                : brokerService.pulsar().getConfiguration().getMaxConsumersPerTopic();
        if (maxConsumersPerTopic > 0 && maxConsumersPerTopic <= getNumberOfConsumers()) {
            return true;
        }
        return false;
    }

    public abstract int getNumberOfConsumers();

    protected void addConsumerToSubscription(Subscription subscription, Consumer consumer)
            throws BrokerServiceException {
        if (isConsumersExceededOnTopic()) {
            log.warn("[{}] Attempting to add consumer to topic which reached max consumers limit", topic);
            throw new ConsumerBusyException("Topic reached max consumers limit");
        }
        subscription.addConsumer(consumer);
>>>>>>> 2522a084
    }

    @Override
    public void disableCnxAutoRead() {
        if (producers != null) {
            producers.values().forEach(producer -> producer.getCnx().disableCnxAutoRead());
        }
    }

    @Override
    public void enableCnxAutoRead() {
        if (producers != null) {
            producers.values().forEach(producer -> producer.getCnx().enableCnxAutoRead());
        }
    }

    protected boolean hasLocalProducers() {
        AtomicBoolean foundLocal = new AtomicBoolean(false);
        producers.values().forEach(producer -> {
            if (!producer.isRemote()) {
                foundLocal.set(true);
            }
        });

        return foundLocal.get();
    }

    @Override
    public String toString() {
        return MoreObjects.toStringHelper(this).add("topic", topic).toString();
    }

    @Override
    public Map<String, Producer> getProducers() {
        return producers;
    }


    public BrokerService getBrokerService() {
        return brokerService;
    }

    @Override
    public String getName() {
        return topic;
    }

    @Override
    public boolean isEncryptionRequired() {
        return isEncryptionRequired;
    }

    @Override
    public boolean getSchemaValidationEnforced() {
        return schemaValidationEnforced;
    }

    public void markBatchMessagePublished() {
        this.hasBatchMessagePublished = true;
    }

    public String getReplicatorPrefix() {
        return replicatorPrefix;
    }

    @Override
    public CompletableFuture<Boolean> hasSchema() {
        String base = TopicName.get(getName()).getPartitionedTopicName();
        String id = TopicName.get(base).getSchemaName();
        return brokerService.pulsar()
                .getSchemaRegistryService()
                .getSchema(id).thenApply(Objects::nonNull);
    }

    @Override
    public CompletableFuture<SchemaVersion> addSchema(SchemaData schema) {
        if (schema == null) {
            return CompletableFuture.completedFuture(SchemaVersion.Empty);
        }

        String base = TopicName.get(getName()).getPartitionedTopicName();
        String id = TopicName.get(base).getSchemaName();
        SchemaRegistryService schemaRegistryService = brokerService.pulsar().getSchemaRegistryService();
        return isAllowAutoUpdateSchema ? schemaRegistryService
                .putSchemaIfAbsent(id, schema, schemaCompatibilityStrategy)
                : schemaRegistryService.trimDeletedSchemaAndGetList(id).thenCompose(schemaAndMetadataList ->
                schemaRegistryService.getSchemaVersionBySchemaData(schemaAndMetadataList, schema)
                        .thenCompose(schemaVersion -> {
                    if (schemaVersion == null) {
                        return FutureUtil
                                .failedFuture(
                                        new IncompatibleSchemaException(
                                                "Schema not found and schema auto updating is disabled."));
                    } else {
                        return CompletableFuture.completedFuture(schemaVersion);
                    }
                }));
    }

    @Override
    public CompletableFuture<SchemaVersion> deleteSchema() {
        String base = TopicName.get(getName()).getPartitionedTopicName();
        String id = TopicName.get(base).getSchemaName();
        SchemaRegistryService schemaRegistryService = brokerService.pulsar().getSchemaRegistryService();
        return schemaRegistryService.getSchema(id)
                .thenCompose(schema -> {
                    if (schema != null) {
                        return schemaRegistryService.deleteSchema(id, "");
                    } else {
                        return CompletableFuture.completedFuture(null);
                    }
                });
    }

    @Override
    public CompletableFuture<Void> checkSchemaCompatibleForConsumer(SchemaData schema) {
        String base = TopicName.get(getName()).getPartitionedTopicName();
        String id = TopicName.get(base).getSchemaName();
        return brokerService.pulsar()
                .getSchemaRegistryService()
                .checkConsumerCompatibility(id, schema, schemaCompatibilityStrategy);
    }

    @Override
    public void recordAddLatency(long latency, TimeUnit unit) {
        addEntryLatencyStatsUsec.addValue(unit.toMicros(latency));

        PUBLISH_LATENCY.observe(latency, unit);
    }

    protected void setSchemaCompatibilityStrategy (Policies policies) {
        if (policies.schema_compatibility_strategy == SchemaCompatibilityStrategy.UNDEFINED) {
            schemaCompatibilityStrategy = SchemaCompatibilityStrategy.fromAutoUpdatePolicy(
                    policies.schema_auto_update_compatibility_strategy);
        } else {
            schemaCompatibilityStrategy = policies.schema_compatibility_strategy;
        }
    }
    private static final Summary PUBLISH_LATENCY = Summary.build("pulsar_broker_publish_latency", "-")
            .quantile(0.0)
            .quantile(0.50)
            .quantile(0.95)
            .quantile(0.99)
            .quantile(0.999)
            .quantile(0.9999)
            .quantile(1.0)
            .register();

    @Override
    public void checkTopicPublishThrottlingRate() {
        this.topicPublishRateLimiter.checkPublishRate();
    }

    @Override
    public void incrementPublishCount(int numOfMessages, long msgSizeInBytes) {
        // increase topic publish rate limiter
        this.topicPublishRateLimiter.incrementPublishCount(numOfMessages, msgSizeInBytes);
        // increase broker publish rate limiter
        getBrokerPublishRateLimiter().incrementPublishCount(numOfMessages, msgSizeInBytes);
        // increase counters
        bytesInCounter.add(msgSizeInBytes);
        msgInCounter.add(numOfMessages);
    }

    @Override
    public void resetTopicPublishCountAndEnableReadIfRequired() {
        // broker rate not exceeded. and completed topic limiter reset.
        if (!getBrokerPublishRateLimiter().isPublishRateExceeded() && topicPublishRateLimiter.resetPublishCount()) {
            enableProducerReadForPublishRateLimiting();
        }
    }

    @Override
    public void resetBrokerPublishCountAndEnableReadIfRequired(boolean doneBrokerReset) {
        // topic rate not exceeded, and completed broker limiter reset.
        if (!topicPublishRateLimiter.isPublishRateExceeded() && doneBrokerReset) {
            enableProducerReadForPublishRateLimiting();
        }
    }

    /**
     * it sets cnx auto-readable if producer's cnx is disabled due to publish-throttling
     */
    protected void enableProducerReadForPublishRateLimiting() {
        if (producers != null) {
            producers.values().forEach(producer -> {
                producer.getCnx().cancelPublishRateLimiting();
                producer.getCnx().enableCnxAutoRead();
            });
        }
    }

    protected void enableProducerReadForPublishBufferLimiting() {
        if (producers != null) {
            producers.values().forEach(producer -> {
                producer.getCnx().cancelPublishBufferLimiting();
                producer.getCnx().enableCnxAutoRead();
            });
        }
    }

    protected void disableProducerRead() {
        if (producers != null) {
            producers.values().forEach(producer -> producer.getCnx().disableCnxAutoRead());
        }
    }

    protected void checkTopicFenced() throws BrokerServiceException {
        if (isFenced) {
            log.warn("[{}] Attempting to add producer to a fenced topic", topic);
            throw new BrokerServiceException.TopicFencedException("Topic is temporarily unavailable");
        }
    }

    protected void internalAddProducer(Producer producer) throws BrokerServiceException {
        if (isProducersExceeded()) {
            log.warn("[{}] Attempting to add producer to topic which reached max producers limit", topic);
            throw new BrokerServiceException.ProducerBusyException("Topic reached max producers limit");
        }

        if (log.isDebugEnabled()) {
            log.debug("[{}] {} Got request to create producer ", topic, producer.getProducerName());
        }

        Producer existProducer = producers.putIfAbsent(producer.getProducerName(), producer);
        if (existProducer != null) {
            tryOverwriteOldProducer(existProducer, producer);
        }
    }

    private void tryOverwriteOldProducer(Producer oldProducer, Producer newProducer)
            throws BrokerServiceException {
        boolean canOverwrite = false;
        if (oldProducer.equals(newProducer) && !isUserProvidedProducerName(oldProducer)
                && !isUserProvidedProducerName(newProducer) && newProducer.getEpoch() > oldProducer.getEpoch()) {
            oldProducer.close(false);
            canOverwrite = true;
        }
        if (canOverwrite) {
            if(!producers.replace(newProducer.getProducerName(), oldProducer, newProducer)) {
                // Met concurrent update, throw exception here so that client can try reconnect later.
                throw new BrokerServiceException.NamingException("Producer with name '" + newProducer.getProducerName()
                        + "' replace concurrency error");
            } else {
                handleProducerRemoved(oldProducer);
            }
        } else {
            throw new BrokerServiceException.NamingException(
                    "Producer with name '" + newProducer.getProducerName() + "' is already connected to topic");
        }
    }

    private boolean isUserProvidedProducerName(Producer producer){
        //considered replicator producer as generated name producer
        return producer.isUserProvidedProducerName() && !producer.getProducerName().startsWith(replicatorPrefix);
    }

    protected abstract void handleProducerRemoved(Producer producer);

    @Override
    public boolean isPublishRateExceeded() {
        // either topic or broker publish rate exceeded.
        return this.topicPublishRateLimiter.isPublishRateExceeded() ||
            getBrokerPublishRateLimiter().isPublishRateExceeded();
    }

    @Override
    public boolean isTopicPublishRateExceeded(int numberMessages, int bytes) {
        // whether topic publish rate exceed if precise rate limit is enable
        return preciseTopicPublishRateLimitingEnable && !this.topicPublishRateLimiter.tryAcquire(numberMessages, bytes);
    }

    @Override
    public boolean isBrokerPublishRateExceeded() {
        // whether broker publish rate exceed
        return  getBrokerPublishRateLimiter().isPublishRateExceeded();
    }

    public PublishRateLimiter getTopicPublishRateLimiter() {
        return topicPublishRateLimiter;
    }

    public PublishRateLimiter getBrokerPublishRateLimiter() {
        return brokerService.getBrokerPublishRateLimiter();
    }

    public void updateMaxPublishRate(Policies policies) {
        updatePublishDispatcher(policies);
    }

    private void updatePublishDispatcher(Policies policies) {
        final String clusterName = brokerService.pulsar().getConfiguration().getClusterName();
        final PublishRate publishRate = policies != null && policies.publishMaxMessageRate != null
                ? policies.publishMaxMessageRate.get(clusterName)
                : null;
        if (publishRate != null
                && (publishRate.publishThrottlingRateInByte > 0 || publishRate.publishThrottlingRateInMsg > 0)) {
            log.info("Enabling publish rate limiting {} on topic {}", publishRate, this.topic);

            // if not precise mode, lazy init Publish-rateLimiting monitoring if not initialized yet
            if (!preciseTopicPublishRateLimitingEnable) {
                this.brokerService.setupTopicPublishRateLimiterMonitor();
            }

            if (this.topicPublishRateLimiter == null
                    || this.topicPublishRateLimiter == PublishRateLimiter.DISABLED_RATE_LIMITER) {
                // create new rateLimiter if rate-limiter is disabled
                if (preciseTopicPublishRateLimitingEnable) {
                    this.topicPublishRateLimiter = new PrecisPublishLimiter(policies, clusterName,
                            () -> AbstractTopic.this.enableCnxAutoRead());
                } else {
                    this.topicPublishRateLimiter = new PublishRateLimiterImpl(policies, clusterName);
                }
            } else {
                this.topicPublishRateLimiter.update(policies, clusterName);
            }
        } else {
            log.info("Disabling publish throttling for {}", this.topic);
            this.topicPublishRateLimiter = PublishRateLimiter.DISABLED_RATE_LIMITER;
            enableProducerReadForPublishRateLimiting();
        }
    }

    public long getMsgInCounter() { return this.msgInCounter.longValue(); }

    public long getBytesInCounter() {
        return this.bytesInCounter.longValue();
    }

    public long getMsgOutCounter() {
        return getStats(false).msgOutCounter;
    }

    public long getBytesOutCounter() {
        return getStats(false).bytesOutCounter;
    }

    public boolean isDeleteWhileInactive() {
        return this.inactiveTopicPolicies.isDeleteWhileInactive();
    }

    public void setDeleteWhileInactive(boolean deleteWhileInactive) {
        this.inactiveTopicPolicies.setDeleteWhileInactive(deleteWhileInactive);
    }

    private static final Logger log = LoggerFactory.getLogger(AbstractTopic.class);

    public InactiveTopicPolicies getInactiveTopicPolicies() {
        return inactiveTopicPolicies;
    }

    public void resetInactiveTopicPolicies(InactiveTopicDeleteMode inactiveTopicDeleteMode
            , int maxInactiveDurationSeconds, boolean deleteWhileInactive) {
        inactiveTopicPolicies.setInactiveTopicDeleteMode(inactiveTopicDeleteMode);
        inactiveTopicPolicies.setMaxInactiveDurationSeconds(maxInactiveDurationSeconds);
        inactiveTopicPolicies.setDeleteWhileInactive(deleteWhileInactive);
    }
}<|MERGE_RESOLUTION|>--- conflicted
+++ resolved
@@ -125,7 +125,6 @@
     }
 
     protected boolean isProducersExceeded() {
-<<<<<<< HEAD
         Integer maxProducers = null;
         TopicPolicies topicPolicies = getTopicPolicies(TopicName.get(topic));
         if (topicPolicies != null) {
@@ -142,17 +141,6 @@
                 policies = new Policies();
             }
             maxProducers = policies.max_producers_per_topic;
-=======
-        Policies policies;
-        try {
-            policies = brokerService.pulsar().getConfigurationCache().policiesCache()
-                    .get(AdminResource.path(POLICIES, TopicName.get(topic).getNamespace()))
-                    .orElseGet(() -> new Policies());
-        } catch (Exception e) {
-            log.warn("[{}] Failed to get namespace policies that include max number of producers: {}", topic,
-                    e.getMessage());
-            policies = new Policies();
->>>>>>> 2522a084
         }
         maxProducers = maxProducers > 0 ? maxProducers : brokerService.pulsar().getConfiguration().getMaxProducersPerTopic();
         if (maxProducers > 0 && maxProducers <= producers.size()) {
@@ -161,7 +149,40 @@
         return false;
     }
 
-<<<<<<< HEAD
+    protected boolean isConsumersExceededOnTopic() {
+        Policies policies;
+        try {
+            // Use getDataIfPresent from zk cache to make the call non-blocking and prevent deadlocks
+            policies = brokerService.pulsar().getConfigurationCache().policiesCache()
+                    .getDataIfPresent(AdminResource.path(POLICIES, TopicName.get(topic).getNamespace()));
+
+            if (policies == null) {
+                policies = new Policies();
+            }
+        } catch (Exception e) {
+            log.warn("[{}] Failed to get namespace policies that include max number of consumers: {}", topic,
+                    e.getMessage());
+            policies = new Policies();
+        }
+        final int maxConsumersPerTopic = policies.max_consumers_per_topic > 0 ?  policies.max_consumers_per_topic
+                : brokerService.pulsar().getConfiguration().getMaxConsumersPerTopic();
+        if (maxConsumersPerTopic > 0 && maxConsumersPerTopic <= getNumberOfConsumers()) {
+            return true;
+        }
+        return false;
+    }
+
+    public abstract int getNumberOfConsumers();
+
+    protected void addConsumerToSubscription(Subscription subscription, Consumer consumer)
+            throws BrokerServiceException {
+        if (isConsumersExceededOnTopic()) {
+            log.warn("[{}] Attempting to add consumer to topic which reached max consumers limit", topic);
+            throw new ConsumerBusyException("Topic reached max consumers limit");
+        }
+        subscription.addConsumer(consumer);
+    }
+
     /**
      * Get {@link TopicPolicies} for this topic.
      * @param topicName
@@ -178,40 +199,6 @@
             log.warn("Topic {} policies cache have not init.", topicName.getPartitionedTopicName());
             return null;
         }
-=======
-    protected boolean isConsumersExceededOnTopic() {
-        Policies policies;
-        try {
-            // Use getDataIfPresent from zk cache to make the call non-blocking and prevent deadlocks
-            policies = brokerService.pulsar().getConfigurationCache().policiesCache()
-                    .getDataIfPresent(AdminResource.path(POLICIES, TopicName.get(topic).getNamespace()));
-
-            if (policies == null) {
-                policies = new Policies();
-            }
-        } catch (Exception e) {
-            log.warn("[{}] Failed to get namespace policies that include max number of consumers: {}", topic,
-                    e.getMessage());
-            policies = new Policies();
-        }
-        final int maxConsumersPerTopic = policies.max_consumers_per_topic > 0 ?  policies.max_consumers_per_topic
-                : brokerService.pulsar().getConfiguration().getMaxConsumersPerTopic();
-        if (maxConsumersPerTopic > 0 && maxConsumersPerTopic <= getNumberOfConsumers()) {
-            return true;
-        }
-        return false;
-    }
-
-    public abstract int getNumberOfConsumers();
-
-    protected void addConsumerToSubscription(Subscription subscription, Consumer consumer)
-            throws BrokerServiceException {
-        if (isConsumersExceededOnTopic()) {
-            log.warn("[{}] Attempting to add consumer to topic which reached max consumers limit", topic);
-            throw new ConsumerBusyException("Topic reached max consumers limit");
-        }
-        subscription.addConsumer(consumer);
->>>>>>> 2522a084
     }
 
     @Override
