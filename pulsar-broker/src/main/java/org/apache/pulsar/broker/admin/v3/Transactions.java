--- conflicted
+++ resolved
@@ -27,6 +27,7 @@
 import javax.ws.rs.DefaultValue;
 import javax.ws.rs.GET;
 import javax.ws.rs.Path;
+import javax.ws.rs.PathParam;
 import javax.ws.rs.Produces;
 import javax.ws.rs.QueryParam;
 import javax.ws.rs.container.AsyncResponse;
@@ -62,11 +63,7 @@
             @ApiResponse(code = 404, message = "Tenant or cluster or namespace or topic doesn't exist"),
             @ApiResponse(code = 503, message = "This Broker is not configured "
                     + "with transactionCoordinatorEnabled=true."),
-<<<<<<< HEAD
-            @ApiResponse(code = 307, message = "Topic don't owner by this broker!"),
-=======
             @ApiResponse(code = 307, message = "Topic is not owned by this broker!"),
->>>>>>> c2e5ec6a
             @ApiResponse(code = 400, message = "Topic is not a persistent topic!"),
             @ApiResponse(code = 409, message = "Concurrent modification")})
     public void getTransactionInBufferStats(@Suspended final AsyncResponse asyncResponse,
@@ -89,11 +86,7 @@
             @ApiResponse(code = 404, message = "Tenant or cluster or namespace or topic doesn't exist"),
             @ApiResponse(code = 503, message = "This Broker is not configured "
                     + "with transactionCoordinatorEnabled=true."),
-<<<<<<< HEAD
-            @ApiResponse(code = 307, message = "Topic don't owner by this broker!"),
-=======
             @ApiResponse(code = 307, message = "Topic is not owned by this broker!"),
->>>>>>> c2e5ec6a
             @ApiResponse(code = 400, message = "Topic is not a persistent topic!"),
             @ApiResponse(code = 409, message = "Concurrent modification")})
     public void getTransactionInPendingAckStats(@Suspended final AsyncResponse asyncResponse,
@@ -158,13 +151,8 @@
                     + "or coordinator or transaction doesn't exist"),
             @ApiResponse(code = 503, message = "This Broker is not configured "
                     + "with transactionCoordinatorEnabled=true."),
-<<<<<<< HEAD
-            @ApiResponse(code = 307, message = "Topic don't owner by this broker!"),
+            @ApiResponse(code = 307, message = "Topic is not owned by this broker!"),
             @ApiResponse(code = 400, message = "Topic is not a persistent topic!"),
-=======
-            @ApiResponse(code = 307, message = "Topic is not owned by this broker!"),
-            @ApiResponse(code = 501, message = "Topic is not a persistent topic!"),
->>>>>>> c2e5ec6a
             @ApiResponse(code = 409, message = "Concurrent modification")})
     public void getTransactionMetadata(@Suspended final AsyncResponse asyncResponse,
                                        @QueryParam("authoritative")
@@ -176,11 +164,10 @@
                                            @QueryParam("leastSigBits") long leastSigBits) {
         internalGetTransactionMetadata(asyncResponse, authoritative, mostSigBits, leastSigBits);
     }
-<<<<<<< HEAD
 
     @GET
-    @Path("/slowTransactionMetadata")
-    @ApiOperation(value = "Get slow transaction metadata.")
+    @Path("/slowTransactions/{timeout}")
+    @ApiOperation(value = "Get slow transactions.")
     @ApiResponses(value = {@ApiResponse(code = 403, message = "Don't have admin permission"),
             @ApiResponse(code = 404, message = "Tenant or cluster or namespace or topic "
                     + "or coordinator or transaction doesn't exist"),
@@ -189,16 +176,11 @@
             @ApiResponse(code = 307, message = "Topic don't owner by this broker!"),
             @ApiResponse(code = 400, message = "Topic is not a persistent topic!"),
             @ApiResponse(code = 409, message = "Concurrent modification")})
-    public void getSlowTransactionMetadata(@Suspended final AsyncResponse asyncResponse,
-                                           @QueryParam("authoritative")
-                                           @DefaultValue("false") boolean authoritative,
-                                           @QueryParam("timeout")
-                                               @ApiParam(value = "Timeout", required = true)
-                                                       int timeout,
-                                           @QueryParam("coordinatorId") Integer coordinatorId) {
-        internalGetSlowTransactionsMetadata(asyncResponse, authoritative, timeout, coordinatorId);
+    public void getSlowTransactions(@Suspended final AsyncResponse asyncResponse,
+                                    @QueryParam("authoritative")
+                                    @DefaultValue("false") boolean authoritative,
+                                    @PathParam("timeout") String timeout,
+                                    @QueryParam("coordinatorId") Integer coordinatorId) {
+        internalGetSlowTransactions(asyncResponse, authoritative, Long.parseLong(timeout), coordinatorId);
     }
-
-=======
->>>>>>> c2e5ec6a
 }