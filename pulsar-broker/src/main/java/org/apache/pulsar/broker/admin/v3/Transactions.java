--- conflicted
+++ resolved
@@ -41,18 +41,18 @@
 public class Transactions extends TransactionsBase {
 
     @GET
-    @Path("/coordinatorStatus")
-    @ApiOperation(value = "Get transaction coordinator state.")
+    @Path("/coordinatorStats")
+    @ApiOperation(value = "Get transaction coordinator stats.")
     @ApiResponses(value = {@ApiResponse(code = 403, message = "Don't have admin permission"),
             @ApiResponse(code = 503, message = "This Broker is not "
                     + "configured with transactionCoordinatorEnabled=true."),
             @ApiResponse(code = 404, message = "Transaction coordinator not found"),
             @ApiResponse(code = 409, message = "Concurrent modification")})
-    public void getCoordinatorStatus(@Suspended final AsyncResponse asyncResponse,
-                                     @QueryParam("authoritative")
-                                                @DefaultValue("false") boolean authoritative,
-                                     @QueryParam("coordinatorId") Integer coordinatorId) {
-        internalGetCoordinatorStatus(asyncResponse, authoritative, coordinatorId);
+    public void getCoordinatorStats(@Suspended final AsyncResponse asyncResponse,
+                                    @QueryParam("authoritative")
+                                    @DefaultValue("false") boolean authoritative,
+                                    @QueryParam("coordinatorId") Integer coordinatorId) {
+        internalGetCoordinatorStats(asyncResponse, authoritative, coordinatorId);
     }
 
     @GET
@@ -62,8 +62,8 @@
             @ApiResponse(code = 404, message = "Tenant or cluster or namespace or topic doesn't exist"),
             @ApiResponse(code = 503, message = "This Broker is not configured "
                     + "with transactionCoordinatorEnabled=true."),
-            @ApiResponse(code = 307, message = "Topic don't owner by this broker!"),
-            @ApiResponse(code = 501, message = "Topic is not a persistent topic!"),
+            @ApiResponse(code = 307, message = "Topic is not owned by this broker!"),
+            @ApiResponse(code = 400, message = "Topic is not a persistent topic!"),
             @ApiResponse(code = 409, message = "Concurrent modification")})
     public void getTransactionInBufferStats(@Suspended final AsyncResponse asyncResponse,
                                             @QueryParam("authoritative")
@@ -85,8 +85,8 @@
             @ApiResponse(code = 404, message = "Tenant or cluster or namespace or topic doesn't exist"),
             @ApiResponse(code = 503, message = "This Broker is not configured "
                     + "with transactionCoordinatorEnabled=true."),
-            @ApiResponse(code = 307, message = "Topic don't owner by this broker!"),
-            @ApiResponse(code = 501, message = "Topic is not a persistent topic!"),
+            @ApiResponse(code = 307, message = "Topic is not owned by this broker!"),
+            @ApiResponse(code = 400, message = "Topic is not a persistent topic!"),
             @ApiResponse(code = 409, message = "Concurrent modification")})
     public void getTransactionInPendingAckStats(@Suspended final AsyncResponse asyncResponse,
                                                 @QueryParam("authoritative")
@@ -105,42 +105,44 @@
     }
 
     @GET
-<<<<<<< HEAD
-    @Path("/transactionBufferStatus")
-    @ApiOperation(value = "Get transaction buffer status in topic.")
+    @Path("/transactionBufferStats")
+    @ApiOperation(value = "Get transaction buffer stats in topic.")
     @ApiResponses(value = {@ApiResponse(code = 403, message = "Don't have admin permission"),
             @ApiResponse(code = 404, message = "Tenant or cluster or namespace or topic doesn't exist"),
             @ApiResponse(code = 503, message = "This Broker is not configured "
                     + "with transactionCoordinatorEnabled=true."),
-            @ApiResponse(code = 307, message = "Topic don't owner by this broker!"),
+            @ApiResponse(code = 307, message = "Topic is not owned by this broker!"),
+            @ApiResponse(code = 400, message = "Topic is not a persistent topic!"),
             @ApiResponse(code = 409, message = "Concurrent modification")})
-    public void getTransactionBufferStatus(@Suspended final AsyncResponse asyncResponse,
-                                           @QueryParam("authoritative")
-                                           @DefaultValue("false") boolean authoritative,
-                                           @ApiParam(value = "Topic name", required = true)
-                                           @QueryParam("topic") String topic) {
-        internalGetTransactionBufferStatus(asyncResponse, authoritative, topic);
+    public void getTransactionBufferStats(@Suspended final AsyncResponse asyncResponse,
+                                          @QueryParam("authoritative")
+                                          @DefaultValue("false") boolean authoritative,
+                                          @ApiParam(value = "Topic name", required = true)
+                                              @QueryParam("topic") String topic) {
+        internalGetTransactionBufferStats(asyncResponse, authoritative, topic);
     }
 
     @GET
-    @Path("/pendingAckStatus")
-    @ApiOperation(value = "Get transaction pending ack status in topic.")
+    @Path("/pendingAckStats")
+    @ApiOperation(value = "Get transaction pending ack stats in topic.")
     @ApiResponses(value = {@ApiResponse(code = 403, message = "Don't have admin permission"),
             @ApiResponse(code = 404, message = "Tenant or cluster or namespace or topic or subName doesn't exist"),
             @ApiResponse(code = 503, message = "This Broker is not configured "
                     + "with transactionCoordinatorEnabled=true."),
-            @ApiResponse(code = 307, message = "Topic don't owner by this broker!"),
+            @ApiResponse(code = 307, message = "Topic is not owned by this broker!"),
+            @ApiResponse(code = 400, message = "Topic is not a persistent topic!"),
             @ApiResponse(code = 409, message = "Concurrent modification")})
-    public void getPendingAckStatus(@Suspended final AsyncResponse asyncResponse,
-                                    @QueryParam("authoritative")
-                                    @DefaultValue("false") boolean authoritative,
-                                    @ApiParam(value = "Topic name", required = true)
-                                    @QueryParam("topic") String topic,
-                                    @ApiParam(value = "Subscription name", required = true)
-                                    @QueryParam("subName") String subName) {
-        internalGetPendingAckStatus(asyncResponse, authoritative, topic, subName);
+    public void getPendingAckStats(@Suspended final AsyncResponse asyncResponse,
+                                   @QueryParam("authoritative")
+                                   @DefaultValue("false") boolean authoritative,
+                                   @ApiParam(value = "Topic name", required = true)
+                                       @QueryParam("topic") String topic,
+                                   @ApiParam(value = "Subscription name", required = true)
+                                       @QueryParam("subName") String subName) {
+        internalGetPendingAckStats(asyncResponse, authoritative, topic, subName);
     }
-=======
+
+    @GET
     @Path("/transactionMetadata")
     @ApiOperation(value = "Get transaction metadata")
     @ApiResponses(value = {@ApiResponse(code = 403, message = "Don't have admin permission"),
@@ -148,7 +150,7 @@
                     + "or coordinator or transaction doesn't exist"),
             @ApiResponse(code = 503, message = "This Broker is not configured "
                     + "with transactionCoordinatorEnabled=true."),
-            @ApiResponse(code = 307, message = "Topic don't owner by this broker!"),
+            @ApiResponse(code = 307, message = "Topic is not owned by this broker!"),
             @ApiResponse(code = 501, message = "Topic is not a persistent topic!"),
             @ApiResponse(code = 409, message = "Concurrent modification")})
     public void getTransactionMetadata(@Suspended final AsyncResponse asyncResponse,
@@ -161,6 +163,4 @@
                                            @QueryParam("leastSigBits") long leastSigBits) {
         internalGetTransactionMetadata(asyncResponse, authoritative, mostSigBits, leastSigBits);
     }
-
->>>>>>> fa0a1c18
 }