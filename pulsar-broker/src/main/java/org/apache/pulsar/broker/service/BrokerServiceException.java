/**
 * Licensed to the Apache Software Foundation (ASF) under one
 * or more contributor license agreements.  See the NOTICE file
 * distributed with this work for additional information
 * regarding copyright ownership.  The ASF licenses this file
 * to you under the Apache License, Version 2.0 (the
 * "License"); you may not use this file except in compliance
 * with the License.  You may obtain a copy of the License at
 *
 *   http://www.apache.org/licenses/LICENSE-2.0
 *
 * Unless required by applicable law or agreed to in writing,
 * software distributed under the License is distributed on an
 * "AS IS" BASIS, WITHOUT WARRANTIES OR CONDITIONS OF ANY
 * KIND, either express or implied.  See the License for the
 * specific language governing permissions and limitations
 * under the License.
 */
package org.apache.pulsar.broker.service;

import org.apache.pulsar.broker.service.schema.exceptions.IncompatibleSchemaException;
import org.apache.pulsar.broker.service.schema.exceptions.InvalidSchemaDataException;
import org.apache.pulsar.common.api.proto.ServerError;
import org.apache.pulsar.transaction.common.exception.TransactionConflictException;
import org.apache.pulsar.transaction.coordinator.exceptions.CoordinatorException;

/**
 * Base type of exception thrown by Pulsar Broker Service.
 */
@SuppressWarnings("serial")
public class BrokerServiceException extends Exception {
    public BrokerServiceException(String msg) {
        super(msg);
    }

    public BrokerServiceException(Throwable t) {
        super(t);
    }

    public BrokerServiceException(String message, Throwable cause) {
        super(message, cause);
    }

    public static class ConsumerBusyException extends BrokerServiceException {
        public ConsumerBusyException(String msg) {
            super(msg);
        }
    }

    public static class ProducerBusyException extends BrokerServiceException {
        public ProducerBusyException(String msg) {
            super(msg);
        }
    }

    public static class ProducerFencedException extends BrokerServiceException {
        public ProducerFencedException(String msg) {
            super(msg);
        }
    }

    public static class ServiceUnitNotReadyException extends BrokerServiceException {
        public ServiceUnitNotReadyException(String msg) {
            super(msg);
        }
    }

    public static class TopicClosedException extends BrokerServiceException {
        public TopicClosedException(Throwable t) {
            super(t);
        }
    }

    public static class AddEntryMetadataException extends BrokerServiceException {
        public AddEntryMetadataException(Throwable t) {
            super(t);
        }
    }

    public static class PersistenceException extends BrokerServiceException {
        public PersistenceException(Throwable t) {
            super(t);
        }
    }

    public static class TopicTerminatedException extends BrokerServiceException {
        public TopicTerminatedException(String msg) {
            super(msg);
        }

        public TopicTerminatedException(Throwable t) {
            super(t);
        }
    }

    public static class ServerMetadataException extends BrokerServiceException {
        public ServerMetadataException(Throwable t) {
            super(t);
        }

        public ServerMetadataException(String msg) {
            super(msg);
        }
    }

    public static class NamingException extends BrokerServiceException {
        public NamingException(String msg) {
            super(msg);
        }
    }

    public static class TopicFencedException extends BrokerServiceException {
        public TopicFencedException(String msg) {
            super(msg);
        }
    }

    public static class SubscriptionFencedException extends BrokerServiceException {
        public SubscriptionFencedException(String msg) {
            super(msg);
        }
    }

    public static class TopicBusyException extends BrokerServiceException {
        public TopicBusyException(String msg) {
            super(msg);
        }
    }

    public static class TopicNotFoundException extends BrokerServiceException {
        public TopicNotFoundException(String msg) {
            super(msg);
        }
    }

    public static class SubscriptionNotFoundException extends BrokerServiceException {
        public SubscriptionNotFoundException(String msg) {
            super(msg);
        }
    }

    public static class SubscriptionBusyException extends BrokerServiceException {
        public SubscriptionBusyException(String msg) {
            super(msg);
        }
    }

    public static class NotAllowedException extends BrokerServiceException {
        public NotAllowedException(String msg) {
            super(msg);
        }
    }

    public static class SubscriptionInvalidCursorPosition extends BrokerServiceException {
        public SubscriptionInvalidCursorPosition(String msg) {
            super(msg);
        }
    }

    public static class UnsupportedVersionException extends BrokerServiceException {
        public UnsupportedVersionException(String msg) {
            super(msg);
        }
    }

    public static class TooManyRequestsException extends BrokerServiceException {
        public TooManyRequestsException(String msg) {
            super(msg);
        }
    }

    public static class AlreadyRunningException extends BrokerServiceException {
        public AlreadyRunningException(String msg) {
            super(msg);
        }
    }

    public static class ConsumerAssignException extends BrokerServiceException {
        public ConsumerAssignException(String msg) {
            super(msg);
        }
    }

    public static class TopicPoliciesCacheNotInitException extends BrokerServiceException {
        public TopicPoliciesCacheNotInitException() {
            super("Topic policies cache have not init.");
        }
    }

    public static org.apache.pulsar.common.api.proto.ServerError getClientErrorCode(Throwable t) {
        return getClientErrorCode(t, true);
    }

    private static ServerError getClientErrorCode(Throwable t, boolean checkCauseIfUnknown) {
        if (t instanceof ServerMetadataException) {
            return ServerError.MetadataError;
        } else if (t instanceof NamingException) {
            return ServerError.ProducerBusy;
        } else if (t instanceof PersistenceException) {
            return ServerError.PersistenceError;
        } else if (t instanceof ConsumerBusyException) {
<<<<<<< HEAD
            return PulsarApi.ServerError.ConsumerBusy;
        } else if (t instanceof SubscriptionBusyException) {
            return PulsarApi.ServerError.ConsumerBusy;
=======
            return ServerError.ConsumerBusy;
        } else if (t instanceof SubscriptionBusyException) {
            return ServerError.ConsumerBusy;
>>>>>>> 6091b22d
        } else if (t instanceof ProducerBusyException) {
            return ServerError.ProducerBusy;
        } else if (t instanceof UnsupportedVersionException) {
            return ServerError.UnsupportedVersionError;
        } else if (t instanceof TooManyRequestsException) {
            return ServerError.TooManyRequests;
        } else if (t instanceof TopicTerminatedException) {
            return ServerError.TopicTerminatedError;
        } else if (t instanceof ServiceUnitNotReadyException || t instanceof TopicFencedException
                || t instanceof SubscriptionFencedException) {
            return ServerError.ServiceNotReady;
        } else if (t instanceof TopicNotFoundException) {
            return ServerError.TopicNotFound;
        } else if (t instanceof IncompatibleSchemaException
            || t instanceof InvalidSchemaDataException) {
            // for backward compatible with old clients, invalid schema data
            // is treated as "incompatible schema".
            return ServerError.IncompatibleSchema;
        } else if (t instanceof ConsumerAssignException) {
            return ServerError.ConsumerAssignError;
        } else if (t instanceof CoordinatorException.CoordinatorNotFoundException) {
            return ServerError.TransactionCoordinatorNotFound;
        } else if (t instanceof CoordinatorException.InvalidTxnStatusException) {
            return ServerError.InvalidTxnStatus;
        } else if (t instanceof NotAllowedException) {
            return ServerError.NotAllowedError;
        } else if (t instanceof ProducerFencedException) {
            return ServerError.ProducerFenced;
        } else if (t instanceof TransactionConflictException) {
            return ServerError.TransactionConflict;
        } else if (t instanceof CoordinatorException.TransactionNotFoundException) {
            return ServerError.TransactionNotFound;
        } else {
            if (checkCauseIfUnknown) {
                return getClientErrorCode(t.getCause(), false);
            } else {
                return ServerError.UnknownError;
            }
        }
    }
}<|MERGE_RESOLUTION|>--- conflicted
+++ resolved
@@ -199,15 +199,9 @@
         } else if (t instanceof PersistenceException) {
             return ServerError.PersistenceError;
         } else if (t instanceof ConsumerBusyException) {
-<<<<<<< HEAD
-            return PulsarApi.ServerError.ConsumerBusy;
-        } else if (t instanceof SubscriptionBusyException) {
-            return PulsarApi.ServerError.ConsumerBusy;
-=======
             return ServerError.ConsumerBusy;
         } else if (t instanceof SubscriptionBusyException) {
             return ServerError.ConsumerBusy;
->>>>>>> 6091b22d
         } else if (t instanceof ProducerBusyException) {
             return ServerError.ProducerBusy;
         } else if (t instanceof UnsupportedVersionException) {
