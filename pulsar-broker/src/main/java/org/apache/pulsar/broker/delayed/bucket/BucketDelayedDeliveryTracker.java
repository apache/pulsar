/*
 * Licensed to the Apache Software Foundation (ASF) under one
 * or more contributor license agreements.  See the NOTICE file
 * distributed with this work for additional information
 * regarding copyright ownership.  The ASF licenses this file
 * to you under the Apache License, Version 2.0 (the
 * "License"); you may not use this file except in compliance
 * with the License.  You may obtain a copy of the License at
 *
 *   http://www.apache.org/licenses/LICENSE-2.0
 *
 * Unless required by applicable law or agreed to in writing,
 * software distributed under the License is distributed on an
 * "AS IS" BASIS, WITHOUT WARRANTIES OR CONDITIONS OF ANY
 * KIND, either express or implied.  See the License for the
 * specific language governing permissions and limitations
 * under the License.
 */
package org.apache.pulsar.broker.delayed.bucket;

import static com.google.common.base.Preconditions.checkArgument;
import static org.apache.pulsar.broker.delayed.bucket.Bucket.DELAYED_BUCKET_KEY_PREFIX;
import static org.apache.pulsar.broker.delayed.bucket.Bucket.DELIMITER;
import static org.apache.pulsar.broker.delayed.bucket.Bucket.MaxRetryTimes;
import com.google.common.annotations.VisibleForTesting;
import com.google.common.collect.HashBasedTable;
import com.google.common.collect.Range;
import com.google.common.collect.RangeMap;
import com.google.common.collect.Table;
import com.google.common.collect.TreeRangeMap;
import io.netty.util.Timeout;
import io.netty.util.Timer;
import java.time.Clock;
import java.util.HashMap;
import java.util.Iterator;
import java.util.List;
import java.util.Map;
import java.util.NavigableSet;
import java.util.Optional;
import java.util.TreeSet;
import java.util.concurrent.CompletableFuture;
import java.util.concurrent.ExecutionException;
import java.util.concurrent.TimeUnit;
import java.util.concurrent.TimeoutException;
import javax.annotation.concurrent.ThreadSafe;
import lombok.Getter;
import lombok.extern.slf4j.Slf4j;
import org.apache.bookkeeper.mledger.ManagedCursor;
import org.apache.bookkeeper.mledger.impl.PositionImpl;
import org.apache.commons.collections4.CollectionUtils;
import org.apache.commons.lang3.mutable.MutableLong;
import org.apache.commons.lang3.tuple.Pair;
import org.apache.pulsar.broker.delayed.AbstractDelayedDeliveryTracker;
import org.apache.pulsar.broker.delayed.proto.DelayedMessageIndexBucketSnapshotFormat;
import org.apache.pulsar.broker.delayed.proto.DelayedMessageIndexBucketSnapshotFormat.DelayedIndex;
import org.apache.pulsar.broker.service.persistent.PersistentDispatcherMultipleConsumers;
import org.apache.pulsar.common.util.FutureUtil;
import org.apache.pulsar.common.util.collections.TripleLongPriorityQueue;
import org.roaringbitmap.RoaringBitmap;

@Slf4j
@ThreadSafe
public class BucketDelayedDeliveryTracker extends AbstractDelayedDeliveryTracker {

    static final int AsyncOperationTimeoutSeconds = 60;

    private final long minIndexCountPerBucket;

    private final long timeStepPerBucketSnapshotSegmentInMillis;

    private final int maxNumBuckets;

    private long numberDelayedMessages;

    private final MutableBucket lastMutableBucket;

    private final TripleLongPriorityQueue sharedBucketPriorityQueue;

    @Getter
    @VisibleForTesting
    private final RangeMap<Long, ImmutableBucket> immutableBuckets;

    private final Table<Long, Long, ImmutableBucket> snapshotSegmentLastIndexTable;

    public BucketDelayedDeliveryTracker(PersistentDispatcherMultipleConsumers dispatcher,
                                 Timer timer, long tickTimeMillis,
                                 boolean isDelayedDeliveryDeliverAtTimeStrict,
                                 BucketSnapshotStorage bucketSnapshotStorage,
                                 long minIndexCountPerBucket, long timeStepPerBucketSnapshotSegmentInMillis,
                                 int maxNumBuckets) {
        this(dispatcher, timer, tickTimeMillis, Clock.systemUTC(), isDelayedDeliveryDeliverAtTimeStrict,
                bucketSnapshotStorage, minIndexCountPerBucket, timeStepPerBucketSnapshotSegmentInMillis, maxNumBuckets);
    }

    public BucketDelayedDeliveryTracker(PersistentDispatcherMultipleConsumers dispatcher,
                                 Timer timer, long tickTimeMillis, Clock clock,
                                 boolean isDelayedDeliveryDeliverAtTimeStrict,
                                 BucketSnapshotStorage bucketSnapshotStorage,
                                 long minIndexCountPerBucket, long timeStepPerBucketSnapshotSegmentInMillis,
                                 int maxNumBuckets) {
        super(dispatcher, timer, tickTimeMillis, clock, isDelayedDeliveryDeliverAtTimeStrict);
        this.minIndexCountPerBucket = minIndexCountPerBucket;
        this.timeStepPerBucketSnapshotSegmentInMillis = timeStepPerBucketSnapshotSegmentInMillis;
        this.maxNumBuckets = maxNumBuckets;
        this.sharedBucketPriorityQueue = new TripleLongPriorityQueue();
        this.immutableBuckets = TreeRangeMap.create();
        this.snapshotSegmentLastIndexTable = HashBasedTable.create();
        this.lastMutableBucket = new MutableBucket(dispatcher.getName(), dispatcher.getCursor(), bucketSnapshotStorage);
        this.numberDelayedMessages = recoverBucketSnapshot();
    }

    private synchronized long recoverBucketSnapshot() throws RuntimeException {
        ManagedCursor cursor = this.lastMutableBucket.getCursor();
        Map<Range<Long>, ImmutableBucket> toBeDeletedBucketMap = new HashMap<>();
        cursor.getCursorProperties().keySet().forEach(key -> {
            if (key.startsWith(DELAYED_BUCKET_KEY_PREFIX)) {
                String[] keys = key.split(DELIMITER);
                checkArgument(keys.length == 3);
                ImmutableBucket immutableBucket =
                        new ImmutableBucket(dispatcher.getName(), cursor, this.lastMutableBucket.bucketSnapshotStorage,
                                Long.parseLong(keys[1]), Long.parseLong(keys[2]));
                putAndCleanOverlapRange(Range.closed(immutableBucket.startLedgerId, immutableBucket.endLedgerId),
                        immutableBucket, toBeDeletedBucketMap);
            }
        });

        Map<Range<Long>, ImmutableBucket> immutableBucketMap = immutableBuckets.asMapOfRanges();
        if (immutableBucketMap.isEmpty()) {
            log.info("[{}] Recover delayed message index bucket snapshot finish, don't find bucket snapshot",
                    dispatcher.getName());
            return 0;
        }

        Map<Range<Long>, CompletableFuture<List<DelayedIndex>>>
                futures = new HashMap<>(immutableBucketMap.size());
        for (Map.Entry<Range<Long>, ImmutableBucket> entry : immutableBucketMap.entrySet()) {
            Range<Long> key = entry.getKey();
            ImmutableBucket immutableBucket = entry.getValue();
            futures.put(key, immutableBucket.asyncRecoverBucketSnapshotEntry(this::getCutoffTime));
        }

        try {
            FutureUtil.waitForAll(futures.values()).get(AsyncOperationTimeoutSeconds, TimeUnit.SECONDS);
        } catch (InterruptedException | ExecutionException | TimeoutException e) {
            if (e instanceof InterruptedException) {
                Thread.currentThread().interrupt();
            }
            throw new RuntimeException(e);
        }

        for (Map.Entry<Range<Long>, CompletableFuture<List<DelayedIndex>>> entry : futures.entrySet()) {
            Range<Long> key = entry.getKey();
            // the future will always be completed since it was waited for above
            List<DelayedIndex> indexList = entry.getValue().getNow(null);
            ImmutableBucket immutableBucket = immutableBucketMap.get(key);
            if (CollectionUtils.isEmpty(indexList)) {
                // Delete bucket snapshot if indexList is empty
                toBeDeletedBucketMap.put(key, immutableBucket);
            } else {
                DelayedIndex lastDelayedIndex = indexList.get(indexList.size() - 1);
                this.snapshotSegmentLastIndexTable.put(lastDelayedIndex.getLedgerId(),
                        lastDelayedIndex.getEntryId(), immutableBucket);
                for (DelayedIndex index : indexList) {
                    this.sharedBucketPriorityQueue.add(index.getTimestamp(), index.getLedgerId(),
                            index.getEntryId());
                }
            }
        }

        for (Map.Entry<Range<Long>, ImmutableBucket> mapEntry : toBeDeletedBucketMap.entrySet()) {
            Range<Long> key = mapEntry.getKey();
            ImmutableBucket immutableBucket = mapEntry.getValue();
            immutableBucketMap.remove(key);
            // delete asynchronously without waiting for completion
            immutableBucket.asyncDeleteBucketSnapshot();
        }

        MutableLong numberDelayedMessages = new MutableLong(0);
        immutableBucketMap.values().forEach(bucket -> {
            numberDelayedMessages.add(bucket.numberBucketDelayedMessages);
        });

        log.info("[{}] Recover delayed message index bucket snapshot finish, buckets: {}, numberDelayedMessages: {}",
                dispatcher.getName(), immutableBucketMap.size(), numberDelayedMessages.getValue());

        return numberDelayedMessages.getValue();
    }

    private synchronized void putAndCleanOverlapRange(Range<Long> range, ImmutableBucket immutableBucket,
                                                      Map<Range<Long>, ImmutableBucket> toBeDeletedBucketMap) {
        RangeMap<Long, ImmutableBucket> subRangeMap = immutableBuckets.subRangeMap(range);
        boolean canPut = false;
        if (!subRangeMap.asMapOfRanges().isEmpty()) {
            for (Map.Entry<Range<Long>, ImmutableBucket> rangeEntry : subRangeMap.asMapOfRanges().entrySet()) {
                if (range.encloses(rangeEntry.getKey())) {
                    toBeDeletedBucketMap.put(rangeEntry.getKey(), rangeEntry.getValue());
                    canPut = true;
                }
            }
        } else {
            canPut = true;
        }

        if (canPut) {
            immutableBuckets.put(range, immutableBucket);
        }
    }

    @Override
    public void run(Timeout timeout) throws Exception {
        synchronized (this) {
            if (timeout == null || timeout.isCancelled()) {
                return;
            }
            lastMutableBucket.moveScheduledMessageToSharedQueue(getCutoffTime(), sharedBucketPriorityQueue);
        }
        super.run(timeout);
    }

    private Optional<ImmutableBucket> findImmutableBucket(long ledgerId) {
        if (immutableBuckets.asMapOfRanges().isEmpty()) {
            return Optional.empty();
        }

        return Optional.ofNullable(immutableBuckets.get(ledgerId));
    }

    private void afterCreateImmutableBucket(Pair<ImmutableBucket, DelayedIndex> immutableBucketDelayedIndexPair) {
        if (immutableBucketDelayedIndexPair != null) {
            ImmutableBucket immutableBucket = immutableBucketDelayedIndexPair.getLeft();
            immutableBuckets.put(Range.closed(immutableBucket.startLedgerId, immutableBucket.endLedgerId),
                    immutableBucket);

            DelayedIndex lastDelayedIndex = immutableBucketDelayedIndexPair.getRight();
            snapshotSegmentLastIndexTable.put(lastDelayedIndex.getLedgerId(), lastDelayedIndex.getEntryId(),
                    immutableBucket);
        }
    }

    @Override
    public synchronized boolean addMessage(long ledgerId, long entryId, long deliverAt) {
        if (containsMessage(ledgerId, entryId)) {
            return true;
        }

        if (deliverAt < 0 || deliverAt <= getCutoffTime()) {
            return false;
        }

        boolean existBucket = findImmutableBucket(ledgerId).isPresent();

        // Create bucket snapshot
        if (!existBucket && ledgerId > lastMutableBucket.endLedgerId
                && lastMutableBucket.size() >= minIndexCountPerBucket
                && !lastMutableBucket.isEmpty()) {
            Pair<ImmutableBucket, DelayedIndex> immutableBucketDelayedIndexPair =
                    lastMutableBucket.sealBucketAndAsyncPersistent(this.timeStepPerBucketSnapshotSegmentInMillis,
                            this.sharedBucketPriorityQueue);
            afterCreateImmutableBucket(immutableBucketDelayedIndexPair);
            lastMutableBucket.resetLastMutableBucketRange();

            if (immutableBuckets.asMapOfRanges().size() > maxNumBuckets) {
                try {
                    asyncMergeBucketSnapshot().get(2 * AsyncOperationTimeoutSeconds * MaxRetryTimes, TimeUnit.SECONDS);
                } catch (InterruptedException | ExecutionException | TimeoutException e) {
                    if (e instanceof InterruptedException) {
                        Thread.currentThread().interrupt();
                    }
                    throw new RuntimeException(e);
                }
            }
        }

        if (ledgerId < lastMutableBucket.startLedgerId || existBucket) {
            // If (ledgerId < startLedgerId || existBucket) means that message index belong to previous bucket range,
            // enter sharedBucketPriorityQueue directly
            sharedBucketPriorityQueue.add(deliverAt, ledgerId, entryId);
        } else {
            checkArgument(ledgerId >= lastMutableBucket.endLedgerId);
            lastMutableBucket.addMessage(ledgerId, entryId, deliverAt);
        }

        numberDelayedMessages++;

        if (log.isDebugEnabled()) {
            log.debug("[{}] Add message {}:{} -- Delivery in {} ms ", dispatcher.getName(), ledgerId, entryId,
                    deliverAt - clock.millis());
        }

        updateTimer();

        return true;
    }

    private synchronized CompletableFuture<Void> asyncMergeBucketSnapshot() {
        List<ImmutableBucket> values = immutableBuckets.asMapOfRanges().values().stream().toList();
        long minNumberMessages = Long.MAX_VALUE;
        int minIndex = -1;
        for (int i = 0; i + 1 < values.size(); i++) {
            ImmutableBucket bucketL = values.get(i);
            ImmutableBucket bucketR = values.get(i + 1);
            long numberMessages = bucketL.numberBucketDelayedMessages + bucketR.numberBucketDelayedMessages;
            if (numberMessages < minNumberMessages) {
                minNumberMessages = (int) numberMessages;
                if (bucketL.lastSegmentEntryId > bucketL.getCurrentSegmentEntryId()) {
                    minIndex = i;
                }
            }
        }
<<<<<<< HEAD
        ImmutableBucket immutableBucketA = values.get(minIndex);
        ImmutableBucket immutableBucketB = values.get(minIndex + 1);
        if (log.isDebugEnabled()) {
            log.info("[{}] Merging bucket snapshot, bucketAKey: {}, bucketBKey: {}", dispatcher.getName(),
                    immutableBucketA.bucketKey(), immutableBucketB.bucketKey());
        }
        return asyncMergeBucketSnapshot(immutableBucketA, immutableBucketB).whenComplete((__, ex) -> {
            if (ex != null) {
                log.error("[{}] Failed to merge bucket snapshot, bucketAKey: {}, bucketBKey: {}",
                        dispatcher.getName(), immutableBucketA.bucketKey(), immutableBucketB.bucketKey(), ex);
            } else {
                log.error("[{}] Merge bucket snapshot finish, bucketAKey: {}, bucketBKey: {}",
                        dispatcher.getName(), immutableBucketA.bucketKey(), immutableBucketB.bucketKey());
            }
        });
=======

        if (minIndex == -1) {
            log.warn("[{}] Can't find able merged bucket", dispatcher.getName());
            return CompletableFuture.completedFuture(null);
        }
        return asyncMergeBucketSnapshot(values.get(minIndex), values.get(minIndex + 1));
>>>>>>> 145e985f
    }

    private synchronized CompletableFuture<Void> asyncMergeBucketSnapshot(ImmutableBucket bucketA,
                                                                          ImmutableBucket bucketB) {
        CompletableFuture<Long> snapshotCreateFutureA =
                bucketA.getSnapshotCreateFuture().orElse(CompletableFuture.completedFuture(null));
        CompletableFuture<Long> snapshotCreateFutureB =
                bucketB.getSnapshotCreateFuture().orElse(CompletableFuture.completedFuture(null));

        return CompletableFuture.allOf(snapshotCreateFutureA, snapshotCreateFutureB).thenCompose(__ -> {
            CompletableFuture<List<DelayedMessageIndexBucketSnapshotFormat.SnapshotSegment>> futureA =
                    bucketA.getRemainSnapshotSegment();
            CompletableFuture<List<DelayedMessageIndexBucketSnapshotFormat.SnapshotSegment>> futureB =
                    bucketB.getRemainSnapshotSegment();
            return futureA.thenCombine(futureB, CombinedSegmentDelayedIndexQueue::wrap)
                    .thenAccept(combinedDelayedIndexQueue -> {
                        Pair<ImmutableBucket, DelayedIndex> immutableBucketDelayedIndexPair =
                                lastMutableBucket.createImmutableBucketAndAsyncPersistent(
                                        timeStepPerBucketSnapshotSegmentInMillis, sharedBucketPriorityQueue,
                                        combinedDelayedIndexQueue, bucketA.startLedgerId, bucketB.endLedgerId);

                        // Merge bit map to new bucket
                        Map<Long, RoaringBitmap> delayedIndexBitMapA = bucketA.getDelayedIndexBitMap();
                        Map<Long, RoaringBitmap> delayedIndexBitMapB = bucketB.getDelayedIndexBitMap();
                        Map<Long, RoaringBitmap> delayedIndexBitMap = new HashMap<>(delayedIndexBitMapA);
                        delayedIndexBitMapB.forEach((ledgerId, bitMapB) -> {
                            delayedIndexBitMap.compute(ledgerId, (k, bitMapA) -> {
                                if (bitMapA == null) {
                                    return bitMapB;
                                }

                                bitMapA.or(bitMapB);
                                return bitMapA;
                            });
                        });
                        immutableBucketDelayedIndexPair.getLeft().setDelayedIndexBitMap(delayedIndexBitMap);

                        afterCreateImmutableBucket(immutableBucketDelayedIndexPair);

                        CompletableFuture<Long> snapshotCreateFuture = CompletableFuture.completedFuture(null);
                        if (immutableBucketDelayedIndexPair != null) {
                            snapshotCreateFuture = immutableBucketDelayedIndexPair.getLeft().getSnapshotCreateFuture()
                                    .orElse(CompletableFuture.completedFuture(null));
                        }

                        snapshotCreateFuture.thenCompose(___ -> {
                            CompletableFuture<Void> removeAFuture = bucketA.asyncDeleteBucketSnapshot();
                            CompletableFuture<Void> removeBFuture = bucketB.asyncDeleteBucketSnapshot();
                            return CompletableFuture.allOf(removeAFuture, removeBFuture);
                        });

                        immutableBuckets.remove(Range.closed(bucketA.startLedgerId, bucketA.endLedgerId));
                        immutableBuckets.remove(Range.closed(bucketB.startLedgerId, bucketB.endLedgerId));
                    });
        });
    }

    @Override
    public synchronized boolean hasMessageAvailable() {
        long cutoffTime = getCutoffTime();

        boolean hasMessageAvailable = getNumberOfDelayedMessages() > 0 && nextDeliveryTime() <= cutoffTime;
        if (!hasMessageAvailable) {
            updateTimer();
        }
        return hasMessageAvailable;
    }

    @Override
    protected long nextDeliveryTime() {
        if (lastMutableBucket.isEmpty() && !sharedBucketPriorityQueue.isEmpty()) {
            return sharedBucketPriorityQueue.peekN1();
        } else if (sharedBucketPriorityQueue.isEmpty() && !lastMutableBucket.isEmpty()) {
            return lastMutableBucket.nextDeliveryTime();
        }
        long timestamp = lastMutableBucket.nextDeliveryTime();
        long bucketTimestamp = sharedBucketPriorityQueue.peekN1();
        return Math.min(timestamp, bucketTimestamp);
    }

    @Override
    public synchronized long getNumberOfDelayedMessages() {
        return numberDelayedMessages;
    }

    @Override
    public synchronized long getBufferMemoryUsage() {
        return this.lastMutableBucket.getBufferMemoryUsage() + sharedBucketPriorityQueue.bytesCapacity();
    }

    @Override
    public synchronized NavigableSet<PositionImpl> getScheduledMessages(int maxMessages) {
        long cutoffTime = getCutoffTime();

        lastMutableBucket.moveScheduledMessageToSharedQueue(cutoffTime, sharedBucketPriorityQueue);

        NavigableSet<PositionImpl> positions = new TreeSet<>();
        int n = maxMessages;

        while (n > 0 && !sharedBucketPriorityQueue.isEmpty()) {
            long timestamp = sharedBucketPriorityQueue.peekN1();
            if (timestamp > cutoffTime) {
                break;
            }

            long ledgerId = sharedBucketPriorityQueue.peekN2();
            long entryId = sharedBucketPriorityQueue.peekN3();

            ImmutableBucket bucket = snapshotSegmentLastIndexTable.remove(ledgerId, entryId);
            if (bucket != null && immutableBuckets.asMapOfRanges().containsValue(bucket)) {
                final int lastSegmentEntryId = bucket.currentSegmentEntryId;
                if (log.isDebugEnabled()) {
                    log.debug("[{}] Loading next bucket snapshot segment, bucketKey: {}, nextSegmentEntryId: {}",
                            dispatcher.getName(), bucket.bucketKey(), lastSegmentEntryId + 1);
                }
                // All message of current snapshot segment are scheduled, load next snapshot segment
                // TODO make it asynchronous and not blocking this process
                try {
                    bucket.asyncLoadNextBucketSnapshotEntry().thenAccept(indexList -> {
                        if (CollectionUtils.isEmpty(indexList)) {
                            immutableBuckets.remove(Range.closed(bucket.startLedgerId, bucket.endLedgerId));
                            bucket.asyncDeleteBucketSnapshot();
                            return;
                        }
                        DelayedMessageIndexBucketSnapshotFormat.DelayedIndex
                                lastDelayedIndex = indexList.get(indexList.size() - 1);
                        this.snapshotSegmentLastIndexTable.put(lastDelayedIndex.getLedgerId(),
                                lastDelayedIndex.getEntryId(), bucket);
                        for (DelayedMessageIndexBucketSnapshotFormat.DelayedIndex index : indexList) {
                            sharedBucketPriorityQueue.add(index.getTimestamp(), index.getLedgerId(),
                                    index.getEntryId());
                        }
                    }).whenComplete((__, ex) -> {
                        if (ex != null) {
                            // Back bucket state
                            snapshotSegmentLastIndexTable.put(ledgerId, entryId, bucket);
                            bucket.setCurrentSegmentEntryId(lastSegmentEntryId);

                            log.error("[{}] Failed to load bucket snapshot segment, bucketKey: {}",
                                    dispatcher.getName(), bucket.bucketKey(), ex);
                        } else {
                            log.info("[{}] Load next bucket snapshot segment finish, bucketKey: {}, segmentEntryId: {}",
                                    dispatcher.getName(), bucket.bucketKey(), bucket.currentSegmentEntryId);
                        }
                    }).get(AsyncOperationTimeoutSeconds * MaxRetryTimes, TimeUnit.SECONDS);
                } catch (Exception e) {
                    // Ignore exception to reload this segment on the next schedule.
                    break;
                }
            }

            positions.add(new PositionImpl(ledgerId, entryId));

            sharedBucketPriorityQueue.pop();
            removeIndexBit(ledgerId, entryId);

            --n;
            --numberDelayedMessages;
        }

        updateTimer();

        return positions;
    }

    @Override
    public boolean shouldPauseAllDeliveries() {
        return false;
    }

    @Override
    public synchronized void clear() {
        cleanImmutableBuckets(true);
        sharedBucketPriorityQueue.clear();
        lastMutableBucket.clear();
        snapshotSegmentLastIndexTable.clear();
        numberDelayedMessages = 0;
    }

    @Override
    public synchronized void close() {
        super.close();
        lastMutableBucket.close();
        cleanImmutableBuckets(false);
        sharedBucketPriorityQueue.close();
    }

    private void cleanImmutableBuckets(boolean delete) {
        if (immutableBuckets != null) {
            Iterator<ImmutableBucket> iterator = immutableBuckets.asMapOfRanges().values().iterator();
            while (iterator.hasNext()) {
                ImmutableBucket bucket = iterator.next();
                bucket.clear(delete);
                iterator.remove();
            }
        }
    }

    private boolean removeIndexBit(long ledgerId, long entryId) {
        if (lastMutableBucket.removeIndexBit(ledgerId, entryId)) {
            return true;
        }

        return findImmutableBucket(ledgerId).map(bucket -> bucket.removeIndexBit(ledgerId, entryId))
                .orElse(false);
    }

    @Override
    public boolean containsMessage(long ledgerId, long entryId) {
        if (lastMutableBucket.containsMessage(ledgerId, entryId)) {
            return true;
        }

        return findImmutableBucket(ledgerId).map(bucket -> bucket.containsMessage(ledgerId, entryId))
                .orElse(false);
    }
}<|MERGE_RESOLUTION|>--- conflicted
+++ resolved
@@ -307,7 +307,12 @@
                 }
             }
         }
-<<<<<<< HEAD
+
+        if (minIndex == -1) {
+            log.warn("[{}] Can't find able merged bucket", dispatcher.getName());
+            return CompletableFuture.completedFuture(null);
+        }
+
         ImmutableBucket immutableBucketA = values.get(minIndex);
         ImmutableBucket immutableBucketB = values.get(minIndex + 1);
         if (log.isDebugEnabled()) {
@@ -323,14 +328,6 @@
                         dispatcher.getName(), immutableBucketA.bucketKey(), immutableBucketB.bucketKey());
             }
         });
-=======
-
-        if (minIndex == -1) {
-            log.warn("[{}] Can't find able merged bucket", dispatcher.getName());
-            return CompletableFuture.completedFuture(null);
-        }
-        return asyncMergeBucketSnapshot(values.get(minIndex), values.get(minIndex + 1));
->>>>>>> 145e985f
     }
 
     private synchronized CompletableFuture<Void> asyncMergeBucketSnapshot(ImmutableBucket bucketA,
