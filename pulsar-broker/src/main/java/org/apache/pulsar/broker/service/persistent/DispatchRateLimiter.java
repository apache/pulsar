/**
 * Licensed to the Apache Software Foundation (ASF) under one
 * or more contributor license agreements.  See the NOTICE file
 * distributed with this work for additional information
 * regarding copyright ownership.  The ASF licenses this file
 * to you under the Apache License, Version 2.0 (the
 * "License"); you may not use this file except in compliance
 * with the License.  You may obtain a copy of the License at
 *
 *   http://www.apache.org/licenses/LICENSE-2.0
 *
 * Unless required by applicable law or agreed to in writing,
 * software distributed under the License is distributed on an
 * "AS IS" BASIS, WITHOUT WARRANTIES OR CONDITIONS OF ANY
 * KIND, either express or implied.  See the License for the
 * specific language governing permissions and limitations
 * under the License.
 */
package org.apache.pulsar.broker.service.persistent;

import java.util.Optional;
import java.util.concurrent.CompletableFuture;
import java.util.concurrent.TimeUnit;
import java.util.function.Supplier;
import org.apache.pulsar.broker.ServiceConfiguration;
import org.apache.pulsar.broker.service.BrokerService;
import org.apache.pulsar.broker.service.BrokerServiceException;
import org.apache.pulsar.common.naming.NamespaceName;
import org.apache.pulsar.common.naming.TopicName;
import org.apache.pulsar.common.policies.data.DispatchRate;
import org.apache.pulsar.common.policies.data.Policies;
import org.apache.pulsar.common.policies.data.TopicPolicies;
import org.apache.pulsar.common.policies.data.impl.DispatchRateImpl;
import org.apache.pulsar.common.util.RateLimiter;
import org.slf4j.Logger;
import org.slf4j.LoggerFactory;

public class DispatchRateLimiter {

    public enum Type {
        TOPIC,
        SUBSCRIPTION,
        REPLICATOR,
        BROKER
    }

    private final PersistentTopic topic;
    private final String topicName;
    private final Type type;

    private final BrokerService brokerService;
    private RateLimiter dispatchRateLimiterOnMessage;
    private RateLimiter dispatchRateLimiterOnByte;
    private long subscriptionRelativeRatelimiterOnMessage;
    private long subscriptionRelativeRatelimiterOnByte;

    public DispatchRateLimiter(PersistentTopic topic, Type type) {
        this.topic = topic;
        this.topicName = topic.getName();
        this.brokerService = topic.getBrokerService();
        this.type = type;
        this.subscriptionRelativeRatelimiterOnMessage = -1;
        this.subscriptionRelativeRatelimiterOnByte = -1;
        updateDispatchRate();
    }

    public DispatchRateLimiter(BrokerService brokerService) {
        this.topic = null;
        this.topicName = null;
        this.brokerService = brokerService;
        this.type = Type.BROKER;
        this.subscriptionRelativeRatelimiterOnMessage = -1;
        this.subscriptionRelativeRatelimiterOnByte = -1;
        updateDispatchRate();
    }

    /**
     * returns available msg-permit if msg-dispatch-throttling is enabled else it returns -1.
     *
     * @return
     */
    public long getAvailableDispatchRateLimitOnMsg() {
        return dispatchRateLimiterOnMessage == null ? -1 : dispatchRateLimiterOnMessage.getAvailablePermits();
    }

    /**
     * returns available byte-permit if msg-dispatch-throttling is enabled else it returns -1.
     *
     * @return
     */
    public long getAvailableDispatchRateLimitOnByte() {
        return dispatchRateLimiterOnByte == null ? -1 : dispatchRateLimiterOnByte.getAvailablePermits();
    }

    /**
     * It acquires msg and bytes permits from rate-limiter and returns if acquired permits succeed.
     *
     * @param msgPermits
     * @param bytePermits
     * @return
     */
    public boolean tryDispatchPermit(long msgPermits, long bytePermits) {
        boolean acquiredMsgPermit = msgPermits <= 0 || dispatchRateLimiterOnMessage == null
        // acquiring permits must be < configured msg-rate;
                || dispatchRateLimiterOnMessage.tryAcquire(msgPermits);
        boolean acquiredBytePermit = bytePermits <= 0 || dispatchRateLimiterOnByte == null
        // acquiring permits must be < configured msg-rate;
                || dispatchRateLimiterOnByte.tryAcquire(bytePermits);
        return acquiredMsgPermit && acquiredBytePermit;
    }

    /**
     * checks if dispatch-rate limit is configured and if it's configured then check if permits are available or not.
     *
     * @return
     */
    public boolean hasMessageDispatchPermit() {
        return (dispatchRateLimiterOnMessage == null || dispatchRateLimiterOnMessage.getAvailablePermits() > 0)
                && (dispatchRateLimiterOnByte == null || dispatchRateLimiterOnByte.getAvailablePermits() > 0);
    }

    /**
     * Checks if dispatch-rate limiting is enabled.
     *
     * @return
     */
    public boolean isDispatchRateLimitingEnabled() {
        return dispatchRateLimiterOnMessage != null || dispatchRateLimiterOnByte != null;
    }

    /**
     * createDispatchRate according to broker service config.
     *
     * @return
     */
    private DispatchRate createDispatchRate() {
        int dispatchThrottlingRateInMsg;
        long dispatchThrottlingRateInByte;
        ServiceConfiguration config = brokerService.pulsar().getConfiguration();

        switch (type) {
            case TOPIC:
                dispatchThrottlingRateInMsg = config.getDispatchThrottlingRatePerTopicInMsg();
                dispatchThrottlingRateInByte = config.getDispatchThrottlingRatePerTopicInByte();
                break;
            case SUBSCRIPTION:
                dispatchThrottlingRateInMsg = config.getDispatchThrottlingRatePerSubscriptionInMsg();
                dispatchThrottlingRateInByte = config.getDispatchThrottlingRatePerSubscriptionInByte();
                break;
            case REPLICATOR:
                dispatchThrottlingRateInMsg = config.getDispatchThrottlingRatePerReplicatorInMsg();
                dispatchThrottlingRateInByte = config.getDispatchThrottlingRatePerReplicatorInByte();
                break;
            case BROKER:
                dispatchThrottlingRateInMsg = config.getBrokerDispatchThrottlingMaxMessageRate();
                dispatchThrottlingRateInByte = config.getBrokerDispatchThrottlingMaxByteRate();
                break;
            default:
                dispatchThrottlingRateInMsg = -1;
                dispatchThrottlingRateInByte = -1;
        }


        return DispatchRate.builder()
                .dispatchThrottlingRateInMsg(dispatchThrottlingRateInMsg)
                .dispatchThrottlingRateInByte(dispatchThrottlingRateInByte)
                .ratePeriodInSecond(1)
                .relativeToPublishRate(type != Type.BROKER && config.isDispatchThrottlingRateRelativeToPublishRate())
                .build();
    }

    /**
     * Update dispatch-throttling-rate.
     * Topic-level has the highest priority, then namespace-level, and finally use dispatch-throttling-rate in
     * broker-level
     */
    public void updateDispatchRate() {
        Optional<DispatchRate> dispatchRate = getTopicPolicyDispatchRate(brokerService, topicName, type);
        if (!dispatchRate.isPresent()) {
            getPoliciesDispatchRateAsync(brokerService).thenAccept(dispatchRateOp -> {
                if (!dispatchRateOp.isPresent()) {
                    dispatchRateOp = Optional.of(createDispatchRate());
                }
                updateDispatchRate(dispatchRateOp.get());
                log.info("[{}] configured {} message-dispatch rate at broker {}", this.topicName, type,
                        dispatchRateOp.get());

            }).exceptionally(ex -> {
                log.error("[{}] failed to get the dispatch rate policy from the namespace resource for type {}",
                        topicName, type, ex);
                return null;
            });
        } else {
            updateDispatchRate(dispatchRate.get());
            log.info("[{}] configured {} message-dispatch rate at broker {}", this.topicName, type, dispatchRate.get());
        }
<<<<<<< HEAD

        updateDispatchRate(dispatchRate.get());
        if (type == Type.BROKER) {
            log.info("configured broker message-dispatch rate {}", dispatchRate.get());
        } else {
            log.info("[{}] configured {} message-dispatch rate at broker {}", this.topicName, type, dispatchRate.get());
        }
}
=======
    }
>>>>>>> 1ce016c5

    public static boolean isDispatchRateNeeded(BrokerService brokerService, Optional<Policies> policies,
            String topicName, Type type) {
        final ServiceConfiguration serviceConfig = brokerService.pulsar().getConfiguration();
        if (type == Type.BROKER) {
            return brokerService.getBrokerDispatchRateLimiter().isDispatchRateLimitingEnabled();
        }

        Optional<DispatchRate> dispatchRate = getTopicPolicyDispatchRate(brokerService, topicName, type);
        if (dispatchRate.isPresent()) {
            return true;
        }

        policies = policies.isPresent() ? policies : getPolicies(brokerService, topicName);
        return isDispatchRateNeeded(serviceConfig, policies, topicName, type);
    }

    public static Optional<DispatchRate> getTopicPolicyDispatchRate(BrokerService brokerService,
                                                                    String topicName, Type type) {
        Optional<DispatchRate> dispatchRate = Optional.empty();
        final ServiceConfiguration serviceConfiguration = brokerService.pulsar().getConfiguration();
        if (serviceConfiguration.isSystemTopicEnabled() && serviceConfiguration.isTopicLevelPoliciesEnabled()) {
            try {
                switch (type) {
                    case TOPIC:
                        dispatchRate = Optional.ofNullable(brokerService.pulsar().getTopicPoliciesService()
                                .getTopicPolicies(TopicName.get(topicName)))
                                .map(TopicPolicies::getDispatchRate);
                        break;
                    case SUBSCRIPTION:
                        dispatchRate = Optional.ofNullable(brokerService.pulsar().getTopicPoliciesService()
                                .getTopicPolicies(TopicName.get(topicName)))
                                .map(TopicPolicies::getSubscriptionDispatchRate);
                        break;
                    case REPLICATOR:
                        dispatchRate = Optional.ofNullable(brokerService.pulsar().getTopicPoliciesService()
                                .getTopicPolicies(TopicName.get(topicName)))
                                .map(TopicPolicies::getReplicatorDispatchRate);
                        break;
                    default:
                        break;
                }
            } catch (BrokerServiceException.TopicPoliciesCacheNotInitException e) {
                log.debug("Topic {} policies have not been initialized yet.", topicName);
            } catch (Exception e) {
                log.debug("[{}] Failed to get topic dispatch rate. ", topicName, e);
            }
        }

        return dispatchRate;
    }

    public static boolean isDispatchRateNeeded(final ServiceConfiguration serviceConfig,
            final Optional<Policies> policies, final String topicName, final Type type) {
        DispatchRate dispatchRate = getPoliciesDispatchRate(serviceConfig.getClusterName(), policies, type);
        if (dispatchRate == null) {
            switch (type) {
                case TOPIC:
                    return serviceConfig.getDispatchThrottlingRatePerTopicInMsg() > 0
                        || serviceConfig.getDispatchThrottlingRatePerTopicInByte() > 0;
                case SUBSCRIPTION:
                    return serviceConfig.getDispatchThrottlingRatePerSubscriptionInMsg() > 0
                        || serviceConfig.getDispatchThrottlingRatePerSubscriptionInByte() > 0;
                case REPLICATOR:
                    return serviceConfig.getDispatchThrottlingRatePerReplicatorInMsg() > 0
                        || serviceConfig.getDispatchThrottlingRatePerReplicatorInByte() > 0;
                default:
                    log.error("error DispatchRateLimiter type: {} ", type);
                    return false;
            }
        }
        return true;
    }

    @SuppressWarnings("deprecation")
    public void onPoliciesUpdate(Policies data) {
        String cluster = brokerService.pulsar().getConfiguration().getClusterName();

        DispatchRate dispatchRate;

        switch (type) {
            case TOPIC:
                dispatchRate = data.topicDispatchRate.get(cluster);
                if (dispatchRate == null) {
                    dispatchRate = data.clusterDispatchRate.get(cluster);
                }
                break;
            case SUBSCRIPTION:
                dispatchRate = data.subscriptionDispatchRate.get(cluster);
                break;
            case REPLICATOR:
                dispatchRate = data.replicatorDispatchRate.get(cluster);
                break;
            default:
                log.error("error DispatchRateLimiter type: {} ", type);
                dispatchRate = null;
        }

        // update dispatch-rate only if it's configured in policies else ignore
        if (dispatchRate != null) {
            final DispatchRate newDispatchRate = createDispatchRate();

            // if policy-throttling rate is disabled and cluster-throttling is enabled then apply
            // cluster-throttling rate
            if (!isDispatchRateEnabled(dispatchRate) && isDispatchRateEnabled(newDispatchRate)) {
                dispatchRate = newDispatchRate;
            }
            updateDispatchRate(dispatchRate);
        }
    }

    @SuppressWarnings("deprecation")
    public static DispatchRateImpl getPoliciesDispatchRate(final String cluster,
                                                           Optional<Policies> policies,
                                                           Type type) {
        // return policy-dispatch rate only if it's enabled in policies
        return policies.map(p -> {
            DispatchRateImpl dispatchRate;
            switch (type) {
                case TOPIC:
                    dispatchRate = p.topicDispatchRate.get(cluster);
                    if (dispatchRate == null) {
                        dispatchRate = p.clusterDispatchRate.get(cluster);
                    }
                    break;
                case SUBSCRIPTION:
                    dispatchRate = p.subscriptionDispatchRate.get(cluster);
                    break;
                case REPLICATOR:
                    dispatchRate = p.replicatorDispatchRate.get(cluster);
                    break;
                default:
                    log.error("error DispatchRateLimiter type: {} ", type);
                    return null;
            }
            return isDispatchRateEnabled(dispatchRate) ? dispatchRate : null;
        }).orElse(null);
    }


    /**
     * Gets configured dispatch-rate from namespace policies. Returns null if dispatch-rate is not configured
     *
     * @return
     */
<<<<<<< HEAD
    public DispatchRate getPoliciesDispatchRate(BrokerService brokerService) {
        if (topicName == null) {
            return null;
        }
=======
    public CompletableFuture<Optional<DispatchRate>> getPoliciesDispatchRateAsync(BrokerService brokerService) {
>>>>>>> 1ce016c5
        final String cluster = brokerService.pulsar().getConfiguration().getClusterName();
        return getPoliciesAsync(brokerService, topicName).thenApply(policiesOp ->
                Optional.ofNullable(getPoliciesDispatchRate(cluster, policiesOp, type)));
    }

    public static CompletableFuture<Optional<Policies>> getPoliciesAsync(BrokerService brokerService,
         String topicName) {
        final NamespaceName namespace = TopicName.get(topicName).getNamespaceObject();
        return brokerService.pulsar().getPulsarResources().getNamespaceResources().getPoliciesAsync(namespace);
    }

    public static Optional<Policies> getPolicies(BrokerService brokerService, String topicName) {
        final NamespaceName namespace = TopicName.get(topicName).getNamespaceObject();
        return brokerService.pulsar().getPulsarResources().getNamespaceResources().getPoliciesIfCached(namespace);
    }

    /**
     * Update dispatch rate by updating msg and byte rate-limiter. If dispatch-rate is configured < 0 then it closes
     * the rate-limiter and disables appropriate rate-limiter.
     *
     * @param dispatchRate
     */
    public synchronized void updateDispatchRate(DispatchRate dispatchRate) {
        // synchronized to prevent race condition from concurrent zk-watch
        log.info("setting message-dispatch-rate {}", dispatchRate);

        long msgRate = dispatchRate.getDispatchThrottlingRateInMsg();
        long byteRate = dispatchRate.getDispatchThrottlingRateInByte();
        long ratePeriod = dispatchRate.getRatePeriodInSecond();

        Supplier<Long> permitUpdaterMsg = dispatchRate.isRelativeToPublishRate()
                ? () -> getRelativeDispatchRateInMsg(dispatchRate)
                : null;
        // update msg-rateLimiter
        if (msgRate > 0) {
            if (this.dispatchRateLimiterOnMessage == null) {
                this.dispatchRateLimiterOnMessage =
                        RateLimiter.builder()
                                .scheduledExecutorService(brokerService.pulsar().getExecutor())
                                .permits(msgRate)
                                .rateTime(ratePeriod)
                                .timeUnit(TimeUnit.SECONDS)
                                .permitUpdater(permitUpdaterMsg)
                                .isDispatchOrPrecisePublishRateLimiter(true)
                                .build();
            } else {
                this.dispatchRateLimiterOnMessage.setRate(msgRate, dispatchRate.getRatePeriodInSecond(),
                        TimeUnit.SECONDS, permitUpdaterMsg);
            }
        } else {
            // message-rate should be disable and close
            if (this.dispatchRateLimiterOnMessage != null) {
                this.dispatchRateLimiterOnMessage.close();
                this.dispatchRateLimiterOnMessage = null;
            }
        }

        Supplier<Long> permitUpdaterByte = dispatchRate.isRelativeToPublishRate()
                ? () -> getRelativeDispatchRateInByte(dispatchRate)
                : null;
        // update byte-rateLimiter
        if (byteRate > 0) {
            if (this.dispatchRateLimiterOnByte == null) {
                this.dispatchRateLimiterOnByte =
                        RateLimiter.builder()
                                .scheduledExecutorService(brokerService.pulsar().getExecutor())
                                .permits(byteRate)
                                .rateTime(ratePeriod)
                                .timeUnit(TimeUnit.SECONDS)
                                .permitUpdater(permitUpdaterByte)
                                .isDispatchOrPrecisePublishRateLimiter(true)
                                .build();
            } else {
                this.dispatchRateLimiterOnByte.setRate(byteRate, dispatchRate.getRatePeriodInSecond(),
                        TimeUnit.SECONDS, permitUpdaterByte);
            }
        } else {
            // message-rate should be disable and close
            if (this.dispatchRateLimiterOnByte != null) {
                this.dispatchRateLimiterOnByte.close();
                this.dispatchRateLimiterOnByte = null;
            }
        }
    }

    private long getRelativeDispatchRateInMsg(DispatchRate dispatchRate) {
        return (topic != null && dispatchRate != null)
                ? (long) topic.getLastUpdatedAvgPublishRateInMsg() + dispatchRate.getDispatchThrottlingRateInMsg()
                : 0;
    }

    private long getRelativeDispatchRateInByte(DispatchRate dispatchRate) {
        return (topic != null && dispatchRate != null)
                ? (long) topic.getLastUpdatedAvgPublishRateInByte() + dispatchRate.getDispatchThrottlingRateInByte()
                : 0;
    }

    /**
     * Get configured msg dispatch-throttling rate. Returns -1 if not configured
     *
     * @return
     */
    public long getDispatchRateOnMsg() {
        return dispatchRateLimiterOnMessage != null ? dispatchRateLimiterOnMessage.getRate() : -1;
    }

    /**
     * Get configured byte dispatch-throttling rate. Returns -1 if not configured
     *
     * @return
     */
    public long getDispatchRateOnByte() {
        return dispatchRateLimiterOnByte != null ? dispatchRateLimiterOnByte.getRate() : -1;
    }


    private static boolean isDispatchRateEnabled(DispatchRate dispatchRate) {
        return dispatchRate != null && (dispatchRate.getDispatchThrottlingRateInMsg() > 0
                || dispatchRate.getDispatchThrottlingRateInByte() > 0);
    }

    public void close() {
        // close rate-limiter
        if (dispatchRateLimiterOnMessage != null) {
            dispatchRateLimiterOnMessage.close();
            dispatchRateLimiterOnMessage = null;
        }
        if (dispatchRateLimiterOnByte != null) {
            dispatchRateLimiterOnByte.close();
            dispatchRateLimiterOnByte = null;
        }
    }

    private static final Logger log = LoggerFactory.getLogger(DispatchRateLimiter.class);
}<|MERGE_RESOLUTION|>--- conflicted
+++ resolved
@@ -182,9 +182,11 @@
                     dispatchRateOp = Optional.of(createDispatchRate());
                 }
                 updateDispatchRate(dispatchRateOp.get());
-                log.info("[{}] configured {} message-dispatch rate at broker {}", this.topicName, type,
-                        dispatchRateOp.get());
-
+                if (type == Type.BROKER) {
+                  log.info("configured broker message-dispatch rate {}", dispatchRate.get());
+                } else {
+                  log.info("[{}] configured {} message-dispatch rate at broker {}", this.topicName, type, dispatchRate.get());
+                }
             }).exceptionally(ex -> {
                 log.error("[{}] failed to get the dispatch rate policy from the namespace resource for type {}",
                         topicName, type, ex);
@@ -194,18 +196,7 @@
             updateDispatchRate(dispatchRate.get());
             log.info("[{}] configured {} message-dispatch rate at broker {}", this.topicName, type, dispatchRate.get());
         }
-<<<<<<< HEAD
-
-        updateDispatchRate(dispatchRate.get());
-        if (type == Type.BROKER) {
-            log.info("configured broker message-dispatch rate {}", dispatchRate.get());
-        } else {
-            log.info("[{}] configured {} message-dispatch rate at broker {}", this.topicName, type, dispatchRate.get());
-        }
-}
-=======
-    }
->>>>>>> 1ce016c5
+    }
 
     public static boolean isDispatchRateNeeded(BrokerService brokerService, Optional<Policies> policies,
             String topicName, Type type) {
@@ -351,14 +342,10 @@
      *
      * @return
      */
-<<<<<<< HEAD
-    public DispatchRate getPoliciesDispatchRate(BrokerService brokerService) {
+    public CompletableFuture<Optional<DispatchRate>> getPoliciesDispatchRateAsync(BrokerService brokerService) {
         if (topicName == null) {
-            return null;
-        }
-=======
-    public CompletableFuture<Optional<DispatchRate>> getPoliciesDispatchRateAsync(BrokerService brokerService) {
->>>>>>> 1ce016c5
+          return CompletableFuture.completedFuture(Optional.empty()); 
+        }
         final String cluster = brokerService.pulsar().getConfiguration().getClusterName();
         return getPoliciesAsync(brokerService, topicName).thenApply(policiesOp ->
                 Optional.ofNullable(getPoliciesDispatchRate(cluster, policiesOp, type)));
