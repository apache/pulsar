/*
 * Licensed to the Apache Software Foundation (ASF) under one
 * or more contributor license agreements.  See the NOTICE file
 * distributed with this work for additional information
 * regarding copyright ownership.  The ASF licenses this file
 * to you under the Apache License, Version 2.0 (the
 * "License"); you may not use this file except in compliance
 * with the License.  You may obtain a copy of the License at
 *
 *   http://www.apache.org/licenses/LICENSE-2.0
 *
 * Unless required by applicable law or agreed to in writing,
 * software distributed under the License is distributed on an
 * "AS IS" BASIS, WITHOUT WARRANTIES OR CONDITIONS OF ANY
 * KIND, either express or implied.  See the License for the
 * specific language governing permissions and limitations
 * under the License.
 */
package org.apache.pulsar.broker.service.persistent;

import static org.apache.bookkeeper.mledger.util.SafeRun.safeRun;
import com.google.common.collect.Lists;
import java.util.List;
import java.util.Set;
import java.util.concurrent.TimeUnit;
import lombok.extern.slf4j.Slf4j;
import org.apache.bookkeeper.mledger.Entry;
import org.apache.bookkeeper.mledger.ManagedCursor;
import org.apache.bookkeeper.mledger.Position;
import org.apache.bookkeeper.mledger.impl.ManagedCursorImpl;
import org.apache.bookkeeper.mledger.impl.ManagedLedgerImpl;
import org.apache.bookkeeper.mledger.impl.PositionImpl;
import org.apache.bookkeeper.mledger.util.SafeRun;
import org.apache.commons.lang3.tuple.Pair;
import org.apache.pulsar.broker.service.Subscription;
import org.apache.pulsar.broker.service.streamingdispatch.PendingReadEntryRequest;
import org.apache.pulsar.broker.service.streamingdispatch.StreamingDispatcher;
import org.apache.pulsar.broker.service.streamingdispatch.StreamingEntryReader;

/**
 * A {@link PersistentDispatcherMultipleConsumers} implemented {@link StreamingDispatcher}.
 * It'll use {@link StreamingEntryReader} to read new entries instead read as micro batch from managed ledger.
 */
@Slf4j
public class PersistentStreamingDispatcherMultipleConsumers extends PersistentDispatcherMultipleConsumers
    implements StreamingDispatcher {

    private final StreamingEntryReader streamingEntryReader = new StreamingEntryReader((ManagedCursorImpl) cursor,
            this, topic);

    public PersistentStreamingDispatcherMultipleConsumers(PersistentTopic topic, ManagedCursor cursor,
                                                          Subscription subscription) {
        super(topic, cursor, subscription);
    }

    protected final synchronized boolean sendMessagesToConsumers(ReadType readType, List<Entry> entries,
                                                                 boolean isLastEntryInBatch) {
        sendInProgress = true;
        try {
            return trySendMessagesToConsumers(readType, entries);
        } finally {
            if (isLastEntryInBatch) {
                sendInProgress = false;
            }
        }
    }

    /**
     * {@inheritDoc}
     */
    @Override
    public synchronized void readEntryComplete(Entry entry, PendingReadEntryRequest ctx) {

        ReadType readType = (ReadType) ctx.ctx;
        if (ctx.isLast()) {
            readFailureBackoff.reduceToHalf();
            if (readType == ReadType.Normal) {
                havePendingRead = false;
            } else {
                havePendingReplayRead = false;
            }
        }

        if (readBatchSize < serviceConfig.getDispatcherMaxReadBatchSize()) {
            int newReadBatchSize = Math.min(readBatchSize * 2, serviceConfig.getDispatcherMaxReadBatchSize());
            if (log.isDebugEnabled()) {
                log.debug("[{}] Increasing read batch size from {} to {}", name, readBatchSize, newReadBatchSize);
            }
            readBatchSize = newReadBatchSize;
        }

        if (shouldRewindBeforeReadingOrReplaying && readType == ReadType.Normal) {
            // All consumers got disconnected before the completion of the read operation
            entry.release();
            cursor.rewind();
            shouldRewindBeforeReadingOrReplaying = false;
            readMoreEntries();
            return;
        }

        if (log.isDebugEnabled()) {
            log.debug("[{}] Distributing a messages to {} consumers", name, consumerList.size());
        }

        cursor.seek(((ManagedLedgerImpl) cursor.getManagedLedger())
                .getNextValidPosition((PositionImpl) entry.getPosition()));

        long size = entry.getLength();
        updatePendingBytesToDispatch(size);
        // dispatch messages to a separate thread, but still in order for this subscription
        // sendMessagesToConsumers is responsible for running broker-side filters
        // that may be quite expensive
        if (serviceConfig.isDispatcherDispatchMessagesInSubscriptionThread()) {
            // setting sendInProgress here, because sendMessagesToConsumers will be executed
            // in a separate thread, and we want to prevent more reads
            sendInProgress = true;
            dispatchMessagesThread.execute(safeRun(() -> {
<<<<<<< HEAD
                if (sendMessagesToConsumers(readType, Lists.newArrayList(entry))) {
                    updatePendingBytesToDispatch(-size);
=======
                if (sendMessagesToConsumers(readType, Lists.newArrayList(entry), ctx.isLast())) {
>>>>>>> 2bed5ff3
                    readMoreEntries();
                } else {
                    updatePendingBytesToDispatch(-size);
                }
            }));
        } else {
<<<<<<< HEAD
            if (sendMessagesToConsumers(readType, Lists.newArrayList(entry))) {
                updatePendingBytesToDispatch(-size);
=======
            if (sendMessagesToConsumers(readType, Lists.newArrayList(entry), ctx.isLast())) {
>>>>>>> 2bed5ff3
                readMoreEntriesAsync();
            } else {
                updatePendingBytesToDispatch(-size);
            }
        }
        ctx.recycle();
    }

    /**
     * {@inheritDoc}
     */
    @Override
    public void canReadMoreEntries(boolean withBackoff) {
        havePendingRead = false;
        topic.getBrokerService().executor().schedule(() -> {
        topic.getBrokerService().getTopicOrderedExecutor().executeOrdered(topic.getName(), SafeRun.safeRun(() -> {
                synchronized (PersistentStreamingDispatcherMultipleConsumers.this) {
                    if (!havePendingRead) {
                        log.info("[{}] Scheduling read operation", name);
                        readMoreEntries();
                    } else {
                        log.info("[{}] Skipping read since we have pendingRead", name);
                    }
                }
            }));
        }, withBackoff
                ? readFailureBackoff.next() : 0, TimeUnit.MILLISECONDS);
    }

    /**
     * {@inheritDoc}
     */
    @Override
    public void notifyConsumersEndOfTopic() {
        if (cursor.getNumberOfEntriesInBacklog(false) == 0) {
            // Topic has been terminated and there are no more entries to read
            // Notify the consumer only if all the messages were already acknowledged
            checkAndApplyReachedEndOfTopicOrTopicMigration(consumerList);
        }
    }

    @Override
    protected void cancelPendingRead() {
        if (havePendingRead && streamingEntryReader.cancelReadRequests()) {
            havePendingRead = false;
        }
    }

    @Override
    public synchronized void readMoreEntries() {
        if (sendInProgress) {
            // we cannot read more entries while sending the previous batch
            // otherwise we could re-read the same entries and send duplicates
            return;
        }
        // totalAvailablePermits may be updated by other threads
        int currentTotalAvailablePermits = totalAvailablePermits;
        if (currentTotalAvailablePermits > 0 && isAtleastOneConsumerAvailable()) {
            Pair<Integer, Long> calculateResult = calculateToRead(currentTotalAvailablePermits);
            int messagesToRead = calculateResult.getLeft();
            long bytesToRead = calculateResult.getRight();
            if (-1 == messagesToRead || bytesToRead == -1) {
                // Skip read as topic/dispatcher has exceed the dispatch rate or previous pending read hasn't complete.
                return;
            }

            Set<PositionImpl> messagesToReplayNow = getMessagesToReplayNow(messagesToRead);

            if (!messagesToReplayNow.isEmpty()) {
                if (log.isDebugEnabled()) {
                    log.debug("[{}] Schedule replay of {} messages for {} consumers", name, messagesToReplayNow.size(),
                            consumerList.size());
                }

                havePendingReplayRead = true;
                Set<? extends Position> deletedMessages = topic.isDelayedDeliveryEnabled()
                        ? asyncReplayEntriesInOrder(messagesToReplayNow) : asyncReplayEntries(messagesToReplayNow);
                // clear already acked positions from replay bucket

                deletedMessages.forEach(position -> redeliveryMessages.remove(((PositionImpl) position).getLedgerId(),
                        ((PositionImpl) position).getEntryId()));
                // if all the entries are acked-entries and cleared up from redeliveryMessages, try to read
                // next entries as readCompletedEntries-callback was never called
                if ((messagesToReplayNow.size() - deletedMessages.size()) == 0) {
                    havePendingReplayRead = false;
                    // We should not call readMoreEntries() recursively in the same thread
                    // as there is a risk of StackOverflowError
                    topic.getBrokerService().executor().execute(safeRun(this::readMoreEntries));
                }
            } else if (BLOCKED_DISPATCHER_ON_UNACKMSG_UPDATER.get(this) == TRUE) {
                log.debug("[{}] Dispatcher read is blocked due to unackMessages {} reached to max {}", name,
                        totalUnackedMessages, topic.getMaxUnackedMessagesOnSubscription());
            } else if (!havePendingRead) {
                if (log.isDebugEnabled()) {
                    log.debug("[{}] Schedule read of {} messages for {} consumers", name, messagesToRead,
                            consumerList.size());
                }
                havePendingRead = true;
                streamingEntryReader.asyncReadEntries(messagesToRead, bytesToRead,
                        ReadType.Normal);
            } else {
                log.debug("[{}] Cannot schedule next read until previous one is done", name);
            }
        } else {
            if (log.isDebugEnabled()) {
                log.debug("[{}] Consumer buffer is full, pause reading", name);
            }
        }
    }

}<|MERGE_RESOLUTION|>--- conflicted
+++ resolved
@@ -115,24 +115,14 @@
             // in a separate thread, and we want to prevent more reads
             sendInProgress = true;
             dispatchMessagesThread.execute(safeRun(() -> {
-<<<<<<< HEAD
-                if (sendMessagesToConsumers(readType, Lists.newArrayList(entry))) {
-                    updatePendingBytesToDispatch(-size);
-=======
                 if (sendMessagesToConsumers(readType, Lists.newArrayList(entry), ctx.isLast())) {
->>>>>>> 2bed5ff3
                     readMoreEntries();
                 } else {
                     updatePendingBytesToDispatch(-size);
                 }
             }));
         } else {
-<<<<<<< HEAD
-            if (sendMessagesToConsumers(readType, Lists.newArrayList(entry))) {
-                updatePendingBytesToDispatch(-size);
-=======
             if (sendMessagesToConsumers(readType, Lists.newArrayList(entry), ctx.isLast())) {
->>>>>>> 2bed5ff3
                 readMoreEntriesAsync();
             } else {
                 updatePendingBytesToDispatch(-size);
