/**
 * Licensed to the Apache Software Foundation (ASF) under one
 * or more contributor license agreements.  See the NOTICE file
 * distributed with this work for additional information
 * regarding copyright ownership.  The ASF licenses this file
 * to you under the Apache License, Version 2.0 (the
 * "License"); you may not use this file except in compliance
 * with the License.  You may obtain a copy of the License at
 *
 *   http://www.apache.org/licenses/LICENSE-2.0
 *
 * Unless required by applicable law or agreed to in writing,
 * software distributed under the License is distributed on an
 * "AS IS" BASIS, WITHOUT WARRANTIES OR CONDITIONS OF ANY
 * KIND, either express or implied.  See the License for the
 * specific language governing permissions and limitations
 * under the License.
 */
package org.apache.pulsar.broker;

import com.google.common.annotations.VisibleForTesting;
import org.apache.pulsar.broker.namespace.NamespaceBundleOwnershipListener;
<<<<<<< HEAD
import org.apache.pulsar.common.api.proto.PulsarApi.TxnStatus;
=======
import org.apache.pulsar.broker.transaction.buffer.exceptions.UnsupportedTxnActionException;
import org.apache.pulsar.client.api.transaction.TransactionBufferClient;
>>>>>>> 824cb08b
import org.apache.pulsar.client.api.transaction.TxnID;
import org.apache.pulsar.common.api.proto.PulsarApi;
import org.apache.pulsar.common.naming.NamespaceBundle;
import org.apache.pulsar.common.naming.NamespaceName;
import org.apache.pulsar.common.naming.TopicName;
import org.apache.pulsar.common.util.FutureUtil;
import org.apache.pulsar.transaction.coordinator.TransactionCoordinatorID;
import org.apache.pulsar.transaction.coordinator.TransactionMetadataStore;
import org.apache.pulsar.transaction.coordinator.TransactionMetadataStoreProvider;
import org.apache.pulsar.transaction.coordinator.TxnMeta;
import org.apache.pulsar.transaction.coordinator.TxnSubscription;
import org.apache.pulsar.transaction.coordinator.exceptions.CoordinatorException.CoordinatorNotFoundException;
import org.slf4j.Logger;
import org.slf4j.LoggerFactory;

import java.util.ArrayList;
import java.util.Collections;
import java.util.List;
import java.util.Map;
import java.util.concurrent.CompletableFuture;
import java.util.concurrent.ConcurrentHashMap;

public class TransactionMetadataStoreService {

    private static final Logger LOG = LoggerFactory.getLogger(TransactionMetadataStoreService.class);

    private final Map<TransactionCoordinatorID, TransactionMetadataStore> stores;
    private final TransactionMetadataStoreProvider transactionMetadataStoreProvider;
    private final PulsarService pulsarService;
    private final TransactionBufferClient tbClient;

    public TransactionMetadataStoreService(TransactionMetadataStoreProvider transactionMetadataStoreProvider,
                                           PulsarService pulsarService, TransactionBufferClient tbClient) {
        this.pulsarService = pulsarService;
        this.stores = new ConcurrentHashMap<>();
        this.transactionMetadataStoreProvider = transactionMetadataStoreProvider;
        this.tbClient = tbClient;
    }

    public void start() {
        pulsarService.getNamespaceService().addNamespaceBundleOwnershipListener(new NamespaceBundleOwnershipListener() {
            @Override
            public void onLoad(NamespaceBundle bundle) {
                pulsarService.getNamespaceService().getOwnedTopicListForNamespaceBundle(bundle)
                    .whenComplete((topics, ex) -> {
                        if (ex == null) {
                            for (String topic : topics) {
                                TopicName name = TopicName.get(topic);
                                if (TopicName.TRANSACTION_COORDINATOR_ASSIGN.getLocalName()
                                        .equals(TopicName.get(name.getPartitionedTopicName()).getLocalName())
                                        && name.isPartitioned()) {
                                    addTransactionMetadataStore(TransactionCoordinatorID.get(name.getPartitionIndex()));
                                }
                            }
                        } else {
                            LOG.error("Failed to get owned topic list when triggering on-loading bundle {}.", bundle, ex);
                        }
                    });
            }
            @Override
            public void unLoad(NamespaceBundle bundle) {
                pulsarService.getNamespaceService().getOwnedTopicListForNamespaceBundle(bundle)
                    .whenComplete((topics, ex) -> {
                        if (ex == null) {
                            for (String topic : topics) {
                                TopicName name = TopicName.get(topic);
                                if (TopicName.TRANSACTION_COORDINATOR_ASSIGN.getLocalName()
                                        .equals(TopicName.get(name.getPartitionedTopicName()).getLocalName())
                                        && name.isPartitioned()) {
                                    removeTransactionMetadataStore(TransactionCoordinatorID.get(name.getPartitionIndex()));
                                }
                            }
                        } else {
                            LOG.error("Failed to get owned topic list error when triggering un-loading bundle {}.", bundle, ex);
                        }
                     });
            }
            @Override
            public boolean test(NamespaceBundle namespaceBundle) {
                return namespaceBundle.getNamespaceObject().equals(NamespaceName.SYSTEM_NAMESPACE);
            }
        });
    }

    public void addTransactionMetadataStore(TransactionCoordinatorID tcId) {
        transactionMetadataStoreProvider.openStore(tcId, pulsarService.getManagedLedgerFactory())
            .whenComplete((store, ex) -> {
                if (ex != null) {
                    LOG.error("Add transaction metadata store with id {} error", tcId.getId(), ex);
                } else {
                    stores.put(tcId, store);
                    LOG.info("Added new transaction meta store {}", tcId);
                }
            });
    }

    public void removeTransactionMetadataStore(TransactionCoordinatorID tcId) {
        TransactionMetadataStore metadataStore = stores.remove(tcId);
        if (metadataStore != null) {
            metadataStore.closeAsync().whenComplete((v, ex) -> {
                if (ex != null) {
                    LOG.error("Close transaction metadata store with id " + tcId, ex);
                } else {
                    LOG.info("Removed and closed transaction meta store {}", tcId);
                }
            });
        }
    }

    public CompletableFuture<TxnID> newTransaction(TransactionCoordinatorID tcId) {
        TransactionMetadataStore store = stores.get(tcId);
        if (store == null) {
            return FutureUtil.failedFuture(new CoordinatorNotFoundException(tcId));
        }
        return store.newTransactionAsync(0L);
    }

    public CompletableFuture<Void> addProducedPartitionToTxn(TxnID txnId, List<String> partitions) {
        TransactionCoordinatorID tcId = getTcIdFromTxnId(txnId);
        TransactionMetadataStore store = stores.get(tcId);
        if (store == null) {
            return FutureUtil.failedFuture(new CoordinatorNotFoundException(tcId));
        }
        return store.addProducedPartitionToTxnAsync(txnId, partitions);
    }

    public CompletableFuture<Void> addAckedPartitionToTxn(TxnID txnId, List<TxnSubscription> partitions) {
        TransactionCoordinatorID tcId = getTcIdFromTxnId(txnId);
        TransactionMetadataStore store = stores.get(tcId);
        if (store == null) {
            return FutureUtil.failedFuture(new CoordinatorNotFoundException(tcId));
        }
        return store.addAckedPartitionToTxnAsync(txnId, partitions);
    }

    public CompletableFuture<TxnMeta> getTxnMeta(TxnID txnId) {
        TransactionCoordinatorID tcId = getTcIdFromTxnId(txnId);
        TransactionMetadataStore store = stores.get(tcId);
        if (store == null) {
            return FutureUtil.failedFuture(new CoordinatorNotFoundException(tcId));
        }
        return store.getTxnMetaAsync(txnId);
    }

    public CompletableFuture<Void> updateTxnStatus(TxnID txnId, TxnStatus newStatus, TxnStatus expectedStatus) {
        TransactionCoordinatorID tcId = getTcIdFromTxnId(txnId);
        TransactionMetadataStore store = stores.get(tcId);
        if (store == null) {
            return FutureUtil.failedFuture(new CoordinatorNotFoundException(tcId));
        }
        return store.updateTxnStatusAsync(txnId, newStatus, expectedStatus);
    }

    public CompletableFuture<Void> endTransaction(TxnID txnID, int txnAction) {
        CompletableFuture<Void> completableFuture = new CompletableFuture<>();
        TxnStatus newStatus;
        switch (txnAction) {
            case PulsarApi.TxnAction.COMMIT_VALUE:
                newStatus = TxnStatus.COMMITTING;
                break;
            case PulsarApi.TxnAction.ABORT_VALUE:
                newStatus = TxnStatus.ABORTING;
                break;
            default:
                UnsupportedTxnActionException exception =
                        new UnsupportedTxnActionException(txnID, txnAction);
                LOG.error(exception.getMessage());
                completableFuture.completeExceptionally(exception);
                return completableFuture;
        }

        completableFuture = updateTxnStatus(txnID, newStatus, TxnStatus.OPEN)
                .thenCompose(ignored -> endToTB(txnID, newStatus));
        if (TxnStatus.COMMITTING.equals(newStatus)) {
            completableFuture = completableFuture
                    .thenCompose(ignored -> updateTxnStatus(txnID, TxnStatus.COMMITTED, TxnStatus.COMMITTING));
        } else if (TxnStatus.ABORTING.equals(newStatus)) {
            completableFuture = completableFuture
                    .thenCompose(ignored -> updateTxnStatus(txnID, TxnStatus.ABORTED, TxnStatus.ABORTING));
        }
        return completableFuture;
    }

    private CompletableFuture<Void> endToTB(TxnID txnID, TxnStatus newStatus) {
        CompletableFuture<Void> resultFuture = new CompletableFuture<>();
        List<CompletableFuture<TxnID>> commitFutureList = new ArrayList<>();
        this.getTxnMeta(txnID).whenComplete((txnMeta, throwable) -> {
            if (throwable != null) {
                resultFuture.completeExceptionally(throwable);
                return;
            }
            txnMeta.producedPartitions().forEach(partition -> {
                CompletableFuture<TxnID> commitFuture = new CompletableFuture<>();
                if (TxnStatus.COMMITTING.equals(newStatus)) {
                    commitFuture = tbClient.commitTxnOnTopic(partition, txnID.getMostSigBits(), txnID.getLeastSigBits());
                    // TODO commitTxnOnSubscription
                } else if (TxnStatus.ABORTING.equals(newStatus)) {
                    // TODO abortTxnOnTopic
                    // TODO abortTxnOnSubscription
                    commitFuture.completeExceptionally(new Throwable("Unsupported operation."));
                } else {
                    // Unsupported txnStatus
                    commitFuture.completeExceptionally(new Throwable("Unsupported txnStatus."));
                }
                commitFutureList.add(commitFuture);
            });
            try {
                FutureUtil.waitForAll(commitFutureList).whenComplete((ignored, waitThrowable) -> {
                    if (waitThrowable != null) {
                        resultFuture.completeExceptionally(waitThrowable);
                        return;
                    }
                    resultFuture.complete(null);
                });
            } catch (Exception e) {
                resultFuture.completeExceptionally(e);
            }
        });
        return resultFuture;
    }

    private TransactionCoordinatorID getTcIdFromTxnId(TxnID txnId) {
        return new TransactionCoordinatorID(txnId.getMostSigBits());
    }

    public TransactionMetadataStoreProvider getTransactionMetadataStoreProvider() {
        return transactionMetadataStoreProvider;
    }

    @VisibleForTesting
    public Map<TransactionCoordinatorID, TransactionMetadataStore> getStores() {
        return Collections.unmodifiableMap(stores);
    }
}<|MERGE_RESOLUTION|>--- conflicted
+++ resolved
@@ -20,14 +20,12 @@
 
 import com.google.common.annotations.VisibleForTesting;
 import org.apache.pulsar.broker.namespace.NamespaceBundleOwnershipListener;
-<<<<<<< HEAD
-import org.apache.pulsar.common.api.proto.PulsarApi.TxnStatus;
-=======
+
 import org.apache.pulsar.broker.transaction.buffer.exceptions.UnsupportedTxnActionException;
 import org.apache.pulsar.client.api.transaction.TransactionBufferClient;
->>>>>>> 824cb08b
 import org.apache.pulsar.client.api.transaction.TxnID;
-import org.apache.pulsar.common.api.proto.PulsarApi;
+import org.apache.pulsar.common.api.proto.PulsarApi.TxnStatus;
+import org.apache.pulsar.common.api.proto.PulsarApi.TxnAction;
 import org.apache.pulsar.common.naming.NamespaceBundle;
 import org.apache.pulsar.common.naming.NamespaceName;
 import org.apache.pulsar.common.naming.TopicName;
@@ -183,10 +181,10 @@
         CompletableFuture<Void> completableFuture = new CompletableFuture<>();
         TxnStatus newStatus;
         switch (txnAction) {
-            case PulsarApi.TxnAction.COMMIT_VALUE:
+            case TxnAction.COMMIT_VALUE:
                 newStatus = TxnStatus.COMMITTING;
                 break;
-            case PulsarApi.TxnAction.ABORT_VALUE:
+            case TxnAction.ABORT_VALUE:
                 newStatus = TxnStatus.ABORTING;
                 break;
             default:
