--- conflicted
+++ resolved
@@ -25,13 +25,13 @@
 import org.apache.pulsar.client.api.MessageId;
 import org.apache.pulsar.client.api.transaction.TransactionBufferClient;
 import org.apache.pulsar.client.api.transaction.TxnID;
-<<<<<<< HEAD
-import org.apache.pulsar.common.api.proto.PulsarApi.TxnStatus;
+
+import org.apache.pulsar.common.api.proto.PulsarTransaction.TxnStatus;
 import org.apache.pulsar.common.api.proto.PulsarApi.TxnAction;
-=======
+import org.apache.pulsar.common.api.proto.PulsarApi.MessageIdData;
+
 import org.apache.pulsar.client.impl.MessageIdImpl;
-import org.apache.pulsar.common.api.proto.PulsarApi;
->>>>>>> c3764e23
+
 import org.apache.pulsar.common.naming.NamespaceBundle;
 import org.apache.pulsar.common.naming.NamespaceName;
 import org.apache.pulsar.common.naming.TopicName;
@@ -184,7 +184,7 @@
         return store.updateTxnStatusAsync(txnId, newStatus, expectedStatus);
     }
 
-    public CompletableFuture<Void> endTransaction(TxnID txnID, int txnAction, List<PulsarApi.MessageIdData> messageIdDataList) {
+    public CompletableFuture<Void> endTransaction(TxnID txnID, int txnAction, List<MessageIdData> messageIdDataList) {
         CompletableFuture<Void> completableFuture = new CompletableFuture<>();
         TxnStatus newStatus;
         switch (txnAction) {
@@ -215,7 +215,7 @@
     }
 
     private CompletableFuture<Void> endTxnInTransactionBuffer(TxnID txnID, int txnAction,
-                                                              List<PulsarApi.MessageIdData> messageIdDataList) {
+                                                              List<MessageIdData> messageIdDataList) {
         CompletableFuture<Void> resultFuture = new CompletableFuture<>();
         List<CompletableFuture<TxnID>> completableFutureList = new ArrayList<>();
         this.getTxnMeta(txnID).whenComplete((txnMeta, throwable) -> {
@@ -239,7 +239,7 @@
             });
 
             List<MessageId> messageIdList = new ArrayList<>();
-            for (PulsarApi.MessageIdData messageIdData : messageIdDataList) {
+            for (MessageIdData messageIdData : messageIdDataList) {
                 messageIdList.add(new MessageIdImpl(
                         messageIdData.getLedgerId(), messageIdData.getEntryId(), messageIdData.getPartition()));
                 messageIdData.recycle();
@@ -247,23 +247,18 @@
 
             txnMeta.producedPartitions().forEach(partition -> {
                 CompletableFuture<TxnID> actionFuture = new CompletableFuture<>();
-<<<<<<< HEAD
+
                 if (TxnAction.COMMIT_VALUE == txnAction) {
-                    actionFuture = tbClient.commitTxnOnTopic(partition, txnID.getMostSigBits(), txnID.getLeastSigBits());
-                } else if (TxnAction.ABORT_VALUE == txnAction) {
-                    actionFuture = tbClient.abortTxnOnTopic(partition, txnID.getMostSigBits(), txnID.getLeastSigBits());
-=======
-                if (PulsarApi.TxnAction.COMMIT_VALUE == txnAction) {
                     actionFuture = tbClient.commitTxnOnTopic(partition, txnID.getMostSigBits(), txnID.getLeastSigBits(),
                             messageIdList.stream().filter(
                                     msg -> ((MessageIdImpl) msg).getPartitionIndex() ==
                                             TopicName.get(partition).getPartitionIndex()).collect(Collectors.toList()));
-                } else if (PulsarApi.TxnAction.ABORT_VALUE == txnAction) {
+                } else if (TxnAction.ABORT_VALUE == txnAction) {
                     actionFuture = tbClient.abortTxnOnTopic(partition, txnID.getMostSigBits(), txnID.getLeastSigBits(),
                             messageIdList.stream().filter(
                                     msg -> ((MessageIdImpl) msg).getPartitionIndex() ==
                                             TopicName.get(partition).getPartitionIndex()).collect(Collectors.toList()));
->>>>>>> c3764e23
+
                 } else {
                     actionFuture.completeExceptionally(new Throwable("Unsupported txnAction " + txnAction));
                 }
