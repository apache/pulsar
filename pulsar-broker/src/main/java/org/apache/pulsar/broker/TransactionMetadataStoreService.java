/**
 * Licensed to the Apache Software Foundation (ASF) under one
 * or more contributor license agreements.  See the NOTICE file
 * distributed with this work for additional information
 * regarding copyright ownership.  The ASF licenses this file
 * to you under the Apache License, Version 2.0 (the
 * "License"); you may not use this file except in compliance
 * with the License.  You may obtain a copy of the License at
 *
 *   http://www.apache.org/licenses/LICENSE-2.0
 *
 * Unless required by applicable law or agreed to in writing,
 * software distributed under the License is distributed on an
 * "AS IS" BASIS, WITHOUT WARRANTIES OR CONDITIONS OF ANY
 * KIND, either express or implied.  See the License for the
 * specific language governing permissions and limitations
 * under the License.
 */
package org.apache.pulsar.broker;

import static org.apache.pulsar.transaction.coordinator.proto.TxnStatus.ABORTING;
import static org.apache.pulsar.transaction.coordinator.proto.TxnStatus.COMMITTING;
import com.google.common.annotations.VisibleForTesting;
import io.netty.util.HashedWheelTimer;
import io.netty.util.Timer;
import java.util.ArrayList;
import java.util.Collections;
import java.util.List;
import java.util.Map;
import java.util.concurrent.CompletableFuture;
import java.util.concurrent.ConcurrentHashMap;
import java.util.concurrent.TimeUnit;
import org.apache.bookkeeper.mledger.ManagedLedgerException;
import org.apache.pulsar.broker.namespace.NamespaceBundleOwnershipListener;
import org.apache.pulsar.broker.transaction.buffer.exceptions.UnsupportedTxnActionException;
import org.apache.pulsar.broker.transaction.recover.TransactionRecoverTrackerImpl;
import org.apache.pulsar.broker.transaction.timeout.TransactionTimeoutTrackerFactoryImpl;
import org.apache.pulsar.client.api.PulsarClientException.BrokerPersistenceException;
import org.apache.pulsar.client.api.PulsarClientException.ConnectException;
import org.apache.pulsar.client.api.PulsarClientException.LookupException;
import org.apache.pulsar.client.api.transaction.TransactionBufferClient;
import org.apache.pulsar.client.api.transaction.TransactionBufferClientException.ReachMaxPendingOpsException;
import org.apache.pulsar.client.api.transaction.TransactionBufferClientException.RequestTimeoutException;
import org.apache.pulsar.client.api.transaction.TxnID;
import org.apache.pulsar.common.api.proto.TxnAction;
import org.apache.pulsar.common.naming.NamespaceBundle;
import org.apache.pulsar.common.naming.NamespaceName;
import org.apache.pulsar.common.naming.TopicName;
import org.apache.pulsar.common.util.FutureUtil;
import org.apache.pulsar.transaction.coordinator.TransactionCoordinatorID;
import org.apache.pulsar.transaction.coordinator.TransactionMetadataStore;
import org.apache.pulsar.transaction.coordinator.TransactionMetadataStoreProvider;
import org.apache.pulsar.transaction.coordinator.TransactionRecoverTracker;
import org.apache.pulsar.transaction.coordinator.TransactionSubscription;
import org.apache.pulsar.transaction.coordinator.TransactionTimeoutTracker;
import org.apache.pulsar.transaction.coordinator.TransactionTimeoutTrackerFactory;
import org.apache.pulsar.transaction.coordinator.TxnMeta;
import org.apache.pulsar.transaction.coordinator.exceptions.CoordinatorException.CoordinatorNotFoundException;
import org.apache.pulsar.transaction.coordinator.exceptions.CoordinatorException.InvalidTxnStatusException;
import org.apache.pulsar.transaction.coordinator.exceptions.CoordinatorException.TransactionMetadataStoreStateException;
import org.apache.pulsar.transaction.coordinator.impl.MLTransactionLogImpl;
import org.apache.pulsar.transaction.coordinator.proto.TxnStatus;
import org.slf4j.Logger;
import org.slf4j.LoggerFactory;

public class TransactionMetadataStoreService {

    private static final Logger LOG = LoggerFactory.getLogger(TransactionMetadataStoreService.class);

    private final Map<TransactionCoordinatorID, TransactionMetadataStore> stores;
    private final TransactionMetadataStoreProvider transactionMetadataStoreProvider;
    private final PulsarService pulsarService;
    private final TransactionBufferClient tbClient;
    private final TransactionTimeoutTrackerFactory timeoutTrackerFactory;
    private static final long endTransactionRetryIntervalTime = 1000;
    private final Timer transactionOpRetryTimer;

    public TransactionMetadataStoreService(TransactionMetadataStoreProvider transactionMetadataStoreProvider,
                                           PulsarService pulsarService, TransactionBufferClient tbClient,
                                           HashedWheelTimer timer) {
        this.pulsarService = pulsarService;
        this.stores = new ConcurrentHashMap<>();
        this.transactionMetadataStoreProvider = transactionMetadataStoreProvider;
        this.tbClient = tbClient;
        this.timeoutTrackerFactory = new TransactionTimeoutTrackerFactoryImpl(this, timer);
        this.transactionOpRetryTimer = timer;
    }

    public void start() {
        pulsarService.getNamespaceService().addNamespaceBundleOwnershipListener(new NamespaceBundleOwnershipListener() {
            @Override
            public void onLoad(NamespaceBundle bundle) {
                pulsarService.getNamespaceService().getOwnedTopicListForNamespaceBundle(bundle)
                    .whenComplete((topics, ex) -> {
                        if (ex == null) {
                            for (String topic : topics) {
                                TopicName name = TopicName.get(topic);
                                if (TopicName.TRANSACTION_COORDINATOR_ASSIGN.getLocalName()
                                        .equals(TopicName.get(name.getPartitionedTopicName()).getLocalName())
                                        && name.isPartitioned()) {
                                    addTransactionMetadataStore(TransactionCoordinatorID.get(name.getPartitionIndex()));
                                }
                            }
                        } else {
                            LOG.error("Failed to get owned topic list when triggering on-loading bundle {}.",
                                    bundle, ex);
                        }
                    });
            }
            @Override
            public void unLoad(NamespaceBundle bundle) {
                pulsarService.getNamespaceService().getOwnedTopicListForNamespaceBundle(bundle)
                    .whenComplete((topics, ex) -> {
                        if (ex == null) {
                            for (String topic : topics) {
                                TopicName name = TopicName.get(topic);
                                if (TopicName.TRANSACTION_COORDINATOR_ASSIGN.getLocalName()
                                        .equals(TopicName.get(name.getPartitionedTopicName()).getLocalName())
                                        && name.isPartitioned()) {
                                    removeTransactionMetadataStore(
                                            TransactionCoordinatorID.get(name.getPartitionIndex()));
                                }
                            }
                        } else {
                            LOG.error("Failed to get owned topic list error when triggering un-loading bundle {}.",
                                    bundle, ex);
                        }
                     });
            }
            @Override
            public boolean test(NamespaceBundle namespaceBundle) {
                return namespaceBundle.getNamespaceObject().equals(NamespaceName.SYSTEM_NAMESPACE);
            }
        });
    }

    public void addTransactionMetadataStore(TransactionCoordinatorID tcId) {
        pulsarService.getBrokerService()
                .getManagedLedgerConfig(TopicName.get(MLTransactionLogImpl.TRANSACTION_LOG_PREFIX + tcId))
                .whenComplete((v, e) -> {
                    if (e != null) {
                        LOG.error("Add transaction metadata store with id {} error", tcId.getId(), e);
                    } else {
                        TransactionTimeoutTracker timeoutTracker = timeoutTrackerFactory.newTracker(tcId);
                        TransactionRecoverTracker recoverTracker =
                                new TransactionRecoverTrackerImpl(TransactionMetadataStoreService.this,
                                        timeoutTracker, tcId.getId());
                        transactionMetadataStoreProvider.openStore(tcId, pulsarService.getManagedLedgerFactory(), v,
                                timeoutTracker, recoverTracker)
                                .whenComplete((store, ex) -> {
                                    if (ex != null) {
                                        LOG.error("Add transaction metadata store with id {} error", tcId.getId(), ex);
                                    } else {
                                        stores.put(tcId, store);
                                        LOG.info("Added new transaction meta store {}", tcId);
                                    }
                                });
                    }
        });
    }

    public void removeTransactionMetadataStore(TransactionCoordinatorID tcId) {
        TransactionMetadataStore metadataStore = stores.remove(tcId);
        if (metadataStore != null) {
            metadataStore.closeAsync().whenComplete((v, ex) -> {
                if (ex != null) {
                    LOG.error("Close transaction metadata store with id " + tcId, ex);
                } else {
                    LOG.info("Removed and closed transaction meta store {}", tcId);
                }
            });
        }
    }

    public CompletableFuture<TxnID> newTransaction(TransactionCoordinatorID tcId, long timeoutInMills) {
        TransactionMetadataStore store = stores.get(tcId);
        if (store == null) {
            return FutureUtil.failedFuture(new CoordinatorNotFoundException(tcId));
        }
        return store.newTransaction(timeoutInMills);
    }

    public CompletableFuture<Void> addProducedPartitionToTxn(TxnID txnId, List<String> partitions) {
        TransactionCoordinatorID tcId = getTcIdFromTxnId(txnId);
        TransactionMetadataStore store = stores.get(tcId);
        if (store == null) {
            return FutureUtil.failedFuture(new CoordinatorNotFoundException(tcId));
        }
        return store.addProducedPartitionToTxn(txnId, partitions);
    }

    public CompletableFuture<Void> addAckedPartitionToTxn(TxnID txnId, List<TransactionSubscription> partitions) {
        TransactionCoordinatorID tcId = getTcIdFromTxnId(txnId);
        TransactionMetadataStore store = stores.get(tcId);
        if (store == null) {
            return FutureUtil.failedFuture(new CoordinatorNotFoundException(tcId));
        }
        return store.addAckedPartitionToTxn(txnId, partitions);
    }

    public CompletableFuture<TxnMeta> getTxnMeta(TxnID txnId) {
        TransactionCoordinatorID tcId = getTcIdFromTxnId(txnId);
        TransactionMetadataStore store = stores.get(tcId);
        if (store == null) {
            return FutureUtil.failedFuture(new CoordinatorNotFoundException(tcId));
        }
        return store.getTxnMeta(txnId);
    }

    public long getLowWaterMark(TxnID txnID) {
        TransactionCoordinatorID tcId = getTcIdFromTxnId(txnID);
        TransactionMetadataStore store = stores.get(tcId);

        if (store == null) {
            return 0;
        }
        return store.getLowWaterMark();
    }

    public CompletableFuture<Void> updateTxnStatus(TxnID txnId, TxnStatus newStatus, TxnStatus expectedStatus,
                                                   boolean isTimeout) {
        TransactionCoordinatorID tcId = getTcIdFromTxnId(txnId);
        TransactionMetadataStore store = stores.get(tcId);
        if (store == null) {
            return FutureUtil.failedFuture(new CoordinatorNotFoundException(tcId));
        }
        return store.updateTxnStatus(txnId, newStatus, expectedStatus, isTimeout);
    }

    public CompletableFuture<Void> endTransaction(TxnID txnID, int txnAction, boolean isTimeout) {
        CompletableFuture<Void> completableFuture = new CompletableFuture<>();
        TxnStatus newStatus;
        switch (txnAction) {
            case TxnAction.COMMIT_VALUE:
                newStatus = COMMITTING;
                break;
            case TxnAction.ABORT_VALUE:
                newStatus = ABORTING;
                break;
            default:
                UnsupportedTxnActionException exception =
                        new UnsupportedTxnActionException(txnID, txnAction);
                LOG.error(exception.getMessage());
                completableFuture.completeExceptionally(exception);
                return completableFuture;
        }

<<<<<<< HEAD
        completableFuture = updateTxnStatus(txnID, newStatus, TxnStatus.OPEN, isTimeout)
                .thenCompose(ignored -> endTxnInTransactionBuffer(txnID, txnAction));
        completableFuture.exceptionally(e -> {
=======
        getTxnMeta(txnID).thenAccept(txnMeta -> {
            TxnStatus txnStatus = txnMeta.status();
            if (txnStatus == TxnStatus.OPEN) {
                updateTxnStatus(txnID, newStatus, TxnStatus.OPEN).thenAccept(v ->
                        endTxnInTransactionBuffer(txnID, txnAction).thenAccept(a ->
                                completableFuture.complete(null)).exceptionally(e -> {
                            if (!isRetryableException(e.getCause())) {
                                LOG.error("EndTxnInTransactionBuffer fail! TxnId : {}, "
                                        + "TxnAction : {}", txnID, txnAction, e);
                            } else {
                                if (LOG.isDebugEnabled()) {
                                    LOG.debug("EndTxnInTransactionBuffer retry! TxnId : {}, "
                                            + "TxnAction : {}", txnID, txnAction, e);
                                }
                                transactionOpRetryTimer.newTimeout(timeout ->
                                        endTransaction(txnID, txnAction),
                                        endTransactionRetryIntervalTime, TimeUnit.MILLISECONDS);

                            }
                            completableFuture.completeExceptionally(e);
                            return null;
                        })).exceptionally(e -> {
>>>>>>> 61dc9e30
                    if (!isRetryableException(e.getCause())) {
                        LOG.error("EndTransaction UpdateTxnStatus fail! TxnId : {}, "
                                + "TxnAction : {}", txnID, txnAction, e);
                    } else {
                        if (LOG.isDebugEnabled()) {
                            LOG.debug("EndTransaction UpdateTxnStatus op retry! TxnId : {}, "
                                    + "TxnAction : {}", txnID, txnAction, e);
                        }
                        transactionOpRetryTimer.newTimeout(timeout -> endTransaction(txnID, txnAction, isTimeout),
                                endTransactionRetryIntervalTime, TimeUnit.MILLISECONDS);

                    }
                    completableFuture.completeExceptionally(e);
                    return null;
                });
            } else {
                if ((txnStatus == COMMITTING && txnAction == TxnAction.COMMIT.getValue())
                        || (txnStatus == ABORTING && txnAction == TxnAction.ABORT.getValue())) {
                    endTxnInTransactionBuffer(txnID, txnAction).thenAccept(k ->
                            completableFuture.complete(null)).exceptionally(e -> {
                        if (isRetryableException(e.getCause())) {
                            if (LOG.isDebugEnabled()) {
                                LOG.debug("EndTxnInTransactionBuffer retry! TxnId : {}, "
                                        + "TxnAction : {}", txnID, txnAction, e);
                            }
                            transactionOpRetryTimer.newTimeout(timeout ->
                                            endTransaction(txnID, txnAction),
                                    endTransactionRetryIntervalTime, TimeUnit.MILLISECONDS);
                        } else {
                            LOG.error("EndTxnInTransactionBuffer fail! TxnId : {}, "
                                    + "TxnAction : {}", txnID, txnAction, e);
                        }
                        completableFuture.completeExceptionally(e);
                        return null;
                    });
                } else {
                    if (LOG.isDebugEnabled()) {
                        LOG.debug("EndTxnInTransactionBuffer op retry! TxnId : {}, TxnAction : {}", txnID, txnAction);
                    }
                    completableFuture.completeExceptionally(new InvalidTxnStatusException(txnID, newStatus, txnStatus));
                }
            }
        }).exceptionally(e -> {
            if (isRetryableException(e.getCause())) {
                if (LOG.isDebugEnabled()) {
                    LOG.debug("End transaction op retry! TxnId : {}, TxnAction : {}", txnID, txnAction, e);
                }
                transactionOpRetryTimer.newTimeout(timeout -> endTransaction(txnID, txnAction),
                        endTransactionRetryIntervalTime, TimeUnit.MILLISECONDS);
            }
            completableFuture.completeExceptionally(e);
            return null;
        });
        return completableFuture;
    }

    public CompletableFuture<Void> endTransactionForTimeout(TxnID txnID) {
        return getTxnMeta(txnID).thenCompose(txnMeta -> {
            if (txnMeta.status() == TxnStatus.OPEN) {
                return endTransaction(txnID, TxnAction.ABORT_VALUE, true);
            } else {
                return null;
            }
        }).exceptionally(e -> {
<<<<<<< HEAD
            if (!(e instanceof TransactionNotFoundException)) {
                endTransaction(txnID, TxnAction.ABORT_VALUE, true);
=======
            if (isRetryableException(e.getCause())) {
                endTransaction(txnID, TxnAction.ABORT_VALUE);
>>>>>>> 61dc9e30
            } else {
                if (LOG.isDebugEnabled()) {
                    LOG.debug("Transaction have been handle complete, "
                            + "don't need to handle by transaction timeout! TxnId : {}", txnID);
                }
            }
            return null;
        });
    }

    private CompletableFuture<Void> endTxnInTransactionBuffer(TxnID txnID, int txnAction) {
        CompletableFuture<Void> resultFuture = new CompletableFuture<>();
        List<CompletableFuture<TxnID>> completableFutureList = new ArrayList<>();
        this.getTxnMeta(txnID).whenComplete((txnMeta, throwable) -> {
            if (throwable != null) {
                resultFuture.completeExceptionally(throwable);
                return;
            }
            long lowWaterMark = getLowWaterMark(txnID);

            txnMeta.ackedPartitions().forEach(tbSub -> {
                CompletableFuture<TxnID> actionFuture = new CompletableFuture<>();
                if (TxnAction.COMMIT_VALUE == txnAction) {
                    actionFuture = tbClient.commitTxnOnSubscription(
                            tbSub.getTopic(), tbSub.getSubscription(), txnID.getMostSigBits(),
                            txnID.getLeastSigBits(), lowWaterMark);
                } else if (TxnAction.ABORT_VALUE == txnAction) {
                    actionFuture = tbClient.abortTxnOnSubscription(
                            tbSub.getTopic(), tbSub.getSubscription(), txnID.getMostSigBits(),
                            txnID.getLeastSigBits(), lowWaterMark);
                } else {
                    actionFuture.completeExceptionally(new Throwable("Unsupported txnAction " + txnAction));
                }
                completableFutureList.add(actionFuture);
            });

            txnMeta.producedPartitions().forEach(partition -> {
                CompletableFuture<TxnID> actionFuture = new CompletableFuture<>();
                if (TxnAction.COMMIT_VALUE == txnAction) {
                    actionFuture = tbClient.commitTxnOnTopic(partition, txnID.getMostSigBits(),
                            txnID.getLeastSigBits(), lowWaterMark);
                } else if (TxnAction.ABORT_VALUE == txnAction) {
                    actionFuture = tbClient.abortTxnOnTopic(partition, txnID.getMostSigBits(),
                            txnID.getLeastSigBits(), lowWaterMark);
                } else {
                    actionFuture.completeExceptionally(new Throwable("Unsupported txnAction " + txnAction));
                }
                completableFutureList.add(actionFuture);
            });

            try {
                FutureUtil.waitForAll(completableFutureList).whenComplete((ignored, waitThrowable) -> {
                    if (waitThrowable != null) {
                        resultFuture.completeExceptionally(waitThrowable);
                        return;
                    }
                    resultFuture.complete(null);
                });
            } catch (Exception e) {
                resultFuture.completeExceptionally(e);
            }
        });

        return resultFuture.thenCompose((future) -> endTxnInTransactionMetadataStore(txnID, txnAction));
    }

    private static boolean isRetryableException(Throwable e) {
        return e instanceof TransactionMetadataStoreStateException
                || e instanceof RequestTimeoutException
                || e instanceof ManagedLedgerException
                || e instanceof BrokerPersistenceException
                || e instanceof LookupException
                || e instanceof ReachMaxPendingOpsException
                || e instanceof ConnectException;
    }

    private CompletableFuture<Void> endTxnInTransactionMetadataStore(TxnID txnID, int txnAction) {
        if (TxnAction.COMMIT.getValue() == txnAction) {
<<<<<<< HEAD
            return updateTxnStatus(txnID, TxnStatus.COMMITTED, TxnStatus.COMMITTING, false);
        } else if (TxnAction.ABORT.getValue() == txnAction) {
            return updateTxnStatus(txnID, TxnStatus.ABORTED, TxnStatus.ABORTING, false);
=======
            return updateTxnStatus(txnID, TxnStatus.COMMITTED, COMMITTING);
        } else if (TxnAction.ABORT.getValue() == txnAction) {
            return updateTxnStatus(txnID, TxnStatus.ABORTED, ABORTING);
>>>>>>> 61dc9e30
        } else {
            return FutureUtil.failedFuture(new InvalidTxnStatusException("Unsupported txnAction " + txnAction));
        }
    }

    private TransactionCoordinatorID getTcIdFromTxnId(TxnID txnId) {
        return new TransactionCoordinatorID(txnId.getMostSigBits());
    }

    public TransactionMetadataStoreProvider getTransactionMetadataStoreProvider() {
        return transactionMetadataStoreProvider;
    }

    @VisibleForTesting
    public Map<TransactionCoordinatorID, TransactionMetadataStore> getStores() {
        return Collections.unmodifiableMap(stores);
    }
}<|MERGE_RESOLUTION|>--- conflicted
+++ resolved
@@ -245,15 +245,10 @@
                 return completableFuture;
         }
 
-<<<<<<< HEAD
-        completableFuture = updateTxnStatus(txnID, newStatus, TxnStatus.OPEN, isTimeout)
-                .thenCompose(ignored -> endTxnInTransactionBuffer(txnID, txnAction));
-        completableFuture.exceptionally(e -> {
-=======
         getTxnMeta(txnID).thenAccept(txnMeta -> {
             TxnStatus txnStatus = txnMeta.status();
             if (txnStatus == TxnStatus.OPEN) {
-                updateTxnStatus(txnID, newStatus, TxnStatus.OPEN).thenAccept(v ->
+                updateTxnStatus(txnID, newStatus, TxnStatus.OPEN, isTimeout).thenAccept(v ->
                         endTxnInTransactionBuffer(txnID, txnAction).thenAccept(a ->
                                 completableFuture.complete(null)).exceptionally(e -> {
                             if (!isRetryableException(e.getCause())) {
@@ -265,14 +260,13 @@
                                             + "TxnAction : {}", txnID, txnAction, e);
                                 }
                                 transactionOpRetryTimer.newTimeout(timeout ->
-                                        endTransaction(txnID, txnAction),
+                                        endTransaction(txnID, txnAction, isTimeout),
                                         endTransactionRetryIntervalTime, TimeUnit.MILLISECONDS);
 
                             }
                             completableFuture.completeExceptionally(e);
                             return null;
                         })).exceptionally(e -> {
->>>>>>> 61dc9e30
                     if (!isRetryableException(e.getCause())) {
                         LOG.error("EndTransaction UpdateTxnStatus fail! TxnId : {}, "
                                 + "TxnAction : {}", txnID, txnAction, e);
@@ -299,7 +293,7 @@
                                         + "TxnAction : {}", txnID, txnAction, e);
                             }
                             transactionOpRetryTimer.newTimeout(timeout ->
-                                            endTransaction(txnID, txnAction),
+                                            endTransaction(txnID, txnAction, isTimeout),
                                     endTransactionRetryIntervalTime, TimeUnit.MILLISECONDS);
                         } else {
                             LOG.error("EndTxnInTransactionBuffer fail! TxnId : {}, "
@@ -320,7 +314,7 @@
                 if (LOG.isDebugEnabled()) {
                     LOG.debug("End transaction op retry! TxnId : {}, TxnAction : {}", txnID, txnAction, e);
                 }
-                transactionOpRetryTimer.newTimeout(timeout -> endTransaction(txnID, txnAction),
+                transactionOpRetryTimer.newTimeout(timeout -> endTransaction(txnID, txnAction, isTimeout),
                         endTransactionRetryIntervalTime, TimeUnit.MILLISECONDS);
             }
             completableFuture.completeExceptionally(e);
@@ -329,21 +323,16 @@
         return completableFuture;
     }
 
-    public CompletableFuture<Void> endTransactionForTimeout(TxnID txnID) {
-        return getTxnMeta(txnID).thenCompose(txnMeta -> {
+    public void endTransactionForTimeout(TxnID txnID) {
+        getTxnMeta(txnID).thenCompose(txnMeta -> {
             if (txnMeta.status() == TxnStatus.OPEN) {
                 return endTransaction(txnID, TxnAction.ABORT_VALUE, true);
             } else {
                 return null;
             }
         }).exceptionally(e -> {
-<<<<<<< HEAD
-            if (!(e instanceof TransactionNotFoundException)) {
+            if (isRetryableException(e.getCause())) {
                 endTransaction(txnID, TxnAction.ABORT_VALUE, true);
-=======
-            if (isRetryableException(e.getCause())) {
-                endTransaction(txnID, TxnAction.ABORT_VALUE);
->>>>>>> 61dc9e30
             } else {
                 if (LOG.isDebugEnabled()) {
                     LOG.debug("Transaction have been handle complete, "
@@ -422,15 +411,9 @@
 
     private CompletableFuture<Void> endTxnInTransactionMetadataStore(TxnID txnID, int txnAction) {
         if (TxnAction.COMMIT.getValue() == txnAction) {
-<<<<<<< HEAD
-            return updateTxnStatus(txnID, TxnStatus.COMMITTED, TxnStatus.COMMITTING, false);
+            return updateTxnStatus(txnID, TxnStatus.COMMITTED, COMMITTING, false);
         } else if (TxnAction.ABORT.getValue() == txnAction) {
-            return updateTxnStatus(txnID, TxnStatus.ABORTED, TxnStatus.ABORTING, false);
-=======
-            return updateTxnStatus(txnID, TxnStatus.COMMITTED, COMMITTING);
-        } else if (TxnAction.ABORT.getValue() == txnAction) {
-            return updateTxnStatus(txnID, TxnStatus.ABORTED, ABORTING);
->>>>>>> 61dc9e30
+            return updateTxnStatus(txnID, TxnStatus.ABORTED, ABORTING, false);
         } else {
             return FutureUtil.failedFuture(new InvalidTxnStatusException("Unsupported txnAction " + txnAction));
         }
@@ -438,10 +421,6 @@
 
     private TransactionCoordinatorID getTcIdFromTxnId(TxnID txnId) {
         return new TransactionCoordinatorID(txnId.getMostSigBits());
-    }
-
-    public TransactionMetadataStoreProvider getTransactionMetadataStoreProvider() {
-        return transactionMetadataStoreProvider;
     }
 
     @VisibleForTesting
