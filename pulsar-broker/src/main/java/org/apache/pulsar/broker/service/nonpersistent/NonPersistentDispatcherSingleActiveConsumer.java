--- conflicted
+++ resolved
@@ -65,11 +65,7 @@
             currentConsumer.sendMessages(entries, batchSizes, sendMessageInfo);
         } else {
             entries.forEach(entry -> {
-<<<<<<< HEAD
-                int totalMsgs = Consumer.getNumberOfMessagesInBatch(entry.getDataBuffer(), subscription, -1);
-=======
                 int totalMsgs = Commands.getNumberOfMessagesInBatch(entry.getDataBuffer(), subscription.toString(), -1);
->>>>>>> dcfa102f
                 if (totalMsgs > 0) {
                     msgDrop.recordEvent(totalMsgs);
                 }
