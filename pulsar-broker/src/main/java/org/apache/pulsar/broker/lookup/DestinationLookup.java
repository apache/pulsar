/**
 * Licensed to the Apache Software Foundation (ASF) under one
 * or more contributor license agreements.  See the NOTICE file
 * distributed with this work for additional information
 * regarding copyright ownership.  The ASF licenses this file
 * to you under the Apache License, Version 2.0 (the
 * "License"); you may not use this file except in compliance
 * with the License.  You may obtain a copy of the License at
 *
 *   http://www.apache.org/licenses/LICENSE-2.0
 *
 * Unless required by applicable law or agreed to in writing,
 * software distributed under the License is distributed on an
 * "AS IS" BASIS, WITHOUT WARRANTIES OR CONDITIONS OF ANY
 * KIND, either express or implied.  See the License for the
 * specific language governing permissions and limitations
 * under the License.
 */
package org.apache.pulsar.broker.lookup;

import static com.google.common.base.Preconditions.checkArgument;
import static org.apache.pulsar.common.api.Commands.newLookupErrorResponse;
import static org.apache.pulsar.common.api.Commands.newLookupResponse;

import java.net.URI;
import java.net.URISyntaxException;
import java.util.Optional;
import java.util.concurrent.CompletableFuture;

import javax.ws.rs.DefaultValue;
import javax.ws.rs.Encoded;
import javax.ws.rs.GET;
import javax.ws.rs.Path;
import javax.ws.rs.PathParam;
import javax.ws.rs.Produces;
import javax.ws.rs.QueryParam;
import javax.ws.rs.WebApplicationException;
import javax.ws.rs.container.AsyncResponse;
import javax.ws.rs.container.Suspended;
import javax.ws.rs.core.MediaType;
import javax.ws.rs.core.Response;

import org.apache.pulsar.broker.PulsarService;
import org.apache.pulsar.broker.web.NoSwaggerDocumentation;
import org.apache.pulsar.broker.web.PulsarWebResource;
import org.apache.pulsar.broker.web.RestException;
import org.apache.pulsar.common.api.proto.PulsarApi.CommandLookupTopicResponse.LookupType;
import org.apache.pulsar.common.api.proto.PulsarApi.ServerError;
import org.apache.pulsar.common.lookup.data.LookupData;
import org.apache.pulsar.common.naming.DestinationDomain;
import org.apache.pulsar.common.naming.DestinationName;
import org.apache.pulsar.common.naming.NamespaceBundle;
import org.apache.pulsar.common.policies.data.ClusterData;
import org.apache.pulsar.common.util.Codec;
import org.slf4j.Logger;
import org.slf4j.LoggerFactory;

import io.netty.buffer.ByteBuf;
import io.swagger.annotations.ApiResponse;
import io.swagger.annotations.ApiResponses;

@Path("/v2/destination/")
@NoSwaggerDocumentation
public class DestinationLookup extends PulsarWebResource {

    @GET
    @Path("{destination-domain}/{property}/{cluster}/{namespace}/{dest}")
    @Produces(MediaType.APPLICATION_JSON)
    public void lookupDestinationAsync(@PathParam("destination-domain") String destinationDomain,
            @PathParam("property") String property, @PathParam("cluster") String cluster,
            @PathParam("namespace") String namespace, @PathParam("dest") @Encoded String dest,
            @QueryParam("authoritative") @DefaultValue("false") boolean authoritative,
            @Suspended AsyncResponse asyncResponse) {
        dest = Codec.decode(dest);
<<<<<<< HEAD
        DestinationName topic = DestinationName.get(DestinationDomain.persistent.value(), property, cluster, namespace, dest);
=======
        DestinationDomain domain = null;
        try {
            domain = DestinationDomain.getEnum(destinationDomain);
        } catch (IllegalArgumentException e) {
            log.error("[{}] Invalid destination-domain {}", clientAppId(), destinationDomain, e);
            throw new RestException(Status.METHOD_NOT_ALLOWED,
                    "Unsupported destination domain " + destinationDomain);
        }
        DestinationName topic = DestinationName.get(domain.value(), property, cluster, namespace, dest);
>>>>>>> bd922bbc

        if (!pulsar().getBrokerService().getLookupRequestSemaphore().tryAcquire()) {
            log.warn("No broker was found available for topic {}", topic);
            asyncResponse.resume(new WebApplicationException(Response.Status.SERVICE_UNAVAILABLE));
            return;
        }

        try {
            validateClusterOwnership(topic.getCluster());
            checkConnect(topic);
            validateReplicationSettingsOnNamespace(pulsar(), topic.getNamespaceObject());
        } catch (WebApplicationException we) {
            // Validation checks failed
            log.error("Validation check failed: {}", we.getMessage());
            completeLookupResponseExceptionally(asyncResponse, we);
            return;
        } catch (Throwable t) {
            // Validation checks failed with unknown error
            log.error("Validation check failed: {}", t.getMessage(), t);
            completeLookupResponseExceptionally(asyncResponse, new RestException(t));
            return;
        }

        CompletableFuture<Optional<LookupResult>> lookupFuture = pulsar().getNamespaceService().getBrokerServiceUrlAsync(topic,
                authoritative);

        lookupFuture.thenAccept(optionalResult -> {
            if (optionalResult == null || !optionalResult.isPresent()) {
                log.warn("No broker was found available for topic {}", topic);
                completeLookupResponseExceptionally(asyncResponse, new WebApplicationException(Response.Status.SERVICE_UNAVAILABLE));
                return;
            }

            LookupResult result = optionalResult.get();
            // We have found either a broker that owns the topic, or a broker to which we should redirect the client to
            if (result.isRedirect()) {
                boolean newAuthoritative = this.isLeaderBroker();
                URI redirect;
                try {
                    String redirectUrl = isRequestHttps() ? result.getLookupData().getHttpUrlTls()
                            : result.getLookupData().getHttpUrl();
                    redirect = new URI(String.format("%s%s%s?authoritative=%s", redirectUrl, "/lookup/v2/destination/",
                            topic.getLookupName(), newAuthoritative));
                } catch (URISyntaxException e) {
                    log.error("Error in preparing redirect url for {}: {}", topic, e.getMessage(), e);
                    completeLookupResponseExceptionally(asyncResponse, e);
                    return;
                }
                if (log.isDebugEnabled()) {
                    log.debug("Redirect lookup for topic {} to {}", topic, redirect);
                }
                completeLookupResponseExceptionally(asyncResponse, new WebApplicationException(Response.temporaryRedirect(redirect).build()));

            } else {
                // Found broker owning the topic
                if (log.isDebugEnabled()) {
                    log.debug("Lookup succeeded for topic {} -- broker: {}", topic, result.getLookupData());
                }
                completeLookupResponseSuccessfully(asyncResponse, result.getLookupData());
            }
        }).exceptionally(exception -> {
            log.warn("Failed to lookup broker for topic {}: {}", topic, exception.getMessage(), exception);
            completeLookupResponseExceptionally(asyncResponse, exception);
            return null;
        });

    }

    @GET
    @Path("{destination-domain}/{property}/{cluster}/{namespace}/{dest}/bundle")
    @Produces(MediaType.APPLICATION_JSON)
    @ApiResponses(value = { @ApiResponse(code = 403, message = "Don't have admin permission"),
            @ApiResponse(code = 405, message = "Invalid destination domain type") })
    public String getNamespaceBundle(@PathParam("destination-domain") String destinationDomain,
            @PathParam("property") String property, @PathParam("cluster") String cluster,
            @PathParam("namespace") String namespace, @PathParam("dest") @Encoded String dest) {
        dest = Codec.decode(dest);
        DestinationDomain domain = null;
        try {
            domain = DestinationDomain.getEnum(destinationDomain);
        } catch (IllegalArgumentException e) {
            log.error("[{}] Invalid destination-domain {}", clientAppId(), destinationDomain, e);
            throw new RestException(Status.METHOD_NOT_ALLOWED,
                    "Bundle lookup can not be done on destination domain " + destinationDomain);
        }
        DestinationName topic = DestinationName.get(domain.value(), property, cluster, namespace, dest);
        validateSuperUserAccess();
        try {
            NamespaceBundle bundle = pulsar().getNamespaceService().getBundle(topic);
            return bundle.getBundleRange();
        } catch (Exception e) {
            log.error("[{}] Failed to get namespace bundle for {}", clientAppId(), topic, e);
            throw new RestException(e);
        }
    }

    /**
     *
     * Lookup broker-service address for a given namespace-bundle which contains given topic.
     *
     * a. Returns broker-address if namespace-bundle is already owned by any broker
     * b. If current-broker receives lookup-request and if it's not a leader
     * then current broker redirects request to leader by returning leader-service address.
     * c. If current-broker is leader then it finds out least-loaded broker to own namespace bundle and
     * redirects request by returning least-loaded broker.
     * d. If current-broker receives request to own the namespace-bundle then it owns a bundle and returns
     * success(connect) response to client.
     *
     * @param pulsarService
     * @param fqdn
     * @param authoritative
     * @param clientAppId
     * @param requestId
     * @return
     */
    public static CompletableFuture<ByteBuf> lookupDestinationAsync(PulsarService pulsarService, DestinationName fqdn, boolean authoritative,
            String clientAppId, long requestId) {

        final CompletableFuture<ByteBuf> validationFuture = new CompletableFuture<>();
        final CompletableFuture<ByteBuf> lookupfuture = new CompletableFuture<>();
        final String cluster = fqdn.getCluster();

        // (1) validate cluster
        getClusterDataIfDifferentCluster(pulsarService, cluster, clientAppId).thenAccept(differentClusterData -> {

            if (differentClusterData != null) {
                if (log.isDebugEnabled()) {
                    log.debug("[{}] Redirecting the lookup call to {}/{} cluster={}", clientAppId,
                            differentClusterData.getBrokerServiceUrl(), differentClusterData.getBrokerServiceUrlTls(), cluster);
                }
                validationFuture.complete(newLookupResponse(differentClusterData.getBrokerServiceUrl(),
                        differentClusterData.getBrokerServiceUrlTls(), true, LookupType.Redirect, requestId, false));
            } else {
                // (2) authorize client
                try {
                    checkAuthorization(pulsarService, fqdn, clientAppId);
                } catch (RestException authException) {
                    log.warn("Failed to authorized {} on cluster {}", clientAppId, fqdn.toString());
                    validationFuture.complete(
                            newLookupErrorResponse(ServerError.AuthorizationError, authException.getMessage(), requestId));
                    return;
                } catch (Exception e) {
                    log.warn("Unknown error while authorizing {} on cluster {}", clientAppId, fqdn.toString());
                    validationFuture.completeExceptionally(e);
                    return;
                }
                // (3) validate global namespace
                validateReplicationSettingsOnNamespaceAsync(pulsarService, fqdn.getNamespaceObject())
                        .thenAccept(success -> {
                            // (4) all validation passed: initiate lookup
                            validationFuture.complete(null);
                        }).exceptionally(ex -> {
                            validationFuture
                                    .complete(newLookupErrorResponse(ServerError.MetadataError, ex.getMessage(), requestId));
                            return null;
                        });
            }
        }).exceptionally(ex -> {
            validationFuture.completeExceptionally(ex);
            return null;
        });

        // Initiate lookup once validation completes
        validationFuture.thenAccept(validaitonFailureResponse -> {
            if (validaitonFailureResponse != null) {
                lookupfuture.complete(validaitonFailureResponse);
            } else {
                pulsarService.getNamespaceService().getBrokerServiceUrlAsync(fqdn, authoritative)
                        .thenAccept(lookupResult -> {

                            if (log.isDebugEnabled()) {
                                log.debug("[{}] Lookup result {}", fqdn.toString(), lookupResult);
                            }

                            if (!lookupResult.isPresent()) {
                                lookupfuture.complete(newLookupErrorResponse(ServerError.ServiceNotReady, "Namespace bundle is not owned by any broker", requestId));
                                return;
                            }

                            LookupData lookupData = lookupResult.get().getLookupData();
                            if (lookupResult.get().isRedirect()) {
                                boolean newAuthoritative = isLeaderBroker(pulsarService);
                                lookupfuture.complete(
                                        newLookupResponse(lookupData.getBrokerUrl(), lookupData.getBrokerUrlTls(),
                                                newAuthoritative, LookupType.Redirect, requestId, false));
                            } else {
                                lookupfuture.complete(
                                        newLookupResponse(lookupData.getBrokerUrl(), lookupData.getBrokerUrlTls(),
                                                true /* authoritative */, LookupType.Connect, requestId, false));
                            }
                        }).exceptionally(e -> {
                            log.warn("Failed to lookup {} for topic {} with error {}", clientAppId, fqdn.toString(),
                                    e.getMessage(), e);
                            lookupfuture.complete(
                                    newLookupErrorResponse(ServerError.ServiceNotReady, e.getMessage(), requestId));
                            return null;
                        });
            }

        }).exceptionally(ex -> {
            log.warn("Failed to lookup {} for topic {} with error {}", clientAppId, fqdn.toString(), ex.getMessage(),
                    ex);
            lookupfuture.complete(newLookupErrorResponse(ServerError.ServiceNotReady, ex.getMessage(), requestId));
            return null;
        });

        return lookupfuture;
    }

    private void completeLookupResponseExceptionally(AsyncResponse asyncResponse, Throwable t) {
        pulsar().getBrokerService().getLookupRequestSemaphore().release();
        asyncResponse.resume(t);
    }

    private void completeLookupResponseSuccessfully(AsyncResponse asyncResponse, LookupData lookupData) {
        pulsar().getBrokerService().getLookupRequestSemaphore().release();
        asyncResponse.resume(lookupData);
    }

    private static final Logger log = LoggerFactory.getLogger(DestinationLookup.class);
}<|MERGE_RESOLUTION|>--- conflicted
+++ resolved
@@ -72,9 +72,6 @@
             @QueryParam("authoritative") @DefaultValue("false") boolean authoritative,
             @Suspended AsyncResponse asyncResponse) {
         dest = Codec.decode(dest);
-<<<<<<< HEAD
-        DestinationName topic = DestinationName.get(DestinationDomain.persistent.value(), property, cluster, namespace, dest);
-=======
         DestinationDomain domain = null;
         try {
             domain = DestinationDomain.getEnum(destinationDomain);
@@ -84,7 +81,6 @@
                     "Unsupported destination domain " + destinationDomain);
         }
         DestinationName topic = DestinationName.get(domain.value(), property, cluster, namespace, dest);
->>>>>>> bd922bbc
 
         if (!pulsar().getBrokerService().getLookupRequestSemaphore().tryAcquire()) {
             log.warn("No broker was found available for topic {}", topic);
