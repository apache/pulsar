/*
 * Licensed to the Apache Software Foundation (ASF) under one
 * or more contributor license agreements.  See the NOTICE file
 * distributed with this work for additional information
 * regarding copyright ownership.  The ASF licenses this file
 * to you under the Apache License, Version 2.0 (the
 * "License"); you may not use this file except in compliance
 * with the License.  You may obtain a copy of the License at
 *
 *   http://www.apache.org/licenses/LICENSE-2.0
 *
 * Unless required by applicable law or agreed to in writing,
 * software distributed under the License is distributed on an
 * "AS IS" BASIS, WITHOUT WARRANTIES OR CONDITIONS OF ANY
 * KIND, either express or implied.  See the License for the
 * specific language governing permissions and limitations
 * under the License.
 */

package org.apache.pulsar.broker.service;

import java.util.List;
import java.util.Optional;
import java.util.concurrent.CompletableFuture;
import org.apache.bookkeeper.mledger.ManagedCursor;
import org.apache.bookkeeper.mledger.Position;
import org.apache.pulsar.broker.loadbalance.extensions.data.BrokerLookupData;
import org.apache.pulsar.broker.service.persistent.DispatchRateLimiter;
import org.apache.pulsar.common.api.proto.CommandSubscribe.SubType;
import org.apache.pulsar.common.api.proto.MessageMetadata;

public interface Dispatcher {
    CompletableFuture<Void> addConsumer(Consumer consumer);

    void removeConsumer(Consumer consumer) throws BrokerServiceException;

    /**
     * Indicates that this consumer is now ready to receive more messages.
     *
     * @param consumer
     */
    void consumerFlow(Consumer consumer, int additionalNumberOfMessages);

    boolean isConsumerConnected();

    List<Consumer> getConsumers();

    boolean canUnsubscribe(Consumer consumer);

    /**
     * mark dispatcher closed to stop new incoming requests and disconnect all consumers.
     *
     * @return
     */
    default CompletableFuture<Void> close() {
        return close(true, Optional.empty());
    }

    CompletableFuture<Void> close(boolean disconnectClients, Optional<BrokerLookupData> assignedBrokerLookupData);

    boolean isClosed();

    /**
     * Disconnect active consumers.
     */
    CompletableFuture<Void> disconnectActiveConsumers(boolean isResetCursor);

    /**
     * disconnect all consumers.
     *
     * @return
     */
    default CompletableFuture<Void> disconnectAllConsumers(boolean isResetCursor) {
        return disconnectAllConsumers(isResetCursor, Optional.empty());
    }

    default CompletableFuture<Void> disconnectAllConsumers() {
        return disconnectAllConsumers(false);
    }

    CompletableFuture<Void> disconnectAllConsumers(boolean isResetCursor,
                                                   Optional<BrokerLookupData> assignedBrokerLookupData);

    void resetCloseFuture();

    /**
     * mark dispatcher open to serve new incoming requests.
     */
    void reset();

    SubType getType();

    void redeliverUnacknowledgedMessages(Consumer consumer, long consumerEpoch);

    void redeliverUnacknowledgedMessages(Consumer consumer, List<Position> positions);

    void addUnAckedMessages(int unAckMessages);

    RedeliveryTracker getRedeliveryTracker();

    default Optional<DispatchRateLimiter> getRateLimiter() {
        return Optional.empty();
    }

    default void updateRateLimiter() {
        initializeDispatchRateLimiterIfNeeded();
        getRateLimiter().ifPresent(DispatchRateLimiter::updateDispatchRate);
    }

    default boolean initializeDispatchRateLimiterIfNeeded() {
        return false;
    }

    /**
     * Check with dispatcher if the message should be added to the delayed delivery tracker.
     * Return true if the message should be delayed and ignored at this point.
     */
    default boolean trackDelayedDelivery(long ledgerId, long entryId, MessageMetadata msgMetadata) {
        return false;
    }

    default long getNumberOfDelayedMessages() {
        return 0;
    }

    default CompletableFuture<Void> clearDelayedMessages() {
        return CompletableFuture.completedFuture(null);
    }

    default void cursorIsReset() {
        //No-op
    }

    default void markDeletePositionMoveForward() {
        // No-op
    }

    /**
     * Checks if dispatcher is stuck and unblocks the dispatch if needed.
     */
    default boolean checkAndUnblockIfStuck() {
        return false;
    }

    /**
     * A callback hook after acknowledge messages.
     * @param exOfDeletion the ex of {@link org.apache.bookkeeper.mledger.ManagedCursor#asyncDelete},
     *              {@link ManagedCursor#asyncClearBacklog} or {@link ManagedCursor#asyncSkipEntries)}.
     * @param ctxOfDeletion the param ctx of calling {@link org.apache.bookkeeper.mledger.ManagedCursor#asyncDelete},
     *              {@link ManagedCursor#asyncClearBacklog} or {@link ManagedCursor#asyncSkipEntries)}.
     */
    default void afterAckMessages(Throwable exOfDeletion, Object ctxOfDeletion){}

    /**
     * Trigger a new "readMoreEntries" if the dispatching has been paused before. This method is only implemented in
     * {@link org.apache.pulsar.broker.service.persistent.AbstractPersistentDispatcherMultipleConsumers} right now,
     * other implementations do not necessary implement this method.
     * @return did a resume.
     */
    default boolean checkAndResumeIfPaused(){
        return false;
    }

    default long getFilterProcessedMsgCount() {
        return 0;
    }

    default long getFilterAcceptedMsgCount() {
        return 0;
    }

    default long getFilterRejectedMsgCount() {
        return 0;
    }

    default long getFilterRescheduledMsgCount() {
        return 0;
    }

    /**
<<<<<<< HEAD
     * Cancels a specific delayed message for this dispatcher's subscriptions.
     *
     * @param ledgerId The ledger ID of the message to cancel.
     * @param entryId The entry ID of the message to cancel.
     * @param deliverAt The original scheduled delivery time of the message.
     * @return A CompletableFuture that resolves to true if the cancellation was successfully
     *         requested from the tracker, false otherwise (e.g., message not found in tracker, tracker not present,
     *         or already delivered/cancelled).
     */
    default CompletableFuture<Boolean> cancelDelayedMessage(long ledgerId, long entryId, long deliverAt) {
        // Default for dispatchers not supporting this
        return CompletableFuture.completedFuture(false);
=======
     * Gets the total number of times message dispatching was throttled on a subscription due to broker rate limits.
     * @return the count of throttled message events by subscription limit, default is 0.
     */
    default long getDispatchThrottledMsgEventsBySubscriptionLimit() {
        return 0;
    }

    /**
     * Gets the total number of times bytes dispatching was throttled on a subscription due to broker rate limits.
     * @return the count of throttled bytes by subscription limit, default is 0.
     */
    default long getDispatchThrottledBytesBySubscriptionLimit() {
        return 0;
    }

    /**
     * Gets the total number of times message dispatching was throttled on a subscription due to topic rate limits.
     * @return the count of throttled message events by topic limit, default is 0.
     */
    default long getDispatchThrottledMsgEventsByTopicLimit() {
        return 0;
    }

    /**
     * Gets the total number of times bytes dispatching was throttled on a subscription due to topic rate limits.
     * @return the count of throttled bytes events by topic limit, default is 0.
     */
    default long getDispatchThrottledBytesEventsByTopicLimit() {
        return 0;
    }

    /**
     * Gets the total number of times message dispatching was throttled on a subscription due to broker rate limits.
     * @return the count of throttled message events by broker limit, default is 0.
     */
    default long getDispatchThrottledMsgEventsByBrokerLimit() {
        return 0;
    }

    /**
     * Gets the total number of times bytes dispatching was throttled on a subscription due to broker rate limits.
     * @return the count of throttled bytes count by broker limit, default is 0.
     */
    default long getDispatchThrottledBytesEventsByBrokerLimit() {
        return 0;
>>>>>>> b879ec6a
    }

}<|MERGE_RESOLUTION|>--- conflicted
+++ resolved
@@ -178,7 +178,54 @@
     }
 
     /**
-<<<<<<< HEAD
+     * Gets the total number of times message dispatching was throttled on a subscription due to broker rate limits.
+     * @return the count of throttled message events by subscription limit, default is 0.
+     */
+    default long getDispatchThrottledMsgEventsBySubscriptionLimit() {
+        return 0;
+    }
+
+    /**
+     * Gets the total number of times bytes dispatching was throttled on a subscription due to broker rate limits.
+     * @return the count of throttled bytes by subscription limit, default is 0.
+     */
+    default long getDispatchThrottledBytesBySubscriptionLimit() {
+        return 0;
+    }
+
+    /**
+     * Gets the total number of times message dispatching was throttled on a subscription due to topic rate limits.
+     * @return the count of throttled message events by topic limit, default is 0.
+     */
+    default long getDispatchThrottledMsgEventsByTopicLimit() {
+        return 0;
+    }
+
+    /**
+     * Gets the total number of times bytes dispatching was throttled on a subscription due to topic rate limits.
+     * @return the count of throttled bytes events by topic limit, default is 0.
+     */
+    default long getDispatchThrottledBytesEventsByTopicLimit() {
+        return 0;
+    }
+
+    /**
+     * Gets the total number of times message dispatching was throttled on a subscription due to broker rate limits.
+     * @return the count of throttled message events by broker limit, default is 0.
+     */
+    default long getDispatchThrottledMsgEventsByBrokerLimit() {
+        return 0;
+    }
+
+    /**
+     * Gets the total number of times bytes dispatching was throttled on a subscription due to broker rate limits.
+     * @return the count of throttled bytes count by broker limit, default is 0.
+     */
+    default long getDispatchThrottledBytesEventsByBrokerLimit() {
+        return 0;
+    }
+
+    /**
      * Cancels a specific delayed message for this dispatcher's subscriptions.
      *
      * @param ledgerId The ledger ID of the message to cancel.
@@ -191,53 +238,6 @@
     default CompletableFuture<Boolean> cancelDelayedMessage(long ledgerId, long entryId, long deliverAt) {
         // Default for dispatchers not supporting this
         return CompletableFuture.completedFuture(false);
-=======
-     * Gets the total number of times message dispatching was throttled on a subscription due to broker rate limits.
-     * @return the count of throttled message events by subscription limit, default is 0.
-     */
-    default long getDispatchThrottledMsgEventsBySubscriptionLimit() {
-        return 0;
-    }
-
-    /**
-     * Gets the total number of times bytes dispatching was throttled on a subscription due to broker rate limits.
-     * @return the count of throttled bytes by subscription limit, default is 0.
-     */
-    default long getDispatchThrottledBytesBySubscriptionLimit() {
-        return 0;
-    }
-
-    /**
-     * Gets the total number of times message dispatching was throttled on a subscription due to topic rate limits.
-     * @return the count of throttled message events by topic limit, default is 0.
-     */
-    default long getDispatchThrottledMsgEventsByTopicLimit() {
-        return 0;
-    }
-
-    /**
-     * Gets the total number of times bytes dispatching was throttled on a subscription due to topic rate limits.
-     * @return the count of throttled bytes events by topic limit, default is 0.
-     */
-    default long getDispatchThrottledBytesEventsByTopicLimit() {
-        return 0;
-    }
-
-    /**
-     * Gets the total number of times message dispatching was throttled on a subscription due to broker rate limits.
-     * @return the count of throttled message events by broker limit, default is 0.
-     */
-    default long getDispatchThrottledMsgEventsByBrokerLimit() {
-        return 0;
-    }
-
-    /**
-     * Gets the total number of times bytes dispatching was throttled on a subscription due to broker rate limits.
-     * @return the count of throttled bytes count by broker limit, default is 0.
-     */
-    default long getDispatchThrottledBytesEventsByBrokerLimit() {
-        return 0;
->>>>>>> b879ec6a
     }
 
 }