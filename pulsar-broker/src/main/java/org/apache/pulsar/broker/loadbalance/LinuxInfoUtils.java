/*
 * Licensed to the Apache Software Foundation (ASF) under one
 * or more contributor license agreements.  See the NOTICE file
 * distributed with this work for additional information
 * regarding copyright ownership.  The ASF licenses this file
 * to you under the Apache License, Version 2.0 (the
 * "License"); you may not use this file except in compliance
 * with the License.  You may obtain a copy of the License at
 *
 *   http://www.apache.org/licenses/LICENSE-2.0
 *
 * Unless required by applicable law or agreed to in writing,
 * software distributed under the License is distributed on an
 * "AS IS" BASIS, WITHOUT WARRANTIES OR CONDITIONS OF ANY
 * KIND, either express or implied.  See the License for the
 * specific language governing permissions and limitations
 * under the License.
 */
package org.apache.pulsar.broker.loadbalance;

import com.google.common.annotations.VisibleForTesting;
import java.io.IOException;
import java.lang.reflect.Method;
import java.nio.charset.StandardCharsets;
import java.nio.file.Files;
import java.nio.file.Path;
import java.nio.file.Paths;
import java.util.Arrays;
import java.util.Collections;
import java.util.List;
import java.util.Locale;
import java.util.Optional;
import java.util.stream.Collectors;
import java.util.stream.Stream;
import lombok.AllArgsConstructor;
import lombok.Builder;
import lombok.Data;
import lombok.extern.slf4j.Slf4j;
import org.apache.commons.collections4.CollectionUtils;
import org.apache.commons.lang3.SystemUtils;
import org.apache.pulsar.broker.BitRateUnit;

@Slf4j
public class LinuxInfoUtils {

    // CGROUP
    private static final String CGROUPS_CPU_USAGE_PATH = "/sys/fs/cgroup/cpu/cpuacct.usage";
    private static final String CGROUPS_CPU_LIMIT_QUOTA_PATH = "/sys/fs/cgroup/cpu/cpu.cfs_quota_us";
    private static final String CGROUPS_CPU_LIMIT_PERIOD_PATH = "/sys/fs/cgroup/cpu/cpu.cfs_period_us";
<<<<<<< HEAD
    private static final String CGROUPS_CPU_CPUSET_CPUS = "/sys/fs/cgroup/cpuset/cpuset.cpus";
=======

>>>>>>> e5b0f170
    // proc states
    private static final String PROC_STAT_PATH = "/proc/stat";
    private static final String NIC_PATH = "/sys/class/net/";
    // NIC type
    private static final int ARPHRD_ETHER = 1;
    private static final String NIC_SPEED_TEMPLATE = "/sys/class/net/%s/speed";

    private static Object /*jdk.internal.platform.Metrics*/ metrics;
    private static Method getMetricsProviderMethod;
    private static Method getCpuQuotaMethod;
    private static Method getCpuPeriodMethod;
    private static Method getCpuUsageMethod;

    static {
        try {
            metrics = Class.forName("jdk.internal.platform.Container").getMethod("metrics")
                    .invoke(null);
            if (metrics != null) {
                getMetricsProviderMethod = metrics.getClass().getMethod("getProvider");
                getMetricsProviderMethod.setAccessible(true);
                getCpuQuotaMethod = metrics.getClass().getMethod("getCpuQuota");
                getCpuQuotaMethod.setAccessible(true);
                getCpuPeriodMethod = metrics.getClass().getMethod("getCpuPeriod");
                getCpuPeriodMethod.setAccessible(true);
                getCpuUsageMethod = metrics.getClass().getMethod("getCpuUsage");
                getCpuUsageMethod.setAccessible(true);
            }
        } catch (Throwable e) {
            log.warn("Failed to get runtime metrics", e);
        }
    }

    /**
     * Determine whether the OS is the linux kernel.
     * @return Whether the OS is the linux kernel
     */
    public static boolean isLinux() {
        return SystemUtils.IS_OS_LINUX;
    }

    /**
     * Determine whether the OS enable CG Group.
     */
    public static boolean isCGroupEnabled() {
        try {
            if (metrics == null) {
                return Files.exists(Paths.get(CGROUPS_CPU_USAGE_PATH));
            }
            String provider = (String) getMetricsProviderMethod.invoke(metrics);
            log.info("[LinuxInfo] The system metrics provider is: {}", provider);
            return provider.contains("cgroup");
        } catch (Exception e) {
            log.warn("[LinuxInfo] Failed to check cgroup CPU: {}", e.getMessage());
            return false;
        }
    }

    /**
     *  Get total cpu count.
     * @return Total cpu count
     */
    public static int getTotalCpuCount() throws IOException {
        int totalCpuCount = 0;
        String[] ranges = readTrimStringFromFile(Paths.get(CGROUPS_CPU_CPUSET_CPUS)).split(",");
        for (String range : ranges) {
            if (!range.contains("-")) {
                totalCpuCount++;
            } else {
                int dashIndex = range.indexOf('-');
                int left = Integer.parseInt(range.substring(0, dashIndex));
                int right = Integer.parseInt(range.substring(dashIndex + 1));
                totalCpuCount += right - left + 1;
            }
        }
        return totalCpuCount;
    }

    /**
     * Get total cpu limit.
     * @param isCGroupsEnabled Whether CGroup is enabled
     * @return Total cpu limit
     */
    public static double getTotalCpuLimit(boolean isCGroupsEnabled) {
        if (isCGroupsEnabled) {
            try {
                long quota;
                long period;
                if (metrics != null && getCpuQuotaMethod != null && getCpuPeriodMethod != null) {
                    quota = (long) getCpuQuotaMethod.invoke(metrics);
                    period = (long) getCpuPeriodMethod.invoke(metrics);
                } else {
                    quota = readLongFromFile(Paths.get(CGROUPS_CPU_LIMIT_QUOTA_PATH));
                    period = readLongFromFile(Paths.get(CGROUPS_CPU_LIMIT_PERIOD_PATH));
                }

                if (quota > 0) {
                    return 100.0 * quota / period;
                }
<<<<<<< HEAD
                int totalCpuCount = getTotalCpuCount();
                if (totalCpuCount > 0) {
                    return 100 * totalCpuCount;
                }
            } catch (IOException | NumberFormatException | IndexOutOfBoundsException e) {
                log.warn("[LinuxInfo] Failed to read CPU quotas from cgroups", e);
=======
            } catch (Exception e) {
                log.warn("[LinuxInfo] Failed to read CPU quotas from cgroup", e);
>>>>>>> e5b0f170
                // Fallback to availableProcessors
            }
        }
        // Fallback to JVM reported CPU quota
        return 100 * Runtime.getRuntime().availableProcessors();
    }

    /**
     * Get CGroup cpu usage.
     * @return Cpu usage
     */
    public static long getCpuUsageForCGroup() {
        try {
            if (metrics != null && getCpuUsageMethod != null) {
                return (long) getCpuUsageMethod.invoke(metrics);
            }
            return readLongFromFile(Paths.get(CGROUPS_CPU_USAGE_PATH));
        } catch (Exception e) {
            log.error("[LinuxInfo] Failed to read CPU usage from cgroup", e);
            return -1;
        }
    }


    /**
     * Reads first line of /proc/stat to get total cpu usage.
     *
     * <pre>
     *     cpu  user   nice system idle    iowait irq softirq steal guest guest_nice
     *     cpu  317808 128  58637  2503692 7634   0   13472   0     0     0
     * </pre>
     * <p>
     * Line is split in "words", filtering the first. The sum of all numbers give the amount of cpu cycles used this
     * far. Real CPU usage should equal the sum substracting the idle cycles(that is idle+iowait), this would include
     * cpu, user, nice, system, irq, softirq, steal, guest and guest_nice.
     */
    public static ResourceUsage getCpuUsageForEntireHost() {
        try (Stream<String> stream = Files.lines(Paths.get(PROC_STAT_PATH))) {
            Optional<String> first = stream.findFirst();
            if (!first.isPresent()) {
                log.error("[LinuxInfo] Failed to read CPU usage from /proc/stat, because of empty values.");
                return ResourceUsage.empty();
            }
            String[] words = first.get().split("\\s+");
            long total = Arrays.stream(words)
                    .filter(s -> !s.contains("cpu"))
                    .mapToLong(Long::parseLong)
                    .sum();
            long idle = Long.parseLong(words[4]) + Long.parseLong(words[5]);
            return ResourceUsage.builder()
                    .usage(total - idle)
                    .idle(idle)
                    .total(total).build();
        } catch (IOException e) {
            log.error("[LinuxInfo] Failed to read CPU usage from /proc/stat", e);
            return ResourceUsage.empty();
        }
    }

    /**
     * Determine whether the VM has physical nic.
     * @param nicPath Nic path
     * @return whether The VM has physical nic.
     */
    private static boolean isPhysicalNic(Path nicPath) {
        try {
            if (nicPath.toString().contains("/virtual/")) {
                return false;
            }
            // Check the type to make sure it's ethernet (type "1")
            String type = readTrimStringFromFile(nicPath.resolve("type"));
            // wireless NICs don't report speed, ignore them.
            return Integer.parseInt(type) == ARPHRD_ETHER;
        } catch (Exception e) {
            log.warn("[LinuxInfo] Failed to read {} NIC type, the detail is: {}", nicPath, e.getMessage());
            // Read type got error.
            return false;
        }
    }

    /**
     * Determine whether nic is usable.
     * @param nicPath Nic path
     * @return whether nic is usable.
     */
    private static boolean isUsable(Path nicPath) {
        try {
            String operstate = readTrimStringFromFile(nicPath.resolve("operstate"));
            Operstate operState = Operstate.valueOf(operstate.toUpperCase(Locale.ROOT));
            switch (operState) {
                case UP:
                case UNKNOWN:
                case DORMANT:
                    return true;
                default:
                    return false;
            }
        } catch (Exception e) {
            log.warn("[LinuxInfo] Failed to read {} NIC operstate, the detail is: {}", nicPath, e.getMessage());
            // Read operstate got error.
            return false;
        }
    }

    /**
     * Get all physical nic limit.
     * @param nics All nic path
     * @param bitRateUnit Bit rate unit
     * @return Total nic limit
     */
    public static double getTotalNicLimit(List<String> nics, BitRateUnit bitRateUnit) {
        return bitRateUnit.convert(nics.stream().mapToDouble(nicPath -> {
            try {
                return readDoubleFromFile(getReplacedNICPath(NIC_SPEED_TEMPLATE, nicPath));
            } catch (IOException e) {
                log.error("[LinuxInfo] Failed to get total nic limit.", e);
                return 0d;
            }
        }).sum(), BitRateUnit.Megabit);
    }

    /**
     * Get all physical nic usage.
     * @param nics All nic path
     * @param type Nic's usage type:  transport, receive
     * @param bitRateUnit Bit rate unit
     * @return Total nic usage
     */
    public static double getTotalNicUsage(List<String> nics, NICUsageType type, BitRateUnit bitRateUnit) {
        return bitRateUnit.convert(nics.stream().mapToDouble(nic -> {
            try {
                return readDoubleFromFile(getReplacedNICPath(type.template, nic));
            } catch (IOException e) {
                log.error("[LinuxInfo] Failed to read {} bytes for NIC {} ", type, nic, e);
                return 0d;
            }
        }).sum(), BitRateUnit.Byte);
    }

    /**
     * Get paths of all usable physical nic.
     * @return All usable physical nic paths.
     */
    public static List<String> getUsablePhysicalNICs() {
        try (Stream<Path> stream = Files.list(Paths.get(NIC_PATH))) {
            return stream.filter(LinuxInfoUtils::isPhysicalNic)
                    .filter(LinuxInfoUtils::isUsable)
                    .map(path -> path.getFileName().toString())
                    .collect(Collectors.toList());
        } catch (IOException e) {
            log.error("[LinuxInfo] Failed to find NICs", e);
            return Collections.emptyList();
        }
    }

    /**
     * Check this VM has nic speed.
     * @return Whether the VM has nic speed
     */
    public static boolean checkHasNicSpeeds() {
        List<String> physicalNICs = getUsablePhysicalNICs();
        if (CollectionUtils.isEmpty(physicalNICs)) {
            return false;
        }
        double totalNicLimit = getTotalNicLimit(physicalNICs, BitRateUnit.Kilobit);
        return totalNicLimit > 0;
    }

    private static Path getReplacedNICPath(String template, String nic) {
        return Paths.get(String.format(template, nic));
    }

    public static String readTrimStringFromFile(Path path) throws IOException {
        return new String(Files.readAllBytes(path), StandardCharsets.UTF_8).trim();
    }

    public static long readLongFromFile(Path path) throws IOException {
        return Long.parseLong(readTrimStringFromFile(path));
    }

    private static double readDoubleFromFile(Path path) throws IOException {
        return Double.parseDouble(readTrimStringFromFile(path));
    }

    /**
     * TLV IFLA_OPERSTATE
     * contains RFC2863 state of the interface in numeric representation:
     * See <a href="https://www.kernel.org/doc/Documentation/networking/operstates.txt">...</a>
     */
    enum Operstate {
        // Interface is in unknown state, neither driver nor userspace has set
        // operational state. Interface must be considered for user data as
        // setting operational state has not been implemented in every driver.
        UNKNOWN,
        // Interface is unable to transfer data on L1, f.e. ethernet is not
        // plugged or interface is ADMIN down.
        DOWN,
        // Interfaces stacked on an interface that is IF_OPER_DOWN show this
        // state (f.e. VLAN).
        LOWERLAYERDOWN,
        // Interface is L1 up, but waiting for an external event, f.e. for a
        // protocol to establish. (802.1X)
        DORMANT,
        // Interface is operational up and can be used.
        UP
    }

    @VisibleForTesting
    public static Object getMetrics() {
        return metrics;
    }

    @AllArgsConstructor
    public enum NICUsageType {
        // transport
        TX("/sys/class/net/%s/statistics/tx_bytes"),
        // receive
        RX("/sys/class/net/%s/statistics/rx_bytes");
        private final String template;
    }

    @Data
    @Builder
    public static class ResourceUsage {
        private final long total;
        private final long idle;
        private final long usage;

        public static ResourceUsage empty() {
            return ResourceUsage.builder()
                    .total(-1)
                    .idle(-1)
                    .usage(-1).build();
        }

        public boolean isEmpty() {
            return this.total == -1 && idle == -1 && usage == -1;
        }
    }
}<|MERGE_RESOLUTION|>--- conflicted
+++ resolved
@@ -47,11 +47,8 @@
     private static final String CGROUPS_CPU_USAGE_PATH = "/sys/fs/cgroup/cpu/cpuacct.usage";
     private static final String CGROUPS_CPU_LIMIT_QUOTA_PATH = "/sys/fs/cgroup/cpu/cpu.cfs_quota_us";
     private static final String CGROUPS_CPU_LIMIT_PERIOD_PATH = "/sys/fs/cgroup/cpu/cpu.cfs_period_us";
-<<<<<<< HEAD
     private static final String CGROUPS_CPU_CPUSET_CPUS = "/sys/fs/cgroup/cpuset/cpuset.cpus";
-=======
-
->>>>>>> e5b0f170
+
     // proc states
     private static final String PROC_STAT_PATH = "/proc/stat";
     private static final String NIC_PATH = "/sys/class/net/";
@@ -150,17 +147,12 @@
                 if (quota > 0) {
                     return 100.0 * quota / period;
                 }
-<<<<<<< HEAD
                 int totalCpuCount = getTotalCpuCount();
                 if (totalCpuCount > 0) {
                     return 100 * totalCpuCount;
                 }
             } catch (IOException | NumberFormatException | IndexOutOfBoundsException e) {
                 log.warn("[LinuxInfo] Failed to read CPU quotas from cgroups", e);
-=======
-            } catch (Exception e) {
-                log.warn("[LinuxInfo] Failed to read CPU quotas from cgroup", e);
->>>>>>> e5b0f170
                 // Fallback to availableProcessors
             }
         }
