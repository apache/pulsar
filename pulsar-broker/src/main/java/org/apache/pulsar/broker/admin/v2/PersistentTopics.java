/**
 * Licensed to the Apache Software Foundation (ASF) under one
 * or more contributor license agreements.  See the NOTICE file
 * distributed with this work for additional information
 * regarding copyright ownership.  The ASF licenses this file
 * to you under the Apache License, Version 2.0 (the
 * "License"); you may not use this file except in compliance
 * with the License.  You may obtain a copy of the License at
 *
 *   http://www.apache.org/licenses/LICENSE-2.0
 *
 * Unless required by applicable law or agreed to in writing,
 * software distributed under the License is distributed on an
 * "AS IS" BASIS, WITHOUT WARRANTIES OR CONDITIONS OF ANY
 * KIND, either express or implied.  See the License for the
 * specific language governing permissions and limitations
 * under the License.
 */
package org.apache.pulsar.broker.admin.v2;

import static org.apache.pulsar.common.util.Codec.decode;
import com.fasterxml.jackson.core.JsonProcessingException;
import com.google.common.collect.Maps;
import io.swagger.annotations.Api;
import io.swagger.annotations.ApiOperation;
import io.swagger.annotations.ApiParam;
import io.swagger.annotations.ApiResponse;
import io.swagger.annotations.ApiResponses;
import java.util.HashMap;
import java.util.HashSet;
import java.util.List;
import java.util.Map;
import java.util.Optional;
import java.util.Set;
import javax.ws.rs.DELETE;
import javax.ws.rs.DefaultValue;
import javax.ws.rs.Encoded;
import javax.ws.rs.GET;
import javax.ws.rs.POST;
import javax.ws.rs.PUT;
import javax.ws.rs.Path;
import javax.ws.rs.PathParam;
import javax.ws.rs.Produces;
import javax.ws.rs.QueryParam;
import javax.ws.rs.WebApplicationException;
import javax.ws.rs.container.AsyncResponse;
import javax.ws.rs.container.Suspended;
import javax.ws.rs.core.MediaType;
import javax.ws.rs.core.Response;
import org.apache.pulsar.broker.admin.impl.PersistentTopicsBase;
import org.apache.pulsar.broker.web.RestException;
import org.apache.pulsar.client.admin.LongRunningProcessStatus;
import org.apache.pulsar.client.admin.OffloadProcessStatus;
import org.apache.pulsar.client.api.MessageId;
import org.apache.pulsar.client.api.SubscriptionType;
import org.apache.pulsar.client.impl.MessageIdImpl;
import org.apache.pulsar.client.impl.ResetCursorData;
import org.apache.pulsar.common.api.proto.CommandSubscribe.SubType;
import org.apache.pulsar.common.partition.PartitionedTopicMetadata;
import org.apache.pulsar.common.policies.data.AuthAction;
import org.apache.pulsar.common.policies.data.BacklogQuota;
import org.apache.pulsar.common.policies.data.BacklogQuota.BacklogQuotaType;
import org.apache.pulsar.common.policies.data.DelayedDeliveryPolicies;
import org.apache.pulsar.common.policies.data.DispatchRate;
import org.apache.pulsar.common.policies.data.InactiveTopicPolicies;
import org.apache.pulsar.common.policies.data.OffloadPolicies;
import org.apache.pulsar.common.policies.data.PersistencePolicies;
import org.apache.pulsar.common.policies.data.PersistentOfflineTopicStats;
import org.apache.pulsar.common.policies.data.PersistentTopicInternalStats;
import org.apache.pulsar.common.policies.data.PublishRate;
import org.apache.pulsar.common.policies.data.RetentionPolicies;
import org.apache.pulsar.common.policies.data.SubscribeRate;
import org.apache.pulsar.common.policies.data.TopicPolicies;
import org.apache.pulsar.common.policies.data.TopicStats;
import org.slf4j.Logger;
import org.slf4j.LoggerFactory;

/**
 */
@Path("/persistent")
@Produces(MediaType.APPLICATION_JSON)
@Api(value = "/persistent", description = "Persistent topic admin apis", tags = "persistent topic")
public class PersistentTopics extends PersistentTopicsBase {

    @GET
    @Path("/{tenant}/{namespace}")
    @ApiOperation(value = "Get the list of topics under a namespace.",
            response = String.class, responseContainer = "List")
    @ApiResponses(value = {
            @ApiResponse(code = 401, message = "Don't have permission to administrate resources on this tenant"),
            @ApiResponse(code = 403, message = "Don't have admin permission"),
            @ApiResponse(code = 404, message = "tenant/namespace/topic doesn't exit"),
            @ApiResponse(code = 412, message = "Namespace name is not valid"),
            @ApiResponse(code = 500, message = "Internal server error")})
    public void getList(
            @Suspended final AsyncResponse asyncResponse,
            @ApiParam(value = "Specify the tenant", required = true)
            @PathParam("tenant") String tenant,
            @ApiParam(value = "Specify the namespace", required = true)
            @PathParam("namespace") String namespace) {
        try {
            validateNamespaceName(tenant, namespace);
            asyncResponse.resume(internalGetList());
        } catch (WebApplicationException wae) {
            asyncResponse.resume(wae);
        } catch (Exception e) {
            asyncResponse.resume(new RestException(e));
        }
    }

    @GET
    @Path("/{tenant}/{namespace}/partitioned")
    @ApiOperation(value = "Get the list of partitioned topics under a namespace.",
            response = String.class, responseContainer = "List")
    @ApiResponses(value = {
            @ApiResponse(code = 401, message = "Don't have permission to administrate resources on this tenant"),
            @ApiResponse(code = 403, message = "Don't have admin permission"),
            @ApiResponse(code = 404, message = "tenant/namespace/topic doesn't exit"),
            @ApiResponse(code = 412, message = "Namespace name is not valid"),
            @ApiResponse(code = 500, message = "Internal server error")})
    public List<String> getPartitionedTopicList(
            @ApiParam(value = "Specify the tenant", required = true)
            @PathParam("tenant") String tenant,
            @ApiParam(value = "Specify the namespace", required = true)
            @PathParam("namespace") String namespace) {
        validateNamespaceName(tenant, namespace);
        return internalGetPartitionedTopicList();
    }

    @GET
    @Path("/{tenant}/{namespace}/{topic}/permissions")
    @ApiOperation(value = "Get permissions on a topic.",
            notes = "Retrieve the effective permissions for a topic."
                    + " These permissions are defined by the permissions set at the"
                    + "namespace level combined (union) with any eventual specific permission set on the topic.")
    @ApiResponses(value = {
            @ApiResponse(code = 401, message = "Don't have permission to administrate resources on this tenant"),
            @ApiResponse(code = 403, message = "Don't have admin permission"),
            @ApiResponse(code = 404, message = "tenant/namespace/topic doesn't exit"),
            @ApiResponse(code = 412, message = "Topic name is not valid"),
            @ApiResponse(code = 500, message = "Internal server error")})
    public Map<String, Set<AuthAction>> getPermissionsOnTopic(
            @ApiParam(value = "Specify the tenant", required = true)
            @PathParam("tenant") String tenant,
            @ApiParam(value = "Specify the namespace", required = true)
            @PathParam("namespace") String namespace,
            @ApiParam(value = "Specify topic name", required = true)
            @PathParam("topic") @Encoded String encodedTopic) {
        validateTopicName(tenant, namespace, encodedTopic);
        return internalGetPermissionsOnTopic();
    }

    @POST
    @Path("/{tenant}/{namespace}/{topic}/permissions/{role}")
    @ApiOperation(value = "Grant a new permission to a role on a single topic.")
    @ApiResponses(value = {
            @ApiResponse(code = 307, message = "Current broker doesn't serve the namespace of this topic"),
            @ApiResponse(code = 401, message = "Don't have permission to administrate resources on this tenant"),
            @ApiResponse(code = 403, message = "Don't have admin permission"),
            @ApiResponse(code = 404, message = "tenant/namespace/topic doesn't exit"),
            @ApiResponse(code = 409, message = "Concurrent modification"),
            @ApiResponse(code = 412, message = "Topic name is not valid"),
            @ApiResponse(code = 500, message = "Internal server error") })
    public void grantPermissionsOnTopic(
            @ApiParam(value = "Specify the tenant", required = true)
            @PathParam("tenant") String tenant,
            @ApiParam(value = "Specify the namespace", required = true)
            @PathParam("namespace") String namespace,
            @ApiParam(value = "Specify topic name", required = true)
            @PathParam("topic") @Encoded String encodedTopic,
            @ApiParam(value = "Client role to which grant permissions", required = true)
            @PathParam("role") String role,
            @ApiParam(value = "Actions to be granted (produce,functions,consume)",
                    allowableValues = "produce,functions,consume")
                    Set<AuthAction> actions) {
        validateTopicName(tenant, namespace, encodedTopic);
        internalGrantPermissionsOnTopic(role, actions);
    }

    @DELETE
    @Path("/{tenant}/{namespace}/{topic}/permissions/{role}")
    @ApiOperation(value = "Revoke permissions on a topic.",
            notes = "Revoke permissions to a role on a single topic. If the permission was not set at the topic"
                    + "level, but rather at the namespace level,"
                    + " this operation will return an error (HTTP status code 412).")
    @ApiResponses(value = {
            @ApiResponse(code = 307, message = "Current broker doesn't serve the namespace of this topic"),
            @ApiResponse(code = 401, message = "Don't have permission to administrate resources on this tenant"),
            @ApiResponse(code = 403, message = "Don't have admin permission"),
            @ApiResponse(code = 404, message = "tenant/namespace/topic doesn't exit"),
            @ApiResponse(code = 412, message = "Permissions are not set at the topic level"),
            @ApiResponse(code = 500, message = "Internal server error")})
    public void revokePermissionsOnTopic(
            @ApiParam(value = "Specify the tenant", required = true)
            @PathParam("tenant") String tenant,
            @ApiParam(value = "Specify the namespace", required = true)
            @PathParam("namespace") String namespace,
            @ApiParam(value = "Specify topic name", required = true)
            @PathParam("topic") @Encoded String encodedTopic,
            @ApiParam(value = "Client role to which grant permissions", required = true)
            @PathParam("role") String role) {
        validateTopicName(tenant, namespace, encodedTopic);
        internalRevokePermissionsOnTopic(role);
    }

    @PUT
    @Path("/{tenant}/{namespace}/{topic}/partitions")
    @ApiOperation(value = "Create a partitioned topic.",
            notes = "It needs to be called before creating a producer on a partitioned topic.")
    @ApiResponses(value = {
            @ApiResponse(code = 307, message = "Current broker doesn't serve the namespace of this topic"),
            @ApiResponse(code = 401, message = "Don't have permission to administrate resources on this tenant"),
            @ApiResponse(code = 403, message = "Don't have admin permission"),
            @ApiResponse(code = 404, message = "Tenant does not exist"),
            @ApiResponse(code = 406, message = "The number of partitions should be more than 0 and"
                    + " less than or equal to maxNumPartitionsPerPartitionedTopic"),
            @ApiResponse(code = 409, message = "Partitioned topic already exist"),
            @ApiResponse(code = 412,
                    message = "Failed Reason : Name is invalid or Namespace does not have any clusters configured"),
            @ApiResponse(code = 500, message = "Internal server error"),
            @ApiResponse(code = 503, message = "Failed to validate global cluster configuration")
    })
    public void createPartitionedTopic(
            @Suspended final AsyncResponse asyncResponse,
            @ApiParam(value = "Specify the tenant", required = true)
            @PathParam("tenant") String tenant,
            @ApiParam(value = "Specify the namespace", required = true)
            @PathParam("namespace") String namespace,
            @ApiParam(value = "Specify topic name", required = true)
            @PathParam("topic") @Encoded String encodedTopic,
            @ApiParam(value = "The number of partitions for the topic",
                    required = true, type = "int", defaultValue = "0")
                    int numPartitions) {
        try {
            validateGlobalNamespaceOwnership(tenant, namespace);
            validatePartitionedTopicName(tenant, namespace, encodedTopic);
            validateAdminAccessForTenant(topicName.getTenant());
            internalCreatePartitionedTopic(asyncResponse, numPartitions);
        } catch (Exception e) {
            log.error("[{}] Failed to create partitioned topic {}", clientAppId(), topicName, e);
            resumeAsyncResponseExceptionally(asyncResponse, e);
        }
    }

    @PUT
    @Path("/{tenant}/{namespace}/{topic}")
    @ApiOperation(value = "Create a non-partitioned topic.",
            notes = "This is the only REST endpoint from which non-partitioned topics could be created.")
    @ApiResponses(value = {
            @ApiResponse(code = 307, message = "Current broker doesn't serve the namespace of this topic"),
            @ApiResponse(code = 401, message = "Don't have permission to administrate resources on this tenant"),
            @ApiResponse(code = 403, message = "Don't have admin permission"),
            @ApiResponse(code = 409, message = "Partitioned topic already exist"),
            @ApiResponse(code = 412,
                    message = "Failed Reason : Name is invalid or Namespace does not have any clusters configured"),
            @ApiResponse(code = 500, message = "Internal server error"),
            @ApiResponse(code = 503, message = "Failed to validate global cluster configuration")
    })
    public void createNonPartitionedTopic(
            @ApiParam(value = "Specify the tenant", required = true)
            @PathParam("tenant") String tenant,
            @ApiParam(value = "Specify the namespace", required = true)
            @PathParam("namespace") String namespace,
            @ApiParam(value = "Specify topic name", required = true)
            @PathParam("topic") @Encoded String encodedTopic,
            @ApiParam(value = "Is authentication required to perform this operation")
            @QueryParam("authoritative") @DefaultValue("false") boolean authoritative) {
        validateGlobalNamespaceOwnership(tenant, namespace);
        validateTopicName(tenant, namespace, encodedTopic);
        internalCreateNonPartitionedTopic(authoritative);
    }

    @GET
    @Path("/{tenant}/{namespace}/{topic}/offloadPolicies")
    @ApiOperation(value = "Get offload policies on a topic.")
    @ApiResponses(value = { @ApiResponse(code = 403, message = "Don't have admin permission"),
            @ApiResponse(code = 404, message = "Tenant or cluster or namespace or topic doesn't exist"),
            @ApiResponse(code = 500, message = "Internal server error"), })
    public void getOffloadPolicies(@Suspended final AsyncResponse asyncResponse,
                                                    @PathParam("tenant") String tenant,
                                                    @PathParam("namespace") String namespace,
                                                    @PathParam("topic") @Encoded String encodedTopic,
                                                    @QueryParam("applied") boolean applied) {
        validateTopicName(tenant, namespace, encodedTopic);
        preValidateRead();
        internalGetOffloadPolicies(applied).whenComplete((res, ex) -> {
            if (ex instanceof RestException) {
                log.error("Failed get offloadPolicies", ex);
                asyncResponse.resume(ex);
            } else if (ex != null) {
                log.error("Failed get offloadPolicies", ex);
                asyncResponse.resume(new RestException(ex));
            } else {
                asyncResponse.resume(res);
            }
        });
    }

    @POST
    @Path("/{tenant}/{namespace}/{topic}/offloadPolicies")
    @ApiOperation(value = "Set offload policies on a topic.")
    @ApiResponses(value = { @ApiResponse(code = 403, message = "Don't have admin permission"),
            @ApiResponse(code = 404, message = "Tenant or cluster or namespace or topic doesn't exist"), })
    public void setOffloadPolicies(@Suspended final AsyncResponse asyncResponse,
                                                    @PathParam("tenant") String tenant,
                                                    @PathParam("namespace") String namespace,
                                                    @PathParam("topic") @Encoded String encodedTopic,
                                                    @ApiParam(value = "Offload policies for the specified topic")
                                                            OffloadPolicies offloadPolicies) {
        validateTopicName(tenant, namespace, encodedTopic);
        validateAdminAccessForTenant(tenant);
        internalSetOffloadPolicies(offloadPolicies).whenComplete((res, ex) -> {
            if (ex instanceof RestException) {
                log.error("Failed set offloadPolicies", ex);
                asyncResponse.resume(ex);
            } else if (ex != null) {
                log.error("Failed set offloadPolicies", ex);
                asyncResponse.resume(new RestException(ex));
            } else {
                asyncResponse.resume(Response.noContent().build());
            }
        });
    }

    @DELETE
    @Path("/{tenant}/{namespace}/{topic}/offloadPolicies")
    @ApiOperation(value = "Delete offload policies on a topic.")
    @ApiResponses(value = { @ApiResponse(code = 403, message = "Don't have admin permission"),
            @ApiResponse(code = 404, message = "Tenant or cluster or namespace or topic doesn't exist"), })
    public void removeOffloadPolicies(@Suspended final AsyncResponse asyncResponse,
                                      @PathParam("tenant") String tenant,
                                      @PathParam("namespace") String namespace,
                                      @PathParam("topic") @Encoded String encodedTopic) {
        validateTopicName(tenant, namespace, encodedTopic);
        preValidateWrite();
        setOffloadPolicies(asyncResponse, tenant, namespace, encodedTopic, null);
    }

    @GET
    @Path("/{tenant}/{namespace}/{topic}/maxUnackedMessagesOnConsumer")
    @ApiOperation(value = "Get max unacked messages per consumer config on a topic.")
    @ApiResponses(value = { @ApiResponse(code = 403, message = "Don't have admin permission"),
            @ApiResponse(code = 404, message = "Tenant or cluster or namespace or topic doesn't exist"),
            @ApiResponse(code = 500, message = "Internal server error"), })
    public void getMaxUnackedMessagesOnConsumer(@Suspended final AsyncResponse asyncResponse,
                                                    @PathParam("tenant") String tenant,
                                                    @PathParam("namespace") String namespace,
                                                    @PathParam("topic") @Encoded String encodedTopic) {
        validateTopicName(tenant, namespace, encodedTopic);
        preValidateRead();
        TopicPolicies topicPolicies = getTopicPolicies(topicName).orElse(new TopicPolicies());
        if (topicPolicies.isMaxUnackedMessagesOnConsumerSet()) {
            asyncResponse.resume(topicPolicies.getMaxUnackedMessagesOnConsumer());
        } else {
            asyncResponse.resume(Response.noContent().build());
        }
    }

    @POST
    @Path("/{tenant}/{namespace}/{topic}/maxUnackedMessagesOnConsumer")
    @ApiOperation(value = "Set max unacked messages per consumer config on a topic.")
    @ApiResponses(value = { @ApiResponse(code = 403, message = "Don't have admin permission"),
            @ApiResponse(code = 404, message = "Tenant or cluster or namespace or topic doesn't exist"), })
    public void setMaxUnackedMessagesOnConsumer(
            @Suspended final AsyncResponse asyncResponse,
            @PathParam("tenant") String tenant,
            @PathParam("namespace") String namespace,
            @PathParam("topic") @Encoded String encodedTopic,
            @ApiParam(value = "Max unacked messages on consumer policies for the specified topic")
                    Integer maxUnackedNum) {
        validateTopicName(tenant, namespace, encodedTopic);
        preValidateWrite();
        internalSetMaxUnackedMessagesOnConsumer(maxUnackedNum).whenComplete((res, ex) -> {
            if (ex instanceof RestException) {
                log.error("Failed set MaxUnackedMessagesOnConsumer", ex);
                asyncResponse.resume(ex);
            } else if (ex != null) {
                log.error("Failed set MaxUnackedMessagesOnConsumer", ex);
                asyncResponse.resume(new RestException(ex));
            } else {
                asyncResponse.resume(Response.noContent().build());
            }
        });
    }

    @GET
    @Path("/{tenant}/{namespace}/{topic}/deduplicationSnapshotInterval")
    @ApiOperation(value = "Get deduplicationSnapshotInterval config on a topic.")
    @ApiResponses(value = { @ApiResponse(code = 403, message = "Don't have admin permission"),
            @ApiResponse(code = 404, message = "Tenant or cluster or namespace or topic doesn't exist"),
            @ApiResponse(code = 500, message = "Internal server error"), })
    public void getDeduplicationSnapshotInterval(@Suspended final AsyncResponse asyncResponse,
                                                    @PathParam("tenant") String tenant,
                                                    @PathParam("namespace") String namespace,
                                                    @PathParam("topic") @Encoded String encodedTopic) {
        validateTopicName(tenant, namespace, encodedTopic);
        preValidateRead();
        TopicPolicies topicPolicies = getTopicPolicies(topicName).orElse(new TopicPolicies());
        if (topicPolicies.isDeduplicationSnapshotIntervalSecondsSet()) {
            asyncResponse.resume(topicPolicies.getDeduplicationSnapshotIntervalSeconds());
        } else {
            asyncResponse.resume(Response.noContent().build());
        }
    }

    @POST
    @Path("/{tenant}/{namespace}/{topic}/deduplicationSnapshotInterval")
    @ApiOperation(value = "Set deduplicationSnapshotInterval config on a topic.")
    @ApiResponses(value = { @ApiResponse(code = 403, message = "Don't have admin permission"),
            @ApiResponse(code = 404, message = "Tenant or cluster or namespace or topic doesn't exist"), })
    public void setDeduplicationSnapshotInterval(
            @Suspended final AsyncResponse asyncResponse,
            @PathParam("tenant") String tenant,
            @PathParam("namespace") String namespace,
            @PathParam("topic") @Encoded String encodedTopic,
            @ApiParam(value = "Interval to take deduplication snapshot for the specified topic")
                    Integer interval) {
        validateTopicName(tenant, namespace, encodedTopic);
        preValidateWrite();
        if (topicName.isGlobal()) {
            validateGlobalNamespaceOwnership(namespaceName);
        }
        internalSetDeduplicationSnapshotInterval(interval).whenComplete((res, ex) -> {
            if (ex instanceof RestException) {
                log.error("Failed set deduplicationSnapshotInterval", ex);
                asyncResponse.resume(ex);
            } else if (ex != null) {
                log.error("Failed set deduplicationSnapshotInterval", ex);
                asyncResponse.resume(new RestException(ex));
            } else {
                asyncResponse.resume(Response.noContent().build());
            }
        });
    }

    @DELETE
    @Path("/{tenant}/{namespace}/{topic}/deduplicationSnapshotInterval")
    @ApiOperation(value = "Delete deduplicationSnapshotInterval config on a topic.")
    @ApiResponses(value = { @ApiResponse(code = 403, message = "Don't have admin permission"),
            @ApiResponse(code = 404, message = "Tenant or cluster or namespace or topic doesn't exist"), })
    public void deleteDeduplicationSnapshotInterval(@Suspended final AsyncResponse asyncResponse,
                                                   @PathParam("tenant") String tenant,
                                                   @PathParam("namespace") String namespace,
                                                   @PathParam("topic") @Encoded String encodedTopic) {
        validateTopicName(tenant, namespace, encodedTopic);
        preValidateWrite();
        internalSetDeduplicationSnapshotInterval(null).whenComplete((res, ex) -> {
            if (ex instanceof RestException) {
                log.error("Failed delete deduplicationSnapshotInterval", ex);
                asyncResponse.resume(ex);
            } else if (ex != null) {
                log.error("Failed delete deduplicationSnapshotInterval", ex);
                asyncResponse.resume(new RestException(ex));
            } else {
                asyncResponse.resume(Response.noContent().build());
            }
        });
    }

    @DELETE
    @Path("/{tenant}/{namespace}/{topic}/maxUnackedMessagesOnConsumer")
    @ApiOperation(value = "Delete max unacked messages per consumer config on a topic.")
    @ApiResponses(value = { @ApiResponse(code = 403, message = "Don't have admin permission"),
            @ApiResponse(code = 404, message = "Tenant or cluster or namespace or topic doesn't exist"), })
    public void deleteMaxUnackedMessagesOnConsumer(@Suspended final AsyncResponse asyncResponse,
                                                       @PathParam("tenant") String tenant,
                                                       @PathParam("namespace") String namespace,
                                                       @PathParam("topic") @Encoded String encodedTopic) {
        validateTopicName(tenant, namespace, encodedTopic);
        setMaxUnackedMessagesOnConsumer(asyncResponse, tenant, namespace, encodedTopic, null);
    }

    @GET
    @Path("/{tenant}/{namespace}/{topic}/inactiveTopicPolicies")
    @ApiOperation(value = "Get inactive topic policies on a topic.")
    @ApiResponses(value = { @ApiResponse(code = 403, message = "Don't have admin permission"),
            @ApiResponse(code = 404, message = "Tenant or cluster or namespace or topic doesn't exist"),
            @ApiResponse(code = 500, message = "Internal server error"), })
    public void getInactiveTopicPolicies(@Suspended final AsyncResponse asyncResponse,
                                         @PathParam("tenant") String tenant,
                                         @PathParam("namespace") String namespace,
                                         @PathParam("topic") @Encoded String encodedTopic,
                                         @QueryParam("applied") boolean applied) {
        validateTopicName(tenant, namespace, encodedTopic);
        preValidateRead();
        internalGetInactiveTopicPolicies(applied).whenComplete((res, ex) -> {
            if (ex instanceof RestException) {
                log.error("Failed get InactiveTopicPolicies", ex);
                asyncResponse.resume(ex);
            } else if (ex != null) {
                log.error("Failed get InactiveTopicPolicies", ex);
                asyncResponse.resume(new RestException(ex));
            } else {
                asyncResponse.resume(res);
            }
        });
    }

    @POST
    @Path("/{tenant}/{namespace}/{topic}/inactiveTopicPolicies")
    @ApiOperation(value = "Set inactive topic policies on a topic.")
    @ApiResponses(value = { @ApiResponse(code = 403, message = "Don't have admin permission"),
            @ApiResponse(code = 404, message = "Tenant or cluster or namespace or topic doesn't exist"), })
    public void setInactiveTopicPolicies(@Suspended final AsyncResponse asyncResponse,
                                                @PathParam("tenant") String tenant,
                                                @PathParam("namespace") String namespace,
                                                @PathParam("topic") @Encoded String encodedTopic,
                                                @ApiParam(value = "inactive topic policies for the specified topic")
                                                        InactiveTopicPolicies inactiveTopicPolicies) {
        validateTopicName(tenant, namespace, encodedTopic);
        preValidateWrite();
        internalSetInactiveTopicPolicies(inactiveTopicPolicies).whenComplete((res, ex) -> {
            if (ex instanceof RestException) {
                log.error("Failed set InactiveTopicPolicies", ex);
                asyncResponse.resume(ex);
            } else if (ex != null) {
                log.error("Failed set InactiveTopicPolicies", ex);
                asyncResponse.resume(new RestException(ex));
            } else {
                asyncResponse.resume(Response.noContent().build());
            }
        });
    }

    @DELETE
    @Path("/{tenant}/{namespace}/{topic}/inactiveTopicPolicies")
    @ApiOperation(value = "Delete inactive topic policies on a topic.")
    @ApiResponses(value = { @ApiResponse(code = 403, message = "Don't have admin permission"),
            @ApiResponse(code = 404, message = "Tenant or cluster or namespace or topic doesn't exist"), })
    public void deleteInactiveTopicPolicies(@Suspended final AsyncResponse asyncResponse,
                                                       @PathParam("tenant") String tenant,
                                                       @PathParam("namespace") String namespace,
                                                       @PathParam("topic") @Encoded String encodedTopic) {
        validateTopicName(tenant, namespace, encodedTopic);
        setInactiveTopicPolicies(asyncResponse, tenant, namespace, encodedTopic, null);
    }

    @GET
    @Path("/{tenant}/{namespace}/{topic}/maxUnackedMessagesOnSubscription")
    @ApiOperation(value = "Get max unacked messages per subscription config on a topic.")
    @ApiResponses(value = { @ApiResponse(code = 403, message = "Don't have admin permission"),
            @ApiResponse(code = 404, message = "Tenant or cluster or namespace or topic doesn't exist"),
            @ApiResponse(code = 500, message = "Internal server error"), })
    public void getMaxUnackedMessagesOnSubscription(@Suspended final AsyncResponse asyncResponse,
                                                    @PathParam("tenant") String tenant,
                                                    @PathParam("namespace") String namespace,
                                                    @PathParam("topic") @Encoded String encodedTopic) {
        validateTopicName(tenant, namespace, encodedTopic);
        preValidateRead();
        TopicPolicies topicPolicies = getTopicPolicies(topicName).orElse(new TopicPolicies());
        if (topicPolicies.isMaxUnackedMessagesOnSubscriptionSet()) {
            asyncResponse.resume(topicPolicies.getMaxUnackedMessagesOnSubscription());
        } else {
            asyncResponse.resume(Response.noContent().build());
        }
    }

    @POST
    @Path("/{tenant}/{namespace}/{topic}/maxUnackedMessagesOnSubscription")
    @ApiOperation(value = "Set max unacked messages per subscription config on a topic.")
    @ApiResponses(value = { @ApiResponse(code = 403, message = "Don't have admin permission"),
            @ApiResponse(code = 404, message = "Tenant or cluster or namespace or topic doesn't exist"), })
    public void setMaxUnackedMessagesOnSubscription(
            @Suspended final AsyncResponse asyncResponse,
            @PathParam("tenant") String tenant,
            @PathParam("namespace") String namespace,
            @PathParam("topic") @Encoded String encodedTopic,
            @ApiParam(value = "Max unacked messages on subscription policies for the specified topic")
                    Integer maxUnackedNum) {
        validateTopicName(tenant, namespace, encodedTopic);
        preValidateWrite();
        internalSetMaxUnackedMessagesOnSubscription(maxUnackedNum).whenComplete((res, ex) -> {
            if (ex instanceof RestException) {
                log.error("Failed set MaxUnackedMessagesOnSubscription", ex);
                asyncResponse.resume(ex);
            } else if (ex != null) {
                log.error("Failed set MaxUnackedMessagesOnSubscription", ex);
                asyncResponse.resume(new RestException(ex));
            } else {
                asyncResponse.resume(Response.noContent().build());
            }
        });
    }



    @DELETE
    @Path("/{tenant}/{namespace}/{topic}/maxUnackedMessagesOnSubscription")
    @ApiOperation(value = "Delete max unacked messages per subscription config on a topic.")
    @ApiResponses(value = { @ApiResponse(code = 403, message = "Don't have admin permission"),
            @ApiResponse(code = 404, message = "Tenant or cluster or namespace or topic doesn't exist"), })
    public void deleteMaxUnackedMessagesOnSubscription(@Suspended final AsyncResponse asyncResponse,
                                                       @PathParam("tenant") String tenant,
                                                       @PathParam("namespace") String namespace,
                                                       @PathParam("topic") @Encoded String encodedTopic) {
        validateTopicName(tenant, namespace, encodedTopic);
        setMaxUnackedMessagesOnSubscription(asyncResponse, tenant, namespace, encodedTopic, null);
    }

    @GET
    @Path("/{tenant}/{namespace}/{topic}/delayedDelivery")
    @ApiOperation(value = "Get delayed delivery messages config on a topic.")
    @ApiResponses(value = { @ApiResponse(code = 403, message = "Don't have admin permission"),
            @ApiResponse(code = 404, message = "Tenant or cluster or namespace or topic doesn't exist"),
            @ApiResponse(code = 500, message = "Internal server error"), })
    public void getDelayedDeliveryPolicies(@Suspended final AsyncResponse asyncResponse,
                                           @PathParam("tenant") String tenant,
                                           @PathParam("namespace") String namespace,
                                           @PathParam("topic") @Encoded String encodedTopic,
                                           @QueryParam("applied") boolean applied) {
        validateTopicName(tenant, namespace, encodedTopic);
        preValidateRead();
        internalGetDelayedDeliveryPolicies(applied).whenComplete((res, ex) -> {
            if (ex instanceof RestException) {
                log.error("Failed get DelayedDeliveryPolicies", ex);
                asyncResponse.resume(ex);
            } else if (ex != null) {
                log.error("Failed get DelayedDeliveryPolicies", ex);
                asyncResponse.resume(new RestException(ex));
            } else {
                asyncResponse.resume(res);
            }
        });
    }

    @POST
    @Path("/{tenant}/{namespace}/{topic}/delayedDelivery")
    @ApiOperation(value = "Set delayed delivery messages config on a topic.")
    @ApiResponses(value = { @ApiResponse(code = 403, message = "Don't have admin permission"),
            @ApiResponse(code = 404, message = "Tenant or cluster or namespace or topic doesn't exist"), })
    public void setDelayedDeliveryPolicies(
            @Suspended final AsyncResponse asyncResponse,
            @PathParam("tenant") String tenant,
            @PathParam("namespace") String namespace,
            @PathParam("topic") @Encoded String encodedTopic,
            @ApiParam(value = "Delayed delivery policies for the specified topic")
                    DelayedDeliveryPolicies deliveryPolicies) {
        validateTopicName(tenant, namespace, encodedTopic);
        preValidateWrite();
        internalSetDelayedDeliveryPolicies(asyncResponse, deliveryPolicies);
    }



    @DELETE
    @Path("/{tenant}/{namespace}/{topic}/delayedDelivery")
    @ApiOperation(value = "Set delayed delivery messages config on a topic.")
    @ApiResponses(value = { @ApiResponse(code = 403, message = "Don't have admin permission"),
            @ApiResponse(code = 404, message = "Tenant or cluster or namespace or topic doesn't exist"), })
    public void deleteDelayedDeliveryPolicies(@Suspended final AsyncResponse asyncResponse,
                                              @PathParam("tenant") String tenant,
                                              @PathParam("namespace") String namespace,
                                              @PathParam("topic") @Encoded String encodedTopic) {
        validateTopicName(tenant, namespace, encodedTopic);
        setDelayedDeliveryPolicies(asyncResponse, tenant, namespace, encodedTopic, null);
    }

    /**
     * It updates number of partitions of an existing non-global partitioned topic. It requires partitioned-topic to be
     * already exist and number of new partitions must be greater than existing number of partitions. Decrementing
     * number of partitions requires deletion of topic which is not supported.
     *
     * Already created partitioned producers and consumers can't see newly created partitions and it requires to
     * recreate them at application so, newly created producers and consumers can connect to newly added partitions as
     * well. Therefore, it can violate partition ordering at producers until all producers are restarted at application.
     *
     * @param tenant
     * @param namespace
     * @param encodedTopic
     * @param numPartitions
     */
    @POST
    @Path("/{tenant}/{namespace}/{topic}/partitions")
    @ApiOperation(value = "Increment partitions of an existing partitioned topic.",
            notes = "It only increments partitions of existing non-global partitioned-topic")
    @ApiResponses(value = {
            @ApiResponse(code = 307, message = "Current broker doesn't serve the namespace of this topic"),
            @ApiResponse(code = 401,
                    message = "Don't have permission to adminisActions to be grantedtrate resources on this tenant"),
            @ApiResponse(code = 403, message = "Don't have admin permission"),
            @ApiResponse(code = 404, message = "Tenant does not exist"),
            @ApiResponse(code = 406, message = "The number of partitions should be more than 0 and"
                    + " less than or equal to maxNumPartitionsPerPartitionedTopic"),
            @ApiResponse(code = 409, message = "Partitioned topic does not exist"),
            @ApiResponse(code = 412, message = "Partitioned topic name is invalid"),
            @ApiResponse(code = 500, message = "Internal server error")
    })
    public void updatePartitionedTopic(
            @ApiParam(value = "Specify the tenant", required = true)
            @PathParam("tenant") String tenant,
            @ApiParam(value = "Specify the namespace", required = true)
            @PathParam("namespace") String namespace,
            @ApiParam(value = "Specify topic name", required = true)
            @PathParam("topic") @Encoded String encodedTopic,
            @QueryParam("updateLocalTopicOnly") @DefaultValue("false") boolean updateLocalTopicOnly,
            @ApiParam(value = "Is authentication required to perform this operation")
            @QueryParam("authoritative") @DefaultValue("false") boolean authoritative,
            @ApiParam(value = "The number of partitions for the topic",
                    required = true, type = "int", defaultValue = "0")
                    int numPartitions) {
        validatePartitionedTopicName(tenant, namespace, encodedTopic);
        validatePartitionedTopicMetadata(tenant, namespace, encodedTopic);
        internalUpdatePartitionedTopic(numPartitions, updateLocalTopicOnly, authoritative);
    }


    @POST
    @Path("/{tenant}/{namespace}/{topic}/createMissedPartitions")
    @ApiOperation(value = "Create missed partitions of an existing partitioned topic.")
    @ApiResponses(value = {
            @ApiResponse(code = 307, message = "Current broker doesn't serve the namespace of this topic"),
            @ApiResponse(code = 401, message =
                    "Don't have permission to adminisActions to be grantedtrate resources on this tenant"),
            @ApiResponse(code = 403, message = "Don't have admin permission"),
            @ApiResponse(code = 404, message = "Tenant does not exist"),
            @ApiResponse(code = 409, message = "Partitioned topic does not exist"),
            @ApiResponse(code = 412, message = "Partitioned topic name is invalid"),
            @ApiResponse(code = 500, message = "Internal server error")
    })
    public void createMissedPartitions(
            @Suspended final AsyncResponse asyncResponse,
            @ApiParam(value = "Specify the tenant", required = true)
            @PathParam("tenant") String tenant,
            @ApiParam(value = "Specify the namespace", required = true)
            @PathParam("namespace") String namespace,
            @ApiParam(value = "Specify topic name", required = true)
            @PathParam("topic") @Encoded String encodedTopic) {

        try {
            validatePartitionedTopicName(tenant, namespace, encodedTopic);
            internalCreateMissedPartitions(asyncResponse);
        } catch (Exception e) {
            resumeAsyncResponseExceptionally(asyncResponse, e);
        }
    }

    @GET
    @Path("/{tenant}/{namespace}/{topic}/partitions")
    @ApiOperation(value = "Get partitioned topic metadata.")
    @ApiResponses(value = {
            @ApiResponse(code = 307, message = "Current broker doesn't serve the namespace of this topic"),
            @ApiResponse(code = 401, message = "Don't have permission to administrate resources on this tenant"),
            @ApiResponse(code = 403, message = "Don't have admin permission"),
            @ApiResponse(code = 404, message = "Tenant does not exist"),
            @ApiResponse(code = 409, message = "Concurrent modification"),
            @ApiResponse(code = 412, message = "Partitioned topic name is invalid"),
            @ApiResponse(code = 500, message = "Internal server error")
    })
    public PartitionedTopicMetadata getPartitionedMetadata(
            @ApiParam(value = "Specify the tenant", required = true)
            @PathParam("tenant") String tenant,
            @ApiParam(value = "Specify the namespace", required = true)
            @PathParam("namespace") String namespace,
            @ApiParam(value = "Specify topic name", required = true)
            @PathParam("topic") @Encoded String encodedTopic,
            @ApiParam(value = "Is authentication required to perform this operation")
            @QueryParam("authoritative") @DefaultValue("false") boolean authoritative,
            @ApiParam(value = "Is check configuration required to automatically create topic")
            @QueryParam("checkAllowAutoCreation") @DefaultValue("false") boolean checkAllowAutoCreation) {
        validateTopicName(tenant, namespace, encodedTopic);
        validateTopicExistedAndCheckAllowAutoCreation(tenant, namespace, encodedTopic, checkAllowAutoCreation);
        return internalGetPartitionedMetadata(authoritative, checkAllowAutoCreation);
    }

    @DELETE
    @Path("/{tenant}/{namespace}/{topic}/partitions")
    @ApiOperation(value = "Delete a partitioned topic.",
            notes = "It will also delete all the partitions of the topic if it exists.")
    @ApiResponses(value = {
            @ApiResponse(code = 307, message = "Current broker doesn't serve the namespace of this topic"),
            @ApiResponse(code = 401, message = "Don't have permission to administrate resources on this tenant"),
            @ApiResponse(code = 403, message = "Don't have admin permission"),
            @ApiResponse(code = 404, message = "Partitioned topic does not exist"),
            @ApiResponse(code = 409, message = "Concurrent modification"),
            @ApiResponse(code = 412, message = "Partitioned topic name is invalid"),
            @ApiResponse(code = 500, message = "Internal server error")
    })
    public void deletePartitionedTopic(
            @Suspended final AsyncResponse asyncResponse,
            @ApiParam(value = "Specify the tenant", required = true)
            @PathParam("tenant") String tenant,
            @ApiParam(value = "Specify the namespace", required = true)
            @PathParam("namespace") String namespace,
            @ApiParam(value = "Specify topic name", required = true)
            @PathParam("topic") @Encoded String encodedTopic,
            @ApiParam(value = "Stop all producer/consumer/replicator and delete topic forcefully",
                    defaultValue = "false", type = "boolean")
            @QueryParam("force") @DefaultValue("false") boolean force,
            @ApiParam(value = "Is authentication required to perform this operation")
            @QueryParam("authoritative") @DefaultValue("false") boolean authoritative,
            @ApiParam(value = "Delete the topic's schema storage")
            @QueryParam("deleteSchema") @DefaultValue("false") boolean deleteSchema) {
        try {
            validatePartitionedTopicName(tenant, namespace, encodedTopic);
            internalDeletePartitionedTopic(asyncResponse, authoritative, force, deleteSchema);
        } catch (WebApplicationException wae) {
            asyncResponse.resume(wae);
        } catch (Exception e) {
            asyncResponse.resume(new RestException(e));
        }
    }

    @PUT
    @Path("/{tenant}/{namespace}/{topic}/unload")
    @ApiOperation(value = "Unload a topic")
    @ApiResponses(value = {
            @ApiResponse(code = 401, message = "Don't have permission to administrate resources on this tenant"),
            @ApiResponse(code = 403, message = "Don't have admin permission"),
            @ApiResponse(code = 404, message = "Topic does not exist"),
            @ApiResponse(code = 409, message = "Concurrent modification"),
            @ApiResponse(code = 412, message = "Topic name is not valid or can't find owner for topic"),
            @ApiResponse(code = 500, message = "Internal server error"),
            @ApiResponse(code = 503, message = "Failed to validate global cluster configuration") })
    public void unloadTopic(
            @Suspended final AsyncResponse asyncResponse,
            @ApiParam(value = "Specify the tenant", required = true)
            @PathParam("tenant") String tenant,
            @ApiParam(value = "Specify the namespace", required = true)
            @PathParam("namespace") String namespace,
            @ApiParam(value = "Specify topic name", required = true)
            @PathParam("topic") @Encoded String encodedTopic,
            @ApiParam(value = "Is authentication required to perform this operation")
            @QueryParam("authoritative") @DefaultValue("false") boolean authoritative) {
        try {
            validateTopicName(tenant, namespace, encodedTopic);
            internalUnloadTopic(asyncResponse, authoritative);
        } catch (WebApplicationException wae) {
            asyncResponse.resume(wae);
        } catch (Exception e) {
            asyncResponse.resume(new RestException(e));
        }
    }

    @DELETE
    @Path("/{tenant}/{namespace}/{topic}")
    @ApiOperation(value = "Delete a topic.",
            notes = "The topic cannot be deleted if delete is not forcefully and there's any active "
                    + "subscription or producer connected to the it. "
                    + "Force delete ignores connected clients and deletes topic by explicitly closing them.")
    @ApiResponses(value = {
            @ApiResponse(code = 307, message = "Current broker doesn't serve the namespace of this topic"),
            @ApiResponse(code = 401, message = "Don't have permission to administrate resources on this tenant"),
            @ApiResponse(code = 403, message = "Don't have admin permission"),
            @ApiResponse(code = 404, message = "Topic does not exist"),
            @ApiResponse(code = 412, message = "Topic has active producers/subscriptions"),
            @ApiResponse(code = 500, message = "Internal server error")})
    public void deleteTopic(
            @ApiParam(value = "Specify the tenant", required = true)
            @PathParam("tenant") String tenant,
            @ApiParam(value = "Specify the namespace", required = true)
            @PathParam("namespace") String namespace,
            @ApiParam(value = "Specify topic name", required = true)
            @PathParam("topic") @Encoded String encodedTopic,
            @ApiParam(value = "Stop all producer/consumer/replicator and delete topic forcefully",
                    defaultValue = "false", type = "boolean")
            @QueryParam("force") @DefaultValue("false") boolean force,
            @ApiParam(value = "Is authentication required to perform this operation")
            @QueryParam("authoritative") @DefaultValue("false") boolean authoritative,
            @ApiParam(value = "Delete the topic's schema storage")
            @QueryParam("deleteSchema") @DefaultValue("false") boolean deleteSchema) {
        validateTopicName(tenant, namespace, encodedTopic);
        internalDeleteTopic(authoritative, force, deleteSchema);
    }

    @GET
    @Path("/{tenant}/{namespace}/{topic}/subscriptions")
    @ApiOperation(value = "Get the list of persistent subscriptions for a given topic.")
    @ApiResponses(value = {
            @ApiResponse(code = 307, message = "Current broker doesn't serve the namespace of this topic"),
            @ApiResponse(code = 401, message = "Don't have permission to administrate resources on this tenant"),
            @ApiResponse(code = 403, message = "Don't have admin permission"),
            @ApiResponse(code = 404, message = "Topic does not exist"),
            @ApiResponse(code = 412, message = "Topic name is not valid"),
            @ApiResponse(code = 500, message = "Internal server error"),
            @ApiResponse(code = 503, message = "Failed to validate global cluster configuration"),
    })
    public void getSubscriptions(
            @Suspended final AsyncResponse asyncResponse,
            @ApiParam(value = "Specify the tenant", required = true)
            @PathParam("tenant") String tenant,
            @ApiParam(value = "Specify the namespace", required = true)
            @PathParam("namespace") String namespace,
            @ApiParam(value = "Specify topic name", required = true)
            @PathParam("topic") @Encoded String encodedTopic,
            @ApiParam(value = "Is authentication required to perform this operation")
            @QueryParam("authoritative") @DefaultValue("false") boolean authoritative) {
        try {
            validateTopicName(tenant, namespace, encodedTopic);
            internalGetSubscriptions(asyncResponse, authoritative);
        } catch (WebApplicationException wae) {
            asyncResponse.resume(wae);
        } catch (Exception e) {
            asyncResponse.resume(new RestException(e));
        }
    }

    @GET
    @Path("{tenant}/{namespace}/{topic}/stats")
    @ApiOperation(value = "Get the stats for the topic.")
    @ApiResponses(value = {
            @ApiResponse(code = 307, message = "Current broker doesn't serve the namespace of this topic"),
            @ApiResponse(code = 401, message = "Don't have permission to administrate resources on this tenant"),
            @ApiResponse(code = 403, message = "Don't have admin permission"),
            @ApiResponse(code = 404, message = "Topic does not exist"),
            @ApiResponse(code = 412, message = "Topic name is not valid"),
            @ApiResponse(code = 500, message = "Internal server error"),
            @ApiResponse(code = 503, message = "Failed to validate global cluster configuration") })
    public TopicStats getStats(
            @ApiParam(value = "Specify the tenant", required = true)
            @PathParam("tenant") String tenant,
            @ApiParam(value = "Specify the namespace", required = true)
            @PathParam("namespace") String namespace,
            @ApiParam(value = "Specify topic name", required = true)
            @PathParam("topic") @Encoded String encodedTopic,
            @ApiParam(value = "Is authentication required to perform this operation")
            @QueryParam("authoritative") @DefaultValue("false") boolean authoritative,
            @ApiParam(value = "If return precise backlog or imprecise backlog")
            @QueryParam("getPreciseBacklog") @DefaultValue("false") boolean getPreciseBacklog,
            @ApiParam(value = "If return backlog size for each subscription, require locking on ledger so be careful "
                    + "not to use when there's heavy traffic.")
            @QueryParam("subscriptionBacklogSize") @DefaultValue("false") boolean subscriptionBacklogSize) {
        validateTopicName(tenant, namespace, encodedTopic);
        return internalGetStats(authoritative, getPreciseBacklog, subscriptionBacklogSize);
    }

    @GET
    @Path("{tenant}/{namespace}/{topic}/internalStats")
    @ApiOperation(value = "Get the internal stats for the topic.")
    @ApiResponses(value = {
            @ApiResponse(code = 307, message = "Current broker doesn't serve the namespace of this topic"),
            @ApiResponse(code = 401, message = "Don't have permission to administrate resources on this tenant"),
            @ApiResponse(code = 403, message = "Don't have admin permission"),
            @ApiResponse(code = 404, message = "Topic does not exist"),
            @ApiResponse(code = 412, message = "Topic name is not valid"),
            @ApiResponse(code = 500, message = "Internal server error"),
            @ApiResponse(code = 503, message = "Failed to validate global cluster configuration") })
    public PersistentTopicInternalStats getInternalStats(
            @ApiParam(value = "Specify the tenant", required = true)
            @PathParam("tenant") String tenant,
            @ApiParam(value = "Specify the namespace", required = true)
            @PathParam("namespace") String namespace,
            @ApiParam(value = "Specify topic name", required = true)
            @PathParam("topic") @Encoded String encodedTopic,
            @ApiParam(value = "Is authentication required to perform this operation")
            @QueryParam("authoritative") @DefaultValue("false") boolean authoritative,
            @QueryParam("metadata") @DefaultValue("false") boolean metadata) {
        validateTopicName(tenant, namespace, encodedTopic);
        return internalGetInternalStats(authoritative, metadata);
    }

    @GET
    @Path("{tenant}/{namespace}/{topic}/internal-info")
    @ApiOperation(value = "Get the stored topic metadata.")
    @ApiResponses(value = {
            @ApiResponse(code = 401, message = "Don't have permission to administrate resources on this tenant"),
            @ApiResponse(code = 403, message = "Don't have admin permission"),
            @ApiResponse(code = 404, message = "Topic does not exist"),
            @ApiResponse(code = 412, message = "Topic name is not valid"),
            @ApiResponse(code = 500, message = "Internal server error"),
            @ApiResponse(code = 503, message = "Failed to validate global cluster configuration")})
    public void getManagedLedgerInfo(
            @ApiParam(value = "Specify the tenant", required = true)
            @PathParam("tenant") String tenant,
            @ApiParam(value = "Specify the namespace", required = true)
            @PathParam("namespace") String namespace,
            @ApiParam(value = "Is authentication required to perform this operation")
            @QueryParam("authoritative") @DefaultValue("false") boolean authoritative,
            @ApiParam(value = "Specify topic name", required = true)
            @PathParam("topic")
            @Encoded String encodedTopic, @Suspended AsyncResponse asyncResponse) {
        validateTopicName(tenant, namespace, encodedTopic);
        internalGetManagedLedgerInfo(asyncResponse, authoritative);
    }

    @GET
    @Path("{tenant}/{namespace}/{topic}/partitioned-stats")
    @ApiOperation(value = "Get the stats for the partitioned topic.")
    @ApiResponses(value = {
            @ApiResponse(code = 307, message = "Current broker doesn't serve the namespace of this topic"),
            @ApiResponse(code = 401, message = "Don't have permission to administrate resources on this tenant"),
            @ApiResponse(code = 403, message = "Don't have admin permission"),
            @ApiResponse(code = 404, message = "Topic does not exist"),
            @ApiResponse(code = 412, message = "Partitioned topic name is invalid"),
            @ApiResponse(code = 500, message = "Internal server error"),
            @ApiResponse(code = 503, message = "Failed to validate global cluster configuration")
    })
    public void getPartitionedStats(
            @Suspended final AsyncResponse asyncResponse,
            @ApiParam(value = "Specify the tenant", required = true)
            @PathParam("tenant") String tenant,
            @ApiParam(value = "Specify the namespace", required = true)
            @PathParam("namespace") String namespace,
            @ApiParam(value = "Specify topic name", required = true)
            @PathParam("topic") @Encoded String encodedTopic,
            @ApiParam(value = "Get per partition stats")
            @QueryParam("perPartition") @DefaultValue("true") boolean perPartition,
            @ApiParam(value = "Is authentication required to perform this operation")
            @QueryParam("authoritative") @DefaultValue("false") boolean authoritative,
            @ApiParam(value = "If return precise backlog or imprecise backlog")
            @QueryParam("getPreciseBacklog") @DefaultValue("false") boolean getPreciseBacklog,
            @ApiParam(value = "If return backlog size for each subscription, require locking on ledger so be careful "
                    + "not to use when there's heavy traffic.")
            @QueryParam("subscriptionBacklogSize") @DefaultValue("false") boolean subscriptionBacklogSize) {
        try {
            validatePartitionedTopicName(tenant, namespace, encodedTopic);
            internalGetPartitionedStats(asyncResponse, authoritative, perPartition, getPreciseBacklog,
                    subscriptionBacklogSize);
        } catch (WebApplicationException wae) {
            asyncResponse.resume(wae);
        } catch (Exception e) {
            asyncResponse.resume(new RestException(e));
        }
    }

    @GET
    @Path("{tenant}/{namespace}/{topic}/partitioned-internalStats")
    @ApiOperation(hidden = true, value = "Get the stats-internal for the partitioned topic.")
    @ApiResponses(value = {
            @ApiResponse(code = 307, message = "Current broker doesn't serve the namespace of this topic"),
            @ApiResponse(code = 401, message = "Don't have permission to administrate resources on this tenant"),
            @ApiResponse(code = 403, message = "Don't have admin permission"),
            @ApiResponse(code = 404, message = "Topic does not exist"),
            @ApiResponse(code = 412, message = "Topic name is not valid"),
            @ApiResponse(code = 500, message = "Internal server error"),
            @ApiResponse(code = 503, message = "Failed to validate global cluster configuration") })
    public void getPartitionedStatsInternal(
            @Suspended final AsyncResponse asyncResponse,
            @ApiParam(value = "Specify the tenant", required = true)
            @PathParam("tenant") String tenant,
            @ApiParam(value = "Specify the namespace", required = true)
            @PathParam("namespace") String namespace,
            @ApiParam(value = "Specify topic name", required = true)
            @PathParam("topic") @Encoded String encodedTopic,
            @ApiParam(value = "Is authentication required to perform this operation")
            @QueryParam("authoritative") @DefaultValue("false") boolean authoritative) {
        try {
            validateTopicName(tenant, namespace, encodedTopic);
            internalGetPartitionedStatsInternal(asyncResponse, authoritative);
        } catch (WebApplicationException wae) {
            asyncResponse.resume(wae);
        } catch (Exception e) {
            asyncResponse.resume(new RestException(e));
        }
    }

    @DELETE
    @Path("/{tenant}/{namespace}/{topic}/subscription/{subName}")
    @ApiOperation(value = "Delete a subscription.",
            notes = "The subscription cannot be deleted if delete is not forcefully and"
                    + " there are any active consumers attached to it. "
                    + "Force delete ignores connected consumers and deletes subscription by explicitly closing them.")
    @ApiResponses(value = {
            @ApiResponse(code = 307, message = "Current broker doesn't serve the namespace of this topic"),
            @ApiResponse(code = 401, message = "Don't have permission to administrate resources on this tenant"),
            @ApiResponse(code = 403, message = "Don't have admin permission"),
            @ApiResponse(code = 404, message = "Topic does not exist"),
            @ApiResponse(code = 412, message = "Subscription has active consumers"),
            @ApiResponse(code = 500, message = "Internal server error"),
            @ApiResponse(code = 503, message = "Failed to validate global cluster configuration")})
    public void deleteSubscription(
            @Suspended final AsyncResponse asyncResponse,
            @ApiParam(value = "Specify the tenant", required = true)
            @PathParam("tenant") String tenant,
            @ApiParam(value = "Specify the namespace", required = true)
            @PathParam("namespace") String namespace,
            @ApiParam(value = "Specify topic name", required = true)
            @PathParam("topic") @Encoded String encodedTopic,
            @ApiParam(value = "Subscription to be deleted")
            @PathParam("subName") String encodedSubName,
            @ApiParam(value = "Disconnect and close all consumers and delete subscription forcefully",
                    defaultValue = "false", type = "boolean")
            @QueryParam("force") @DefaultValue("false") boolean force,
            @ApiParam(value = "Is authentication required to perform this operation")
            @QueryParam("authoritative") @DefaultValue("false") boolean authoritative) {
        try {
            validateTopicName(tenant, namespace, encodedTopic);
            internalDeleteSubscription(asyncResponse, decode(encodedSubName), authoritative, force);
        } catch (WebApplicationException wae) {
            asyncResponse.resume(wae);
        } catch (Exception e) {
            asyncResponse.resume(new RestException(e));
        }
    }

    @POST
    @Path("/{tenant}/{namespace}/{topic}/subscription/{subName}/skip_all")
    @ApiOperation(value = "Skip all messages on a topic subscription.",
            notes = "Completely clears the backlog on the subscription.")
    @ApiResponses(value = {
            @ApiResponse(code = 307, message = "Current broker doesn't serve the namespace of this topic"),
            @ApiResponse(code = 401, message = "Don't have permission to administrate resources on this tenant or"
                    + "subscriber is not authorized to access this operation"),
            @ApiResponse(code = 403, message = "Don't have admin permission"),
            @ApiResponse(code = 404, message = "Topic or subscription does not exist"),
            @ApiResponse(code = 405, message = "Operation not allowed on non-persistent topic"),
            @ApiResponse(code = 412, message = "Can't find owner for topic"),
            @ApiResponse(code = 500, message = "Internal server error"),
            @ApiResponse(code = 503, message = "Failed to validate global cluster configuration")})
    public void skipAllMessages(
            @Suspended final AsyncResponse asyncResponse,
            @ApiParam(value = "Specify the tenant", required = true)
            @PathParam("tenant") String tenant,
            @ApiParam(value = "Specify the namespace", required = true)
            @PathParam("namespace") String namespace,
            @ApiParam(value = "Specify topic name", required = true)
            @PathParam("topic") @Encoded String encodedTopic,
            @ApiParam(value = "Name of subscription")
            @PathParam("subName") String encodedSubName,
            @ApiParam(value = "Is authentication required to perform this operation")
            @QueryParam("authoritative") @DefaultValue("false") boolean authoritative) {
        try {
            validateTopicName(tenant, namespace, encodedTopic);
            internalSkipAllMessages(asyncResponse, decode(encodedSubName), authoritative);
        } catch (WebApplicationException wae) {
            asyncResponse.resume(wae);
        } catch (Exception e) {
            asyncResponse.resume(new RestException(e));
        }
    }

    @POST
    @Path("/{tenant}/{namespace}/{topic}/subscription/{subName}/skip/{numMessages}")
    @ApiOperation(value = "Skipping messages on a topic subscription.")
    @ApiResponses(value = {
            @ApiResponse(code = 307, message = "Current broker doesn't serve the namespace of this topic"),
            @ApiResponse(code = 401, message = "Don't have permission to administrate resources on this tenant"),
            @ApiResponse(code = 403, message = "Don't have admin permission"),
            @ApiResponse(code = 404, message = "Topic or subscription does not exist"),
            @ApiResponse(code = 405, message = "Skipping messages on a partitioned topic is not allowed"),
            @ApiResponse(code = 500, message = "Internal server error"),
            @ApiResponse(code = 503, message = "Failed to validate global cluster configuration")
    })
    public void skipMessages(
            @ApiParam(value = "Specify the tenant", required = true)
            @PathParam("tenant") String tenant,
            @ApiParam(value = "Specify the namespace", required = true)
            @PathParam("namespace") String namespace,
            @ApiParam(value = "Specify topic name", required = true)
            @PathParam("topic") @Encoded String encodedTopic,
            @ApiParam(value = "Name of subscription")
            @PathParam("subName") String encodedSubName,
            @ApiParam(value = "The number of messages to skip", defaultValue = "0")
            @PathParam("numMessages") int numMessages,
            @ApiParam(value = "Is authentication required to perform this operation")
            @QueryParam("authoritative") @DefaultValue("false") boolean authoritative) {
        validateTopicName(tenant, namespace, encodedTopic);
        internalSkipMessages(decode(encodedSubName), numMessages, authoritative);
    }

    @POST
    @Path("/{tenant}/{namespace}/{topic}/subscription/{subName}/expireMessages/{expireTimeInSeconds}")
    @ApiOperation(value = "Expiry messages on a topic subscription.")
    @ApiResponses(value = {
            @ApiResponse(code = 307, message = "Current broker doesn't serve the namespace of this topic"),
            @ApiResponse(code = 401, message = "Don't have permission to administrate resources on this tenant or"
                    + "subscriber is not authorized to access this operation"),
            @ApiResponse(code = 403, message = "Don't have admin permission"),
            @ApiResponse(code = 404, message = "Topic or subscription does not exist"),
            @ApiResponse(code = 405, message = "Expiry messages on a non-persistent topic is not allowed"),
            @ApiResponse(code = 500, message = "Internal server error"),
            @ApiResponse(code = 503, message = "Failed to validate global cluster configuration")})
    public void expireTopicMessages(
            @Suspended final AsyncResponse asyncResponse,
            @ApiParam(value = "Specify the tenant", required = true)
            @PathParam("tenant") String tenant,
            @ApiParam(value = "Specify the namespace", required = true)
            @PathParam("namespace") String namespace,
            @ApiParam(value = "Specify topic name", required = true)
            @PathParam("topic") @Encoded String encodedTopic,
            @ApiParam(value = "Subscription to be Expiry messages on")
            @PathParam("subName") String encodedSubName,
            @ApiParam(value = "Expires beyond the specified number of seconds", defaultValue = "0")
            @PathParam("expireTimeInSeconds") int expireTimeInSeconds,
            @ApiParam(value = "Is authentication required to perform this operation")
            @QueryParam("authoritative") @DefaultValue("false") boolean authoritative) {
        try {
            validateTopicName(tenant, namespace, encodedTopic);
            internalExpireMessagesByTimestamp(asyncResponse, decode(encodedSubName),
                    expireTimeInSeconds, authoritative);
        } catch (WebApplicationException wae) {
            asyncResponse.resume(wae);
        } catch (Exception e) {
            asyncResponse.resume(new RestException(e));
        }
    }

    @POST
    @Path("/{tenant}/{namespace}/{topic}/subscription/{subName}/expireMessages")
    @ApiOperation(value = "Expiry messages on a topic subscription.")
    @ApiResponses(value = {
            @ApiResponse(code = 307, message = "Current broker doesn't serve the namespace of this topic"),
            @ApiResponse(code = 401, message = "Don't have permission to administrate resources on this tenant or"
                    + "subscriber is not authorized to access this operation"),
            @ApiResponse(code = 403, message = "Don't have admin permission"),
            @ApiResponse(code = 404, message = "Topic or subscription does not exist"),
            @ApiResponse(code = 405, message = "Expiry messages on a non-persistent topic is not allowed"),
            @ApiResponse(code = 500, message = "Internal server error"),
            @ApiResponse(code = 503, message = "Failed to validate global cluster configuration")})
    public void expireTopicMessages(
            @Suspended final AsyncResponse asyncResponse,
            @ApiParam(value = "Specify the tenant", required = true)
            @PathParam("tenant") String tenant,
            @ApiParam(value = "Specify the namespace", required = true)
            @PathParam("namespace") String namespace,
            @ApiParam(value = "Specify topic name", required = true)
            @PathParam("topic") @Encoded String encodedTopic,
            @ApiParam(value = "Subscription to be Expiry messages on")
            @PathParam("subName") String encodedSubName,
            @ApiParam(value = "Is authentication required to perform this operation")
            @QueryParam("authoritative") @DefaultValue("false") boolean authoritative,
            @ApiParam(name = "messageId", value = "messageId to reset back to (ledgerId:entryId)")
            ResetCursorData resetCursorData) {
        try {
            validateTopicName(tenant, namespace, encodedTopic);
            internalExpireMessagesByPosition(asyncResponse, decode(encodedSubName), authoritative,
            new MessageIdImpl(resetCursorData.getLedgerId(),
                    resetCursorData.getEntryId(), resetCursorData.getPartitionIndex())
            , resetCursorData.isExcluded(), resetCursorData.getBatchIndex());
        } catch (WebApplicationException wae) {
            asyncResponse.resume(wae);
        } catch (Exception e) {
            asyncResponse.resume(new RestException(e));
        }
    }

    @POST
    @Path("/{tenant}/{namespace}/{topic}/all_subscription/expireMessages/{expireTimeInSeconds}")
    @ApiOperation(value = "Expiry messages on all subscriptions of topic.")
    @ApiResponses(value = {
            @ApiResponse(code = 307, message = "Current broker doesn't serve the namespace of this topic"),
            @ApiResponse(code = 401, message = "Don't have permission to administrate resources on this tenant or"
                    + "subscriber is not authorized to access this operation"),
            @ApiResponse(code = 403, message = "Don't have admin permission"),
            @ApiResponse(code = 404, message = "Topic or subscription does not exist"),
            @ApiResponse(code = 405, message = "Expiry messages on a non-persistent topic is not allowed"),
            @ApiResponse(code = 412, message = "Can't find owner for topic"),
            @ApiResponse(code = 500, message = "Internal server error"),
            @ApiResponse(code = 503, message = "Failed to validate global cluster configuration")})
    public void expireMessagesForAllSubscriptions(
            @Suspended final AsyncResponse asyncResponse,
            @ApiParam(value = "Specify the tenant", required = true)
            @PathParam("tenant") String tenant,
            @ApiParam(value = "Specify the namespace", required = true)
            @PathParam("namespace") String namespace,
            @ApiParam(value = "Specify topic name", required = true)
            @PathParam("topic") @Encoded String encodedTopic,
            @ApiParam(value = "Expires beyond the specified number of seconds", defaultValue = "0")
            @PathParam("expireTimeInSeconds") int expireTimeInSeconds,
            @ApiParam(value = "Is authentication required to perform this operation")
            @QueryParam("authoritative") @DefaultValue("false") boolean authoritative) {
        try {
            validateTopicName(tenant, namespace, encodedTopic);
            internalExpireMessagesForAllSubscriptions(asyncResponse, expireTimeInSeconds, authoritative);
        } catch (WebApplicationException wae) {
            asyncResponse.resume(wae);
        } catch (Exception e) {
            asyncResponse.resume(new RestException(e));
        }
    }

    @PUT
    @Path("/{tenant}/{namespace}/{topic}/subscription/{subscriptionName}")
    @ApiOperation(value = "Create a subscription on the topic.",
            notes = "Creates a subscription on the topic at the specified message id")
    @ApiResponses(value = {
            @ApiResponse(code = 307, message = "Current broker doesn't serve the namespace of this topic"),
            @ApiResponse(code = 400, message = "Create subscription on non persistent topic is not supported"),
            @ApiResponse(code = 401, message = "Don't have permission to administrate resources on this tenant or"
                    + "subscriber is not authorized to access this operation"),
            @ApiResponse(code = 403, message = "Don't have admin permission"),
            @ApiResponse(code = 404, message = "Topic/Subscription does not exist"),
            @ApiResponse(code = 405, message = "Not supported for partitioned topics"),
            @ApiResponse(code = 500, message = "Internal server error"),
            @ApiResponse(code = 503, message = "Failed to validate global cluster configuration")})
    public void createSubscription(
            @Suspended final AsyncResponse asyncResponse,
            @ApiParam(value = "Specify the tenant", required = true)
            @PathParam("tenant") String tenant,
            @ApiParam(value = "Specify the namespace", required = true)
            @PathParam("namespace") String namespace,
            @ApiParam(value = "Specify topic name", required = true)
            @PathParam("topic") @Encoded String topic,
            @ApiParam(value = "Subscription to create position on", required = true)
            @PathParam("subscriptionName") String encodedSubName,
            @ApiParam(value = "Is authentication required to perform this operation")
            @QueryParam("authoritative") @DefaultValue("false") boolean authoritative,
            @ApiParam(name = "messageId", value = "messageId where to create the subscription. "
                    + "It can be 'latest', 'earliest' or (ledgerId:entryId)",
                    defaultValue = "latest",
                    allowableValues = "latest, earliest, ledgerId:entryId"
            )
                    MessageIdImpl messageId,
            @ApiParam(value = "Is replicated required to perform this operation")
            @QueryParam("replicated") boolean replicated
    ) {
        try {
            validateTopicName(tenant, namespace, topic);
            if (!topicName.isPersistent()) {
                throw new RestException(Response.Status.BAD_REQUEST, "Create subscription on non-persistent topic"
                        + "can only be done through client");
            }
            internalCreateSubscription(asyncResponse, decode(encodedSubName), messageId, authoritative, replicated);
        } catch (WebApplicationException wae) {
            asyncResponse.resume(wae);
        } catch (Exception e) {
            asyncResponse.resume(new RestException(e));
        }
    }

    @POST
    @Path("/{tenant}/{namespace}/{topic}/subscription/{subName}/resetcursor/{timestamp}")
    @ApiOperation(value = "Reset subscription to message position closest to absolute timestamp (in ms).",
            notes = "It fence cursor and disconnects all active consumers before reseting cursor.")
    @ApiResponses(value = {
            @ApiResponse(code = 307, message = "Current broker doesn't serve the namespace of this topic"),
            @ApiResponse(code = 401, message = "Don't have permission to administrate resources on this tenant or"
                    + "subscriber is not authorized to access this operation"),
            @ApiResponse(code = 403, message = "Don't have admin permission"),
            @ApiResponse(code = 404, message = "Topic/Subscription does not exist"),
            @ApiResponse(code = 405, message = "Method Not Allowed"),
            @ApiResponse(code = 412, message = "Failed to reset cursor on subscription or "
                    + "Unable to find position for timestamp specified"),
            @ApiResponse(code = 500, message = "Internal server error"),
            @ApiResponse(code = 503, message = "Failed to validate global cluster configuration")
    })
    public void resetCursor(
            @Suspended final AsyncResponse asyncResponse,
            @ApiParam(value = "Specify the tenant", required = true)
            @PathParam("tenant") String tenant,
            @ApiParam(value = "Specify the namespace", required = true)
            @PathParam("namespace") String namespace,
            @ApiParam(value = "Specify topic name", required = true)
            @PathParam("topic") @Encoded String encodedTopic,
            @ApiParam(value = "Subscription to reset position on", required = true)
            @PathParam("subName") String encodedSubName,
            @ApiParam(value = "time in minutes to reset back to (or minutes, hours, days, weeks eg:100m, 3h, 2d, 5w)")
            @PathParam("timestamp") long timestamp,
            @ApiParam(value = "Is authentication required to perform this operation")
            @QueryParam("authoritative") @DefaultValue("false") boolean authoritative) {
        try {
            validateTopicName(tenant, namespace, encodedTopic);
            internalResetCursor(asyncResponse, decode(encodedSubName), timestamp, authoritative);
        } catch (WebApplicationException wae) {
            asyncResponse.resume(wae);
        } catch (Exception e) {
            asyncResponse.resume(new RestException(e));
        }
    }

    @POST
    @Path("/{tenant}/{namespace}/{topic}/subscription/{subName}/resetcursor")
    @ApiOperation(value = "Reset subscription to message position closest to given position.",
            notes = "It fence cursor and disconnects all active consumers before reseting cursor.")
    @ApiResponses(value = {
            @ApiResponse(code = 307, message = "Current broker doesn't serve the namespace of this topic"),
            @ApiResponse(code = 401, message = "Don't have permission to administrate resources on this tenant or"
                    + "subscriber is not authorized to access this operation"),
            @ApiResponse(code = 403, message = "Don't have admin permission"),
            @ApiResponse(code = 404, message = "Topic/Subscription does not exist"),
            @ApiResponse(code = 405, message = "Not supported for partitioned topics"),
            @ApiResponse(code = 412, message = "Unable to find position for position specified"),
            @ApiResponse(code = 500, message = "Internal server error"),
            @ApiResponse(code = 503, message = "Failed to validate global cluster configuration")})
    public void resetCursorOnPosition(
            @Suspended final AsyncResponse asyncResponse,
            @ApiParam(value = "Specify the tenant", required = true)
            @PathParam("tenant") String tenant,
            @ApiParam(value = "Specify the namespace", required = true)
            @PathParam("namespace") String namespace,
            @ApiParam(value = "Specify topic name", required = true)
            @PathParam("topic") @Encoded String encodedTopic,
            @ApiParam(name = "subName", value = "Subscription to reset position on", required = true)
            @PathParam("subName") String encodedSubName,
            @ApiParam(value = "Is authentication required to perform this operation")
            @QueryParam("authoritative") @DefaultValue("false") boolean authoritative,
            @ApiParam(name = "messageId", value = "messageId to reset back to (ledgerId:entryId)")
                    ResetCursorData resetCursorData) {
        try {
            validateTopicName(tenant, namespace, encodedTopic);
            internalResetCursorOnPosition(asyncResponse, decode(encodedSubName), authoritative
                    , new MessageIdImpl(resetCursorData.getLedgerId(),
                            resetCursorData.getEntryId(), resetCursorData.getPartitionIndex())
                    , resetCursorData.isExcluded(), resetCursorData.getBatchIndex());
        } catch (Exception e) {
            resumeAsyncResponseExceptionally(asyncResponse, e);
        }
    }

    @GET
    @Path("/{tenant}/{namespace}/{topic}/subscription/{subName}/position/{messagePosition}")
    @ApiOperation(value = "Peek nth message on a topic subscription.")
    @ApiResponses(value = {
            @ApiResponse(code = 307, message = "Current broker doesn't serve the namespace of this topic"),
            @ApiResponse(code = 401, message = "Don't have permission to administrate resources on this tenant or"
                    + "subscriber is not authorized to access this operation"),
            @ApiResponse(code = 403, message = "Don't have admin permission"),
            @ApiResponse(code = 404, message = "Topic, subscription or the message position does not exist"),
            @ApiResponse(code = 405, message = "Skipping messages on a non-persistent topic is not allowed"),
            @ApiResponse(code = 412, message = "Topic name is not valid"),
            @ApiResponse(code = 500, message = "Internal server error"),
            @ApiResponse(code = 503, message = "Failed to validate global cluster configuration")})
    public Response peekNthMessage(
            @ApiParam(value = "Specify the tenant", required = true)
            @PathParam("tenant") String tenant,
            @ApiParam(value = "Specify the namespace", required = true)
            @PathParam("namespace") String namespace,
            @ApiParam(value = "Specify topic name", required = true)
            @PathParam("topic") @Encoded String encodedTopic,
            @ApiParam(name = "subName", value = "Subscribed message expired", required = true)
            @PathParam("subName") String encodedSubName,
            @ApiParam(value = "The number of messages (default 1)", defaultValue = "1")
            @PathParam("messagePosition") int messagePosition,
            @ApiParam(value = "Is authentication required to perform this operation")
            @QueryParam("authoritative") @DefaultValue("false") boolean authoritative) {
        validateTopicName(tenant, namespace, encodedTopic);
        return internalPeekNthMessage(decode(encodedSubName), messagePosition, authoritative);
    }

    @GET
    @Path("/{tenant}/{namespace}/{topic}/examinemessage")
    @ApiOperation(value =
            "Examine a specific message on a topic by position relative to the earliest or the latest message.")
    @ApiResponses(value = {
            @ApiResponse(code = 307, message = "Current broker doesn't serve the namespace of this topic"),
            @ApiResponse(code = 403, message = "Don't have admin permission"),
            @ApiResponse(code = 404, message = "Topic, the message position does not exist"),
            @ApiResponse(code = 405, message = "If given partitioned topic"),
            @ApiResponse(code = 412, message = "Topic name is not valid"),
            @ApiResponse(code = 500, message = "Internal server error")})
    public Response examineMessage(
            @ApiParam(value = "Specify the tenant", required = true)
            @PathParam("tenant") String tenant,
            @ApiParam(value = "Specify the namespace", required = true)
            @PathParam("namespace") String namespace,
            @ApiParam(value = "Specify topic name", required = true)
            @PathParam("topic") @Encoded String encodedTopic,
            @ApiParam(name = "initialPosition", value = "Relative start position to examine message."
                    + "It can be 'latest' or 'earliest'",
                    defaultValue = "latest",
                    allowableValues = "latest, earliest"
            )
            @QueryParam("initialPosition") String initialPosition,
            @ApiParam(value = "The position of messages (default 1)", defaultValue = "1")
            @QueryParam("messagePosition") long messagePosition,
            @ApiParam(value = "Is authentication required to perform this operation")
            @QueryParam("authoritative") @DefaultValue("false") boolean authoritative) {
        validateTopicName(tenant, namespace, encodedTopic);
        return internalExamineMessage(initialPosition, messagePosition, authoritative);
    }

    @GET
    @Path("/{tenant}/{namespace}/{topic}/ledger/{ledgerId}/entry/{entryId}")
    @ApiOperation(value = "Get message by its messageId.")
    @ApiResponses(value = {
            @ApiResponse(code = 307, message = "Current broker doesn't serve the namespace of this topic"),
            @ApiResponse(code = 401, message = "Don't have permission to administrate resources on this tenant or"
                    + "subscriber is not authorized to access this operation"),
            @ApiResponse(code = 403, message = "Don't have admin permission"),
            @ApiResponse(code = 404, message = "Topic, subscription or the message position does not exist"),
            @ApiResponse(code = 405, message = "Skipping messages on a non-persistent topic is not allowed"),
            @ApiResponse(code = 412, message = "Topic name is not valid"),
            @ApiResponse(code = 500, message = "Internal server error"),
            @ApiResponse(code = 503, message = "Failed to validate global cluster configuration")})
    public void getMessageById(
            @Suspended final AsyncResponse asyncResponse,
            @ApiParam(value = "Specify the tenant", required = true)
            @PathParam("tenant") String tenant,
            @ApiParam(value = "Specify the namespace", required = true)
            @PathParam("namespace") String namespace,
            @ApiParam(value = "Specify topic name", required = true)
            @PathParam("topic") @Encoded String encodedTopic,
            @ApiParam(value = "The ledger id", required = true)
            @PathParam("ledgerId") long ledgerId,
            @ApiParam(value = "The entry id", required = true)
            @PathParam("entryId") long entryId,
            @ApiParam(value = "Is authentication required to perform this operation")
            @QueryParam("authoritative") @DefaultValue("false") boolean authoritative) {
        try {
            validateTopicName(tenant, namespace, encodedTopic);
            internalGetMessageById(asyncResponse, ledgerId, entryId, authoritative);
        } catch (WebApplicationException wae) {
            asyncResponse.resume(wae);
        } catch (Exception e) {
            asyncResponse.resume(new RestException(e));
        }
    }

    @GET
    @Path("{tenant}/{namespace}/{topic}/backlog")
    @ApiOperation(value = "Get estimated backlog for offline topic.")
    @ApiResponses(value = {
            @ApiResponse(code = 404, message = "Namespace does not exist"),
            @ApiResponse(code = 412, message = "Topic name is not valid"),
            @ApiResponse(code = 503, message = "Failed to validate global cluster configuration") })
    public PersistentOfflineTopicStats getBacklog(
            @ApiParam(value = "Specify the tenant", required = true)
            @PathParam("tenant") String tenant,
            @ApiParam(value = "Specify the namespace", required = true)
            @PathParam("namespace") String namespace,
            @ApiParam(value = "Specify topic name", required = true)
            @PathParam("topic") @Encoded String encodedTopic,
            @ApiParam(value = "Is authentication required to perform this operation")
            @QueryParam("authoritative") @DefaultValue("false") boolean authoritative) {
        validateTopicName(tenant, namespace, encodedTopic);
        return internalGetBacklog(authoritative);
    }

    @GET
    @Path("/{tenant}/{namespace}/{topic}/backlogQuotaMap")
    @ApiOperation(value = "Get backlog quota map on a topic.")
    @ApiResponses(value = {@ApiResponse(code = 403, message = "Don't have admin permission"),
            @ApiResponse(code = 404, message = "Topic policy does not exist"),
            @ApiResponse(code = 405,
                    message = "Topic level policy is disabled, to enable the topic level policy and retry")})
    public Map<BacklogQuotaType, BacklogQuota> getBacklogQuotaMap(@PathParam("tenant") String tenant,
                                                                  @PathParam("namespace") String namespace,
                                                                  @PathParam("topic") @Encoded String encodedTopic) {
        validateTopicName(tenant, namespace, encodedTopic);
        preValidateRead();
        return getTopicPolicies(topicName)
                .map(TopicPolicies::getBackLogQuotaMap)
                .map(map -> {
                    HashMap<BacklogQuotaType, BacklogQuota> hashMap = Maps.newHashMap();
                    map.forEach((key, value) -> {
                        hashMap.put(BacklogQuotaType.valueOf(key), value);
                    });
                    return hashMap;
                })
                .orElse(Maps.newHashMap());
    }

    @POST
    @Path("/{tenant}/{namespace}/{topic}/backlogQuota")
    @ApiOperation(value = "Set a backlog quota for a topic.")
    @ApiResponses(value = {@ApiResponse(code = 403, message = "Don't have admin permission"),
            @ApiResponse(code = 404, message = "Topic does not exist"),
            @ApiResponse(code = 409, message = "Concurrent modification"),
            @ApiResponse(code = 405,
                    message = "Topic level policy is disabled, to enable the topic level policy and retry"),
            @ApiResponse(code = 412, message = "Specified backlog quota exceeds retention quota."
                    + " Increase retention quota and retry request")})
    public void setBacklogQuota(
            @Suspended final AsyncResponse asyncResponse,
            @PathParam("tenant") String tenant, @PathParam("namespace") String namespace,
            @PathParam("topic") @Encoded String encodedTopic,
            @QueryParam("backlogQuotaType") BacklogQuotaType backlogQuotaType, BacklogQuota backlogQuota) {
        validateTopicName(tenant, namespace, encodedTopic);
        preValidateWrite();
        internalSetBacklogQuota(asyncResponse, backlogQuotaType, backlogQuota);
    }

    @DELETE
    @Path("/{tenant}/{namespace}/{topic}/backlogQuota")
    @ApiOperation(value = "Remove a backlog quota policy from a topic.")
    @ApiResponses(value = {@ApiResponse(code = 403, message = "Don't have admin permission"),
            @ApiResponse(code = 404, message = "Topic does not exist"),
            @ApiResponse(code = 405,
                    message = "Topic level policy is disabled, to enable the topic level policy and retry"),
            @ApiResponse(code = 409, message = "Concurrent modification")})
    public void removeBacklogQuota(@Suspended final AsyncResponse asyncResponse,
                                   @PathParam("tenant") String tenant, @PathParam("namespace") String namespace,
                                   @PathParam("topic") @Encoded String encodedTopic,
                                   @QueryParam("backlogQuotaType") BacklogQuotaType backlogQuotaType) {
        validateTopicName(tenant, namespace, encodedTopic);
        preValidateWrite();
        internalRemoveBacklogQuota(asyncResponse, backlogQuotaType);
    }

    @GET
    @Path("/{tenant}/{namespace}/{topic}/messageTTL")
    @ApiOperation(value = "Get message TTL in seconds for a topic")
    @ApiResponses(value = {@ApiResponse(code = 403, message = "Don't have admin permission"),
            @ApiResponse(code = 404, message = "Topic does not exist"),
            @ApiResponse(code = 405, message =
                    "Topic level policy is disabled, enable the topic level policy and retry")})
    public Integer getMessageTTL(@PathParam("tenant") String tenant,
                             @PathParam("namespace") String namespace,
                             @PathParam("topic") @Encoded String encodedTopic,
                             @QueryParam("applied") boolean applied) {
        validateTopicName(tenant, namespace, encodedTopic);
        preValidateRead();
        return getTopicPolicies(topicName)
                .map(TopicPolicies::getMessageTTLInSeconds)
                .orElseGet(() -> {
                    if (applied) {
                        Integer otherLevelTTL = getNamespacePolicies(namespaceName).message_ttl_in_seconds;
                        return otherLevelTTL == null ? pulsar().getConfiguration().getTtlDurationDefaultInSeconds()
                                : otherLevelTTL;
                    }
                    return null;
                });
    }

    @POST
    @Path("/{tenant}/{namespace}/{topic}/messageTTL")
    @ApiOperation(value = "Set message TTL in seconds for a topic")
    @ApiResponses(value = {@ApiResponse(code = 403, message =
            "Not authenticate to perform the request or policy is read only"),
            @ApiResponse(code = 404, message = "Topic does not exist"),
            @ApiResponse(code = 405, message =
                    "Topic level policy is disabled, enable the topic level policy and retry"),
            @ApiResponse(code = 412, message = "Invalid message TTL value")})
    public void setMessageTTL(@Suspended final AsyncResponse asyncResponse,
                              @PathParam("tenant") String tenant,
                              @PathParam("namespace") String namespace,
                              @PathParam("topic") @Encoded String encodedTopic,
                              @ApiParam(value = "TTL in seconds for the specified namespace", required = true)
                              @QueryParam("messageTTL") int messageTTL) {
        validateTopicName(tenant, namespace, encodedTopic);
        preValidateWrite();
        internalSetMessageTTL(asyncResponse, messageTTL);
    }

    @DELETE
    @Path("/{tenant}/{namespace}/{topic}/messageTTL")
    @ApiOperation(value = "Remove message TTL in seconds for a topic")
    @ApiResponses(value = {
            @ApiResponse(code = 403,
                    message = "Not authenticate to perform the request or policy is read only"),
            @ApiResponse(code = 404, message = "Topic does not exist"),
            @ApiResponse(code = 405,
                    message = "Topic level policy is disabled, enable the topic level policy and retry"),
            @ApiResponse(code = 412, message = "Invalid message TTL value")})
    public void removeMessageTTL(@Suspended final AsyncResponse asyncResponse,
                              @PathParam("tenant") String tenant,
                              @PathParam("namespace") String namespace,
                              @PathParam("topic") @Encoded String encodedTopic) {
        validateTopicName(tenant, namespace, encodedTopic);
        preValidateWrite();
        internalSetMessageTTL(asyncResponse, null);
    }

    @GET
    @Path("/{tenant}/{namespace}/{topic}/deduplicationEnabled")
    @ApiOperation(value = "Get deduplication configuration of a topic.")
    @ApiResponses(value = {
            @ApiResponse(code = 403, message = "Don't have admin permission"),
            @ApiResponse(code = 404, message = "Tenant or cluster or namespace or topic doesn't exist"),
            @ApiResponse(code = 405,
                    message = "Topic level policy is disabled, to enable the topic level policy and retry")})
    public void getDeduplication(@Suspended final AsyncResponse asyncResponse,
                             @PathParam("tenant") String tenant,
                             @PathParam("namespace") String namespace,
                             @PathParam("topic") @Encoded String encodedTopic,
                             @QueryParam("applied") boolean applied) {
        validateTopicName(tenant, namespace, encodedTopic);
<<<<<<< HEAD
        preValidateRead();
        TopicPolicies topicPolicies = getTopicPolicies(topicName).orElse(new TopicPolicies());
        if (topicPolicies.isDeduplicationSet()) {
            asyncResponse.resume(topicPolicies.getDeduplicationEnabled());
        } else {
            asyncResponse.resume(Response.noContent().build());
        }
=======
        internalGetDeduplication(applied).whenComplete((res, ex) -> {
            if (ex instanceof RestException) {
                log.error("Failed get Deduplication", ex);
                asyncResponse.resume(ex);
            } else if (ex != null) {
                log.error("Failed get Deduplication", ex);
                asyncResponse.resume(new RestException(ex));
            } else {
                asyncResponse.resume(res);
            }
        });
>>>>>>> 6923250c
    }

    @POST
    @Path("/{tenant}/{namespace}/{topic}/deduplicationEnabled")
    @ApiOperation(value = "Set deduplication enabled on a topic.")
    @ApiResponses(value = {@ApiResponse(code = 403, message = "Don't have admin permission"),
            @ApiResponse(code = 404, message = "Tenant or cluster or namespace or topic doesn't exist"),
            @ApiResponse(code = 405,
                    message = "Topic level policy is disabled, to enable the topic level policy and retry")})
    public void setDeduplication(
            @Suspended final AsyncResponse asyncResponse,
            @PathParam("tenant") String tenant,
            @PathParam("namespace") String namespace,
            @PathParam("topic") @Encoded String encodedTopic,
            @ApiParam(value = "DeduplicationEnabled policies for the specified topic")
                    Boolean enabled) {
        validateTopicName(tenant, namespace, encodedTopic);
<<<<<<< HEAD
        preValidateWrite();
        internalSetDeduplicationEnabled(enabled).whenComplete((r, ex) -> {
=======
        internalSetDeduplication(enabled).whenComplete((r, ex) -> {
>>>>>>> 6923250c
            if (ex instanceof RestException) {
                log.error("Failed updated deduplication", ex);
                asyncResponse.resume(ex);
            } else if (ex != null) {
                log.error("Failed updated deduplication", ex);
                asyncResponse.resume(new RestException(ex));
            } else {
                asyncResponse.resume(Response.noContent().build());
            }
        });
    }

    @DELETE
    @Path("/{tenant}/{namespace}/{topic}/deduplicationEnabled")
    @ApiOperation(value = "Remove deduplication configuration for specified topic.")
    @ApiResponses(value = {@ApiResponse(code = 403, message = "Don't have admin permission"),
            @ApiResponse(code = 404, message = "Tenant or cluster or namespace or topic doesn't exist"),
            @ApiResponse(code = 405,
                    message = "Topic level policy is disabled, to enable the topic level policy and retry"),
            @ApiResponse(code = 409, message = "Concurrent modification")})
    public void removeDeduplication(@Suspended final AsyncResponse asyncResponse,
                                           @PathParam("tenant") String tenant,
                                           @PathParam("namespace") String namespace,
                                           @PathParam("topic") @Encoded String encodedTopic) {
        validateTopicName(tenant, namespace, encodedTopic);
        setDeduplication(asyncResponse, tenant, namespace, encodedTopic, null);
    }

    @GET
    @Path("/{tenant}/{namespace}/{topic}/retention")
    @ApiOperation(value = "Get retention configuration for specified topic.")
    @ApiResponses(value = {@ApiResponse(code = 403, message = "Don't have admin permission"),
            @ApiResponse(code = 404, message = "Topic does not exist"),
            @ApiResponse(code = 405,
                    message = "Topic level policy is disabled, to enable the topic level policy and retry"),
            @ApiResponse(code = 409, message = "Concurrent modification")})
    public void getRetention(@Suspended final AsyncResponse asyncResponse,
            @PathParam("tenant") String tenant,
            @PathParam("namespace") String namespace,
            @PathParam("topic") @Encoded String encodedTopic,
            @QueryParam("applied") boolean applied) {
        validateTopicName(tenant, namespace, encodedTopic);
        preValidateRead();
        try {
            internalGetRetention(asyncResponse, applied);
        } catch (RestException e) {
            asyncResponse.resume(e);
        } catch (Exception e) {
            asyncResponse.resume(new RestException(e));
        }
    }

    @POST
    @Path("/{tenant}/{namespace}/{topic}/retention")
    @ApiOperation(value = "Set retention configuration for specified topic.")
    @ApiResponses(value = {@ApiResponse(code = 403, message = "Don't have admin permission"),
            @ApiResponse(code = 404, message = "Topic does not exist"),
            @ApiResponse(code = 405, message =
                    "Topic level policy is disabled, to enable the topic level policy and retry"),
            @ApiResponse(code = 409, message = "Concurrent modification"),
            @ApiResponse(code = 412, message = "Retention Quota must exceed backlog quota")})
    public void setRetention(@Suspended final AsyncResponse asyncResponse,
            @PathParam("tenant") String tenant,
            @PathParam("namespace") String namespace,
            @PathParam("topic") @Encoded String encodedTopic,
            @ApiParam(value = "Retention policies for the specified namespace") RetentionPolicies retention) {
        validateTopicName(tenant, namespace, encodedTopic);
        preValidateWrite();
        internalSetRetention(retention).whenComplete((r, ex) -> {
            if (ex instanceof RestException) {
                log.error("Failed updated retention", ex);
                asyncResponse.resume(ex);
            } else if (ex != null) {
                log.error("Failed updated retention", ex);
                asyncResponse.resume(new RestException(ex));
            } else {
                try {
                    log.info("[{}] Successfully updated retention: namespace={}, topic={}, retention={}",
                            clientAppId(),
                            namespaceName,
                            topicName.getLocalName(),
                            jsonMapper().writeValueAsString(retention));
                } catch (JsonProcessingException ignore) {
                }
                asyncResponse.resume(Response.noContent().build());
            }
        });
    }

    @DELETE
    @Path("/{tenant}/{namespace}/{topic}/retention")
    @ApiOperation(value = "Remove retention configuration for specified topic.")
    @ApiResponses(value = {@ApiResponse(code = 403, message = "Don't have admin permission"),
            @ApiResponse(code = 404, message = "Topic does not exist"),
            @ApiResponse(code = 405,
                    message = "Topic level policy is disabled, to enable the topic level policy and retry"),
            @ApiResponse(code = 409, message = "Concurrent modification"),
            @ApiResponse(code = 412, message = "Retention Quota must exceed backlog quota")})
    public void removeRetention(@Suspended final AsyncResponse asyncResponse,
                             @PathParam("tenant") String tenant,
                             @PathParam("namespace") String namespace,
                             @PathParam("topic") @Encoded String encodedTopic) {
        validateTopicName(tenant, namespace, encodedTopic);
        preValidateWrite();
        internalRemoveRetention().whenComplete((r, ex) -> {
            if (ex != null) {
                log.error("Failed updated retention", ex);
                asyncResponse.resume(new RestException(ex));
            } else {
                log.info("[{}] Successfully remove retention: namespace={}, topic={}",
                        clientAppId(),
                        namespaceName,
                        topicName.getLocalName());
                asyncResponse.resume(Response.noContent().build());
            }
        });
    }

    @GET
    @Path("/{tenant}/{namespace}/{topic}/persistence")
    @ApiOperation(value = "Get configuration of persistence policies for specified topic.")
    @ApiResponses(value = {@ApiResponse(code = 403, message = "Don't have admin permission"),
            @ApiResponse(code = 404, message = "Topic does not exist"),
            @ApiResponse(code = 405,
                    message = "Topic level policy is disabled, to enable the topic level policy and retry"),
            @ApiResponse(code = 409, message = "Concurrent modification")})
    public void getPersistence(@Suspended final AsyncResponse asyncResponse,
                               @PathParam("tenant") String tenant,
                               @PathParam("namespace") String namespace,
                               @PathParam("topic") @Encoded String encodedTopic) {
        validateTopicName(tenant, namespace, encodedTopic);
        preValidateRead();
        try {
            Optional<PersistencePolicies> persistencePolicies = internalGetPersistence();
            if (!persistencePolicies.isPresent()) {
                asyncResponse.resume(Response.noContent().build());
            } else {
                asyncResponse.resume(persistencePolicies.get());
            }
        } catch (RestException e) {
            asyncResponse.resume(e);
        } catch (Exception e) {
            asyncResponse.resume(new RestException(e));
        }
    }

    @POST
    @Path("/{tenant}/{namespace}/{topic}/persistence")
    @ApiOperation(value = "Set configuration of persistence policies for specified topic.")
    @ApiResponses(value = {@ApiResponse(code = 403, message = "Don't have admin permission"),
            @ApiResponse(code = 404, message = "Topic does not exist"),
            @ApiResponse(code = 405,
                    message = "Topic level policy is disabled, to enable the topic level policy and retry"),
            @ApiResponse(code = 409, message = "Concurrent modification"),
            @ApiResponse(code = 400, message = "Invalid persistence policies")})
    public void setPersistence(@Suspended final AsyncResponse asyncResponse,
                               @PathParam("tenant") String tenant,
                               @PathParam("namespace") String namespace,
                               @PathParam("topic") @Encoded String encodedTopic,
                               @ApiParam(value = "Bookkeeper persistence policies for specified topic")
                                       PersistencePolicies persistencePolicies) {
        validateTopicName(tenant, namespace, encodedTopic);
        preValidateWrite();
        internalSetPersistence(persistencePolicies).whenComplete((r, ex) -> {
            if (ex instanceof RestException) {
                log.error("Failed updated persistence policies", ex);
                asyncResponse.resume(ex);
            } else if (ex != null) {
                log.error("Failed updated persistence policies", ex);
                asyncResponse.resume(new RestException(ex));
            } else {
                try {
                    log.info("[{}] Successfully updated persistence policies: "
                                    + "namespace={}, topic={}, persistencePolicies={}",
                            clientAppId(),
                            namespaceName,
                            topicName.getLocalName(),
                            jsonMapper().writeValueAsString(persistencePolicies));
                } catch (JsonProcessingException ignore) {
                }
                asyncResponse.resume(Response.noContent().build());
            }
        });
    }

    @DELETE
    @Path("/{tenant}/{namespace}/{topic}/persistence")
    @ApiOperation(value = "Remove configuration of persistence policies for specified topic.")
    @ApiResponses(value = {@ApiResponse(code = 403, message = "Don't have admin permission"),
            @ApiResponse(code = 404, message = "Topic does not exist"),
            @ApiResponse(code = 405,
                    message = "Topic level policy is disabled, to enable the topic level policy and retry"),
            @ApiResponse(code = 409, message = "Concurrent modification")})
    public void removePersistence(@Suspended final AsyncResponse asyncResponse,
                                  @PathParam("tenant") String tenant,
                                  @PathParam("namespace") String namespace,
                                  @PathParam("topic") @Encoded String encodedTopic) {
        validateTopicName(tenant, namespace, encodedTopic);
        preValidateWrite();
        internalRemovePersistence().whenComplete((r, ex) -> {
            if (ex != null) {
                log.error("Failed updated retention", ex);
                asyncResponse.resume(new RestException(ex));
            } else {
                log.info("[{}] Successfully remove persistence policies: namespace={}, topic={}",
                        clientAppId(),
                        namespaceName,
                        topicName.getLocalName());
                asyncResponse.resume(Response.noContent().build());
            }
        });
    }

    @GET
    @Path("/{tenant}/{namespace}/{topic}/maxSubscriptionsPerTopic")
    @ApiOperation(value = "Get maxSubscriptionsPerTopic config for specified topic.")
    @ApiResponses(value = {@ApiResponse(code = 403, message = "Don't have admin permission"),
            @ApiResponse(code = 404, message = "Topic does not exist"),
            @ApiResponse(code = 405,
                    message = "Topic level policy is disabled, to enable the topic level policy and retry"),
            @ApiResponse(code = 409, message = "Concurrent modification")})
    public void getMaxSubscriptionsPerTopic(@Suspended final AsyncResponse asyncResponse,
                                @PathParam("tenant") String tenant,
                                @PathParam("namespace") String namespace,
                                @PathParam("topic") @Encoded String encodedTopic) {
        validateTopicName(tenant, namespace, encodedTopic);
        preValidateRead();
        try {
            Optional<Integer> maxSubscriptionsPerTopic = internalGetMaxSubscriptionsPerTopic();
            if (!maxSubscriptionsPerTopic.isPresent()) {
                asyncResponse.resume(Response.noContent().build());
            } else {
                asyncResponse.resume(maxSubscriptionsPerTopic.get());
            }
        } catch (RestException e) {
            asyncResponse.resume(e);
        } catch (Exception e) {
            asyncResponse.resume(new RestException(e));
        }
    }

    @POST
    @Path("/{tenant}/{namespace}/{topic}/maxSubscriptionsPerTopic")
    @ApiOperation(value = "Set maxSubscriptionsPerTopic config for specified topic.")
    @ApiResponses(value = {@ApiResponse(code = 403, message = "Don't have admin permission"),
            @ApiResponse(code = 404, message = "Topic does not exist"),
            @ApiResponse(code = 405,
                    message = "Topic level policy is disabled, to enable the topic level policy and retry"),
            @ApiResponse(code = 409, message = "Concurrent modification"),
            @ApiResponse(code = 412, message = "Invalid value of maxSubscriptionsPerTopic")})
    public void setMaxSubscriptionsPerTopic(@Suspended final AsyncResponse asyncResponse,
                                @PathParam("tenant") String tenant,
                                @PathParam("namespace") String namespace,
                                @PathParam("topic") @Encoded String encodedTopic,
                                @ApiParam(value = "The max subscriptions of the topic") int maxSubscriptionsPerTopic) {
        validateTopicName(tenant, namespace, encodedTopic);
        preValidateWrite();
        internalSetMaxSubscriptionsPerTopic(maxSubscriptionsPerTopic).whenComplete((r, ex) -> {
            if (ex instanceof RestException) {
                log.error("Updating maxSubscriptionsPerTopic failed", ex);
                asyncResponse.resume(ex);
            } else if (ex != null) {
                log.error("Updating maxSubscriptionsPerTopic failed", ex);
                asyncResponse.resume(new RestException(ex));
            } else {
                log.info("[{}] Successfully updated maxSubscriptionsPerTopic: namespace={}, topic={}"
                                + ", maxSubscriptions={}"
                        , clientAppId(), namespaceName, topicName.getLocalName(), maxSubscriptionsPerTopic);
                asyncResponse.resume(Response.noContent().build());
            }
        });
    }

    @DELETE
    @Path("/{tenant}/{namespace}/{topic}/maxSubscriptionsPerTopic")
    @ApiOperation(value = "Remove maxSubscriptionsPerTopic config for specified topic.")
    @ApiResponses(value = {@ApiResponse(code = 403, message = "Don't have admin permission"),
            @ApiResponse(code = 404, message = "Topic does not exist"),
            @ApiResponse(code = 405,
                    message = "Topic level policy is disabled, to enable the topic level policy and retry"),
            @ApiResponse(code = 409, message = "Concurrent modification")})
    public void removeMaxSubscriptionsPerTopic(@Suspended final AsyncResponse asyncResponse,
                                   @PathParam("tenant") String tenant,
                                   @PathParam("namespace") String namespace,
                                   @PathParam("topic") @Encoded String encodedTopic) {
        validateTopicName(tenant, namespace, encodedTopic);
        preValidateWrite();
        internalSetMaxSubscriptionsPerTopic(null).whenComplete((r, ex) -> {
            if (ex != null) {
                log.error("Failed to remove maxSubscriptionsPerTopic", ex);
                asyncResponse.resume(new RestException(ex));
            } else {
                log.info("[{}] Successfully remove maximum subscription limit: namespace={}, topic={}",
                        clientAppId(),
                        namespaceName,
                        topicName.getLocalName());
                asyncResponse.resume(Response.noContent().build());
            }
        });
    }

    @GET
    @Path("/{tenant}/{namespace}/{topic}/replicatorDispatchRate")
    @ApiOperation(value = "Get replicatorDispatchRate config for specified topic.")
    @ApiResponses(value = {@ApiResponse(code = 403, message = "Don't have admin permission"),
            @ApiResponse(code = 404, message = "Topic does not exist"),
            @ApiResponse(code = 405,
                    message = "Topic level policy is disabled, to enable the topic level policy and retry"),
            @ApiResponse(code = 409, message = "Concurrent modification")})
    public void getReplicatorDispatchRate(@Suspended final AsyncResponse asyncResponse,
                                          @PathParam("tenant") String tenant,
                                          @PathParam("namespace") String namespace,
                                          @PathParam("topic") @Encoded String encodedTopic) {
        validateTopicName(tenant, namespace, encodedTopic);
        preValidateRead();
        try {
            Optional<DispatchRate> dispatchRate = internalGetReplicatorDispatchRate();
            if (dispatchRate.isPresent()) {
                asyncResponse.resume(dispatchRate.get());
            } else {
                asyncResponse.resume(Response.noContent().build());
            }
        } catch (RestException e) {
            asyncResponse.resume(e);
        } catch (Exception e) {
            asyncResponse.resume(new RestException(e));
        }
    }

    @POST
    @Path("/{tenant}/{namespace}/{topic}/replicatorDispatchRate")
    @ApiOperation(value = "Set replicatorDispatchRate config for specified topic.")
    @ApiResponses(value = {@ApiResponse(code = 403, message = "Don't have admin permission"),
            @ApiResponse(code = 404, message = "Topic does not exist"),
            @ApiResponse(code = 405,
                    message = "Topic level policy is disabled, to enable the topic level policy and retry"),
            @ApiResponse(code = 409, message = "Concurrent modification"),
            @ApiResponse(code = 412, message = "Invalid value of replicatorDispatchRate")})
    public void setReplicatorDispatchRate(@Suspended final AsyncResponse asyncResponse,
                                          @PathParam("tenant") String tenant,
                                          @PathParam("namespace") String namespace,
                                          @PathParam("topic") @Encoded String encodedTopic,
                                          @ApiParam(value = "Replicator dispatch rate of the topic")
                                                      DispatchRate dispatchRate) {
        validateTopicName(tenant, namespace, encodedTopic);
        preValidateWrite();
        internalSetReplicatorDispatchRate(dispatchRate).whenComplete((r, ex) -> {
            if (ex instanceof RestException) {
                log.error("Updating replicatorDispatchRate failed", ex);
                asyncResponse.resume(ex);
            } else if (ex != null) {
                log.error("Updating replicatorDispatchRate failed", ex);
                asyncResponse.resume(new RestException(ex));
            } else {
                log.info("[{}] Successfully updated replicatorDispatchRate: namespace={}, topic={}"
                                + ", replicatorDispatchRate={}"
                        , clientAppId(), namespaceName, topicName.getLocalName(), dispatchRate);
                asyncResponse.resume(Response.noContent().build());
            }
        });
    }

    @DELETE
    @Path("/{tenant}/{namespace}/{topic}/replicatorDispatchRate")
    @ApiOperation(value = "Remove replicatorDispatchRate config for specified topic.")
    @ApiResponses(value = {@ApiResponse(code = 403, message = "Don't have admin permission"),
            @ApiResponse(code = 404, message = "Topic does not exist"),
            @ApiResponse(code = 405,
                    message = "Topic level policy is disabled, to enable the topic level policy and retry"),
            @ApiResponse(code = 409, message = "Concurrent modification")})
    public void removeReplicatorDispatchRate(@Suspended final AsyncResponse asyncResponse,
                                               @PathParam("tenant") String tenant,
                                               @PathParam("namespace") String namespace,
                                               @PathParam("topic") @Encoded String encodedTopic) {
        validateTopicName(tenant, namespace, encodedTopic);
        preValidateWrite();
        internalSetReplicatorDispatchRate(null).whenComplete((r, ex) -> {
            if (ex != null) {
                log.error("Failed to remove replicatorDispatchRate", ex);
                asyncResponse.resume(new RestException(ex));
            } else {
                log.info("[{}] Successfully remove replicatorDispatchRate limit: namespace={}, topic={}",
                        clientAppId(), namespaceName, topicName.getLocalName());
                asyncResponse.resume(Response.noContent().build());
            }
        });
    }

    @GET
    @Path("/{tenant}/{namespace}/{topic}/maxProducers")
    @ApiOperation(value = "Get maxProducers config for specified topic.")
    @ApiResponses(value = {@ApiResponse(code = 403, message = "Don't have admin permission"),
            @ApiResponse(code = 404, message = "Topic does not exist"),
            @ApiResponse(code = 405,
                    message = "Topic level policy is disabled, to enable the topic level policy and retry"),
            @ApiResponse(code = 409, message = "Concurrent modification")})
    public void getMaxProducers(@Suspended final AsyncResponse asyncResponse,
                                @PathParam("tenant") String tenant,
                                @PathParam("namespace") String namespace,
                                @PathParam("topic") @Encoded String encodedTopic,
                                @QueryParam("applied") boolean applied) {
        validateTopicName(tenant, namespace, encodedTopic);
        preValidateWrite();
        internalGetMaxProducers(applied).whenComplete((res, ex) -> {
            if (ex instanceof RestException) {
                log.error("Failed get maxProducers", ex);
                asyncResponse.resume(ex);
            } else if (ex != null) {
                log.error("Failed get maxProducers", ex);
                asyncResponse.resume(new RestException(ex));
            } else {
                asyncResponse.resume(res);
            }
        });
    }

    @POST
    @Path("/{tenant}/{namespace}/{topic}/maxProducers")
    @ApiOperation(value = "Set maxProducers config for specified topic.")
    @ApiResponses(value = {@ApiResponse(code = 403, message = "Don't have admin permission"),
            @ApiResponse(code = 404, message = "Topic does not exist"),
            @ApiResponse(code = 405,
                    message = "Topic level policy is disabled, to enable the topic level policy and retry"),
            @ApiResponse(code = 409, message = "Concurrent modification"),
            @ApiResponse(code = 412, message = "Invalid value of maxProducers")})
    public void setMaxProducers(@Suspended final AsyncResponse asyncResponse,
                                @PathParam("tenant") String tenant,
                                @PathParam("namespace") String namespace,
                                @PathParam("topic") @Encoded String encodedTopic,
                                @ApiParam(value = "The max producers of the topic") int maxProducers) {
        validateTopicName(tenant, namespace, encodedTopic);
        preValidateWrite();
        internalSetMaxProducers(maxProducers).whenComplete((r, ex) -> {
            if (ex instanceof RestException) {
                log.error("Failed updated persistence policies", ex);
                asyncResponse.resume(ex);
            } else if (ex != null) {
                log.error("Failed updated persistence policies", ex);
                asyncResponse.resume(new RestException(ex));
            } else {
                log.info("[{}] Successfully updated max producers: namespace={}, topic={}, maxProducers={}",
                        clientAppId(),
                        namespaceName,
                        topicName.getLocalName(),
                        maxProducers);
                asyncResponse.resume(Response.noContent().build());
            }
        });
    }

    @DELETE
    @Path("/{tenant}/{namespace}/{topic}/maxProducers")
    @ApiOperation(value = "Remove maxProducers config for specified topic.")
    @ApiResponses(value = {@ApiResponse(code = 403, message = "Don't have admin permission"),
            @ApiResponse(code = 404, message = "Topic does not exist"),
            @ApiResponse(code = 405,
                    message = "Topic level policy is disabled, to enable the topic level policy and retry"),
            @ApiResponse(code = 409, message = "Concurrent modification")})
    public void removeMaxProducers(@Suspended final AsyncResponse asyncResponse,
                                   @PathParam("tenant") String tenant,
                                   @PathParam("namespace") String namespace,
                                   @PathParam("topic") @Encoded String encodedTopic) {
        validateTopicName(tenant, namespace, encodedTopic);
        preValidateWrite();
        internalRemoveMaxProducers().whenComplete((r, ex) -> {
            if (ex != null) {
                log.error("Failed to remove maxProducers", ex);
                asyncResponse.resume(new RestException(ex));
            } else {
                log.info("[{}] Successfully remove max producers: namespace={}, topic={}",
                        clientAppId(),
                        namespaceName,
                        topicName.getLocalName());
                asyncResponse.resume(Response.noContent().build());
            }
        });
    }

    @GET
    @Path("/{tenant}/{namespace}/{topic}/maxConsumers")
    @ApiOperation(value = "Get maxConsumers config for specified topic.")
    @ApiResponses(value = {@ApiResponse(code = 403, message = "Don't have admin permission"),
            @ApiResponse(code = 404, message = "Topic does not exist"),
            @ApiResponse(code = 405,
                    message = "Topic level policy is disabled, to enable the topic level policy and retry"),
            @ApiResponse(code = 409, message = "Concurrent modification")})
    public void getMaxConsumers(@Suspended final AsyncResponse asyncResponse,
                                @PathParam("tenant") String tenant,
                                @PathParam("namespace") String namespace,
                                @PathParam("topic") @Encoded String encodedTopic,
                                @QueryParam("applied") boolean applied) {
        validateTopicName(tenant, namespace, encodedTopic);
        preValidateRead();
        internalGetMaxConsumers(applied).whenComplete((res, ex) -> {
            if (ex instanceof RestException) {
                log.error("Failed get maxConsumers", ex);
                asyncResponse.resume(ex);
            } else if (ex != null) {
                log.error("Failed get maxConsumers", ex);
                asyncResponse.resume(new RestException(ex));
            } else {
                asyncResponse.resume(res);
            }
        });
    }

    @POST
    @Path("/{tenant}/{namespace}/{topic}/maxConsumers")
    @ApiOperation(value = "Set maxConsumers config for specified topic.")
    @ApiResponses(value = {@ApiResponse(code = 403, message = "Don't have admin permission"),
            @ApiResponse(code = 404, message = "Topic does not exist"),
            @ApiResponse(code = 405,
                    message = "Topic level policy is disabled, to enable the topic level policy and retry"),
            @ApiResponse(code = 409, message = "Concurrent modification"),
            @ApiResponse(code = 412, message = "Invalid value of maxConsumers")})
    public void setMaxConsumers(@Suspended final AsyncResponse asyncResponse,
                                @PathParam("tenant") String tenant,
                                @PathParam("namespace") String namespace,
                                @PathParam("topic") @Encoded String encodedTopic,
                                @ApiParam(value = "The max consumers of the topic") int maxConsumers) {
        validateTopicName(tenant, namespace, encodedTopic);
        preValidateWrite();
        internalSetMaxConsumers(maxConsumers).whenComplete((r, ex) -> {
            if (ex instanceof RestException) {
                log.error("Failed updated persistence policies", ex);
                asyncResponse.resume(ex);
            } else if (ex != null) {
                log.error("Failed updated persistence policies", ex);
                asyncResponse.resume(new RestException(ex));
            } else {
                log.info("[{}] Successfully updated max consumers: namespace={}, topic={}, maxConsumers={}",
                        clientAppId(),
                        namespaceName,
                        topicName.getLocalName(),
                        maxConsumers);
                asyncResponse.resume(Response.noContent().build());
            }
        });
    }

    @DELETE
    @Path("/{tenant}/{namespace}/{topic}/maxConsumers")
    @ApiOperation(value = "Remove maxConsumers config for specified topic.")
    @ApiResponses(value = {@ApiResponse(code = 403, message = "Don't have admin permission"),
            @ApiResponse(code = 404, message = "Topic does not exist"),
            @ApiResponse(code = 405,
                    message = "Topic level policy is disabled, to enable the topic level policy and retry"),
            @ApiResponse(code = 409, message = "Concurrent modification")})
    public void removeMaxConsumers(@Suspended final AsyncResponse asyncResponse,
                                   @PathParam("tenant") String tenant,
                                   @PathParam("namespace") String namespace,
                                   @PathParam("topic") @Encoded String encodedTopic) {
        validateTopicName(tenant, namespace, encodedTopic);
        preValidateWrite();
        internalRemoveMaxConsumers().whenComplete((r, ex) -> {
            if (ex != null) {
                log.error("Failed to remove maxConsumers", ex);
                asyncResponse.resume(new RestException(ex));
            } else {
                log.info("[{}] Successfully remove max consumers: namespace={}, topic={}",
                        clientAppId(),
                        namespaceName,
                        topicName.getLocalName());
                asyncResponse.resume(Response.noContent().build());
            }
        });
    }

    @GET
    @Path("/{tenant}/{namespace}/{topic}/maxMessageSize")
    @ApiOperation(value = "Get maxMessageSize config for specified topic.")
    @ApiResponses(value = {@ApiResponse(code = 403, message = "Don't have admin permission"),
            @ApiResponse(code = 404, message = "Topic does not exist"),
            @ApiResponse(code = 405,
                    message = "Topic level policy is disabled, to enable the topic level policy and retry"),
            @ApiResponse(code = 409, message = "Concurrent modification")})
    public void getMaxMessageSize(@Suspended final AsyncResponse asyncResponse,
                                  @PathParam("tenant") String tenant,
                                  @PathParam("namespace") String namespace,
                                  @PathParam("topic") @Encoded String encodedTopic) {
        validateTopicName(tenant, namespace, encodedTopic);
        preValidateRead();
        try {
            Optional<Integer> policies = internalGetMaxMessageSize();
            if (policies.isPresent()) {
                asyncResponse.resume(policies.get());
            } else {
                asyncResponse.resume(Response.noContent().build());
            }
        } catch (RestException e) {
            asyncResponse.resume(e);
        } catch (Exception e) {
            asyncResponse.resume(new RestException(e));
        }
    }

    @POST
    @Path("/{tenant}/{namespace}/{topic}/maxMessageSize")
    @ApiOperation(value = "Set maxMessageSize config for specified topic.")
    @ApiResponses(value = {@ApiResponse(code = 403, message = "Don't have admin permission"),
            @ApiResponse(code = 404, message = "Topic does not exist"),
            @ApiResponse(code = 405,
                    message = "Topic level policy is disabled, to enable the topic level policy and retry"),
            @ApiResponse(code = 409, message = "Concurrent modification"),
            @ApiResponse(code = 412, message = "Invalid value of maxConsumers")})
    public void setMaxMessageSize(@Suspended final AsyncResponse asyncResponse,
                                  @PathParam("tenant") String tenant,
                                  @PathParam("namespace") String namespace,
                                  @PathParam("topic") @Encoded String encodedTopic,
                                  @ApiParam(value = "The max message size of the topic") int maxMessageSize) {
        validateTopicName(tenant, namespace, encodedTopic);
        preValidateWrite();
        internalSetMaxMessageSize(maxMessageSize).whenComplete((r, ex) -> {
            if (ex instanceof RestException) {
                log.error("Failed updated persistence policies", ex);
                asyncResponse.resume(ex);
            } else if (ex != null) {
                log.error("Failed updated persistence policies", ex);
                asyncResponse.resume(new RestException(ex));
            } else {
                log.info("[{}] Successfully set max message size: namespace={}, topic={}, maxMessageSiz={}",
                        clientAppId(),
                        namespaceName,
                        topicName.getLocalName(),
                        maxMessageSize);
                asyncResponse.resume(Response.noContent().build());
            }
        });
    }

    @DELETE
    @Path("/{tenant}/{namespace}/{topic}/maxMessageSize")
    @ApiOperation(value = "Remove maxMessageSize config for specified topic.")
    @ApiResponses(value = {@ApiResponse(code = 403, message = "Don't have admin permission"),
            @ApiResponse(code = 404, message = "Topic does not exist"),
            @ApiResponse(code = 405,
                    message = "Topic level policy is disabled, to enable the topic level policy and retry"),
            @ApiResponse(code = 409, message = "Concurrent modification")})
    public void removeMaxMessageSize(@Suspended final AsyncResponse asyncResponse,
                                   @PathParam("tenant") String tenant,
                                   @PathParam("namespace") String namespace,
                                   @PathParam("topic") @Encoded String encodedTopic) {
        validateTopicName(tenant, namespace, encodedTopic);
        preValidateWrite();
        internalSetMaxMessageSize(null).whenComplete((r, ex) -> {
            if (ex != null) {
                log.error("Failed to remove maxMessageSize", ex);
                asyncResponse.resume(new RestException(ex));
            } else {
                log.info("[{}] Successfully remove max message size: namespace={}, topic={}",
                        clientAppId(),
                        namespaceName,
                        topicName.getLocalName());
                asyncResponse.resume(Response.noContent().build());
            }
        });
    }


    @POST
    @Path("/{tenant}/{namespace}/{topic}/terminate")
    @ApiOperation(value = "Terminate a topic. A topic that is terminated will not accept any more "
            + "messages to be published and will let consumer to drain existing messages in backlog")
    @ApiResponses(value = {
            @ApiResponse(code = 307, message = "Current broker doesn't serve the namespace of this topic"),
            @ApiResponse(code = 401, message = "Don't have permission to administrate resources on this tenant or"
                    + "subscriber is not authorized to access this operation"),
            @ApiResponse(code = 403, message = "Don't have admin permission"),
            @ApiResponse(code = 404, message = "Topic does not exist"),
            @ApiResponse(code = 405, message = "Termination of a partitioned topic is not allowed"),
            @ApiResponse(code = 412, message = "Topic name is not valid"),
            @ApiResponse(code = 500, message = "Internal server error"),
            @ApiResponse(code = 503, message = "Failed to validate global cluster configuration")})
    public MessageId terminate(
            @ApiParam(value = "Specify the tenant", required = true)
            @PathParam("tenant") String tenant,
            @ApiParam(value = "Specify the namespace", required = true)
            @PathParam("namespace") String namespace,
            @ApiParam(value = "Specify topic name", required = true)
            @PathParam("topic") @Encoded String encodedTopic,
            @ApiParam(value = "Is authentication required to perform this operation")
            @QueryParam("authoritative") @DefaultValue("false") boolean authoritative) {
        validateTopicName(tenant, namespace, encodedTopic);
        return internalTerminate(authoritative);
    }

    @POST
    @Path("/{tenant}/{namespace}/{topic}/terminate/partitions")
    @ApiOperation(value = "Terminate all partitioned topic. A topic that is terminated will not accept any more "
            + "messages to be published and will let consumer to drain existing messages in backlog")
    @ApiResponses(value = {
            @ApiResponse(code = 401, message = "Don't have permission to administrate resources on this tenant or"
                    + "subscriber is not authorized to access this operation"),
            @ApiResponse(code = 403, message = "Don't have admin permission"),
            @ApiResponse(code = 404, message = "Topic does not exist"),
            @ApiResponse(code = 405, message = "Termination of a partitioned topic is not allowed"),
            @ApiResponse(code = 412, message = "Topic name is not valid"),
            @ApiResponse(code = 500, message = "Internal server error"),
            @ApiResponse(code = 503, message = "Failed to validate global cluster configuration")})
    public void terminatePartitionedTopic(@Suspended final AsyncResponse asyncResponse,
                                          @ApiParam(value = "Specify the tenant", required = true)
                                          @PathParam("tenant") String tenant,
                                          @ApiParam(value = "Specify the namespace", required = true)
                                          @PathParam("namespace") String namespace,
                                          @ApiParam(value = "Specify topic name", required = true)
                                          @PathParam("topic") @Encoded String encodedTopic,
                                          @ApiParam(value = "Is authentication required to perform this operation")
                                          @QueryParam("authoritative") @DefaultValue("false") boolean authoritative) {
        validateTopicName(tenant, namespace, encodedTopic);
        internalTerminatePartitionedTopic(asyncResponse, authoritative);
    }

    @PUT
    @Path("/{tenant}/{namespace}/{topic}/compaction")
    @ApiOperation(value = "Trigger a compaction operation on a topic.")
    @ApiResponses(value = {
            @ApiResponse(code = 307, message = "Current broker doesn't serve the namespace of this topic"),
            @ApiResponse(code = 401, message = "Don't have permission to administrate resources on this tenant or"
                    + "subscriber is not authorized to access this operation"),
            @ApiResponse(code = 403, message = "Don't have admin permission"),
            @ApiResponse(code = 404, message = "Topic does not exist"),
            @ApiResponse(code = 405, message = "Operation is not allowed on the persistent topic"),
            @ApiResponse(code = 409, message = "Compaction already running"),
            @ApiResponse(code = 412, message = "Topic name is not valid"),
            @ApiResponse(code = 500, message = "Internal server error"),
            @ApiResponse(code = 503, message = "Failed to validate global cluster configuration")})
    public void compact(
            @Suspended final AsyncResponse asyncResponse,
            @ApiParam(value = "Specify the tenant", required = true)
            @PathParam("tenant") String tenant,
            @ApiParam(value = "Specify the namespace", required = true)
            @PathParam("namespace") String namespace,
            @ApiParam(value = "Specify topic name", required = true)
            @PathParam("topic") @Encoded String encodedTopic,
            @ApiParam(value = "Is authentication required to perform this operation")
            @QueryParam("authoritative") @DefaultValue("false") boolean authoritative) {
        try {
            validateTopicName(tenant, namespace, encodedTopic);
            internalTriggerCompaction(asyncResponse, authoritative);
        } catch (WebApplicationException wae) {
            asyncResponse.resume(wae);
        } catch (Exception e) {
            asyncResponse.resume(new RestException(e));
        }
    }

    @GET
    @Path("/{tenant}/{namespace}/{topic}/compaction")
    @ApiOperation(value = "Get the status of a compaction operation for a topic.")
    @ApiResponses(value = {
            @ApiResponse(code = 307, message = "Current broker doesn't serve the namespace of this topic"),
            @ApiResponse(code = 401, message = "Don't have permission to administrate resources on this tenant or"
                    + "subscriber is not authorized to access this operation"),
            @ApiResponse(code = 403, message = "Don't have admin permission"),
            @ApiResponse(code = 404, message = "Topic does not exist, or compaction hasn't run"),
            @ApiResponse(code = 405, message = "Operation is not allowed on the persistent topic"),
            @ApiResponse(code = 412, message = "Topic name is not valid"),
            @ApiResponse(code = 500, message = "Internal server error"),
            @ApiResponse(code = 503, message = "Failed to validate global cluster configuration")})
    public LongRunningProcessStatus compactionStatus(
            @ApiParam(value = "Specify the tenant", required = true)
            @PathParam("tenant") String tenant,
            @ApiParam(value = "Specify the namespace", required = true)
            @PathParam("namespace") String namespace,
            @ApiParam(value = "Specify topic name", required = true)
            @PathParam("topic") @Encoded String encodedTopic,
            @ApiParam(value = "Is authentication required to perform this operation")
            @QueryParam("authoritative") @DefaultValue("false") boolean authoritative) {
        validateTopicName(tenant, namespace, encodedTopic);
        return internalCompactionStatus(authoritative);
    }

    @PUT
    @Path("/{tenant}/{namespace}/{topic}/offload")
    @ApiOperation(value = "Offload a prefix of a topic to long term storage")
    @ApiResponses(value = {
            @ApiResponse(code = 307, message = "Current broker doesn't serve the namespace of this topic"),
            @ApiResponse(code = 400, message = "Message ID is null"),
            @ApiResponse(code = 401, message = "Don't have permission to administrate resources on this tenant or"
                    + "subscriber is not authorized to access this operation"),
            @ApiResponse(code = 403, message = "Don't have admin permission"),
            @ApiResponse(code = 404, message = "Topic does not exist"),
            @ApiResponse(code = 405, message = "Operation is not allowed on the persistent topic"),
            @ApiResponse(code = 409, message = "Offload already running"),
            @ApiResponse(code = 412, message = "Topic name is not valid"),
            @ApiResponse(code = 500, message = "Internal server error"),
            @ApiResponse(code = 503, message = "Failed to validate global cluster configuration")})
    public void triggerOffload(
            @ApiParam(value = "Specify the tenant", required = true)
            @PathParam("tenant") String tenant,
            @ApiParam(value = "Specify the namespace", required = true)
            @PathParam("namespace") String namespace,
            @ApiParam(value = "Specify topic name", required = true)
            @PathParam("topic") @Encoded String encodedTopic,
            @ApiParam(value = "Is authentication required to perform this operation")
            @QueryParam("authoritative") @DefaultValue("false") boolean authoritative,
                               MessageIdImpl messageId) {
        if (messageId == null) {
            throw new RestException(Response.Status.BAD_REQUEST, "messageId is null");
        }
        validateTopicName(tenant, namespace, encodedTopic);
        internalTriggerOffload(authoritative, messageId);
    }

    @GET
    @Path("/{tenant}/{namespace}/{topic}/offload")
    @ApiOperation(value = "Offload a prefix of a topic to long term storage")
    @ApiResponses(value = {
            @ApiResponse(code = 307, message = "Current broker doesn't serve the namespace of this topic"),
            @ApiResponse(code = 401, message = "Don't have permission to administrate resources on this tenant or"
                    + "subscriber is not authorized to access this operation"),
            @ApiResponse(code = 403, message = "Don't have admin permission"),
            @ApiResponse(code = 404, message = "Topic does not exist"),
            @ApiResponse(code = 405, message = "Operation is not allowed on the persistent topic"),
            @ApiResponse(code = 412, message = "Topic name is not valid"),
            @ApiResponse(code = 500, message = "Internal server error"),
            @ApiResponse(code = 503, message = "Failed to validate global cluster configuration")})
    public OffloadProcessStatus offloadStatus(
            @ApiParam(value = "Specify the tenant", required = true)
            @PathParam("tenant") String tenant,
            @ApiParam(value = "Specify the namespace", required = true)
            @PathParam("namespace") String namespace,
            @ApiParam(value = "Specify topic name", required = true)
            @PathParam("topic") @Encoded String encodedTopic,
            @ApiParam(value = "Is authentication required to perform this operation")
            @QueryParam("authoritative") @DefaultValue("false") boolean authoritative) {
        validateTopicName(tenant, namespace, encodedTopic);
        return internalOffloadStatus(authoritative);
    }

    @GET
    @Path("/{tenant}/{namespace}/{topic}/lastMessageId")
    @ApiOperation(value = "Return the last commit message id of topic")
    @ApiResponses(value = {
            @ApiResponse(code = 307, message = "Current broker doesn't serve the namespace of this topic"),
            @ApiResponse(code = 401, message = "Don't have permission to administrate resources on this tenant or"
                    + "subscriber is not authorized to access this operation"),
            @ApiResponse(code = 403, message = "Don't have admin permission"),
            @ApiResponse(code = 404, message = "Topic does not exist"),
            @ApiResponse(code = 405, message = "Operation is not allowed on the persistent topic"),
            @ApiResponse(code = 412, message = "Topic name is not valid"),
            @ApiResponse(code = 500, message = "Internal server error"),
            @ApiResponse(code = 503, message = "Failed to validate global cluster configuration")})
    public void getLastMessageId(
            @Suspended final AsyncResponse asyncResponse,
            @ApiParam(value = "Specify the tenant", required = true)
            @PathParam("tenant") String tenant,
            @ApiParam(value = "Specify the namespace", required = true)
            @PathParam("namespace") String namespace,
            @ApiParam(value = "Specify topic name", required = true)
            @PathParam("topic") @Encoded String encodedTopic,
            @ApiParam(value = "Is authentication required to perform this operation")
            @QueryParam("authoritative") @DefaultValue("false") boolean authoritative) {
        try {
            validateTopicName(tenant, namespace, encodedTopic);
            internalGetLastMessageId(asyncResponse, authoritative);
        } catch (Exception e) {
            asyncResponse.resume(new RestException(e));
        }
    }

    @GET
    @Path("/{tenant}/{namespace}/{topic}/dispatchRate")
    @ApiOperation(value = "Get dispatch rate configuration for specified topic.")
    @ApiResponses(value = {@ApiResponse(code = 403, message = "Don't have admin permission"),
            @ApiResponse(code = 404, message = "Topic does not exist"),
            @ApiResponse(code = 405,
                    message = "Topic level policy is disabled, please enable the topic level policy and retry"),
            @ApiResponse(code = 409, message = "Concurrent modification")})
    public void getDispatchRate(@Suspended final AsyncResponse asyncResponse,
            @PathParam("tenant") String tenant,
            @PathParam("namespace") String namespace,
            @PathParam("topic") @Encoded String encodedTopic) {
        validateTopicName(tenant, namespace, encodedTopic);
        preValidateRead();
        try {
            Optional<DispatchRate> dispatchRate = internalGetDispatchRate();
            if (!dispatchRate.isPresent()) {
                asyncResponse.resume(Response.noContent().build());
            } else {
                asyncResponse.resume(dispatchRate.get());
            }
        } catch (RestException e) {
            asyncResponse.resume(e);
        } catch (Exception e) {
            asyncResponse.resume(new RestException(e));
        }
    }

    @POST
    @Path("/{tenant}/{namespace}/{topic}/dispatchRate")
    @ApiOperation(value = "Set message dispatch rate configuration for specified topic.")
    @ApiResponses(value = {@ApiResponse(code = 403, message = "Topic does not exist"),
            @ApiResponse(code = 404, message = "Topic does not exist"),
            @ApiResponse(code = 405,
                    message = "Topic level policy is disabled, please enable the topic level policy and retry"),
            @ApiResponse(code = 409, message = "Concurrent modification")})
    public void setDispatchRate(@Suspended final AsyncResponse asyncResponse,
                                @PathParam("tenant") String tenant,
                                @PathParam("namespace") String namespace,
                                @PathParam("topic") @Encoded String encodedTopic,
                                @ApiParam(value = "Dispatch rate for the specified topic") DispatchRate dispatchRate) {
        validateTopicName(tenant, namespace, encodedTopic);
        preValidateWrite();
        internalSetDispatchRate(dispatchRate).whenComplete((r, ex) -> {
            if (ex instanceof RestException) {
                log.error("Failed to set topic dispatch rate", ex);
                asyncResponse.resume(ex);
            } else if (ex != null) {
                log.error("Failed to set topic dispatch rate");
                asyncResponse.resume(new RestException(ex));
            } else {
                try {
                    log.info("[{}] Successfully set topic dispatch rate:"
                                    + " tenant={}, namespace={}, topic={}, dispatchRate={}",
                            clientAppId(),
                            tenant,
                            namespace,
                            topicName.getLocalName(),
                            jsonMapper().writeValueAsString(dispatchRate));
                } catch (JsonProcessingException ignore) {}
                asyncResponse.resume(Response.noContent().build());
            }
        });
    }

    @DELETE
    @Path("/{tenant}/{namespace}/{topic}/dispatchRate")
    @ApiOperation(value = "Remove message dispatch rate configuration for specified topic.")
    @ApiResponses(value = {@ApiResponse(code = 403, message = "Topic does not exist"),
            @ApiResponse(code = 404, message = "Topic does not exist"),
            @ApiResponse(code = 405,
                    message = "Topic level policy is disabled, please enable the topic level policy and retry"),
            @ApiResponse(code = 409, message = "Concurrent modification")})
    public void removeDispatchRate(@Suspended final AsyncResponse asyncResponse,
                                   @PathParam("tenant") String tenant,
                                   @PathParam("namespace") String namespace,
                                   @PathParam("topic") @Encoded String encodedTopic) {
        validateTopicName(tenant, namespace, encodedTopic);
        preValidateWrite();
        internalRemoveDispatchRate().whenComplete((r, ex) -> {
            if (ex != null) {
                log.error("Failed to remove topic dispatch rate", ex);
                asyncResponse.resume(new RestException(ex));
            } else {
                log.info("[{}] Successfully remove topic dispatch rate: tenant={}, namespace={}, topic={}",
                    clientAppId(),
                    tenant,
                    namespace,
                    topicName.getLocalName());
                asyncResponse.resume(Response.noContent().build());
            }
        });
    }

    @GET
    @Path("/{tenant}/{namespace}/{topic}/subscriptionDispatchRate")
    @ApiOperation(value = "Get subscription message dispatch rate configuration for specified topic.")
    @ApiResponses(value = {@ApiResponse(code = 403, message = "Don't have admin permission"),
            @ApiResponse(code = 404, message = "Topic does not exist"),
            @ApiResponse(code = 405,
                    message = "Topic level policy is disabled, please enable the topic level policy and retry"),
            @ApiResponse(code = 409, message = "Concurrent modification")})
    public void getSubscriptionDispatchRate(@Suspended final AsyncResponse asyncResponse,
            @PathParam("tenant") String tenant,
            @PathParam("namespace") String namespace,
            @PathParam("topic") @Encoded String encodedTopic) {
        validateTopicName(tenant, namespace, encodedTopic);
        preValidateRead();
        try {
            Optional<DispatchRate> dispatchRate = internalGetSubscriptionDispatchRate();
            if (!dispatchRate.isPresent()) {
                asyncResponse.resume(Response.noContent().build());
            } else {
                asyncResponse.resume(dispatchRate.get());
            }
        } catch (RestException e) {
            asyncResponse.resume(e);
        } catch (Exception e) {
            asyncResponse.resume(new RestException(e));
        }
    }

    @POST
    @Path("/{tenant}/{namespace}/{topic}/subscriptionDispatchRate")
    @ApiOperation(value = "Set subscription message dispatch rate configuration for specified topic.")
    @ApiResponses(value = {@ApiResponse(code = 403, message = "Topic does not exist"),
            @ApiResponse(code = 404, message = "Topic does not exist"),
            @ApiResponse(code = 405,
                    message = "Topic level policy is disabled, please enable the topic level policy and retry"),
            @ApiResponse(code = 409, message = "Concurrent modification")})
    public void setSubscriptionDispatchRate(
            @Suspended final AsyncResponse asyncResponse,
            @PathParam("tenant") String tenant,
            @PathParam("namespace") String namespace,
            @PathParam("topic") @Encoded String encodedTopic,
            @ApiParam(value = "Subscription message dispatch rate for the specified topic")
                    DispatchRate dispatchRate) {
        validateTopicName(tenant, namespace, encodedTopic);
        preValidateWrite();
        internalSetSubscriptionDispatchRate(dispatchRate).whenComplete((r, ex) -> {
            if (ex instanceof RestException) {
                log.error("Failed to set topic: {} subscription dispatch rate", topicName.getLocalName(), ex);
                asyncResponse.resume(ex);
            } else if (ex != null) {
                log.error("Failed to set topic: {} subscription dispatch rate", topicName.getLocalName());
                asyncResponse.resume(new RestException(ex));
            } else {
                try {
                    log.info("[{}] Successfully set topic subscription dispatch rate:"
                                    + " tenant={}, namespace={}, topic={}, dispatchRate={}",
                            clientAppId(),
                            tenant,
                            namespace,
                            topicName.getLocalName(),
                            jsonMapper().writeValueAsString(dispatchRate));
                } catch (JsonProcessingException ignore) {}
                asyncResponse.resume(Response.noContent().build());
            }
        });
    }

    @DELETE
    @Path("/{tenant}/{namespace}/{topic}/subscriptionDispatchRate")
    @ApiOperation(value = "Remove subscription message dispatch rate configuration for specified topic.")
    @ApiResponses(value = {@ApiResponse(code = 403, message = "Topic does not exist"),
            @ApiResponse(code = 404, message = "Topic does not exist"),
            @ApiResponse(code = 405,
                    message = "Topic level policy is disabled, please enable the topic level policy and retry"),
            @ApiResponse(code = 409, message = "Concurrent modification")})
    public void removeSubscriptionDispatchRate(@Suspended final AsyncResponse asyncResponse,
                                   @PathParam("tenant") String tenant,
                                   @PathParam("namespace") String namespace,
                                   @PathParam("topic") @Encoded String encodedTopic) {
        validateTopicName(tenant, namespace, encodedTopic);
        preValidateWrite();
        internalRemoveSubscriptionDispatchRate().whenComplete((r, ex) -> {
            if (ex != null) {
                log.error("Failed to remove topic: {} subscription dispatch rate", topicName.getLocalName(), ex);
                asyncResponse.resume(new RestException(ex));
            } else {
                log.info("[{}] Successfully remove topic subscription dispatch rate: tenant={}, namespace={}, topic={}",
                    clientAppId(),
                    tenant,
                    namespace,
                    topicName.getLocalName());
                asyncResponse.resume(Response.noContent().build());
            }
        });
    }

    @GET
    @Path("/{tenant}/{namespace}/{topic}/compactionThreshold")
    @ApiOperation(value = "Get compaction threshold configuration for specified topic.")
    @ApiResponses(value = {@ApiResponse(code = 403, message = "Don't have admin permission"),
            @ApiResponse(code = 404, message = "Topic does not exist"),
            @ApiResponse(code = 405,
                    message = "Topic level policy is disabled, please enable the topic level policy and retry"),
            @ApiResponse(code = 409, message = "Concurrent modification")})
    public void getCompactionThreshold(@Suspended final AsyncResponse asyncResponse,
                                       @PathParam("tenant") String tenant,
                                       @PathParam("namespace") String namespace,
                                       @PathParam("topic") @Encoded String encodedTopic) {
        validateTopicName(tenant, namespace, encodedTopic);
        preValidateRead();
        try {
            Optional<Long> compactionThreshold = internalGetCompactionThreshold();
            if (!compactionThreshold.isPresent()) {
                asyncResponse.resume(Response.noContent().build());
            } else {
                asyncResponse.resume(compactionThreshold.get());
            }
        } catch (RestException e) {
            asyncResponse.resume(e);
        } catch (Exception e) {
            asyncResponse.resume(new RestException(e));
        }
    }

    @POST
    @Path("/{tenant}/{namespace}/{topic}/compactionThreshold")
    @ApiOperation(value = "Set compaction threshold configuration for specified topic.")
    @ApiResponses(value = {@ApiResponse(code = 403, message = "Topic does not exist"),
            @ApiResponse(code = 404, message = "Topic does not exist"),
            @ApiResponse(code = 405,
                    message = "Topic level policy is disabled, please enable the topic level policy and retry"),
            @ApiResponse(code = 409, message = "Concurrent modification")})
    public void setCompactionThreshold(@Suspended final AsyncResponse asyncResponse,
                                @PathParam("tenant") String tenant,
                                @PathParam("namespace") String namespace,
                                @PathParam("topic") @Encoded String encodedTopic,
                                @ApiParam(value = "Dispatch rate for the specified topic") long compactionThreshold) {
        validateTopicName(tenant, namespace, encodedTopic);
        preValidateWrite();
        internalSetCompactionThreshold(compactionThreshold).whenComplete((r, ex) -> {
            if (ex instanceof RestException) {
                log.error("Failed to set topic dispatch rate", ex);
                asyncResponse.resume(ex);
            } else if (ex != null) {
                log.error("Failed to set topic dispatch rate");
                asyncResponse.resume(new RestException(ex));
            } else {
                try {
                    log.info("[{}] Successfully set topic compaction threshold:"
                                    + " tenant={}, namespace={}, topic={}, compactionThreshold={}",
                            clientAppId(),
                            tenant,
                            namespace,
                            topicName.getLocalName(),
                            jsonMapper().writeValueAsString(compactionThreshold));
                } catch (JsonProcessingException ignore) {}
                asyncResponse.resume(Response.noContent().build());
            }
        });
    }

    @DELETE
    @Path("/{tenant}/{namespace}/{topic}/compactionThreshold")
    @ApiOperation(value = "Remove compaction threshold configuration for specified topic.")
    @ApiResponses(value = {@ApiResponse(code = 403, message = "Topic does not exist"),
            @ApiResponse(code = 404, message = "Topic does not exist"),
            @ApiResponse(code = 405,
                    message = "Topic level policy is disabled, please enable the topic level policy and retry"),
            @ApiResponse(code = 409, message = "Concurrent modification")})
    public void removeCompactionThreshold(@Suspended final AsyncResponse asyncResponse,
                                   @PathParam("tenant") String tenant,
                                   @PathParam("namespace") String namespace,
                                   @PathParam("topic") @Encoded String encodedTopic) {
        validateTopicName(tenant, namespace, encodedTopic);
        preValidateWrite();
        internalRemoveCompactionThreshold().whenComplete((r, ex) -> {
            if (ex != null) {
                log.error("Failed to remove topic dispatch rate", ex);
                asyncResponse.resume(new RestException(ex));
            } else {
                log.info("[{}] Successfully remove topic compaction threshold: tenant={}, namespace={}, topic={}",
                    clientAppId(),
                    tenant,
                    namespace,
                    topicName.getLocalName());
                asyncResponse.resume(Response.noContent().build());
            }
        });
    }

    @GET
    @Path("/{tenant}/{namespace}/{topic}/maxConsumersPerSubscription")
    @ApiOperation(value = "Get max consumers per subscription configuration for specified topic.")
    @ApiResponses(value = {@ApiResponse(code = 403, message = "Don't have admin permission"),
            @ApiResponse(code = 404, message = "Topic does not exist"),
            @ApiResponse(code = 405,
                    message = "Topic level policy is disabled, please enable the topic level policy and retry"),
            @ApiResponse(code = 409, message = "Concurrent modification")})
    public void getMaxConsumersPerSubscription(@Suspended final AsyncResponse asyncResponse,
                                       @PathParam("tenant") String tenant,
                                       @PathParam("namespace") String namespace,
                                       @PathParam("topic") @Encoded String encodedTopic) {
        validateTopicName(tenant, namespace, encodedTopic);
        preValidateRead();
        try {
            Optional<Integer> maxConsumersPerSubscription = internalGetMaxConsumersPerSubscription();
            if (!maxConsumersPerSubscription.isPresent()) {
                asyncResponse.resume(Response.noContent().build());
            } else {
                asyncResponse.resume(maxConsumersPerSubscription.get());
            }
        } catch (RestException e) {
            asyncResponse.resume(e);
        } catch (Exception e) {
            asyncResponse.resume(new RestException(e));
        }
    }

    @POST
    @Path("/{tenant}/{namespace}/{topic}/maxConsumersPerSubscription")
    @ApiOperation(value = "Set max consumers per subscription configuration for specified topic.")
    @ApiResponses(value = {@ApiResponse(code = 403, message = "Topic does not exist"),
            @ApiResponse(code = 404, message = "Topic does not exist"),
            @ApiResponse(code = 405,
                    message = "Topic level policy is disabled, please enable the topic level policy and retry"),
            @ApiResponse(code = 409, message = "Concurrent modification")})
    public void setMaxConsumersPerSubscription(
            @Suspended final AsyncResponse asyncResponse,
            @PathParam("tenant") String tenant,
            @PathParam("namespace") String namespace,
            @PathParam("topic") @Encoded String encodedTopic,
            @ApiParam(value = "Dispatch rate for the specified topic") int maxConsumersPerSubscription) {
        validateTopicName(tenant, namespace, encodedTopic);
        preValidateWrite();
        internalSetMaxConsumersPerSubscription(maxConsumersPerSubscription).whenComplete((r, ex) -> {
            if (ex instanceof RestException) {
                log.error("Failed to set topic {} max consumers per subscription ", topicName.getLocalName(), ex);
                asyncResponse.resume(ex);
            } else if (ex != null) {
                log.error("Failed to set topic max consumers per subscription");
                asyncResponse.resume(new RestException(ex));
            } else {
                try {
                    log.info("[{}] Successfully set topic max consumers per subscription:"
                                    + " tenant={}, namespace={}, topic={}, maxConsumersPerSubscription={}",
                            clientAppId(),
                            tenant,
                            namespace,
                            topicName.getLocalName(),
                            jsonMapper().writeValueAsString(maxConsumersPerSubscription));
                } catch (JsonProcessingException ignore) {}
                asyncResponse.resume(Response.noContent().build());
            }
        });
    }

    @DELETE
    @Path("/{tenant}/{namespace}/{topic}/maxConsumersPerSubscription")
    @ApiOperation(value = "Remove max consumers per subscription configuration for specified topic.")
    @ApiResponses(value = {@ApiResponse(code = 403, message = "Topic does not exist"),
            @ApiResponse(code = 404, message = "Topic does not exist"),
            @ApiResponse(code = 405,
                    message = "Topic level policy is disabled, please enable the topic level policy and retry"),
            @ApiResponse(code = 409, message = "Concurrent modification")})
    public void removeMaxConsumersPerSubscription(@Suspended final AsyncResponse asyncResponse,
                                          @PathParam("tenant") String tenant,
                                          @PathParam("namespace") String namespace,
                                          @PathParam("topic") @Encoded String encodedTopic) {
        validateTopicName(tenant, namespace, encodedTopic);
        preValidateWrite();
        internalRemoveMaxConsumersPerSubscription().whenComplete((r, ex) -> {
            if (ex != null) {
                log.error("Failed to remove topic {} max consuners per subscription", topicName.getLocalName(), ex);
                asyncResponse.resume(new RestException(ex));
            } else {
                log.info("[{}] Successfully remove topic max consumers per subscription:"
                                + " tenant={}, namespace={}, topic={}",
                        clientAppId(),
                        tenant,
                        namespace,
                        topicName.getLocalName());
                asyncResponse.resume(Response.noContent().build());
            }
        });
    }

    @GET
    @Path("/{tenant}/{namespace}/{topic}/publishRate")
    @ApiOperation(value = "Get publish rate configuration for specified topic.")
    @ApiResponses(value = {@ApiResponse(code = 403, message = "Don't have admin permission"),
            @ApiResponse(code = 404, message = "Topic does not exist"),
            @ApiResponse(code = 405,
                    message = "Topic level policy is disabled, please enable the topic level policy and retry"),
            @ApiResponse(code = 409, message = "Concurrent modification")})
    public void getPublishRate(@Suspended final AsyncResponse asyncResponse,
            @PathParam("tenant") String tenant,
            @PathParam("namespace") String namespace,
            @PathParam("topic") @Encoded String encodedTopic) {
        validateTopicName(tenant, namespace, encodedTopic);
        preValidateRead();
        try {
            Optional<PublishRate> publishRate = internalGetPublishRate();
            if (!publishRate.isPresent()) {
                asyncResponse.resume(Response.noContent().build());
            } else {
                asyncResponse.resume(publishRate.get());
            }
        } catch (RestException e) {
            asyncResponse.resume(e);
        } catch (Exception e) {
            asyncResponse.resume(new RestException(e));
        }
    }

    @POST
    @Path("/{tenant}/{namespace}/{topic}/publishRate")
    @ApiOperation(value = "Set message publish rate configuration for specified topic.")
    @ApiResponses(value = {@ApiResponse(code = 403, message = "Topic does not exist"),
            @ApiResponse(code = 404, message = "Topic does not exist"),
            @ApiResponse(code = 405,
                    message = "Topic level policy is disabled, please enable the topic level policy and retry"),
            @ApiResponse(code = 409, message = "Concurrent modification")})
    public void setPublishRate(@Suspended final AsyncResponse asyncResponse,
                                @PathParam("tenant") String tenant,
                                @PathParam("namespace") String namespace,
                                @PathParam("topic") @Encoded String encodedTopic,
                                @ApiParam(value = "Dispatch rate for the specified topic") PublishRate publishRate) {
        validateTopicName(tenant, namespace, encodedTopic);
        preValidateWrite();
        internalSetPublishRate(publishRate).whenComplete((r, ex) -> {
            if (ex instanceof RestException) {
                log.error("Failed to set topic dispatch rate", ex);
                asyncResponse.resume(ex);
            } else if (ex != null) {
                log.error("Failed to set topic dispatch rate");
                asyncResponse.resume(new RestException(ex));
            } else {
                try {
                    log.info("[{}] Successfully set topic publish rate:"
                                    + " tenant={}, namespace={}, topic={}, publishRate={}",
                            clientAppId(),
                            tenant,
                            namespace,
                            topicName.getLocalName(),
                            jsonMapper().writeValueAsString(publishRate));
                } catch (JsonProcessingException ignore) {}
                asyncResponse.resume(Response.noContent().build());
            }
        });
    }

    @GET
    @Path("/{tenant}/{namespace}/{topic}/subscriptionTypesEnabled")
    @ApiOperation(value = "Get is enable sub type fors specified topic.")
    @ApiResponses(value = {@ApiResponse(code = 403, message = "Don't have admin permission"),
            @ApiResponse(code = 404, message = "Topic does not exist"),
            @ApiResponse(code = 405,
                    message = "Topic level policy is disabled, please enable the topic level policy and retry"),
            @ApiResponse(code = 409, message = "Concurrent modification")})
    public void getSubscriptionTypesEnabled(@Suspended final AsyncResponse asyncResponse,
                                            @PathParam("tenant") String tenant,
                                            @PathParam("namespace") String namespace,
                                            @PathParam("topic") @Encoded String encodedTopic) {
        validateTopicName(tenant, namespace, encodedTopic);
        preValidateRead();
        try {
            Optional<List<SubType>> subscriptionTypesEnabled = internalGetSubscriptionTypesEnabled();
            if (!subscriptionTypesEnabled.isPresent()) {
                asyncResponse.resume(Response.noContent().build());
            } else {
                Set<SubscriptionType> subscriptionTypes = new HashSet<>();
                subscriptionTypesEnabled.get().forEach(subType ->
                        subscriptionTypes.add(SubscriptionType.valueOf(subType.name())));
                asyncResponse.resume(subscriptionTypes);
            }
        } catch (RestException e) {
            asyncResponse.resume(e);
        } catch (Exception e) {
            asyncResponse.resume(new RestException(e));
        }
    }

    @POST
    @Path("/{tenant}/{namespace}/{topic}/subscriptionTypesEnabled")
    @ApiOperation(value = "Set is enable sub types for specified topic")
    @ApiResponses(value = {@ApiResponse(code = 403, message = "Topic does not exist"),
            @ApiResponse(code = 404, message = "Topic does not exist"),
            @ApiResponse(code = 405,
                    message = "Topic level policy is disabled, please enable the topic level policy and retry"),
            @ApiResponse(code = 409, message = "Concurrent modification")})
    public void setSubscriptionTypesEnabled(@Suspended final AsyncResponse asyncResponse,
                                            @PathParam("tenant") String tenant,
                                            @PathParam("namespace") String namespace,
                                            @PathParam("topic") @Encoded String encodedTopic,
                                            @ApiParam(value = "Enable sub types for the specified topic")
                                                        Set<SubscriptionType> subscriptionTypesEnabled) {
        validateTopicName(tenant, namespace, encodedTopic);
        preValidateWrite();
        internalSetSubscriptionTypesEnabled(subscriptionTypesEnabled).whenComplete((r, ex) -> {
            if (ex instanceof RestException) {
                log.error("Failed to set topic is enable sub types", ex);
                asyncResponse.resume(ex);
            } else if (ex != null) {
                log.error("Failed to set topic is enable sub types", ex);
                asyncResponse.resume(new RestException(ex));
            } else {
                try {
                    log.info("[{}] Successfully set topic is enabled sub types :"
                                    + " tenant={}, namespace={}, topic={}, subscriptionTypesEnabled={}",
                            clientAppId(),
                            tenant,
                            namespace,
                            topicName.getLocalName(),
                            jsonMapper().writeValueAsString(subscriptionTypesEnabled));
                } catch (JsonProcessingException ignore) {}
                asyncResponse.resume(Response.noContent().build());
            }
        });
    }

    @DELETE
    @Path("/{tenant}/{namespace}/{topic}/publishRate")
    @ApiOperation(value = "Remove message publish rate configuration for specified topic.")
    @ApiResponses(value = {@ApiResponse(code = 403, message = "Topic does not exist"),
            @ApiResponse(code = 404, message = "Topic does not exist"),
            @ApiResponse(code = 405,
                    message = "Topic level policy is disabled, please enable the topic level policy and retry"),
            @ApiResponse(code = 409, message = "Concurrent modification")})
    public void removePublishRate(@Suspended final AsyncResponse asyncResponse,
                                   @PathParam("tenant") String tenant,
                                   @PathParam("namespace") String namespace,
                                   @PathParam("topic") @Encoded String encodedTopic) {
        validateTopicName(tenant, namespace, encodedTopic);
        preValidateWrite();
        internalRemovePublishRate().whenComplete((r, ex) -> {
            if (ex != null) {
                log.error("Failed to remove topic publish rate", ex);
                asyncResponse.resume(new RestException(ex));
            } else {
                log.info("[{}] Successfully remove topic publish rate: tenant={}, namespace={}, topic={}",
                    clientAppId(),
                    tenant,
                    namespace,
                    topicName.getLocalName());
                asyncResponse.resume(Response.noContent().build());
            }
        });
    }

    @GET
    @Path("/{tenant}/{namespace}/{topic}/subscribeRate")
    @ApiOperation(value = "Get subscribe rate configuration for specified topic.")
    @ApiResponses(value = {@ApiResponse(code = 403, message = "Don't have admin permission"),
            @ApiResponse(code = 404, message = "Topic does not exist"),
            @ApiResponse(code = 405,
                    message = "Topic level policy is disabled, please enable the topic level policy and retry"),
            @ApiResponse(code = 409, message = "Concurrent modification")})
    public void getSubscribeRate(@Suspended final AsyncResponse asyncResponse,
                                @PathParam("tenant") String tenant,
                                @PathParam("namespace") String namespace,
                                @PathParam("topic") @Encoded String encodedTopic) {
        validateTopicName(tenant, namespace, encodedTopic);
        preValidateRead();
        try {
            Optional<SubscribeRate> subscribeRate = internalGetSubscribeRate();
            if (!subscribeRate.isPresent()) {
                asyncResponse.resume(Response.noContent().build());
            } else {
                asyncResponse.resume(subscribeRate.get());
            }
        } catch (RestException e) {
            asyncResponse.resume(e);
        } catch (Exception e) {
            asyncResponse.resume(new RestException(e));
        }
    }

    @POST
    @Path("/{tenant}/{namespace}/{topic}/subscribeRate")
    @ApiOperation(value = "Set subscribe rate configuration for specified topic.")
    @ApiResponses(value = {@ApiResponse(code = 403, message = "Topic does not exist"),
            @ApiResponse(code = 404, message = "Topic does not exist"),
            @ApiResponse(code = 405,
                    message = "Topic level policy is disabled, please enable the topic level policy and retry"),
            @ApiResponse(code = 409, message = "Concurrent modification")})
    public void setSubscribeRate(
            @Suspended final AsyncResponse asyncResponse,
            @PathParam("tenant") String tenant,
            @PathParam("namespace") String namespace,
            @PathParam("topic") @Encoded String encodedTopic,
            @ApiParam(value = "Subscribe rate for the specified topic") SubscribeRate subscribeRate) {
        validateTopicName(tenant, namespace, encodedTopic);
        preValidateWrite();
        internalSetSubscribeRate(subscribeRate).whenComplete((r, ex) -> {
            if (ex instanceof RestException) {
                log.error("Failed to set topic {} subscribe rate", topicName.getLocalName(), ex);
                asyncResponse.resume(ex);
            } else if (ex != null) {
                log.error("Failed to set topic subscribe rate");
                asyncResponse.resume(new RestException(ex));
            } else {
                try {
                    log.info("[{}] Successfully set topic subscribe rate:"
                                    + " tenant={}, namespace={}, topic={}, subscribeRate={}",
                            clientAppId(),
                            tenant,
                            namespace,
                            topicName.getLocalName(),
                            jsonMapper().writeValueAsString(subscribeRate));
                } catch (JsonProcessingException ignore) {}
                asyncResponse.resume(Response.noContent().build());
            }
        });
    }

    @DELETE
    @Path("/{tenant}/{namespace}/{topic}/subscribeRate")
    @ApiOperation(value = "Remove subscribe rate configuration for specified topic.")
    @ApiResponses(value = {@ApiResponse(code = 403, message = "Topic does not exist"),
            @ApiResponse(code = 404, message = "Topic does not exist"),
            @ApiResponse(code = 405,
                    message = "Topic level policy is disabled, please enable the topic level policy and retry"),
            @ApiResponse(code = 409, message = "Concurrent modification")})
    public void removeSubscribeRate(@Suspended final AsyncResponse asyncResponse,
                                   @PathParam("tenant") String tenant,
                                   @PathParam("namespace") String namespace,
                                   @PathParam("topic") @Encoded String encodedTopic) {
        validateTopicName(tenant, namespace, encodedTopic);
        preValidateWrite();
        internalRemoveSubscribeRate().whenComplete((r, ex) -> {
            if (ex != null) {
                log.error("Failed to remove topic {} subscribe rate ", topicName.getLocalName(), ex);
                asyncResponse.resume(new RestException(ex));
            } else {
                log.info("[{}] Successfully remove topic subscribe rate: tenant={}, namespace={}, topic={}",
                        clientAppId(),
                        tenant,
                        namespace,
                        topicName.getLocalName());
                asyncResponse.resume(Response.noContent().build());
            }
        });
    }

    private static final Logger log = LoggerFactory.getLogger(PersistentTopics.class);
}<|MERGE_RESOLUTION|>--- conflicted
+++ resolved
@@ -1644,15 +1644,7 @@
                              @PathParam("topic") @Encoded String encodedTopic,
                              @QueryParam("applied") boolean applied) {
         validateTopicName(tenant, namespace, encodedTopic);
-<<<<<<< HEAD
         preValidateRead();
-        TopicPolicies topicPolicies = getTopicPolicies(topicName).orElse(new TopicPolicies());
-        if (topicPolicies.isDeduplicationSet()) {
-            asyncResponse.resume(topicPolicies.getDeduplicationEnabled());
-        } else {
-            asyncResponse.resume(Response.noContent().build());
-        }
-=======
         internalGetDeduplication(applied).whenComplete((res, ex) -> {
             if (ex instanceof RestException) {
                 log.error("Failed get Deduplication", ex);
@@ -1664,7 +1656,6 @@
                 asyncResponse.resume(res);
             }
         });
->>>>>>> 6923250c
     }
 
     @POST
@@ -1682,12 +1673,8 @@
             @ApiParam(value = "DeduplicationEnabled policies for the specified topic")
                     Boolean enabled) {
         validateTopicName(tenant, namespace, encodedTopic);
-<<<<<<< HEAD
-        preValidateWrite();
-        internalSetDeduplicationEnabled(enabled).whenComplete((r, ex) -> {
-=======
+        preValidateWrite();
         internalSetDeduplication(enabled).whenComplete((r, ex) -> {
->>>>>>> 6923250c
             if (ex instanceof RestException) {
                 log.error("Failed updated deduplication", ex);
                 asyncResponse.resume(ex);
