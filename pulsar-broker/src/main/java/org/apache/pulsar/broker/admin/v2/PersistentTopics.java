/**
 * Licensed to the Apache Software Foundation (ASF) under one
 * or more contributor license agreements.  See the NOTICE file
 * distributed with this work for additional information
 * regarding copyright ownership.  The ASF licenses this file
 * to you under the Apache License, Version 2.0 (the
 * "License"); you may not use this file except in compliance
 * with the License.  You may obtain a copy of the License at
 *
 *   http://www.apache.org/licenses/LICENSE-2.0
 *
 * Unless required by applicable law or agreed to in writing,
 * software distributed under the License is distributed on an
 * "AS IS" BASIS, WITHOUT WARRANTIES OR CONDITIONS OF ANY
 * KIND, either express or implied.  See the License for the
 * specific language governing permissions and limitations
 * under the License.
 */
package org.apache.pulsar.broker.admin.v2;

import java.util.List;
import java.util.Map;
import java.util.Set;

import javax.ws.rs.DELETE;
import javax.ws.rs.DefaultValue;
import javax.ws.rs.Encoded;
import javax.ws.rs.GET;
import javax.ws.rs.POST;
import javax.ws.rs.PUT;
import javax.ws.rs.Path;
import javax.ws.rs.PathParam;
import javax.ws.rs.Produces;
import javax.ws.rs.QueryParam;
import javax.ws.rs.container.AsyncResponse;
import javax.ws.rs.container.Suspended;
import javax.ws.rs.core.MediaType;
import javax.ws.rs.core.Response;

import org.apache.pulsar.broker.admin.impl.PersistentTopicsBase;
import org.apache.pulsar.broker.web.RestException;
import org.apache.pulsar.client.admin.LongRunningProcessStatus;
import org.apache.pulsar.client.admin.OffloadProcessStatus;
import org.apache.pulsar.client.api.MessageId;
import org.apache.pulsar.client.impl.MessageIdImpl;
import org.apache.pulsar.common.partition.PartitionedTopicMetadata;
import org.apache.pulsar.common.policies.data.AuthAction;
import org.apache.pulsar.common.policies.data.PartitionedTopicInternalStats;
import org.apache.pulsar.common.policies.data.PartitionedTopicStats;
import org.apache.pulsar.common.policies.data.PersistentOfflineTopicStats;
import org.apache.pulsar.common.policies.data.PersistentTopicInternalStats;
import org.apache.pulsar.common.policies.data.TopicStats;

import io.swagger.annotations.Api;
import io.swagger.annotations.ApiOperation;
import io.swagger.annotations.ApiResponse;
import io.swagger.annotations.ApiResponses;
import io.swagger.annotations.ApiParam;
import static org.apache.pulsar.common.util.Codec.decode;

/**
 */
@Path("/persistent")
@Produces(MediaType.APPLICATION_JSON)
@Api(value = "/persistent", description = "Persistent topic admin apis", tags = "persistent topic")
public class PersistentTopics extends PersistentTopicsBase {

    @GET
    @Path("/{tenant}/{namespace}")
    @ApiOperation(value = "Get the list of topics under a namespace.", response = String.class, responseContainer = "List")
    @ApiResponses(value = {
            @ApiResponse(code = 401, message = "Don't have permission to administrate resources on this tenant"),
            @ApiResponse(code = 403, message = "Don't have admin permission"),
            @ApiResponse(code = 404, message = "tenant/namespace/topic doesn't exit"),
            @ApiResponse(code = 412, message = "Namespace name is not valid"),
            @ApiResponse(code = 500, message = "Internal server error") })
    public List<String> getList(
            @ApiParam(value = "Specify the tenant", required = true)
            @PathParam("tenant") String tenant,
            @ApiParam(value = "Specify the namespace", required = true)
            @PathParam("namespace") String namespace) {
        validateNamespaceName(tenant, namespace);
        return internalGetList();
    }

    @GET
    @Path("/{tenant}/{namespace}/partitioned")
    @ApiOperation(value = "Get the list of partitioned topics under a namespace.", response = String.class, responseContainer = "List")
    @ApiResponses(value = {
            @ApiResponse(code = 401, message = "Don't have permission to administrate resources on this tenant"),
            @ApiResponse(code = 403, message = "Don't have admin permission"),
            @ApiResponse(code = 404, message = "tenant/namespace/topic doesn't exit"),
            @ApiResponse(code = 412, message = "Namespace name is not valid"),
            @ApiResponse(code = 500, message = "Internal server error") })
    public List<String> getPartitionedTopicList(
            @ApiParam(value = "Specify the tenant", required = true)
            @PathParam("tenant") String tenant,
            @ApiParam(value = "Specify the namespace", required = true)
            @PathParam("namespace") String namespace) {
        validateNamespaceName(tenant, namespace);
        return internalGetPartitionedTopicList();
    }

    @GET
    @Path("/{tenant}/{namespace}/{topic}/permissions")
    @ApiOperation(value = "Get permissions on a topic.", notes = "Retrieve the effective permissions for a topic. These permissions are defined by the permissions set at the"
            + "namespace level combined (union) with any eventual specific permission set on the topic.")
    @ApiResponses(value = {
            @ApiResponse(code = 401, message = "Don't have permission to administrate resources on this tenant"),
            @ApiResponse(code = 403, message = "Don't have admin permission"),
            @ApiResponse(code = 404, message = "tenant/namespace/topic doesn't exit"),
            @ApiResponse(code = 412, message = "Topic name is not valid"),
            @ApiResponse(code = 500, message = "Internal server error") })
    public Map<String, Set<AuthAction>> getPermissionsOnTopic(
            @ApiParam(value = "Specify the tenant", required = true)
            @PathParam("tenant") String tenant,
            @ApiParam(value = "Specify the namespace", required = true)
            @PathParam("namespace") String namespace,
            @ApiParam(value = "Specify topic name", required = true)
            @PathParam("topic") @Encoded String encodedTopic) {
        validateTopicName(tenant, namespace, encodedTopic);
        return internalGetPermissionsOnTopic();
    }

    @POST
    @Path("/{tenant}/{namespace}/{topic}/permissions/{role}")
    @ApiOperation(value = "Grant a new permission to a role on a single topic.")
    @ApiResponses(value = {
            @ApiResponse(code = 401, message = "Don't have permission to administrate resources on this tenant"),
            @ApiResponse(code = 403, message = "Don't have admin permission"),
            @ApiResponse(code = 404, message = "tenant/namespace/topic doesn't exit"),
            @ApiResponse(code = 409, message = "Concurrent modification"),
            @ApiResponse(code = 412, message = "Topic name is not valid"),
            @ApiResponse(code = 500, message = "Internal server error") })
    public void grantPermissionsOnTopic(
            @ApiParam(value = "Specify the tenant", required = true)
            @PathParam("tenant") String tenant,
            @ApiParam(value = "Specify the namespace", required = true)
            @PathParam("namespace") String namespace,
            @ApiParam(value = "Specify topic name", required = true)
            @PathParam("topic") @Encoded String encodedTopic,
            @ApiParam(value = "Client role to which grant permissions", required = true)
            @PathParam("role") String role,
            @ApiParam(value = "Actions to be granted (produce,functions,consume)", allowableValues = "produce,functions,consume")
            Set<AuthAction> actions) {
        validateTopicName(tenant, namespace, encodedTopic);
        internalGrantPermissionsOnTopic(role, actions);
    }

    @DELETE
    @Path("/{tenant}/{namespace}/{topic}/permissions/{role}")
    @ApiOperation(value = "Revoke permissions on a topic.", notes = "Revoke permissions to a role on a single topic. If the permission was not set at the topic"
            + "level, but rather at the namespace level, this operation will return an error (HTTP status code 412).")
    @ApiResponses(value = {
            @ApiResponse(code = 401, message = "Don't have permission to administrate resources on this tenant"),
            @ApiResponse(code = 403, message = "Don't have admin permission"),
            @ApiResponse(code = 404, message = "tenant/namespace/topic doesn't exit"),
            @ApiResponse(code = 412, message = "Permissions are not set at the topic level"),
            @ApiResponse(code = 500, message = "Internal server error") })
    public void revokePermissionsOnTopic(
            @ApiParam(value = "Specify the tenant", required = true)
            @PathParam("tenant") String tenant,
            @ApiParam(value = "Specify the namespace", required = true)
            @PathParam("namespace") String namespace,
            @ApiParam(value = "Specify topic name", required = true)
            @PathParam("topic") @Encoded String encodedTopic,
            @ApiParam(value = "Client role to which grant permissions", required = true)
            @PathParam("role") String role) {
        validateTopicName(tenant, namespace, encodedTopic);
        internalRevokePermissionsOnTopic(role);
    }

    @PUT
    @Path("/{tenant}/{namespace}/{topic}/partitions")
    @ApiOperation(value = "Create a partitioned topic.", notes = "It needs to be called before creating a producer on a partitioned topic.")
    @ApiResponses(value = {
            @ApiResponse(code = 401, message = "Don't have permission to administrate resources on this tenant"),
            @ApiResponse(code = 403, message = "Don't have admin permission"),
            @ApiResponse(code = 404, message = "Tenant does not exist"),
            @ApiResponse(code = 409, message = "Partitioned topic already exist"),
            @ApiResponse(code = 412, message = "Failed Reason : Name is invalid or Namespace does not have any clusters configured"),
            @ApiResponse(code = 500, message = "Internal server error"),
            @ApiResponse(code = 503, message = "Failed to validate global cluster configuration")
    })
    public void createPartitionedTopic(
            @ApiParam(value = "Specify the tenant", required = true)
            @PathParam("tenant") String tenant,
            @ApiParam(value = "Specify the namespace", required = true)
            @PathParam("namespace") String namespace,
            @ApiParam(value = "Specify topic name", required = true)
            @PathParam("topic") @Encoded String encodedTopic,
            @ApiParam(value = "The number of partitions for the topic", required = true, type = "int", defaultValue = "0")
            int numPartitions) {
        validateGlobalNamespaceOwnership(tenant,namespace);
        validatePartitionedTopicName(tenant, namespace, encodedTopic);
        internalCreatePartitionedTopic(numPartitions);
    }

    @PUT
    @Path("/{tenant}/{namespace}/{topic}")
    @ApiOperation(value="Create a non-partitioned topic.", notes = "This is the only REST endpoint from which non-partitioned topics could be created.")
    @ApiResponses(value = {
            @ApiResponse(code = 401, message = "Don't have permission to administrate resources on this tenant"),
            @ApiResponse(code = 403, message = "Don't have admin permission"),
            @ApiResponse(code = 409, message = "Partitioned topic already exist"),
            @ApiResponse(code = 412, message = "Failed Reason : Name is invalid or Namespace does not have any clusters configured"),
            @ApiResponse(code = 500, message = "Internal server error"),
            @ApiResponse(code = 503, message = "Failed to validate global cluster configuration")
    })
    public void createNonPartitionedTopic(
            @ApiParam(value = "Specify the tenant", required = true)
            @PathParam("tenant") String tenant,
            @ApiParam(value = "Specify the namespace", required = true)
            @PathParam("namespace") String namespace,
            @ApiParam(value = "Specify topic name", required = true)
            @PathParam("topic") @Encoded String encodedTopic,
            @ApiParam(value = "Is authentication required to perform this operation")
            @QueryParam("authoritative") @DefaultValue("false") boolean authoritative) {
        validateGlobalNamespaceOwnership(tenant,namespace);
        validateTopicName(tenant, namespace, encodedTopic);
        internalCreateNonPartitionedTopic(authoritative);
    }

    /**
     * It updates number of partitions of an existing non-global partitioned topic. It requires partitioned-topic to be
     * already exist and number of new partitions must be greater than existing number of partitions. Decrementing
     * number of partitions requires deletion of topic which is not supported.
     *
     * Already created partitioned producers and consumers can't see newly created partitions and it requires to
     * recreate them at application so, newly created producers and consumers can connect to newly added partitions as
     * well. Therefore, it can violate partition ordering at producers until all producers are restarted at application.
     *
     * @param tenant
     * @param cluster
     * @param namespace
     * @param topic
     * @param numPartitions
     */
    @POST
    @Path("/{tenant}/{namespace}/{topic}/partitions")
    @ApiOperation(value = "Increment partitons of an existing partitioned topic.", notes = "It only increments partitions of existing non-global partitioned-topic")
    @ApiResponses(value = {
            @ApiResponse(code = 401, message = "Don't have permission to adminisActions to be grantedtrate resources on this tenant"),
            @ApiResponse(code = 403, message = "Don't have admin permission"),
            @ApiResponse(code = 404, message = "Tenant does not exist"),
            @ApiResponse(code = 406, message = "Number of partitions should be more than 1"),
            @ApiResponse(code = 409, message = "Partitioned topic does not exist"),
            @ApiResponse(code = 412, message = "Partitioned topic name is invalid"),
            @ApiResponse(code = 500, message = "Internal server error")
    })
    public void updatePartitionedTopic(
            @ApiParam(value = "Specify the tenant", required = true)
            @PathParam("tenant") String tenant,
            @ApiParam(value = "Specify the namespace", required = true)
            @PathParam("namespace") String namespace,
            @ApiParam(value = "Specify topic name", required = true)
            @PathParam("topic") @Encoded String encodedTopic,
            @ApiParam(value = "The number of partitions for the topic", required = true, type = "int", defaultValue = "0")
            int numPartitions) {
        validatePartitionedTopicName(tenant, namespace, encodedTopic);
        internalUpdatePartitionedTopic(numPartitions);
    }

    @GET
    @Path("/{tenant}/{namespace}/{topic}/partitions")
    @ApiOperation(value = "Get partitioned topic metadata.")
    @ApiResponses(value = {
            @ApiResponse(code = 401, message = "Don't have permission to administrate resources on this tenant"),
            @ApiResponse(code = 403, message = "Don't have admin permission"),
            @ApiResponse(code = 404, message = "Tenant does not exist"),
            @ApiResponse(code = 409, message = "Concurrent modification"),
            @ApiResponse(code = 412, message = "Partitioned topic name is invalid"),
            @ApiResponse(code = 500, message = "Internal server error")
    })
    public PartitionedTopicMetadata getPartitionedMetadata(
            @ApiParam(value = "Specify the tenant", required = true)
            @PathParam("tenant") String tenant,
            @ApiParam(value = "Specify the namespace", required = true)
            @PathParam("namespace") String namespace,
            @ApiParam(value = "Specify topic name", required = true)
            @PathParam("topic") @Encoded String encodedTopic,
            @ApiParam(value = "Is authentication required to perform this operation")
            @QueryParam("authoritative") @DefaultValue("false") boolean authoritative) {
        validateTopicName(tenant, namespace, encodedTopic);
        return internalGetPartitionedMetadata(authoritative);
    }

    @DELETE
    @Path("/{tenant}/{namespace}/{topic}/partitions")
    @ApiOperation(value = "Delete a partitioned topic.", notes = "It will also delete all the partitions of the topic if it exists.")
    @ApiResponses(value = {
            @ApiResponse(code = 401, message = "Don't have permission to administrate resources on this tenant"),
            @ApiResponse(code = 403, message = "Don't have admin permission"),
            @ApiResponse(code = 404, message = "Partitioned topic does not exist"),
            @ApiResponse(code = 409, message = "Concurrent modification"),
            @ApiResponse(code = 412, message = "Partitioned topic name is invalid"),
            @ApiResponse(code = 500, message = "Internal server error")
    })
    public void deletePartitionedTopic(
            @ApiParam(value = "Specify the tenant", required = true)
            @PathParam("tenant") String tenant,
            @ApiParam(value = "Specify the namespace", required = true)
            @PathParam("namespace") String namespace,
            @ApiParam(value = "Specify topic name", required = true)
            @PathParam("topic") @Encoded String encodedTopic,
            @ApiParam(value = "Stop all producer/consumer/replicator and delete topic forcefully", defaultValue = "false", type = "boolean")
            @QueryParam("force") @DefaultValue("false") boolean force,
            @ApiParam(value = "Is authentication required to perform this operation")
            @QueryParam("authoritative") @DefaultValue("false") boolean authoritative) {
        validatePartitionedTopicName(tenant, namespace, encodedTopic);
        internalDeletePartitionedTopic(authoritative, force);
    }

    @PUT
    @Path("/{tenant}/{namespace}/{topic}/unload")
    @ApiOperation(value = "Unload a topic")
    @ApiResponses(value = {
            @ApiResponse(code = 401, message = "Don't have permission to administrate resources on this tenant"),
            @ApiResponse(code = 403, message = "Don't have admin permission"),
            @ApiResponse(code = 404, message = "Topic does not exist"),
            @ApiResponse(code = 409, message = "Concurrent modification"),
            @ApiResponse(code = 412, message = "Topic name is not valid or can't find owner for topic"),
            @ApiResponse(code = 500, message = "Internal server error"),
            @ApiResponse(code = 503, message = "Failed to validate global cluster configuration") })
    public void unloadTopic(
            @ApiParam(value = "Specify the tenant", required = true)
            @PathParam("tenant") String tenant,
            @ApiParam(value = "Specify the namespace", required = true)
            @PathParam("namespace") String namespace,
            @ApiParam(value = "Specify topic name", required = true)
            @PathParam("topic") @Encoded String encodedTopic,
            @ApiParam(value = "Is authentication required to perform this operation")
            @QueryParam("authoritative") @DefaultValue("false") boolean authoritative) {
        validateTopicName(tenant, namespace, encodedTopic);
        internalUnloadTopic(authoritative);
    }

    @DELETE
    @Path("/{tenant}/{namespace}/{topic}")
    @ApiOperation(value = "Delete a topic.", notes = "The topic cannot be deleted if delete is not forcefully and there's any active "
            + "subscription or producer connected to the it. Force delete ignores connected clients and deletes topic by explicitly closing them.")
    @ApiResponses(value = {
            @ApiResponse(code = 401, message = "Don't have permission to administrate resources on this tenant"),
            @ApiResponse(code = 403, message = "Don't have admin permission"),
            @ApiResponse(code = 404, message = "Topic does not exist"),
            @ApiResponse(code = 412, message = "Topic has active producers/subscriptions"),
            @ApiResponse(code = 500, message = "Internal server error") })
    public void deleteTopic(
            @ApiParam(value = "Specify the tenant", required = true)
            @PathParam("tenant") String tenant,
            @ApiParam(value = "Specify the namespace", required = true)
            @PathParam("namespace") String namespace,
            @ApiParam(value = "Specify topic name", required = true)
            @PathParam("topic") @Encoded String encodedTopic,
            @ApiParam(value = "Stop all producer/consumer/replicator and delete topic forcefully", defaultValue = "false", type = "boolean")
            @QueryParam("force") @DefaultValue("false") boolean force,
            @ApiParam(value = "Is authentication required to perform this operation")
            @QueryParam("authoritative") @DefaultValue("false") boolean authoritative) {
        validateTopicName(tenant, namespace, encodedTopic);
        internalDeleteTopic(authoritative, force);
    }

    @GET
    @Path("/{tenant}/{namespace}/{topic}/subscriptions")
    @ApiOperation(value = "Get the list of persistent subscriptions for a given topic.")
    @ApiResponses(value = {
            @ApiResponse(code = 401, message = "Don't have permission to administrate resources on this tenant"),
            @ApiResponse(code = 403, message = "Don't have admin permission"),
            @ApiResponse(code = 404, message = "Topic does not exist"),
            @ApiResponse(code = 412, message = "Topic name is not valid"),
            @ApiResponse(code = 500, message = "Internal server error"),
            @ApiResponse(code = 503, message = "Failed to validate global cluster configuration"),
    })
    public List<String> getSubscriptions(
            @ApiParam(value = "Specify the tenant", required = true)
            @PathParam("tenant") String tenant,
            @ApiParam(value = "Specify the namespace", required = true)
            @PathParam("namespace") String namespace,
            @ApiParam(value = "Specify topic name", required = true)
            @PathParam("topic") @Encoded String encodedTopic,
            @ApiParam(value = "Is authentication required to perform this operation")
            @QueryParam("authoritative") @DefaultValue("false") boolean authoritative) {
        validateTopicName(tenant, namespace, encodedTopic);
        return internalGetSubscriptions(authoritative);
    }

    @GET
    @Path("{tenant}/{namespace}/{topic}/stats")
    @ApiOperation(value = "Get the stats for the topic.")
    @ApiResponses(value = {
            @ApiResponse(code = 401, message = "Don't have permission to administrate resources on this tenant"),
            @ApiResponse(code = 403, message = "Don't have admin permission"),
            @ApiResponse(code = 404, message = "Topic does not exist"),
            @ApiResponse(code = 412, message = "Topic name is not valid"),
            @ApiResponse(code = 500, message = "Internal server error"),
            @ApiResponse(code = 503, message = "Failed to validate global cluster configuration") })
    public TopicStats getStats(
            @ApiParam(value = "Specify the tenant", required = true)
            @PathParam("tenant") String tenant,
            @ApiParam(value = "Specify the namespace", required = true)
            @PathParam("namespace") String namespace,
            @ApiParam(value = "Specify topic name", required = true)
            @PathParam("topic") @Encoded String encodedTopic,
            @ApiParam(value = "Is authentication required to perform this operation")
            @QueryParam("authoritative") @DefaultValue("false") boolean authoritative) {
        validateTopicName(tenant, namespace, encodedTopic);
        return internalGetStats(authoritative);
    }

    @GET
    @Path("{tenant}/{namespace}/{topic}/internalStats")
    @ApiOperation(value = "Get the internal stats for the topic.")
    @ApiResponses(value = {
            @ApiResponse(code = 401, message = "Don't have permission to administrate resources on this tenant"),
            @ApiResponse(code = 403, message = "Don't have admin permission"),
            @ApiResponse(code = 404, message = "Topic does not exist"),
            @ApiResponse(code = 412, message = "Topic name is not valid"),
            @ApiResponse(code = 500, message = "Internal server error"),
            @ApiResponse(code = 503, message = "Failed to validate global cluster configuration") })
    public PersistentTopicInternalStats getInternalStats(
            @ApiParam(value = "Specify the tenant", required = true)
            @PathParam("tenant") String tenant,
            @ApiParam(value = "Specify the namespace", required = true)
            @PathParam("namespace") String namespace,
            @ApiParam(value = "Specify topic name", required = true)
            @PathParam("topic") @Encoded String encodedTopic,
            @ApiParam(value = "Is authentication required to perform this operation")
            @QueryParam("authoritative") @DefaultValue("false") boolean authoritative) {
        validateTopicName(tenant, namespace, encodedTopic);
        return internalGetInternalStats(authoritative);
    }

    @GET
    @Path("{tenant}/{namespace}/{topic}/internal-info")
    @ApiOperation(value = "Get the internal stats for the topic.")
    @ApiResponses(value = {
            @ApiResponse(code = 401, message = "Don't have permission to administrate resources on this tenant"),
            @ApiResponse(code = 403, message = "Don't have admin permission"),
            @ApiResponse(code = 404, message = "Topic does not exist"),
            @ApiResponse(code = 412, message = "Topic name is not valid"),
            @ApiResponse(code = 500, message = "Internal server error"),
            @ApiResponse(code = 503, message = "Failed to validate global cluster configuration") })
    public void getManagedLedgerInfo(
            @ApiParam(value = "Specify the tenant", required = true)
            @PathParam("tenant") String tenant,
            @ApiParam(value = "Specify the namespace", required = true)
            @PathParam("namespace") String namespace,
            @ApiParam(value = "Specify topic name", required = true)
            @PathParam("topic") @Encoded String encodedTopic,@Suspended AsyncResponse asyncResponse) {
        validateTopicName(tenant, namespace, encodedTopic);
        internalGetManagedLedgerInfo(asyncResponse);
    }

    @GET
    @Path("{tenant}/{namespace}/{topic}/partitioned-stats")
    @ApiOperation(value = "Get the stats for the partitioned topic.")
    @ApiResponses(value = {
            @ApiResponse(code = 401, message = "Don't have permission to administrate resources on this tenant"),
            @ApiResponse(code = 403, message = "Don't have admin permission"),
            @ApiResponse(code = 404, message = "Topic does not exist"),
            @ApiResponse(code = 412, message = "Partitioned topic name is invalid"),
            @ApiResponse(code = 500, message = "Internal server error"),
            @ApiResponse(code = 503, message = "Failed to validate global cluster configuration")
    })
<<<<<<< HEAD
    public PartitionedTopicStats getPartitionedStats(
            @ApiParam(value = "Specify the tenant", required = true)
            @PathParam("tenant") String tenant,
            @ApiParam(value = "Specify the namespace", required = true)
            @PathParam("namespace") String namespace,
            @ApiParam(value = "Specify topic name", required = true)
            @PathParam("topic") @Encoded String encodedTopic,
            @ApiParam(value = "Is authentication required to perform this operation")
=======
    public void getPartitionedStats(@Suspended final AsyncResponse asyncResponse,
            @PathParam("tenant") String tenant,
            @PathParam("namespace") String namespace, @PathParam("topic") @Encoded String encodedTopic,
>>>>>>> 144d8add
            @QueryParam("authoritative") @DefaultValue("false") boolean authoritative) {
        try {
            validatePartitionedTopicName(tenant, namespace, encodedTopic);
            internalGetPartitionedStats(asyncResponse, authoritative);
        } catch (Exception e) {
            asyncResponse.resume(new RestException(e));
        }
    }

    @GET
    @Path("{tenant}/{namespace}/{topic}/partitioned-internalStats")
    @ApiOperation(hidden = true, value = "Get the stats-internal for the partitioned topic.")
<<<<<<< HEAD
    @ApiResponses(value = {
            @ApiResponse(code = 401, message = "Don't have permission to administrate resources on this tenant"),
            @ApiResponse(code = 403, message = "Don't have admin permission"),
            @ApiResponse(code = 404, message = "Topic does not exist"),
            @ApiResponse(code = 412, message = "Topic name is not valid"),
            @ApiResponse(code = 500, message = "Internal server error"),
            @ApiResponse(code = 503, message = "Failed to validate global cluster configuration") })
    public PartitionedTopicInternalStats getPartitionedStatsInternal(
            @ApiParam(value = "Specify the tenant", required = true)
            @PathParam("tenant") String tenant,
            @ApiParam(value = "Specify the namespace", required = true)
            @PathParam("namespace") String namespace,
            @ApiParam(value = "Specify topic name", required = true)
            @PathParam("topic") @Encoded String encodedTopic,
            @ApiParam(value = "Is authentication required to perform this operation")
=======
    @ApiResponses(value = { @ApiResponse(code = 403, message = "Don't have admin permission"),
            @ApiResponse(code = 404, message = "Topic does not exist") })
    public void getPartitionedStatsInternal(
            @Suspended final AsyncResponse asyncResponse,
            @PathParam("tenant") String tenant,
            @PathParam("namespace") String namespace, @PathParam("topic") @Encoded String encodedTopic,
>>>>>>> 144d8add
            @QueryParam("authoritative") @DefaultValue("false") boolean authoritative) {
        try {
            validateTopicName(tenant, namespace, encodedTopic);
            internalGetPartitionedStatsInternal(asyncResponse, authoritative);
        } catch (Exception e) {
            asyncResponse.resume(new RestException(e));
        }
    }

    @DELETE
    @Path("/{tenant}/{namespace}/{topic}/subscription/{subName}")
    @ApiOperation(value = "Delete a subscription.", notes = "There should not be any active consumers on the subscription.")
    @ApiResponses(value = {
            @ApiResponse(code = 401, message = "Don't have permission to administrate resources on this tenant"),
            @ApiResponse(code = 403, message = "Don't have admin permission"),
            @ApiResponse(code = 404, message = "Topic does not exist"),
            @ApiResponse(code = 412, message = "Subscription has active consumers"),
            @ApiResponse(code = 500, message = "Internal server error"),
            @ApiResponse(code = 503, message = "Failed to validate global cluster configuration") })
    public void deleteSubscription(
            @ApiParam(value = "Specify the tenant", required = true)
            @PathParam("tenant") String tenant,
            @ApiParam(value = "Specify the namespace", required = true)
            @PathParam("namespace") String namespace,
            @ApiParam(value = "Specify topic name", required = true)
            @PathParam("topic") @Encoded String encodedTopic,
            @ApiParam(value = "Subscription to be deleted")
            @PathParam("subName") String encodedSubName,
            @ApiParam(value = "Is authentication required to perform this operation")
            @QueryParam("authoritative") @DefaultValue("false") boolean authoritative) {
        validateTopicName(tenant, namespace, encodedTopic);
        internalDeleteSubscription(decode(encodedSubName), authoritative);
    }

    @POST
    @Path("/{tenant}/{namespace}/{topic}/subscription/{subName}/skip_all")
    @ApiOperation(value = "Skip all messages on a topic subscription.", notes = "Completely clears the backlog on the subscription.")
    @ApiResponses(value = {
            @ApiResponse(code = 401, message = "Don't have permission to administrate resources on this tenant or" +
                    "subscriber is not authorized to access this operation"),
            @ApiResponse(code = 403, message = "Don't have admin permission"),
            @ApiResponse(code = 404, message = "Topic or subscription does not exist"),
            @ApiResponse(code = 405, message = "Operation not allowed on non-persistent topic"),
            @ApiResponse(code = 412, message = "Can't find owner for topic"),
            @ApiResponse(code = 500, message = "Internal server error"),
            @ApiResponse(code = 503, message = "Failed to validate global cluster configuration") })
    public void skipAllMessages(
            @ApiParam(value = "Specify the tenant", required = true)
            @PathParam("tenant") String tenant,
            @ApiParam(value = "Specify the namespace", required = true)
            @PathParam("namespace") String namespace,
            @ApiParam(value = "Specify topic name", required = true)
            @PathParam("topic") @Encoded String encodedTopic,
            @ApiParam(value = "Subscription to be skip messages on")
            @PathParam("subName") String encodedSubName,
            @ApiParam(value = "Is authentication required to perform this operation")
            @QueryParam("authoritative") @DefaultValue("false") boolean authoritative) {
        validateTopicName(tenant, namespace, encodedTopic);
        internalSkipAllMessages(decode(encodedSubName), authoritative);
    }

    @POST
    @Path("/{tenant}/{namespace}/{topic}/subscription/{subName}/skip/{numMessages}")
    @ApiOperation(value = "Skip messages on a topic subscription.")
    @ApiResponses(value = {
            @ApiResponse(code = 401, message = "Don't have permission to administrate resources on this tenant"),
            @ApiResponse(code = 403, message = "Don't have admin permission"),
            @ApiResponse(code = 404, message = "Topic or subscription does not exist"),
            @ApiResponse(code = 405, message = "Skip messages on a partitioned topic is not allowed"),
            @ApiResponse(code = 500, message = "Internal server error"),
            @ApiResponse(code = 503, message = "Failed to validate global cluster configuration")
    })
    public void skipMessages(
            @ApiParam(value = "Specify the tenant", required = true)
            @PathParam("tenant") String tenant,
            @ApiParam(value = "Specify the namespace", required = true)
            @PathParam("namespace") String namespace,
            @ApiParam(value = "Specify topic name", required = true)
            @PathParam("topic") @Encoded String encodedTopic,
            @ApiParam(value = "Subscription to be skip messages on")
            @PathParam("subName") String encodedSubName,
            @ApiParam(value = "Number of messages to skip", defaultValue = "0")
            @PathParam("numMessages") int numMessages,
            @ApiParam(value = "Is authentication required to perform this operation")
            @QueryParam("authoritative") @DefaultValue("false") boolean authoritative) {
        validateTopicName(tenant, namespace, encodedTopic);
        internalSkipMessages(decode(encodedSubName), numMessages, authoritative);
    }

    @POST
    @Path("/{tenant}/{namespace}/{topic}/subscription/{subName}/expireMessages/{expireTimeInSeconds}")
    @ApiOperation(value = "Expire messages on a topic subscription.")
    @ApiResponses(value = {
            @ApiResponse(code = 401, message = "Don't have permission to administrate resources on this tenant or" +
                    "subscriber is not authorized to access this operation"),
            @ApiResponse(code = 403, message = "Don't have admin permission"),
            @ApiResponse(code = 404, message = "Topic or subscription does not exist"),
            @ApiResponse(code = 405, message = "Expire messages on a non-persistent topic is not allowed"),
            @ApiResponse(code = 500, message = "Internal server error"),
            @ApiResponse(code = 503, message = "Failed to validate global cluster configuration") })
    public void expireTopicMessages(
            @ApiParam(value = "Specify the tenant", required = true)
            @PathParam("tenant") String tenant,
            @ApiParam(value = "Specify the namespace", required = true)
            @PathParam("namespace") String namespace,
            @ApiParam(value = "Specify topic name", required = true)
            @PathParam("topic") @Encoded String encodedTopic,
            @ApiParam(value = "Subscription to be expire messages on")
            @PathParam("subName") String encodedSubName,
            @ApiParam(value = "Expires beyond the specified number of seconds", defaultValue = "0")
            @PathParam("expireTimeInSeconds") int expireTimeInSeconds,
            @ApiParam(value = "Is authentication required to perform this operation")
            @QueryParam("authoritative") @DefaultValue("false") boolean authoritative) {
        validateTopicName(tenant, namespace, encodedTopic);
        internalExpireMessages(decode(encodedSubName), expireTimeInSeconds, authoritative);
    }

    @POST
    @Path("/{tenant}/{namespace}/{topic}/all_subscription/expireMessages/{expireTimeInSeconds}")
    @ApiOperation(value = "Expire messages on all subscriptions of topic.")
    @ApiResponses(value = {
            @ApiResponse(code = 401, message = "Don't have permission to administrate resources on this tenant or" +
                    "subscriber is not authorized to access this operation"),
            @ApiResponse(code = 403, message = "Don't have admin permission"),
            @ApiResponse(code = 404, message = "Topic or subscription does not exist"),
            @ApiResponse(code = 405, message = "Expire messages on a non-persistent topic is not allowed"),
            @ApiResponse(code = 412, message = "Can't find owner for topic"),
            @ApiResponse(code = 500, message = "Internal server error"),
            @ApiResponse(code = 503, message = "Failed to validate global cluster configuration") })
    public void expireMessagesForAllSubscriptions(
            @ApiParam(value = "Specify the tenant", required = true)
            @PathParam("tenant") String tenant,
            @ApiParam(value = "Specify the namespace", required = true)
            @PathParam("namespace") String namespace,
            @ApiParam(value = "Specify topic name", required = true)
            @PathParam("topic") @Encoded String encodedTopic,
            @ApiParam(value = "Expires beyond the specified number of seconds", defaultValue = "0")
            @PathParam("expireTimeInSeconds") int expireTimeInSeconds,
            @ApiParam(value = "Is authentication required to perform this operation")
            @QueryParam("authoritative") @DefaultValue("false") boolean authoritative) {
        validateTopicName(tenant, namespace, encodedTopic);
        internalExpireMessagesForAllSubscriptions(expireTimeInSeconds, authoritative);
    }

    @PUT
    @Path("/{tenant}/{namespace}/{topic}/subscription/{subscriptionName}")
    @ApiOperation(value = "Reset subscription to message position closest to given position.", notes = "Creates a subscription on the topic at the specified message id")
    @ApiResponses(value = {
            @ApiResponse(code = 401, message = "Don't have permission to administrate resources on this tenant or" +
                    "subscriber is not authorized to access this operation"),
            @ApiResponse(code = 403, message = "Don't have admin permission"),
            @ApiResponse(code = 404, message = "Topic/Subscription does not exist"),
            @ApiResponse(code = 405, message = "Not supported for partitioned topics"),
            @ApiResponse(code = 500, message = "Internal server error"),
            @ApiResponse(code = 503, message = "Failed to validate global cluster configuration") })
    public void createSubscription(
            @ApiParam(value = "Specify the tenant", required = true)
            @PathParam("tenant") String tenant,
            @ApiParam(value = "Specify the namespace", required = true)
            @PathParam("namespace") String namespace,
            @ApiParam(value = "Specify topic name", required = true)
            @PathParam("topic") @Encoded String topic,
            @ApiParam(value = "Subscription to create position on", required = true)
            @PathParam("subscriptionName") String encodedSubName,
            @ApiParam(value = "messageId where to create the subscription. " +
                    "It can be 'latest', 'earliest' or (ledgerId:entryId)",
                    defaultValue = "latest",
                    allowableValues = "latest,earliest,ledgerId:entryId"
            )
            @QueryParam("authoritative") @DefaultValue("false") boolean authoritative, MessageIdImpl messageId,
            @ApiParam(value = "Is authentication required to perform this operation")
            @QueryParam("replicated") boolean replicated) {
        validateTopicName(tenant, namespace, topic);
        internalCreateSubscription(decode(encodedSubName), messageId, authoritative, replicated);
    }

    @POST
    @Path("/{tenant}/{namespace}/{topic}/subscription/{subName}/resetcursor/{timestamp}")
    @ApiOperation(value = "Reset subscription to message position closest to absolute timestamp (in ms).", notes = "It fence cursor and disconnects all active consumers before reseting cursor.")
    @ApiResponses(value = {
            @ApiResponse(code = 401, message = "Don't have permission to administrate resources on this tenant or" +
                    "subscriber is not authorized to access this operation"),
            @ApiResponse(code = 403, message = "Don't have admin permission"),
            @ApiResponse(code = 404, message = "Topic/Subscription does not exist"),
            @ApiResponse(code = 405, message = "Method Not Allowed"),
            @ApiResponse(code = 412, message = "Failed to reset cursor on subscription or " +
                    "Unable to find position for timestamp specified"),
            @ApiResponse(code = 500, message = "Internal server error"),
            @ApiResponse(code = 503, message = "Failed to validate global cluster configuration")
            })
    public void resetCursor(
            @ApiParam(value = "Specify the tenant", required = true)
            @PathParam("tenant") String tenant,
            @ApiParam(value = "Specify the namespace", required = true)
            @PathParam("namespace") String namespace,
            @ApiParam(value = "Specify topic name", required = true)
            @PathParam("topic") @Encoded String encodedTopic,
            @ApiParam(value = "Subscription to reset position on", required = true)
            @PathParam("subName") String encodedSubName,
            @ApiParam(value = "time in minutes to reset back to (or minutes, hours,days,weeks eg:100m, 3h, 2d, 5w)")
            @PathParam("timestamp") long timestamp,
            @ApiParam(value = "Is authentication required to perform this operation")
            @QueryParam("authoritative") @DefaultValue("false") boolean authoritative) {
        validateTopicName(tenant, namespace, encodedTopic);
        internalResetCursor(decode(encodedSubName), timestamp, authoritative);
    }

    @POST
    @Path("/{tenant}/{namespace}/{topic}/subscription/{subName}/resetcursor")
    @ApiOperation(value = "Reset subscription to message position closest to given position.", notes = "It fence cursor and disconnects all active consumers before reseting cursor.")
    @ApiResponses(value = {
            @ApiResponse(code = 401, message = "Don't have permission to administrate resources on this tenant or" +
                    "subscriber is not authorized to access this operation"),
            @ApiResponse(code = 403, message = "Don't have admin permission"),
            @ApiResponse(code = 404, message = "Topic/Subscription does not exist"),
            @ApiResponse(code = 405, message = "Not supported for partitioned topics"),
            @ApiResponse(code = 412, message = "Unable to find position for position specified"),
            @ApiResponse(code = 500, message = "Internal server error"),
            @ApiResponse(code = 503, message = "Failed to validate global cluster configuration") })
    public void resetCursorOnPosition(
            @ApiParam(value = "Specify the tenant", required = true)
            @PathParam("tenant") String tenant,
            @ApiParam(value = "Specify the namespace", required = true)
            @PathParam("namespace") String namespace,
            @ApiParam(value = "Specify topic name", required = true)
            @PathParam("topic") @Encoded String encodedTopic,
            @ApiParam(name = "subName", value = "Subscription to reset position on", required = true)
            @PathParam("subName") String encodedSubName,
            @ApiParam(value = "Is authentication required to perform this operation")
            @QueryParam("authoritative") @DefaultValue("false") boolean authoritative,
            @ApiParam(name = "messageId", value = "messageId to reset back to (ledgerId:entryId)")
            MessageIdImpl messageId) {
        validateTopicName(tenant, namespace, encodedTopic);
        internalResetCursorOnPosition(decode(encodedSubName), authoritative, messageId);
    }

    @GET
    @Path("/{tenant}/{namespace}/{topic}/subscription/{subName}/position/{messagePosition}")
    @ApiOperation(value = "Peek nth message on a topic subscription.")
    @ApiResponses(value = {
            @ApiResponse(code = 401, message = "Don't have permission to administrate resources on this tenant or" +
                    "subscriber is not authorized to access this operation"),
            @ApiResponse(code = 403, message = "Don't have admin permission"),
            @ApiResponse(code = 404, message = "Topic, subscription or the message position does not exist"),
            @ApiResponse(code = 405, message = "Skip messages on a non-persistent topic is not allowed"),
            @ApiResponse(code = 412, message = "Topic name is not valid"),
            @ApiResponse(code = 500, message = "Internal server error"),
            @ApiResponse(code = 503, message = "Failed to validate global cluster configuration") })
    public Response peekNthMessage(
            @ApiParam(value = "Specify the tenant", required = true)
            @PathParam("tenant") String tenant,
            @ApiParam(value = "Specify the namespace", required = true)
            @PathParam("namespace") String namespace,
            @ApiParam(value = "Specify topic name", required = true)
            @PathParam("topic") @Encoded String encodedTopic,
            @ApiParam(name = "subName", value = "Subscribed message expired", required = true)
            @PathParam("subName") String encodedSubName,
            @ApiParam(value = "Number of messages (default 1)", defaultValue = "1")
            @PathParam("messagePosition") int messagePosition,
            @ApiParam(value = "Is authentication required to perform this operation")
            @QueryParam("authoritative") @DefaultValue("false") boolean authoritative) {
        validateTopicName(tenant, namespace, encodedTopic);
        return internalPeekNthMessage(decode(encodedSubName), messagePosition, authoritative);
    }

    @GET
    @Path("{tenant}/{namespace}/{topic}/backlog")
    @ApiOperation(value = "Get estimated backlog for offline topic.")
    @ApiResponses(value = {
            @ApiResponse(code = 404, message = "Namespace does not exist"),
            @ApiResponse(code = 412, message = "Topic name is not valid"),
            @ApiResponse(code = 503, message = "Failed to validate global cluster configuration") })
    public PersistentOfflineTopicStats getBacklog(
            @ApiParam(value = "Specify the tenant", required = true)
            @PathParam("tenant") String tenant,
            @ApiParam(value = "Specify the namespace", required = true)
            @PathParam("namespace") String namespace,
            @ApiParam(value = "Specify topic name", required = true)
            @PathParam("topic") @Encoded String encodedTopic,
            @ApiParam(value = "Is authentication required to perform this operation")
            @QueryParam("authoritative") @DefaultValue("false") boolean authoritative) {
        validateTopicName(tenant, namespace, encodedTopic);
        return internalGetBacklog(authoritative);
    }

    @POST
    @Path("/{tenant}/{namespace}/{topic}/terminate")
    @ApiOperation(value = "Terminate a topic. A topic that is terminated will not accept any more "
            + "messages to be published and will let consumer to drain existing messages in backlog")
    @ApiResponses(value = {
            @ApiResponse(code = 401, message = "Don't have permission to administrate resources on this tenant or" +
                    "subscriber is not authorized to access this operation"),
            @ApiResponse(code = 403, message = "Don't have admin permission"),
            @ApiResponse(code = 404, message = "Topic does not exist"),
            @ApiResponse(code = 405, message = "Termination of a partitioned topic is not allowed"),
            @ApiResponse(code = 412, message = "Topic name is not valid"),
            @ApiResponse(code = 500, message = "Internal server error"),
            @ApiResponse(code = 503, message = "Failed to validate global cluster configuration") })
    public MessageId terminate(
            @ApiParam(value = "Specify the tenant", required = true)
            @PathParam("tenant") String tenant,
            @ApiParam(value = "Specify the namespace", required = true)
            @PathParam("namespace") String namespace,
            @ApiParam(value = "Specify topic name", required = true)
            @PathParam("topic") @Encoded String encodedTopic,
            @ApiParam(value = "Is authentication required to perform this operation")
            @QueryParam("authoritative") @DefaultValue("false") boolean authoritative) {
        validateTopicName(tenant, namespace, encodedTopic);
        return internalTerminate(authoritative);
    }

    @PUT
    @Path("/{tenant}/{namespace}/{topic}/compaction")
    @ApiOperation(value = "Trigger a compaction operation on a topic.")
    @ApiResponses(value = {
            @ApiResponse(code = 401, message = "Don't have permission to administrate resources on this tenant or" +
                    "subscriber is not authorized to access this operation"),
            @ApiResponse(code = 403, message = "Don't have admin permission"),
            @ApiResponse(code = 404, message = "Topic does not exist"),
            @ApiResponse(code = 405, message = "Operation not allowed on persistent topic"),
            @ApiResponse(code = 409, message = "Compaction already running"),
            @ApiResponse(code = 412, message = "Topic name is not valid"),
            @ApiResponse(code = 500, message = "Internal server error"),
            @ApiResponse(code = 503, message = "Failed to validate global cluster configuration") })
    public void compact(
            @ApiParam(value = "Specify the tenant", required = true)
            @PathParam("tenant") String tenant,
            @ApiParam(value = "Specify the namespace", required = true)
            @PathParam("namespace") String namespace,
            @ApiParam(value = "Specify topic name", required = true)
            @PathParam("topic") @Encoded String encodedTopic,
            @ApiParam(value = "Is authentication required to perform this operation")
            @QueryParam("authoritative") @DefaultValue("false") boolean authoritative) {
        validateTopicName(tenant, namespace, encodedTopic);
        internalTriggerCompaction(authoritative);
    }

    @GET
    @Path("/{tenant}/{namespace}/{topic}/compaction")
    @ApiOperation(value = "Get the status of a compaction operation for a topic.")
    @ApiResponses(value = {
            @ApiResponse(code = 401, message = "Don't have permission to administrate resources on this tenant or" +
                    "subscriber is not authorized to access this operation"),
            @ApiResponse(code = 403, message = "Don't have admin permission"),
            @ApiResponse(code = 404, message = "Topic does not exist, or compaction hasn't run"),
            @ApiResponse(code = 405, message = "Operation not allowed on persistent topic"),
            @ApiResponse(code = 412, message = "Topic name is not valid"),
            @ApiResponse(code = 500, message = "Internal server error"),
            @ApiResponse(code = 503, message = "Failed to validate global cluster configuration") })
    public LongRunningProcessStatus compactionStatus(
            @ApiParam(value = "Specify the tenant", required = true)
            @PathParam("tenant") String tenant,
            @ApiParam(value = "Specify the namespace", required = true)
            @PathParam("namespace") String namespace,
            @ApiParam(value = "Specify topic name", required = true)
            @PathParam("topic") @Encoded String encodedTopic,
            @ApiParam(value = "Is authentication required to perform this operation")
            @QueryParam("authoritative") @DefaultValue("false") boolean authoritative) {
        validateTopicName(tenant, namespace, encodedTopic);
        return internalCompactionStatus(authoritative);
    }

    @PUT
    @Path("/{tenant}/{namespace}/{topic}/offload")
    @ApiOperation(value = "Offload a prefix of a topic to long term storage")
    @ApiResponses(value = {
            @ApiResponse(code = 401, message = "Don't have permission to administrate resources on this tenant or" +
                    "subscriber is not authorized to access this operation"),
            @ApiResponse(code = 403, message = "Don't have admin permission"),
            @ApiResponse(code = 404, message = "Topic does not exist"),
            @ApiResponse(code = 405, message = "Operation not allowed on persistent topic"),
            @ApiResponse(code = 409, message = "Offload already running"),
            @ApiResponse(code = 412, message = "Topic name is not valid"),
            @ApiResponse(code = 500, message = "Internal server error"),
            @ApiResponse(code = 503, message = "Failed to validate global cluster configuration") })
    public void triggerOffload(
            @ApiParam(value = "Specify the tenant", required = true)
            @PathParam("tenant") String tenant,
            @ApiParam(value = "Specify the namespace", required = true)
            @PathParam("namespace") String namespace,
            @ApiParam(value = "Specify topic name", required = true)
            @PathParam("topic") @Encoded String encodedTopic,
            @ApiParam(value = "Is authentication required to perform this operation")
            @QueryParam("authoritative") @DefaultValue("false") boolean authoritative,
                               MessageIdImpl messageId) {
        validateTopicName(tenant, namespace, encodedTopic);
        internalTriggerOffload(authoritative, messageId);
    }

    @GET
    @Path("/{tenant}/{namespace}/{topic}/offload")
    @ApiOperation(value = "Offload a prefix of a topic to long term storage")
    @ApiResponses(value = {
            @ApiResponse(code = 401, message = "Don't have permission to administrate resources on this tenant or" +
                    "subscriber is not authorized to access this operation"),
            @ApiResponse(code = 403, message = "Don't have admin permission"),
            @ApiResponse(code = 404, message = "Topic does not exist"),
            @ApiResponse(code = 405, message = "Operation not allowed on persistent topic"),
            @ApiResponse(code = 412, message = "Topic name is not valid"),
            @ApiResponse(code = 500, message = "Internal server error"),
            @ApiResponse(code = 503, message = "Failed to validate global cluster configuration") })
    public OffloadProcessStatus offloadStatus(
            @ApiParam(value = "Specify the tenant", required = true)
            @PathParam("tenant") String tenant,
            @ApiParam(value = "Specify the namespace", required = true)
            @PathParam("namespace") String namespace,
            @ApiParam(value = "Specify topic name", required = true)
            @PathParam("topic") @Encoded String encodedTopic,
            @ApiParam(value = "Is authentication required to perform this operation")
            @QueryParam("authoritative") @DefaultValue("false") boolean authoritative) {
        validateTopicName(tenant, namespace, encodedTopic);
        return internalOffloadStatus(authoritative);
    }

    @GET
    @Path("/{tenant}/{namespace}/{topic}/lastMessageId")
    @ApiOperation(value = "Return the last commit message id of topic")
    @ApiResponses(value = {
            @ApiResponse(code = 401, message = "Don't have permission to administrate resources on this tenant or" +
                    "subscriber is not authorized to access this operation"),
            @ApiResponse(code = 403, message = "Don't have admin permission"),
            @ApiResponse(code = 404, message = "Topic does not exist"),
            @ApiResponse(code = 405, message = "Operation not allowed on persistent topic"),
            @ApiResponse(code = 412, message = "Topic name is not valid"),
            @ApiResponse(code = 500, message = "Internal server error"),
            @ApiResponse(code = 503, message = "Failed to validate global cluster configuration") })
    public MessageId getLastMessageId(
            @ApiParam(value = "Specify the tenant", required = true)
            @PathParam("tenant") String tenant,
            @ApiParam(value = "Specify the namespace", required = true)
            @PathParam("namespace") String namespace,
            @ApiParam(value = "Specify topic name", required = true)
            @PathParam("topic") @Encoded String encodedTopic,
            @ApiParam(value = "Is authentication required to perform this operation")
            @QueryParam("authoritative") @DefaultValue("false") boolean authoritative) {
        validateTopicName(tenant, namespace, encodedTopic);
        return internalGetLastMessageId(authoritative);
    }
}<|MERGE_RESOLUTION|>--- conflicted
+++ resolved
@@ -462,20 +462,15 @@
             @ApiResponse(code = 500, message = "Internal server error"),
             @ApiResponse(code = 503, message = "Failed to validate global cluster configuration")
     })
-<<<<<<< HEAD
-    public PartitionedTopicStats getPartitionedStats(
-            @ApiParam(value = "Specify the tenant", required = true)
-            @PathParam("tenant") String tenant,
-            @ApiParam(value = "Specify the namespace", required = true)
-            @PathParam("namespace") String namespace,
-            @ApiParam(value = "Specify topic name", required = true)
-            @PathParam("topic") @Encoded String encodedTopic,
-            @ApiParam(value = "Is authentication required to perform this operation")
-=======
-    public void getPartitionedStats(@Suspended final AsyncResponse asyncResponse,
-            @PathParam("tenant") String tenant,
-            @PathParam("namespace") String namespace, @PathParam("topic") @Encoded String encodedTopic,
->>>>>>> 144d8add
+    public void getPartitionedStats(
+            @Suspended final AsyncResponse asyncResponse,
+            @ApiParam(value = "Specify the tenant", required = true)
+            @PathParam("tenant") String tenant,
+            @ApiParam(value = "Specify the namespace", required = true)
+            @PathParam("namespace") String namespace,
+            @ApiParam(value = "Specify topic name", required = true)
+            @PathParam("topic") @Encoded String encodedTopic,
+            @ApiParam(value = "Is authentication required to perform this operation")
             @QueryParam("authoritative") @DefaultValue("false") boolean authoritative) {
         try {
             validatePartitionedTopicName(tenant, namespace, encodedTopic);
@@ -488,30 +483,22 @@
     @GET
     @Path("{tenant}/{namespace}/{topic}/partitioned-internalStats")
     @ApiOperation(hidden = true, value = "Get the stats-internal for the partitioned topic.")
-<<<<<<< HEAD
-    @ApiResponses(value = {
-            @ApiResponse(code = 401, message = "Don't have permission to administrate resources on this tenant"),
-            @ApiResponse(code = 403, message = "Don't have admin permission"),
-            @ApiResponse(code = 404, message = "Topic does not exist"),
-            @ApiResponse(code = 412, message = "Topic name is not valid"),
-            @ApiResponse(code = 500, message = "Internal server error"),
-            @ApiResponse(code = 503, message = "Failed to validate global cluster configuration") })
-    public PartitionedTopicInternalStats getPartitionedStatsInternal(
-            @ApiParam(value = "Specify the tenant", required = true)
-            @PathParam("tenant") String tenant,
-            @ApiParam(value = "Specify the namespace", required = true)
-            @PathParam("namespace") String namespace,
-            @ApiParam(value = "Specify topic name", required = true)
-            @PathParam("topic") @Encoded String encodedTopic,
-            @ApiParam(value = "Is authentication required to perform this operation")
-=======
-    @ApiResponses(value = { @ApiResponse(code = 403, message = "Don't have admin permission"),
-            @ApiResponse(code = 404, message = "Topic does not exist") })
+    @ApiResponses(value = {
+            @ApiResponse(code = 401, message = "Don't have permission to administrate resources on this tenant"),
+            @ApiResponse(code = 403, message = "Don't have admin permission"),
+            @ApiResponse(code = 404, message = "Topic does not exist"),
+            @ApiResponse(code = 412, message = "Topic name is not valid"),
+            @ApiResponse(code = 500, message = "Internal server error"),
+            @ApiResponse(code = 503, message = "Failed to validate global cluster configuration") })
     public void getPartitionedStatsInternal(
             @Suspended final AsyncResponse asyncResponse,
-            @PathParam("tenant") String tenant,
-            @PathParam("namespace") String namespace, @PathParam("topic") @Encoded String encodedTopic,
->>>>>>> 144d8add
+            @ApiParam(value = "Specify the tenant", required = true)
+            @PathParam("tenant") String tenant,
+            @ApiParam(value = "Specify the namespace", required = true)
+            @PathParam("namespace") String namespace,
+            @ApiParam(value = "Specify topic name", required = true)
+            @PathParam("topic") @Encoded String encodedTopic,
+            @ApiParam(value = "Is authentication required to perform this operation")
             @QueryParam("authoritative") @DefaultValue("false") boolean authoritative) {
         try {
             validateTopicName(tenant, namespace, encodedTopic);
