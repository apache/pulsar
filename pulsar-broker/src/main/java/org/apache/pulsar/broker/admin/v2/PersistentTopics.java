/**
 * Licensed to the Apache Software Foundation (ASF) under one
 * or more contributor license agreements.  See the NOTICE file
 * distributed with this work for additional information
 * regarding copyright ownership.  The ASF licenses this file
 * to you under the Apache License, Version 2.0 (the
 * "License"); you may not use this file except in compliance
 * with the License.  You may obtain a copy of the License at
 *
 *   http://www.apache.org/licenses/LICENSE-2.0
 *
 * Unless required by applicable law or agreed to in writing,
 * software distributed under the License is distributed on an
 * "AS IS" BASIS, WITHOUT WARRANTIES OR CONDITIONS OF ANY
 * KIND, either express or implied.  See the License for the
 * specific language governing permissions and limitations
 * under the License.
 */
package org.apache.pulsar.broker.admin.v2;

import static org.apache.pulsar.common.util.Codec.decode;
import com.fasterxml.jackson.core.JsonProcessingException;
import com.google.common.collect.Maps;
import io.swagger.annotations.Api;
import io.swagger.annotations.ApiOperation;
import io.swagger.annotations.ApiParam;
import io.swagger.annotations.ApiResponse;
import io.swagger.annotations.ApiResponses;
import java.util.HashMap;
import java.util.HashSet;
import java.util.List;
import java.util.Map;
import java.util.Optional;
import java.util.Set;
import javax.ws.rs.DELETE;
import javax.ws.rs.DefaultValue;
import javax.ws.rs.Encoded;
import javax.ws.rs.GET;
import javax.ws.rs.POST;
import javax.ws.rs.PUT;
import javax.ws.rs.Path;
import javax.ws.rs.PathParam;
import javax.ws.rs.Produces;
import javax.ws.rs.QueryParam;
import javax.ws.rs.WebApplicationException;
import javax.ws.rs.container.AsyncResponse;
import javax.ws.rs.container.Suspended;
import javax.ws.rs.core.MediaType;
import javax.ws.rs.core.Response;
import org.apache.pulsar.broker.admin.impl.PersistentTopicsBase;
import org.apache.pulsar.broker.web.RestException;
import org.apache.pulsar.client.admin.LongRunningProcessStatus;
import org.apache.pulsar.client.admin.OffloadProcessStatus;
import org.apache.pulsar.client.api.MessageId;
import org.apache.pulsar.client.api.SubscriptionType;
import org.apache.pulsar.client.impl.MessageIdImpl;
import org.apache.pulsar.client.impl.ResetCursorData;
import org.apache.pulsar.common.api.proto.CommandSubscribe.SubType;
import org.apache.pulsar.common.partition.PartitionedTopicMetadata;
import org.apache.pulsar.common.policies.data.AuthAction;
import org.apache.pulsar.common.policies.data.BacklogQuota;
import org.apache.pulsar.common.policies.data.BacklogQuota.BacklogQuotaType;
import org.apache.pulsar.common.policies.data.DelayedDeliveryPolicies;
import org.apache.pulsar.common.policies.data.DispatchRate;
import org.apache.pulsar.common.policies.data.InactiveTopicPolicies;
import org.apache.pulsar.common.policies.data.OffloadPolicies;
import org.apache.pulsar.common.policies.data.PersistencePolicies;
import org.apache.pulsar.common.policies.data.PersistentOfflineTopicStats;
import org.apache.pulsar.common.policies.data.PersistentTopicInternalStats;
import org.apache.pulsar.common.policies.data.PublishRate;
import org.apache.pulsar.common.policies.data.RetentionPolicies;
import org.apache.pulsar.common.policies.data.SubscribeRate;
import org.apache.pulsar.common.policies.data.TopicPolicies;
import org.apache.pulsar.common.policies.data.TopicStats;
import org.slf4j.Logger;
import org.slf4j.LoggerFactory;

/**
 */
@Path("/persistent")
@Produces(MediaType.APPLICATION_JSON)
@Api(value = "/persistent", description = "Persistent topic admin apis", tags = "persistent topic")
public class PersistentTopics extends PersistentTopicsBase {

    @GET
    @Path("/{tenant}/{namespace}")
    @ApiOperation(value = "Get the list of topics under a namespace.",
            response = String.class, responseContainer = "List")
    @ApiResponses(value = {
            @ApiResponse(code = 401, message = "Don't have permission to administrate resources on this tenant"),
            @ApiResponse(code = 403, message = "Don't have admin permission"),
            @ApiResponse(code = 404, message = "tenant/namespace/topic doesn't exit"),
            @ApiResponse(code = 412, message = "Namespace name is not valid"),
            @ApiResponse(code = 500, message = "Internal server error")})
    public void getList(
            @Suspended final AsyncResponse asyncResponse,
            @ApiParam(value = "Specify the tenant", required = true)
            @PathParam("tenant") String tenant,
            @ApiParam(value = "Specify the namespace", required = true)
            @PathParam("namespace") String namespace) {
        try {
            validateNamespaceName(tenant, namespace);
            asyncResponse.resume(internalGetList());
        } catch (WebApplicationException wae) {
            asyncResponse.resume(wae);
        } catch (Exception e) {
            asyncResponse.resume(new RestException(e));
        }
    }

    @GET
    @Path("/{tenant}/{namespace}/partitioned")
    @ApiOperation(value = "Get the list of partitioned topics under a namespace.",
            response = String.class, responseContainer = "List")
    @ApiResponses(value = {
            @ApiResponse(code = 401, message = "Don't have permission to administrate resources on this tenant"),
            @ApiResponse(code = 403, message = "Don't have admin permission"),
            @ApiResponse(code = 404, message = "tenant/namespace/topic doesn't exit"),
            @ApiResponse(code = 412, message = "Namespace name is not valid"),
            @ApiResponse(code = 500, message = "Internal server error")})
    public List<String> getPartitionedTopicList(
            @ApiParam(value = "Specify the tenant", required = true)
            @PathParam("tenant") String tenant,
            @ApiParam(value = "Specify the namespace", required = true)
            @PathParam("namespace") String namespace) {
        validateNamespaceName(tenant, namespace);
        return internalGetPartitionedTopicList();
    }

    @GET
    @Path("/{tenant}/{namespace}/{topic}/permissions")
    @ApiOperation(value = "Get permissions on a topic.",
            notes = "Retrieve the effective permissions for a topic."
                    + " These permissions are defined by the permissions set at the"
                    + "namespace level combined (union) with any eventual specific permission set on the topic.")
    @ApiResponses(value = {
            @ApiResponse(code = 401, message = "Don't have permission to administrate resources on this tenant"),
            @ApiResponse(code = 403, message = "Don't have admin permission"),
            @ApiResponse(code = 404, message = "tenant/namespace/topic doesn't exit"),
            @ApiResponse(code = 412, message = "Topic name is not valid"),
            @ApiResponse(code = 500, message = "Internal server error")})
    public Map<String, Set<AuthAction>> getPermissionsOnTopic(
            @ApiParam(value = "Specify the tenant", required = true)
            @PathParam("tenant") String tenant,
            @ApiParam(value = "Specify the namespace", required = true)
            @PathParam("namespace") String namespace,
            @ApiParam(value = "Specify topic name", required = true)
            @PathParam("topic") @Encoded String encodedTopic) {
        validateTopicName(tenant, namespace, encodedTopic);
        return internalGetPermissionsOnTopic();
    }

    @POST
    @Path("/{tenant}/{namespace}/{topic}/permissions/{role}")
    @ApiOperation(value = "Grant a new permission to a role on a single topic.")
    @ApiResponses(value = {
            @ApiResponse(code = 307, message = "Current broker doesn't serve the namespace of this topic"),
            @ApiResponse(code = 401, message = "Don't have permission to administrate resources on this tenant"),
            @ApiResponse(code = 403, message = "Don't have admin permission"),
            @ApiResponse(code = 404, message = "tenant/namespace/topic doesn't exit"),
            @ApiResponse(code = 409, message = "Concurrent modification"),
            @ApiResponse(code = 412, message = "Topic name is not valid"),
            @ApiResponse(code = 500, message = "Internal server error") })
    public void grantPermissionsOnTopic(
            @ApiParam(value = "Specify the tenant", required = true)
            @PathParam("tenant") String tenant,
            @ApiParam(value = "Specify the namespace", required = true)
            @PathParam("namespace") String namespace,
            @ApiParam(value = "Specify topic name", required = true)
            @PathParam("topic") @Encoded String encodedTopic,
            @ApiParam(value = "Client role to which grant permissions", required = true)
            @PathParam("role") String role,
            @ApiParam(value = "Actions to be granted (produce,functions,consume)",
                    allowableValues = "produce,functions,consume")
                    Set<AuthAction> actions) {
        validateTopicName(tenant, namespace, encodedTopic);
        internalGrantPermissionsOnTopic(role, actions);
    }

    @DELETE
    @Path("/{tenant}/{namespace}/{topic}/permissions/{role}")
    @ApiOperation(value = "Revoke permissions on a topic.",
            notes = "Revoke permissions to a role on a single topic. If the permission was not set at the topic"
                    + "level, but rather at the namespace level,"
                    + " this operation will return an error (HTTP status code 412).")
    @ApiResponses(value = {
            @ApiResponse(code = 307, message = "Current broker doesn't serve the namespace of this topic"),
            @ApiResponse(code = 401, message = "Don't have permission to administrate resources on this tenant"),
            @ApiResponse(code = 403, message = "Don't have admin permission"),
            @ApiResponse(code = 404, message = "tenant/namespace/topic doesn't exit"),
            @ApiResponse(code = 412, message = "Permissions are not set at the topic level"),
            @ApiResponse(code = 500, message = "Internal server error")})
    public void revokePermissionsOnTopic(
            @ApiParam(value = "Specify the tenant", required = true)
            @PathParam("tenant") String tenant,
            @ApiParam(value = "Specify the namespace", required = true)
            @PathParam("namespace") String namespace,
            @ApiParam(value = "Specify topic name", required = true)
            @PathParam("topic") @Encoded String encodedTopic,
            @ApiParam(value = "Client role to which grant permissions", required = true)
            @PathParam("role") String role) {
        validateTopicName(tenant, namespace, encodedTopic);
        internalRevokePermissionsOnTopic(role);
    }

    @PUT
    @Path("/{tenant}/{namespace}/{topic}/partitions")
    @ApiOperation(value = "Create a partitioned topic.",
            notes = "It needs to be called before creating a producer on a partitioned topic.")
    @ApiResponses(value = {
            @ApiResponse(code = 307, message = "Current broker doesn't serve the namespace of this topic"),
            @ApiResponse(code = 401, message = "Don't have permission to administrate resources on this tenant"),
            @ApiResponse(code = 403, message = "Don't have admin permission"),
            @ApiResponse(code = 404, message = "Tenant does not exist"),
            @ApiResponse(code = 406, message = "The number of partitions should be more than 0 and"
                    + " less than or equal to maxNumPartitionsPerPartitionedTopic"),
            @ApiResponse(code = 409, message = "Partitioned topic already exist"),
            @ApiResponse(code = 412,
                    message = "Failed Reason : Name is invalid or Namespace does not have any clusters configured"),
            @ApiResponse(code = 500, message = "Internal server error"),
            @ApiResponse(code = 503, message = "Failed to validate global cluster configuration")
    })
    public void createPartitionedTopic(
            @Suspended final AsyncResponse asyncResponse,
            @ApiParam(value = "Specify the tenant", required = true)
            @PathParam("tenant") String tenant,
            @ApiParam(value = "Specify the namespace", required = true)
            @PathParam("namespace") String namespace,
            @ApiParam(value = "Specify topic name", required = true)
            @PathParam("topic") @Encoded String encodedTopic,
            @ApiParam(value = "The number of partitions for the topic",
                    required = true, type = "int", defaultValue = "0")
                    int numPartitions) {
        try {
            validateGlobalNamespaceOwnership(tenant, namespace);
            validatePartitionedTopicName(tenant, namespace, encodedTopic);
            validateAdminAccessForTenant(topicName.getTenant());
            internalCreatePartitionedTopic(asyncResponse, numPartitions);
        } catch (Exception e) {
            log.error("[{}] Failed to create partitioned topic {}", clientAppId(), topicName, e);
            resumeAsyncResponseExceptionally(asyncResponse, e);
        }
    }

    @PUT
    @Path("/{tenant}/{namespace}/{topic}")
    @ApiOperation(value = "Create a non-partitioned topic.",
            notes = "This is the only REST endpoint from which non-partitioned topics could be created.")
    @ApiResponses(value = {
            @ApiResponse(code = 307, message = "Current broker doesn't serve the namespace of this topic"),
            @ApiResponse(code = 401, message = "Don't have permission to administrate resources on this tenant"),
            @ApiResponse(code = 403, message = "Don't have admin permission"),
            @ApiResponse(code = 409, message = "Partitioned topic already exist"),
            @ApiResponse(code = 412,
                    message = "Failed Reason : Name is invalid or Namespace does not have any clusters configured"),
            @ApiResponse(code = 500, message = "Internal server error"),
            @ApiResponse(code = 503, message = "Failed to validate global cluster configuration")
    })
    public void createNonPartitionedTopic(
            @ApiParam(value = "Specify the tenant", required = true)
            @PathParam("tenant") String tenant,
            @ApiParam(value = "Specify the namespace", required = true)
            @PathParam("namespace") String namespace,
            @ApiParam(value = "Specify topic name", required = true)
            @PathParam("topic") @Encoded String encodedTopic,
            @ApiParam(value = "Is authentication required to perform this operation")
            @QueryParam("authoritative") @DefaultValue("false") boolean authoritative) {
        validateGlobalNamespaceOwnership(tenant, namespace);
        validateTopicName(tenant, namespace, encodedTopic);
        internalCreateNonPartitionedTopic(authoritative);
    }

    @GET
    @Path("/{tenant}/{namespace}/{topic}/offloadPolicies")
    @ApiOperation(value = "Get offload policies on a topic.")
    @ApiResponses(value = { @ApiResponse(code = 403, message = "Don't have admin permission"),
            @ApiResponse(code = 404, message = "Tenant or cluster or namespace or topic doesn't exist"),
            @ApiResponse(code = 500, message = "Internal server error"), })
    public void getOffloadPolicies(@Suspended final AsyncResponse asyncResponse,
                                                    @PathParam("tenant") String tenant,
                                                    @PathParam("namespace") String namespace,
                                                    @PathParam("topic") @Encoded String encodedTopic,
                                                    @QueryParam("applied") boolean applied) {
        validateTopicName(tenant, namespace, encodedTopic);
        preValidation();
        internalGetOffloadPolicies(applied).whenComplete((res, ex) -> {
            if (ex instanceof RestException) {
                log.error("Failed get offloadPolicies", ex);
                asyncResponse.resume(ex);
            } else if (ex != null) {
                log.error("Failed get offloadPolicies", ex);
                asyncResponse.resume(new RestException(ex));
            } else {
                asyncResponse.resume(res);
            }
        });
    }

    @POST
    @Path("/{tenant}/{namespace}/{topic}/offloadPolicies")
    @ApiOperation(value = "Set offload policies on a topic.")
    @ApiResponses(value = { @ApiResponse(code = 403, message = "Don't have admin permission"),
            @ApiResponse(code = 404, message = "Tenant or cluster or namespace or topic doesn't exist"), })
    public void setOffloadPolicies(@Suspended final AsyncResponse asyncResponse,
                                                    @PathParam("tenant") String tenant,
                                                    @PathParam("namespace") String namespace,
                                                    @PathParam("topic") @Encoded String encodedTopic,
                                                    @ApiParam(value = "Offload policies for the specified topic")
                                                            OffloadPolicies offloadPolicies) {
        validateTopicName(tenant, namespace, encodedTopic);
        validateAdminAccessForTenant(tenant);
        internalSetOffloadPolicies(offloadPolicies).whenComplete((res, ex) -> {
            if (ex instanceof RestException) {
                log.error("Failed set offloadPolicies", ex);
                asyncResponse.resume(ex);
            } else if (ex != null) {
                log.error("Failed set offloadPolicies", ex);
                asyncResponse.resume(new RestException(ex));
            } else {
                asyncResponse.resume(Response.noContent().build());
            }
        });
    }

    @DELETE
    @Path("/{tenant}/{namespace}/{topic}/offloadPolicies")
    @ApiOperation(value = "Delete offload policies on a topic.")
    @ApiResponses(value = { @ApiResponse(code = 403, message = "Don't have admin permission"),
            @ApiResponse(code = 404, message = "Tenant or cluster or namespace or topic doesn't exist"), })
    public void removeOffloadPolicies(@Suspended final AsyncResponse asyncResponse,
                                      @PathParam("tenant") String tenant,
                                      @PathParam("namespace") String namespace,
                                      @PathParam("topic") @Encoded String encodedTopic) {
        validateTopicName(tenant, namespace, encodedTopic);
        preValidation();
        setOffloadPolicies(asyncResponse, tenant, namespace, encodedTopic, null);
    }

    @GET
    @Path("/{tenant}/{namespace}/{topic}/maxUnackedMessagesOnConsumer")
    @ApiOperation(value = "Get max unacked messages per consumer config on a topic.")
    @ApiResponses(value = { @ApiResponse(code = 403, message = "Don't have admin permission"),
            @ApiResponse(code = 404, message = "Tenant or cluster or namespace or topic doesn't exist"),
            @ApiResponse(code = 500, message = "Internal server error"), })
    public void getMaxUnackedMessagesOnConsumer(@Suspended final AsyncResponse asyncResponse,
                                                    @PathParam("tenant") String tenant,
                                                    @PathParam("namespace") String namespace,
                                                    @PathParam("topic") @Encoded String encodedTopic,
                                                    @QueryParam("applied") boolean applied) {
        validateTopicName(tenant, namespace, encodedTopic);
<<<<<<< HEAD
        internalGetMaxUnackedMessagesOnConsumer(applied).whenComplete((res, ex) -> {
            if (ex instanceof RestException) {
                log.error("Failed get maxUnackedMessagesOnConsumer", ex);
                asyncResponse.resume(ex);
            } else if (ex != null) {
                log.error("Failed get maxUnackedMessagesOnConsumer", ex);
                asyncResponse.resume(new RestException(ex));
            } else {
                asyncResponse.resume(res);
            }
        });
=======
        preValidation();
        TopicPolicies topicPolicies = getTopicPolicies(topicName).orElse(new TopicPolicies());
        if (topicPolicies.isMaxUnackedMessagesOnConsumerSet()) {
            asyncResponse.resume(topicPolicies.getMaxUnackedMessagesOnConsumer());
        } else {
            asyncResponse.resume(Response.noContent().build());
        }
>>>>>>> 795e8899
    }

    @POST
    @Path("/{tenant}/{namespace}/{topic}/maxUnackedMessagesOnConsumer")
    @ApiOperation(value = "Set max unacked messages per consumer config on a topic.")
    @ApiResponses(value = { @ApiResponse(code = 403, message = "Don't have admin permission"),
            @ApiResponse(code = 404, message = "Tenant or cluster or namespace or topic doesn't exist"), })
    public void setMaxUnackedMessagesOnConsumer(
            @Suspended final AsyncResponse asyncResponse,
            @PathParam("tenant") String tenant,
            @PathParam("namespace") String namespace,
            @PathParam("topic") @Encoded String encodedTopic,
            @ApiParam(value = "Max unacked messages on consumer policies for the specified topic")
                    Integer maxUnackedNum) {
        validateTopicName(tenant, namespace, encodedTopic);
        preValidation();
        internalSetMaxUnackedMessagesOnConsumer(maxUnackedNum).whenComplete((res, ex) -> {
            if (ex instanceof RestException) {
                log.error("Failed set MaxUnackedMessagesOnConsumer", ex);
                asyncResponse.resume(ex);
            } else if (ex != null) {
                log.error("Failed set MaxUnackedMessagesOnConsumer", ex);
                asyncResponse.resume(new RestException(ex));
            } else {
                asyncResponse.resume(Response.noContent().build());
            }
        });
    }

    @GET
    @Path("/{tenant}/{namespace}/{topic}/deduplicationSnapshotInterval")
    @ApiOperation(value = "Get deduplicationSnapshotInterval config on a topic.")
    @ApiResponses(value = { @ApiResponse(code = 403, message = "Don't have admin permission"),
            @ApiResponse(code = 404, message = "Tenant or cluster or namespace or topic doesn't exist"),
            @ApiResponse(code = 500, message = "Internal server error"), })
    public void getDeduplicationSnapshotInterval(@Suspended final AsyncResponse asyncResponse,
                                                    @PathParam("tenant") String tenant,
                                                    @PathParam("namespace") String namespace,
                                                    @PathParam("topic") @Encoded String encodedTopic) {
        validateTopicName(tenant, namespace, encodedTopic);
        preValidation();
        TopicPolicies topicPolicies = getTopicPolicies(topicName).orElse(new TopicPolicies());
        if (topicPolicies.isDeduplicationSnapshotIntervalSecondsSet()) {
            asyncResponse.resume(topicPolicies.getDeduplicationSnapshotIntervalSeconds());
        } else {
            asyncResponse.resume(Response.noContent().build());
        }
    }

    @POST
    @Path("/{tenant}/{namespace}/{topic}/deduplicationSnapshotInterval")
    @ApiOperation(value = "Set deduplicationSnapshotInterval config on a topic.")
    @ApiResponses(value = { @ApiResponse(code = 403, message = "Don't have admin permission"),
            @ApiResponse(code = 404, message = "Tenant or cluster or namespace or topic doesn't exist"), })
    public void setDeduplicationSnapshotInterval(
            @Suspended final AsyncResponse asyncResponse,
            @PathParam("tenant") String tenant,
            @PathParam("namespace") String namespace,
            @PathParam("topic") @Encoded String encodedTopic,
            @ApiParam(value = "Interval to take deduplication snapshot for the specified topic")
                    Integer interval) {
        validateTopicName(tenant, namespace, encodedTopic);
        preValidation();
        if (topicName.isGlobal()) {
            validateGlobalNamespaceOwnership(namespaceName);
        }
        internalSetDeduplicationSnapshotInterval(interval).whenComplete((res, ex) -> {
            if (ex instanceof RestException) {
                log.error("Failed set deduplicationSnapshotInterval", ex);
                asyncResponse.resume(ex);
            } else if (ex != null) {
                log.error("Failed set deduplicationSnapshotInterval", ex);
                asyncResponse.resume(new RestException(ex));
            } else {
                asyncResponse.resume(Response.noContent().build());
            }
        });
    }

    @DELETE
    @Path("/{tenant}/{namespace}/{topic}/deduplicationSnapshotInterval")
    @ApiOperation(value = "Delete deduplicationSnapshotInterval config on a topic.")
    @ApiResponses(value = { @ApiResponse(code = 403, message = "Don't have admin permission"),
            @ApiResponse(code = 404, message = "Tenant or cluster or namespace or topic doesn't exist"), })
    public void deleteDeduplicationSnapshotInterval(@Suspended final AsyncResponse asyncResponse,
                                                   @PathParam("tenant") String tenant,
                                                   @PathParam("namespace") String namespace,
                                                   @PathParam("topic") @Encoded String encodedTopic) {
        validateTopicName(tenant, namespace, encodedTopic);
        preValidation();
        internalSetDeduplicationSnapshotInterval(null).whenComplete((res, ex) -> {
            if (ex instanceof RestException) {
                log.error("Failed delete deduplicationSnapshotInterval", ex);
                asyncResponse.resume(ex);
            } else if (ex != null) {
                log.error("Failed delete deduplicationSnapshotInterval", ex);
                asyncResponse.resume(new RestException(ex));
            } else {
                asyncResponse.resume(Response.noContent().build());
            }
        });
    }

    @DELETE
    @Path("/{tenant}/{namespace}/{topic}/maxUnackedMessagesOnConsumer")
    @ApiOperation(value = "Delete max unacked messages per consumer config on a topic.")
    @ApiResponses(value = { @ApiResponse(code = 403, message = "Don't have admin permission"),
            @ApiResponse(code = 404, message = "Tenant or cluster or namespace or topic doesn't exist"), })
    public void deleteMaxUnackedMessagesOnConsumer(@Suspended final AsyncResponse asyncResponse,
                                                       @PathParam("tenant") String tenant,
                                                       @PathParam("namespace") String namespace,
                                                       @PathParam("topic") @Encoded String encodedTopic) {
        validateTopicName(tenant, namespace, encodedTopic);
        setMaxUnackedMessagesOnConsumer(asyncResponse, tenant, namespace, encodedTopic, null);
    }

    @GET
    @Path("/{tenant}/{namespace}/{topic}/inactiveTopicPolicies")
    @ApiOperation(value = "Get inactive topic policies on a topic.")
    @ApiResponses(value = { @ApiResponse(code = 403, message = "Don't have admin permission"),
            @ApiResponse(code = 404, message = "Tenant or cluster or namespace or topic doesn't exist"),
            @ApiResponse(code = 500, message = "Internal server error"), })
    public void getInactiveTopicPolicies(@Suspended final AsyncResponse asyncResponse,
                                         @PathParam("tenant") String tenant,
                                         @PathParam("namespace") String namespace,
                                         @PathParam("topic") @Encoded String encodedTopic,
                                         @QueryParam("applied") boolean applied) {
        validateTopicName(tenant, namespace, encodedTopic);
        preValidation();
        internalGetInactiveTopicPolicies(applied).whenComplete((res, ex) -> {
            if (ex instanceof RestException) {
                log.error("Failed get InactiveTopicPolicies", ex);
                asyncResponse.resume(ex);
            } else if (ex != null) {
                log.error("Failed get InactiveTopicPolicies", ex);
                asyncResponse.resume(new RestException(ex));
            } else {
                asyncResponse.resume(res);
            }
        });
    }

    @POST
    @Path("/{tenant}/{namespace}/{topic}/inactiveTopicPolicies")
    @ApiOperation(value = "Set inactive topic policies on a topic.")
    @ApiResponses(value = { @ApiResponse(code = 403, message = "Don't have admin permission"),
            @ApiResponse(code = 404, message = "Tenant or cluster or namespace or topic doesn't exist"), })
    public void setInactiveTopicPolicies(@Suspended final AsyncResponse asyncResponse,
                                                @PathParam("tenant") String tenant,
                                                @PathParam("namespace") String namespace,
                                                @PathParam("topic") @Encoded String encodedTopic,
                                                @ApiParam(value = "inactive topic policies for the specified topic")
                                                        InactiveTopicPolicies inactiveTopicPolicies) {
        validateTopicName(tenant, namespace, encodedTopic);
        preValidation();
        internalSetInactiveTopicPolicies(inactiveTopicPolicies).whenComplete((res, ex) -> {
            if (ex instanceof RestException) {
                log.error("Failed set InactiveTopicPolicies", ex);
                asyncResponse.resume(ex);
            } else if (ex != null) {
                log.error("Failed set InactiveTopicPolicies", ex);
                asyncResponse.resume(new RestException(ex));
            } else {
                asyncResponse.resume(Response.noContent().build());
            }
        });
    }

    @DELETE
    @Path("/{tenant}/{namespace}/{topic}/inactiveTopicPolicies")
    @ApiOperation(value = "Delete inactive topic policies on a topic.")
    @ApiResponses(value = { @ApiResponse(code = 403, message = "Don't have admin permission"),
            @ApiResponse(code = 404, message = "Tenant or cluster or namespace or topic doesn't exist"), })
    public void deleteInactiveTopicPolicies(@Suspended final AsyncResponse asyncResponse,
                                                       @PathParam("tenant") String tenant,
                                                       @PathParam("namespace") String namespace,
                                                       @PathParam("topic") @Encoded String encodedTopic) {
        validateTopicName(tenant, namespace, encodedTopic);
        setInactiveTopicPolicies(asyncResponse, tenant, namespace, encodedTopic, null);
    }

    @GET
    @Path("/{tenant}/{namespace}/{topic}/maxUnackedMessagesOnSubscription")
    @ApiOperation(value = "Get max unacked messages per subscription config on a topic.")
    @ApiResponses(value = { @ApiResponse(code = 403, message = "Don't have admin permission"),
            @ApiResponse(code = 404, message = "Tenant or cluster or namespace or topic doesn't exist"),
            @ApiResponse(code = 500, message = "Internal server error"), })
    public void getMaxUnackedMessagesOnSubscription(@Suspended final AsyncResponse asyncResponse,
                                                    @PathParam("tenant") String tenant,
                                                    @PathParam("namespace") String namespace,
                                                    @PathParam("topic") @Encoded String encodedTopic) {
        validateTopicName(tenant, namespace, encodedTopic);
        preValidation();
        TopicPolicies topicPolicies = getTopicPolicies(topicName).orElse(new TopicPolicies());
        if (topicPolicies.isMaxUnackedMessagesOnSubscriptionSet()) {
            asyncResponse.resume(topicPolicies.getMaxUnackedMessagesOnSubscription());
        } else {
            asyncResponse.resume(Response.noContent().build());
        }
    }

    @POST
    @Path("/{tenant}/{namespace}/{topic}/maxUnackedMessagesOnSubscription")
    @ApiOperation(value = "Set max unacked messages per subscription config on a topic.")
    @ApiResponses(value = { @ApiResponse(code = 403, message = "Don't have admin permission"),
            @ApiResponse(code = 404, message = "Tenant or cluster or namespace or topic doesn't exist"), })
    public void setMaxUnackedMessagesOnSubscription(
            @Suspended final AsyncResponse asyncResponse,
            @PathParam("tenant") String tenant,
            @PathParam("namespace") String namespace,
            @PathParam("topic") @Encoded String encodedTopic,
            @ApiParam(value = "Max unacked messages on subscription policies for the specified topic")
                    Integer maxUnackedNum) {
        validateTopicName(tenant, namespace, encodedTopic);
        preValidation();
        internalSetMaxUnackedMessagesOnSubscription(maxUnackedNum).whenComplete((res, ex) -> {
            if (ex instanceof RestException) {
                log.error("Failed set MaxUnackedMessagesOnSubscription", ex);
                asyncResponse.resume(ex);
            } else if (ex != null) {
                log.error("Failed set MaxUnackedMessagesOnSubscription", ex);
                asyncResponse.resume(new RestException(ex));
            } else {
                asyncResponse.resume(Response.noContent().build());
            }
        });
    }



    @DELETE
    @Path("/{tenant}/{namespace}/{topic}/maxUnackedMessagesOnSubscription")
    @ApiOperation(value = "Delete max unacked messages per subscription config on a topic.")
    @ApiResponses(value = { @ApiResponse(code = 403, message = "Don't have admin permission"),
            @ApiResponse(code = 404, message = "Tenant or cluster or namespace or topic doesn't exist"), })
    public void deleteMaxUnackedMessagesOnSubscription(@Suspended final AsyncResponse asyncResponse,
                                                       @PathParam("tenant") String tenant,
                                                       @PathParam("namespace") String namespace,
                                                       @PathParam("topic") @Encoded String encodedTopic) {
        validateTopicName(tenant, namespace, encodedTopic);
        setMaxUnackedMessagesOnSubscription(asyncResponse, tenant, namespace, encodedTopic, null);
    }

    @GET
    @Path("/{tenant}/{namespace}/{topic}/delayedDelivery")
    @ApiOperation(value = "Get delayed delivery messages config on a topic.")
    @ApiResponses(value = { @ApiResponse(code = 403, message = "Don't have admin permission"),
            @ApiResponse(code = 404, message = "Tenant or cluster or namespace or topic doesn't exist"),
            @ApiResponse(code = 500, message = "Internal server error"), })
    public void getDelayedDeliveryPolicies(@Suspended final AsyncResponse asyncResponse,
                                           @PathParam("tenant") String tenant,
                                           @PathParam("namespace") String namespace,
                                           @PathParam("topic") @Encoded String encodedTopic,
                                           @QueryParam("applied") boolean applied) {
        validateTopicName(tenant, namespace, encodedTopic);
        preValidation();
        internalGetDelayedDeliveryPolicies(applied).whenComplete((res, ex) -> {
            if (ex instanceof RestException) {
                log.error("Failed get DelayedDeliveryPolicies", ex);
                asyncResponse.resume(ex);
            } else if (ex != null) {
                log.error("Failed get DelayedDeliveryPolicies", ex);
                asyncResponse.resume(new RestException(ex));
            } else {
                asyncResponse.resume(res);
            }
        });
    }

    @POST
    @Path("/{tenant}/{namespace}/{topic}/delayedDelivery")
    @ApiOperation(value = "Set delayed delivery messages config on a topic.")
    @ApiResponses(value = { @ApiResponse(code = 403, message = "Don't have admin permission"),
            @ApiResponse(code = 404, message = "Tenant or cluster or namespace or topic doesn't exist"), })
    public void setDelayedDeliveryPolicies(
            @Suspended final AsyncResponse asyncResponse,
            @PathParam("tenant") String tenant,
            @PathParam("namespace") String namespace,
            @PathParam("topic") @Encoded String encodedTopic,
            @ApiParam(value = "Delayed delivery policies for the specified topic")
                    DelayedDeliveryPolicies deliveryPolicies) {
        validateTopicName(tenant, namespace, encodedTopic);
        preValidation();
        internalSetDelayedDeliveryPolicies(asyncResponse, deliveryPolicies);
    }



    @DELETE
    @Path("/{tenant}/{namespace}/{topic}/delayedDelivery")
    @ApiOperation(value = "Set delayed delivery messages config on a topic.")
    @ApiResponses(value = { @ApiResponse(code = 403, message = "Don't have admin permission"),
            @ApiResponse(code = 404, message = "Tenant or cluster or namespace or topic doesn't exist"), })
    public void deleteDelayedDeliveryPolicies(@Suspended final AsyncResponse asyncResponse,
                                              @PathParam("tenant") String tenant,
                                              @PathParam("namespace") String namespace,
                                              @PathParam("topic") @Encoded String encodedTopic) {
        validateTopicName(tenant, namespace, encodedTopic);
        setDelayedDeliveryPolicies(asyncResponse, tenant, namespace, encodedTopic, null);
    }

    /**
     * It updates number of partitions of an existing non-global partitioned topic. It requires partitioned-topic to be
     * already exist and number of new partitions must be greater than existing number of partitions. Decrementing
     * number of partitions requires deletion of topic which is not supported.
     *
     * Already created partitioned producers and consumers can't see newly created partitions and it requires to
     * recreate them at application so, newly created producers and consumers can connect to newly added partitions as
     * well. Therefore, it can violate partition ordering at producers until all producers are restarted at application.
     *
     * @param tenant
     * @param namespace
     * @param encodedTopic
     * @param numPartitions
     */
    @POST
    @Path("/{tenant}/{namespace}/{topic}/partitions")
    @ApiOperation(value = "Increment partitions of an existing partitioned topic.",
            notes = "It only increments partitions of existing non-global partitioned-topic")
    @ApiResponses(value = {
            @ApiResponse(code = 307, message = "Current broker doesn't serve the namespace of this topic"),
            @ApiResponse(code = 401,
                    message = "Don't have permission to adminisActions to be grantedtrate resources on this tenant"),
            @ApiResponse(code = 403, message = "Don't have admin permission"),
            @ApiResponse(code = 404, message = "Tenant does not exist"),
            @ApiResponse(code = 406, message = "The number of partitions should be more than 0 and"
                    + " less than or equal to maxNumPartitionsPerPartitionedTopic"),
            @ApiResponse(code = 409, message = "Partitioned topic does not exist"),
            @ApiResponse(code = 412, message = "Partitioned topic name is invalid"),
            @ApiResponse(code = 500, message = "Internal server error")
    })
    public void updatePartitionedTopic(
            @ApiParam(value = "Specify the tenant", required = true)
            @PathParam("tenant") String tenant,
            @ApiParam(value = "Specify the namespace", required = true)
            @PathParam("namespace") String namespace,
            @ApiParam(value = "Specify topic name", required = true)
            @PathParam("topic") @Encoded String encodedTopic,
            @QueryParam("updateLocalTopicOnly") @DefaultValue("false") boolean updateLocalTopicOnly,
            @ApiParam(value = "Is authentication required to perform this operation")
            @QueryParam("authoritative") @DefaultValue("false") boolean authoritative,
            @ApiParam(value = "The number of partitions for the topic",
                    required = true, type = "int", defaultValue = "0")
                    int numPartitions) {
        validatePartitionedTopicName(tenant, namespace, encodedTopic);
        validatePartitionedTopicMetadata(tenant, namespace, encodedTopic);
        internalUpdatePartitionedTopic(numPartitions, updateLocalTopicOnly, authoritative);
    }


    @POST
    @Path("/{tenant}/{namespace}/{topic}/createMissedPartitions")
    @ApiOperation(value = "Create missed partitions of an existing partitioned topic.")
    @ApiResponses(value = {
            @ApiResponse(code = 307, message = "Current broker doesn't serve the namespace of this topic"),
            @ApiResponse(code = 401, message =
                    "Don't have permission to adminisActions to be grantedtrate resources on this tenant"),
            @ApiResponse(code = 403, message = "Don't have admin permission"),
            @ApiResponse(code = 404, message = "Tenant does not exist"),
            @ApiResponse(code = 409, message = "Partitioned topic does not exist"),
            @ApiResponse(code = 412, message = "Partitioned topic name is invalid"),
            @ApiResponse(code = 500, message = "Internal server error")
    })
    public void createMissedPartitions(
            @Suspended final AsyncResponse asyncResponse,
            @ApiParam(value = "Specify the tenant", required = true)
            @PathParam("tenant") String tenant,
            @ApiParam(value = "Specify the namespace", required = true)
            @PathParam("namespace") String namespace,
            @ApiParam(value = "Specify topic name", required = true)
            @PathParam("topic") @Encoded String encodedTopic) {

        try {
            validatePartitionedTopicName(tenant, namespace, encodedTopic);
            internalCreateMissedPartitions(asyncResponse);
        } catch (Exception e) {
            resumeAsyncResponseExceptionally(asyncResponse, e);
        }
    }

    @GET
    @Path("/{tenant}/{namespace}/{topic}/partitions")
    @ApiOperation(value = "Get partitioned topic metadata.")
    @ApiResponses(value = {
            @ApiResponse(code = 307, message = "Current broker doesn't serve the namespace of this topic"),
            @ApiResponse(code = 401, message = "Don't have permission to administrate resources on this tenant"),
            @ApiResponse(code = 403, message = "Don't have admin permission"),
            @ApiResponse(code = 404, message = "Tenant does not exist"),
            @ApiResponse(code = 409, message = "Concurrent modification"),
            @ApiResponse(code = 412, message = "Partitioned topic name is invalid"),
            @ApiResponse(code = 500, message = "Internal server error")
    })
    public PartitionedTopicMetadata getPartitionedMetadata(
            @ApiParam(value = "Specify the tenant", required = true)
            @PathParam("tenant") String tenant,
            @ApiParam(value = "Specify the namespace", required = true)
            @PathParam("namespace") String namespace,
            @ApiParam(value = "Specify topic name", required = true)
            @PathParam("topic") @Encoded String encodedTopic,
            @ApiParam(value = "Is authentication required to perform this operation")
            @QueryParam("authoritative") @DefaultValue("false") boolean authoritative,
            @ApiParam(value = "Is check configuration required to automatically create topic")
            @QueryParam("checkAllowAutoCreation") @DefaultValue("false") boolean checkAllowAutoCreation) {
        validateTopicName(tenant, namespace, encodedTopic);
        validateTopicExistedAndCheckAllowAutoCreation(tenant, namespace, encodedTopic, checkAllowAutoCreation);
        return internalGetPartitionedMetadata(authoritative, checkAllowAutoCreation);
    }

    @DELETE
    @Path("/{tenant}/{namespace}/{topic}/partitions")
    @ApiOperation(value = "Delete a partitioned topic.",
            notes = "It will also delete all the partitions of the topic if it exists.")
    @ApiResponses(value = {
            @ApiResponse(code = 307, message = "Current broker doesn't serve the namespace of this topic"),
            @ApiResponse(code = 401, message = "Don't have permission to administrate resources on this tenant"),
            @ApiResponse(code = 403, message = "Don't have admin permission"),
            @ApiResponse(code = 404, message = "Partitioned topic does not exist"),
            @ApiResponse(code = 409, message = "Concurrent modification"),
            @ApiResponse(code = 412, message = "Partitioned topic name is invalid"),
            @ApiResponse(code = 500, message = "Internal server error")
    })
    public void deletePartitionedTopic(
            @Suspended final AsyncResponse asyncResponse,
            @ApiParam(value = "Specify the tenant", required = true)
            @PathParam("tenant") String tenant,
            @ApiParam(value = "Specify the namespace", required = true)
            @PathParam("namespace") String namespace,
            @ApiParam(value = "Specify topic name", required = true)
            @PathParam("topic") @Encoded String encodedTopic,
            @ApiParam(value = "Stop all producer/consumer/replicator and delete topic forcefully",
                    defaultValue = "false", type = "boolean")
            @QueryParam("force") @DefaultValue("false") boolean force,
            @ApiParam(value = "Is authentication required to perform this operation")
            @QueryParam("authoritative") @DefaultValue("false") boolean authoritative,
            @ApiParam(value = "Delete the topic's schema storage")
            @QueryParam("deleteSchema") @DefaultValue("false") boolean deleteSchema) {
        try {
            validatePartitionedTopicName(tenant, namespace, encodedTopic);
            internalDeletePartitionedTopic(asyncResponse, authoritative, force, deleteSchema);
        } catch (WebApplicationException wae) {
            asyncResponse.resume(wae);
        } catch (Exception e) {
            asyncResponse.resume(new RestException(e));
        }
    }

    @PUT
    @Path("/{tenant}/{namespace}/{topic}/unload")
    @ApiOperation(value = "Unload a topic")
    @ApiResponses(value = {
            @ApiResponse(code = 401, message = "Don't have permission to administrate resources on this tenant"),
            @ApiResponse(code = 403, message = "Don't have admin permission"),
            @ApiResponse(code = 404, message = "Topic does not exist"),
            @ApiResponse(code = 409, message = "Concurrent modification"),
            @ApiResponse(code = 412, message = "Topic name is not valid or can't find owner for topic"),
            @ApiResponse(code = 500, message = "Internal server error"),
            @ApiResponse(code = 503, message = "Failed to validate global cluster configuration") })
    public void unloadTopic(
            @Suspended final AsyncResponse asyncResponse,
            @ApiParam(value = "Specify the tenant", required = true)
            @PathParam("tenant") String tenant,
            @ApiParam(value = "Specify the namespace", required = true)
            @PathParam("namespace") String namespace,
            @ApiParam(value = "Specify topic name", required = true)
            @PathParam("topic") @Encoded String encodedTopic,
            @ApiParam(value = "Is authentication required to perform this operation")
            @QueryParam("authoritative") @DefaultValue("false") boolean authoritative) {
        try {
            validateTopicName(tenant, namespace, encodedTopic);
            internalUnloadTopic(asyncResponse, authoritative);
        } catch (WebApplicationException wae) {
            asyncResponse.resume(wae);
        } catch (Exception e) {
            asyncResponse.resume(new RestException(e));
        }
    }

    @DELETE
    @Path("/{tenant}/{namespace}/{topic}")
    @ApiOperation(value = "Delete a topic.",
            notes = "The topic cannot be deleted if delete is not forcefully and there's any active "
                    + "subscription or producer connected to the it. "
                    + "Force delete ignores connected clients and deletes topic by explicitly closing them.")
    @ApiResponses(value = {
            @ApiResponse(code = 307, message = "Current broker doesn't serve the namespace of this topic"),
            @ApiResponse(code = 401, message = "Don't have permission to administrate resources on this tenant"),
            @ApiResponse(code = 403, message = "Don't have admin permission"),
            @ApiResponse(code = 404, message = "Topic does not exist"),
            @ApiResponse(code = 412, message = "Topic has active producers/subscriptions"),
            @ApiResponse(code = 500, message = "Internal server error")})
    public void deleteTopic(
            @ApiParam(value = "Specify the tenant", required = true)
            @PathParam("tenant") String tenant,
            @ApiParam(value = "Specify the namespace", required = true)
            @PathParam("namespace") String namespace,
            @ApiParam(value = "Specify topic name", required = true)
            @PathParam("topic") @Encoded String encodedTopic,
            @ApiParam(value = "Stop all producer/consumer/replicator and delete topic forcefully",
                    defaultValue = "false", type = "boolean")
            @QueryParam("force") @DefaultValue("false") boolean force,
            @ApiParam(value = "Is authentication required to perform this operation")
            @QueryParam("authoritative") @DefaultValue("false") boolean authoritative,
            @ApiParam(value = "Delete the topic's schema storage")
            @QueryParam("deleteSchema") @DefaultValue("false") boolean deleteSchema) {
        validateTopicName(tenant, namespace, encodedTopic);
        internalDeleteTopic(authoritative, force, deleteSchema);
    }

    @GET
    @Path("/{tenant}/{namespace}/{topic}/subscriptions")
    @ApiOperation(value = "Get the list of persistent subscriptions for a given topic.")
    @ApiResponses(value = {
            @ApiResponse(code = 307, message = "Current broker doesn't serve the namespace of this topic"),
            @ApiResponse(code = 401, message = "Don't have permission to administrate resources on this tenant"),
            @ApiResponse(code = 403, message = "Don't have admin permission"),
            @ApiResponse(code = 404, message = "Topic does not exist"),
            @ApiResponse(code = 412, message = "Topic name is not valid"),
            @ApiResponse(code = 500, message = "Internal server error"),
            @ApiResponse(code = 503, message = "Failed to validate global cluster configuration"),
    })
    public void getSubscriptions(
            @Suspended final AsyncResponse asyncResponse,
            @ApiParam(value = "Specify the tenant", required = true)
            @PathParam("tenant") String tenant,
            @ApiParam(value = "Specify the namespace", required = true)
            @PathParam("namespace") String namespace,
            @ApiParam(value = "Specify topic name", required = true)
            @PathParam("topic") @Encoded String encodedTopic,
            @ApiParam(value = "Is authentication required to perform this operation")
            @QueryParam("authoritative") @DefaultValue("false") boolean authoritative) {
        try {
            validateTopicName(tenant, namespace, encodedTopic);
            internalGetSubscriptions(asyncResponse, authoritative);
        } catch (WebApplicationException wae) {
            asyncResponse.resume(wae);
        } catch (Exception e) {
            asyncResponse.resume(new RestException(e));
        }
    }

    @GET
    @Path("{tenant}/{namespace}/{topic}/stats")
    @ApiOperation(value = "Get the stats for the topic.")
    @ApiResponses(value = {
            @ApiResponse(code = 307, message = "Current broker doesn't serve the namespace of this topic"),
            @ApiResponse(code = 401, message = "Don't have permission to administrate resources on this tenant"),
            @ApiResponse(code = 403, message = "Don't have admin permission"),
            @ApiResponse(code = 404, message = "Topic does not exist"),
            @ApiResponse(code = 412, message = "Topic name is not valid"),
            @ApiResponse(code = 500, message = "Internal server error"),
            @ApiResponse(code = 503, message = "Failed to validate global cluster configuration") })
    public TopicStats getStats(
            @ApiParam(value = "Specify the tenant", required = true)
            @PathParam("tenant") String tenant,
            @ApiParam(value = "Specify the namespace", required = true)
            @PathParam("namespace") String namespace,
            @ApiParam(value = "Specify topic name", required = true)
            @PathParam("topic") @Encoded String encodedTopic,
            @ApiParam(value = "Is authentication required to perform this operation")
            @QueryParam("authoritative") @DefaultValue("false") boolean authoritative,
            @ApiParam(value = "If return precise backlog or imprecise backlog")
            @QueryParam("getPreciseBacklog") @DefaultValue("false") boolean getPreciseBacklog,
            @ApiParam(value = "If return backlog size for each subscription, require locking on ledger so be careful "
                    + "not to use when there's heavy traffic.")
            @QueryParam("subscriptionBacklogSize") @DefaultValue("false") boolean subscriptionBacklogSize) {
        validateTopicName(tenant, namespace, encodedTopic);
        return internalGetStats(authoritative, getPreciseBacklog, subscriptionBacklogSize);
    }

    @GET
    @Path("{tenant}/{namespace}/{topic}/internalStats")
    @ApiOperation(value = "Get the internal stats for the topic.")
    @ApiResponses(value = {
            @ApiResponse(code = 307, message = "Current broker doesn't serve the namespace of this topic"),
            @ApiResponse(code = 401, message = "Don't have permission to administrate resources on this tenant"),
            @ApiResponse(code = 403, message = "Don't have admin permission"),
            @ApiResponse(code = 404, message = "Topic does not exist"),
            @ApiResponse(code = 412, message = "Topic name is not valid"),
            @ApiResponse(code = 500, message = "Internal server error"),
            @ApiResponse(code = 503, message = "Failed to validate global cluster configuration") })
    public PersistentTopicInternalStats getInternalStats(
            @ApiParam(value = "Specify the tenant", required = true)
            @PathParam("tenant") String tenant,
            @ApiParam(value = "Specify the namespace", required = true)
            @PathParam("namespace") String namespace,
            @ApiParam(value = "Specify topic name", required = true)
            @PathParam("topic") @Encoded String encodedTopic,
            @ApiParam(value = "Is authentication required to perform this operation")
            @QueryParam("authoritative") @DefaultValue("false") boolean authoritative,
            @QueryParam("metadata") @DefaultValue("false") boolean metadata) {
        validateTopicName(tenant, namespace, encodedTopic);
        return internalGetInternalStats(authoritative, metadata);
    }

    @GET
    @Path("{tenant}/{namespace}/{topic}/internal-info")
    @ApiOperation(value = "Get the stored topic metadata.")
    @ApiResponses(value = {
            @ApiResponse(code = 401, message = "Don't have permission to administrate resources on this tenant"),
            @ApiResponse(code = 403, message = "Don't have admin permission"),
            @ApiResponse(code = 404, message = "Topic does not exist"),
            @ApiResponse(code = 412, message = "Topic name is not valid"),
            @ApiResponse(code = 500, message = "Internal server error"),
            @ApiResponse(code = 503, message = "Failed to validate global cluster configuration")})
    public void getManagedLedgerInfo(
            @ApiParam(value = "Specify the tenant", required = true)
            @PathParam("tenant") String tenant,
            @ApiParam(value = "Specify the namespace", required = true)
            @PathParam("namespace") String namespace,
            @ApiParam(value = "Is authentication required to perform this operation")
            @QueryParam("authoritative") @DefaultValue("false") boolean authoritative,
            @ApiParam(value = "Specify topic name", required = true)
            @PathParam("topic")
            @Encoded String encodedTopic, @Suspended AsyncResponse asyncResponse) {
        validateTopicName(tenant, namespace, encodedTopic);
        internalGetManagedLedgerInfo(asyncResponse, authoritative);
    }

    @GET
    @Path("{tenant}/{namespace}/{topic}/partitioned-stats")
    @ApiOperation(value = "Get the stats for the partitioned topic.")
    @ApiResponses(value = {
            @ApiResponse(code = 307, message = "Current broker doesn't serve the namespace of this topic"),
            @ApiResponse(code = 401, message = "Don't have permission to administrate resources on this tenant"),
            @ApiResponse(code = 403, message = "Don't have admin permission"),
            @ApiResponse(code = 404, message = "Topic does not exist"),
            @ApiResponse(code = 412, message = "Partitioned topic name is invalid"),
            @ApiResponse(code = 500, message = "Internal server error"),
            @ApiResponse(code = 503, message = "Failed to validate global cluster configuration")
    })
    public void getPartitionedStats(
            @Suspended final AsyncResponse asyncResponse,
            @ApiParam(value = "Specify the tenant", required = true)
            @PathParam("tenant") String tenant,
            @ApiParam(value = "Specify the namespace", required = true)
            @PathParam("namespace") String namespace,
            @ApiParam(value = "Specify topic name", required = true)
            @PathParam("topic") @Encoded String encodedTopic,
            @ApiParam(value = "Get per partition stats")
            @QueryParam("perPartition") @DefaultValue("true") boolean perPartition,
            @ApiParam(value = "Is authentication required to perform this operation")
            @QueryParam("authoritative") @DefaultValue("false") boolean authoritative,
            @ApiParam(value = "If return precise backlog or imprecise backlog")
            @QueryParam("getPreciseBacklog") @DefaultValue("false") boolean getPreciseBacklog,
            @ApiParam(value = "If return backlog size for each subscription, require locking on ledger so be careful "
                    + "not to use when there's heavy traffic.")
            @QueryParam("subscriptionBacklogSize") @DefaultValue("false") boolean subscriptionBacklogSize) {
        try {
            validatePartitionedTopicName(tenant, namespace, encodedTopic);
            internalGetPartitionedStats(asyncResponse, authoritative, perPartition, getPreciseBacklog,
                    subscriptionBacklogSize);
        } catch (WebApplicationException wae) {
            asyncResponse.resume(wae);
        } catch (Exception e) {
            asyncResponse.resume(new RestException(e));
        }
    }

    @GET
    @Path("{tenant}/{namespace}/{topic}/partitioned-internalStats")
    @ApiOperation(hidden = true, value = "Get the stats-internal for the partitioned topic.")
    @ApiResponses(value = {
            @ApiResponse(code = 307, message = "Current broker doesn't serve the namespace of this topic"),
            @ApiResponse(code = 401, message = "Don't have permission to administrate resources on this tenant"),
            @ApiResponse(code = 403, message = "Don't have admin permission"),
            @ApiResponse(code = 404, message = "Topic does not exist"),
            @ApiResponse(code = 412, message = "Topic name is not valid"),
            @ApiResponse(code = 500, message = "Internal server error"),
            @ApiResponse(code = 503, message = "Failed to validate global cluster configuration") })
    public void getPartitionedStatsInternal(
            @Suspended final AsyncResponse asyncResponse,
            @ApiParam(value = "Specify the tenant", required = true)
            @PathParam("tenant") String tenant,
            @ApiParam(value = "Specify the namespace", required = true)
            @PathParam("namespace") String namespace,
            @ApiParam(value = "Specify topic name", required = true)
            @PathParam("topic") @Encoded String encodedTopic,
            @ApiParam(value = "Is authentication required to perform this operation")
            @QueryParam("authoritative") @DefaultValue("false") boolean authoritative) {
        try {
            validateTopicName(tenant, namespace, encodedTopic);
            internalGetPartitionedStatsInternal(asyncResponse, authoritative);
        } catch (WebApplicationException wae) {
            asyncResponse.resume(wae);
        } catch (Exception e) {
            asyncResponse.resume(new RestException(e));
        }
    }

    @DELETE
    @Path("/{tenant}/{namespace}/{topic}/subscription/{subName}")
    @ApiOperation(value = "Delete a subscription.",
            notes = "The subscription cannot be deleted if delete is not forcefully and"
                    + " there are any active consumers attached to it. "
                    + "Force delete ignores connected consumers and deletes subscription by explicitly closing them.")
    @ApiResponses(value = {
            @ApiResponse(code = 307, message = "Current broker doesn't serve the namespace of this topic"),
            @ApiResponse(code = 401, message = "Don't have permission to administrate resources on this tenant"),
            @ApiResponse(code = 403, message = "Don't have admin permission"),
            @ApiResponse(code = 404, message = "Topic does not exist"),
            @ApiResponse(code = 412, message = "Subscription has active consumers"),
            @ApiResponse(code = 500, message = "Internal server error"),
            @ApiResponse(code = 503, message = "Failed to validate global cluster configuration")})
    public void deleteSubscription(
            @Suspended final AsyncResponse asyncResponse,
            @ApiParam(value = "Specify the tenant", required = true)
            @PathParam("tenant") String tenant,
            @ApiParam(value = "Specify the namespace", required = true)
            @PathParam("namespace") String namespace,
            @ApiParam(value = "Specify topic name", required = true)
            @PathParam("topic") @Encoded String encodedTopic,
            @ApiParam(value = "Subscription to be deleted")
            @PathParam("subName") String encodedSubName,
            @ApiParam(value = "Disconnect and close all consumers and delete subscription forcefully",
                    defaultValue = "false", type = "boolean")
            @QueryParam("force") @DefaultValue("false") boolean force,
            @ApiParam(value = "Is authentication required to perform this operation")
            @QueryParam("authoritative") @DefaultValue("false") boolean authoritative) {
        try {
            validateTopicName(tenant, namespace, encodedTopic);
            internalDeleteSubscription(asyncResponse, decode(encodedSubName), authoritative, force);
        } catch (WebApplicationException wae) {
            asyncResponse.resume(wae);
        } catch (Exception e) {
            asyncResponse.resume(new RestException(e));
        }
    }

    @POST
    @Path("/{tenant}/{namespace}/{topic}/subscription/{subName}/skip_all")
    @ApiOperation(value = "Skip all messages on a topic subscription.",
            notes = "Completely clears the backlog on the subscription.")
    @ApiResponses(value = {
            @ApiResponse(code = 307, message = "Current broker doesn't serve the namespace of this topic"),
            @ApiResponse(code = 401, message = "Don't have permission to administrate resources on this tenant or"
                    + "subscriber is not authorized to access this operation"),
            @ApiResponse(code = 403, message = "Don't have admin permission"),
            @ApiResponse(code = 404, message = "Topic or subscription does not exist"),
            @ApiResponse(code = 405, message = "Operation not allowed on non-persistent topic"),
            @ApiResponse(code = 412, message = "Can't find owner for topic"),
            @ApiResponse(code = 500, message = "Internal server error"),
            @ApiResponse(code = 503, message = "Failed to validate global cluster configuration")})
    public void skipAllMessages(
            @Suspended final AsyncResponse asyncResponse,
            @ApiParam(value = "Specify the tenant", required = true)
            @PathParam("tenant") String tenant,
            @ApiParam(value = "Specify the namespace", required = true)
            @PathParam("namespace") String namespace,
            @ApiParam(value = "Specify topic name", required = true)
            @PathParam("topic") @Encoded String encodedTopic,
            @ApiParam(value = "Name of subscription")
            @PathParam("subName") String encodedSubName,
            @ApiParam(value = "Is authentication required to perform this operation")
            @QueryParam("authoritative") @DefaultValue("false") boolean authoritative) {
        try {
            validateTopicName(tenant, namespace, encodedTopic);
            internalSkipAllMessages(asyncResponse, decode(encodedSubName), authoritative);
        } catch (WebApplicationException wae) {
            asyncResponse.resume(wae);
        } catch (Exception e) {
            asyncResponse.resume(new RestException(e));
        }
    }

    @POST
    @Path("/{tenant}/{namespace}/{topic}/subscription/{subName}/skip/{numMessages}")
    @ApiOperation(value = "Skipping messages on a topic subscription.")
    @ApiResponses(value = {
            @ApiResponse(code = 307, message = "Current broker doesn't serve the namespace of this topic"),
            @ApiResponse(code = 401, message = "Don't have permission to administrate resources on this tenant"),
            @ApiResponse(code = 403, message = "Don't have admin permission"),
            @ApiResponse(code = 404, message = "Topic or subscription does not exist"),
            @ApiResponse(code = 405, message = "Skipping messages on a partitioned topic is not allowed"),
            @ApiResponse(code = 500, message = "Internal server error"),
            @ApiResponse(code = 503, message = "Failed to validate global cluster configuration")
    })
    public void skipMessages(
            @ApiParam(value = "Specify the tenant", required = true)
            @PathParam("tenant") String tenant,
            @ApiParam(value = "Specify the namespace", required = true)
            @PathParam("namespace") String namespace,
            @ApiParam(value = "Specify topic name", required = true)
            @PathParam("topic") @Encoded String encodedTopic,
            @ApiParam(value = "Name of subscription")
            @PathParam("subName") String encodedSubName,
            @ApiParam(value = "The number of messages to skip", defaultValue = "0")
            @PathParam("numMessages") int numMessages,
            @ApiParam(value = "Is authentication required to perform this operation")
            @QueryParam("authoritative") @DefaultValue("false") boolean authoritative) {
        validateTopicName(tenant, namespace, encodedTopic);
        internalSkipMessages(decode(encodedSubName), numMessages, authoritative);
    }

    @POST
    @Path("/{tenant}/{namespace}/{topic}/subscription/{subName}/expireMessages/{expireTimeInSeconds}")
    @ApiOperation(value = "Expiry messages on a topic subscription.")
    @ApiResponses(value = {
            @ApiResponse(code = 307, message = "Current broker doesn't serve the namespace of this topic"),
            @ApiResponse(code = 401, message = "Don't have permission to administrate resources on this tenant or"
                    + "subscriber is not authorized to access this operation"),
            @ApiResponse(code = 403, message = "Don't have admin permission"),
            @ApiResponse(code = 404, message = "Topic or subscription does not exist"),
            @ApiResponse(code = 405, message = "Expiry messages on a non-persistent topic is not allowed"),
            @ApiResponse(code = 500, message = "Internal server error"),
            @ApiResponse(code = 503, message = "Failed to validate global cluster configuration")})
    public void expireTopicMessages(
            @Suspended final AsyncResponse asyncResponse,
            @ApiParam(value = "Specify the tenant", required = true)
            @PathParam("tenant") String tenant,
            @ApiParam(value = "Specify the namespace", required = true)
            @PathParam("namespace") String namespace,
            @ApiParam(value = "Specify topic name", required = true)
            @PathParam("topic") @Encoded String encodedTopic,
            @ApiParam(value = "Subscription to be Expiry messages on")
            @PathParam("subName") String encodedSubName,
            @ApiParam(value = "Expires beyond the specified number of seconds", defaultValue = "0")
            @PathParam("expireTimeInSeconds") int expireTimeInSeconds,
            @ApiParam(value = "Is authentication required to perform this operation")
            @QueryParam("authoritative") @DefaultValue("false") boolean authoritative) {
        try {
            validateTopicName(tenant, namespace, encodedTopic);
            internalExpireMessagesByTimestamp(asyncResponse, decode(encodedSubName),
                    expireTimeInSeconds, authoritative);
        } catch (WebApplicationException wae) {
            asyncResponse.resume(wae);
        } catch (Exception e) {
            asyncResponse.resume(new RestException(e));
        }
    }

    @POST
    @Path("/{tenant}/{namespace}/{topic}/subscription/{subName}/expireMessages")
    @ApiOperation(value = "Expiry messages on a topic subscription.")
    @ApiResponses(value = {
            @ApiResponse(code = 307, message = "Current broker doesn't serve the namespace of this topic"),
            @ApiResponse(code = 401, message = "Don't have permission to administrate resources on this tenant or"
                    + "subscriber is not authorized to access this operation"),
            @ApiResponse(code = 403, message = "Don't have admin permission"),
            @ApiResponse(code = 404, message = "Topic or subscription does not exist"),
            @ApiResponse(code = 405, message = "Expiry messages on a non-persistent topic is not allowed"),
            @ApiResponse(code = 500, message = "Internal server error"),
            @ApiResponse(code = 503, message = "Failed to validate global cluster configuration")})
    public void expireTopicMessages(
            @Suspended final AsyncResponse asyncResponse,
            @ApiParam(value = "Specify the tenant", required = true)
            @PathParam("tenant") String tenant,
            @ApiParam(value = "Specify the namespace", required = true)
            @PathParam("namespace") String namespace,
            @ApiParam(value = "Specify topic name", required = true)
            @PathParam("topic") @Encoded String encodedTopic,
            @ApiParam(value = "Subscription to be Expiry messages on")
            @PathParam("subName") String encodedSubName,
            @ApiParam(value = "Is authentication required to perform this operation")
            @QueryParam("authoritative") @DefaultValue("false") boolean authoritative,
            @ApiParam(name = "messageId", value = "messageId to reset back to (ledgerId:entryId)")
            ResetCursorData resetCursorData) {
        try {
            validateTopicName(tenant, namespace, encodedTopic);
            internalExpireMessagesByPosition(asyncResponse, decode(encodedSubName), authoritative,
            new MessageIdImpl(resetCursorData.getLedgerId(),
                    resetCursorData.getEntryId(), resetCursorData.getPartitionIndex())
            , resetCursorData.isExcluded(), resetCursorData.getBatchIndex());
        } catch (WebApplicationException wae) {
            asyncResponse.resume(wae);
        } catch (Exception e) {
            asyncResponse.resume(new RestException(e));
        }
    }

    @POST
    @Path("/{tenant}/{namespace}/{topic}/all_subscription/expireMessages/{expireTimeInSeconds}")
    @ApiOperation(value = "Expiry messages on all subscriptions of topic.")
    @ApiResponses(value = {
            @ApiResponse(code = 307, message = "Current broker doesn't serve the namespace of this topic"),
            @ApiResponse(code = 401, message = "Don't have permission to administrate resources on this tenant or"
                    + "subscriber is not authorized to access this operation"),
            @ApiResponse(code = 403, message = "Don't have admin permission"),
            @ApiResponse(code = 404, message = "Topic or subscription does not exist"),
            @ApiResponse(code = 405, message = "Expiry messages on a non-persistent topic is not allowed"),
            @ApiResponse(code = 412, message = "Can't find owner for topic"),
            @ApiResponse(code = 500, message = "Internal server error"),
            @ApiResponse(code = 503, message = "Failed to validate global cluster configuration")})
    public void expireMessagesForAllSubscriptions(
            @Suspended final AsyncResponse asyncResponse,
            @ApiParam(value = "Specify the tenant", required = true)
            @PathParam("tenant") String tenant,
            @ApiParam(value = "Specify the namespace", required = true)
            @PathParam("namespace") String namespace,
            @ApiParam(value = "Specify topic name", required = true)
            @PathParam("topic") @Encoded String encodedTopic,
            @ApiParam(value = "Expires beyond the specified number of seconds", defaultValue = "0")
            @PathParam("expireTimeInSeconds") int expireTimeInSeconds,
            @ApiParam(value = "Is authentication required to perform this operation")
            @QueryParam("authoritative") @DefaultValue("false") boolean authoritative) {
        try {
            validateTopicName(tenant, namespace, encodedTopic);
            internalExpireMessagesForAllSubscriptions(asyncResponse, expireTimeInSeconds, authoritative);
        } catch (WebApplicationException wae) {
            asyncResponse.resume(wae);
        } catch (Exception e) {
            asyncResponse.resume(new RestException(e));
        }
    }

    @PUT
    @Path("/{tenant}/{namespace}/{topic}/subscription/{subscriptionName}")
    @ApiOperation(value = "Create a subscription on the topic.",
            notes = "Creates a subscription on the topic at the specified message id")
    @ApiResponses(value = {
            @ApiResponse(code = 307, message = "Current broker doesn't serve the namespace of this topic"),
            @ApiResponse(code = 400, message = "Create subscription on non persistent topic is not supported"),
            @ApiResponse(code = 401, message = "Don't have permission to administrate resources on this tenant or"
                    + "subscriber is not authorized to access this operation"),
            @ApiResponse(code = 403, message = "Don't have admin permission"),
            @ApiResponse(code = 404, message = "Topic/Subscription does not exist"),
            @ApiResponse(code = 405, message = "Not supported for partitioned topics"),
            @ApiResponse(code = 500, message = "Internal server error"),
            @ApiResponse(code = 503, message = "Failed to validate global cluster configuration")})
    public void createSubscription(
            @Suspended final AsyncResponse asyncResponse,
            @ApiParam(value = "Specify the tenant", required = true)
            @PathParam("tenant") String tenant,
            @ApiParam(value = "Specify the namespace", required = true)
            @PathParam("namespace") String namespace,
            @ApiParam(value = "Specify topic name", required = true)
            @PathParam("topic") @Encoded String topic,
            @ApiParam(value = "Subscription to create position on", required = true)
            @PathParam("subscriptionName") String encodedSubName,
            @ApiParam(value = "Is authentication required to perform this operation")
            @QueryParam("authoritative") @DefaultValue("false") boolean authoritative,
            @ApiParam(name = "messageId", value = "messageId where to create the subscription. "
                    + "It can be 'latest', 'earliest' or (ledgerId:entryId)",
                    defaultValue = "latest",
                    allowableValues = "latest, earliest, ledgerId:entryId"
            )
                    MessageIdImpl messageId,
            @ApiParam(value = "Is replicated required to perform this operation")
            @QueryParam("replicated") boolean replicated
    ) {
        try {
            validateTopicName(tenant, namespace, topic);
            if (!topicName.isPersistent()) {
                throw new RestException(Response.Status.BAD_REQUEST, "Create subscription on non-persistent topic"
                        + "can only be done through client");
            }
            internalCreateSubscription(asyncResponse, decode(encodedSubName), messageId, authoritative, replicated);
        } catch (WebApplicationException wae) {
            asyncResponse.resume(wae);
        } catch (Exception e) {
            asyncResponse.resume(new RestException(e));
        }
    }

    @POST
    @Path("/{tenant}/{namespace}/{topic}/subscription/{subName}/resetcursor/{timestamp}")
    @ApiOperation(value = "Reset subscription to message position closest to absolute timestamp (in ms).",
            notes = "It fence cursor and disconnects all active consumers before reseting cursor.")
    @ApiResponses(value = {
            @ApiResponse(code = 307, message = "Current broker doesn't serve the namespace of this topic"),
            @ApiResponse(code = 401, message = "Don't have permission to administrate resources on this tenant or"
                    + "subscriber is not authorized to access this operation"),
            @ApiResponse(code = 403, message = "Don't have admin permission"),
            @ApiResponse(code = 404, message = "Topic/Subscription does not exist"),
            @ApiResponse(code = 405, message = "Method Not Allowed"),
            @ApiResponse(code = 412, message = "Failed to reset cursor on subscription or "
                    + "Unable to find position for timestamp specified"),
            @ApiResponse(code = 500, message = "Internal server error"),
            @ApiResponse(code = 503, message = "Failed to validate global cluster configuration")
    })
    public void resetCursor(
            @Suspended final AsyncResponse asyncResponse,
            @ApiParam(value = "Specify the tenant", required = true)
            @PathParam("tenant") String tenant,
            @ApiParam(value = "Specify the namespace", required = true)
            @PathParam("namespace") String namespace,
            @ApiParam(value = "Specify topic name", required = true)
            @PathParam("topic") @Encoded String encodedTopic,
            @ApiParam(value = "Subscription to reset position on", required = true)
            @PathParam("subName") String encodedSubName,
            @ApiParam(value = "time in minutes to reset back to (or minutes, hours, days, weeks eg:100m, 3h, 2d, 5w)")
            @PathParam("timestamp") long timestamp,
            @ApiParam(value = "Is authentication required to perform this operation")
            @QueryParam("authoritative") @DefaultValue("false") boolean authoritative) {
        try {
            validateTopicName(tenant, namespace, encodedTopic);
            internalResetCursor(asyncResponse, decode(encodedSubName), timestamp, authoritative);
        } catch (WebApplicationException wae) {
            asyncResponse.resume(wae);
        } catch (Exception e) {
            asyncResponse.resume(new RestException(e));
        }
    }

    @POST
    @Path("/{tenant}/{namespace}/{topic}/subscription/{subName}/resetcursor")
    @ApiOperation(value = "Reset subscription to message position closest to given position.",
            notes = "It fence cursor and disconnects all active consumers before reseting cursor.")
    @ApiResponses(value = {
            @ApiResponse(code = 307, message = "Current broker doesn't serve the namespace of this topic"),
            @ApiResponse(code = 401, message = "Don't have permission to administrate resources on this tenant or"
                    + "subscriber is not authorized to access this operation"),
            @ApiResponse(code = 403, message = "Don't have admin permission"),
            @ApiResponse(code = 404, message = "Topic/Subscription does not exist"),
            @ApiResponse(code = 405, message = "Not supported for partitioned topics"),
            @ApiResponse(code = 412, message = "Unable to find position for position specified"),
            @ApiResponse(code = 500, message = "Internal server error"),
            @ApiResponse(code = 503, message = "Failed to validate global cluster configuration")})
    public void resetCursorOnPosition(
            @Suspended final AsyncResponse asyncResponse,
            @ApiParam(value = "Specify the tenant", required = true)
            @PathParam("tenant") String tenant,
            @ApiParam(value = "Specify the namespace", required = true)
            @PathParam("namespace") String namespace,
            @ApiParam(value = "Specify topic name", required = true)
            @PathParam("topic") @Encoded String encodedTopic,
            @ApiParam(name = "subName", value = "Subscription to reset position on", required = true)
            @PathParam("subName") String encodedSubName,
            @ApiParam(value = "Is authentication required to perform this operation")
            @QueryParam("authoritative") @DefaultValue("false") boolean authoritative,
            @ApiParam(name = "messageId", value = "messageId to reset back to (ledgerId:entryId)")
                    ResetCursorData resetCursorData) {
        try {
            validateTopicName(tenant, namespace, encodedTopic);
            internalResetCursorOnPosition(asyncResponse, decode(encodedSubName), authoritative
                    , new MessageIdImpl(resetCursorData.getLedgerId(),
                            resetCursorData.getEntryId(), resetCursorData.getPartitionIndex())
                    , resetCursorData.isExcluded(), resetCursorData.getBatchIndex());
        } catch (Exception e) {
            resumeAsyncResponseExceptionally(asyncResponse, e);
        }
    }

    @GET
    @Path("/{tenant}/{namespace}/{topic}/subscription/{subName}/position/{messagePosition}")
    @ApiOperation(value = "Peek nth message on a topic subscription.")
    @ApiResponses(value = {
            @ApiResponse(code = 307, message = "Current broker doesn't serve the namespace of this topic"),
            @ApiResponse(code = 401, message = "Don't have permission to administrate resources on this tenant or"
                    + "subscriber is not authorized to access this operation"),
            @ApiResponse(code = 403, message = "Don't have admin permission"),
            @ApiResponse(code = 404, message = "Topic, subscription or the message position does not exist"),
            @ApiResponse(code = 405, message = "Skipping messages on a non-persistent topic is not allowed"),
            @ApiResponse(code = 412, message = "Topic name is not valid"),
            @ApiResponse(code = 500, message = "Internal server error"),
            @ApiResponse(code = 503, message = "Failed to validate global cluster configuration")})
    public Response peekNthMessage(
            @ApiParam(value = "Specify the tenant", required = true)
            @PathParam("tenant") String tenant,
            @ApiParam(value = "Specify the namespace", required = true)
            @PathParam("namespace") String namespace,
            @ApiParam(value = "Specify topic name", required = true)
            @PathParam("topic") @Encoded String encodedTopic,
            @ApiParam(name = "subName", value = "Subscribed message expired", required = true)
            @PathParam("subName") String encodedSubName,
            @ApiParam(value = "The number of messages (default 1)", defaultValue = "1")
            @PathParam("messagePosition") int messagePosition,
            @ApiParam(value = "Is authentication required to perform this operation")
            @QueryParam("authoritative") @DefaultValue("false") boolean authoritative) {
        validateTopicName(tenant, namespace, encodedTopic);
        return internalPeekNthMessage(decode(encodedSubName), messagePosition, authoritative);
    }

    @GET
    @Path("/{tenant}/{namespace}/{topic}/examinemessage")
    @ApiOperation(value =
            "Examine a specific message on a topic by position relative to the earliest or the latest message.")
    @ApiResponses(value = {
            @ApiResponse(code = 307, message = "Current broker doesn't serve the namespace of this topic"),
            @ApiResponse(code = 403, message = "Don't have admin permission"),
            @ApiResponse(code = 404, message = "Topic, the message position does not exist"),
            @ApiResponse(code = 405, message = "If given partitioned topic"),
            @ApiResponse(code = 412, message = "Topic name is not valid"),
            @ApiResponse(code = 500, message = "Internal server error")})
    public Response examineMessage(
            @ApiParam(value = "Specify the tenant", required = true)
            @PathParam("tenant") String tenant,
            @ApiParam(value = "Specify the namespace", required = true)
            @PathParam("namespace") String namespace,
            @ApiParam(value = "Specify topic name", required = true)
            @PathParam("topic") @Encoded String encodedTopic,
            @ApiParam(name = "initialPosition", value = "Relative start position to examine message."
                    + "It can be 'latest' or 'earliest'",
                    defaultValue = "latest",
                    allowableValues = "latest, earliest"
            )
            @QueryParam("initialPosition") String initialPosition,
            @ApiParam(value = "The position of messages (default 1)", defaultValue = "1")
            @QueryParam("messagePosition") long messagePosition,
            @ApiParam(value = "Is authentication required to perform this operation")
            @QueryParam("authoritative") @DefaultValue("false") boolean authoritative) {
        validateTopicName(tenant, namespace, encodedTopic);
        return internalExamineMessage(initialPosition, messagePosition, authoritative);
    }

    @GET
    @Path("/{tenant}/{namespace}/{topic}/ledger/{ledgerId}/entry/{entryId}")
    @ApiOperation(value = "Get message by its messageId.")
    @ApiResponses(value = {
            @ApiResponse(code = 307, message = "Current broker doesn't serve the namespace of this topic"),
            @ApiResponse(code = 401, message = "Don't have permission to administrate resources on this tenant or"
                    + "subscriber is not authorized to access this operation"),
            @ApiResponse(code = 403, message = "Don't have admin permission"),
            @ApiResponse(code = 404, message = "Topic, subscription or the message position does not exist"),
            @ApiResponse(code = 405, message = "Skipping messages on a non-persistent topic is not allowed"),
            @ApiResponse(code = 412, message = "Topic name is not valid"),
            @ApiResponse(code = 500, message = "Internal server error"),
            @ApiResponse(code = 503, message = "Failed to validate global cluster configuration")})
    public void getMessageById(
            @Suspended final AsyncResponse asyncResponse,
            @ApiParam(value = "Specify the tenant", required = true)
            @PathParam("tenant") String tenant,
            @ApiParam(value = "Specify the namespace", required = true)
            @PathParam("namespace") String namespace,
            @ApiParam(value = "Specify topic name", required = true)
            @PathParam("topic") @Encoded String encodedTopic,
            @ApiParam(value = "The ledger id", required = true)
            @PathParam("ledgerId") long ledgerId,
            @ApiParam(value = "The entry id", required = true)
            @PathParam("entryId") long entryId,
            @ApiParam(value = "Is authentication required to perform this operation")
            @QueryParam("authoritative") @DefaultValue("false") boolean authoritative) {
        try {
            validateTopicName(tenant, namespace, encodedTopic);
            internalGetMessageById(asyncResponse, ledgerId, entryId, authoritative);
        } catch (WebApplicationException wae) {
            asyncResponse.resume(wae);
        } catch (Exception e) {
            asyncResponse.resume(new RestException(e));
        }
    }

    @GET
    @Path("{tenant}/{namespace}/{topic}/backlog")
    @ApiOperation(value = "Get estimated backlog for offline topic.")
    @ApiResponses(value = {
            @ApiResponse(code = 404, message = "Namespace does not exist"),
            @ApiResponse(code = 412, message = "Topic name is not valid"),
            @ApiResponse(code = 503, message = "Failed to validate global cluster configuration") })
    public PersistentOfflineTopicStats getBacklog(
            @ApiParam(value = "Specify the tenant", required = true)
            @PathParam("tenant") String tenant,
            @ApiParam(value = "Specify the namespace", required = true)
            @PathParam("namespace") String namespace,
            @ApiParam(value = "Specify topic name", required = true)
            @PathParam("topic") @Encoded String encodedTopic,
            @ApiParam(value = "Is authentication required to perform this operation")
            @QueryParam("authoritative") @DefaultValue("false") boolean authoritative) {
        validateTopicName(tenant, namespace, encodedTopic);
        return internalGetBacklog(authoritative);
    }

    @GET
    @Path("/{tenant}/{namespace}/{topic}/backlogQuotaMap")
    @ApiOperation(value = "Get backlog quota map on a topic.")
    @ApiResponses(value = {@ApiResponse(code = 403, message = "Don't have admin permission"),
            @ApiResponse(code = 404, message = "Topic policy does not exist"),
            @ApiResponse(code = 405,
                    message = "Topic level policy is disabled, to enable the topic level policy and retry")})
    public Map<BacklogQuotaType, BacklogQuota> getBacklogQuotaMap(@PathParam("tenant") String tenant,
                                                                  @PathParam("namespace") String namespace,
                                                                  @PathParam("topic") @Encoded String encodedTopic) {
        validateTopicName(tenant, namespace, encodedTopic);
        preValidation();
        return getTopicPolicies(topicName)
                .map(TopicPolicies::getBackLogQuotaMap)
                .map(map -> {
                    HashMap<BacklogQuotaType, BacklogQuota> hashMap = Maps.newHashMap();
                    map.forEach((key, value) -> {
                        hashMap.put(BacklogQuotaType.valueOf(key), value);
                    });
                    return hashMap;
                })
                .orElse(Maps.newHashMap());
    }

    @POST
    @Path("/{tenant}/{namespace}/{topic}/backlogQuota")
    @ApiOperation(value = "Set a backlog quota for a topic.")
    @ApiResponses(value = {@ApiResponse(code = 403, message = "Don't have admin permission"),
            @ApiResponse(code = 404, message = "Topic does not exist"),
            @ApiResponse(code = 409, message = "Concurrent modification"),
            @ApiResponse(code = 405,
                    message = "Topic level policy is disabled, to enable the topic level policy and retry"),
            @ApiResponse(code = 412, message = "Specified backlog quota exceeds retention quota."
                    + " Increase retention quota and retry request")})
    public void setBacklogQuota(
            @Suspended final AsyncResponse asyncResponse,
            @PathParam("tenant") String tenant, @PathParam("namespace") String namespace,
            @PathParam("topic") @Encoded String encodedTopic,
            @QueryParam("backlogQuotaType") BacklogQuotaType backlogQuotaType, BacklogQuota backlogQuota) {
        validateTopicName(tenant, namespace, encodedTopic);
        preValidation();
        internalSetBacklogQuota(asyncResponse, backlogQuotaType, backlogQuota);
    }

    @DELETE
    @Path("/{tenant}/{namespace}/{topic}/backlogQuota")
    @ApiOperation(value = "Remove a backlog quota policy from a topic.")
    @ApiResponses(value = {@ApiResponse(code = 403, message = "Don't have admin permission"),
            @ApiResponse(code = 404, message = "Topic does not exist"),
            @ApiResponse(code = 405,
                    message = "Topic level policy is disabled, to enable the topic level policy and retry"),
            @ApiResponse(code = 409, message = "Concurrent modification")})
    public void removeBacklogQuota(@Suspended final AsyncResponse asyncResponse,
                                   @PathParam("tenant") String tenant, @PathParam("namespace") String namespace,
                                   @PathParam("topic") @Encoded String encodedTopic,
                                   @QueryParam("backlogQuotaType") BacklogQuotaType backlogQuotaType) {
        validateTopicName(tenant, namespace, encodedTopic);
        preValidation();
        internalRemoveBacklogQuota(asyncResponse, backlogQuotaType);
    }

    @GET
    @Path("/{tenant}/{namespace}/{topic}/messageTTL")
    @ApiOperation(value = "Get message TTL in seconds for a topic")
    @ApiResponses(value = {@ApiResponse(code = 403, message = "Don't have admin permission"),
            @ApiResponse(code = 404, message = "Topic does not exist"),
            @ApiResponse(code = 405, message =
                    "Topic level policy is disabled, enable the topic level policy and retry")})
    public Integer getMessageTTL(@PathParam("tenant") String tenant,
                             @PathParam("namespace") String namespace,
                             @PathParam("topic") @Encoded String encodedTopic,
                             @QueryParam("applied") boolean applied) {
        validateTopicName(tenant, namespace, encodedTopic);
        preValidation();
        return getTopicPolicies(topicName)
                .map(TopicPolicies::getMessageTTLInSeconds)
                .orElseGet(() -> {
                    if (applied) {
                        Integer otherLevelTTL = getNamespacePolicies(namespaceName).message_ttl_in_seconds;
                        return otherLevelTTL == null ? pulsar().getConfiguration().getTtlDurationDefaultInSeconds()
                                : otherLevelTTL;
                    }
                    return null;
                });
    }

    @POST
    @Path("/{tenant}/{namespace}/{topic}/messageTTL")
    @ApiOperation(value = "Set message TTL in seconds for a topic")
    @ApiResponses(value = {@ApiResponse(code = 403, message =
            "Not authenticate to perform the request or policy is read only"),
            @ApiResponse(code = 404, message = "Topic does not exist"),
            @ApiResponse(code = 405, message =
                    "Topic level policy is disabled, enable the topic level policy and retry"),
            @ApiResponse(code = 412, message = "Invalid message TTL value")})
    public void setMessageTTL(@Suspended final AsyncResponse asyncResponse,
                              @PathParam("tenant") String tenant,
                              @PathParam("namespace") String namespace,
                              @PathParam("topic") @Encoded String encodedTopic,
                              @ApiParam(value = "TTL in seconds for the specified namespace", required = true)
                              @QueryParam("messageTTL") int messageTTL) {
        validateTopicName(tenant, namespace, encodedTopic);
        preValidation();
        internalSetMessageTTL(asyncResponse, messageTTL);
    }

    @DELETE
    @Path("/{tenant}/{namespace}/{topic}/messageTTL")
    @ApiOperation(value = "Remove message TTL in seconds for a topic")
    @ApiResponses(value = {
            @ApiResponse(code = 403,
                    message = "Not authenticate to perform the request or policy is read only"),
            @ApiResponse(code = 404, message = "Topic does not exist"),
            @ApiResponse(code = 405,
                    message = "Topic level policy is disabled, enable the topic level policy and retry"),
            @ApiResponse(code = 412, message = "Invalid message TTL value")})
    public void removeMessageTTL(@Suspended final AsyncResponse asyncResponse,
                              @PathParam("tenant") String tenant,
                              @PathParam("namespace") String namespace,
                              @PathParam("topic") @Encoded String encodedTopic) {
        validateTopicName(tenant, namespace, encodedTopic);
        preValidation();
        internalSetMessageTTL(asyncResponse, null);
    }

    @GET
    @Path("/{tenant}/{namespace}/{topic}/deduplicationEnabled")
    @ApiOperation(value = "Get deduplication configuration of a topic.")
    @ApiResponses(value = {
            @ApiResponse(code = 403, message = "Don't have admin permission"),
            @ApiResponse(code = 404, message = "Tenant or cluster or namespace or topic doesn't exist"),
            @ApiResponse(code = 405,
                    message = "Topic level policy is disabled, to enable the topic level policy and retry")})
    public void getDeduplication(@Suspended final AsyncResponse asyncResponse,
                             @PathParam("tenant") String tenant,
                             @PathParam("namespace") String namespace,
                             @PathParam("topic") @Encoded String encodedTopic,
                             @QueryParam("applied") boolean applied) {
        validateTopicName(tenant, namespace, encodedTopic);
        preValidation();
        internalGetDeduplication(applied).whenComplete((res, ex) -> {
            if (ex instanceof RestException) {
                log.error("Failed get Deduplication", ex);
                asyncResponse.resume(ex);
            } else if (ex != null) {
                log.error("Failed get Deduplication", ex);
                asyncResponse.resume(new RestException(ex));
            } else {
                asyncResponse.resume(res);
            }
        });
    }

    @POST
    @Path("/{tenant}/{namespace}/{topic}/deduplicationEnabled")
    @ApiOperation(value = "Set deduplication enabled on a topic.")
    @ApiResponses(value = {@ApiResponse(code = 403, message = "Don't have admin permission"),
            @ApiResponse(code = 404, message = "Tenant or cluster or namespace or topic doesn't exist"),
            @ApiResponse(code = 405,
                    message = "Topic level policy is disabled, to enable the topic level policy and retry")})
    public void setDeduplication(
            @Suspended final AsyncResponse asyncResponse,
            @PathParam("tenant") String tenant,
            @PathParam("namespace") String namespace,
            @PathParam("topic") @Encoded String encodedTopic,
            @ApiParam(value = "DeduplicationEnabled policies for the specified topic")
                    Boolean enabled) {
        validateTopicName(tenant, namespace, encodedTopic);
        preValidation();
        internalSetDeduplication(enabled).whenComplete((r, ex) -> {
            if (ex instanceof RestException) {
                log.error("Failed updated deduplication", ex);
                asyncResponse.resume(ex);
            } else if (ex != null) {
                log.error("Failed updated deduplication", ex);
                asyncResponse.resume(new RestException(ex));
            } else {
                asyncResponse.resume(Response.noContent().build());
            }
        });
    }

    @DELETE
    @Path("/{tenant}/{namespace}/{topic}/deduplicationEnabled")
    @ApiOperation(value = "Remove deduplication configuration for specified topic.")
    @ApiResponses(value = {@ApiResponse(code = 403, message = "Don't have admin permission"),
            @ApiResponse(code = 404, message = "Tenant or cluster or namespace or topic doesn't exist"),
            @ApiResponse(code = 405,
                    message = "Topic level policy is disabled, to enable the topic level policy and retry"),
            @ApiResponse(code = 409, message = "Concurrent modification")})
    public void removeDeduplication(@Suspended final AsyncResponse asyncResponse,
                                           @PathParam("tenant") String tenant,
                                           @PathParam("namespace") String namespace,
                                           @PathParam("topic") @Encoded String encodedTopic) {
        validateTopicName(tenant, namespace, encodedTopic);
        setDeduplication(asyncResponse, tenant, namespace, encodedTopic, null);
    }

    @GET
    @Path("/{tenant}/{namespace}/{topic}/retention")
    @ApiOperation(value = "Get retention configuration for specified topic.")
    @ApiResponses(value = {@ApiResponse(code = 403, message = "Don't have admin permission"),
            @ApiResponse(code = 404, message = "Topic does not exist"),
            @ApiResponse(code = 405,
                    message = "Topic level policy is disabled, to enable the topic level policy and retry"),
            @ApiResponse(code = 409, message = "Concurrent modification")})
    public void getRetention(@Suspended final AsyncResponse asyncResponse,
            @PathParam("tenant") String tenant,
            @PathParam("namespace") String namespace,
            @PathParam("topic") @Encoded String encodedTopic,
            @QueryParam("applied") boolean applied) {
        validateTopicName(tenant, namespace, encodedTopic);
        preValidation();
        try {
            internalGetRetention(asyncResponse, applied);
        } catch (RestException e) {
            asyncResponse.resume(e);
        } catch (Exception e) {
            asyncResponse.resume(new RestException(e));
        }
    }

    @POST
    @Path("/{tenant}/{namespace}/{topic}/retention")
    @ApiOperation(value = "Set retention configuration for specified topic.")
    @ApiResponses(value = {@ApiResponse(code = 403, message = "Don't have admin permission"),
            @ApiResponse(code = 404, message = "Topic does not exist"),
            @ApiResponse(code = 405, message =
                    "Topic level policy is disabled, to enable the topic level policy and retry"),
            @ApiResponse(code = 409, message = "Concurrent modification"),
            @ApiResponse(code = 412, message = "Retention Quota must exceed backlog quota")})
    public void setRetention(@Suspended final AsyncResponse asyncResponse,
            @PathParam("tenant") String tenant,
            @PathParam("namespace") String namespace,
            @PathParam("topic") @Encoded String encodedTopic,
            @ApiParam(value = "Retention policies for the specified namespace") RetentionPolicies retention) {
        validateTopicName(tenant, namespace, encodedTopic);
        preValidation();
        internalSetRetention(retention).whenComplete((r, ex) -> {
            if (ex instanceof RestException) {
                log.error("Failed updated retention", ex);
                asyncResponse.resume(ex);
            } else if (ex != null) {
                log.error("Failed updated retention", ex);
                asyncResponse.resume(new RestException(ex));
            } else {
                try {
                    log.info("[{}] Successfully updated retention: namespace={}, topic={}, retention={}",
                            clientAppId(),
                            namespaceName,
                            topicName.getLocalName(),
                            jsonMapper().writeValueAsString(retention));
                } catch (JsonProcessingException ignore) {
                }
                asyncResponse.resume(Response.noContent().build());
            }
        });
    }

    @DELETE
    @Path("/{tenant}/{namespace}/{topic}/retention")
    @ApiOperation(value = "Remove retention configuration for specified topic.")
    @ApiResponses(value = {@ApiResponse(code = 403, message = "Don't have admin permission"),
            @ApiResponse(code = 404, message = "Topic does not exist"),
            @ApiResponse(code = 405,
                    message = "Topic level policy is disabled, to enable the topic level policy and retry"),
            @ApiResponse(code = 409, message = "Concurrent modification"),
            @ApiResponse(code = 412, message = "Retention Quota must exceed backlog quota")})
    public void removeRetention(@Suspended final AsyncResponse asyncResponse,
                             @PathParam("tenant") String tenant,
                             @PathParam("namespace") String namespace,
                             @PathParam("topic") @Encoded String encodedTopic) {
        validateTopicName(tenant, namespace, encodedTopic);
        preValidation();
        internalRemoveRetention().whenComplete((r, ex) -> {
            if (ex != null) {
                log.error("Failed updated retention", ex);
                asyncResponse.resume(new RestException(ex));
            } else {
                log.info("[{}] Successfully remove retention: namespace={}, topic={}",
                        clientAppId(),
                        namespaceName,
                        topicName.getLocalName());
                asyncResponse.resume(Response.noContent().build());
            }
        });
    }

    @GET
    @Path("/{tenant}/{namespace}/{topic}/persistence")
    @ApiOperation(value = "Get configuration of persistence policies for specified topic.")
    @ApiResponses(value = {@ApiResponse(code = 403, message = "Don't have admin permission"),
            @ApiResponse(code = 404, message = "Topic does not exist"),
            @ApiResponse(code = 405,
                    message = "Topic level policy is disabled, to enable the topic level policy and retry"),
            @ApiResponse(code = 409, message = "Concurrent modification")})
    public void getPersistence(@Suspended final AsyncResponse asyncResponse,
                               @PathParam("tenant") String tenant,
                               @PathParam("namespace") String namespace,
                               @PathParam("topic") @Encoded String encodedTopic) {
        validateTopicName(tenant, namespace, encodedTopic);
        preValidation();
        try {
            Optional<PersistencePolicies> persistencePolicies = internalGetPersistence();
            if (!persistencePolicies.isPresent()) {
                asyncResponse.resume(Response.noContent().build());
            } else {
                asyncResponse.resume(persistencePolicies.get());
            }
        } catch (RestException e) {
            asyncResponse.resume(e);
        } catch (Exception e) {
            asyncResponse.resume(new RestException(e));
        }
    }

    @POST
    @Path("/{tenant}/{namespace}/{topic}/persistence")
    @ApiOperation(value = "Set configuration of persistence policies for specified topic.")
    @ApiResponses(value = {@ApiResponse(code = 403, message = "Don't have admin permission"),
            @ApiResponse(code = 404, message = "Topic does not exist"),
            @ApiResponse(code = 405,
                    message = "Topic level policy is disabled, to enable the topic level policy and retry"),
            @ApiResponse(code = 409, message = "Concurrent modification"),
            @ApiResponse(code = 400, message = "Invalid persistence policies")})
    public void setPersistence(@Suspended final AsyncResponse asyncResponse,
                               @PathParam("tenant") String tenant,
                               @PathParam("namespace") String namespace,
                               @PathParam("topic") @Encoded String encodedTopic,
                               @ApiParam(value = "Bookkeeper persistence policies for specified topic")
                                       PersistencePolicies persistencePolicies) {
        validateTopicName(tenant, namespace, encodedTopic);
        preValidation();
        internalSetPersistence(persistencePolicies).whenComplete((r, ex) -> {
            if (ex instanceof RestException) {
                log.error("Failed updated persistence policies", ex);
                asyncResponse.resume(ex);
            } else if (ex != null) {
                log.error("Failed updated persistence policies", ex);
                asyncResponse.resume(new RestException(ex));
            } else {
                try {
                    log.info("[{}] Successfully updated persistence policies: "
                                    + "namespace={}, topic={}, persistencePolicies={}",
                            clientAppId(),
                            namespaceName,
                            topicName.getLocalName(),
                            jsonMapper().writeValueAsString(persistencePolicies));
                } catch (JsonProcessingException ignore) {
                }
                asyncResponse.resume(Response.noContent().build());
            }
        });
    }

    @DELETE
    @Path("/{tenant}/{namespace}/{topic}/persistence")
    @ApiOperation(value = "Remove configuration of persistence policies for specified topic.")
    @ApiResponses(value = {@ApiResponse(code = 403, message = "Don't have admin permission"),
            @ApiResponse(code = 404, message = "Topic does not exist"),
            @ApiResponse(code = 405,
                    message = "Topic level policy is disabled, to enable the topic level policy and retry"),
            @ApiResponse(code = 409, message = "Concurrent modification")})
    public void removePersistence(@Suspended final AsyncResponse asyncResponse,
                                  @PathParam("tenant") String tenant,
                                  @PathParam("namespace") String namespace,
                                  @PathParam("topic") @Encoded String encodedTopic) {
        validateTopicName(tenant, namespace, encodedTopic);
        preValidation();
        internalRemovePersistence().whenComplete((r, ex) -> {
            if (ex != null) {
                log.error("Failed updated retention", ex);
                asyncResponse.resume(new RestException(ex));
            } else {
                log.info("[{}] Successfully remove persistence policies: namespace={}, topic={}",
                        clientAppId(),
                        namespaceName,
                        topicName.getLocalName());
                asyncResponse.resume(Response.noContent().build());
            }
        });
    }

    @GET
    @Path("/{tenant}/{namespace}/{topic}/maxSubscriptionsPerTopic")
    @ApiOperation(value = "Get maxSubscriptionsPerTopic config for specified topic.")
    @ApiResponses(value = {@ApiResponse(code = 403, message = "Don't have admin permission"),
            @ApiResponse(code = 404, message = "Topic does not exist"),
            @ApiResponse(code = 405,
                    message = "Topic level policy is disabled, to enable the topic level policy and retry"),
            @ApiResponse(code = 409, message = "Concurrent modification")})
    public void getMaxSubscriptionsPerTopic(@Suspended final AsyncResponse asyncResponse,
                                @PathParam("tenant") String tenant,
                                @PathParam("namespace") String namespace,
                                @PathParam("topic") @Encoded String encodedTopic) {
        validateTopicName(tenant, namespace, encodedTopic);
        preValidation();
        try {
            Optional<Integer> maxSubscriptionsPerTopic = internalGetMaxSubscriptionsPerTopic();
            if (!maxSubscriptionsPerTopic.isPresent()) {
                asyncResponse.resume(Response.noContent().build());
            } else {
                asyncResponse.resume(maxSubscriptionsPerTopic.get());
            }
        } catch (RestException e) {
            asyncResponse.resume(e);
        } catch (Exception e) {
            asyncResponse.resume(new RestException(e));
        }
    }

    @POST
    @Path("/{tenant}/{namespace}/{topic}/maxSubscriptionsPerTopic")
    @ApiOperation(value = "Set maxSubscriptionsPerTopic config for specified topic.")
    @ApiResponses(value = {@ApiResponse(code = 403, message = "Don't have admin permission"),
            @ApiResponse(code = 404, message = "Topic does not exist"),
            @ApiResponse(code = 405,
                    message = "Topic level policy is disabled, to enable the topic level policy and retry"),
            @ApiResponse(code = 409, message = "Concurrent modification"),
            @ApiResponse(code = 412, message = "Invalid value of maxSubscriptionsPerTopic")})
    public void setMaxSubscriptionsPerTopic(@Suspended final AsyncResponse asyncResponse,
                                @PathParam("tenant") String tenant,
                                @PathParam("namespace") String namespace,
                                @PathParam("topic") @Encoded String encodedTopic,
                                @ApiParam(value = "The max subscriptions of the topic") int maxSubscriptionsPerTopic) {
        validateTopicName(tenant, namespace, encodedTopic);
        preValidation();
        internalSetMaxSubscriptionsPerTopic(maxSubscriptionsPerTopic).whenComplete((r, ex) -> {
            if (ex instanceof RestException) {
                log.error("Updating maxSubscriptionsPerTopic failed", ex);
                asyncResponse.resume(ex);
            } else if (ex != null) {
                log.error("Updating maxSubscriptionsPerTopic failed", ex);
                asyncResponse.resume(new RestException(ex));
            } else {
                log.info("[{}] Successfully updated maxSubscriptionsPerTopic: namespace={}, topic={}"
                                + ", maxSubscriptions={}"
                        , clientAppId(), namespaceName, topicName.getLocalName(), maxSubscriptionsPerTopic);
                asyncResponse.resume(Response.noContent().build());
            }
        });
    }

    @DELETE
    @Path("/{tenant}/{namespace}/{topic}/maxSubscriptionsPerTopic")
    @ApiOperation(value = "Remove maxSubscriptionsPerTopic config for specified topic.")
    @ApiResponses(value = {@ApiResponse(code = 403, message = "Don't have admin permission"),
            @ApiResponse(code = 404, message = "Topic does not exist"),
            @ApiResponse(code = 405,
                    message = "Topic level policy is disabled, to enable the topic level policy and retry"),
            @ApiResponse(code = 409, message = "Concurrent modification")})
    public void removeMaxSubscriptionsPerTopic(@Suspended final AsyncResponse asyncResponse,
                                   @PathParam("tenant") String tenant,
                                   @PathParam("namespace") String namespace,
                                   @PathParam("topic") @Encoded String encodedTopic) {
        validateTopicName(tenant, namespace, encodedTopic);
        preValidation();
        internalSetMaxSubscriptionsPerTopic(null).whenComplete((r, ex) -> {
            if (ex != null) {
                log.error("Failed to remove maxSubscriptionsPerTopic", ex);
                asyncResponse.resume(new RestException(ex));
            } else {
                log.info("[{}] Successfully remove maximum subscription limit: namespace={}, topic={}",
                        clientAppId(),
                        namespaceName,
                        topicName.getLocalName());
                asyncResponse.resume(Response.noContent().build());
            }
        });
    }

    @GET
    @Path("/{tenant}/{namespace}/{topic}/replicatorDispatchRate")
    @ApiOperation(value = "Get replicatorDispatchRate config for specified topic.")
    @ApiResponses(value = {@ApiResponse(code = 403, message = "Don't have admin permission"),
            @ApiResponse(code = 404, message = "Topic does not exist"),
            @ApiResponse(code = 405,
                    message = "Topic level policy is disabled, to enable the topic level policy and retry"),
            @ApiResponse(code = 409, message = "Concurrent modification")})
    public void getReplicatorDispatchRate(@Suspended final AsyncResponse asyncResponse,
                                          @PathParam("tenant") String tenant,
                                          @PathParam("namespace") String namespace,
                                          @PathParam("topic") @Encoded String encodedTopic) {
        validateTopicName(tenant, namespace, encodedTopic);
        preValidation();
        try {
            Optional<DispatchRate> dispatchRate = internalGetReplicatorDispatchRate();
            if (dispatchRate.isPresent()) {
                asyncResponse.resume(dispatchRate.get());
            } else {
                asyncResponse.resume(Response.noContent().build());
            }
        } catch (RestException e) {
            asyncResponse.resume(e);
        } catch (Exception e) {
            asyncResponse.resume(new RestException(e));
        }
    }

    @POST
    @Path("/{tenant}/{namespace}/{topic}/replicatorDispatchRate")
    @ApiOperation(value = "Set replicatorDispatchRate config for specified topic.")
    @ApiResponses(value = {@ApiResponse(code = 403, message = "Don't have admin permission"),
            @ApiResponse(code = 404, message = "Topic does not exist"),
            @ApiResponse(code = 405,
                    message = "Topic level policy is disabled, to enable the topic level policy and retry"),
            @ApiResponse(code = 409, message = "Concurrent modification"),
            @ApiResponse(code = 412, message = "Invalid value of replicatorDispatchRate")})
    public void setReplicatorDispatchRate(@Suspended final AsyncResponse asyncResponse,
                                          @PathParam("tenant") String tenant,
                                          @PathParam("namespace") String namespace,
                                          @PathParam("topic") @Encoded String encodedTopic,
                                          @ApiParam(value = "Replicator dispatch rate of the topic")
                                                      DispatchRate dispatchRate) {
        validateTopicName(tenant, namespace, encodedTopic);
        preValidation();
        internalSetReplicatorDispatchRate(dispatchRate).whenComplete((r, ex) -> {
            if (ex instanceof RestException) {
                log.error("Updating replicatorDispatchRate failed", ex);
                asyncResponse.resume(ex);
            } else if (ex != null) {
                log.error("Updating replicatorDispatchRate failed", ex);
                asyncResponse.resume(new RestException(ex));
            } else {
                log.info("[{}] Successfully updated replicatorDispatchRate: namespace={}, topic={}"
                                + ", replicatorDispatchRate={}"
                        , clientAppId(), namespaceName, topicName.getLocalName(), dispatchRate);
                asyncResponse.resume(Response.noContent().build());
            }
        });
    }

    @DELETE
    @Path("/{tenant}/{namespace}/{topic}/replicatorDispatchRate")
    @ApiOperation(value = "Remove replicatorDispatchRate config for specified topic.")
    @ApiResponses(value = {@ApiResponse(code = 403, message = "Don't have admin permission"),
            @ApiResponse(code = 404, message = "Topic does not exist"),
            @ApiResponse(code = 405,
                    message = "Topic level policy is disabled, to enable the topic level policy and retry"),
            @ApiResponse(code = 409, message = "Concurrent modification")})
    public void removeReplicatorDispatchRate(@Suspended final AsyncResponse asyncResponse,
                                               @PathParam("tenant") String tenant,
                                               @PathParam("namespace") String namespace,
                                               @PathParam("topic") @Encoded String encodedTopic) {
        validateTopicName(tenant, namespace, encodedTopic);
        preValidation();
        internalSetReplicatorDispatchRate(null).whenComplete((r, ex) -> {
            if (ex != null) {
                log.error("Failed to remove replicatorDispatchRate", ex);
                asyncResponse.resume(new RestException(ex));
            } else {
                log.info("[{}] Successfully remove replicatorDispatchRate limit: namespace={}, topic={}",
                        clientAppId(), namespaceName, topicName.getLocalName());
                asyncResponse.resume(Response.noContent().build());
            }
        });
    }

    @GET
    @Path("/{tenant}/{namespace}/{topic}/maxProducers")
    @ApiOperation(value = "Get maxProducers config for specified topic.")
    @ApiResponses(value = {@ApiResponse(code = 403, message = "Don't have admin permission"),
            @ApiResponse(code = 404, message = "Topic does not exist"),
            @ApiResponse(code = 405,
                    message = "Topic level policy is disabled, to enable the topic level policy and retry"),
            @ApiResponse(code = 409, message = "Concurrent modification")})
    public void getMaxProducers(@Suspended final AsyncResponse asyncResponse,
                                @PathParam("tenant") String tenant,
                                @PathParam("namespace") String namespace,
                                @PathParam("topic") @Encoded String encodedTopic,
                                @QueryParam("applied") boolean applied) {
        validateTopicName(tenant, namespace, encodedTopic);
        preValidation();
        internalGetMaxProducers(applied).whenComplete((res, ex) -> {
            if (ex instanceof RestException) {
                log.error("Failed get maxProducers", ex);
                asyncResponse.resume(ex);
            } else if (ex != null) {
                log.error("Failed get maxProducers", ex);
                asyncResponse.resume(new RestException(ex));
            } else {
                asyncResponse.resume(res);
            }
        });
    }

    @POST
    @Path("/{tenant}/{namespace}/{topic}/maxProducers")
    @ApiOperation(value = "Set maxProducers config for specified topic.")
    @ApiResponses(value = {@ApiResponse(code = 403, message = "Don't have admin permission"),
            @ApiResponse(code = 404, message = "Topic does not exist"),
            @ApiResponse(code = 405,
                    message = "Topic level policy is disabled, to enable the topic level policy and retry"),
            @ApiResponse(code = 409, message = "Concurrent modification"),
            @ApiResponse(code = 412, message = "Invalid value of maxProducers")})
    public void setMaxProducers(@Suspended final AsyncResponse asyncResponse,
                                @PathParam("tenant") String tenant,
                                @PathParam("namespace") String namespace,
                                @PathParam("topic") @Encoded String encodedTopic,
                                @ApiParam(value = "The max producers of the topic") int maxProducers) {
        validateTopicName(tenant, namespace, encodedTopic);
        preValidation();
        internalSetMaxProducers(maxProducers).whenComplete((r, ex) -> {
            if (ex instanceof RestException) {
                log.error("Failed updated persistence policies", ex);
                asyncResponse.resume(ex);
            } else if (ex != null) {
                log.error("Failed updated persistence policies", ex);
                asyncResponse.resume(new RestException(ex));
            } else {
                log.info("[{}] Successfully updated max producers: namespace={}, topic={}, maxProducers={}",
                        clientAppId(),
                        namespaceName,
                        topicName.getLocalName(),
                        maxProducers);
                asyncResponse.resume(Response.noContent().build());
            }
        });
    }

    @DELETE
    @Path("/{tenant}/{namespace}/{topic}/maxProducers")
    @ApiOperation(value = "Remove maxProducers config for specified topic.")
    @ApiResponses(value = {@ApiResponse(code = 403, message = "Don't have admin permission"),
            @ApiResponse(code = 404, message = "Topic does not exist"),
            @ApiResponse(code = 405,
                    message = "Topic level policy is disabled, to enable the topic level policy and retry"),
            @ApiResponse(code = 409, message = "Concurrent modification")})
    public void removeMaxProducers(@Suspended final AsyncResponse asyncResponse,
                                   @PathParam("tenant") String tenant,
                                   @PathParam("namespace") String namespace,
                                   @PathParam("topic") @Encoded String encodedTopic) {
        validateTopicName(tenant, namespace, encodedTopic);
        preValidation();
        internalRemoveMaxProducers().whenComplete((r, ex) -> {
            if (ex != null) {
                log.error("Failed to remove maxProducers", ex);
                asyncResponse.resume(new RestException(ex));
            } else {
                log.info("[{}] Successfully remove max producers: namespace={}, topic={}",
                        clientAppId(),
                        namespaceName,
                        topicName.getLocalName());
                asyncResponse.resume(Response.noContent().build());
            }
        });
    }

    @GET
    @Path("/{tenant}/{namespace}/{topic}/maxConsumers")
    @ApiOperation(value = "Get maxConsumers config for specified topic.")
    @ApiResponses(value = {@ApiResponse(code = 403, message = "Don't have admin permission"),
            @ApiResponse(code = 404, message = "Topic does not exist"),
            @ApiResponse(code = 405,
                    message = "Topic level policy is disabled, to enable the topic level policy and retry"),
            @ApiResponse(code = 409, message = "Concurrent modification")})
    public void getMaxConsumers(@Suspended final AsyncResponse asyncResponse,
                                @PathParam("tenant") String tenant,
                                @PathParam("namespace") String namespace,
                                @PathParam("topic") @Encoded String encodedTopic,
                                @QueryParam("applied") boolean applied) {
        validateTopicName(tenant, namespace, encodedTopic);
        preValidation();
        internalGetMaxConsumers(applied).whenComplete((res, ex) -> {
            if (ex instanceof RestException) {
                log.error("Failed get maxConsumers", ex);
                asyncResponse.resume(ex);
            } else if (ex != null) {
                log.error("Failed get maxConsumers", ex);
                asyncResponse.resume(new RestException(ex));
            } else {
                asyncResponse.resume(res);
            }
        });
    }

    @POST
    @Path("/{tenant}/{namespace}/{topic}/maxConsumers")
    @ApiOperation(value = "Set maxConsumers config for specified topic.")
    @ApiResponses(value = {@ApiResponse(code = 403, message = "Don't have admin permission"),
            @ApiResponse(code = 404, message = "Topic does not exist"),
            @ApiResponse(code = 405,
                    message = "Topic level policy is disabled, to enable the topic level policy and retry"),
            @ApiResponse(code = 409, message = "Concurrent modification"),
            @ApiResponse(code = 412, message = "Invalid value of maxConsumers")})
    public void setMaxConsumers(@Suspended final AsyncResponse asyncResponse,
                                @PathParam("tenant") String tenant,
                                @PathParam("namespace") String namespace,
                                @PathParam("topic") @Encoded String encodedTopic,
                                @ApiParam(value = "The max consumers of the topic") int maxConsumers) {
        validateTopicName(tenant, namespace, encodedTopic);
        preValidation();
        internalSetMaxConsumers(maxConsumers).whenComplete((r, ex) -> {
            if (ex instanceof RestException) {
                log.error("Failed updated persistence policies", ex);
                asyncResponse.resume(ex);
            } else if (ex != null) {
                log.error("Failed updated persistence policies", ex);
                asyncResponse.resume(new RestException(ex));
            } else {
                log.info("[{}] Successfully updated max consumers: namespace={}, topic={}, maxConsumers={}",
                        clientAppId(),
                        namespaceName,
                        topicName.getLocalName(),
                        maxConsumers);
                asyncResponse.resume(Response.noContent().build());
            }
        });
    }

    @DELETE
    @Path("/{tenant}/{namespace}/{topic}/maxConsumers")
    @ApiOperation(value = "Remove maxConsumers config for specified topic.")
    @ApiResponses(value = {@ApiResponse(code = 403, message = "Don't have admin permission"),
            @ApiResponse(code = 404, message = "Topic does not exist"),
            @ApiResponse(code = 405,
                    message = "Topic level policy is disabled, to enable the topic level policy and retry"),
            @ApiResponse(code = 409, message = "Concurrent modification")})
    public void removeMaxConsumers(@Suspended final AsyncResponse asyncResponse,
                                   @PathParam("tenant") String tenant,
                                   @PathParam("namespace") String namespace,
                                   @PathParam("topic") @Encoded String encodedTopic) {
        validateTopicName(tenant, namespace, encodedTopic);
        preValidation();
        internalRemoveMaxConsumers().whenComplete((r, ex) -> {
            if (ex != null) {
                log.error("Failed to remove maxConsumers", ex);
                asyncResponse.resume(new RestException(ex));
            } else {
                log.info("[{}] Successfully remove max consumers: namespace={}, topic={}",
                        clientAppId(),
                        namespaceName,
                        topicName.getLocalName());
                asyncResponse.resume(Response.noContent().build());
            }
        });
    }

    @GET
    @Path("/{tenant}/{namespace}/{topic}/maxMessageSize")
    @ApiOperation(value = "Get maxMessageSize config for specified topic.")
    @ApiResponses(value = {@ApiResponse(code = 403, message = "Don't have admin permission"),
            @ApiResponse(code = 404, message = "Topic does not exist"),
            @ApiResponse(code = 405,
                    message = "Topic level policy is disabled, to enable the topic level policy and retry"),
            @ApiResponse(code = 409, message = "Concurrent modification")})
    public void getMaxMessageSize(@Suspended final AsyncResponse asyncResponse,
                                  @PathParam("tenant") String tenant,
                                  @PathParam("namespace") String namespace,
                                  @PathParam("topic") @Encoded String encodedTopic) {
        validateTopicName(tenant, namespace, encodedTopic);
        preValidation();
        try {
            Optional<Integer> policies = internalGetMaxMessageSize();
            if (policies.isPresent()) {
                asyncResponse.resume(policies.get());
            } else {
                asyncResponse.resume(Response.noContent().build());
            }
        } catch (RestException e) {
            asyncResponse.resume(e);
        } catch (Exception e) {
            asyncResponse.resume(new RestException(e));
        }
    }

    @POST
    @Path("/{tenant}/{namespace}/{topic}/maxMessageSize")
    @ApiOperation(value = "Set maxMessageSize config for specified topic.")
    @ApiResponses(value = {@ApiResponse(code = 403, message = "Don't have admin permission"),
            @ApiResponse(code = 404, message = "Topic does not exist"),
            @ApiResponse(code = 405,
                    message = "Topic level policy is disabled, to enable the topic level policy and retry"),
            @ApiResponse(code = 409, message = "Concurrent modification"),
            @ApiResponse(code = 412, message = "Invalid value of maxConsumers")})
    public void setMaxMessageSize(@Suspended final AsyncResponse asyncResponse,
                                  @PathParam("tenant") String tenant,
                                  @PathParam("namespace") String namespace,
                                  @PathParam("topic") @Encoded String encodedTopic,
                                  @ApiParam(value = "The max message size of the topic") int maxMessageSize) {
        validateTopicName(tenant, namespace, encodedTopic);
        preValidation();
        internalSetMaxMessageSize(maxMessageSize).whenComplete((r, ex) -> {
            if (ex instanceof RestException) {
                log.error("Failed updated persistence policies", ex);
                asyncResponse.resume(ex);
            } else if (ex != null) {
                log.error("Failed updated persistence policies", ex);
                asyncResponse.resume(new RestException(ex));
            } else {
                log.info("[{}] Successfully set max message size: namespace={}, topic={}, maxMessageSiz={}",
                        clientAppId(),
                        namespaceName,
                        topicName.getLocalName(),
                        maxMessageSize);
                asyncResponse.resume(Response.noContent().build());
            }
        });
    }

    @DELETE
    @Path("/{tenant}/{namespace}/{topic}/maxMessageSize")
    @ApiOperation(value = "Remove maxMessageSize config for specified topic.")
    @ApiResponses(value = {@ApiResponse(code = 403, message = "Don't have admin permission"),
            @ApiResponse(code = 404, message = "Topic does not exist"),
            @ApiResponse(code = 405,
                    message = "Topic level policy is disabled, to enable the topic level policy and retry"),
            @ApiResponse(code = 409, message = "Concurrent modification")})
    public void removeMaxMessageSize(@Suspended final AsyncResponse asyncResponse,
                                   @PathParam("tenant") String tenant,
                                   @PathParam("namespace") String namespace,
                                   @PathParam("topic") @Encoded String encodedTopic) {
        validateTopicName(tenant, namespace, encodedTopic);
        preValidation();
        internalSetMaxMessageSize(null).whenComplete((r, ex) -> {
            if (ex != null) {
                log.error("Failed to remove maxMessageSize", ex);
                asyncResponse.resume(new RestException(ex));
            } else {
                log.info("[{}] Successfully remove max message size: namespace={}, topic={}",
                        clientAppId(),
                        namespaceName,
                        topicName.getLocalName());
                asyncResponse.resume(Response.noContent().build());
            }
        });
    }


    @POST
    @Path("/{tenant}/{namespace}/{topic}/terminate")
    @ApiOperation(value = "Terminate a topic. A topic that is terminated will not accept any more "
            + "messages to be published and will let consumer to drain existing messages in backlog")
    @ApiResponses(value = {
            @ApiResponse(code = 307, message = "Current broker doesn't serve the namespace of this topic"),
            @ApiResponse(code = 401, message = "Don't have permission to administrate resources on this tenant or"
                    + "subscriber is not authorized to access this operation"),
            @ApiResponse(code = 403, message = "Don't have admin permission"),
            @ApiResponse(code = 404, message = "Topic does not exist"),
            @ApiResponse(code = 405, message = "Termination of a partitioned topic is not allowed"),
            @ApiResponse(code = 412, message = "Topic name is not valid"),
            @ApiResponse(code = 500, message = "Internal server error"),
            @ApiResponse(code = 503, message = "Failed to validate global cluster configuration")})
    public MessageId terminate(
            @ApiParam(value = "Specify the tenant", required = true)
            @PathParam("tenant") String tenant,
            @ApiParam(value = "Specify the namespace", required = true)
            @PathParam("namespace") String namespace,
            @ApiParam(value = "Specify topic name", required = true)
            @PathParam("topic") @Encoded String encodedTopic,
            @ApiParam(value = "Is authentication required to perform this operation")
            @QueryParam("authoritative") @DefaultValue("false") boolean authoritative) {
        validateTopicName(tenant, namespace, encodedTopic);
        return internalTerminate(authoritative);
    }

    @POST
    @Path("/{tenant}/{namespace}/{topic}/terminate/partitions")
    @ApiOperation(value = "Terminate all partitioned topic. A topic that is terminated will not accept any more "
            + "messages to be published and will let consumer to drain existing messages in backlog")
    @ApiResponses(value = {
            @ApiResponse(code = 401, message = "Don't have permission to administrate resources on this tenant or"
                    + "subscriber is not authorized to access this operation"),
            @ApiResponse(code = 403, message = "Don't have admin permission"),
            @ApiResponse(code = 404, message = "Topic does not exist"),
            @ApiResponse(code = 405, message = "Termination of a partitioned topic is not allowed"),
            @ApiResponse(code = 412, message = "Topic name is not valid"),
            @ApiResponse(code = 500, message = "Internal server error"),
            @ApiResponse(code = 503, message = "Failed to validate global cluster configuration")})
    public void terminatePartitionedTopic(@Suspended final AsyncResponse asyncResponse,
                                          @ApiParam(value = "Specify the tenant", required = true)
                                          @PathParam("tenant") String tenant,
                                          @ApiParam(value = "Specify the namespace", required = true)
                                          @PathParam("namespace") String namespace,
                                          @ApiParam(value = "Specify topic name", required = true)
                                          @PathParam("topic") @Encoded String encodedTopic,
                                          @ApiParam(value = "Is authentication required to perform this operation")
                                          @QueryParam("authoritative") @DefaultValue("false") boolean authoritative) {
        validateTopicName(tenant, namespace, encodedTopic);
        internalTerminatePartitionedTopic(asyncResponse, authoritative);
    }

    @PUT
    @Path("/{tenant}/{namespace}/{topic}/compaction")
    @ApiOperation(value = "Trigger a compaction operation on a topic.")
    @ApiResponses(value = {
            @ApiResponse(code = 307, message = "Current broker doesn't serve the namespace of this topic"),
            @ApiResponse(code = 401, message = "Don't have permission to administrate resources on this tenant or"
                    + "subscriber is not authorized to access this operation"),
            @ApiResponse(code = 403, message = "Don't have admin permission"),
            @ApiResponse(code = 404, message = "Topic does not exist"),
            @ApiResponse(code = 405, message = "Operation is not allowed on the persistent topic"),
            @ApiResponse(code = 409, message = "Compaction already running"),
            @ApiResponse(code = 412, message = "Topic name is not valid"),
            @ApiResponse(code = 500, message = "Internal server error"),
            @ApiResponse(code = 503, message = "Failed to validate global cluster configuration")})
    public void compact(
            @Suspended final AsyncResponse asyncResponse,
            @ApiParam(value = "Specify the tenant", required = true)
            @PathParam("tenant") String tenant,
            @ApiParam(value = "Specify the namespace", required = true)
            @PathParam("namespace") String namespace,
            @ApiParam(value = "Specify topic name", required = true)
            @PathParam("topic") @Encoded String encodedTopic,
            @ApiParam(value = "Is authentication required to perform this operation")
            @QueryParam("authoritative") @DefaultValue("false") boolean authoritative) {
        try {
            validateTopicName(tenant, namespace, encodedTopic);
            internalTriggerCompaction(asyncResponse, authoritative);
        } catch (WebApplicationException wae) {
            asyncResponse.resume(wae);
        } catch (Exception e) {
            asyncResponse.resume(new RestException(e));
        }
    }

    @GET
    @Path("/{tenant}/{namespace}/{topic}/compaction")
    @ApiOperation(value = "Get the status of a compaction operation for a topic.")
    @ApiResponses(value = {
            @ApiResponse(code = 307, message = "Current broker doesn't serve the namespace of this topic"),
            @ApiResponse(code = 401, message = "Don't have permission to administrate resources on this tenant or"
                    + "subscriber is not authorized to access this operation"),
            @ApiResponse(code = 403, message = "Don't have admin permission"),
            @ApiResponse(code = 404, message = "Topic does not exist, or compaction hasn't run"),
            @ApiResponse(code = 405, message = "Operation is not allowed on the persistent topic"),
            @ApiResponse(code = 412, message = "Topic name is not valid"),
            @ApiResponse(code = 500, message = "Internal server error"),
            @ApiResponse(code = 503, message = "Failed to validate global cluster configuration")})
    public LongRunningProcessStatus compactionStatus(
            @ApiParam(value = "Specify the tenant", required = true)
            @PathParam("tenant") String tenant,
            @ApiParam(value = "Specify the namespace", required = true)
            @PathParam("namespace") String namespace,
            @ApiParam(value = "Specify topic name", required = true)
            @PathParam("topic") @Encoded String encodedTopic,
            @ApiParam(value = "Is authentication required to perform this operation")
            @QueryParam("authoritative") @DefaultValue("false") boolean authoritative) {
        validateTopicName(tenant, namespace, encodedTopic);
        return internalCompactionStatus(authoritative);
    }

    @PUT
    @Path("/{tenant}/{namespace}/{topic}/offload")
    @ApiOperation(value = "Offload a prefix of a topic to long term storage")
    @ApiResponses(value = {
            @ApiResponse(code = 307, message = "Current broker doesn't serve the namespace of this topic"),
            @ApiResponse(code = 400, message = "Message ID is null"),
            @ApiResponse(code = 401, message = "Don't have permission to administrate resources on this tenant or"
                    + "subscriber is not authorized to access this operation"),
            @ApiResponse(code = 403, message = "Don't have admin permission"),
            @ApiResponse(code = 404, message = "Topic does not exist"),
            @ApiResponse(code = 405, message = "Operation is not allowed on the persistent topic"),
            @ApiResponse(code = 409, message = "Offload already running"),
            @ApiResponse(code = 412, message = "Topic name is not valid"),
            @ApiResponse(code = 500, message = "Internal server error"),
            @ApiResponse(code = 503, message = "Failed to validate global cluster configuration")})
    public void triggerOffload(
            @ApiParam(value = "Specify the tenant", required = true)
            @PathParam("tenant") String tenant,
            @ApiParam(value = "Specify the namespace", required = true)
            @PathParam("namespace") String namespace,
            @ApiParam(value = "Specify topic name", required = true)
            @PathParam("topic") @Encoded String encodedTopic,
            @ApiParam(value = "Is authentication required to perform this operation")
            @QueryParam("authoritative") @DefaultValue("false") boolean authoritative,
                               MessageIdImpl messageId) {
        if (messageId == null) {
            throw new RestException(Response.Status.BAD_REQUEST, "messageId is null");
        }
        validateTopicName(tenant, namespace, encodedTopic);
        internalTriggerOffload(authoritative, messageId);
    }

    @GET
    @Path("/{tenant}/{namespace}/{topic}/offload")
    @ApiOperation(value = "Offload a prefix of a topic to long term storage")
    @ApiResponses(value = {
            @ApiResponse(code = 307, message = "Current broker doesn't serve the namespace of this topic"),
            @ApiResponse(code = 401, message = "Don't have permission to administrate resources on this tenant or"
                    + "subscriber is not authorized to access this operation"),
            @ApiResponse(code = 403, message = "Don't have admin permission"),
            @ApiResponse(code = 404, message = "Topic does not exist"),
            @ApiResponse(code = 405, message = "Operation is not allowed on the persistent topic"),
            @ApiResponse(code = 412, message = "Topic name is not valid"),
            @ApiResponse(code = 500, message = "Internal server error"),
            @ApiResponse(code = 503, message = "Failed to validate global cluster configuration")})
    public OffloadProcessStatus offloadStatus(
            @ApiParam(value = "Specify the tenant", required = true)
            @PathParam("tenant") String tenant,
            @ApiParam(value = "Specify the namespace", required = true)
            @PathParam("namespace") String namespace,
            @ApiParam(value = "Specify topic name", required = true)
            @PathParam("topic") @Encoded String encodedTopic,
            @ApiParam(value = "Is authentication required to perform this operation")
            @QueryParam("authoritative") @DefaultValue("false") boolean authoritative) {
        validateTopicName(tenant, namespace, encodedTopic);
        return internalOffloadStatus(authoritative);
    }

    @GET
    @Path("/{tenant}/{namespace}/{topic}/lastMessageId")
    @ApiOperation(value = "Return the last commit message id of topic")
    @ApiResponses(value = {
            @ApiResponse(code = 307, message = "Current broker doesn't serve the namespace of this topic"),
            @ApiResponse(code = 401, message = "Don't have permission to administrate resources on this tenant or"
                    + "subscriber is not authorized to access this operation"),
            @ApiResponse(code = 403, message = "Don't have admin permission"),
            @ApiResponse(code = 404, message = "Topic does not exist"),
            @ApiResponse(code = 405, message = "Operation is not allowed on the persistent topic"),
            @ApiResponse(code = 412, message = "Topic name is not valid"),
            @ApiResponse(code = 500, message = "Internal server error"),
            @ApiResponse(code = 503, message = "Failed to validate global cluster configuration")})
    public void getLastMessageId(
            @Suspended final AsyncResponse asyncResponse,
            @ApiParam(value = "Specify the tenant", required = true)
            @PathParam("tenant") String tenant,
            @ApiParam(value = "Specify the namespace", required = true)
            @PathParam("namespace") String namespace,
            @ApiParam(value = "Specify topic name", required = true)
            @PathParam("topic") @Encoded String encodedTopic,
            @ApiParam(value = "Is authentication required to perform this operation")
            @QueryParam("authoritative") @DefaultValue("false") boolean authoritative) {
        try {
            validateTopicName(tenant, namespace, encodedTopic);
            internalGetLastMessageId(asyncResponse, authoritative);
        } catch (Exception e) {
            asyncResponse.resume(new RestException(e));
        }
    }

    @GET
    @Path("/{tenant}/{namespace}/{topic}/dispatchRate")
    @ApiOperation(value = "Get dispatch rate configuration for specified topic.")
    @ApiResponses(value = {@ApiResponse(code = 403, message = "Don't have admin permission"),
            @ApiResponse(code = 404, message = "Topic does not exist"),
            @ApiResponse(code = 405,
                    message = "Topic level policy is disabled, please enable the topic level policy and retry"),
            @ApiResponse(code = 409, message = "Concurrent modification")})
    public void getDispatchRate(@Suspended final AsyncResponse asyncResponse,
            @PathParam("tenant") String tenant,
            @PathParam("namespace") String namespace,
            @PathParam("topic") @Encoded String encodedTopic) {
        validateTopicName(tenant, namespace, encodedTopic);
        preValidation();
        try {
            Optional<DispatchRate> dispatchRate = internalGetDispatchRate();
            if (!dispatchRate.isPresent()) {
                asyncResponse.resume(Response.noContent().build());
            } else {
                asyncResponse.resume(dispatchRate.get());
            }
        } catch (RestException e) {
            asyncResponse.resume(e);
        } catch (Exception e) {
            asyncResponse.resume(new RestException(e));
        }
    }

    @POST
    @Path("/{tenant}/{namespace}/{topic}/dispatchRate")
    @ApiOperation(value = "Set message dispatch rate configuration for specified topic.")
    @ApiResponses(value = {@ApiResponse(code = 403, message = "Topic does not exist"),
            @ApiResponse(code = 404, message = "Topic does not exist"),
            @ApiResponse(code = 405,
                    message = "Topic level policy is disabled, please enable the topic level policy and retry"),
            @ApiResponse(code = 409, message = "Concurrent modification")})
    public void setDispatchRate(@Suspended final AsyncResponse asyncResponse,
                                @PathParam("tenant") String tenant,
                                @PathParam("namespace") String namespace,
                                @PathParam("topic") @Encoded String encodedTopic,
                                @ApiParam(value = "Dispatch rate for the specified topic") DispatchRate dispatchRate) {
        validateTopicName(tenant, namespace, encodedTopic);
        preValidation();
        internalSetDispatchRate(dispatchRate).whenComplete((r, ex) -> {
            if (ex instanceof RestException) {
                log.error("Failed to set topic dispatch rate", ex);
                asyncResponse.resume(ex);
            } else if (ex != null) {
                log.error("Failed to set topic dispatch rate");
                asyncResponse.resume(new RestException(ex));
            } else {
                try {
                    log.info("[{}] Successfully set topic dispatch rate:"
                                    + " tenant={}, namespace={}, topic={}, dispatchRate={}",
                            clientAppId(),
                            tenant,
                            namespace,
                            topicName.getLocalName(),
                            jsonMapper().writeValueAsString(dispatchRate));
                } catch (JsonProcessingException ignore) {}
                asyncResponse.resume(Response.noContent().build());
            }
        });
    }

    @DELETE
    @Path("/{tenant}/{namespace}/{topic}/dispatchRate")
    @ApiOperation(value = "Remove message dispatch rate configuration for specified topic.")
    @ApiResponses(value = {@ApiResponse(code = 403, message = "Topic does not exist"),
            @ApiResponse(code = 404, message = "Topic does not exist"),
            @ApiResponse(code = 405,
                    message = "Topic level policy is disabled, please enable the topic level policy and retry"),
            @ApiResponse(code = 409, message = "Concurrent modification")})
    public void removeDispatchRate(@Suspended final AsyncResponse asyncResponse,
                                   @PathParam("tenant") String tenant,
                                   @PathParam("namespace") String namespace,
                                   @PathParam("topic") @Encoded String encodedTopic) {
        validateTopicName(tenant, namespace, encodedTopic);
        preValidation();
        internalRemoveDispatchRate().whenComplete((r, ex) -> {
            if (ex != null) {
                log.error("Failed to remove topic dispatch rate", ex);
                asyncResponse.resume(new RestException(ex));
            } else {
                log.info("[{}] Successfully remove topic dispatch rate: tenant={}, namespace={}, topic={}",
                    clientAppId(),
                    tenant,
                    namespace,
                    topicName.getLocalName());
                asyncResponse.resume(Response.noContent().build());
            }
        });
    }

    @GET
    @Path("/{tenant}/{namespace}/{topic}/subscriptionDispatchRate")
    @ApiOperation(value = "Get subscription message dispatch rate configuration for specified topic.")
    @ApiResponses(value = {@ApiResponse(code = 403, message = "Don't have admin permission"),
            @ApiResponse(code = 404, message = "Topic does not exist"),
            @ApiResponse(code = 405,
                    message = "Topic level policy is disabled, please enable the topic level policy and retry"),
            @ApiResponse(code = 409, message = "Concurrent modification")})
    public void getSubscriptionDispatchRate(@Suspended final AsyncResponse asyncResponse,
            @PathParam("tenant") String tenant,
            @PathParam("namespace") String namespace,
            @PathParam("topic") @Encoded String encodedTopic) {
        validateTopicName(tenant, namespace, encodedTopic);
        preValidation();
        try {
            Optional<DispatchRate> dispatchRate = internalGetSubscriptionDispatchRate();
            if (!dispatchRate.isPresent()) {
                asyncResponse.resume(Response.noContent().build());
            } else {
                asyncResponse.resume(dispatchRate.get());
            }
        } catch (RestException e) {
            asyncResponse.resume(e);
        } catch (Exception e) {
            asyncResponse.resume(new RestException(e));
        }
    }

    @POST
    @Path("/{tenant}/{namespace}/{topic}/subscriptionDispatchRate")
    @ApiOperation(value = "Set subscription message dispatch rate configuration for specified topic.")
    @ApiResponses(value = {@ApiResponse(code = 403, message = "Topic does not exist"),
            @ApiResponse(code = 404, message = "Topic does not exist"),
            @ApiResponse(code = 405,
                    message = "Topic level policy is disabled, please enable the topic level policy and retry"),
            @ApiResponse(code = 409, message = "Concurrent modification")})
    public void setSubscriptionDispatchRate(
            @Suspended final AsyncResponse asyncResponse,
            @PathParam("tenant") String tenant,
            @PathParam("namespace") String namespace,
            @PathParam("topic") @Encoded String encodedTopic,
            @ApiParam(value = "Subscription message dispatch rate for the specified topic")
                    DispatchRate dispatchRate) {
        validateTopicName(tenant, namespace, encodedTopic);
        preValidation();
        internalSetSubscriptionDispatchRate(dispatchRate).whenComplete((r, ex) -> {
            if (ex instanceof RestException) {
                log.error("Failed to set topic: {} subscription dispatch rate", topicName.getLocalName(), ex);
                asyncResponse.resume(ex);
            } else if (ex != null) {
                log.error("Failed to set topic: {} subscription dispatch rate", topicName.getLocalName());
                asyncResponse.resume(new RestException(ex));
            } else {
                try {
                    log.info("[{}] Successfully set topic subscription dispatch rate:"
                                    + " tenant={}, namespace={}, topic={}, dispatchRate={}",
                            clientAppId(),
                            tenant,
                            namespace,
                            topicName.getLocalName(),
                            jsonMapper().writeValueAsString(dispatchRate));
                } catch (JsonProcessingException ignore) {}
                asyncResponse.resume(Response.noContent().build());
            }
        });
    }

    @DELETE
    @Path("/{tenant}/{namespace}/{topic}/subscriptionDispatchRate")
    @ApiOperation(value = "Remove subscription message dispatch rate configuration for specified topic.")
    @ApiResponses(value = {@ApiResponse(code = 403, message = "Topic does not exist"),
            @ApiResponse(code = 404, message = "Topic does not exist"),
            @ApiResponse(code = 405,
                    message = "Topic level policy is disabled, please enable the topic level policy and retry"),
            @ApiResponse(code = 409, message = "Concurrent modification")})
    public void removeSubscriptionDispatchRate(@Suspended final AsyncResponse asyncResponse,
                                   @PathParam("tenant") String tenant,
                                   @PathParam("namespace") String namespace,
                                   @PathParam("topic") @Encoded String encodedTopic) {
        validateTopicName(tenant, namespace, encodedTopic);
        preValidation();
        internalRemoveSubscriptionDispatchRate().whenComplete((r, ex) -> {
            if (ex != null) {
                log.error("Failed to remove topic: {} subscription dispatch rate", topicName.getLocalName(), ex);
                asyncResponse.resume(new RestException(ex));
            } else {
                log.info("[{}] Successfully remove topic subscription dispatch rate: tenant={}, namespace={}, topic={}",
                    clientAppId(),
                    tenant,
                    namespace,
                    topicName.getLocalName());
                asyncResponse.resume(Response.noContent().build());
            }
        });
    }

    @GET
    @Path("/{tenant}/{namespace}/{topic}/compactionThreshold")
    @ApiOperation(value = "Get compaction threshold configuration for specified topic.")
    @ApiResponses(value = {@ApiResponse(code = 403, message = "Don't have admin permission"),
            @ApiResponse(code = 404, message = "Topic does not exist"),
            @ApiResponse(code = 405,
                    message = "Topic level policy is disabled, please enable the topic level policy and retry"),
            @ApiResponse(code = 409, message = "Concurrent modification")})
    public void getCompactionThreshold(@Suspended final AsyncResponse asyncResponse,
                                       @PathParam("tenant") String tenant,
                                       @PathParam("namespace") String namespace,
                                       @PathParam("topic") @Encoded String encodedTopic) {
        validateTopicName(tenant, namespace, encodedTopic);
        preValidation();
        try {
            Optional<Long> compactionThreshold = internalGetCompactionThreshold();
            if (!compactionThreshold.isPresent()) {
                asyncResponse.resume(Response.noContent().build());
            } else {
                asyncResponse.resume(compactionThreshold.get());
            }
        } catch (RestException e) {
            asyncResponse.resume(e);
        } catch (Exception e) {
            asyncResponse.resume(new RestException(e));
        }
    }

    @POST
    @Path("/{tenant}/{namespace}/{topic}/compactionThreshold")
    @ApiOperation(value = "Set compaction threshold configuration for specified topic.")
    @ApiResponses(value = {@ApiResponse(code = 403, message = "Topic does not exist"),
            @ApiResponse(code = 404, message = "Topic does not exist"),
            @ApiResponse(code = 405,
                    message = "Topic level policy is disabled, please enable the topic level policy and retry"),
            @ApiResponse(code = 409, message = "Concurrent modification")})
    public void setCompactionThreshold(@Suspended final AsyncResponse asyncResponse,
                                @PathParam("tenant") String tenant,
                                @PathParam("namespace") String namespace,
                                @PathParam("topic") @Encoded String encodedTopic,
                                @ApiParam(value = "Dispatch rate for the specified topic") long compactionThreshold) {
        validateTopicName(tenant, namespace, encodedTopic);
        preValidation();
        internalSetCompactionThreshold(compactionThreshold).whenComplete((r, ex) -> {
            if (ex instanceof RestException) {
                log.error("Failed to set topic dispatch rate", ex);
                asyncResponse.resume(ex);
            } else if (ex != null) {
                log.error("Failed to set topic dispatch rate");
                asyncResponse.resume(new RestException(ex));
            } else {
                try {
                    log.info("[{}] Successfully set topic compaction threshold:"
                                    + " tenant={}, namespace={}, topic={}, compactionThreshold={}",
                            clientAppId(),
                            tenant,
                            namespace,
                            topicName.getLocalName(),
                            jsonMapper().writeValueAsString(compactionThreshold));
                } catch (JsonProcessingException ignore) {}
                asyncResponse.resume(Response.noContent().build());
            }
        });
    }

    @DELETE
    @Path("/{tenant}/{namespace}/{topic}/compactionThreshold")
    @ApiOperation(value = "Remove compaction threshold configuration for specified topic.")
    @ApiResponses(value = {@ApiResponse(code = 403, message = "Topic does not exist"),
            @ApiResponse(code = 404, message = "Topic does not exist"),
            @ApiResponse(code = 405,
                    message = "Topic level policy is disabled, please enable the topic level policy and retry"),
            @ApiResponse(code = 409, message = "Concurrent modification")})
    public void removeCompactionThreshold(@Suspended final AsyncResponse asyncResponse,
                                   @PathParam("tenant") String tenant,
                                   @PathParam("namespace") String namespace,
                                   @PathParam("topic") @Encoded String encodedTopic) {
        validateTopicName(tenant, namespace, encodedTopic);
        preValidation();
        internalRemoveCompactionThreshold().whenComplete((r, ex) -> {
            if (ex != null) {
                log.error("Failed to remove topic dispatch rate", ex);
                asyncResponse.resume(new RestException(ex));
            } else {
                log.info("[{}] Successfully remove topic compaction threshold: tenant={}, namespace={}, topic={}",
                    clientAppId(),
                    tenant,
                    namespace,
                    topicName.getLocalName());
                asyncResponse.resume(Response.noContent().build());
            }
        });
    }

    @GET
    @Path("/{tenant}/{namespace}/{topic}/maxConsumersPerSubscription")
    @ApiOperation(value = "Get max consumers per subscription configuration for specified topic.")
    @ApiResponses(value = {@ApiResponse(code = 403, message = "Don't have admin permission"),
            @ApiResponse(code = 404, message = "Topic does not exist"),
            @ApiResponse(code = 405,
                    message = "Topic level policy is disabled, please enable the topic level policy and retry"),
            @ApiResponse(code = 409, message = "Concurrent modification")})
    public void getMaxConsumersPerSubscription(@Suspended final AsyncResponse asyncResponse,
                                       @PathParam("tenant") String tenant,
                                       @PathParam("namespace") String namespace,
                                       @PathParam("topic") @Encoded String encodedTopic) {
        validateTopicName(tenant, namespace, encodedTopic);
        preValidation();
        try {
            Optional<Integer> maxConsumersPerSubscription = internalGetMaxConsumersPerSubscription();
            if (!maxConsumersPerSubscription.isPresent()) {
                asyncResponse.resume(Response.noContent().build());
            } else {
                asyncResponse.resume(maxConsumersPerSubscription.get());
            }
        } catch (RestException e) {
            asyncResponse.resume(e);
        } catch (Exception e) {
            asyncResponse.resume(new RestException(e));
        }
    }

    @POST
    @Path("/{tenant}/{namespace}/{topic}/maxConsumersPerSubscription")
    @ApiOperation(value = "Set max consumers per subscription configuration for specified topic.")
    @ApiResponses(value = {@ApiResponse(code = 403, message = "Topic does not exist"),
            @ApiResponse(code = 404, message = "Topic does not exist"),
            @ApiResponse(code = 405,
                    message = "Topic level policy is disabled, please enable the topic level policy and retry"),
            @ApiResponse(code = 409, message = "Concurrent modification")})
    public void setMaxConsumersPerSubscription(
            @Suspended final AsyncResponse asyncResponse,
            @PathParam("tenant") String tenant,
            @PathParam("namespace") String namespace,
            @PathParam("topic") @Encoded String encodedTopic,
            @ApiParam(value = "Dispatch rate for the specified topic") int maxConsumersPerSubscription) {
        validateTopicName(tenant, namespace, encodedTopic);
        preValidation();
        internalSetMaxConsumersPerSubscription(maxConsumersPerSubscription).whenComplete((r, ex) -> {
            if (ex instanceof RestException) {
                log.error("Failed to set topic {} max consumers per subscription ", topicName.getLocalName(), ex);
                asyncResponse.resume(ex);
            } else if (ex != null) {
                log.error("Failed to set topic max consumers per subscription");
                asyncResponse.resume(new RestException(ex));
            } else {
                try {
                    log.info("[{}] Successfully set topic max consumers per subscription:"
                                    + " tenant={}, namespace={}, topic={}, maxConsumersPerSubscription={}",
                            clientAppId(),
                            tenant,
                            namespace,
                            topicName.getLocalName(),
                            jsonMapper().writeValueAsString(maxConsumersPerSubscription));
                } catch (JsonProcessingException ignore) {}
                asyncResponse.resume(Response.noContent().build());
            }
        });
    }

    @DELETE
    @Path("/{tenant}/{namespace}/{topic}/maxConsumersPerSubscription")
    @ApiOperation(value = "Remove max consumers per subscription configuration for specified topic.")
    @ApiResponses(value = {@ApiResponse(code = 403, message = "Topic does not exist"),
            @ApiResponse(code = 404, message = "Topic does not exist"),
            @ApiResponse(code = 405,
                    message = "Topic level policy is disabled, please enable the topic level policy and retry"),
            @ApiResponse(code = 409, message = "Concurrent modification")})
    public void removeMaxConsumersPerSubscription(@Suspended final AsyncResponse asyncResponse,
                                          @PathParam("tenant") String tenant,
                                          @PathParam("namespace") String namespace,
                                          @PathParam("topic") @Encoded String encodedTopic) {
        validateTopicName(tenant, namespace, encodedTopic);
        preValidation();
        internalRemoveMaxConsumersPerSubscription().whenComplete((r, ex) -> {
            if (ex != null) {
                log.error("Failed to remove topic {} max consuners per subscription", topicName.getLocalName(), ex);
                asyncResponse.resume(new RestException(ex));
            } else {
                log.info("[{}] Successfully remove topic max consumers per subscription:"
                                + " tenant={}, namespace={}, topic={}",
                        clientAppId(),
                        tenant,
                        namespace,
                        topicName.getLocalName());
                asyncResponse.resume(Response.noContent().build());
            }
        });
    }

    @GET
    @Path("/{tenant}/{namespace}/{topic}/publishRate")
    @ApiOperation(value = "Get publish rate configuration for specified topic.")
    @ApiResponses(value = {@ApiResponse(code = 403, message = "Don't have admin permission"),
            @ApiResponse(code = 404, message = "Topic does not exist"),
            @ApiResponse(code = 405,
                    message = "Topic level policy is disabled, please enable the topic level policy and retry"),
            @ApiResponse(code = 409, message = "Concurrent modification")})
    public void getPublishRate(@Suspended final AsyncResponse asyncResponse,
            @PathParam("tenant") String tenant,
            @PathParam("namespace") String namespace,
            @PathParam("topic") @Encoded String encodedTopic) {
        validateTopicName(tenant, namespace, encodedTopic);
        preValidation();
        try {
            Optional<PublishRate> publishRate = internalGetPublishRate();
            if (!publishRate.isPresent()) {
                asyncResponse.resume(Response.noContent().build());
            } else {
                asyncResponse.resume(publishRate.get());
            }
        } catch (RestException e) {
            asyncResponse.resume(e);
        } catch (Exception e) {
            asyncResponse.resume(new RestException(e));
        }
    }

    @POST
    @Path("/{tenant}/{namespace}/{topic}/publishRate")
    @ApiOperation(value = "Set message publish rate configuration for specified topic.")
    @ApiResponses(value = {@ApiResponse(code = 403, message = "Topic does not exist"),
            @ApiResponse(code = 404, message = "Topic does not exist"),
            @ApiResponse(code = 405,
                    message = "Topic level policy is disabled, please enable the topic level policy and retry"),
            @ApiResponse(code = 409, message = "Concurrent modification")})
    public void setPublishRate(@Suspended final AsyncResponse asyncResponse,
                                @PathParam("tenant") String tenant,
                                @PathParam("namespace") String namespace,
                                @PathParam("topic") @Encoded String encodedTopic,
                                @ApiParam(value = "Dispatch rate for the specified topic") PublishRate publishRate) {
        validateTopicName(tenant, namespace, encodedTopic);
        preValidation();
        internalSetPublishRate(publishRate).whenComplete((r, ex) -> {
            if (ex instanceof RestException) {
                log.error("Failed to set topic dispatch rate", ex);
                asyncResponse.resume(ex);
            } else if (ex != null) {
                log.error("Failed to set topic dispatch rate");
                asyncResponse.resume(new RestException(ex));
            } else {
                try {
                    log.info("[{}] Successfully set topic publish rate:"
                                    + " tenant={}, namespace={}, topic={}, publishRate={}",
                            clientAppId(),
                            tenant,
                            namespace,
                            topicName.getLocalName(),
                            jsonMapper().writeValueAsString(publishRate));
                } catch (JsonProcessingException ignore) {}
                asyncResponse.resume(Response.noContent().build());
            }
        });
    }

    @GET
    @Path("/{tenant}/{namespace}/{topic}/subscriptionTypesEnabled")
    @ApiOperation(value = "Get is enable sub type fors specified topic.")
    @ApiResponses(value = {@ApiResponse(code = 403, message = "Don't have admin permission"),
            @ApiResponse(code = 404, message = "Topic does not exist"),
            @ApiResponse(code = 405,
                    message = "Topic level policy is disabled, please enable the topic level policy and retry"),
            @ApiResponse(code = 409, message = "Concurrent modification")})
    public void getSubscriptionTypesEnabled(@Suspended final AsyncResponse asyncResponse,
                                            @PathParam("tenant") String tenant,
                                            @PathParam("namespace") String namespace,
                                            @PathParam("topic") @Encoded String encodedTopic) {
        validateTopicName(tenant, namespace, encodedTopic);
        preValidation();
        try {
            Optional<List<SubType>> subscriptionTypesEnabled = internalGetSubscriptionTypesEnabled();
            if (!subscriptionTypesEnabled.isPresent()) {
                asyncResponse.resume(Response.noContent().build());
            } else {
                Set<SubscriptionType> subscriptionTypes = new HashSet<>();
                subscriptionTypesEnabled.get().forEach(subType ->
                        subscriptionTypes.add(SubscriptionType.valueOf(subType.name())));
                asyncResponse.resume(subscriptionTypes);
            }
        } catch (RestException e) {
            asyncResponse.resume(e);
        } catch (Exception e) {
            asyncResponse.resume(new RestException(e));
        }
    }

    @POST
    @Path("/{tenant}/{namespace}/{topic}/subscriptionTypesEnabled")
    @ApiOperation(value = "Set is enable sub types for specified topic")
    @ApiResponses(value = {@ApiResponse(code = 403, message = "Topic does not exist"),
            @ApiResponse(code = 404, message = "Topic does not exist"),
            @ApiResponse(code = 405,
                    message = "Topic level policy is disabled, please enable the topic level policy and retry"),
            @ApiResponse(code = 409, message = "Concurrent modification")})
    public void setSubscriptionTypesEnabled(@Suspended final AsyncResponse asyncResponse,
                                            @PathParam("tenant") String tenant,
                                            @PathParam("namespace") String namespace,
                                            @PathParam("topic") @Encoded String encodedTopic,
                                            @ApiParam(value = "Enable sub types for the specified topic")
                                                        Set<SubscriptionType> subscriptionTypesEnabled) {
        validateTopicName(tenant, namespace, encodedTopic);
        preValidation();
        internalSetSubscriptionTypesEnabled(subscriptionTypesEnabled).whenComplete((r, ex) -> {
            if (ex instanceof RestException) {
                log.error("Failed to set topic is enable sub types", ex);
                asyncResponse.resume(ex);
            } else if (ex != null) {
                log.error("Failed to set topic is enable sub types", ex);
                asyncResponse.resume(new RestException(ex));
            } else {
                try {
                    log.info("[{}] Successfully set topic is enabled sub types :"
                                    + " tenant={}, namespace={}, topic={}, subscriptionTypesEnabled={}",
                            clientAppId(),
                            tenant,
                            namespace,
                            topicName.getLocalName(),
                            jsonMapper().writeValueAsString(subscriptionTypesEnabled));
                } catch (JsonProcessingException ignore) {}
                asyncResponse.resume(Response.noContent().build());
            }
        });
    }

    @DELETE
    @Path("/{tenant}/{namespace}/{topic}/publishRate")
    @ApiOperation(value = "Remove message publish rate configuration for specified topic.")
    @ApiResponses(value = {@ApiResponse(code = 403, message = "Topic does not exist"),
            @ApiResponse(code = 404, message = "Topic does not exist"),
            @ApiResponse(code = 405,
                    message = "Topic level policy is disabled, please enable the topic level policy and retry"),
            @ApiResponse(code = 409, message = "Concurrent modification")})
    public void removePublishRate(@Suspended final AsyncResponse asyncResponse,
                                   @PathParam("tenant") String tenant,
                                   @PathParam("namespace") String namespace,
                                   @PathParam("topic") @Encoded String encodedTopic) {
        validateTopicName(tenant, namespace, encodedTopic);
        preValidation();
        internalRemovePublishRate().whenComplete((r, ex) -> {
            if (ex != null) {
                log.error("Failed to remove topic publish rate", ex);
                asyncResponse.resume(new RestException(ex));
            } else {
                log.info("[{}] Successfully remove topic publish rate: tenant={}, namespace={}, topic={}",
                    clientAppId(),
                    tenant,
                    namespace,
                    topicName.getLocalName());
                asyncResponse.resume(Response.noContent().build());
            }
        });
    }

    @GET
    @Path("/{tenant}/{namespace}/{topic}/subscribeRate")
    @ApiOperation(value = "Get subscribe rate configuration for specified topic.")
    @ApiResponses(value = {@ApiResponse(code = 403, message = "Don't have admin permission"),
            @ApiResponse(code = 404, message = "Topic does not exist"),
            @ApiResponse(code = 405,
                    message = "Topic level policy is disabled, please enable the topic level policy and retry"),
            @ApiResponse(code = 409, message = "Concurrent modification")})
    public void getSubscribeRate(@Suspended final AsyncResponse asyncResponse,
                                @PathParam("tenant") String tenant,
                                @PathParam("namespace") String namespace,
                                @PathParam("topic") @Encoded String encodedTopic) {
        validateTopicName(tenant, namespace, encodedTopic);
        preValidation();
        try {
            Optional<SubscribeRate> subscribeRate = internalGetSubscribeRate();
            if (!subscribeRate.isPresent()) {
                asyncResponse.resume(Response.noContent().build());
            } else {
                asyncResponse.resume(subscribeRate.get());
            }
        } catch (RestException e) {
            asyncResponse.resume(e);
        } catch (Exception e) {
            asyncResponse.resume(new RestException(e));
        }
    }

    @POST
    @Path("/{tenant}/{namespace}/{topic}/subscribeRate")
    @ApiOperation(value = "Set subscribe rate configuration for specified topic.")
    @ApiResponses(value = {@ApiResponse(code = 403, message = "Topic does not exist"),
            @ApiResponse(code = 404, message = "Topic does not exist"),
            @ApiResponse(code = 405,
                    message = "Topic level policy is disabled, please enable the topic level policy and retry"),
            @ApiResponse(code = 409, message = "Concurrent modification")})
    public void setSubscribeRate(
            @Suspended final AsyncResponse asyncResponse,
            @PathParam("tenant") String tenant,
            @PathParam("namespace") String namespace,
            @PathParam("topic") @Encoded String encodedTopic,
            @ApiParam(value = "Subscribe rate for the specified topic") SubscribeRate subscribeRate) {
        validateTopicName(tenant, namespace, encodedTopic);
        preValidation();
        internalSetSubscribeRate(subscribeRate).whenComplete((r, ex) -> {
            if (ex instanceof RestException) {
                log.error("Failed to set topic {} subscribe rate", topicName.getLocalName(), ex);
                asyncResponse.resume(ex);
            } else if (ex != null) {
                log.error("Failed to set topic subscribe rate");
                asyncResponse.resume(new RestException(ex));
            } else {
                try {
                    log.info("[{}] Successfully set topic subscribe rate:"
                                    + " tenant={}, namespace={}, topic={}, subscribeRate={}",
                            clientAppId(),
                            tenant,
                            namespace,
                            topicName.getLocalName(),
                            jsonMapper().writeValueAsString(subscribeRate));
                } catch (JsonProcessingException ignore) {}
                asyncResponse.resume(Response.noContent().build());
            }
        });
    }

    @DELETE
    @Path("/{tenant}/{namespace}/{topic}/subscribeRate")
    @ApiOperation(value = "Remove subscribe rate configuration for specified topic.")
    @ApiResponses(value = {@ApiResponse(code = 403, message = "Topic does not exist"),
            @ApiResponse(code = 404, message = "Topic does not exist"),
            @ApiResponse(code = 405,
                    message = "Topic level policy is disabled, please enable the topic level policy and retry"),
            @ApiResponse(code = 409, message = "Concurrent modification")})
    public void removeSubscribeRate(@Suspended final AsyncResponse asyncResponse,
                                   @PathParam("tenant") String tenant,
                                   @PathParam("namespace") String namespace,
                                   @PathParam("topic") @Encoded String encodedTopic) {
        validateTopicName(tenant, namespace, encodedTopic);
        preValidation();
        internalRemoveSubscribeRate().whenComplete((r, ex) -> {
            if (ex != null) {
                log.error("Failed to remove topic {} subscribe rate ", topicName.getLocalName(), ex);
                asyncResponse.resume(new RestException(ex));
            } else {
                log.info("[{}] Successfully remove topic subscribe rate: tenant={}, namespace={}, topic={}",
                        clientAppId(),
                        tenant,
                        namespace,
                        topicName.getLocalName());
                asyncResponse.resume(Response.noContent().build());
            }
        });
    }

    private static final Logger log = LoggerFactory.getLogger(PersistentTopics.class);
}<|MERGE_RESOLUTION|>--- conflicted
+++ resolved
@@ -348,7 +348,7 @@
                                                     @PathParam("topic") @Encoded String encodedTopic,
                                                     @QueryParam("applied") boolean applied) {
         validateTopicName(tenant, namespace, encodedTopic);
-<<<<<<< HEAD
+        preValidation();
         internalGetMaxUnackedMessagesOnConsumer(applied).whenComplete((res, ex) -> {
             if (ex instanceof RestException) {
                 log.error("Failed get maxUnackedMessagesOnConsumer", ex);
@@ -360,15 +360,6 @@
                 asyncResponse.resume(res);
             }
         });
-=======
-        preValidation();
-        TopicPolicies topicPolicies = getTopicPolicies(topicName).orElse(new TopicPolicies());
-        if (topicPolicies.isMaxUnackedMessagesOnConsumerSet()) {
-            asyncResponse.resume(topicPolicies.getMaxUnackedMessagesOnConsumer());
-        } else {
-            asyncResponse.resume(Response.noContent().build());
-        }
->>>>>>> 795e8899
     }
 
     @POST
