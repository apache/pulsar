/**
 * Licensed to the Apache Software Foundation (ASF) under one
 * or more contributor license agreements.  See the NOTICE file
 * distributed with this work for additional information
 * regarding copyright ownership.  The ASF licenses this file
 * to you under the Apache License, Version 2.0 (the
 * "License"); you may not use this file except in compliance
 * with the License.  You may obtain a copy of the License at
 *
 *   http://www.apache.org/licenses/LICENSE-2.0
 *
 * Unless required by applicable law or agreed to in writing,
 * software distributed under the License is distributed on an
 * "AS IS" BASIS, WITHOUT WARRANTIES OR CONDITIONS OF ANY
 * KIND, either express or implied.  See the License for the
 * specific language governing permissions and limitations
 * under the License.
 */
package org.apache.pulsar.broker.admin.v2;

import static org.apache.pulsar.common.util.Codec.decode;
import com.fasterxml.jackson.core.JsonProcessingException;
import com.google.common.collect.Maps;
import io.swagger.annotations.Api;
import io.swagger.annotations.ApiOperation;
import io.swagger.annotations.ApiParam;
import io.swagger.annotations.ApiResponse;
import io.swagger.annotations.ApiResponses;
import java.util.HashMap;
import java.util.HashSet;
import java.util.List;
import java.util.Map;
import java.util.Optional;
import java.util.Set;
import javax.ws.rs.DELETE;
import javax.ws.rs.DefaultValue;
import javax.ws.rs.Encoded;
import javax.ws.rs.GET;
import javax.ws.rs.POST;
import javax.ws.rs.PUT;
import javax.ws.rs.Path;
import javax.ws.rs.PathParam;
import javax.ws.rs.Produces;
import javax.ws.rs.QueryParam;
import javax.ws.rs.WebApplicationException;
import javax.ws.rs.container.AsyncResponse;
import javax.ws.rs.container.Suspended;
import javax.ws.rs.core.MediaType;
import javax.ws.rs.core.Response;
import org.apache.pulsar.broker.admin.impl.PersistentTopicsBase;
import org.apache.pulsar.broker.web.RestException;
import org.apache.pulsar.client.admin.LongRunningProcessStatus;
import org.apache.pulsar.client.admin.OffloadProcessStatus;
import org.apache.pulsar.client.api.MessageId;
import org.apache.pulsar.client.api.SubscriptionType;
import org.apache.pulsar.client.impl.MessageIdImpl;
import org.apache.pulsar.client.impl.ResetCursorData;
import org.apache.pulsar.common.api.proto.CommandSubscribe.SubType;
import org.apache.pulsar.common.partition.PartitionedTopicMetadata;
import org.apache.pulsar.common.policies.data.AuthAction;
import org.apache.pulsar.common.policies.data.BacklogQuota;
import org.apache.pulsar.common.policies.data.BacklogQuota.BacklogQuotaType;
import org.apache.pulsar.common.policies.data.DelayedDeliveryPolicies;
import org.apache.pulsar.common.policies.data.DispatchRate;
import org.apache.pulsar.common.policies.data.InactiveTopicPolicies;
import org.apache.pulsar.common.policies.data.OffloadPolicies;
import org.apache.pulsar.common.policies.data.PersistencePolicies;
import org.apache.pulsar.common.policies.data.PersistentOfflineTopicStats;
import org.apache.pulsar.common.policies.data.PersistentTopicInternalStats;
import org.apache.pulsar.common.policies.data.PublishRate;
import org.apache.pulsar.common.policies.data.RetentionPolicies;
import org.apache.pulsar.common.policies.data.SubscribeRate;
import org.apache.pulsar.common.policies.data.TopicPolicies;
import org.apache.pulsar.common.policies.data.TopicStats;
import org.slf4j.Logger;
import org.slf4j.LoggerFactory;

/**
 */
@Path("/persistent")
@Produces(MediaType.APPLICATION_JSON)
@Api(value = "/persistent", description = "Persistent topic admin apis", tags = "persistent topic")
public class PersistentTopics extends PersistentTopicsBase {

    @GET
    @Path("/{tenant}/{namespace}")
    @ApiOperation(value = "Get the list of topics under a namespace.",
            response = String.class, responseContainer = "List")
    @ApiResponses(value = {
            @ApiResponse(code = 401, message = "Don't have permission to administrate resources on this tenant"),
            @ApiResponse(code = 403, message = "Don't have admin permission"),
            @ApiResponse(code = 404, message = "tenant/namespace/topic doesn't exit"),
            @ApiResponse(code = 412, message = "Namespace name is not valid"),
            @ApiResponse(code = 500, message = "Internal server error")})
    public void getList(
            @Suspended final AsyncResponse asyncResponse,
            @ApiParam(value = "Specify the tenant", required = true)
            @PathParam("tenant") String tenant,
            @ApiParam(value = "Specify the namespace", required = true)
            @PathParam("namespace") String namespace) {
        try {
            validateNamespaceName(tenant, namespace);
            asyncResponse.resume(internalGetList());
        } catch (WebApplicationException wae) {
            asyncResponse.resume(wae);
        } catch (Exception e) {
            asyncResponse.resume(new RestException(e));
        }
    }

    @GET
    @Path("/{tenant}/{namespace}/partitioned")
    @ApiOperation(value = "Get the list of partitioned topics under a namespace.",
            response = String.class, responseContainer = "List")
    @ApiResponses(value = {
            @ApiResponse(code = 401, message = "Don't have permission to administrate resources on this tenant"),
            @ApiResponse(code = 403, message = "Don't have admin permission"),
            @ApiResponse(code = 404, message = "tenant/namespace/topic doesn't exit"),
            @ApiResponse(code = 412, message = "Namespace name is not valid"),
            @ApiResponse(code = 500, message = "Internal server error")})
    public List<String> getPartitionedTopicList(
            @ApiParam(value = "Specify the tenant", required = true)
            @PathParam("tenant") String tenant,
            @ApiParam(value = "Specify the namespace", required = true)
            @PathParam("namespace") String namespace) {
        validateNamespaceName(tenant, namespace);
        return internalGetPartitionedTopicList();
    }

    @GET
    @Path("/{tenant}/{namespace}/{topic}/permissions")
    @ApiOperation(value = "Get permissions on a topic.",
            notes = "Retrieve the effective permissions for a topic."
                    + " These permissions are defined by the permissions set at the"
                    + "namespace level combined (union) with any eventual specific permission set on the topic.")
    @ApiResponses(value = {
            @ApiResponse(code = 401, message = "Don't have permission to administrate resources on this tenant"),
            @ApiResponse(code = 403, message = "Don't have admin permission"),
            @ApiResponse(code = 404, message = "tenant/namespace/topic doesn't exit"),
            @ApiResponse(code = 412, message = "Topic name is not valid"),
            @ApiResponse(code = 500, message = "Internal server error")})
    public Map<String, Set<AuthAction>> getPermissionsOnTopic(
            @ApiParam(value = "Specify the tenant", required = true)
            @PathParam("tenant") String tenant,
            @ApiParam(value = "Specify the namespace", required = true)
            @PathParam("namespace") String namespace,
            @ApiParam(value = "Specify topic name", required = true)
            @PathParam("topic") @Encoded String encodedTopic) {
        validateTopicName(tenant, namespace, encodedTopic);
        return internalGetPermissionsOnTopic();
    }

    @POST
    @Path("/{tenant}/{namespace}/{topic}/permissions/{role}")
    @ApiOperation(value = "Grant a new permission to a role on a single topic.")
    @ApiResponses(value = {
            @ApiResponse(code = 307, message = "Current broker doesn't serve the namespace of this topic"),
            @ApiResponse(code = 401, message = "Don't have permission to administrate resources on this tenant"),
            @ApiResponse(code = 403, message = "Don't have admin permission"),
            @ApiResponse(code = 404, message = "tenant/namespace/topic doesn't exit"),
            @ApiResponse(code = 409, message = "Concurrent modification"),
            @ApiResponse(code = 412, message = "Topic name is not valid"),
            @ApiResponse(code = 500, message = "Internal server error") })
    public void grantPermissionsOnTopic(
            @ApiParam(value = "Specify the tenant", required = true)
            @PathParam("tenant") String tenant,
            @ApiParam(value = "Specify the namespace", required = true)
            @PathParam("namespace") String namespace,
            @ApiParam(value = "Specify topic name", required = true)
            @PathParam("topic") @Encoded String encodedTopic,
            @ApiParam(value = "Client role to which grant permissions", required = true)
            @PathParam("role") String role,
            @ApiParam(value = "Actions to be granted (produce,functions,consume)",
                    allowableValues = "produce,functions,consume")
                    Set<AuthAction> actions) {
        validateTopicName(tenant, namespace, encodedTopic);
        internalGrantPermissionsOnTopic(role, actions);
    }

    @DELETE
    @Path("/{tenant}/{namespace}/{topic}/permissions/{role}")
    @ApiOperation(value = "Revoke permissions on a topic.",
            notes = "Revoke permissions to a role on a single topic. If the permission was not set at the topic"
                    + "level, but rather at the namespace level,"
                    + " this operation will return an error (HTTP status code 412).")
    @ApiResponses(value = {
            @ApiResponse(code = 307, message = "Current broker doesn't serve the namespace of this topic"),
            @ApiResponse(code = 401, message = "Don't have permission to administrate resources on this tenant"),
            @ApiResponse(code = 403, message = "Don't have admin permission"),
            @ApiResponse(code = 404, message = "tenant/namespace/topic doesn't exit"),
            @ApiResponse(code = 412, message = "Permissions are not set at the topic level"),
            @ApiResponse(code = 500, message = "Internal server error")})
    public void revokePermissionsOnTopic(
            @ApiParam(value = "Specify the tenant", required = true)
            @PathParam("tenant") String tenant,
            @ApiParam(value = "Specify the namespace", required = true)
            @PathParam("namespace") String namespace,
            @ApiParam(value = "Specify topic name", required = true)
            @PathParam("topic") @Encoded String encodedTopic,
            @ApiParam(value = "Client role to which grant permissions", required = true)
            @PathParam("role") String role) {
        validateTopicName(tenant, namespace, encodedTopic);
        internalRevokePermissionsOnTopic(role);
    }

    @PUT
    @Path("/{tenant}/{namespace}/{topic}/partitions")
    @ApiOperation(value = "Create a partitioned topic.",
            notes = "It needs to be called before creating a producer on a partitioned topic.")
    @ApiResponses(value = {
            @ApiResponse(code = 307, message = "Current broker doesn't serve the namespace of this topic"),
            @ApiResponse(code = 401, message = "Don't have permission to administrate resources on this tenant"),
            @ApiResponse(code = 403, message = "Don't have admin permission"),
            @ApiResponse(code = 404, message = "Tenant does not exist"),
            @ApiResponse(code = 406, message = "The number of partitions should be more than 0 and"
                    + " less than or equal to maxNumPartitionsPerPartitionedTopic"),
            @ApiResponse(code = 409, message = "Partitioned topic already exist"),
            @ApiResponse(code = 412,
                    message = "Failed Reason : Name is invalid or Namespace does not have any clusters configured"),
            @ApiResponse(code = 500, message = "Internal server error"),
            @ApiResponse(code = 503, message = "Failed to validate global cluster configuration")
    })
    public void createPartitionedTopic(
            @Suspended final AsyncResponse asyncResponse,
            @ApiParam(value = "Specify the tenant", required = true)
            @PathParam("tenant") String tenant,
            @ApiParam(value = "Specify the namespace", required = true)
            @PathParam("namespace") String namespace,
            @ApiParam(value = "Specify topic name", required = true)
            @PathParam("topic") @Encoded String encodedTopic,
            @ApiParam(value = "The number of partitions for the topic",
                    required = true, type = "int", defaultValue = "0")
                    int numPartitions) {
        try {
            validateGlobalNamespaceOwnership(tenant, namespace);
            validatePartitionedTopicName(tenant, namespace, encodedTopic);
            validateAdminAccessForTenant(topicName.getTenant());
            internalCreatePartitionedTopic(asyncResponse, numPartitions);
        } catch (Exception e) {
            log.error("[{}] Failed to create partitioned topic {}", clientAppId(), topicName, e);
            resumeAsyncResponseExceptionally(asyncResponse, e);
        }
    }

    @PUT
    @Path("/{tenant}/{namespace}/{topic}")
    @ApiOperation(value = "Create a non-partitioned topic.",
            notes = "This is the only REST endpoint from which non-partitioned topics could be created.")
    @ApiResponses(value = {
            @ApiResponse(code = 307, message = "Current broker doesn't serve the namespace of this topic"),
            @ApiResponse(code = 401, message = "Don't have permission to administrate resources on this tenant"),
            @ApiResponse(code = 403, message = "Don't have admin permission"),
            @ApiResponse(code = 409, message = "Partitioned topic already exist"),
            @ApiResponse(code = 412,
                    message = "Failed Reason : Name is invalid or Namespace does not have any clusters configured"),
            @ApiResponse(code = 500, message = "Internal server error"),
            @ApiResponse(code = 503, message = "Failed to validate global cluster configuration")
    })
    public void createNonPartitionedTopic(
            @ApiParam(value = "Specify the tenant", required = true)
            @PathParam("tenant") String tenant,
            @ApiParam(value = "Specify the namespace", required = true)
            @PathParam("namespace") String namespace,
            @ApiParam(value = "Specify topic name", required = true)
            @PathParam("topic") @Encoded String encodedTopic,
            @ApiParam(value = "Is authentication required to perform this operation")
            @QueryParam("authoritative") @DefaultValue("false") boolean authoritative) {
        validateGlobalNamespaceOwnership(tenant, namespace);
        validateTopicName(tenant, namespace, encodedTopic);
        internalCreateNonPartitionedTopic(authoritative);
    }

    @GET
    @Path("/{tenant}/{namespace}/{topic}/offloadPolicies")
    @ApiOperation(value = "Get offload policies on a topic.")
    @ApiResponses(value = { @ApiResponse(code = 403, message = "Don't have admin permission"),
            @ApiResponse(code = 404, message = "Tenant or cluster or namespace or topic doesn't exist"),
            @ApiResponse(code = 500, message = "Internal server error"), })
    public void getOffloadPolicies(@Suspended final AsyncResponse asyncResponse,
                                                    @PathParam("tenant") String tenant,
                                                    @PathParam("namespace") String namespace,
                                                    @PathParam("topic") @Encoded String encodedTopic,
                                                    @QueryParam("applied") boolean applied) {
        validateTopicName(tenant, namespace, encodedTopic);
        preValidation();
        internalGetOffloadPolicies(applied).whenComplete((res, ex) -> {
            if (ex instanceof RestException) {
                log.error("Failed get offloadPolicies", ex);
                asyncResponse.resume(ex);
            } else if (ex != null) {
                log.error("Failed get offloadPolicies", ex);
                asyncResponse.resume(new RestException(ex));
            } else {
                asyncResponse.resume(res);
            }
        });
    }

    @POST
    @Path("/{tenant}/{namespace}/{topic}/offloadPolicies")
    @ApiOperation(value = "Set offload policies on a topic.")
    @ApiResponses(value = { @ApiResponse(code = 403, message = "Don't have admin permission"),
            @ApiResponse(code = 404, message = "Tenant or cluster or namespace or topic doesn't exist"), })
    public void setOffloadPolicies(@Suspended final AsyncResponse asyncResponse,
                                                    @PathParam("tenant") String tenant,
                                                    @PathParam("namespace") String namespace,
                                                    @PathParam("topic") @Encoded String encodedTopic,
                                                    @ApiParam(value = "Offload policies for the specified topic")
                                                            OffloadPolicies offloadPolicies) {
        validateTopicName(tenant, namespace, encodedTopic);
        validateAdminAccessForTenant(tenant);
<<<<<<< HEAD
        validatePoliciesReadOnlyAccess();
        checkTopicLevelPolicyEnable();
        if (topicName.isGlobal()) {
            validateGlobalNamespaceOwnership(namespaceName);
        }
        internalSetOffloadPolicies(offloadPolicies).whenComplete((res, ex)
                -> internalHandleResult(asyncResponse, res, ex, "Failed set offloadPolicies"));
=======
        internalSetOffloadPolicies(offloadPolicies).whenComplete((res, ex) -> {
            if (ex instanceof RestException) {
                log.error("Failed set offloadPolicies", ex);
                asyncResponse.resume(ex);
            } else if (ex != null) {
                log.error("Failed set offloadPolicies", ex);
                asyncResponse.resume(new RestException(ex));
            } else {
                asyncResponse.resume(Response.noContent().build());
            }
        });
>>>>>>> 0d52d0b1
    }

    @DELETE
    @Path("/{tenant}/{namespace}/{topic}/offloadPolicies")
    @ApiOperation(value = "Delete offload policies on a topic.")
    @ApiResponses(value = { @ApiResponse(code = 403, message = "Don't have admin permission"),
            @ApiResponse(code = 404, message = "Tenant or cluster or namespace or topic doesn't exist"), })
    public void removeOffloadPolicies(@Suspended final AsyncResponse asyncResponse,
                                      @PathParam("tenant") String tenant,
                                      @PathParam("namespace") String namespace,
                                      @PathParam("topic") @Encoded String encodedTopic) {
        validateTopicName(tenant, namespace, encodedTopic);
        preValidation();
        setOffloadPolicies(asyncResponse, tenant, namespace, encodedTopic, null);
    }

    @GET
    @Path("/{tenant}/{namespace}/{topic}/maxUnackedMessagesOnConsumer")
    @ApiOperation(value = "Get max unacked messages per consumer config on a topic.")
    @ApiResponses(value = { @ApiResponse(code = 403, message = "Don't have admin permission"),
            @ApiResponse(code = 404, message = "Tenant or cluster or namespace or topic doesn't exist"),
            @ApiResponse(code = 500, message = "Internal server error"), })
    public void getMaxUnackedMessagesOnConsumer(@Suspended final AsyncResponse asyncResponse,
                                                    @PathParam("tenant") String tenant,
                                                    @PathParam("namespace") String namespace,
                                                    @PathParam("topic") @Encoded String encodedTopic,
                                                    @QueryParam("applied") boolean applied) {
        validateTopicName(tenant, namespace, encodedTopic);
        preValidation();
        internalGetMaxUnackedMessagesOnConsumer(applied).whenComplete((res, ex) -> {
            if (ex instanceof RestException) {
                log.error("Failed get maxUnackedMessagesOnConsumer", ex);
                asyncResponse.resume(ex);
            } else if (ex != null) {
                log.error("Failed get maxUnackedMessagesOnConsumer", ex);
                asyncResponse.resume(new RestException(ex));
            } else {
                asyncResponse.resume(res);
            }
        });
    }

    @POST
    @Path("/{tenant}/{namespace}/{topic}/maxUnackedMessagesOnConsumer")
    @ApiOperation(value = "Set max unacked messages per consumer config on a topic.")
    @ApiResponses(value = { @ApiResponse(code = 403, message = "Don't have admin permission"),
            @ApiResponse(code = 404, message = "Tenant or cluster or namespace or topic doesn't exist"), })
    public void setMaxUnackedMessagesOnConsumer(
            @Suspended final AsyncResponse asyncResponse,
            @PathParam("tenant") String tenant,
            @PathParam("namespace") String namespace,
            @PathParam("topic") @Encoded String encodedTopic,
            @ApiParam(value = "Max unacked messages on consumer policies for the specified topic")
                    Integer maxUnackedNum) {
        validateTopicName(tenant, namespace, encodedTopic);
<<<<<<< HEAD
        validateAdminAccessForTenant(tenant);
        validatePoliciesReadOnlyAccess();
        checkTopicLevelPolicyEnable();
        if (topicName.isGlobal()) {
            validateGlobalNamespaceOwnership(namespaceName);
        }
        internalSetMaxUnackedMessagesOnConsumer(maxUnackedNum).whenComplete((res, ex)
                -> internalHandleResult(asyncResponse, res, ex, "Failed set MaxUnackedMessagesOnConsumer"));
=======
        preValidation();
        internalSetMaxUnackedMessagesOnConsumer(maxUnackedNum).whenComplete((res, ex) -> {
            if (ex instanceof RestException) {
                log.error("Failed set MaxUnackedMessagesOnConsumer", ex);
                asyncResponse.resume(ex);
            } else if (ex != null) {
                log.error("Failed set MaxUnackedMessagesOnConsumer", ex);
                asyncResponse.resume(new RestException(ex));
            } else {
                asyncResponse.resume(Response.noContent().build());
            }
        });
>>>>>>> 0d52d0b1
    }

    @GET
    @Path("/{tenant}/{namespace}/{topic}/deduplicationSnapshotInterval")
    @ApiOperation(value = "Get deduplicationSnapshotInterval config on a topic.")
    @ApiResponses(value = { @ApiResponse(code = 403, message = "Don't have admin permission"),
            @ApiResponse(code = 404, message = "Tenant or cluster or namespace or topic doesn't exist"),
            @ApiResponse(code = 500, message = "Internal server error"), })
    public void getDeduplicationSnapshotInterval(@Suspended final AsyncResponse asyncResponse,
                                                    @PathParam("tenant") String tenant,
                                                    @PathParam("namespace") String namespace,
                                                    @PathParam("topic") @Encoded String encodedTopic) {
        validateTopicName(tenant, namespace, encodedTopic);
        preValidation();
        TopicPolicies topicPolicies = getTopicPolicies(topicName).orElse(new TopicPolicies());
        if (topicPolicies.isDeduplicationSnapshotIntervalSecondsSet()) {
            asyncResponse.resume(topicPolicies.getDeduplicationSnapshotIntervalSeconds());
        } else {
            asyncResponse.resume(Response.noContent().build());
        }
    }

    @POST
    @Path("/{tenant}/{namespace}/{topic}/deduplicationSnapshotInterval")
    @ApiOperation(value = "Set deduplicationSnapshotInterval config on a topic.")
    @ApiResponses(value = { @ApiResponse(code = 403, message = "Don't have admin permission"),
            @ApiResponse(code = 404, message = "Tenant or cluster or namespace or topic doesn't exist"), })
    public void setDeduplicationSnapshotInterval(
            @Suspended final AsyncResponse asyncResponse,
            @PathParam("tenant") String tenant,
            @PathParam("namespace") String namespace,
            @PathParam("topic") @Encoded String encodedTopic,
            @ApiParam(value = "Interval to take deduplication snapshot for the specified topic")
                    Integer interval) {
        validateTopicName(tenant, namespace, encodedTopic);
        preValidation();
        if (topicName.isGlobal()) {
            validateGlobalNamespaceOwnership(namespaceName);
        }
        internalSetDeduplicationSnapshotInterval(interval).whenComplete((res, ex)
                -> internalHandleResult(asyncResponse, res, ex, "Failed set deduplicationSnapshotInterval"));
    }

    @DELETE
    @Path("/{tenant}/{namespace}/{topic}/deduplicationSnapshotInterval")
    @ApiOperation(value = "Delete deduplicationSnapshotInterval config on a topic.")
    @ApiResponses(value = { @ApiResponse(code = 403, message = "Don't have admin permission"),
            @ApiResponse(code = 404, message = "Tenant or cluster or namespace or topic doesn't exist"), })
    public void deleteDeduplicationSnapshotInterval(@Suspended final AsyncResponse asyncResponse,
                                                   @PathParam("tenant") String tenant,
                                                   @PathParam("namespace") String namespace,
                                                   @PathParam("topic") @Encoded String encodedTopic) {
        validateTopicName(tenant, namespace, encodedTopic);
        preValidation();
        internalSetDeduplicationSnapshotInterval(null).whenComplete((res, ex) -> {
            if (ex instanceof RestException) {
                log.error("Failed delete deduplicationSnapshotInterval", ex);
                asyncResponse.resume(ex);
            } else if (ex != null) {
                log.error("Failed delete deduplicationSnapshotInterval", ex);
                asyncResponse.resume(new RestException(ex));
            } else {
                asyncResponse.resume(Response.noContent().build());
            }
        });
    }

    @DELETE
    @Path("/{tenant}/{namespace}/{topic}/maxUnackedMessagesOnConsumer")
    @ApiOperation(value = "Delete max unacked messages per consumer config on a topic.")
    @ApiResponses(value = { @ApiResponse(code = 403, message = "Don't have admin permission"),
            @ApiResponse(code = 404, message = "Tenant or cluster or namespace or topic doesn't exist"), })
    public void deleteMaxUnackedMessagesOnConsumer(@Suspended final AsyncResponse asyncResponse,
                                                       @PathParam("tenant") String tenant,
                                                       @PathParam("namespace") String namespace,
                                                       @PathParam("topic") @Encoded String encodedTopic) {
        validateTopicName(tenant, namespace, encodedTopic);
        setMaxUnackedMessagesOnConsumer(asyncResponse, tenant, namespace, encodedTopic, null);
    }

    @GET
    @Path("/{tenant}/{namespace}/{topic}/inactiveTopicPolicies")
    @ApiOperation(value = "Get inactive topic policies on a topic.")
    @ApiResponses(value = { @ApiResponse(code = 403, message = "Don't have admin permission"),
            @ApiResponse(code = 404, message = "Tenant or cluster or namespace or topic doesn't exist"),
            @ApiResponse(code = 500, message = "Internal server error"), })
    public void getInactiveTopicPolicies(@Suspended final AsyncResponse asyncResponse,
                                         @PathParam("tenant") String tenant,
                                         @PathParam("namespace") String namespace,
                                         @PathParam("topic") @Encoded String encodedTopic,
                                         @QueryParam("applied") boolean applied) {
        validateTopicName(tenant, namespace, encodedTopic);
<<<<<<< HEAD
        internalGetInactiveTopicPolicies(applied).whenComplete((res, ex)
                -> internalHandleResult(asyncResponse, res, ex, "Failed get InactiveTopicPolicies"));
=======
        preValidation();
        internalGetInactiveTopicPolicies(applied).whenComplete((res, ex) -> {
            if (ex instanceof RestException) {
                log.error("Failed get InactiveTopicPolicies", ex);
                asyncResponse.resume(ex);
            } else if (ex != null) {
                log.error("Failed get InactiveTopicPolicies", ex);
                asyncResponse.resume(new RestException(ex));
            } else {
                asyncResponse.resume(res);
            }
        });
>>>>>>> 0d52d0b1
    }

    @POST
    @Path("/{tenant}/{namespace}/{topic}/inactiveTopicPolicies")
    @ApiOperation(value = "Set inactive topic policies on a topic.")
    @ApiResponses(value = { @ApiResponse(code = 403, message = "Don't have admin permission"),
            @ApiResponse(code = 404, message = "Tenant or cluster or namespace or topic doesn't exist"), })
    public void setInactiveTopicPolicies(@Suspended final AsyncResponse asyncResponse,
                                                @PathParam("tenant") String tenant,
                                                @PathParam("namespace") String namespace,
                                                @PathParam("topic") @Encoded String encodedTopic,
                                                @ApiParam(value = "inactive topic policies for the specified topic")
                                                        InactiveTopicPolicies inactiveTopicPolicies) {
        validateTopicName(tenant, namespace, encodedTopic);
<<<<<<< HEAD
        validateAdminAccessForTenant(tenant);
        validatePoliciesReadOnlyAccess();
        checkTopicLevelPolicyEnable();
        if (topicName.isGlobal()) {
            validateGlobalNamespaceOwnership(namespaceName);
        }
        internalSetInactiveTopicPolicies(inactiveTopicPolicies).whenComplete((res, ex)
                -> internalHandleResult(asyncResponse, res, ex, "Failed set InactiveTopicPolicies"));
=======
        preValidation();
        internalSetInactiveTopicPolicies(inactiveTopicPolicies).whenComplete((res, ex) -> {
            if (ex instanceof RestException) {
                log.error("Failed set InactiveTopicPolicies", ex);
                asyncResponse.resume(ex);
            } else if (ex != null) {
                log.error("Failed set InactiveTopicPolicies", ex);
                asyncResponse.resume(new RestException(ex));
            } else {
                asyncResponse.resume(Response.noContent().build());
            }
        });
>>>>>>> 0d52d0b1
    }

    @DELETE
    @Path("/{tenant}/{namespace}/{topic}/inactiveTopicPolicies")
    @ApiOperation(value = "Delete inactive topic policies on a topic.")
    @ApiResponses(value = { @ApiResponse(code = 403, message = "Don't have admin permission"),
            @ApiResponse(code = 404, message = "Tenant or cluster or namespace or topic doesn't exist"), })
    public void deleteInactiveTopicPolicies(@Suspended final AsyncResponse asyncResponse,
                                                       @PathParam("tenant") String tenant,
                                                       @PathParam("namespace") String namespace,
                                                       @PathParam("topic") @Encoded String encodedTopic) {
        validateTopicName(tenant, namespace, encodedTopic);
        setInactiveTopicPolicies(asyncResponse, tenant, namespace, encodedTopic, null);
    }

    @GET
    @Path("/{tenant}/{namespace}/{topic}/maxUnackedMessagesOnSubscription")
    @ApiOperation(value = "Get max unacked messages per subscription config on a topic.")
    @ApiResponses(value = { @ApiResponse(code = 403, message = "Don't have admin permission"),
            @ApiResponse(code = 404, message = "Tenant or cluster or namespace or topic doesn't exist"),
            @ApiResponse(code = 500, message = "Internal server error"), })
    public void getMaxUnackedMessagesOnSubscription(@Suspended final AsyncResponse asyncResponse,
                                                    @PathParam("tenant") String tenant,
                                                    @PathParam("namespace") String namespace,
                                                    @PathParam("topic") @Encoded String encodedTopic,
                                                    @QueryParam("applied") boolean applied) {
        validateTopicName(tenant, namespace, encodedTopic);
<<<<<<< HEAD
        internalGetMaxUnackedMessagesOnSubscription(applied).whenComplete((res, ex)
                -> internalHandleResult(asyncResponse, res, ex, "Failed get maxUnackedMessagesOnSubscription"));
=======
        preValidation();
        TopicPolicies topicPolicies = getTopicPolicies(topicName).orElse(new TopicPolicies());
        if (topicPolicies.isMaxUnackedMessagesOnSubscriptionSet()) {
            asyncResponse.resume(topicPolicies.getMaxUnackedMessagesOnSubscription());
        } else {
            asyncResponse.resume(Response.noContent().build());
        }
>>>>>>> 0d52d0b1
    }

    @POST
    @Path("/{tenant}/{namespace}/{topic}/maxUnackedMessagesOnSubscription")
    @ApiOperation(value = "Set max unacked messages per subscription config on a topic.")
    @ApiResponses(value = { @ApiResponse(code = 403, message = "Don't have admin permission"),
            @ApiResponse(code = 404, message = "Tenant or cluster or namespace or topic doesn't exist"), })
    public void setMaxUnackedMessagesOnSubscription(
            @Suspended final AsyncResponse asyncResponse,
            @PathParam("tenant") String tenant,
            @PathParam("namespace") String namespace,
            @PathParam("topic") @Encoded String encodedTopic,
            @ApiParam(value = "Max unacked messages on subscription policies for the specified topic")
                    Integer maxUnackedNum) {
        validateTopicName(tenant, namespace, encodedTopic);
<<<<<<< HEAD
        validateAdminAccessForTenant(tenant);
        validatePoliciesReadOnlyAccess();
        checkTopicLevelPolicyEnable();
        if (topicName.isGlobal()) {
            validateGlobalNamespaceOwnership(namespaceName);
        }
        internalSetMaxUnackedMessagesOnSubscription(maxUnackedNum).whenComplete((res, ex)
                -> internalHandleResult(asyncResponse, res, ex, "Failed set MaxUnackedMessagesOnSubscription"));
=======
        preValidation();
        internalSetMaxUnackedMessagesOnSubscription(maxUnackedNum).whenComplete((res, ex) -> {
            if (ex instanceof RestException) {
                log.error("Failed set MaxUnackedMessagesOnSubscription", ex);
                asyncResponse.resume(ex);
            } else if (ex != null) {
                log.error("Failed set MaxUnackedMessagesOnSubscription", ex);
                asyncResponse.resume(new RestException(ex));
            } else {
                asyncResponse.resume(Response.noContent().build());
            }
        });
>>>>>>> 0d52d0b1
    }



    @DELETE
    @Path("/{tenant}/{namespace}/{topic}/maxUnackedMessagesOnSubscription")
    @ApiOperation(value = "Delete max unacked messages per subscription config on a topic.")
    @ApiResponses(value = { @ApiResponse(code = 403, message = "Don't have admin permission"),
            @ApiResponse(code = 404, message = "Tenant or cluster or namespace or topic doesn't exist"), })
    public void deleteMaxUnackedMessagesOnSubscription(@Suspended final AsyncResponse asyncResponse,
                                                       @PathParam("tenant") String tenant,
                                                       @PathParam("namespace") String namespace,
                                                       @PathParam("topic") @Encoded String encodedTopic) {
        validateTopicName(tenant, namespace, encodedTopic);
        setMaxUnackedMessagesOnSubscription(asyncResponse, tenant, namespace, encodedTopic, null);
    }

    @GET
    @Path("/{tenant}/{namespace}/{topic}/delayedDelivery")
    @ApiOperation(value = "Get delayed delivery messages config on a topic.")
    @ApiResponses(value = { @ApiResponse(code = 403, message = "Don't have admin permission"),
            @ApiResponse(code = 404, message = "Tenant or cluster or namespace or topic doesn't exist"),
            @ApiResponse(code = 500, message = "Internal server error"), })
    public void getDelayedDeliveryPolicies(@Suspended final AsyncResponse asyncResponse,
                                           @PathParam("tenant") String tenant,
                                           @PathParam("namespace") String namespace,
                                           @PathParam("topic") @Encoded String encodedTopic,
                                           @QueryParam("applied") boolean applied) {
        validateTopicName(tenant, namespace, encodedTopic);
        preValidation();
        internalGetDelayedDeliveryPolicies(applied).whenComplete((res, ex) -> {
            if (ex instanceof RestException) {
                log.error("Failed get DelayedDeliveryPolicies", ex);
                asyncResponse.resume(ex);
            } else if (ex != null) {
                log.error("Failed get DelayedDeliveryPolicies", ex);
                asyncResponse.resume(new RestException(ex));
            } else {
                asyncResponse.resume(res);
            }
        });
    }

    @POST
    @Path("/{tenant}/{namespace}/{topic}/delayedDelivery")
    @ApiOperation(value = "Set delayed delivery messages config on a topic.")
    @ApiResponses(value = { @ApiResponse(code = 403, message = "Don't have admin permission"),
            @ApiResponse(code = 404, message = "Tenant or cluster or namespace or topic doesn't exist"), })
    public void setDelayedDeliveryPolicies(
            @Suspended final AsyncResponse asyncResponse,
            @PathParam("tenant") String tenant,
            @PathParam("namespace") String namespace,
            @PathParam("topic") @Encoded String encodedTopic,
            @ApiParam(value = "Delayed delivery policies for the specified topic")
                    DelayedDeliveryPolicies deliveryPolicies) {
        validateTopicName(tenant, namespace, encodedTopic);
        preValidation();
        internalSetDelayedDeliveryPolicies(asyncResponse, deliveryPolicies);
    }



    @DELETE
    @Path("/{tenant}/{namespace}/{topic}/delayedDelivery")
    @ApiOperation(value = "Set delayed delivery messages config on a topic.")
    @ApiResponses(value = { @ApiResponse(code = 403, message = "Don't have admin permission"),
            @ApiResponse(code = 404, message = "Tenant or cluster or namespace or topic doesn't exist"), })
    public void deleteDelayedDeliveryPolicies(@Suspended final AsyncResponse asyncResponse,
                                              @PathParam("tenant") String tenant,
                                              @PathParam("namespace") String namespace,
                                              @PathParam("topic") @Encoded String encodedTopic) {
        validateTopicName(tenant, namespace, encodedTopic);
        setDelayedDeliveryPolicies(asyncResponse, tenant, namespace, encodedTopic, null);
    }

    /**
     * It updates number of partitions of an existing non-global partitioned topic. It requires partitioned-topic to be
     * already exist and number of new partitions must be greater than existing number of partitions. Decrementing
     * number of partitions requires deletion of topic which is not supported.
     *
     * Already created partitioned producers and consumers can't see newly created partitions and it requires to
     * recreate them at application so, newly created producers and consumers can connect to newly added partitions as
     * well. Therefore, it can violate partition ordering at producers until all producers are restarted at application.
     *
     * @param tenant
     * @param namespace
     * @param encodedTopic
     * @param numPartitions
     */
    @POST
    @Path("/{tenant}/{namespace}/{topic}/partitions")
    @ApiOperation(value = "Increment partitions of an existing partitioned topic.",
            notes = "It only increments partitions of existing non-global partitioned-topic")
    @ApiResponses(value = {
            @ApiResponse(code = 307, message = "Current broker doesn't serve the namespace of this topic"),
            @ApiResponse(code = 401,
                    message = "Don't have permission to adminisActions to be grantedtrate resources on this tenant"),
            @ApiResponse(code = 403, message = "Don't have admin permission"),
            @ApiResponse(code = 404, message = "Tenant does not exist"),
            @ApiResponse(code = 406, message = "The number of partitions should be more than 0 and"
                    + " less than or equal to maxNumPartitionsPerPartitionedTopic"),
            @ApiResponse(code = 409, message = "Partitioned topic does not exist"),
            @ApiResponse(code = 412, message = "Partitioned topic name is invalid"),
            @ApiResponse(code = 500, message = "Internal server error")
    })
    public void updatePartitionedTopic(
            @ApiParam(value = "Specify the tenant", required = true)
            @PathParam("tenant") String tenant,
            @ApiParam(value = "Specify the namespace", required = true)
            @PathParam("namespace") String namespace,
            @ApiParam(value = "Specify topic name", required = true)
            @PathParam("topic") @Encoded String encodedTopic,
            @QueryParam("updateLocalTopicOnly") @DefaultValue("false") boolean updateLocalTopicOnly,
            @ApiParam(value = "Is authentication required to perform this operation")
            @QueryParam("authoritative") @DefaultValue("false") boolean authoritative,
            @ApiParam(value = "The number of partitions for the topic",
                    required = true, type = "int", defaultValue = "0")
                    int numPartitions) {
        validatePartitionedTopicName(tenant, namespace, encodedTopic);
        validatePartitionedTopicMetadata(tenant, namespace, encodedTopic);
        internalUpdatePartitionedTopic(numPartitions, updateLocalTopicOnly, authoritative);
    }


    @POST
    @Path("/{tenant}/{namespace}/{topic}/createMissedPartitions")
    @ApiOperation(value = "Create missed partitions of an existing partitioned topic.")
    @ApiResponses(value = {
            @ApiResponse(code = 307, message = "Current broker doesn't serve the namespace of this topic"),
            @ApiResponse(code = 401, message =
                    "Don't have permission to adminisActions to be grantedtrate resources on this tenant"),
            @ApiResponse(code = 403, message = "Don't have admin permission"),
            @ApiResponse(code = 404, message = "Tenant does not exist"),
            @ApiResponse(code = 409, message = "Partitioned topic does not exist"),
            @ApiResponse(code = 412, message = "Partitioned topic name is invalid"),
            @ApiResponse(code = 500, message = "Internal server error")
    })
    public void createMissedPartitions(
            @Suspended final AsyncResponse asyncResponse,
            @ApiParam(value = "Specify the tenant", required = true)
            @PathParam("tenant") String tenant,
            @ApiParam(value = "Specify the namespace", required = true)
            @PathParam("namespace") String namespace,
            @ApiParam(value = "Specify topic name", required = true)
            @PathParam("topic") @Encoded String encodedTopic) {

        try {
            validatePartitionedTopicName(tenant, namespace, encodedTopic);
            internalCreateMissedPartitions(asyncResponse);
        } catch (Exception e) {
            resumeAsyncResponseExceptionally(asyncResponse, e);
        }
    }

    @GET
    @Path("/{tenant}/{namespace}/{topic}/partitions")
    @ApiOperation(value = "Get partitioned topic metadata.")
    @ApiResponses(value = {
            @ApiResponse(code = 307, message = "Current broker doesn't serve the namespace of this topic"),
            @ApiResponse(code = 401, message = "Don't have permission to administrate resources on this tenant"),
            @ApiResponse(code = 403, message = "Don't have admin permission"),
            @ApiResponse(code = 404, message = "Tenant does not exist"),
            @ApiResponse(code = 409, message = "Concurrent modification"),
            @ApiResponse(code = 412, message = "Partitioned topic name is invalid"),
            @ApiResponse(code = 500, message = "Internal server error")
    })
    public PartitionedTopicMetadata getPartitionedMetadata(
            @ApiParam(value = "Specify the tenant", required = true)
            @PathParam("tenant") String tenant,
            @ApiParam(value = "Specify the namespace", required = true)
            @PathParam("namespace") String namespace,
            @ApiParam(value = "Specify topic name", required = true)
            @PathParam("topic") @Encoded String encodedTopic,
            @ApiParam(value = "Is authentication required to perform this operation")
            @QueryParam("authoritative") @DefaultValue("false") boolean authoritative,
            @ApiParam(value = "Is check configuration required to automatically create topic")
            @QueryParam("checkAllowAutoCreation") @DefaultValue("false") boolean checkAllowAutoCreation) {
        validateTopicName(tenant, namespace, encodedTopic);
        validateTopicExistedAndCheckAllowAutoCreation(tenant, namespace, encodedTopic, checkAllowAutoCreation);
        return internalGetPartitionedMetadata(authoritative, checkAllowAutoCreation);
    }

    @DELETE
    @Path("/{tenant}/{namespace}/{topic}/partitions")
    @ApiOperation(value = "Delete a partitioned topic.",
            notes = "It will also delete all the partitions of the topic if it exists.")
    @ApiResponses(value = {
            @ApiResponse(code = 307, message = "Current broker doesn't serve the namespace of this topic"),
            @ApiResponse(code = 401, message = "Don't have permission to administrate resources on this tenant"),
            @ApiResponse(code = 403, message = "Don't have admin permission"),
            @ApiResponse(code = 404, message = "Partitioned topic does not exist"),
            @ApiResponse(code = 409, message = "Concurrent modification"),
            @ApiResponse(code = 412, message = "Partitioned topic name is invalid"),
            @ApiResponse(code = 500, message = "Internal server error")
    })
    public void deletePartitionedTopic(
            @Suspended final AsyncResponse asyncResponse,
            @ApiParam(value = "Specify the tenant", required = true)
            @PathParam("tenant") String tenant,
            @ApiParam(value = "Specify the namespace", required = true)
            @PathParam("namespace") String namespace,
            @ApiParam(value = "Specify topic name", required = true)
            @PathParam("topic") @Encoded String encodedTopic,
            @ApiParam(value = "Stop all producer/consumer/replicator and delete topic forcefully",
                    defaultValue = "false", type = "boolean")
            @QueryParam("force") @DefaultValue("false") boolean force,
            @ApiParam(value = "Is authentication required to perform this operation")
            @QueryParam("authoritative") @DefaultValue("false") boolean authoritative,
            @ApiParam(value = "Delete the topic's schema storage")
            @QueryParam("deleteSchema") @DefaultValue("false") boolean deleteSchema) {
        try {
            validatePartitionedTopicName(tenant, namespace, encodedTopic);
            internalDeletePartitionedTopic(asyncResponse, authoritative, force, deleteSchema);
        } catch (WebApplicationException wae) {
            asyncResponse.resume(wae);
        } catch (Exception e) {
            asyncResponse.resume(new RestException(e));
        }
    }

    @PUT
    @Path("/{tenant}/{namespace}/{topic}/unload")
    @ApiOperation(value = "Unload a topic")
    @ApiResponses(value = {
            @ApiResponse(code = 401, message = "Don't have permission to administrate resources on this tenant"),
            @ApiResponse(code = 403, message = "Don't have admin permission"),
            @ApiResponse(code = 404, message = "Topic does not exist"),
            @ApiResponse(code = 409, message = "Concurrent modification"),
            @ApiResponse(code = 412, message = "Topic name is not valid or can't find owner for topic"),
            @ApiResponse(code = 500, message = "Internal server error"),
            @ApiResponse(code = 503, message = "Failed to validate global cluster configuration") })
    public void unloadTopic(
            @Suspended final AsyncResponse asyncResponse,
            @ApiParam(value = "Specify the tenant", required = true)
            @PathParam("tenant") String tenant,
            @ApiParam(value = "Specify the namespace", required = true)
            @PathParam("namespace") String namespace,
            @ApiParam(value = "Specify topic name", required = true)
            @PathParam("topic") @Encoded String encodedTopic,
            @ApiParam(value = "Is authentication required to perform this operation")
            @QueryParam("authoritative") @DefaultValue("false") boolean authoritative) {
        try {
            validateTopicName(tenant, namespace, encodedTopic);
            internalUnloadTopic(asyncResponse, authoritative);
        } catch (WebApplicationException wae) {
            asyncResponse.resume(wae);
        } catch (Exception e) {
            asyncResponse.resume(new RestException(e));
        }
    }

    @DELETE
    @Path("/{tenant}/{namespace}/{topic}")
    @ApiOperation(value = "Delete a topic.",
            notes = "The topic cannot be deleted if delete is not forcefully and there's any active "
                    + "subscription or producer connected to the it. "
                    + "Force delete ignores connected clients and deletes topic by explicitly closing them.")
    @ApiResponses(value = {
            @ApiResponse(code = 307, message = "Current broker doesn't serve the namespace of this topic"),
            @ApiResponse(code = 401, message = "Don't have permission to administrate resources on this tenant"),
            @ApiResponse(code = 403, message = "Don't have admin permission"),
            @ApiResponse(code = 404, message = "Topic does not exist"),
            @ApiResponse(code = 412, message = "Topic has active producers/subscriptions"),
            @ApiResponse(code = 500, message = "Internal server error")})
    public void deleteTopic(
            @ApiParam(value = "Specify the tenant", required = true)
            @PathParam("tenant") String tenant,
            @ApiParam(value = "Specify the namespace", required = true)
            @PathParam("namespace") String namespace,
            @ApiParam(value = "Specify topic name", required = true)
            @PathParam("topic") @Encoded String encodedTopic,
            @ApiParam(value = "Stop all producer/consumer/replicator and delete topic forcefully",
                    defaultValue = "false", type = "boolean")
            @QueryParam("force") @DefaultValue("false") boolean force,
            @ApiParam(value = "Is authentication required to perform this operation")
            @QueryParam("authoritative") @DefaultValue("false") boolean authoritative,
            @ApiParam(value = "Delete the topic's schema storage")
            @QueryParam("deleteSchema") @DefaultValue("false") boolean deleteSchema) {
        validateTopicName(tenant, namespace, encodedTopic);
        internalDeleteTopic(authoritative, force, deleteSchema);
    }

    @GET
    @Path("/{tenant}/{namespace}/{topic}/subscriptions")
    @ApiOperation(value = "Get the list of persistent subscriptions for a given topic.")
    @ApiResponses(value = {
            @ApiResponse(code = 307, message = "Current broker doesn't serve the namespace of this topic"),
            @ApiResponse(code = 401, message = "Don't have permission to administrate resources on this tenant"),
            @ApiResponse(code = 403, message = "Don't have admin permission"),
            @ApiResponse(code = 404, message = "Topic does not exist"),
            @ApiResponse(code = 412, message = "Topic name is not valid"),
            @ApiResponse(code = 500, message = "Internal server error"),
            @ApiResponse(code = 503, message = "Failed to validate global cluster configuration"),
    })
    public void getSubscriptions(
            @Suspended final AsyncResponse asyncResponse,
            @ApiParam(value = "Specify the tenant", required = true)
            @PathParam("tenant") String tenant,
            @ApiParam(value = "Specify the namespace", required = true)
            @PathParam("namespace") String namespace,
            @ApiParam(value = "Specify topic name", required = true)
            @PathParam("topic") @Encoded String encodedTopic,
            @ApiParam(value = "Is authentication required to perform this operation")
            @QueryParam("authoritative") @DefaultValue("false") boolean authoritative) {
        try {
            validateTopicName(tenant, namespace, encodedTopic);
            internalGetSubscriptions(asyncResponse, authoritative);
        } catch (WebApplicationException wae) {
            asyncResponse.resume(wae);
        } catch (Exception e) {
            asyncResponse.resume(new RestException(e));
        }
    }

    @GET
    @Path("{tenant}/{namespace}/{topic}/stats")
    @ApiOperation(value = "Get the stats for the topic.")
    @ApiResponses(value = {
            @ApiResponse(code = 307, message = "Current broker doesn't serve the namespace of this topic"),
            @ApiResponse(code = 401, message = "Don't have permission to administrate resources on this tenant"),
            @ApiResponse(code = 403, message = "Don't have admin permission"),
            @ApiResponse(code = 404, message = "Topic does not exist"),
            @ApiResponse(code = 412, message = "Topic name is not valid"),
            @ApiResponse(code = 500, message = "Internal server error"),
            @ApiResponse(code = 503, message = "Failed to validate global cluster configuration") })
    public TopicStats getStats(
            @ApiParam(value = "Specify the tenant", required = true)
            @PathParam("tenant") String tenant,
            @ApiParam(value = "Specify the namespace", required = true)
            @PathParam("namespace") String namespace,
            @ApiParam(value = "Specify topic name", required = true)
            @PathParam("topic") @Encoded String encodedTopic,
            @ApiParam(value = "Is authentication required to perform this operation")
            @QueryParam("authoritative") @DefaultValue("false") boolean authoritative,
            @ApiParam(value = "If return precise backlog or imprecise backlog")
            @QueryParam("getPreciseBacklog") @DefaultValue("false") boolean getPreciseBacklog,
            @ApiParam(value = "If return backlog size for each subscription, require locking on ledger so be careful "
                    + "not to use when there's heavy traffic.")
            @QueryParam("subscriptionBacklogSize") @DefaultValue("false") boolean subscriptionBacklogSize) {
        validateTopicName(tenant, namespace, encodedTopic);
        return internalGetStats(authoritative, getPreciseBacklog, subscriptionBacklogSize);
    }

    @GET
    @Path("{tenant}/{namespace}/{topic}/internalStats")
    @ApiOperation(value = "Get the internal stats for the topic.")
    @ApiResponses(value = {
            @ApiResponse(code = 307, message = "Current broker doesn't serve the namespace of this topic"),
            @ApiResponse(code = 401, message = "Don't have permission to administrate resources on this tenant"),
            @ApiResponse(code = 403, message = "Don't have admin permission"),
            @ApiResponse(code = 404, message = "Topic does not exist"),
            @ApiResponse(code = 412, message = "Topic name is not valid"),
            @ApiResponse(code = 500, message = "Internal server error"),
            @ApiResponse(code = 503, message = "Failed to validate global cluster configuration") })
    public PersistentTopicInternalStats getInternalStats(
            @ApiParam(value = "Specify the tenant", required = true)
            @PathParam("tenant") String tenant,
            @ApiParam(value = "Specify the namespace", required = true)
            @PathParam("namespace") String namespace,
            @ApiParam(value = "Specify topic name", required = true)
            @PathParam("topic") @Encoded String encodedTopic,
            @ApiParam(value = "Is authentication required to perform this operation")
            @QueryParam("authoritative") @DefaultValue("false") boolean authoritative,
            @QueryParam("metadata") @DefaultValue("false") boolean metadata) {
        validateTopicName(tenant, namespace, encodedTopic);
        return internalGetInternalStats(authoritative, metadata);
    }

    @GET
    @Path("{tenant}/{namespace}/{topic}/internal-info")
    @ApiOperation(value = "Get the stored topic metadata.")
    @ApiResponses(value = {
            @ApiResponse(code = 401, message = "Don't have permission to administrate resources on this tenant"),
            @ApiResponse(code = 403, message = "Don't have admin permission"),
            @ApiResponse(code = 404, message = "Topic does not exist"),
            @ApiResponse(code = 412, message = "Topic name is not valid"),
            @ApiResponse(code = 500, message = "Internal server error"),
            @ApiResponse(code = 503, message = "Failed to validate global cluster configuration")})
    public void getManagedLedgerInfo(
            @ApiParam(value = "Specify the tenant", required = true)
            @PathParam("tenant") String tenant,
            @ApiParam(value = "Specify the namespace", required = true)
            @PathParam("namespace") String namespace,
            @ApiParam(value = "Is authentication required to perform this operation")
            @QueryParam("authoritative") @DefaultValue("false") boolean authoritative,
            @ApiParam(value = "Specify topic name", required = true)
            @PathParam("topic")
            @Encoded String encodedTopic, @Suspended AsyncResponse asyncResponse) {
        validateTopicName(tenant, namespace, encodedTopic);
        internalGetManagedLedgerInfo(asyncResponse, authoritative);
    }

    @GET
    @Path("{tenant}/{namespace}/{topic}/partitioned-stats")
    @ApiOperation(value = "Get the stats for the partitioned topic.")
    @ApiResponses(value = {
            @ApiResponse(code = 307, message = "Current broker doesn't serve the namespace of this topic"),
            @ApiResponse(code = 401, message = "Don't have permission to administrate resources on this tenant"),
            @ApiResponse(code = 403, message = "Don't have admin permission"),
            @ApiResponse(code = 404, message = "Topic does not exist"),
            @ApiResponse(code = 412, message = "Partitioned topic name is invalid"),
            @ApiResponse(code = 500, message = "Internal server error"),
            @ApiResponse(code = 503, message = "Failed to validate global cluster configuration")
    })
    public void getPartitionedStats(
            @Suspended final AsyncResponse asyncResponse,
            @ApiParam(value = "Specify the tenant", required = true)
            @PathParam("tenant") String tenant,
            @ApiParam(value = "Specify the namespace", required = true)
            @PathParam("namespace") String namespace,
            @ApiParam(value = "Specify topic name", required = true)
            @PathParam("topic") @Encoded String encodedTopic,
            @ApiParam(value = "Get per partition stats")
            @QueryParam("perPartition") @DefaultValue("true") boolean perPartition,
            @ApiParam(value = "Is authentication required to perform this operation")
            @QueryParam("authoritative") @DefaultValue("false") boolean authoritative,
            @ApiParam(value = "If return precise backlog or imprecise backlog")
            @QueryParam("getPreciseBacklog") @DefaultValue("false") boolean getPreciseBacklog,
            @ApiParam(value = "If return backlog size for each subscription, require locking on ledger so be careful "
                    + "not to use when there's heavy traffic.")
            @QueryParam("subscriptionBacklogSize") @DefaultValue("false") boolean subscriptionBacklogSize) {
        try {
            validatePartitionedTopicName(tenant, namespace, encodedTopic);
            internalGetPartitionedStats(asyncResponse, authoritative, perPartition, getPreciseBacklog,
                    subscriptionBacklogSize);
        } catch (WebApplicationException wae) {
            asyncResponse.resume(wae);
        } catch (Exception e) {
            asyncResponse.resume(new RestException(e));
        }
    }

    @GET
    @Path("{tenant}/{namespace}/{topic}/partitioned-internalStats")
    @ApiOperation(hidden = true, value = "Get the stats-internal for the partitioned topic.")
    @ApiResponses(value = {
            @ApiResponse(code = 307, message = "Current broker doesn't serve the namespace of this topic"),
            @ApiResponse(code = 401, message = "Don't have permission to administrate resources on this tenant"),
            @ApiResponse(code = 403, message = "Don't have admin permission"),
            @ApiResponse(code = 404, message = "Topic does not exist"),
            @ApiResponse(code = 412, message = "Topic name is not valid"),
            @ApiResponse(code = 500, message = "Internal server error"),
            @ApiResponse(code = 503, message = "Failed to validate global cluster configuration") })
    public void getPartitionedStatsInternal(
            @Suspended final AsyncResponse asyncResponse,
            @ApiParam(value = "Specify the tenant", required = true)
            @PathParam("tenant") String tenant,
            @ApiParam(value = "Specify the namespace", required = true)
            @PathParam("namespace") String namespace,
            @ApiParam(value = "Specify topic name", required = true)
            @PathParam("topic") @Encoded String encodedTopic,
            @ApiParam(value = "Is authentication required to perform this operation")
            @QueryParam("authoritative") @DefaultValue("false") boolean authoritative) {
        try {
            validateTopicName(tenant, namespace, encodedTopic);
            internalGetPartitionedStatsInternal(asyncResponse, authoritative);
        } catch (WebApplicationException wae) {
            asyncResponse.resume(wae);
        } catch (Exception e) {
            asyncResponse.resume(new RestException(e));
        }
    }

    @DELETE
    @Path("/{tenant}/{namespace}/{topic}/subscription/{subName}")
    @ApiOperation(value = "Delete a subscription.",
            notes = "The subscription cannot be deleted if delete is not forcefully and"
                    + " there are any active consumers attached to it. "
                    + "Force delete ignores connected consumers and deletes subscription by explicitly closing them.")
    @ApiResponses(value = {
            @ApiResponse(code = 307, message = "Current broker doesn't serve the namespace of this topic"),
            @ApiResponse(code = 401, message = "Don't have permission to administrate resources on this tenant"),
            @ApiResponse(code = 403, message = "Don't have admin permission"),
            @ApiResponse(code = 404, message = "Topic does not exist"),
            @ApiResponse(code = 412, message = "Subscription has active consumers"),
            @ApiResponse(code = 500, message = "Internal server error"),
            @ApiResponse(code = 503, message = "Failed to validate global cluster configuration")})
    public void deleteSubscription(
            @Suspended final AsyncResponse asyncResponse,
            @ApiParam(value = "Specify the tenant", required = true)
            @PathParam("tenant") String tenant,
            @ApiParam(value = "Specify the namespace", required = true)
            @PathParam("namespace") String namespace,
            @ApiParam(value = "Specify topic name", required = true)
            @PathParam("topic") @Encoded String encodedTopic,
            @ApiParam(value = "Subscription to be deleted")
            @PathParam("subName") String encodedSubName,
            @ApiParam(value = "Disconnect and close all consumers and delete subscription forcefully",
                    defaultValue = "false", type = "boolean")
            @QueryParam("force") @DefaultValue("false") boolean force,
            @ApiParam(value = "Is authentication required to perform this operation")
            @QueryParam("authoritative") @DefaultValue("false") boolean authoritative) {
        try {
            validateTopicName(tenant, namespace, encodedTopic);
            internalDeleteSubscription(asyncResponse, decode(encodedSubName), authoritative, force);
        } catch (WebApplicationException wae) {
            asyncResponse.resume(wae);
        } catch (Exception e) {
            asyncResponse.resume(new RestException(e));
        }
    }

    @POST
    @Path("/{tenant}/{namespace}/{topic}/subscription/{subName}/skip_all")
    @ApiOperation(value = "Skip all messages on a topic subscription.",
            notes = "Completely clears the backlog on the subscription.")
    @ApiResponses(value = {
            @ApiResponse(code = 307, message = "Current broker doesn't serve the namespace of this topic"),
            @ApiResponse(code = 401, message = "Don't have permission to administrate resources on this tenant or"
                    + "subscriber is not authorized to access this operation"),
            @ApiResponse(code = 403, message = "Don't have admin permission"),
            @ApiResponse(code = 404, message = "Topic or subscription does not exist"),
            @ApiResponse(code = 405, message = "Operation not allowed on non-persistent topic"),
            @ApiResponse(code = 412, message = "Can't find owner for topic"),
            @ApiResponse(code = 500, message = "Internal server error"),
            @ApiResponse(code = 503, message = "Failed to validate global cluster configuration")})
    public void skipAllMessages(
            @Suspended final AsyncResponse asyncResponse,
            @ApiParam(value = "Specify the tenant", required = true)
            @PathParam("tenant") String tenant,
            @ApiParam(value = "Specify the namespace", required = true)
            @PathParam("namespace") String namespace,
            @ApiParam(value = "Specify topic name", required = true)
            @PathParam("topic") @Encoded String encodedTopic,
            @ApiParam(value = "Name of subscription")
            @PathParam("subName") String encodedSubName,
            @ApiParam(value = "Is authentication required to perform this operation")
            @QueryParam("authoritative") @DefaultValue("false") boolean authoritative) {
        try {
            validateTopicName(tenant, namespace, encodedTopic);
            internalSkipAllMessages(asyncResponse, decode(encodedSubName), authoritative);
        } catch (WebApplicationException wae) {
            asyncResponse.resume(wae);
        } catch (Exception e) {
            asyncResponse.resume(new RestException(e));
        }
    }

    @POST
    @Path("/{tenant}/{namespace}/{topic}/subscription/{subName}/skip/{numMessages}")
    @ApiOperation(value = "Skipping messages on a topic subscription.")
    @ApiResponses(value = {
            @ApiResponse(code = 307, message = "Current broker doesn't serve the namespace of this topic"),
            @ApiResponse(code = 401, message = "Don't have permission to administrate resources on this tenant"),
            @ApiResponse(code = 403, message = "Don't have admin permission"),
            @ApiResponse(code = 404, message = "Topic or subscription does not exist"),
            @ApiResponse(code = 405, message = "Skipping messages on a partitioned topic is not allowed"),
            @ApiResponse(code = 500, message = "Internal server error"),
            @ApiResponse(code = 503, message = "Failed to validate global cluster configuration")
    })
    public void skipMessages(
            @ApiParam(value = "Specify the tenant", required = true)
            @PathParam("tenant") String tenant,
            @ApiParam(value = "Specify the namespace", required = true)
            @PathParam("namespace") String namespace,
            @ApiParam(value = "Specify topic name", required = true)
            @PathParam("topic") @Encoded String encodedTopic,
            @ApiParam(value = "Name of subscription")
            @PathParam("subName") String encodedSubName,
            @ApiParam(value = "The number of messages to skip", defaultValue = "0")
            @PathParam("numMessages") int numMessages,
            @ApiParam(value = "Is authentication required to perform this operation")
            @QueryParam("authoritative") @DefaultValue("false") boolean authoritative) {
        validateTopicName(tenant, namespace, encodedTopic);
        internalSkipMessages(decode(encodedSubName), numMessages, authoritative);
    }

    @POST
    @Path("/{tenant}/{namespace}/{topic}/subscription/{subName}/expireMessages/{expireTimeInSeconds}")
    @ApiOperation(value = "Expiry messages on a topic subscription.")
    @ApiResponses(value = {
            @ApiResponse(code = 307, message = "Current broker doesn't serve the namespace of this topic"),
            @ApiResponse(code = 401, message = "Don't have permission to administrate resources on this tenant or"
                    + "subscriber is not authorized to access this operation"),
            @ApiResponse(code = 403, message = "Don't have admin permission"),
            @ApiResponse(code = 404, message = "Topic or subscription does not exist"),
            @ApiResponse(code = 405, message = "Expiry messages on a non-persistent topic is not allowed"),
            @ApiResponse(code = 500, message = "Internal server error"),
            @ApiResponse(code = 503, message = "Failed to validate global cluster configuration")})
    public void expireTopicMessages(
            @Suspended final AsyncResponse asyncResponse,
            @ApiParam(value = "Specify the tenant", required = true)
            @PathParam("tenant") String tenant,
            @ApiParam(value = "Specify the namespace", required = true)
            @PathParam("namespace") String namespace,
            @ApiParam(value = "Specify topic name", required = true)
            @PathParam("topic") @Encoded String encodedTopic,
            @ApiParam(value = "Subscription to be Expiry messages on")
            @PathParam("subName") String encodedSubName,
            @ApiParam(value = "Expires beyond the specified number of seconds", defaultValue = "0")
            @PathParam("expireTimeInSeconds") int expireTimeInSeconds,
            @ApiParam(value = "Is authentication required to perform this operation")
            @QueryParam("authoritative") @DefaultValue("false") boolean authoritative) {
        try {
            validateTopicName(tenant, namespace, encodedTopic);
            internalExpireMessagesByTimestamp(asyncResponse, decode(encodedSubName),
                    expireTimeInSeconds, authoritative);
        } catch (WebApplicationException wae) {
            asyncResponse.resume(wae);
        } catch (Exception e) {
            asyncResponse.resume(new RestException(e));
        }
    }

    @POST
    @Path("/{tenant}/{namespace}/{topic}/subscription/{subName}/expireMessages")
    @ApiOperation(value = "Expiry messages on a topic subscription.")
    @ApiResponses(value = {
            @ApiResponse(code = 307, message = "Current broker doesn't serve the namespace of this topic"),
            @ApiResponse(code = 401, message = "Don't have permission to administrate resources on this tenant or"
                    + "subscriber is not authorized to access this operation"),
            @ApiResponse(code = 403, message = "Don't have admin permission"),
            @ApiResponse(code = 404, message = "Topic or subscription does not exist"),
            @ApiResponse(code = 405, message = "Expiry messages on a non-persistent topic is not allowed"),
            @ApiResponse(code = 500, message = "Internal server error"),
            @ApiResponse(code = 503, message = "Failed to validate global cluster configuration")})
    public void expireTopicMessages(
            @Suspended final AsyncResponse asyncResponse,
            @ApiParam(value = "Specify the tenant", required = true)
            @PathParam("tenant") String tenant,
            @ApiParam(value = "Specify the namespace", required = true)
            @PathParam("namespace") String namespace,
            @ApiParam(value = "Specify topic name", required = true)
            @PathParam("topic") @Encoded String encodedTopic,
            @ApiParam(value = "Subscription to be Expiry messages on")
            @PathParam("subName") String encodedSubName,
            @ApiParam(value = "Is authentication required to perform this operation")
            @QueryParam("authoritative") @DefaultValue("false") boolean authoritative,
            @ApiParam(name = "messageId", value = "messageId to reset back to (ledgerId:entryId)")
            ResetCursorData resetCursorData) {
        try {
            validateTopicName(tenant, namespace, encodedTopic);
            internalExpireMessagesByPosition(asyncResponse, decode(encodedSubName), authoritative,
            new MessageIdImpl(resetCursorData.getLedgerId(),
                    resetCursorData.getEntryId(), resetCursorData.getPartitionIndex())
            , resetCursorData.isExcluded(), resetCursorData.getBatchIndex());
        } catch (WebApplicationException wae) {
            asyncResponse.resume(wae);
        } catch (Exception e) {
            asyncResponse.resume(new RestException(e));
        }
    }

    @POST
    @Path("/{tenant}/{namespace}/{topic}/all_subscription/expireMessages/{expireTimeInSeconds}")
    @ApiOperation(value = "Expiry messages on all subscriptions of topic.")
    @ApiResponses(value = {
            @ApiResponse(code = 307, message = "Current broker doesn't serve the namespace of this topic"),
            @ApiResponse(code = 401, message = "Don't have permission to administrate resources on this tenant or"
                    + "subscriber is not authorized to access this operation"),
            @ApiResponse(code = 403, message = "Don't have admin permission"),
            @ApiResponse(code = 404, message = "Topic or subscription does not exist"),
            @ApiResponse(code = 405, message = "Expiry messages on a non-persistent topic is not allowed"),
            @ApiResponse(code = 412, message = "Can't find owner for topic"),
            @ApiResponse(code = 500, message = "Internal server error"),
            @ApiResponse(code = 503, message = "Failed to validate global cluster configuration")})
    public void expireMessagesForAllSubscriptions(
            @Suspended final AsyncResponse asyncResponse,
            @ApiParam(value = "Specify the tenant", required = true)
            @PathParam("tenant") String tenant,
            @ApiParam(value = "Specify the namespace", required = true)
            @PathParam("namespace") String namespace,
            @ApiParam(value = "Specify topic name", required = true)
            @PathParam("topic") @Encoded String encodedTopic,
            @ApiParam(value = "Expires beyond the specified number of seconds", defaultValue = "0")
            @PathParam("expireTimeInSeconds") int expireTimeInSeconds,
            @ApiParam(value = "Is authentication required to perform this operation")
            @QueryParam("authoritative") @DefaultValue("false") boolean authoritative) {
        try {
            validateTopicName(tenant, namespace, encodedTopic);
            internalExpireMessagesForAllSubscriptions(asyncResponse, expireTimeInSeconds, authoritative);
        } catch (WebApplicationException wae) {
            asyncResponse.resume(wae);
        } catch (Exception e) {
            asyncResponse.resume(new RestException(e));
        }
    }

    @PUT
    @Path("/{tenant}/{namespace}/{topic}/subscription/{subscriptionName}")
    @ApiOperation(value = "Create a subscription on the topic.",
            notes = "Creates a subscription on the topic at the specified message id")
    @ApiResponses(value = {
            @ApiResponse(code = 307, message = "Current broker doesn't serve the namespace of this topic"),
            @ApiResponse(code = 400, message = "Create subscription on non persistent topic is not supported"),
            @ApiResponse(code = 401, message = "Don't have permission to administrate resources on this tenant or"
                    + "subscriber is not authorized to access this operation"),
            @ApiResponse(code = 403, message = "Don't have admin permission"),
            @ApiResponse(code = 404, message = "Topic/Subscription does not exist"),
            @ApiResponse(code = 405, message = "Not supported for partitioned topics"),
            @ApiResponse(code = 500, message = "Internal server error"),
            @ApiResponse(code = 503, message = "Failed to validate global cluster configuration")})
    public void createSubscription(
            @Suspended final AsyncResponse asyncResponse,
            @ApiParam(value = "Specify the tenant", required = true)
            @PathParam("tenant") String tenant,
            @ApiParam(value = "Specify the namespace", required = true)
            @PathParam("namespace") String namespace,
            @ApiParam(value = "Specify topic name", required = true)
            @PathParam("topic") @Encoded String topic,
            @ApiParam(value = "Subscription to create position on", required = true)
            @PathParam("subscriptionName") String encodedSubName,
            @ApiParam(value = "Is authentication required to perform this operation")
            @QueryParam("authoritative") @DefaultValue("false") boolean authoritative,
            @ApiParam(name = "messageId", value = "messageId where to create the subscription. "
                    + "It can be 'latest', 'earliest' or (ledgerId:entryId)",
                    defaultValue = "latest",
                    allowableValues = "latest, earliest, ledgerId:entryId"
            )
                    MessageIdImpl messageId,
            @ApiParam(value = "Is replicated required to perform this operation")
            @QueryParam("replicated") boolean replicated
    ) {
        try {
            validateTopicName(tenant, namespace, topic);
            if (!topicName.isPersistent()) {
                throw new RestException(Response.Status.BAD_REQUEST, "Create subscription on non-persistent topic"
                        + "can only be done through client");
            }
            internalCreateSubscription(asyncResponse, decode(encodedSubName), messageId, authoritative, replicated);
        } catch (WebApplicationException wae) {
            asyncResponse.resume(wae);
        } catch (Exception e) {
            asyncResponse.resume(new RestException(e));
        }
    }

    @POST
    @Path("/{tenant}/{namespace}/{topic}/subscription/{subName}/resetcursor/{timestamp}")
    @ApiOperation(value = "Reset subscription to message position closest to absolute timestamp (in ms).",
            notes = "It fence cursor and disconnects all active consumers before reseting cursor.")
    @ApiResponses(value = {
            @ApiResponse(code = 307, message = "Current broker doesn't serve the namespace of this topic"),
            @ApiResponse(code = 401, message = "Don't have permission to administrate resources on this tenant or"
                    + "subscriber is not authorized to access this operation"),
            @ApiResponse(code = 403, message = "Don't have admin permission"),
            @ApiResponse(code = 404, message = "Topic/Subscription does not exist"),
            @ApiResponse(code = 405, message = "Method Not Allowed"),
            @ApiResponse(code = 412, message = "Failed to reset cursor on subscription or "
                    + "Unable to find position for timestamp specified"),
            @ApiResponse(code = 500, message = "Internal server error"),
            @ApiResponse(code = 503, message = "Failed to validate global cluster configuration")
    })
    public void resetCursor(
            @Suspended final AsyncResponse asyncResponse,
            @ApiParam(value = "Specify the tenant", required = true)
            @PathParam("tenant") String tenant,
            @ApiParam(value = "Specify the namespace", required = true)
            @PathParam("namespace") String namespace,
            @ApiParam(value = "Specify topic name", required = true)
            @PathParam("topic") @Encoded String encodedTopic,
            @ApiParam(value = "Subscription to reset position on", required = true)
            @PathParam("subName") String encodedSubName,
            @ApiParam(value = "time in minutes to reset back to (or minutes, hours, days, weeks eg:100m, 3h, 2d, 5w)")
            @PathParam("timestamp") long timestamp,
            @ApiParam(value = "Is authentication required to perform this operation")
            @QueryParam("authoritative") @DefaultValue("false") boolean authoritative) {
        try {
            validateTopicName(tenant, namespace, encodedTopic);
            internalResetCursor(asyncResponse, decode(encodedSubName), timestamp, authoritative);
        } catch (WebApplicationException wae) {
            asyncResponse.resume(wae);
        } catch (Exception e) {
            asyncResponse.resume(new RestException(e));
        }
    }

    @POST
    @Path("/{tenant}/{namespace}/{topic}/subscription/{subName}/resetcursor")
    @ApiOperation(value = "Reset subscription to message position closest to given position.",
            notes = "It fence cursor and disconnects all active consumers before reseting cursor.")
    @ApiResponses(value = {
            @ApiResponse(code = 307, message = "Current broker doesn't serve the namespace of this topic"),
            @ApiResponse(code = 401, message = "Don't have permission to administrate resources on this tenant or"
                    + "subscriber is not authorized to access this operation"),
            @ApiResponse(code = 403, message = "Don't have admin permission"),
            @ApiResponse(code = 404, message = "Topic/Subscription does not exist"),
            @ApiResponse(code = 405, message = "Not supported for partitioned topics"),
            @ApiResponse(code = 412, message = "Unable to find position for position specified"),
            @ApiResponse(code = 500, message = "Internal server error"),
            @ApiResponse(code = 503, message = "Failed to validate global cluster configuration")})
    public void resetCursorOnPosition(
            @Suspended final AsyncResponse asyncResponse,
            @ApiParam(value = "Specify the tenant", required = true)
            @PathParam("tenant") String tenant,
            @ApiParam(value = "Specify the namespace", required = true)
            @PathParam("namespace") String namespace,
            @ApiParam(value = "Specify topic name", required = true)
            @PathParam("topic") @Encoded String encodedTopic,
            @ApiParam(name = "subName", value = "Subscription to reset position on", required = true)
            @PathParam("subName") String encodedSubName,
            @ApiParam(value = "Is authentication required to perform this operation")
            @QueryParam("authoritative") @DefaultValue("false") boolean authoritative,
            @ApiParam(name = "messageId", value = "messageId to reset back to (ledgerId:entryId)")
                    ResetCursorData resetCursorData) {
        try {
            validateTopicName(tenant, namespace, encodedTopic);
            internalResetCursorOnPosition(asyncResponse, decode(encodedSubName), authoritative
                    , new MessageIdImpl(resetCursorData.getLedgerId(),
                            resetCursorData.getEntryId(), resetCursorData.getPartitionIndex())
                    , resetCursorData.isExcluded(), resetCursorData.getBatchIndex());
        } catch (Exception e) {
            resumeAsyncResponseExceptionally(asyncResponse, e);
        }
    }

    @GET
    @Path("/{tenant}/{namespace}/{topic}/subscription/{subName}/position/{messagePosition}")
    @ApiOperation(value = "Peek nth message on a topic subscription.")
    @ApiResponses(value = {
            @ApiResponse(code = 307, message = "Current broker doesn't serve the namespace of this topic"),
            @ApiResponse(code = 401, message = "Don't have permission to administrate resources on this tenant or"
                    + "subscriber is not authorized to access this operation"),
            @ApiResponse(code = 403, message = "Don't have admin permission"),
            @ApiResponse(code = 404, message = "Topic, subscription or the message position does not exist"),
            @ApiResponse(code = 405, message = "Skipping messages on a non-persistent topic is not allowed"),
            @ApiResponse(code = 412, message = "Topic name is not valid"),
            @ApiResponse(code = 500, message = "Internal server error"),
            @ApiResponse(code = 503, message = "Failed to validate global cluster configuration")})
    public Response peekNthMessage(
            @ApiParam(value = "Specify the tenant", required = true)
            @PathParam("tenant") String tenant,
            @ApiParam(value = "Specify the namespace", required = true)
            @PathParam("namespace") String namespace,
            @ApiParam(value = "Specify topic name", required = true)
            @PathParam("topic") @Encoded String encodedTopic,
            @ApiParam(name = "subName", value = "Subscribed message expired", required = true)
            @PathParam("subName") String encodedSubName,
            @ApiParam(value = "The number of messages (default 1)", defaultValue = "1")
            @PathParam("messagePosition") int messagePosition,
            @ApiParam(value = "Is authentication required to perform this operation")
            @QueryParam("authoritative") @DefaultValue("false") boolean authoritative) {
        validateTopicName(tenant, namespace, encodedTopic);
        return internalPeekNthMessage(decode(encodedSubName), messagePosition, authoritative);
    }

    @GET
    @Path("/{tenant}/{namespace}/{topic}/examinemessage")
    @ApiOperation(value =
            "Examine a specific message on a topic by position relative to the earliest or the latest message.")
    @ApiResponses(value = {
            @ApiResponse(code = 307, message = "Current broker doesn't serve the namespace of this topic"),
            @ApiResponse(code = 403, message = "Don't have admin permission"),
            @ApiResponse(code = 404, message = "Topic, the message position does not exist"),
            @ApiResponse(code = 405, message = "If given partitioned topic"),
            @ApiResponse(code = 412, message = "Topic name is not valid"),
            @ApiResponse(code = 500, message = "Internal server error")})
    public Response examineMessage(
            @ApiParam(value = "Specify the tenant", required = true)
            @PathParam("tenant") String tenant,
            @ApiParam(value = "Specify the namespace", required = true)
            @PathParam("namespace") String namespace,
            @ApiParam(value = "Specify topic name", required = true)
            @PathParam("topic") @Encoded String encodedTopic,
            @ApiParam(name = "initialPosition", value = "Relative start position to examine message."
                    + "It can be 'latest' or 'earliest'",
                    defaultValue = "latest",
                    allowableValues = "latest, earliest"
            )
            @QueryParam("initialPosition") String initialPosition,
            @ApiParam(value = "The position of messages (default 1)", defaultValue = "1")
            @QueryParam("messagePosition") long messagePosition,
            @ApiParam(value = "Is authentication required to perform this operation")
            @QueryParam("authoritative") @DefaultValue("false") boolean authoritative) {
        validateTopicName(tenant, namespace, encodedTopic);
        return internalExamineMessage(initialPosition, messagePosition, authoritative);
    }

    @GET
    @Path("/{tenant}/{namespace}/{topic}/ledger/{ledgerId}/entry/{entryId}")
    @ApiOperation(value = "Get message by its messageId.")
    @ApiResponses(value = {
            @ApiResponse(code = 307, message = "Current broker doesn't serve the namespace of this topic"),
            @ApiResponse(code = 401, message = "Don't have permission to administrate resources on this tenant or"
                    + "subscriber is not authorized to access this operation"),
            @ApiResponse(code = 403, message = "Don't have admin permission"),
            @ApiResponse(code = 404, message = "Topic, subscription or the message position does not exist"),
            @ApiResponse(code = 405, message = "Skipping messages on a non-persistent topic is not allowed"),
            @ApiResponse(code = 412, message = "Topic name is not valid"),
            @ApiResponse(code = 500, message = "Internal server error"),
            @ApiResponse(code = 503, message = "Failed to validate global cluster configuration")})
    public void getMessageById(
            @Suspended final AsyncResponse asyncResponse,
            @ApiParam(value = "Specify the tenant", required = true)
            @PathParam("tenant") String tenant,
            @ApiParam(value = "Specify the namespace", required = true)
            @PathParam("namespace") String namespace,
            @ApiParam(value = "Specify topic name", required = true)
            @PathParam("topic") @Encoded String encodedTopic,
            @ApiParam(value = "The ledger id", required = true)
            @PathParam("ledgerId") long ledgerId,
            @ApiParam(value = "The entry id", required = true)
            @PathParam("entryId") long entryId,
            @ApiParam(value = "Is authentication required to perform this operation")
            @QueryParam("authoritative") @DefaultValue("false") boolean authoritative) {
        try {
            validateTopicName(tenant, namespace, encodedTopic);
            internalGetMessageById(asyncResponse, ledgerId, entryId, authoritative);
        } catch (WebApplicationException wae) {
            asyncResponse.resume(wae);
        } catch (Exception e) {
            asyncResponse.resume(new RestException(e));
        }
    }

    @GET
    @Path("{tenant}/{namespace}/{topic}/backlog")
    @ApiOperation(value = "Get estimated backlog for offline topic.")
    @ApiResponses(value = {
            @ApiResponse(code = 404, message = "Namespace does not exist"),
            @ApiResponse(code = 412, message = "Topic name is not valid"),
            @ApiResponse(code = 503, message = "Failed to validate global cluster configuration") })
    public PersistentOfflineTopicStats getBacklog(
            @ApiParam(value = "Specify the tenant", required = true)
            @PathParam("tenant") String tenant,
            @ApiParam(value = "Specify the namespace", required = true)
            @PathParam("namespace") String namespace,
            @ApiParam(value = "Specify topic name", required = true)
            @PathParam("topic") @Encoded String encodedTopic,
            @ApiParam(value = "Is authentication required to perform this operation")
            @QueryParam("authoritative") @DefaultValue("false") boolean authoritative) {
        validateTopicName(tenant, namespace, encodedTopic);
        return internalGetBacklog(authoritative);
    }

    @GET
    @Path("/{tenant}/{namespace}/{topic}/backlogQuotaMap")
    @ApiOperation(value = "Get backlog quota map on a topic.")
    @ApiResponses(value = {@ApiResponse(code = 403, message = "Don't have admin permission"),
            @ApiResponse(code = 404, message = "Topic policy does not exist"),
            @ApiResponse(code = 405,
                    message = "Topic level policy is disabled, to enable the topic level policy and retry")})
    public Map<BacklogQuotaType, BacklogQuota> getBacklogQuotaMap(@PathParam("tenant") String tenant,
                                                                  @PathParam("namespace") String namespace,
                                                                  @PathParam("topic") @Encoded String encodedTopic) {
        validateTopicName(tenant, namespace, encodedTopic);
        preValidation();
        return getTopicPolicies(topicName)
                .map(TopicPolicies::getBackLogQuotaMap)
                .map(map -> {
                    HashMap<BacklogQuotaType, BacklogQuota> hashMap = Maps.newHashMap();
                    map.forEach((key, value) -> {
                        hashMap.put(BacklogQuotaType.valueOf(key), value);
                    });
                    return hashMap;
                })
                .orElse(Maps.newHashMap());
    }

    @POST
    @Path("/{tenant}/{namespace}/{topic}/backlogQuota")
    @ApiOperation(value = "Set a backlog quota for a topic.")
    @ApiResponses(value = {@ApiResponse(code = 403, message = "Don't have admin permission"),
            @ApiResponse(code = 404, message = "Topic does not exist"),
            @ApiResponse(code = 409, message = "Concurrent modification"),
            @ApiResponse(code = 405,
                    message = "Topic level policy is disabled, to enable the topic level policy and retry"),
            @ApiResponse(code = 412, message = "Specified backlog quota exceeds retention quota."
                    + " Increase retention quota and retry request")})
    public void setBacklogQuota(
            @Suspended final AsyncResponse asyncResponse,
            @PathParam("tenant") String tenant, @PathParam("namespace") String namespace,
            @PathParam("topic") @Encoded String encodedTopic,
            @QueryParam("backlogQuotaType") BacklogQuotaType backlogQuotaType, BacklogQuota backlogQuota) {
        validateTopicName(tenant, namespace, encodedTopic);
        preValidation();
        internalSetBacklogQuota(asyncResponse, backlogQuotaType, backlogQuota);
    }

    @DELETE
    @Path("/{tenant}/{namespace}/{topic}/backlogQuota")
    @ApiOperation(value = "Remove a backlog quota policy from a topic.")
    @ApiResponses(value = {@ApiResponse(code = 403, message = "Don't have admin permission"),
            @ApiResponse(code = 404, message = "Topic does not exist"),
            @ApiResponse(code = 405,
                    message = "Topic level policy is disabled, to enable the topic level policy and retry"),
            @ApiResponse(code = 409, message = "Concurrent modification")})
    public void removeBacklogQuota(@Suspended final AsyncResponse asyncResponse,
                                   @PathParam("tenant") String tenant, @PathParam("namespace") String namespace,
                                   @PathParam("topic") @Encoded String encodedTopic,
                                   @QueryParam("backlogQuotaType") BacklogQuotaType backlogQuotaType) {
        validateTopicName(tenant, namespace, encodedTopic);
        preValidation();
        internalRemoveBacklogQuota(asyncResponse, backlogQuotaType);
    }

    @GET
    @Path("/{tenant}/{namespace}/{topic}/messageTTL")
    @ApiOperation(value = "Get message TTL in seconds for a topic")
    @ApiResponses(value = {@ApiResponse(code = 403, message = "Don't have admin permission"),
            @ApiResponse(code = 404, message = "Topic does not exist"),
            @ApiResponse(code = 405, message =
                    "Topic level policy is disabled, enable the topic level policy and retry")})
    public Integer getMessageTTL(@PathParam("tenant") String tenant,
                             @PathParam("namespace") String namespace,
                             @PathParam("topic") @Encoded String encodedTopic,
                             @QueryParam("applied") boolean applied) {
        validateTopicName(tenant, namespace, encodedTopic);
        preValidation();
        return getTopicPolicies(topicName)
                .map(TopicPolicies::getMessageTTLInSeconds)
                .orElseGet(() -> {
                    if (applied) {
                        Integer otherLevelTTL = getNamespacePolicies(namespaceName).message_ttl_in_seconds;
                        return otherLevelTTL == null ? pulsar().getConfiguration().getTtlDurationDefaultInSeconds()
                                : otherLevelTTL;
                    }
                    return null;
                });
    }

    @POST
    @Path("/{tenant}/{namespace}/{topic}/messageTTL")
    @ApiOperation(value = "Set message TTL in seconds for a topic")
    @ApiResponses(value = {@ApiResponse(code = 403, message =
            "Not authenticate to perform the request or policy is read only"),
            @ApiResponse(code = 404, message = "Topic does not exist"),
            @ApiResponse(code = 405, message =
                    "Topic level policy is disabled, enable the topic level policy and retry"),
            @ApiResponse(code = 412, message = "Invalid message TTL value")})
    public void setMessageTTL(@Suspended final AsyncResponse asyncResponse,
                              @PathParam("tenant") String tenant,
                              @PathParam("namespace") String namespace,
                              @PathParam("topic") @Encoded String encodedTopic,
                              @ApiParam(value = "TTL in seconds for the specified namespace", required = true)
                              @QueryParam("messageTTL") int messageTTL) {
        validateTopicName(tenant, namespace, encodedTopic);
        preValidation();
        internalSetMessageTTL(asyncResponse, messageTTL);
    }

    @DELETE
    @Path("/{tenant}/{namespace}/{topic}/messageTTL")
    @ApiOperation(value = "Remove message TTL in seconds for a topic")
    @ApiResponses(value = {
            @ApiResponse(code = 403,
                    message = "Not authenticate to perform the request or policy is read only"),
            @ApiResponse(code = 404, message = "Topic does not exist"),
            @ApiResponse(code = 405,
                    message = "Topic level policy is disabled, enable the topic level policy and retry"),
            @ApiResponse(code = 412, message = "Invalid message TTL value")})
    public void removeMessageTTL(@Suspended final AsyncResponse asyncResponse,
                              @PathParam("tenant") String tenant,
                              @PathParam("namespace") String namespace,
                              @PathParam("topic") @Encoded String encodedTopic) {
        validateTopicName(tenant, namespace, encodedTopic);
        preValidation();
        internalSetMessageTTL(asyncResponse, null);
    }

    @GET
    @Path("/{tenant}/{namespace}/{topic}/deduplicationEnabled")
    @ApiOperation(value = "Get deduplication configuration of a topic.")
    @ApiResponses(value = {
            @ApiResponse(code = 403, message = "Don't have admin permission"),
            @ApiResponse(code = 404, message = "Tenant or cluster or namespace or topic doesn't exist"),
            @ApiResponse(code = 405,
                    message = "Topic level policy is disabled, to enable the topic level policy and retry")})
    public void getDeduplication(@Suspended final AsyncResponse asyncResponse,
                             @PathParam("tenant") String tenant,
                             @PathParam("namespace") String namespace,
                             @PathParam("topic") @Encoded String encodedTopic,
                             @QueryParam("applied") boolean applied) {
        validateTopicName(tenant, namespace, encodedTopic);
        preValidation();
        internalGetDeduplication(applied).whenComplete((res, ex) -> {
            if (ex instanceof RestException) {
                log.error("Failed get Deduplication", ex);
                asyncResponse.resume(ex);
            } else if (ex != null) {
                log.error("Failed get Deduplication", ex);
                asyncResponse.resume(new RestException(ex));
            } else {
                asyncResponse.resume(res);
            }
        });
    }

    @POST
    @Path("/{tenant}/{namespace}/{topic}/deduplicationEnabled")
    @ApiOperation(value = "Set deduplication enabled on a topic.")
    @ApiResponses(value = {@ApiResponse(code = 403, message = "Don't have admin permission"),
            @ApiResponse(code = 404, message = "Tenant or cluster or namespace or topic doesn't exist"),
            @ApiResponse(code = 405,
                    message = "Topic level policy is disabled, to enable the topic level policy and retry")})
    public void setDeduplication(
            @Suspended final AsyncResponse asyncResponse,
            @PathParam("tenant") String tenant,
            @PathParam("namespace") String namespace,
            @PathParam("topic") @Encoded String encodedTopic,
            @ApiParam(value = "DeduplicationEnabled policies for the specified topic")
                    Boolean enabled) {
        validateTopicName(tenant, namespace, encodedTopic);
        preValidation();
        internalSetDeduplication(enabled).whenComplete((r, ex) -> {
            if (ex instanceof RestException) {
                log.error("Failed updated deduplication", ex);
                asyncResponse.resume(ex);
            } else if (ex != null) {
                log.error("Failed updated deduplication", ex);
                asyncResponse.resume(new RestException(ex));
            } else {
                asyncResponse.resume(Response.noContent().build());
            }
        });
    }

    @DELETE
    @Path("/{tenant}/{namespace}/{topic}/deduplicationEnabled")
    @ApiOperation(value = "Remove deduplication configuration for specified topic.")
    @ApiResponses(value = {@ApiResponse(code = 403, message = "Don't have admin permission"),
            @ApiResponse(code = 404, message = "Tenant or cluster or namespace or topic doesn't exist"),
            @ApiResponse(code = 405,
                    message = "Topic level policy is disabled, to enable the topic level policy and retry"),
            @ApiResponse(code = 409, message = "Concurrent modification")})
    public void removeDeduplication(@Suspended final AsyncResponse asyncResponse,
                                           @PathParam("tenant") String tenant,
                                           @PathParam("namespace") String namespace,
                                           @PathParam("topic") @Encoded String encodedTopic) {
        validateTopicName(tenant, namespace, encodedTopic);
        setDeduplication(asyncResponse, tenant, namespace, encodedTopic, null);
    }

    @GET
    @Path("/{tenant}/{namespace}/{topic}/retention")
    @ApiOperation(value = "Get retention configuration for specified topic.")
    @ApiResponses(value = {@ApiResponse(code = 403, message = "Don't have admin permission"),
            @ApiResponse(code = 404, message = "Topic does not exist"),
            @ApiResponse(code = 405,
                    message = "Topic level policy is disabled, to enable the topic level policy and retry"),
            @ApiResponse(code = 409, message = "Concurrent modification")})
    public void getRetention(@Suspended final AsyncResponse asyncResponse,
            @PathParam("tenant") String tenant,
            @PathParam("namespace") String namespace,
            @PathParam("topic") @Encoded String encodedTopic,
            @QueryParam("applied") boolean applied) {
        validateTopicName(tenant, namespace, encodedTopic);
        preValidation();
        try {
            internalGetRetention(asyncResponse, applied);
        } catch (RestException e) {
            asyncResponse.resume(e);
        } catch (Exception e) {
            asyncResponse.resume(new RestException(e));
        }
    }

    @POST
    @Path("/{tenant}/{namespace}/{topic}/retention")
    @ApiOperation(value = "Set retention configuration for specified topic.")
    @ApiResponses(value = {@ApiResponse(code = 403, message = "Don't have admin permission"),
            @ApiResponse(code = 404, message = "Topic does not exist"),
            @ApiResponse(code = 405, message =
                    "Topic level policy is disabled, to enable the topic level policy and retry"),
            @ApiResponse(code = 409, message = "Concurrent modification"),
            @ApiResponse(code = 412, message = "Retention Quota must exceed backlog quota")})
    public void setRetention(@Suspended final AsyncResponse asyncResponse,
            @PathParam("tenant") String tenant,
            @PathParam("namespace") String namespace,
            @PathParam("topic") @Encoded String encodedTopic,
            @ApiParam(value = "Retention policies for the specified namespace") RetentionPolicies retention) {
        validateTopicName(tenant, namespace, encodedTopic);
        preValidation();
        internalSetRetention(retention).whenComplete((r, ex) -> {
            if (ex instanceof RestException) {
                log.error("Failed updated retention", ex);
                asyncResponse.resume(ex);
            } else if (ex != null) {
                log.error("Failed updated retention", ex);
                asyncResponse.resume(new RestException(ex));
            } else {
                try {
                    log.info("[{}] Successfully updated retention: namespace={}, topic={}, retention={}",
                            clientAppId(),
                            namespaceName,
                            topicName.getLocalName(),
                            jsonMapper().writeValueAsString(retention));
                } catch (JsonProcessingException ignore) {
                }
                asyncResponse.resume(Response.noContent().build());
            }
        });
    }

    @DELETE
    @Path("/{tenant}/{namespace}/{topic}/retention")
    @ApiOperation(value = "Remove retention configuration for specified topic.")
    @ApiResponses(value = {@ApiResponse(code = 403, message = "Don't have admin permission"),
            @ApiResponse(code = 404, message = "Topic does not exist"),
            @ApiResponse(code = 405,
                    message = "Topic level policy is disabled, to enable the topic level policy and retry"),
            @ApiResponse(code = 409, message = "Concurrent modification"),
            @ApiResponse(code = 412, message = "Retention Quota must exceed backlog quota")})
    public void removeRetention(@Suspended final AsyncResponse asyncResponse,
                             @PathParam("tenant") String tenant,
                             @PathParam("namespace") String namespace,
                             @PathParam("topic") @Encoded String encodedTopic) {
        validateTopicName(tenant, namespace, encodedTopic);
        preValidation();
        internalRemoveRetention().whenComplete((r, ex) -> {
            if (ex != null) {
                log.error("Failed updated retention", ex);
                asyncResponse.resume(new RestException(ex));
            } else {
                log.info("[{}] Successfully remove retention: namespace={}, topic={}",
                        clientAppId(),
                        namespaceName,
                        topicName.getLocalName());
                asyncResponse.resume(Response.noContent().build());
            }
        });
    }

    @GET
    @Path("/{tenant}/{namespace}/{topic}/persistence")
    @ApiOperation(value = "Get configuration of persistence policies for specified topic.")
    @ApiResponses(value = {@ApiResponse(code = 403, message = "Don't have admin permission"),
            @ApiResponse(code = 404, message = "Topic does not exist"),
            @ApiResponse(code = 405,
                    message = "Topic level policy is disabled, to enable the topic level policy and retry"),
            @ApiResponse(code = 409, message = "Concurrent modification")})
    public void getPersistence(@Suspended final AsyncResponse asyncResponse,
                               @PathParam("tenant") String tenant,
                               @PathParam("namespace") String namespace,
                               @PathParam("topic") @Encoded String encodedTopic) {
        validateTopicName(tenant, namespace, encodedTopic);
        preValidation();
        try {
            Optional<PersistencePolicies> persistencePolicies = internalGetPersistence();
            if (!persistencePolicies.isPresent()) {
                asyncResponse.resume(Response.noContent().build());
            } else {
                asyncResponse.resume(persistencePolicies.get());
            }
        } catch (RestException e) {
            asyncResponse.resume(e);
        } catch (Exception e) {
            asyncResponse.resume(new RestException(e));
        }
    }

    @POST
    @Path("/{tenant}/{namespace}/{topic}/persistence")
    @ApiOperation(value = "Set configuration of persistence policies for specified topic.")
    @ApiResponses(value = {@ApiResponse(code = 403, message = "Don't have admin permission"),
            @ApiResponse(code = 404, message = "Topic does not exist"),
            @ApiResponse(code = 405,
                    message = "Topic level policy is disabled, to enable the topic level policy and retry"),
            @ApiResponse(code = 409, message = "Concurrent modification"),
            @ApiResponse(code = 400, message = "Invalid persistence policies")})
    public void setPersistence(@Suspended final AsyncResponse asyncResponse,
                               @PathParam("tenant") String tenant,
                               @PathParam("namespace") String namespace,
                               @PathParam("topic") @Encoded String encodedTopic,
                               @ApiParam(value = "Bookkeeper persistence policies for specified topic")
                                       PersistencePolicies persistencePolicies) {
        validateTopicName(tenant, namespace, encodedTopic);
        preValidation();
        internalSetPersistence(persistencePolicies).whenComplete((r, ex) -> {
            if (ex instanceof RestException) {
                log.error("Failed updated persistence policies", ex);
                asyncResponse.resume(ex);
            } else if (ex != null) {
                log.error("Failed updated persistence policies", ex);
                asyncResponse.resume(new RestException(ex));
            } else {
                try {
                    log.info("[{}] Successfully updated persistence policies: "
                                    + "namespace={}, topic={}, persistencePolicies={}",
                            clientAppId(),
                            namespaceName,
                            topicName.getLocalName(),
                            jsonMapper().writeValueAsString(persistencePolicies));
                } catch (JsonProcessingException ignore) {
                }
                asyncResponse.resume(Response.noContent().build());
            }
        });
    }

    @DELETE
    @Path("/{tenant}/{namespace}/{topic}/persistence")
    @ApiOperation(value = "Remove configuration of persistence policies for specified topic.")
    @ApiResponses(value = {@ApiResponse(code = 403, message = "Don't have admin permission"),
            @ApiResponse(code = 404, message = "Topic does not exist"),
            @ApiResponse(code = 405,
                    message = "Topic level policy is disabled, to enable the topic level policy and retry"),
            @ApiResponse(code = 409, message = "Concurrent modification")})
    public void removePersistence(@Suspended final AsyncResponse asyncResponse,
                                  @PathParam("tenant") String tenant,
                                  @PathParam("namespace") String namespace,
                                  @PathParam("topic") @Encoded String encodedTopic) {
        validateTopicName(tenant, namespace, encodedTopic);
        preValidation();
        internalRemovePersistence().whenComplete((r, ex) -> {
            if (ex != null) {
                log.error("Failed updated retention", ex);
                asyncResponse.resume(new RestException(ex));
            } else {
                log.info("[{}] Successfully remove persistence policies: namespace={}, topic={}",
                        clientAppId(),
                        namespaceName,
                        topicName.getLocalName());
                asyncResponse.resume(Response.noContent().build());
            }
        });
    }

    @GET
    @Path("/{tenant}/{namespace}/{topic}/maxSubscriptionsPerTopic")
    @ApiOperation(value = "Get maxSubscriptionsPerTopic config for specified topic.")
    @ApiResponses(value = {@ApiResponse(code = 403, message = "Don't have admin permission"),
            @ApiResponse(code = 404, message = "Topic does not exist"),
            @ApiResponse(code = 405,
                    message = "Topic level policy is disabled, to enable the topic level policy and retry"),
            @ApiResponse(code = 409, message = "Concurrent modification")})
    public void getMaxSubscriptionsPerTopic(@Suspended final AsyncResponse asyncResponse,
                                @PathParam("tenant") String tenant,
                                @PathParam("namespace") String namespace,
                                @PathParam("topic") @Encoded String encodedTopic) {
        validateTopicName(tenant, namespace, encodedTopic);
        preValidation();
        try {
            Optional<Integer> maxSubscriptionsPerTopic = internalGetMaxSubscriptionsPerTopic();
            if (!maxSubscriptionsPerTopic.isPresent()) {
                asyncResponse.resume(Response.noContent().build());
            } else {
                asyncResponse.resume(maxSubscriptionsPerTopic.get());
            }
        } catch (RestException e) {
            asyncResponse.resume(e);
        } catch (Exception e) {
            asyncResponse.resume(new RestException(e));
        }
    }

    @POST
    @Path("/{tenant}/{namespace}/{topic}/maxSubscriptionsPerTopic")
    @ApiOperation(value = "Set maxSubscriptionsPerTopic config for specified topic.")
    @ApiResponses(value = {@ApiResponse(code = 403, message = "Don't have admin permission"),
            @ApiResponse(code = 404, message = "Topic does not exist"),
            @ApiResponse(code = 405,
                    message = "Topic level policy is disabled, to enable the topic level policy and retry"),
            @ApiResponse(code = 409, message = "Concurrent modification"),
            @ApiResponse(code = 412, message = "Invalid value of maxSubscriptionsPerTopic")})
    public void setMaxSubscriptionsPerTopic(@Suspended final AsyncResponse asyncResponse,
                                @PathParam("tenant") String tenant,
                                @PathParam("namespace") String namespace,
                                @PathParam("topic") @Encoded String encodedTopic,
                                @ApiParam(value = "The max subscriptions of the topic") int maxSubscriptionsPerTopic) {
        validateTopicName(tenant, namespace, encodedTopic);
        preValidation();
        internalSetMaxSubscriptionsPerTopic(maxSubscriptionsPerTopic).whenComplete((r, ex) -> {
            if (ex instanceof RestException) {
                log.error("Updating maxSubscriptionsPerTopic failed", ex);
                asyncResponse.resume(ex);
            } else if (ex != null) {
                log.error("Updating maxSubscriptionsPerTopic failed", ex);
                asyncResponse.resume(new RestException(ex));
            } else {
                log.info("[{}] Successfully updated maxSubscriptionsPerTopic: namespace={}, topic={}"
                                + ", maxSubscriptions={}"
                        , clientAppId(), namespaceName, topicName.getLocalName(), maxSubscriptionsPerTopic);
                asyncResponse.resume(Response.noContent().build());
            }
        });
    }

    @DELETE
    @Path("/{tenant}/{namespace}/{topic}/maxSubscriptionsPerTopic")
    @ApiOperation(value = "Remove maxSubscriptionsPerTopic config for specified topic.")
    @ApiResponses(value = {@ApiResponse(code = 403, message = "Don't have admin permission"),
            @ApiResponse(code = 404, message = "Topic does not exist"),
            @ApiResponse(code = 405,
                    message = "Topic level policy is disabled, to enable the topic level policy and retry"),
            @ApiResponse(code = 409, message = "Concurrent modification")})
    public void removeMaxSubscriptionsPerTopic(@Suspended final AsyncResponse asyncResponse,
                                   @PathParam("tenant") String tenant,
                                   @PathParam("namespace") String namespace,
                                   @PathParam("topic") @Encoded String encodedTopic) {
        validateTopicName(tenant, namespace, encodedTopic);
        preValidation();
        internalSetMaxSubscriptionsPerTopic(null).whenComplete((r, ex) -> {
            if (ex != null) {
                log.error("Failed to remove maxSubscriptionsPerTopic", ex);
                asyncResponse.resume(new RestException(ex));
            } else {
                log.info("[{}] Successfully remove maximum subscription limit: namespace={}, topic={}",
                        clientAppId(),
                        namespaceName,
                        topicName.getLocalName());
                asyncResponse.resume(Response.noContent().build());
            }
        });
    }

    @GET
    @Path("/{tenant}/{namespace}/{topic}/replicatorDispatchRate")
    @ApiOperation(value = "Get replicatorDispatchRate config for specified topic.")
    @ApiResponses(value = {@ApiResponse(code = 403, message = "Don't have admin permission"),
            @ApiResponse(code = 404, message = "Topic does not exist"),
            @ApiResponse(code = 405,
                    message = "Topic level policy is disabled, to enable the topic level policy and retry"),
            @ApiResponse(code = 409, message = "Concurrent modification")})
    public void getReplicatorDispatchRate(@Suspended final AsyncResponse asyncResponse,
                                          @PathParam("tenant") String tenant,
                                          @PathParam("namespace") String namespace,
                                          @PathParam("topic") @Encoded String encodedTopic) {
        validateTopicName(tenant, namespace, encodedTopic);
        preValidation();
        try {
            Optional<DispatchRate> dispatchRate = internalGetReplicatorDispatchRate();
            if (dispatchRate.isPresent()) {
                asyncResponse.resume(dispatchRate.get());
            } else {
                asyncResponse.resume(Response.noContent().build());
            }
        } catch (RestException e) {
            asyncResponse.resume(e);
        } catch (Exception e) {
            asyncResponse.resume(new RestException(e));
        }
    }

    @POST
    @Path("/{tenant}/{namespace}/{topic}/replicatorDispatchRate")
    @ApiOperation(value = "Set replicatorDispatchRate config for specified topic.")
    @ApiResponses(value = {@ApiResponse(code = 403, message = "Don't have admin permission"),
            @ApiResponse(code = 404, message = "Topic does not exist"),
            @ApiResponse(code = 405,
                    message = "Topic level policy is disabled, to enable the topic level policy and retry"),
            @ApiResponse(code = 409, message = "Concurrent modification"),
            @ApiResponse(code = 412, message = "Invalid value of replicatorDispatchRate")})
    public void setReplicatorDispatchRate(@Suspended final AsyncResponse asyncResponse,
                                          @PathParam("tenant") String tenant,
                                          @PathParam("namespace") String namespace,
                                          @PathParam("topic") @Encoded String encodedTopic,
                                          @ApiParam(value = "Replicator dispatch rate of the topic")
                                                      DispatchRate dispatchRate) {
        validateTopicName(tenant, namespace, encodedTopic);
        preValidation();
        internalSetReplicatorDispatchRate(dispatchRate).whenComplete((r, ex) -> {
            if (ex instanceof RestException) {
                log.error("Updating replicatorDispatchRate failed", ex);
                asyncResponse.resume(ex);
            } else if (ex != null) {
                log.error("Updating replicatorDispatchRate failed", ex);
                asyncResponse.resume(new RestException(ex));
            } else {
                log.info("[{}] Successfully updated replicatorDispatchRate: namespace={}, topic={}"
                                + ", replicatorDispatchRate={}"
                        , clientAppId(), namespaceName, topicName.getLocalName(), dispatchRate);
                asyncResponse.resume(Response.noContent().build());
            }
        });
    }

    @DELETE
    @Path("/{tenant}/{namespace}/{topic}/replicatorDispatchRate")
    @ApiOperation(value = "Remove replicatorDispatchRate config for specified topic.")
    @ApiResponses(value = {@ApiResponse(code = 403, message = "Don't have admin permission"),
            @ApiResponse(code = 404, message = "Topic does not exist"),
            @ApiResponse(code = 405,
                    message = "Topic level policy is disabled, to enable the topic level policy and retry"),
            @ApiResponse(code = 409, message = "Concurrent modification")})
    public void removeReplicatorDispatchRate(@Suspended final AsyncResponse asyncResponse,
                                               @PathParam("tenant") String tenant,
                                               @PathParam("namespace") String namespace,
                                               @PathParam("topic") @Encoded String encodedTopic) {
        validateTopicName(tenant, namespace, encodedTopic);
        preValidation();
        internalSetReplicatorDispatchRate(null).whenComplete((r, ex) -> {
            if (ex != null) {
                log.error("Failed to remove replicatorDispatchRate", ex);
                asyncResponse.resume(new RestException(ex));
            } else {
                log.info("[{}] Successfully remove replicatorDispatchRate limit: namespace={}, topic={}",
                        clientAppId(), namespaceName, topicName.getLocalName());
                asyncResponse.resume(Response.noContent().build());
            }
        });
    }

    @GET
    @Path("/{tenant}/{namespace}/{topic}/maxProducers")
    @ApiOperation(value = "Get maxProducers config for specified topic.")
    @ApiResponses(value = {@ApiResponse(code = 403, message = "Don't have admin permission"),
            @ApiResponse(code = 404, message = "Topic does not exist"),
            @ApiResponse(code = 405,
                    message = "Topic level policy is disabled, to enable the topic level policy and retry"),
            @ApiResponse(code = 409, message = "Concurrent modification")})
    public void getMaxProducers(@Suspended final AsyncResponse asyncResponse,
                                @PathParam("tenant") String tenant,
                                @PathParam("namespace") String namespace,
                                @PathParam("topic") @Encoded String encodedTopic,
                                @QueryParam("applied") boolean applied) {
        validateTopicName(tenant, namespace, encodedTopic);
        preValidation();
        internalGetMaxProducers(applied).whenComplete((res, ex) -> {
            if (ex instanceof RestException) {
                log.error("Failed get maxProducers", ex);
                asyncResponse.resume(ex);
            } else if (ex != null) {
                log.error("Failed get maxProducers", ex);
                asyncResponse.resume(new RestException(ex));
            } else {
                asyncResponse.resume(res);
            }
        });
    }

    @POST
    @Path("/{tenant}/{namespace}/{topic}/maxProducers")
    @ApiOperation(value = "Set maxProducers config for specified topic.")
    @ApiResponses(value = {@ApiResponse(code = 403, message = "Don't have admin permission"),
            @ApiResponse(code = 404, message = "Topic does not exist"),
            @ApiResponse(code = 405,
                    message = "Topic level policy is disabled, to enable the topic level policy and retry"),
            @ApiResponse(code = 409, message = "Concurrent modification"),
            @ApiResponse(code = 412, message = "Invalid value of maxProducers")})
    public void setMaxProducers(@Suspended final AsyncResponse asyncResponse,
                                @PathParam("tenant") String tenant,
                                @PathParam("namespace") String namespace,
                                @PathParam("topic") @Encoded String encodedTopic,
                                @ApiParam(value = "The max producers of the topic") int maxProducers) {
        validateTopicName(tenant, namespace, encodedTopic);
        preValidation();
        internalSetMaxProducers(maxProducers).whenComplete((r, ex) -> {
            if (ex instanceof RestException) {
                log.error("Failed updated persistence policies", ex);
                asyncResponse.resume(ex);
            } else if (ex != null) {
                log.error("Failed updated persistence policies", ex);
                asyncResponse.resume(new RestException(ex));
            } else {
                log.info("[{}] Successfully updated max producers: namespace={}, topic={}, maxProducers={}",
                        clientAppId(),
                        namespaceName,
                        topicName.getLocalName(),
                        maxProducers);
                asyncResponse.resume(Response.noContent().build());
            }
        });
    }

    @DELETE
    @Path("/{tenant}/{namespace}/{topic}/maxProducers")
    @ApiOperation(value = "Remove maxProducers config for specified topic.")
    @ApiResponses(value = {@ApiResponse(code = 403, message = "Don't have admin permission"),
            @ApiResponse(code = 404, message = "Topic does not exist"),
            @ApiResponse(code = 405,
                    message = "Topic level policy is disabled, to enable the topic level policy and retry"),
            @ApiResponse(code = 409, message = "Concurrent modification")})
    public void removeMaxProducers(@Suspended final AsyncResponse asyncResponse,
                                   @PathParam("tenant") String tenant,
                                   @PathParam("namespace") String namespace,
                                   @PathParam("topic") @Encoded String encodedTopic) {
        validateTopicName(tenant, namespace, encodedTopic);
        preValidation();
        internalRemoveMaxProducers().whenComplete((r, ex) -> {
            if (ex != null) {
                log.error("Failed to remove maxProducers", ex);
                asyncResponse.resume(new RestException(ex));
            } else {
                log.info("[{}] Successfully remove max producers: namespace={}, topic={}",
                        clientAppId(),
                        namespaceName,
                        topicName.getLocalName());
                asyncResponse.resume(Response.noContent().build());
            }
        });
    }

    @GET
    @Path("/{tenant}/{namespace}/{topic}/maxConsumers")
    @ApiOperation(value = "Get maxConsumers config for specified topic.")
    @ApiResponses(value = {@ApiResponse(code = 403, message = "Don't have admin permission"),
            @ApiResponse(code = 404, message = "Topic does not exist"),
            @ApiResponse(code = 405,
                    message = "Topic level policy is disabled, to enable the topic level policy and retry"),
            @ApiResponse(code = 409, message = "Concurrent modification")})
    public void getMaxConsumers(@Suspended final AsyncResponse asyncResponse,
                                @PathParam("tenant") String tenant,
                                @PathParam("namespace") String namespace,
                                @PathParam("topic") @Encoded String encodedTopic,
                                @QueryParam("applied") boolean applied) {
        validateTopicName(tenant, namespace, encodedTopic);
        preValidation();
        internalGetMaxConsumers(applied).whenComplete((res, ex) -> {
            if (ex instanceof RestException) {
                log.error("Failed get maxConsumers", ex);
                asyncResponse.resume(ex);
            } else if (ex != null) {
                log.error("Failed get maxConsumers", ex);
                asyncResponse.resume(new RestException(ex));
            } else {
                asyncResponse.resume(res);
            }
        });
    }

    @POST
    @Path("/{tenant}/{namespace}/{topic}/maxConsumers")
    @ApiOperation(value = "Set maxConsumers config for specified topic.")
    @ApiResponses(value = {@ApiResponse(code = 403, message = "Don't have admin permission"),
            @ApiResponse(code = 404, message = "Topic does not exist"),
            @ApiResponse(code = 405,
                    message = "Topic level policy is disabled, to enable the topic level policy and retry"),
            @ApiResponse(code = 409, message = "Concurrent modification"),
            @ApiResponse(code = 412, message = "Invalid value of maxConsumers")})
    public void setMaxConsumers(@Suspended final AsyncResponse asyncResponse,
                                @PathParam("tenant") String tenant,
                                @PathParam("namespace") String namespace,
                                @PathParam("topic") @Encoded String encodedTopic,
                                @ApiParam(value = "The max consumers of the topic") int maxConsumers) {
        validateTopicName(tenant, namespace, encodedTopic);
        preValidation();
        internalSetMaxConsumers(maxConsumers).whenComplete((r, ex) -> {
            if (ex instanceof RestException) {
                log.error("Failed updated persistence policies", ex);
                asyncResponse.resume(ex);
            } else if (ex != null) {
                log.error("Failed updated persistence policies", ex);
                asyncResponse.resume(new RestException(ex));
            } else {
                log.info("[{}] Successfully updated max consumers: namespace={}, topic={}, maxConsumers={}",
                        clientAppId(),
                        namespaceName,
                        topicName.getLocalName(),
                        maxConsumers);
                asyncResponse.resume(Response.noContent().build());
            }
        });
    }

    @DELETE
    @Path("/{tenant}/{namespace}/{topic}/maxConsumers")
    @ApiOperation(value = "Remove maxConsumers config for specified topic.")
    @ApiResponses(value = {@ApiResponse(code = 403, message = "Don't have admin permission"),
            @ApiResponse(code = 404, message = "Topic does not exist"),
            @ApiResponse(code = 405,
                    message = "Topic level policy is disabled, to enable the topic level policy and retry"),
            @ApiResponse(code = 409, message = "Concurrent modification")})
    public void removeMaxConsumers(@Suspended final AsyncResponse asyncResponse,
                                   @PathParam("tenant") String tenant,
                                   @PathParam("namespace") String namespace,
                                   @PathParam("topic") @Encoded String encodedTopic) {
        validateTopicName(tenant, namespace, encodedTopic);
        preValidation();
        internalRemoveMaxConsumers().whenComplete((r, ex) -> {
            if (ex != null) {
                log.error("Failed to remove maxConsumers", ex);
                asyncResponse.resume(new RestException(ex));
            } else {
                log.info("[{}] Successfully remove max consumers: namespace={}, topic={}",
                        clientAppId(),
                        namespaceName,
                        topicName.getLocalName());
                asyncResponse.resume(Response.noContent().build());
            }
        });
    }

    @GET
    @Path("/{tenant}/{namespace}/{topic}/maxMessageSize")
    @ApiOperation(value = "Get maxMessageSize config for specified topic.")
    @ApiResponses(value = {@ApiResponse(code = 403, message = "Don't have admin permission"),
            @ApiResponse(code = 404, message = "Topic does not exist"),
            @ApiResponse(code = 405,
                    message = "Topic level policy is disabled, to enable the topic level policy and retry"),
            @ApiResponse(code = 409, message = "Concurrent modification")})
    public void getMaxMessageSize(@Suspended final AsyncResponse asyncResponse,
                                  @PathParam("tenant") String tenant,
                                  @PathParam("namespace") String namespace,
                                  @PathParam("topic") @Encoded String encodedTopic) {
        validateTopicName(tenant, namespace, encodedTopic);
        preValidation();
        try {
            Optional<Integer> policies = internalGetMaxMessageSize();
            if (policies.isPresent()) {
                asyncResponse.resume(policies.get());
            } else {
                asyncResponse.resume(Response.noContent().build());
            }
        } catch (RestException e) {
            asyncResponse.resume(e);
        } catch (Exception e) {
            asyncResponse.resume(new RestException(e));
        }
    }

    @POST
    @Path("/{tenant}/{namespace}/{topic}/maxMessageSize")
    @ApiOperation(value = "Set maxMessageSize config for specified topic.")
    @ApiResponses(value = {@ApiResponse(code = 403, message = "Don't have admin permission"),
            @ApiResponse(code = 404, message = "Topic does not exist"),
            @ApiResponse(code = 405,
                    message = "Topic level policy is disabled, to enable the topic level policy and retry"),
            @ApiResponse(code = 409, message = "Concurrent modification"),
            @ApiResponse(code = 412, message = "Invalid value of maxConsumers")})
    public void setMaxMessageSize(@Suspended final AsyncResponse asyncResponse,
                                  @PathParam("tenant") String tenant,
                                  @PathParam("namespace") String namespace,
                                  @PathParam("topic") @Encoded String encodedTopic,
                                  @ApiParam(value = "The max message size of the topic") int maxMessageSize) {
        validateTopicName(tenant, namespace, encodedTopic);
        preValidation();
        internalSetMaxMessageSize(maxMessageSize).whenComplete((r, ex) -> {
            if (ex instanceof RestException) {
                log.error("Failed updated persistence policies", ex);
                asyncResponse.resume(ex);
            } else if (ex != null) {
                log.error("Failed updated persistence policies", ex);
                asyncResponse.resume(new RestException(ex));
            } else {
                log.info("[{}] Successfully set max message size: namespace={}, topic={}, maxMessageSiz={}",
                        clientAppId(),
                        namespaceName,
                        topicName.getLocalName(),
                        maxMessageSize);
                asyncResponse.resume(Response.noContent().build());
            }
        });
    }

    @DELETE
    @Path("/{tenant}/{namespace}/{topic}/maxMessageSize")
    @ApiOperation(value = "Remove maxMessageSize config for specified topic.")
    @ApiResponses(value = {@ApiResponse(code = 403, message = "Don't have admin permission"),
            @ApiResponse(code = 404, message = "Topic does not exist"),
            @ApiResponse(code = 405,
                    message = "Topic level policy is disabled, to enable the topic level policy and retry"),
            @ApiResponse(code = 409, message = "Concurrent modification")})
    public void removeMaxMessageSize(@Suspended final AsyncResponse asyncResponse,
                                   @PathParam("tenant") String tenant,
                                   @PathParam("namespace") String namespace,
                                   @PathParam("topic") @Encoded String encodedTopic) {
        validateTopicName(tenant, namespace, encodedTopic);
        preValidation();
        internalSetMaxMessageSize(null).whenComplete((r, ex) -> {
            if (ex != null) {
                log.error("Failed to remove maxMessageSize", ex);
                asyncResponse.resume(new RestException(ex));
            } else {
                log.info("[{}] Successfully remove max message size: namespace={}, topic={}",
                        clientAppId(),
                        namespaceName,
                        topicName.getLocalName());
                asyncResponse.resume(Response.noContent().build());
            }
        });
    }


    @POST
    @Path("/{tenant}/{namespace}/{topic}/terminate")
    @ApiOperation(value = "Terminate a topic. A topic that is terminated will not accept any more "
            + "messages to be published and will let consumer to drain existing messages in backlog")
    @ApiResponses(value = {
            @ApiResponse(code = 307, message = "Current broker doesn't serve the namespace of this topic"),
            @ApiResponse(code = 401, message = "Don't have permission to administrate resources on this tenant or"
                    + "subscriber is not authorized to access this operation"),
            @ApiResponse(code = 403, message = "Don't have admin permission"),
            @ApiResponse(code = 404, message = "Topic does not exist"),
            @ApiResponse(code = 405, message = "Termination of a partitioned topic is not allowed"),
            @ApiResponse(code = 412, message = "Topic name is not valid"),
            @ApiResponse(code = 500, message = "Internal server error"),
            @ApiResponse(code = 503, message = "Failed to validate global cluster configuration")})
    public MessageId terminate(
            @ApiParam(value = "Specify the tenant", required = true)
            @PathParam("tenant") String tenant,
            @ApiParam(value = "Specify the namespace", required = true)
            @PathParam("namespace") String namespace,
            @ApiParam(value = "Specify topic name", required = true)
            @PathParam("topic") @Encoded String encodedTopic,
            @ApiParam(value = "Is authentication required to perform this operation")
            @QueryParam("authoritative") @DefaultValue("false") boolean authoritative) {
        validateTopicName(tenant, namespace, encodedTopic);
        return internalTerminate(authoritative);
    }

    @POST
    @Path("/{tenant}/{namespace}/{topic}/terminate/partitions")
    @ApiOperation(value = "Terminate all partitioned topic. A topic that is terminated will not accept any more "
            + "messages to be published and will let consumer to drain existing messages in backlog")
    @ApiResponses(value = {
            @ApiResponse(code = 401, message = "Don't have permission to administrate resources on this tenant or"
                    + "subscriber is not authorized to access this operation"),
            @ApiResponse(code = 403, message = "Don't have admin permission"),
            @ApiResponse(code = 404, message = "Topic does not exist"),
            @ApiResponse(code = 405, message = "Termination of a partitioned topic is not allowed"),
            @ApiResponse(code = 412, message = "Topic name is not valid"),
            @ApiResponse(code = 500, message = "Internal server error"),
            @ApiResponse(code = 503, message = "Failed to validate global cluster configuration")})
    public void terminatePartitionedTopic(@Suspended final AsyncResponse asyncResponse,
                                          @ApiParam(value = "Specify the tenant", required = true)
                                          @PathParam("tenant") String tenant,
                                          @ApiParam(value = "Specify the namespace", required = true)
                                          @PathParam("namespace") String namespace,
                                          @ApiParam(value = "Specify topic name", required = true)
                                          @PathParam("topic") @Encoded String encodedTopic,
                                          @ApiParam(value = "Is authentication required to perform this operation")
                                          @QueryParam("authoritative") @DefaultValue("false") boolean authoritative) {
        validateTopicName(tenant, namespace, encodedTopic);
        internalTerminatePartitionedTopic(asyncResponse, authoritative);
    }

    @PUT
    @Path("/{tenant}/{namespace}/{topic}/compaction")
    @ApiOperation(value = "Trigger a compaction operation on a topic.")
    @ApiResponses(value = {
            @ApiResponse(code = 307, message = "Current broker doesn't serve the namespace of this topic"),
            @ApiResponse(code = 401, message = "Don't have permission to administrate resources on this tenant or"
                    + "subscriber is not authorized to access this operation"),
            @ApiResponse(code = 403, message = "Don't have admin permission"),
            @ApiResponse(code = 404, message = "Topic does not exist"),
            @ApiResponse(code = 405, message = "Operation is not allowed on the persistent topic"),
            @ApiResponse(code = 409, message = "Compaction already running"),
            @ApiResponse(code = 412, message = "Topic name is not valid"),
            @ApiResponse(code = 500, message = "Internal server error"),
            @ApiResponse(code = 503, message = "Failed to validate global cluster configuration")})
    public void compact(
            @Suspended final AsyncResponse asyncResponse,
            @ApiParam(value = "Specify the tenant", required = true)
            @PathParam("tenant") String tenant,
            @ApiParam(value = "Specify the namespace", required = true)
            @PathParam("namespace") String namespace,
            @ApiParam(value = "Specify topic name", required = true)
            @PathParam("topic") @Encoded String encodedTopic,
            @ApiParam(value = "Is authentication required to perform this operation")
            @QueryParam("authoritative") @DefaultValue("false") boolean authoritative) {
        try {
            validateTopicName(tenant, namespace, encodedTopic);
            internalTriggerCompaction(asyncResponse, authoritative);
        } catch (WebApplicationException wae) {
            asyncResponse.resume(wae);
        } catch (Exception e) {
            asyncResponse.resume(new RestException(e));
        }
    }

    @GET
    @Path("/{tenant}/{namespace}/{topic}/compaction")
    @ApiOperation(value = "Get the status of a compaction operation for a topic.")
    @ApiResponses(value = {
            @ApiResponse(code = 307, message = "Current broker doesn't serve the namespace of this topic"),
            @ApiResponse(code = 401, message = "Don't have permission to administrate resources on this tenant or"
                    + "subscriber is not authorized to access this operation"),
            @ApiResponse(code = 403, message = "Don't have admin permission"),
            @ApiResponse(code = 404, message = "Topic does not exist, or compaction hasn't run"),
            @ApiResponse(code = 405, message = "Operation is not allowed on the persistent topic"),
            @ApiResponse(code = 412, message = "Topic name is not valid"),
            @ApiResponse(code = 500, message = "Internal server error"),
            @ApiResponse(code = 503, message = "Failed to validate global cluster configuration")})
    public LongRunningProcessStatus compactionStatus(
            @ApiParam(value = "Specify the tenant", required = true)
            @PathParam("tenant") String tenant,
            @ApiParam(value = "Specify the namespace", required = true)
            @PathParam("namespace") String namespace,
            @ApiParam(value = "Specify topic name", required = true)
            @PathParam("topic") @Encoded String encodedTopic,
            @ApiParam(value = "Is authentication required to perform this operation")
            @QueryParam("authoritative") @DefaultValue("false") boolean authoritative) {
        validateTopicName(tenant, namespace, encodedTopic);
        return internalCompactionStatus(authoritative);
    }

    @PUT
    @Path("/{tenant}/{namespace}/{topic}/offload")
    @ApiOperation(value = "Offload a prefix of a topic to long term storage")
    @ApiResponses(value = {
            @ApiResponse(code = 307, message = "Current broker doesn't serve the namespace of this topic"),
            @ApiResponse(code = 400, message = "Message ID is null"),
            @ApiResponse(code = 401, message = "Don't have permission to administrate resources on this tenant or"
                    + "subscriber is not authorized to access this operation"),
            @ApiResponse(code = 403, message = "Don't have admin permission"),
            @ApiResponse(code = 404, message = "Topic does not exist"),
            @ApiResponse(code = 405, message = "Operation is not allowed on the persistent topic"),
            @ApiResponse(code = 409, message = "Offload already running"),
            @ApiResponse(code = 412, message = "Topic name is not valid"),
            @ApiResponse(code = 500, message = "Internal server error"),
            @ApiResponse(code = 503, message = "Failed to validate global cluster configuration")})
    public void triggerOffload(
            @ApiParam(value = "Specify the tenant", required = true)
            @PathParam("tenant") String tenant,
            @ApiParam(value = "Specify the namespace", required = true)
            @PathParam("namespace") String namespace,
            @ApiParam(value = "Specify topic name", required = true)
            @PathParam("topic") @Encoded String encodedTopic,
            @ApiParam(value = "Is authentication required to perform this operation")
            @QueryParam("authoritative") @DefaultValue("false") boolean authoritative,
                               MessageIdImpl messageId) {
        if (messageId == null) {
            throw new RestException(Response.Status.BAD_REQUEST, "messageId is null");
        }
        validateTopicName(tenant, namespace, encodedTopic);
        internalTriggerOffload(authoritative, messageId);
    }

    @GET
    @Path("/{tenant}/{namespace}/{topic}/offload")
    @ApiOperation(value = "Offload a prefix of a topic to long term storage")
    @ApiResponses(value = {
            @ApiResponse(code = 307, message = "Current broker doesn't serve the namespace of this topic"),
            @ApiResponse(code = 401, message = "Don't have permission to administrate resources on this tenant or"
                    + "subscriber is not authorized to access this operation"),
            @ApiResponse(code = 403, message = "Don't have admin permission"),
            @ApiResponse(code = 404, message = "Topic does not exist"),
            @ApiResponse(code = 405, message = "Operation is not allowed on the persistent topic"),
            @ApiResponse(code = 412, message = "Topic name is not valid"),
            @ApiResponse(code = 500, message = "Internal server error"),
            @ApiResponse(code = 503, message = "Failed to validate global cluster configuration")})
    public OffloadProcessStatus offloadStatus(
            @ApiParam(value = "Specify the tenant", required = true)
            @PathParam("tenant") String tenant,
            @ApiParam(value = "Specify the namespace", required = true)
            @PathParam("namespace") String namespace,
            @ApiParam(value = "Specify topic name", required = true)
            @PathParam("topic") @Encoded String encodedTopic,
            @ApiParam(value = "Is authentication required to perform this operation")
            @QueryParam("authoritative") @DefaultValue("false") boolean authoritative) {
        validateTopicName(tenant, namespace, encodedTopic);
        return internalOffloadStatus(authoritative);
    }

    @GET
    @Path("/{tenant}/{namespace}/{topic}/lastMessageId")
    @ApiOperation(value = "Return the last commit message id of topic")
    @ApiResponses(value = {
            @ApiResponse(code = 307, message = "Current broker doesn't serve the namespace of this topic"),
            @ApiResponse(code = 401, message = "Don't have permission to administrate resources on this tenant or"
                    + "subscriber is not authorized to access this operation"),
            @ApiResponse(code = 403, message = "Don't have admin permission"),
            @ApiResponse(code = 404, message = "Topic does not exist"),
            @ApiResponse(code = 405, message = "Operation is not allowed on the persistent topic"),
            @ApiResponse(code = 412, message = "Topic name is not valid"),
            @ApiResponse(code = 500, message = "Internal server error"),
            @ApiResponse(code = 503, message = "Failed to validate global cluster configuration")})
    public void getLastMessageId(
            @Suspended final AsyncResponse asyncResponse,
            @ApiParam(value = "Specify the tenant", required = true)
            @PathParam("tenant") String tenant,
            @ApiParam(value = "Specify the namespace", required = true)
            @PathParam("namespace") String namespace,
            @ApiParam(value = "Specify topic name", required = true)
            @PathParam("topic") @Encoded String encodedTopic,
            @ApiParam(value = "Is authentication required to perform this operation")
            @QueryParam("authoritative") @DefaultValue("false") boolean authoritative) {
        try {
            validateTopicName(tenant, namespace, encodedTopic);
            internalGetLastMessageId(asyncResponse, authoritative);
        } catch (Exception e) {
            asyncResponse.resume(new RestException(e));
        }
    }

    @GET
    @Path("/{tenant}/{namespace}/{topic}/dispatchRate")
    @ApiOperation(value = "Get dispatch rate configuration for specified topic.")
    @ApiResponses(value = {@ApiResponse(code = 403, message = "Don't have admin permission"),
            @ApiResponse(code = 404, message = "Topic does not exist"),
            @ApiResponse(code = 405,
                    message = "Topic level policy is disabled, please enable the topic level policy and retry"),
            @ApiResponse(code = 409, message = "Concurrent modification")})
    public void getDispatchRate(@Suspended final AsyncResponse asyncResponse,
            @PathParam("tenant") String tenant,
            @PathParam("namespace") String namespace,
            @PathParam("topic") @Encoded String encodedTopic) {
        validateTopicName(tenant, namespace, encodedTopic);
        preValidation();
        try {
            Optional<DispatchRate> dispatchRate = internalGetDispatchRate();
            if (!dispatchRate.isPresent()) {
                asyncResponse.resume(Response.noContent().build());
            } else {
                asyncResponse.resume(dispatchRate.get());
            }
        } catch (RestException e) {
            asyncResponse.resume(e);
        } catch (Exception e) {
            asyncResponse.resume(new RestException(e));
        }
    }

    @POST
    @Path("/{tenant}/{namespace}/{topic}/dispatchRate")
    @ApiOperation(value = "Set message dispatch rate configuration for specified topic.")
    @ApiResponses(value = {@ApiResponse(code = 403, message = "Topic does not exist"),
            @ApiResponse(code = 404, message = "Topic does not exist"),
            @ApiResponse(code = 405,
                    message = "Topic level policy is disabled, please enable the topic level policy and retry"),
            @ApiResponse(code = 409, message = "Concurrent modification")})
    public void setDispatchRate(@Suspended final AsyncResponse asyncResponse,
                                @PathParam("tenant") String tenant,
                                @PathParam("namespace") String namespace,
                                @PathParam("topic") @Encoded String encodedTopic,
                                @ApiParam(value = "Dispatch rate for the specified topic") DispatchRate dispatchRate) {
        validateTopicName(tenant, namespace, encodedTopic);
        preValidation();
        internalSetDispatchRate(dispatchRate).whenComplete((r, ex) -> {
            if (ex instanceof RestException) {
                log.error("Failed to set topic dispatch rate", ex);
                asyncResponse.resume(ex);
            } else if (ex != null) {
                log.error("Failed to set topic dispatch rate");
                asyncResponse.resume(new RestException(ex));
            } else {
                try {
                    log.info("[{}] Successfully set topic dispatch rate:"
                                    + " tenant={}, namespace={}, topic={}, dispatchRate={}",
                            clientAppId(),
                            tenant,
                            namespace,
                            topicName.getLocalName(),
                            jsonMapper().writeValueAsString(dispatchRate));
                } catch (JsonProcessingException ignore) {}
                asyncResponse.resume(Response.noContent().build());
            }
        });
    }

    @DELETE
    @Path("/{tenant}/{namespace}/{topic}/dispatchRate")
    @ApiOperation(value = "Remove message dispatch rate configuration for specified topic.")
    @ApiResponses(value = {@ApiResponse(code = 403, message = "Topic does not exist"),
            @ApiResponse(code = 404, message = "Topic does not exist"),
            @ApiResponse(code = 405,
                    message = "Topic level policy is disabled, please enable the topic level policy and retry"),
            @ApiResponse(code = 409, message = "Concurrent modification")})
    public void removeDispatchRate(@Suspended final AsyncResponse asyncResponse,
                                   @PathParam("tenant") String tenant,
                                   @PathParam("namespace") String namespace,
                                   @PathParam("topic") @Encoded String encodedTopic) {
        validateTopicName(tenant, namespace, encodedTopic);
        preValidation();
        internalRemoveDispatchRate().whenComplete((r, ex) -> {
            if (ex != null) {
                log.error("Failed to remove topic dispatch rate", ex);
                asyncResponse.resume(new RestException(ex));
            } else {
                log.info("[{}] Successfully remove topic dispatch rate: tenant={}, namespace={}, topic={}",
                    clientAppId(),
                    tenant,
                    namespace,
                    topicName.getLocalName());
                asyncResponse.resume(Response.noContent().build());
            }
        });
    }

    @GET
    @Path("/{tenant}/{namespace}/{topic}/subscriptionDispatchRate")
    @ApiOperation(value = "Get subscription message dispatch rate configuration for specified topic.")
    @ApiResponses(value = {@ApiResponse(code = 403, message = "Don't have admin permission"),
            @ApiResponse(code = 404, message = "Topic does not exist"),
            @ApiResponse(code = 405,
                    message = "Topic level policy is disabled, please enable the topic level policy and retry"),
            @ApiResponse(code = 409, message = "Concurrent modification")})
    public void getSubscriptionDispatchRate(@Suspended final AsyncResponse asyncResponse,
            @PathParam("tenant") String tenant,
            @PathParam("namespace") String namespace,
            @PathParam("topic") @Encoded String encodedTopic) {
        validateTopicName(tenant, namespace, encodedTopic);
        preValidation();
        try {
            Optional<DispatchRate> dispatchRate = internalGetSubscriptionDispatchRate();
            if (!dispatchRate.isPresent()) {
                asyncResponse.resume(Response.noContent().build());
            } else {
                asyncResponse.resume(dispatchRate.get());
            }
        } catch (RestException e) {
            asyncResponse.resume(e);
        } catch (Exception e) {
            asyncResponse.resume(new RestException(e));
        }
    }

    @POST
    @Path("/{tenant}/{namespace}/{topic}/subscriptionDispatchRate")
    @ApiOperation(value = "Set subscription message dispatch rate configuration for specified topic.")
    @ApiResponses(value = {@ApiResponse(code = 403, message = "Topic does not exist"),
            @ApiResponse(code = 404, message = "Topic does not exist"),
            @ApiResponse(code = 405,
                    message = "Topic level policy is disabled, please enable the topic level policy and retry"),
            @ApiResponse(code = 409, message = "Concurrent modification")})
    public void setSubscriptionDispatchRate(
            @Suspended final AsyncResponse asyncResponse,
            @PathParam("tenant") String tenant,
            @PathParam("namespace") String namespace,
            @PathParam("topic") @Encoded String encodedTopic,
            @ApiParam(value = "Subscription message dispatch rate for the specified topic")
                    DispatchRate dispatchRate) {
        validateTopicName(tenant, namespace, encodedTopic);
        preValidation();
        internalSetSubscriptionDispatchRate(dispatchRate).whenComplete((r, ex) -> {
            if (ex instanceof RestException) {
                log.error("Failed to set topic: {} subscription dispatch rate", topicName.getLocalName(), ex);
                asyncResponse.resume(ex);
            } else if (ex != null) {
                log.error("Failed to set topic: {} subscription dispatch rate", topicName.getLocalName());
                asyncResponse.resume(new RestException(ex));
            } else {
                try {
                    log.info("[{}] Successfully set topic subscription dispatch rate:"
                                    + " tenant={}, namespace={}, topic={}, dispatchRate={}",
                            clientAppId(),
                            tenant,
                            namespace,
                            topicName.getLocalName(),
                            jsonMapper().writeValueAsString(dispatchRate));
                } catch (JsonProcessingException ignore) {}
                asyncResponse.resume(Response.noContent().build());
            }
        });
    }

    @DELETE
    @Path("/{tenant}/{namespace}/{topic}/subscriptionDispatchRate")
    @ApiOperation(value = "Remove subscription message dispatch rate configuration for specified topic.")
    @ApiResponses(value = {@ApiResponse(code = 403, message = "Topic does not exist"),
            @ApiResponse(code = 404, message = "Topic does not exist"),
            @ApiResponse(code = 405,
                    message = "Topic level policy is disabled, please enable the topic level policy and retry"),
            @ApiResponse(code = 409, message = "Concurrent modification")})
    public void removeSubscriptionDispatchRate(@Suspended final AsyncResponse asyncResponse,
                                   @PathParam("tenant") String tenant,
                                   @PathParam("namespace") String namespace,
                                   @PathParam("topic") @Encoded String encodedTopic) {
        validateTopicName(tenant, namespace, encodedTopic);
        preValidation();
        internalRemoveSubscriptionDispatchRate().whenComplete((r, ex) -> {
            if (ex != null) {
                log.error("Failed to remove topic: {} subscription dispatch rate", topicName.getLocalName(), ex);
                asyncResponse.resume(new RestException(ex));
            } else {
                log.info("[{}] Successfully remove topic subscription dispatch rate: tenant={}, namespace={}, topic={}",
                    clientAppId(),
                    tenant,
                    namespace,
                    topicName.getLocalName());
                asyncResponse.resume(Response.noContent().build());
            }
        });
    }

    @GET
    @Path("/{tenant}/{namespace}/{topic}/compactionThreshold")
    @ApiOperation(value = "Get compaction threshold configuration for specified topic.")
    @ApiResponses(value = {@ApiResponse(code = 403, message = "Don't have admin permission"),
            @ApiResponse(code = 404, message = "Topic does not exist"),
            @ApiResponse(code = 405,
                    message = "Topic level policy is disabled, please enable the topic level policy and retry"),
            @ApiResponse(code = 409, message = "Concurrent modification")})
    public void getCompactionThreshold(@Suspended final AsyncResponse asyncResponse,
                                       @PathParam("tenant") String tenant,
                                       @PathParam("namespace") String namespace,
                                       @PathParam("topic") @Encoded String encodedTopic) {
        validateTopicName(tenant, namespace, encodedTopic);
        preValidation();
        try {
            Optional<Long> compactionThreshold = internalGetCompactionThreshold();
            if (!compactionThreshold.isPresent()) {
                asyncResponse.resume(Response.noContent().build());
            } else {
                asyncResponse.resume(compactionThreshold.get());
            }
        } catch (RestException e) {
            asyncResponse.resume(e);
        } catch (Exception e) {
            asyncResponse.resume(new RestException(e));
        }
    }

    @POST
    @Path("/{tenant}/{namespace}/{topic}/compactionThreshold")
    @ApiOperation(value = "Set compaction threshold configuration for specified topic.")
    @ApiResponses(value = {@ApiResponse(code = 403, message = "Topic does not exist"),
            @ApiResponse(code = 404, message = "Topic does not exist"),
            @ApiResponse(code = 405,
                    message = "Topic level policy is disabled, please enable the topic level policy and retry"),
            @ApiResponse(code = 409, message = "Concurrent modification")})
    public void setCompactionThreshold(@Suspended final AsyncResponse asyncResponse,
                                @PathParam("tenant") String tenant,
                                @PathParam("namespace") String namespace,
                                @PathParam("topic") @Encoded String encodedTopic,
                                @ApiParam(value = "Dispatch rate for the specified topic") long compactionThreshold) {
        validateTopicName(tenant, namespace, encodedTopic);
        preValidation();
        internalSetCompactionThreshold(compactionThreshold).whenComplete((r, ex) -> {
            if (ex instanceof RestException) {
                log.error("Failed to set topic dispatch rate", ex);
                asyncResponse.resume(ex);
            } else if (ex != null) {
                log.error("Failed to set topic dispatch rate");
                asyncResponse.resume(new RestException(ex));
            } else {
                try {
                    log.info("[{}] Successfully set topic compaction threshold:"
                                    + " tenant={}, namespace={}, topic={}, compactionThreshold={}",
                            clientAppId(),
                            tenant,
                            namespace,
                            topicName.getLocalName(),
                            jsonMapper().writeValueAsString(compactionThreshold));
                } catch (JsonProcessingException ignore) {}
                asyncResponse.resume(Response.noContent().build());
            }
        });
    }

    @DELETE
    @Path("/{tenant}/{namespace}/{topic}/compactionThreshold")
    @ApiOperation(value = "Remove compaction threshold configuration for specified topic.")
    @ApiResponses(value = {@ApiResponse(code = 403, message = "Topic does not exist"),
            @ApiResponse(code = 404, message = "Topic does not exist"),
            @ApiResponse(code = 405,
                    message = "Topic level policy is disabled, please enable the topic level policy and retry"),
            @ApiResponse(code = 409, message = "Concurrent modification")})
    public void removeCompactionThreshold(@Suspended final AsyncResponse asyncResponse,
                                   @PathParam("tenant") String tenant,
                                   @PathParam("namespace") String namespace,
                                   @PathParam("topic") @Encoded String encodedTopic) {
        validateTopicName(tenant, namespace, encodedTopic);
        preValidation();
        internalRemoveCompactionThreshold().whenComplete((r, ex) -> {
            if (ex != null) {
                log.error("Failed to remove topic dispatch rate", ex);
                asyncResponse.resume(new RestException(ex));
            } else {
                log.info("[{}] Successfully remove topic compaction threshold: tenant={}, namespace={}, topic={}",
                    clientAppId(),
                    tenant,
                    namespace,
                    topicName.getLocalName());
                asyncResponse.resume(Response.noContent().build());
            }
        });
    }

    @GET
    @Path("/{tenant}/{namespace}/{topic}/maxConsumersPerSubscription")
    @ApiOperation(value = "Get max consumers per subscription configuration for specified topic.")
    @ApiResponses(value = {@ApiResponse(code = 403, message = "Don't have admin permission"),
            @ApiResponse(code = 404, message = "Topic does not exist"),
            @ApiResponse(code = 405,
                    message = "Topic level policy is disabled, please enable the topic level policy and retry"),
            @ApiResponse(code = 409, message = "Concurrent modification")})
    public void getMaxConsumersPerSubscription(@Suspended final AsyncResponse asyncResponse,
                                       @PathParam("tenant") String tenant,
                                       @PathParam("namespace") String namespace,
                                       @PathParam("topic") @Encoded String encodedTopic) {
        validateTopicName(tenant, namespace, encodedTopic);
        preValidation();
        try {
            Optional<Integer> maxConsumersPerSubscription = internalGetMaxConsumersPerSubscription();
            if (!maxConsumersPerSubscription.isPresent()) {
                asyncResponse.resume(Response.noContent().build());
            } else {
                asyncResponse.resume(maxConsumersPerSubscription.get());
            }
        } catch (RestException e) {
            asyncResponse.resume(e);
        } catch (Exception e) {
            asyncResponse.resume(new RestException(e));
        }
    }

    @POST
    @Path("/{tenant}/{namespace}/{topic}/maxConsumersPerSubscription")
    @ApiOperation(value = "Set max consumers per subscription configuration for specified topic.")
    @ApiResponses(value = {@ApiResponse(code = 403, message = "Topic does not exist"),
            @ApiResponse(code = 404, message = "Topic does not exist"),
            @ApiResponse(code = 405,
                    message = "Topic level policy is disabled, please enable the topic level policy and retry"),
            @ApiResponse(code = 409, message = "Concurrent modification")})
    public void setMaxConsumersPerSubscription(
            @Suspended final AsyncResponse asyncResponse,
            @PathParam("tenant") String tenant,
            @PathParam("namespace") String namespace,
            @PathParam("topic") @Encoded String encodedTopic,
            @ApiParam(value = "Dispatch rate for the specified topic") int maxConsumersPerSubscription) {
        validateTopicName(tenant, namespace, encodedTopic);
        preValidation();
        internalSetMaxConsumersPerSubscription(maxConsumersPerSubscription).whenComplete((r, ex) -> {
            if (ex instanceof RestException) {
                log.error("Failed to set topic {} max consumers per subscription ", topicName.getLocalName(), ex);
                asyncResponse.resume(ex);
            } else if (ex != null) {
                log.error("Failed to set topic max consumers per subscription");
                asyncResponse.resume(new RestException(ex));
            } else {
                try {
                    log.info("[{}] Successfully set topic max consumers per subscription:"
                                    + " tenant={}, namespace={}, topic={}, maxConsumersPerSubscription={}",
                            clientAppId(),
                            tenant,
                            namespace,
                            topicName.getLocalName(),
                            jsonMapper().writeValueAsString(maxConsumersPerSubscription));
                } catch (JsonProcessingException ignore) {}
                asyncResponse.resume(Response.noContent().build());
            }
        });
    }

    @DELETE
    @Path("/{tenant}/{namespace}/{topic}/maxConsumersPerSubscription")
    @ApiOperation(value = "Remove max consumers per subscription configuration for specified topic.")
    @ApiResponses(value = {@ApiResponse(code = 403, message = "Topic does not exist"),
            @ApiResponse(code = 404, message = "Topic does not exist"),
            @ApiResponse(code = 405,
                    message = "Topic level policy is disabled, please enable the topic level policy and retry"),
            @ApiResponse(code = 409, message = "Concurrent modification")})
    public void removeMaxConsumersPerSubscription(@Suspended final AsyncResponse asyncResponse,
                                          @PathParam("tenant") String tenant,
                                          @PathParam("namespace") String namespace,
                                          @PathParam("topic") @Encoded String encodedTopic) {
        validateTopicName(tenant, namespace, encodedTopic);
        preValidation();
        internalRemoveMaxConsumersPerSubscription().whenComplete((r, ex) -> {
            if (ex != null) {
                log.error("Failed to remove topic {} max consuners per subscription", topicName.getLocalName(), ex);
                asyncResponse.resume(new RestException(ex));
            } else {
                log.info("[{}] Successfully remove topic max consumers per subscription:"
                                + " tenant={}, namespace={}, topic={}",
                        clientAppId(),
                        tenant,
                        namespace,
                        topicName.getLocalName());
                asyncResponse.resume(Response.noContent().build());
            }
        });
    }

    @GET
    @Path("/{tenant}/{namespace}/{topic}/publishRate")
    @ApiOperation(value = "Get publish rate configuration for specified topic.")
    @ApiResponses(value = {@ApiResponse(code = 403, message = "Don't have admin permission"),
            @ApiResponse(code = 404, message = "Topic does not exist"),
            @ApiResponse(code = 405,
                    message = "Topic level policy is disabled, please enable the topic level policy and retry"),
            @ApiResponse(code = 409, message = "Concurrent modification")})
    public void getPublishRate(@Suspended final AsyncResponse asyncResponse,
            @PathParam("tenant") String tenant,
            @PathParam("namespace") String namespace,
            @PathParam("topic") @Encoded String encodedTopic) {
        validateTopicName(tenant, namespace, encodedTopic);
        preValidation();
        try {
            Optional<PublishRate> publishRate = internalGetPublishRate();
            if (!publishRate.isPresent()) {
                asyncResponse.resume(Response.noContent().build());
            } else {
                asyncResponse.resume(publishRate.get());
            }
        } catch (RestException e) {
            asyncResponse.resume(e);
        } catch (Exception e) {
            asyncResponse.resume(new RestException(e));
        }
    }

    @POST
    @Path("/{tenant}/{namespace}/{topic}/publishRate")
    @ApiOperation(value = "Set message publish rate configuration for specified topic.")
    @ApiResponses(value = {@ApiResponse(code = 403, message = "Topic does not exist"),
            @ApiResponse(code = 404, message = "Topic does not exist"),
            @ApiResponse(code = 405,
                    message = "Topic level policy is disabled, please enable the topic level policy and retry"),
            @ApiResponse(code = 409, message = "Concurrent modification")})
    public void setPublishRate(@Suspended final AsyncResponse asyncResponse,
                                @PathParam("tenant") String tenant,
                                @PathParam("namespace") String namespace,
                                @PathParam("topic") @Encoded String encodedTopic,
                                @ApiParam(value = "Dispatch rate for the specified topic") PublishRate publishRate) {
        validateTopicName(tenant, namespace, encodedTopic);
        preValidation();
        internalSetPublishRate(publishRate).whenComplete((r, ex) -> {
            if (ex instanceof RestException) {
                log.error("Failed to set topic dispatch rate", ex);
                asyncResponse.resume(ex);
            } else if (ex != null) {
                log.error("Failed to set topic dispatch rate");
                asyncResponse.resume(new RestException(ex));
            } else {
                try {
                    log.info("[{}] Successfully set topic publish rate:"
                                    + " tenant={}, namespace={}, topic={}, publishRate={}",
                            clientAppId(),
                            tenant,
                            namespace,
                            topicName.getLocalName(),
                            jsonMapper().writeValueAsString(publishRate));
                } catch (JsonProcessingException ignore) {}
                asyncResponse.resume(Response.noContent().build());
            }
        });
    }

    @GET
    @Path("/{tenant}/{namespace}/{topic}/subscriptionTypesEnabled")
    @ApiOperation(value = "Get is enable sub type fors specified topic.")
    @ApiResponses(value = {@ApiResponse(code = 403, message = "Don't have admin permission"),
            @ApiResponse(code = 404, message = "Topic does not exist"),
            @ApiResponse(code = 405,
                    message = "Topic level policy is disabled, please enable the topic level policy and retry"),
            @ApiResponse(code = 409, message = "Concurrent modification")})
    public void getSubscriptionTypesEnabled(@Suspended final AsyncResponse asyncResponse,
                                            @PathParam("tenant") String tenant,
                                            @PathParam("namespace") String namespace,
                                            @PathParam("topic") @Encoded String encodedTopic) {
        validateTopicName(tenant, namespace, encodedTopic);
        preValidation();
        try {
            Optional<List<SubType>> subscriptionTypesEnabled = internalGetSubscriptionTypesEnabled();
            if (!subscriptionTypesEnabled.isPresent()) {
                asyncResponse.resume(Response.noContent().build());
            } else {
                Set<SubscriptionType> subscriptionTypes = new HashSet<>();
                subscriptionTypesEnabled.get().forEach(subType ->
                        subscriptionTypes.add(SubscriptionType.valueOf(subType.name())));
                asyncResponse.resume(subscriptionTypes);
            }
        } catch (RestException e) {
            asyncResponse.resume(e);
        } catch (Exception e) {
            asyncResponse.resume(new RestException(e));
        }
    }

    @POST
    @Path("/{tenant}/{namespace}/{topic}/subscriptionTypesEnabled")
    @ApiOperation(value = "Set is enable sub types for specified topic")
    @ApiResponses(value = {@ApiResponse(code = 403, message = "Topic does not exist"),
            @ApiResponse(code = 404, message = "Topic does not exist"),
            @ApiResponse(code = 405,
                    message = "Topic level policy is disabled, please enable the topic level policy and retry"),
            @ApiResponse(code = 409, message = "Concurrent modification")})
    public void setSubscriptionTypesEnabled(@Suspended final AsyncResponse asyncResponse,
                                            @PathParam("tenant") String tenant,
                                            @PathParam("namespace") String namespace,
                                            @PathParam("topic") @Encoded String encodedTopic,
                                            @ApiParam(value = "Enable sub types for the specified topic")
                                                        Set<SubscriptionType> subscriptionTypesEnabled) {
        validateTopicName(tenant, namespace, encodedTopic);
        preValidation();
        internalSetSubscriptionTypesEnabled(subscriptionTypesEnabled).whenComplete((r, ex) -> {
            if (ex instanceof RestException) {
                log.error("Failed to set topic is enable sub types", ex);
                asyncResponse.resume(ex);
            } else if (ex != null) {
                log.error("Failed to set topic is enable sub types", ex);
                asyncResponse.resume(new RestException(ex));
            } else {
                try {
                    log.info("[{}] Successfully set topic is enabled sub types :"
                                    + " tenant={}, namespace={}, topic={}, subscriptionTypesEnabled={}",
                            clientAppId(),
                            tenant,
                            namespace,
                            topicName.getLocalName(),
                            jsonMapper().writeValueAsString(subscriptionTypesEnabled));
                } catch (JsonProcessingException ignore) {}
                asyncResponse.resume(Response.noContent().build());
            }
        });
    }

    @DELETE
    @Path("/{tenant}/{namespace}/{topic}/publishRate")
    @ApiOperation(value = "Remove message publish rate configuration for specified topic.")
    @ApiResponses(value = {@ApiResponse(code = 403, message = "Topic does not exist"),
            @ApiResponse(code = 404, message = "Topic does not exist"),
            @ApiResponse(code = 405,
                    message = "Topic level policy is disabled, please enable the topic level policy and retry"),
            @ApiResponse(code = 409, message = "Concurrent modification")})
    public void removePublishRate(@Suspended final AsyncResponse asyncResponse,
                                   @PathParam("tenant") String tenant,
                                   @PathParam("namespace") String namespace,
                                   @PathParam("topic") @Encoded String encodedTopic) {
        validateTopicName(tenant, namespace, encodedTopic);
        preValidation();
        internalRemovePublishRate().whenComplete((r, ex) -> {
            if (ex != null) {
                log.error("Failed to remove topic publish rate", ex);
                asyncResponse.resume(new RestException(ex));
            } else {
                log.info("[{}] Successfully remove topic publish rate: tenant={}, namespace={}, topic={}",
                    clientAppId(),
                    tenant,
                    namespace,
                    topicName.getLocalName());
                asyncResponse.resume(Response.noContent().build());
            }
        });
    }

    @GET
    @Path("/{tenant}/{namespace}/{topic}/subscribeRate")
    @ApiOperation(value = "Get subscribe rate configuration for specified topic.")
    @ApiResponses(value = {@ApiResponse(code = 403, message = "Don't have admin permission"),
            @ApiResponse(code = 404, message = "Topic does not exist"),
            @ApiResponse(code = 405,
                    message = "Topic level policy is disabled, please enable the topic level policy and retry"),
            @ApiResponse(code = 409, message = "Concurrent modification")})
    public void getSubscribeRate(@Suspended final AsyncResponse asyncResponse,
                                @PathParam("tenant") String tenant,
                                @PathParam("namespace") String namespace,
                                @PathParam("topic") @Encoded String encodedTopic) {
        validateTopicName(tenant, namespace, encodedTopic);
        preValidation();
        try {
            Optional<SubscribeRate> subscribeRate = internalGetSubscribeRate();
            if (!subscribeRate.isPresent()) {
                asyncResponse.resume(Response.noContent().build());
            } else {
                asyncResponse.resume(subscribeRate.get());
            }
        } catch (RestException e) {
            asyncResponse.resume(e);
        } catch (Exception e) {
            asyncResponse.resume(new RestException(e));
        }
    }

    @POST
    @Path("/{tenant}/{namespace}/{topic}/subscribeRate")
    @ApiOperation(value = "Set subscribe rate configuration for specified topic.")
    @ApiResponses(value = {@ApiResponse(code = 403, message = "Topic does not exist"),
            @ApiResponse(code = 404, message = "Topic does not exist"),
            @ApiResponse(code = 405,
                    message = "Topic level policy is disabled, please enable the topic level policy and retry"),
            @ApiResponse(code = 409, message = "Concurrent modification")})
    public void setSubscribeRate(
            @Suspended final AsyncResponse asyncResponse,
            @PathParam("tenant") String tenant,
            @PathParam("namespace") String namespace,
            @PathParam("topic") @Encoded String encodedTopic,
            @ApiParam(value = "Subscribe rate for the specified topic") SubscribeRate subscribeRate) {
        validateTopicName(tenant, namespace, encodedTopic);
        preValidation();
        internalSetSubscribeRate(subscribeRate).whenComplete((r, ex) -> {
            if (ex instanceof RestException) {
                log.error("Failed to set topic {} subscribe rate", topicName.getLocalName(), ex);
                asyncResponse.resume(ex);
            } else if (ex != null) {
                log.error("Failed to set topic subscribe rate");
                asyncResponse.resume(new RestException(ex));
            } else {
                try {
                    log.info("[{}] Successfully set topic subscribe rate:"
                                    + " tenant={}, namespace={}, topic={}, subscribeRate={}",
                            clientAppId(),
                            tenant,
                            namespace,
                            topicName.getLocalName(),
                            jsonMapper().writeValueAsString(subscribeRate));
                } catch (JsonProcessingException ignore) {}
                asyncResponse.resume(Response.noContent().build());
            }
        });
    }

    @DELETE
    @Path("/{tenant}/{namespace}/{topic}/subscribeRate")
    @ApiOperation(value = "Remove subscribe rate configuration for specified topic.")
    @ApiResponses(value = {@ApiResponse(code = 403, message = "Topic does not exist"),
            @ApiResponse(code = 404, message = "Topic does not exist"),
            @ApiResponse(code = 405,
                    message = "Topic level policy is disabled, please enable the topic level policy and retry"),
            @ApiResponse(code = 409, message = "Concurrent modification")})
    public void removeSubscribeRate(@Suspended final AsyncResponse asyncResponse,
                                   @PathParam("tenant") String tenant,
                                   @PathParam("namespace") String namespace,
                                   @PathParam("topic") @Encoded String encodedTopic) {
        validateTopicName(tenant, namespace, encodedTopic);
        preValidation();
        internalRemoveSubscribeRate().whenComplete((r, ex) -> {
            if (ex != null) {
                log.error("Failed to remove topic {} subscribe rate ", topicName.getLocalName(), ex);
                asyncResponse.resume(new RestException(ex));
            } else {
                log.info("[{}] Successfully remove topic subscribe rate: tenant={}, namespace={}, topic={}",
                        clientAppId(),
                        tenant,
                        namespace,
                        topicName.getLocalName());
                asyncResponse.resume(Response.noContent().build());
            }
        });
    }

    private static final Logger log = LoggerFactory.getLogger(PersistentTopics.class);
}<|MERGE_RESOLUTION|>--- conflicted
+++ resolved
@@ -309,27 +309,8 @@
                                                             OffloadPolicies offloadPolicies) {
         validateTopicName(tenant, namespace, encodedTopic);
         validateAdminAccessForTenant(tenant);
-<<<<<<< HEAD
-        validatePoliciesReadOnlyAccess();
-        checkTopicLevelPolicyEnable();
-        if (topicName.isGlobal()) {
-            validateGlobalNamespaceOwnership(namespaceName);
-        }
         internalSetOffloadPolicies(offloadPolicies).whenComplete((res, ex)
                 -> internalHandleResult(asyncResponse, res, ex, "Failed set offloadPolicies"));
-=======
-        internalSetOffloadPolicies(offloadPolicies).whenComplete((res, ex) -> {
-            if (ex instanceof RestException) {
-                log.error("Failed set offloadPolicies", ex);
-                asyncResponse.resume(ex);
-            } else if (ex != null) {
-                log.error("Failed set offloadPolicies", ex);
-                asyncResponse.resume(new RestException(ex));
-            } else {
-                asyncResponse.resume(Response.noContent().build());
-            }
-        });
->>>>>>> 0d52d0b1
     }
 
     @DELETE
@@ -385,29 +366,9 @@
             @ApiParam(value = "Max unacked messages on consumer policies for the specified topic")
                     Integer maxUnackedNum) {
         validateTopicName(tenant, namespace, encodedTopic);
-<<<<<<< HEAD
-        validateAdminAccessForTenant(tenant);
-        validatePoliciesReadOnlyAccess();
-        checkTopicLevelPolicyEnable();
-        if (topicName.isGlobal()) {
-            validateGlobalNamespaceOwnership(namespaceName);
-        }
+        preValidation();
         internalSetMaxUnackedMessagesOnConsumer(maxUnackedNum).whenComplete((res, ex)
-                -> internalHandleResult(asyncResponse, res, ex, "Failed set MaxUnackedMessagesOnConsumer"));
-=======
-        preValidation();
-        internalSetMaxUnackedMessagesOnConsumer(maxUnackedNum).whenComplete((res, ex) -> {
-            if (ex instanceof RestException) {
-                log.error("Failed set MaxUnackedMessagesOnConsumer", ex);
-                asyncResponse.resume(ex);
-            } else if (ex != null) {
-                log.error("Failed set MaxUnackedMessagesOnConsumer", ex);
-                asyncResponse.resume(new RestException(ex));
-            } else {
-                asyncResponse.resume(Response.noContent().build());
-            }
-        });
->>>>>>> 0d52d0b1
+                        -> internalHandleResult(asyncResponse, res, ex, "Failed set MaxUnackedMessagesOnConsumer"));
     }
 
     @GET
@@ -500,23 +461,9 @@
                                          @PathParam("topic") @Encoded String encodedTopic,
                                          @QueryParam("applied") boolean applied) {
         validateTopicName(tenant, namespace, encodedTopic);
-<<<<<<< HEAD
+        preValidation();
         internalGetInactiveTopicPolicies(applied).whenComplete((res, ex)
-                -> internalHandleResult(asyncResponse, res, ex, "Failed get InactiveTopicPolicies"));
-=======
-        preValidation();
-        internalGetInactiveTopicPolicies(applied).whenComplete((res, ex) -> {
-            if (ex instanceof RestException) {
-                log.error("Failed get InactiveTopicPolicies", ex);
-                asyncResponse.resume(ex);
-            } else if (ex != null) {
-                log.error("Failed get InactiveTopicPolicies", ex);
-                asyncResponse.resume(new RestException(ex));
-            } else {
-                asyncResponse.resume(res);
-            }
-        });
->>>>>>> 0d52d0b1
+                        -> internalHandleResult(asyncResponse, res, ex, "Failed get InactiveTopicPolicies"));
     }
 
     @POST
@@ -531,29 +478,9 @@
                                                 @ApiParam(value = "inactive topic policies for the specified topic")
                                                         InactiveTopicPolicies inactiveTopicPolicies) {
         validateTopicName(tenant, namespace, encodedTopic);
-<<<<<<< HEAD
-        validateAdminAccessForTenant(tenant);
-        validatePoliciesReadOnlyAccess();
-        checkTopicLevelPolicyEnable();
-        if (topicName.isGlobal()) {
-            validateGlobalNamespaceOwnership(namespaceName);
-        }
+        preValidation();
         internalSetInactiveTopicPolicies(inactiveTopicPolicies).whenComplete((res, ex)
                 -> internalHandleResult(asyncResponse, res, ex, "Failed set InactiveTopicPolicies"));
-=======
-        preValidation();
-        internalSetInactiveTopicPolicies(inactiveTopicPolicies).whenComplete((res, ex) -> {
-            if (ex instanceof RestException) {
-                log.error("Failed set InactiveTopicPolicies", ex);
-                asyncResponse.resume(ex);
-            } else if (ex != null) {
-                log.error("Failed set InactiveTopicPolicies", ex);
-                asyncResponse.resume(new RestException(ex));
-            } else {
-                asyncResponse.resume(Response.noContent().build());
-            }
-        });
->>>>>>> 0d52d0b1
     }
 
     @DELETE
@@ -581,18 +508,9 @@
                                                     @PathParam("topic") @Encoded String encodedTopic,
                                                     @QueryParam("applied") boolean applied) {
         validateTopicName(tenant, namespace, encodedTopic);
-<<<<<<< HEAD
+        preValidation();
         internalGetMaxUnackedMessagesOnSubscription(applied).whenComplete((res, ex)
                 -> internalHandleResult(asyncResponse, res, ex, "Failed get maxUnackedMessagesOnSubscription"));
-=======
-        preValidation();
-        TopicPolicies topicPolicies = getTopicPolicies(topicName).orElse(new TopicPolicies());
-        if (topicPolicies.isMaxUnackedMessagesOnSubscriptionSet()) {
-            asyncResponse.resume(topicPolicies.getMaxUnackedMessagesOnSubscription());
-        } else {
-            asyncResponse.resume(Response.noContent().build());
-        }
->>>>>>> 0d52d0b1
     }
 
     @POST
@@ -608,29 +526,9 @@
             @ApiParam(value = "Max unacked messages on subscription policies for the specified topic")
                     Integer maxUnackedNum) {
         validateTopicName(tenant, namespace, encodedTopic);
-<<<<<<< HEAD
-        validateAdminAccessForTenant(tenant);
-        validatePoliciesReadOnlyAccess();
-        checkTopicLevelPolicyEnable();
-        if (topicName.isGlobal()) {
-            validateGlobalNamespaceOwnership(namespaceName);
-        }
+        preValidation();
         internalSetMaxUnackedMessagesOnSubscription(maxUnackedNum).whenComplete((res, ex)
                 -> internalHandleResult(asyncResponse, res, ex, "Failed set MaxUnackedMessagesOnSubscription"));
-=======
-        preValidation();
-        internalSetMaxUnackedMessagesOnSubscription(maxUnackedNum).whenComplete((res, ex) -> {
-            if (ex instanceof RestException) {
-                log.error("Failed set MaxUnackedMessagesOnSubscription", ex);
-                asyncResponse.resume(ex);
-            } else if (ex != null) {
-                log.error("Failed set MaxUnackedMessagesOnSubscription", ex);
-                asyncResponse.resume(new RestException(ex));
-            } else {
-                asyncResponse.resume(Response.noContent().build());
-            }
-        });
->>>>>>> 0d52d0b1
     }
 
 
