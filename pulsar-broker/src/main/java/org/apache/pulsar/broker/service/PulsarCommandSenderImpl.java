--- conflicted
+++ resolved
@@ -354,14 +354,7 @@
                 txnID.getMostSigBits(), error, message);
         safeIntercept(command, cnx);
         ByteBuf outBuf = Commands.serializeWithSize(command);
-<<<<<<< HEAD
-        cnx.ctx().writeAndFlush(outBuf, cnx.ctx().voidPromise());
-=======
-        writeAndFlush(outBuf);
-        if (this.interceptor != null) {
-            this.interceptor.txnEnded(txnID.toString(), TxnAction.ABORT_VALUE);
-        }
->>>>>>> ea4f7eba
+        writeAndFlush(outBuf);
     }
 
     @Override
