--- conflicted
+++ resolved
@@ -313,6 +313,12 @@
                                                                         hasInvalidIndex.set(true);
                                                                     }
                                                                 }
+
+                                                                @Override
+                                                                public String toString() {
+                                                                    return String.format("Transaction buffer [{}] recover from snapshot",
+                                                                            SnapshotSegmentAbortedTxnProcessorImpl.this.topic.getName());
+                                                                }
                                                             }, null);
                                                 });
                                                 openManagedLedgerAndHandleSegmentsFuture.complete(null);
@@ -323,7 +329,6 @@
                                                 log.error("[{}] Failed to open readOnly managed ledger", topic, exception);
                                                 openManagedLedgerAndHandleSegmentsFuture.completeExceptionally(exception);
                                             }
-<<<<<<< HEAD
                                         };
 
                                         TopicName snapshotSegmentTopicName = TopicName.get(
@@ -374,70 +379,6 @@
                         },
                         topic.getBrokerService().getPulsar().getTransactionExecutorProvider()
                                 .getExecutor(this));
-=======
-
-                                            @Override
-                                            public String toString() {
-                                                return String.format("Transaction buffer [{}] recover from snapshot",
-                                                        SnapshotSegmentAbortedTxnProcessorImpl.this.topic.getName());
-                                            }
-                                        }, null);
-                            });
-                            openManagedLedgerAndHandleSegmentsFuture.complete(null);
-                        }
-
-                        @Override
-                        public void openReadOnlyManagedLedgerFailed(ManagedLedgerException exception, Object ctx) {
-                            log.error("[{}] Failed to open readOnly managed ledger", topic, exception);
-                            openManagedLedgerAndHandleSegmentsFuture.completeExceptionally(exception);
-                        }
-                    };
-
-                    TopicName snapshotSegmentTopicName = TopicName.get(TopicDomain.persistent.toString(),
-                            TopicName.get(topic.getName()).getNamespaceObject(),
-                            SystemTopicNames.TRANSACTION_BUFFER_SNAPSHOT_SEGMENTS);
-                    this.topic.getBrokerService().getPulsar().getManagedLedgerFactory()
-                            .asyncOpenReadOnlyManagedLedger(snapshotSegmentTopicName
-                                            .getPersistenceNamingEncoding(), callback,
-                                    topic.getManagedLedger().getConfig(),
-                                    null);
-                    /*
-                       Wait the processor recover completely and then allow TB
-                       to recover the messages after the startReadCursorPosition.
-                     */
-                    return openManagedLedgerAndHandleSegmentsFuture
-                            .thenCompose((ignore) -> FutureUtil.waitForAll(completableFutures))
-                            .thenCompose((i) -> {
-                                /*
-                                  Update the snapshot segment index if there exist invalid indexes.
-                                 */
-                                if (hasInvalidIndex.get()) {
-                                    persistentWorker.appendTask(PersistentWorker.OperationType.UpdateIndex,
-                                            () -> persistentWorker.updateSnapshotIndex(
-                                                    finalPersistentSnapshotIndexes.getSnapshot()));
-                                }
-                                /*
-                                   If there is no segment index, the persistent worker will write segment begin from 0.
-                                 */
-                                if (indexes.size() != 0) {
-                                    persistentWorker.sequenceID.set(indexes.get(indexes.lastKey()).sequenceID + 1);
-                                }
-                                /*
-                                  Append the aborted txn IDs in the index metadata
-                                  can keep the order of the aborted txn in the aborts.
-                                  So that we can trim the expired snapshot segment in aborts
-                                  according to the latest transaction IDs in the segmentIndex.
-                                 */
-                                unsealedTxnIds.forEach(txnID -> aborts.put(txnID, txnID));
-                                return CompletableFuture.completedFuture(finalStartReadCursorPosition);
-                            }).exceptionally(ex -> {
-                                log.error("[{}] Failed to recover snapshot segment", this.topic.getName(), ex);
-                                return null;
-                            });
-
-                    },  topic.getBrokerService().getPulsar().getTransactionExecutorProvider()
-                        .getExecutor(this));
->>>>>>> 30d59e3f
     }
 
     // This method will be deprecated and removed in version 4.x.0
