/**
 * Licensed to the Apache Software Foundation (ASF) under one
 * or more contributor license agreements.  See the NOTICE file
 * distributed with this work for additional information
 * regarding copyright ownership.  The ASF licenses this file
 * to you under the Apache License, Version 2.0 (the
 * "License"); you may not use this file except in compliance
 * with the License.  You may obtain a copy of the License at
 *
 *   http://www.apache.org/licenses/LICENSE-2.0
 *
 * Unless required by applicable law or agreed to in writing,
 * software distributed under the License is distributed on an
 * "AS IS" BASIS, WITHOUT WARRANTIES OR CONDITIONS OF ANY
 * KIND, either express or implied.  See the License for the
 * specific language governing permissions and limitations
 * under the License.
 */
package org.apache.pulsar.broker.storage;

import io.netty.channel.EventLoopGroup;
import java.io.IOException;
import org.apache.bookkeeper.client.BookKeeper;
import org.apache.bookkeeper.mledger.ManagedLedgerFactory;
import org.apache.bookkeeper.stats.StatsProvider;
import org.apache.pulsar.broker.BookKeeperClientFactory;
import org.apache.pulsar.broker.ServiceConfiguration;
import org.apache.pulsar.common.classification.InterfaceAudience.Private;
import org.apache.pulsar.common.classification.InterfaceStability.Unstable;
import org.apache.pulsar.metadata.api.MetadataStore;
import org.apache.zookeeper.ZooKeeper;

/**
 * Storage to access {@link org.apache.bookkeeper.mledger.ManagedLedger}s.
 */
@Private
@Unstable
public interface ManagedLedgerStorage extends AutoCloseable {

    /**
     * Initialize the managed ledger storage.
     *
     * @param conf service config
     * @param zkClient zk client
     * @param bookkeperProvider bookkeeper provider
     * @throws Exception
     */
    void initialize(ServiceConfiguration conf,
                    MetadataStore metadataStore,
                    ZooKeeper zkClient,
                    BookKeeperClientFactory bookkeperProvider,
                    EventLoopGroup eventLoopGroup) throws Exception;

    /**
     * Return the factory to create {@link ManagedLedgerFactory}.
     *
     * @return the factory to create {@link ManagedLedgerFactory}.
     */
    ManagedLedgerFactory getManagedLedgerFactory();

    /**
     * Return the stats provider to expose the stats of the storage implementation.
     *
     * @return the stats provider.
     */
    StatsProvider getStatsProvider();

    /**
     * Return the default bookkeeper client.
     *
     * @return the default bookkeeper client.
     */
    BookKeeper getBookKeeperClient();

    /**
     * Close the storage.
     *
     * @throws IOException
     */
    void close() throws IOException;

    /**
     * Initialize the {@link ManagedLedgerStorage} from the provided resources.
     *
     * @param conf service config
     * @param zkClient zookeeper client
     * @param bkProvider bookkeeper client provider
     * @return the initialized managed ledger storage.
     */
    static ManagedLedgerStorage create(ServiceConfiguration conf,
                                       MetadataStore metadataStore,
                                       ZooKeeper zkClient,
                                       BookKeeperClientFactory bkProvider,
                                       EventLoopGroup eventLoopGroup) throws Exception {
        final Class<?> storageClass = Class.forName(conf.getManagedLedgerStorageClassName());
        final ManagedLedgerStorage storage = (ManagedLedgerStorage) storageClass.newInstance();
<<<<<<< HEAD
        storage.initialize(conf, metadataStore, zkClient, bkProvider);
=======
        storage.initialize(conf, zkClient, bkProvider, eventLoopGroup);
>>>>>>> 2845d473
        return storage;
    }

}<|MERGE_RESOLUTION|>--- conflicted
+++ resolved
@@ -94,11 +94,7 @@
                                        EventLoopGroup eventLoopGroup) throws Exception {
         final Class<?> storageClass = Class.forName(conf.getManagedLedgerStorageClassName());
         final ManagedLedgerStorage storage = (ManagedLedgerStorage) storageClass.newInstance();
-<<<<<<< HEAD
-        storage.initialize(conf, metadataStore, zkClient, bkProvider);
-=======
-        storage.initialize(conf, zkClient, bkProvider, eventLoopGroup);
->>>>>>> 2845d473
+        storage.initialize(conf, metadataStore, zkClient, bkProvider, eventLoopGroup);
         return storage;
     }
 
