--- conflicted
+++ resolved
@@ -80,15 +80,10 @@
         this.pulsar = pulsar;
         ServiceConfiguration config = pulsar.getConfiguration();
         this.webServiceExecutor = new WebExecutorThreadPool(
-<<<<<<< HEAD
-                pulsar.getConfiguration().getNumHttpServerThreads(),
-                "pulsar-web");
-        this.executorStats = WebExecutorStats.getStats(webServiceExecutor);
-=======
                 config.getNumHttpServerThreads(),
                 "pulsar-web",
                 config.getHttpServerThreadPoolQueueSize());
->>>>>>> ec382117
+        this.executorStats = WebExecutorStats.getStats(webServiceExecutor);
         this.server = new Server(webServiceExecutor);
         if (config.getMaxHttpServerConnections() > 0) {
             server.addBean(new ConnectionLimit(config.getMaxHttpServerConnections(), server));
