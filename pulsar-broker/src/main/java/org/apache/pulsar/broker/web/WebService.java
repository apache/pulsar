/**
 * Licensed to the Apache Software Foundation (ASF) under one
 * or more contributor license agreements.  See the NOTICE file
 * distributed with this work for additional information
 * regarding copyright ownership.  The ASF licenses this file
 * to you under the Apache License, Version 2.0 (the
 * "License"); you may not use this file except in compliance
 * with the License.  You may obtain a copy of the License at
 *
 *   http://www.apache.org/licenses/LICENSE-2.0
 *
 * Unless required by applicable law or agreed to in writing,
 * software distributed under the License is distributed on an
 * "AS IS" BASIS, WITHOUT WARRANTIES OR CONDITIONS OF ANY
 * KIND, either express or implied.  See the License for the
 * specific language governing permissions and limitations
 * under the License.
 */
package org.apache.pulsar.broker.web;

import com.google.common.collect.Lists;
import io.prometheus.client.CollectorRegistry;
import io.prometheus.client.jetty.JettyStatisticsCollector;
import java.util.ArrayList;
import java.util.EnumSet;
import java.util.List;
import java.util.Map;
import java.util.Optional;
import java.util.TimeZone;
import javax.servlet.DispatcherType;
import org.apache.pulsar.broker.PulsarServerException;
import org.apache.pulsar.broker.PulsarService;
import org.apache.pulsar.broker.ServiceConfiguration;
import org.apache.pulsar.common.util.SecurityUtility;
import org.apache.pulsar.common.util.keystoretls.KeyStoreSSLContext;
import org.eclipse.jetty.server.Handler;
import org.eclipse.jetty.server.Server;
import org.eclipse.jetty.server.ServerConnector;
import org.eclipse.jetty.server.Slf4jRequestLog;
import org.eclipse.jetty.server.handler.ContextHandler;
import org.eclipse.jetty.server.handler.ContextHandlerCollection;
import org.eclipse.jetty.server.handler.DefaultHandler;
import org.eclipse.jetty.server.handler.HandlerCollection;
import org.eclipse.jetty.server.handler.RequestLogHandler;
import org.eclipse.jetty.server.handler.ResourceHandler;
import org.eclipse.jetty.server.handler.StatisticsHandler;
import org.eclipse.jetty.servlet.FilterHolder;
import org.eclipse.jetty.servlet.ServletContextHandler;
import org.eclipse.jetty.servlet.ServletHolder;
import org.eclipse.jetty.util.resource.Resource;
import org.eclipse.jetty.util.ssl.SslContextFactory;
import org.glassfish.jersey.media.multipart.MultiPartFeature;
import org.glassfish.jersey.server.ResourceConfig;
import org.glassfish.jersey.servlet.ServletContainer;
import org.slf4j.Logger;
import org.slf4j.LoggerFactory;

/**
 * Web Service embedded into Pulsar.
 */
public class WebService implements AutoCloseable {

    private static final String MATCH_ALL = "/*";

    public static final String ATTRIBUTE_PULSAR_NAME = "pulsar";
    public static final String HANDLER_CACHE_CONTROL = "max-age=3600";

    private final PulsarService pulsar;
    private final Server server;
    private final List<Handler> handlers;
    private final WebExecutorThreadPool webServiceExecutor;
    public final int maxConcurrentRequests;

    private final ServerConnector httpConnector;
    private final ServerConnector httpsConnector;
    private JettyStatisticsCollector jettyStatisticsCollector;

    public WebService(PulsarService pulsar) throws PulsarServerException {
        this.handlers = Lists.newArrayList();
        this.pulsar = pulsar;
        this.webServiceExecutor = new WebExecutorThreadPool(
                pulsar.getConfiguration().getNumHttpServerThreads(),
                "pulsar-web");
        this.server = new Server(webServiceExecutor);
        this.maxConcurrentRequests = pulsar.getConfiguration().getMaxConcurrentHttpRequests();
        List<ServerConnector> connectors = new ArrayList<>();

        Optional<Integer> port = pulsar.getConfiguration().getWebServicePort();
        if (port.isPresent()) {
            httpConnector = new PulsarServerConnector(server, 1, 1);
            httpConnector.setPort(port.get());
            httpConnector.setHost(pulsar.getBindAddress());
            connectors.add(httpConnector);
        } else {
            httpConnector = null;
        }

        Optional<Integer> tlsPort = pulsar.getConfiguration().getWebServicePortTls();
        if (tlsPort.isPresent()) {
            try {
                SslContextFactory sslCtxFactory;
                ServiceConfiguration config = pulsar.getConfiguration();
                if (config.isTlsEnabledWithKeyStore()) {
                    sslCtxFactory = KeyStoreSSLContext.createSslContextFactory(
                            config.getTlsProvider(),
                            config.getTlsKeyStoreType(),
                            config.getTlsKeyStore(),
                            config.getTlsKeyStorePassword(),
                            config.isTlsAllowInsecureConnection(),
                            config.getTlsTrustStoreType(),
                            config.getTlsTrustStore(),
                            config.getTlsTrustStorePassword(),
                            config.isTlsRequireTrustedClientCertOnConnect(),
                            config.getTlsCertRefreshCheckDurationSec()
                    );
                } else {
                    sslCtxFactory = SecurityUtility.createSslContextFactory(
                            config.isTlsAllowInsecureConnection(),
                            config.getTlsTrustCertsFilePath(),
                            config.getTlsCertificateFilePath(),
                            config.getTlsKeyFilePath(),
                            config.isTlsRequireTrustedClientCertOnConnect(), true,
                            config.getTlsCertRefreshCheckDurationSec());
                }
                httpsConnector = new PulsarServerConnector(server, 1, 1, sslCtxFactory);
                httpsConnector.setPort(tlsPort.get());
                httpsConnector.setHost(pulsar.getBindAddress());
                connectors.add(httpsConnector);
            } catch (Exception e) {
                throw new PulsarServerException(e);
            }
        } else {
            httpsConnector = null;
        }

        // Limit number of concurrent HTTP connections to avoid getting out of file descriptors
        connectors.forEach(c -> c.setAcceptQueueSize(maxConcurrentRequests / connectors.size()));
        server.setConnectors(connectors.toArray(new ServerConnector[connectors.size()]));
    }

    public void addRestResources(String basePath, String javaPackages, boolean requiresAuthentication,
                                 Map<String, Object> attributeMap) {
        ResourceConfig config = new ResourceConfig();
        config.packages("jersey.config.server.provider.packages", javaPackages);
        config.register(JsonMapperProvider.class);
        config.register(MultiPartFeature.class);
        ServletHolder servletHolder = new ServletHolder(new ServletContainer(config));
        servletHolder.setAsyncSupported(true);
        addServlet(basePath, servletHolder, requiresAuthentication, attributeMap);
    }

    public void addServlet(String path, ServletHolder servletHolder, boolean requiresAuthentication,
                           Map<String, Object> attributeMap) {
        ServletContextHandler context = new ServletContextHandler(ServletContextHandler.SESSIONS);
        context.setContextPath(path);
        context.addServlet(servletHolder, MATCH_ALL);
        if (attributeMap != null) {
            attributeMap.forEach((key, value) -> {
                context.setAttribute(key, value);
            });
        }

        if (!pulsar.getConfig().getBrokerInterceptors().isEmpty()
                || !pulsar.getConfig().isDisableBrokerInterceptors()) {
            // Enable PreInterceptFilter only when interceptors are enabled
            context.addFilter(new FilterHolder(new PreInterceptFilter(pulsar.getBrokerInterceptor())),
                    MATCH_ALL, EnumSet.allOf(DispatcherType.class));
            context.addFilter(new FilterHolder(new ProcessHandlerFilter(pulsar)),
                    MATCH_ALL, EnumSet.allOf(DispatcherType.class));
        }

        if (requiresAuthentication && pulsar.getConfiguration().isAuthenticationEnabled()) {
            FilterHolder filter = new FilterHolder(new AuthenticationFilter(
                    pulsar.getBrokerService().getAuthenticationService()));
            context.addFilter(filter, MATCH_ALL, EnumSet.allOf(DispatcherType.class));
        }

<<<<<<< HEAD
        if (pulsar.getConfig().isDisableHttpDebugMethods()) {
            FilterHolder filter = new FilterHolder(new DisableDebugHttpMethodFilter(
                                                           pulsar.getConfig()));
            context.addFilter(filter, MATCH_ALL, EnumSet.allOf(DispatcherType.class));
=======
        if (pulsar.getConfiguration().isHttpRequestsLimitEnabled()) {
            context.addFilter(
                    new FilterHolder(new RateLimitingFilter(pulsar.getConfiguration().getHttpRequestsMaxPerSecond())),
                    MATCH_ALL, EnumSet.allOf(DispatcherType.class));
>>>>>>> b054ebca
        }

        if (pulsar.getConfig().getHttpMaxRequestSize() > 0) {
            context.addFilter(new FilterHolder(
                    new MaxRequestSizeFilter(
                            pulsar.getConfig().getHttpMaxRequestSize())),
                    MATCH_ALL, EnumSet.allOf(DispatcherType.class));
        }

        FilterHolder responseFilter = new FilterHolder(new ResponseHandlerFilter(pulsar));
        context.addFilter(responseFilter, MATCH_ALL, EnumSet.allOf(DispatcherType.class));
        handlers.add(context);
    }

    public void addStaticResources(String basePath, String resourcePath) {
        ContextHandler capHandler = new ContextHandler();
        capHandler.setContextPath(basePath);
        ResourceHandler resHandler = new ResourceHandler();
        resHandler.setBaseResource(Resource.newClassPathResource(resourcePath));
        resHandler.setEtags(true);
        resHandler.setCacheControl(WebService.HANDLER_CACHE_CONTROL);
        capHandler.setHandler(resHandler);
        handlers.add(capHandler);
    }

    public void start() throws PulsarServerException {
        try {
            RequestLogHandler requestLogHandler = new RequestLogHandler();
            Slf4jRequestLog requestLog = new Slf4jRequestLog();
            requestLog.setExtended(true);
            requestLog.setLogTimeZone(TimeZone.getDefault().getID());
            requestLog.setLogLatency(true);
            requestLogHandler.setRequestLog(requestLog);
            handlers.add(0, new ContextHandlerCollection());
            handlers.add(requestLogHandler);

            ContextHandlerCollection contexts = new ContextHandlerCollection();
            contexts.setHandlers(handlers.toArray(new Handler[handlers.size()]));

            HandlerCollection handlerCollection = new HandlerCollection();
            handlerCollection.setHandlers(new Handler[] { contexts, new DefaultHandler(), requestLogHandler });

            // Metrics handler
            StatisticsHandler stats = new StatisticsHandler();
            stats.setHandler(handlerCollection);
            try {
                jettyStatisticsCollector = new JettyStatisticsCollector(stats);
                jettyStatisticsCollector.register();
            } catch (IllegalArgumentException e) {
                // Already registered. Eg: in unit tests
            }
            handlers.add(stats);

            server.setHandler(stats);
            server.start();

            if (httpConnector != null) {
                log.info("HTTP Service started at http://{}:{}", httpConnector.getHost(), httpConnector.getLocalPort());
                pulsar.getConfiguration().setWebServicePort(Optional.of(httpConnector.getLocalPort()));
            } else {
                log.info("HTTP Service disabled");
            }

            if (httpsConnector != null) {
                log.info("HTTPS Service started at https://{}:{}", httpsConnector.getHost(),
                        httpsConnector.getLocalPort());
                pulsar.getConfiguration().setWebServicePortTls(Optional.of(httpsConnector.getLocalPort()));
            } else {
                log.info("HTTPS Service disabled");
            }
        } catch (Exception e) {
            throw new PulsarServerException(e);
        }
    }

    @Override
    public void close() throws PulsarServerException {
        try {
            server.stop();
            // unregister statistics from Prometheus client's default CollectorRegistry singleton
            // to prevent memory leaks in tests
            if (jettyStatisticsCollector != null) {
                try {
                    CollectorRegistry.defaultRegistry.unregister(jettyStatisticsCollector);
                } catch (Exception e) {
                    // ignore any exception happening in unregister
                    // exception will be thrown for 2. instance of WebService in tests since
                    // the register supports a single JettyStatisticsCollector
                }
                jettyStatisticsCollector = null;
            }
            webServiceExecutor.join();
            log.info("Web service closed");
        } catch (Exception e) {
            throw new PulsarServerException(e);
        }
    }

    public Optional<Integer> getListenPortHTTP() {
        if (httpConnector != null) {
            return Optional.of(httpConnector.getLocalPort());
        } else {
            return Optional.empty();
        }
    }

    public Optional<Integer> getListenPortHTTPS() {
        if (httpsConnector != null) {
            return Optional.of(httpsConnector.getLocalPort());
        } else {
            return Optional.empty();
        }
    }

    private static final Logger log = LoggerFactory.getLogger(WebService.class);
}<|MERGE_RESOLUTION|>--- conflicted
+++ resolved
@@ -175,17 +175,16 @@
             context.addFilter(filter, MATCH_ALL, EnumSet.allOf(DispatcherType.class));
         }
 
-<<<<<<< HEAD
         if (pulsar.getConfig().isDisableHttpDebugMethods()) {
             FilterHolder filter = new FilterHolder(new DisableDebugHttpMethodFilter(
                                                            pulsar.getConfig()));
             context.addFilter(filter, MATCH_ALL, EnumSet.allOf(DispatcherType.class));
-=======
+        }
+      
         if (pulsar.getConfiguration().isHttpRequestsLimitEnabled()) {
             context.addFilter(
                     new FilterHolder(new RateLimitingFilter(pulsar.getConfiguration().getHttpRequestsMaxPerSecond())),
                     MATCH_ALL, EnumSet.allOf(DispatcherType.class));
->>>>>>> b054ebca
         }
 
         if (pulsar.getConfig().getHttpMaxRequestSize() > 0) {
