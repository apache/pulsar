--- conflicted
+++ resolved
@@ -194,16 +194,10 @@
         Consumer consumer = TOTAL_AVAILABLE_PERMITS_UPDATER.get(this) > 0 ? getNextConsumer() : null;
         if (consumer != null) {
             SendMessageInfo sendMessageInfo = SendMessageInfo.getThreadLocal();
-<<<<<<< HEAD
-            int[] batchSizes = getThreadLocalBatchSizes(entries.size());
-            filterEntriesForConsumer(entries, batchSizes, sendMessageInfo);
-            consumer.sendMessages(entries, batchSizes, sendMessageInfo);
-=======
             EntryBatchSizes batchSizes = EntryBatchSizes.get(entries.size());
             filterEntriesForConsumer(entries, batchSizes, sendMessageInfo);
             consumer.sendMessages(entries, batchSizes, sendMessageInfo.getTotalMessages(),
                     sendMessageInfo.getTotalBytes(), getRedeliveryTracker());
->>>>>>> cb34e6a5
 
             TOTAL_AVAILABLE_PERMITS_UPDATER.addAndGet(this, -sendMessageInfo.getTotalMessages());
         } else {
