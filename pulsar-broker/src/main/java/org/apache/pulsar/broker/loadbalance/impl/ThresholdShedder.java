/**
 * Licensed to the Apache Software Foundation (ASF) under one
 * or more contributor license agreements.  See the NOTICE file
 * distributed with this work for additional information
 * regarding copyright ownership.  The ASF licenses this file
 * to you under the Apache License, Version 2.0 (the
 * "License"); you may not use this file except in compliance
 * with the License.  You may obtain a copy of the License at
 *
 *   http://www.apache.org/licenses/LICENSE-2.0
 *
 * Unless required by applicable law or agreed to in writing,
 * software distributed under the License is distributed on an
 * "AS IS" BASIS, WITHOUT WARRANTIES OR CONDITIONS OF ANY
 * KIND, either express or implied.  See the License for the
 * specific language governing permissions and limitations
 * under the License.
 */
package org.apache.pulsar.broker.loadbalance.impl;

import com.google.common.collect.ArrayListMultimap;
import com.google.common.collect.Multimap;
import java.util.HashMap;
import java.util.Map;
import org.apache.commons.lang3.mutable.MutableBoolean;
import org.apache.commons.lang3.mutable.MutableDouble;
import org.apache.commons.lang3.tuple.Pair;
import org.apache.pulsar.broker.ServiceConfiguration;
import org.apache.pulsar.broker.loadbalance.LoadData;
import org.apache.pulsar.broker.loadbalance.LoadSheddingStrategy;
import org.apache.pulsar.policies.data.loadbalancer.BrokerData;
import org.apache.pulsar.policies.data.loadbalancer.BundleData;
import org.apache.pulsar.policies.data.loadbalancer.LocalBrokerData;
import org.apache.pulsar.policies.data.loadbalancer.TimeAverageMessageData;
import org.slf4j.Logger;
import org.slf4j.LoggerFactory;

/**
 * Load shedding strategy that unloads any broker that exceeds the average resource utilization of all brokers by a
 * configured threshold. As a consequence, this strategy tends to distribute load among all brokers. It does this by
 * first computing the average resource usage per broker for the whole cluster. The resource usage for each broker is
 * calculated using the following method:
 * {@link LocalBrokerData#getMaxResourceUsageWithWeight(double, double, double, double, double)}. The weights
 * for each resource are configurable. Historical observations are included in the running average based on the broker's
 * setting for loadBalancerHistoryResourcePercentage. Once the average resource usage is calculated, a broker's
 * current/historical usage is compared to the average broker usage. If a broker's usage is greater than the average
 * usage per broker plus the loadBalancerBrokerThresholdShedderPercentage, this load shedder proposes removing
 * enough bundles to bring the unloaded broker 5% below the current average broker usage. Note that recently
 * unloaded bundles are not unloaded again.
 */
public class ThresholdShedder implements LoadSheddingStrategy {
    private static final Logger log = LoggerFactory.getLogger(ThresholdShedder.class);
<<<<<<< HEAD
    protected final Multimap<String, String> selectedBundlesCache = ArrayListMultimap.create();
    public static final double ADDITIONAL_THRESHOLD_PERCENT_MARGIN = 0.05;
    public static final double MB = 1024 * 1024;
    protected final Map<String, Double> brokerAvgResourceUsage = new HashMap<>();
=======
    private final Multimap<String, String> selectedBundlesCache = ArrayListMultimap.create();
    private static final double ADDITIONAL_THRESHOLD_PERCENT_MARGIN = 0.05;
    private static final double MB = 1024 * 1024;

    private static final long LOAD_LOG_SAMPLE_DELAY_IN_SEC = 5 * 60; // 5 mins
    private final Map<String, Double> brokerAvgResourceUsage = new HashMap<>();
    private long lastSampledLoadLogTS = 0;


    private static int toPercentage(double usage) {
        return (int) (usage * 100);
    }

    private boolean canSampleLog() {
        long now = System.currentTimeMillis() / 1000;
        boolean sampleLog = now - lastSampledLoadLogTS >= LOAD_LOG_SAMPLE_DELAY_IN_SEC;
        if (sampleLog) {
            lastSampledLoadLogTS = now;
        }
        return sampleLog;
    }
>>>>>>> d139d884

    @Override
    public Multimap<String, String> findBundlesForUnloading(final LoadData loadData, final ServiceConfiguration conf) {
        selectedBundlesCache.clear();
        boolean sampleLog = canSampleLog();
        final double threshold = conf.getLoadBalancerBrokerThresholdShedderPercentage() / 100.0;
        final Map<String, Long> recentlyUnloadedBundles = loadData.getRecentlyUnloadedBundles();
        final double minThroughputThreshold = conf.getLoadBalancerBundleUnloadMinThroughputThreshold() * MB;

<<<<<<< HEAD
        final double avgUsage = getBrokerAvgUsage(loadData, conf);
=======
        final double avgUsage = getBrokerAvgUsage(
                loadData, conf.getLoadBalancerHistoryResourcePercentage(), conf, sampleLog);
        if (sampleLog) {
            log.info("brokers' resource avgUsage:{}%", toPercentage(avgUsage));
        }
>>>>>>> d139d884

        if (avgUsage == 0) {
            log.warn("average max resource usage is 0");
            return selectedBundlesCache;
        }

        loadData.getBrokerData().forEach((broker, brokerData) -> {
            final LocalBrokerData localData = brokerData.getLocalData();
            final double currentUsage = brokerAvgResourceUsage.getOrDefault(broker, 0.0);

            if (currentUsage < avgUsage + threshold) {
                if (sampleLog) {
                    log.info("[{}] broker is not overloaded, ignoring at this point, currentUsage:{}%",
                            broker, toPercentage(currentUsage));
                }
                return;
            }

            double percentOfTrafficToOffload =
                    currentUsage - avgUsage - threshold + ADDITIONAL_THRESHOLD_PERCENT_MARGIN;
            double brokerCurrentThroughput = localData.getMsgThroughputIn() + localData.getMsgThroughputOut();
            double minimumThroughputToOffload = brokerCurrentThroughput * percentOfTrafficToOffload;

            if (minimumThroughputToOffload < minThroughputThreshold) {
                if (sampleLog) {
                    log.info("[{}] broker is planning to shed throughput {} MByte/s less than "
                                    + "minimumThroughputThreshold {} MByte/s, skipping bundle unload.",
                            broker, minimumThroughputToOffload / MB, minThroughputThreshold / MB);
                }
                return;
            }
            log.info(
                    "Attempting to shed load on {}, which has max resource usage above avgUsage  and threshold {}%"
                            + " > {}% + {}% -- Offloading at least {} MByte/s of traffic, left throughput {} MByte/s",
                    broker, 100 * currentUsage, 100 * avgUsage, 100 * threshold, minimumThroughputToOffload / MB,
                    (brokerCurrentThroughput - minimumThroughputToOffload) / MB);

            if (localData.getBundles().size() > 1) {
                filterAndSelectBundle(loadData, recentlyUnloadedBundles, broker, localData, minimumThroughputToOffload);
            } else if (localData.getBundles().size() == 1) {
                log.warn(
                        "HIGH USAGE WARNING : Sole namespace bundle {} is overloading broker {}. "
                                + "No Load Shedding will be done on this broker",
                        localData.getBundles().iterator().next(), broker);
            } else {
                log.warn("Broker {} is overloaded despite having no bundles", broker);
            }
        });

        return selectedBundlesCache;
    }

    protected void filterAndSelectBundle(LoadData loadData, Map<String, Long> recentlyUnloadedBundles, String broker,
                                       LocalBrokerData localData, double minimumThroughputToOffload) {
        MutableDouble trafficMarkedToOffload = new MutableDouble(0);
        MutableBoolean atLeastOneBundleSelected = new MutableBoolean(false);
        loadData.getBundleDataForLoadShedding().entrySet().stream()
                .map((e) -> {
                    String bundle = e.getKey();
                    BundleData bundleData = e.getValue();
                    TimeAverageMessageData shortTermData = bundleData.getShortTermData();
                    double throughput = shortTermData.getMsgThroughputIn() + shortTermData.getMsgThroughputOut();
                    return Pair.of(bundle, throughput);
                }).filter(e ->
                        !recentlyUnloadedBundles.containsKey(e.getLeft())
                ).filter(e ->
                        localData.getBundles().contains(e.getLeft())
                ).sorted((e1, e2) ->
                        Double.compare(e2.getRight(), e1.getRight())
                ).forEach(e -> {
                    if (trafficMarkedToOffload.doubleValue() < minimumThroughputToOffload
                            || atLeastOneBundleSelected.isFalse()) {
                        selectedBundlesCache.put(broker, e.getLeft());
                        trafficMarkedToOffload.add(e.getRight());
                        atLeastOneBundleSelected.setTrue();
                    }
                });
    }

    protected double getBrokerAvgUsage(LoadData loadData, ServiceConfiguration conf) {
        return getBrokerAvgUsage(loadData, conf.getLoadBalancerHistoryResourcePercentage(), conf);
    }

<<<<<<< HEAD
    protected double getBrokerAvgUsage(final LoadData loadData, final double historyPercentage,
                                     final ServiceConfiguration conf) {
=======
    private double getBrokerAvgUsage(final LoadData loadData, final double historyPercentage,
                                     final ServiceConfiguration conf, boolean sampleLog) {
>>>>>>> d139d884
        double totalUsage = 0.0;
        int totalBrokers = 0;

        for (Map.Entry<String, BrokerData> entry : loadData.getBrokerData().entrySet()) {
            LocalBrokerData localBrokerData = entry.getValue().getLocalData();
            String broker = entry.getKey();
            totalUsage += updateAvgResourceUsage(broker, localBrokerData, historyPercentage, conf, sampleLog);
            totalBrokers++;
        }

        return totalBrokers > 0 ? totalUsage / totalBrokers : 0;
    }

    private double updateAvgResourceUsage(String broker, LocalBrokerData localBrokerData,
                                          final double historyPercentage, final ServiceConfiguration conf,
                                          boolean sampleLog) {
        Double historyUsage =
                brokerAvgResourceUsage.get(broker);
        double resourceUsage = localBrokerData.getMaxResourceUsageWithWeight(
                conf.getLoadBalancerCPUResourceWeight(),
                conf.getLoadBalancerMemoryResourceWeight(), conf.getLoadBalancerDirectMemoryResourceWeight(),
                conf.getLoadBalancerBandwithInResourceWeight(),
                conf.getLoadBalancerBandwithOutResourceWeight());

        if (sampleLog) {
            log.info("{} broker load: historyUsage={}%, resourceUsage={}%",
                    broker,
                    historyUsage == null ? 0 : toPercentage(historyUsage),
                    toPercentage(resourceUsage));
        }

        // wrap if resourceUsage is bigger than 1.0
        if (resourceUsage > 1.0) {
            log.error("{} broker resourceUsage is bigger than 100%. "
                            + "Some of the resource limits are mis-configured. "
                            + "Try to disable the error resource signals by setting their weights to zero "
                            + "or fix the resource limit configurations. "
                            + "Ref:https://pulsar.apache.org/docs/administration-load-balance/#thresholdshedder "
                            + "ResourceUsage:[{}], "
                            + "CPUResourceWeight:{}, MemoryResourceWeight:{}, DirectMemoryResourceWeight:{}, "
                            + "BandwithInResourceWeight:{}, BandwithOutResourceWeight:{}",
                    broker,
                    localBrokerData.printResourceUsage(),
                    conf.getLoadBalancerCPUResourceWeight(),
                    conf.getLoadBalancerMemoryResourceWeight(),
                    conf.getLoadBalancerDirectMemoryResourceWeight(),
                    conf.getLoadBalancerBandwithInResourceWeight(),
                    conf.getLoadBalancerBandwithOutResourceWeight());

            resourceUsage = localBrokerData.getMaxResourceUsageWithWeightWithinLimit(
                    conf.getLoadBalancerCPUResourceWeight(),
                    conf.getLoadBalancerMemoryResourceWeight(), conf.getLoadBalancerDirectMemoryResourceWeight(),
                    conf.getLoadBalancerBandwithInResourceWeight(),
                    conf.getLoadBalancerBandwithOutResourceWeight());

            log.warn("{} broker recomputed max resourceUsage={}%. Skipped usage signals bigger than 100%",
                    broker, toPercentage(resourceUsage));
        }
        historyUsage = historyUsage == null
                ? resourceUsage : historyUsage * historyPercentage + (1 - historyPercentage) * resourceUsage;

        brokerAvgResourceUsage.put(broker, historyUsage);
        return historyUsage;
    }

}<|MERGE_RESOLUTION|>--- conflicted
+++ resolved
@@ -50,18 +50,12 @@
  */
 public class ThresholdShedder implements LoadSheddingStrategy {
     private static final Logger log = LoggerFactory.getLogger(ThresholdShedder.class);
-<<<<<<< HEAD
     protected final Multimap<String, String> selectedBundlesCache = ArrayListMultimap.create();
     public static final double ADDITIONAL_THRESHOLD_PERCENT_MARGIN = 0.05;
     public static final double MB = 1024 * 1024;
+
+    private static final long LOAD_LOG_SAMPLE_DELAY_IN_SEC = 5 * 60; // 5 mins
     protected final Map<String, Double> brokerAvgResourceUsage = new HashMap<>();
-=======
-    private final Multimap<String, String> selectedBundlesCache = ArrayListMultimap.create();
-    private static final double ADDITIONAL_THRESHOLD_PERCENT_MARGIN = 0.05;
-    private static final double MB = 1024 * 1024;
-
-    private static final long LOAD_LOG_SAMPLE_DELAY_IN_SEC = 5 * 60; // 5 mins
-    private final Map<String, Double> brokerAvgResourceUsage = new HashMap<>();
     private long lastSampledLoadLogTS = 0;
 
 
@@ -77,7 +71,6 @@
         }
         return sampleLog;
     }
->>>>>>> d139d884
 
     @Override
     public Multimap<String, String> findBundlesForUnloading(final LoadData loadData, final ServiceConfiguration conf) {
@@ -87,15 +80,10 @@
         final Map<String, Long> recentlyUnloadedBundles = loadData.getRecentlyUnloadedBundles();
         final double minThroughputThreshold = conf.getLoadBalancerBundleUnloadMinThroughputThreshold() * MB;
 
-<<<<<<< HEAD
-        final double avgUsage = getBrokerAvgUsage(loadData, conf);
-=======
-        final double avgUsage = getBrokerAvgUsage(
-                loadData, conf.getLoadBalancerHistoryResourcePercentage(), conf, sampleLog);
+        final double avgUsage = getBrokerAvgUsage(loadData, conf, sampleLog);
         if (sampleLog) {
             log.info("brokers' resource avgUsage:{}%", toPercentage(avgUsage));
         }
->>>>>>> d139d884
 
         if (avgUsage == 0) {
             log.warn("average max resource usage is 0");
@@ -176,16 +164,12 @@
     }
 
     protected double getBrokerAvgUsage(LoadData loadData, ServiceConfiguration conf) {
-        return getBrokerAvgUsage(loadData, conf.getLoadBalancerHistoryResourcePercentage(), conf);
-    }
-
-<<<<<<< HEAD
-    protected double getBrokerAvgUsage(final LoadData loadData, final double historyPercentage,
-                                     final ServiceConfiguration conf) {
-=======
-    private double getBrokerAvgUsage(final LoadData loadData, final double historyPercentage,
+        return getBrokerAvgUsage(loadData, conf, canSampleLog());
+    }
+
+    private double getBrokerAvgUsage(final LoadData loadData,
                                      final ServiceConfiguration conf, boolean sampleLog) {
->>>>>>> d139d884
+        double historyPercentage = conf.getLoadBalancerHistoryResourcePercentage();
         double totalUsage = 0.0;
         int totalBrokers = 0;
 
