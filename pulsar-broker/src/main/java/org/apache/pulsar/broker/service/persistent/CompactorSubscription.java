/**
 * Licensed to the Apache Software Foundation (ASF) under one
 * or more contributor license agreements.  See the NOTICE file
 * distributed with this work for additional information
 * regarding copyright ownership.  The ASF licenses this file
 * to you under the Apache License, Version 2.0 (the
 * "License"); you may not use this file except in compliance
 * with the License.  You may obtain a copy of the License at
 *
 *   http://www.apache.org/licenses/LICENSE-2.0
 *
 * Unless required by applicable law or agreed to in writing,
 * software distributed under the License is distributed on an
 * "AS IS" BASIS, WITHOUT WARRANTIES OR CONDITIONS OF ANY
 * KIND, either express or implied.  See the License for the
 * specific language governing permissions and limitations
 * under the License.
 */
package org.apache.pulsar.broker.service.persistent;

import static com.google.common.base.Preconditions.checkArgument;

import java.util.List;
import java.util.Map;
import java.util.concurrent.CompletableFuture;

import org.apache.bookkeeper.mledger.AsyncCallbacks.MarkDeleteCallback;
import org.apache.bookkeeper.mledger.ManagedCursor;
import org.apache.bookkeeper.mledger.ManagedLedgerException;
import org.apache.bookkeeper.mledger.Position;
import org.apache.pulsar.broker.service.Consumer;
import org.apache.pulsar.broker.transaction.pendingack.PendingAckHandle;
import org.apache.pulsar.common.api.proto.PulsarApi.CommandAck.AckType;
import org.apache.pulsar.compaction.CompactedTopic;
import org.apache.pulsar.compaction.Compactor;
import org.slf4j.Logger;
import org.slf4j.LoggerFactory;

public class CompactorSubscription extends PersistentSubscription {
    private CompactedTopic compactedTopic;

    public CompactorSubscription(PersistentTopic topic, CompactedTopic compactedTopic,
<<<<<<< HEAD
                                 String subscriptionName, ManagedCursor cursor, PendingAckHandle pendingAckHandle) {
        super(topic, subscriptionName, cursor, false, pendingAckHandle);
=======
                                 String subscriptionName, ManagedCursor cursor) {
        super(topic, subscriptionName, cursor, false);
>>>>>>> 89635607
        checkArgument(subscriptionName.equals(Compactor.COMPACTION_SUBSCRIPTION));
        this.compactedTopic = compactedTopic;

        // Avoid compactor cursor to cause entries to be cached
        this.cursor.setAlwaysInactive();

        Map<String, Long> properties = cursor.getProperties();
        if (properties.containsKey(Compactor.COMPACTED_TOPIC_LEDGER_PROPERTY)) {
            long compactedLedgerId = properties.get(Compactor.COMPACTED_TOPIC_LEDGER_PROPERTY);
            compactedTopic.newCompactedLedger(cursor.getMarkDeletedPosition(),
                                              compactedLedgerId);
        }
    }

    @Override
    public void acknowledgeMessage(List<Position> positions, AckType ackType, Map<String,Long> properties) {
        checkArgument(ackType == AckType.Cumulative);
        checkArgument(positions.size() == 1);
        checkArgument(properties.containsKey(Compactor.COMPACTED_TOPIC_LEDGER_PROPERTY));
        long compactedLedgerId = properties.get(Compactor.COMPACTED_TOPIC_LEDGER_PROPERTY);

        Position position = positions.get(0);

        if (log.isDebugEnabled()) {
            log.debug("[{}][{}] Cumulative ack on compactor subscription {}", topicName, subName, position);
        }
        CompletableFuture<Void> future = new CompletableFuture<>();
        cursor.asyncMarkDelete(position, properties, new MarkDeleteCallback() {
                @Override
                public void markDeleteComplete(Object ctx) {
                    if (log.isDebugEnabled()) {
                        log.debug("[{}][{}] Mark deleted messages until position on compactor subscription {}",
                                  topicName, subName, position);
                    }
                    future.complete(null);
                }

                @Override
                public void markDeleteFailed(ManagedLedgerException exception, Object ctx) {
                    // TODO: cut consumer connection on markDeleteFailed
                    if (log.isDebugEnabled()) {
                        log.debug("[{}][{}] Failed to mark delete for position on compactor subscription {}",
                                  topicName, subName, ctx, exception);
                    }
                }
            }, null);

        if (topic.getManagedLedger().isTerminated() && cursor.getNumberOfEntriesInBacklog(false) == 0) {
            // Notify all consumer that the end of topic was reached
            dispatcher.getConsumers().forEach(Consumer::reachedEndOfTopic);
        }

        // Once properties have been persisted, we can notify the compacted topic to use
        // the new ledger
        future.thenAccept((v) -> compactedTopic.newCompactedLedger(position, compactedLedgerId));
    }

    private static final Logger log = LoggerFactory.getLogger(CompactorSubscription.class);
}<|MERGE_RESOLUTION|>--- conflicted
+++ resolved
@@ -40,13 +40,8 @@
     private CompactedTopic compactedTopic;
 
     public CompactorSubscription(PersistentTopic topic, CompactedTopic compactedTopic,
-<<<<<<< HEAD
-                                 String subscriptionName, ManagedCursor cursor, PendingAckHandle pendingAckHandle) {
-        super(topic, subscriptionName, cursor, false, pendingAckHandle);
-=======
                                  String subscriptionName, ManagedCursor cursor) {
         super(topic, subscriptionName, cursor, false);
->>>>>>> 89635607
         checkArgument(subscriptionName.equals(Compactor.COMPACTION_SUBSCRIPTION));
         this.compactedTopic = compactedTopic;
 
