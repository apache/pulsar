--- conflicted
+++ resolved
@@ -72,7 +72,6 @@
 import org.apache.pulsar.broker.loadbalance.extensions.BrokerRegistry;
 import org.apache.pulsar.broker.loadbalance.extensions.ExtensibleLoadManagerWrapper;
 import org.apache.pulsar.broker.loadbalance.extensions.LoadManagerContext;
-import org.apache.pulsar.broker.loadbalance.extensions.manager.StateChangeListener;
 import org.apache.pulsar.broker.loadbalance.extensions.models.Split;
 import org.apache.pulsar.broker.loadbalance.extensions.models.Unload;
 import org.apache.pulsar.broker.loadbalance.extensions.strategy.BrokerSelectionStrategy;
@@ -118,7 +117,6 @@
     private final ConcurrentOpenHashMap<String, CompletableFuture<String>> getOwnerRequests;
     private final String lookupServiceAddress;
     private final ConcurrentOpenHashMap<String, CompletableFuture<Void>> cleanupJobs;
-    private final StateChangeListeners stateChangeListeners;
     private final LeaderElectionService leaderElectionService;
     private BrokerSelectionStrategy brokerSelector;
     private BrokerRegistry brokerRegistry;
@@ -193,7 +191,6 @@
         this.getOwnerRequests = ConcurrentOpenHashMap.<String,
                 CompletableFuture<String>>newBuilder().build();
         this.cleanupJobs = ConcurrentOpenHashMap.<String, CompletableFuture<Void>>newBuilder().build();
-        this.stateChangeListeners = new StateChangeListeners();
         this.semiTerminalStateWaitingTimeInMillis = config.getLoadBalancerServiceUnitStateCleanUpDelayTimeInSeconds()
                 * 1000;
         this.inFlightStateWaitingTimeInMillis = MAX_IN_FLIGHT_STATE_WAITING_TIME_IN_MILLIS;
@@ -360,9 +357,6 @@
                 log.info("Successfully cancelled the cleanup tasks");
             }
 
-            if (stateChangeListeners != null) {
-                stateChangeListeners.close();
-            }
             log.info("Successfully closed the channel.");
 
         } catch (Exception e) {
@@ -625,12 +619,7 @@
         if (getOwnerRequest != null) {
             getOwnerRequest.complete(data.dstBroker());
         }
-<<<<<<< HEAD
-        stateChangeListeners.notify(serviceUnit, data, null);
-        if (isTargetBroker(data.broker())) {
-=======
         if (isTargetBroker(data.dstBroker())) {
->>>>>>> 0e6ef109
             log(null, serviceUnit, data, null);
         }
     }
@@ -638,14 +627,8 @@
     private void handleAssignEvent(String serviceUnit, ServiceUnitStateData data) {
         if (isTargetBroker(data.dstBroker())) {
             ServiceUnitStateData next = new ServiceUnitStateData(
-<<<<<<< HEAD
-                    isTransferCommand(data) ? Releasing : Owned, data.broker(), data.sourceBroker(),
-                    getNextVersionId(data));
-            stateChangeListeners.notifyOnCompletion(pubAsync(serviceUnit, next), serviceUnit, data)
-=======
                     Owned, data.dstBroker(), data.sourceBroker(), getNextVersionId(data));
             pubAsync(serviceUnit, next)
->>>>>>> 0e6ef109
                     .whenComplete((__, e) -> log(e, serviceUnit, data, next));
         }
     }
@@ -657,22 +640,9 @@
                 next = new ServiceUnitStateData(
                         Assigning, data.dstBroker(), data.sourceBroker(), getNextVersionId(data));
                 // TODO: when close, pass message to clients to connect to the new broker
-<<<<<<< HEAD
-                stateChangeListeners.notifyOnCompletion(closeServiceUnit(serviceUnit)
-                        .thenCompose(__ -> pubAsync(serviceUnit, next)), serviceUnit, data)
-                        .whenComplete((__, e) -> log(e, serviceUnit, data, next));
-            }
-        } else {
-            if (isTargetBroker(data.broker())) {
-                ServiceUnitStateData next = new ServiceUnitStateData(Free, data.broker(), getNextVersionId(data));
-                stateChangeListeners.notifyOnCompletion(closeServiceUnit(serviceUnit)
-                                .thenCompose(__ -> pubAsync(serviceUnit, next)), serviceUnit, data)
-                        .whenComplete((__, e) -> log(e, serviceUnit, data, next));
-=======
             } else {
                 next = new ServiceUnitStateData(
                         Free, null, data.sourceBroker(), getNextVersionId(data));
->>>>>>> 0e6ef109
             }
             closeServiceUnit(serviceUnit)
                     .thenCompose(__ -> pubAsync(serviceUnit, next))
@@ -681,13 +651,8 @@
     }
 
     private void handleSplitEvent(String serviceUnit, ServiceUnitStateData data) {
-<<<<<<< HEAD
-        if (isTargetBroker(data.broker())) {
-            stateChangeListeners.notifyOnCompletion(splitServiceUnit(serviceUnit, data), serviceUnit, data)
-=======
         if (isTargetBroker(data.sourceBroker())) {
             splitServiceUnit(serviceUnit, data)
->>>>>>> 0e6ef109
                     .whenComplete((__, e) -> log(e, serviceUnit, data, null));
         }
     }
@@ -697,12 +662,7 @@
         if (getOwnerRequest != null) {
             getOwnerRequest.complete(null);
         }
-<<<<<<< HEAD
-        stateChangeListeners.notify(serviceUnit, data, null);
-        if (isTargetBroker(data.broker())) {
-=======
         if (isTargetBroker(data.sourceBroker())) {
->>>>>>> 0e6ef109
             log(null, serviceUnit, data, null);
         }
     }
@@ -712,12 +672,7 @@
         if (getOwnerRequest != null) {
             getOwnerRequest.completeExceptionally(new IllegalStateException(serviceUnit + "has been deleted."));
         }
-<<<<<<< HEAD
-        stateChangeListeners.notify(serviceUnit, data, null);
-        if (isTargetBroker(data.broker())) {
-=======
         if (isTargetBroker(data.sourceBroker())) {
->>>>>>> 0e6ef109
             log(null, serviceUnit, data, null);
         }
     }
@@ -727,7 +682,6 @@
         if (getOwnerRequest != null) {
             getOwnerRequest.complete(null);
         }
-        stateChangeListeners.notify(serviceUnit, null, null);
         log(null, serviceUnit, null, null);
     }
 
@@ -1348,9 +1302,4 @@
 
         return metrics;
     }
-
-    @Override
-    public void listen(StateChangeListener listener) {
-        this.stateChangeListeners.addListener(listener);
-    }
 }