--- conflicted
+++ resolved
@@ -859,49 +859,10 @@
     protected void internalModifyDeduplication(Boolean enableDeduplication) {
         validateNamespacePolicyOperation(namespaceName, PolicyName.DEDUPLICATION, PolicyOperation.WRITE);
         validatePoliciesReadOnlyAccess();
-<<<<<<< HEAD
-
-        Entry<Policies, Stat> policiesNode = null;
-
-        try {
-            // Force to read the data s.t. the watch to the cache content is setup.
-            policiesNode = policiesCache().getWithStat(path(POLICIES, namespaceName.toString())).orElseThrow(
-                    () -> new RestException(Status.NOT_FOUND, "Namespace " + namespaceName + " does not exist"));
-            policiesNode.getKey().deduplicationEnabled = enableDeduplication;
-
-            // Write back the new policies into zookeeper
-            globalZk().setData(path(POLICIES, namespaceName.toString()),
-                    jsonMapper().writeValueAsBytes(policiesNode.getKey()), policiesNode.getValue().getVersion());
-            policiesCache().invalidate(path(POLICIES, namespaceName.toString()));
-
-            if (enableDeduplication == null) {
-                log.info("[{}] Deduplication was successfully removed on namespace {}", clientAppId(), namespaceName);
-            } else {
-                log.info("[{}] Deduplication was successfully {} on namespace {}", clientAppId(),
-                        enableDeduplication ? "enabled" : "disabled", namespaceName);
-            }
-        } catch (KeeperException.NoNodeException e) {
-            log.warn("[{}] Failed to modify deduplication status for namespace {}: does not exist", clientAppId(),
-                    namespaceName);
-            throw new RestException(Status.NOT_FOUND, "Namespace does not exist");
-        } catch (KeeperException.BadVersionException e) {
-            log.warn(
-                    "[{}] Failed to modify deduplication status on"
-                            + " namespace {} expected policy node version={} : concurrent modification",
-                    clientAppId(), namespaceName, policiesNode.getValue().getVersion());
-
-            throw new RestException(Status.CONFLICT, "Concurrent modification");
-        } catch (Exception e) {
-            log.error("[{}] Failed to modify deduplication status on namespace {}",
-                    clientAppId(), namespaceName, e);
-            throw new RestException(e);
-        }
-=======
         updatePolicies(path(POLICIES, namespaceName.toString()), policies ->{
             policies.deduplicationEnabled = enableDeduplication;
             return policies;
         });
->>>>>>> b8170ee2
     }
 
     @SuppressWarnings("deprecation")
