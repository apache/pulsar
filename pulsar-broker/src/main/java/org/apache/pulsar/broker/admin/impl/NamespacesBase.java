/**
 * Licensed to the Apache Software Foundation (ASF) under one
 * or more contributor license agreements.  See the NOTICE file
 * distributed with this work for additional information
 * regarding copyright ownership.  The ASF licenses this file
 * to you under the Apache License, Version 2.0 (the
 * "License"); you may not use this file except in compliance
 * with the License.  You may obtain a copy of the License at
 *
 *   http://www.apache.org/licenses/LICENSE-2.0
 *
 * Unless required by applicable law or agreed to in writing,
 * software distributed under the License is distributed on an
 * "AS IS" BASIS, WITHOUT WARRANTIES OR CONDITIONS OF ANY
 * KIND, either express or implied.  See the License for the
 * specific language governing permissions and limitations
 * under the License.
 */

package org.apache.pulsar.broker.admin.impl;

import static org.apache.commons.lang3.StringUtils.isBlank;
import static org.apache.pulsar.broker.cache.ConfigurationCacheService.POLICIES;
import static org.apache.pulsar.broker.cache.ConfigurationCacheService.RESOURCEGROUPS;
import static org.apache.pulsar.broker.cache.LocalZooKeeperCacheService.LOCAL_POLICIES_ROOT;
import static org.apache.pulsar.common.policies.data.Policies.defaultBundle;
import static org.apache.pulsar.common.policies.data.Policies.getBundles;
import com.google.common.collect.Lists;
import com.google.common.collect.Sets;
import com.google.common.collect.Sets.SetView;
import java.lang.reflect.Field;
import java.net.URI;
import java.net.URL;
import java.util.Collections;
import java.util.HashSet;
import java.util.List;
import java.util.Map;
import java.util.Map.Entry;
import java.util.Objects;
import java.util.Optional;
import java.util.Set;
import java.util.SortedSet;
import java.util.TreeSet;
import java.util.concurrent.CompletableFuture;
import java.util.concurrent.ExecutionException;
import java.util.concurrent.TimeUnit;
import java.util.concurrent.atomic.AtomicReference;
import java.util.function.Function;
import java.util.stream.Collectors;
import javax.ws.rs.WebApplicationException;
import javax.ws.rs.container.AsyncResponse;
import javax.ws.rs.core.Response;
import javax.ws.rs.core.Response.Status;
import javax.ws.rs.core.UriBuilder;
import org.apache.commons.lang.mutable.MutableObject;
import org.apache.commons.lang3.StringUtils;
import org.apache.pulsar.broker.PulsarServerException;
import org.apache.pulsar.broker.admin.AdminResource;
import org.apache.pulsar.broker.authorization.AuthorizationService;
import org.apache.pulsar.broker.service.BrokerServiceException.SubscriptionBusyException;
import org.apache.pulsar.broker.service.Subscription;
import org.apache.pulsar.broker.service.Topic;
import org.apache.pulsar.broker.service.persistent.PersistentReplicator;
import org.apache.pulsar.broker.service.persistent.PersistentTopic;
import org.apache.pulsar.broker.systopic.SystemTopicClient;
import org.apache.pulsar.broker.web.RestException;
import org.apache.pulsar.client.admin.PulsarAdminException;
import org.apache.pulsar.client.api.SubscriptionType;
import org.apache.pulsar.common.api.proto.CommandSubscribe.SubType;
import org.apache.pulsar.common.naming.NamedEntity;
import org.apache.pulsar.common.naming.NamespaceBundle;
import org.apache.pulsar.common.naming.NamespaceBundleFactory;
import org.apache.pulsar.common.naming.NamespaceBundleSplitAlgorithm;
import org.apache.pulsar.common.naming.NamespaceBundles;
import org.apache.pulsar.common.naming.NamespaceName;
import org.apache.pulsar.common.naming.TopicDomain;
import org.apache.pulsar.common.naming.TopicName;
import org.apache.pulsar.common.policies.data.AuthAction;
import org.apache.pulsar.common.policies.data.AutoSubscriptionCreationOverride;
import org.apache.pulsar.common.policies.data.AutoTopicCreationOverride;
import org.apache.pulsar.common.policies.data.BacklogQuota;
import org.apache.pulsar.common.policies.data.BacklogQuota.BacklogQuotaType;
import org.apache.pulsar.common.policies.data.BookieAffinityGroupData;
import org.apache.pulsar.common.policies.data.BundlesData;
import org.apache.pulsar.common.policies.data.ClusterData;
import org.apache.pulsar.common.policies.data.DelayedDeliveryPolicies;
import org.apache.pulsar.common.policies.data.DispatchRate;
import org.apache.pulsar.common.policies.data.InactiveTopicPolicies;
import org.apache.pulsar.common.policies.data.LocalPolicies;
import org.apache.pulsar.common.policies.data.NamespaceOperation;
import org.apache.pulsar.common.policies.data.OffloadPolicies;
import org.apache.pulsar.common.policies.data.PersistencePolicies;
import org.apache.pulsar.common.policies.data.Policies;
import org.apache.pulsar.common.policies.data.PolicyName;
import org.apache.pulsar.common.policies.data.PolicyOperation;
import org.apache.pulsar.common.policies.data.PublishRate;
import org.apache.pulsar.common.policies.data.RetentionPolicies;
import org.apache.pulsar.common.policies.data.SchemaAutoUpdateCompatibilityStrategy;
import org.apache.pulsar.common.policies.data.SchemaCompatibilityStrategy;
import org.apache.pulsar.common.policies.data.SubscribeRate;
import org.apache.pulsar.common.policies.data.SubscriptionAuthMode;
import org.apache.pulsar.common.policies.data.TenantOperation;
import org.apache.pulsar.common.util.FutureUtil;
import org.apache.pulsar.metadata.api.MetadataStoreException.AlreadyExistsException;
import org.apache.pulsar.metadata.api.MetadataStoreException.BadVersionException;
import org.apache.pulsar.metadata.api.MetadataStoreException.NotFoundException;
import org.apache.zookeeper.KeeperException;
import org.apache.zookeeper.data.Stat;
import org.slf4j.Logger;
import org.slf4j.LoggerFactory;

public abstract class NamespacesBase extends AdminResource {

    protected List<String> internalGetTenantNamespaces(String tenant) {
        checkNotNull(tenant, "Tenant should not be null");
        try {
            NamedEntity.checkName(tenant);
        } catch (IllegalArgumentException e) {
            log.warn("[{}] Tenant name is invalid {}", clientAppId(), tenant, e);
            throw new RestException(Status.PRECONDITION_FAILED, "Tenant name is not valid");
        }
        validateTenantOperation(tenant, TenantOperation.LIST_NAMESPACES);

        try {
            return getListOfNamespaces(tenant);
        } catch (KeeperException.NoNodeException e) {
            log.warn("[{}] Failed to get namespace list for tenant: {} - Does not exist", clientAppId(), tenant);
            throw new RestException(Status.NOT_FOUND, "Property does not exist");
        } catch (Exception e) {
            log.error("[{}] Failed to get namespaces list: {}", clientAppId(), e);
            throw new RestException(e);
        }
    }

    protected void internalCreateNamespace(Policies policies) {
        validateTenantOperation(namespaceName.getTenant(), TenantOperation.CREATE_NAMESPACE);
        validatePoliciesReadOnlyAccess();
        validatePolicies(namespaceName, policies);

        try {
            int maxNamespacesPerTenant = pulsar().getConfiguration().getMaxNamespacesPerTenant();
            // no distributed locks are added here.In a concurrent scenario, the threshold will be exceeded.
            if (maxNamespacesPerTenant > 0) {
                List<String> namespaces = getListOfNamespaces(namespaceName.getTenant());
                if (namespaces != null && namespaces.size() > maxNamespacesPerTenant) {
                    throw new RestException(Status.PRECONDITION_FAILED,
                            "Exceed the maximum number of namespace in tenant :" + namespaceName.getTenant());
                }
            }
            namespaceResources().create(path(POLICIES, namespaceName.toString()), policies);
            log.info("[{}] Created namespace {}", clientAppId(), namespaceName);
        } catch (AlreadyExistsException e) {
            log.warn("[{}] Failed to create namespace {} - already exists", clientAppId(), namespaceName);
            throw new RestException(Status.CONFLICT, "Namespace already exists");
        } catch (Exception e) {
            log.error("[{}] Failed to create namespace {}", clientAppId(), namespaceName, e);
            throw new RestException(e);
        }
    }

    protected void internalDeleteNamespace(AsyncResponse asyncResponse, boolean authoritative, boolean force) {
        if (force) {
            internalDeleteNamespaceForcefully(asyncResponse, authoritative);
        } else {
            internalDeleteNamespace(asyncResponse, authoritative);
        }
    }

    @SuppressWarnings("deprecation")
    protected void internalDeleteNamespace(AsyncResponse asyncResponse, boolean authoritative) {
        validateTenantOperation(namespaceName.getTenant(), TenantOperation.DELETE_NAMESPACE);
        validatePoliciesReadOnlyAccess();

        // ensure that non-global namespace is directed to the correct cluster
        if (!namespaceName.isGlobal()) {
            validateClusterOwnership(namespaceName.getCluster());
        }

        Entry<Policies, Stat> policiesNode1 = null;
        Policies policies = null;

        // ensure the local cluster is the only cluster for the global namespace configuration
        try {
            policies = namespaceResources().get(path(POLICIES, namespaceName.toString())).orElseThrow(
                    () -> new RestException(Status.NOT_FOUND, "Namespace " + namespaceName + " does not exist."));
            if (namespaceName.isGlobal()) {
                if (policies.replication_clusters.size() > 1) {
                    // There are still more than one clusters configured for the global namespace
                    throw new RestException(Status.PRECONDITION_FAILED, "Cannot delete the global namespace "
                            + namespaceName + ". There are still more than one replication clusters configured.");
                }
                if (policies.replication_clusters.size() == 1
                        && !policies.replication_clusters.contains(config().getClusterName())) {
                    // the only replication cluster is other cluster, redirect
                    String replCluster = Lists.newArrayList(policies.replication_clusters).get(0);
                    ClusterData replClusterData = clusterResources().get(AdminResource.path("clusters", replCluster))
                            .orElseThrow(() -> new RestException(Status.NOT_FOUND,
                                    "Cluster " + replCluster + " does not exist"));
                    URL replClusterUrl;
                    if (!config().isTlsEnabled() || !isRequestHttps()) {
                        replClusterUrl = new URL(replClusterData.getServiceUrl());
                    } else if (StringUtils.isNotBlank(replClusterData.getServiceUrlTls())) {
                        replClusterUrl = new URL(replClusterData.getServiceUrlTls());
                    } else {
                        throw new RestException(Status.PRECONDITION_FAILED,
                                "The replication cluster does not provide TLS encrypted service");
                    }
                    URI redirect = UriBuilder.fromUri(uri.getRequestUri()).host(replClusterUrl.getHost())
                            .port(replClusterUrl.getPort()).replaceQueryParam("authoritative", false).build();
                    if (log.isDebugEnabled()) {
                        log.debug("[{}] Redirecting the rest call to {}: cluster={}", clientAppId(), redirect,
                                replCluster);
                    }
                    throw new WebApplicationException(Response.temporaryRedirect(redirect).build());
                }
            }
        } catch (WebApplicationException wae) {
            asyncResponse.resume(wae);
            return;
        } catch (Exception e) {
            asyncResponse.resume(new RestException(e));
            return;
        }

        boolean isEmpty;
        List<String> topics;
        try {
            topics = pulsar().getNamespaceService().getListOfPersistentTopics(namespaceName).join();
            topics.addAll(getPartitionedTopicList(TopicDomain.persistent));
            topics.addAll(getPartitionedTopicList(TopicDomain.non_persistent));
            isEmpty = topics.isEmpty();

        } catch (Exception e) {
            asyncResponse.resume(new RestException(e));
            return;
        }

        if (!isEmpty) {
            if (log.isDebugEnabled()) {
                log.debug("Found topics on namespace {}", namespaceName);
            }
            boolean hasNonSystemTopic = false;
            for (String topic : topics) {
                if (!SystemTopicClient.isSystemTopic(TopicName.get(topic))) {
                    hasNonSystemTopic = true;
                    break;
                }
            }
            if (hasNonSystemTopic) {
                asyncResponse.resume(new RestException(Status.CONFLICT, "Cannot delete non empty namespace"));
                return;
            }
        }

        // set the policies to deleted so that somebody else cannot acquire this namespace
        try {
            namespaceResources().set(path(POLICIES, namespaceName.toString()), (old) -> {
                old.deleted = true;
                return old;
            });
        } catch (Exception e) {
            log.error("[{}] Failed to delete namespace on global ZK {}", clientAppId(), namespaceName, e);
            asyncResponse.resume(new RestException(e));
            return;
        }

        // remove from owned namespace map and ephemeral node from ZK
        final List<CompletableFuture<Void>> futures = Lists.newArrayList();
        try {
            // remove system topics first.
            if (!topics.isEmpty()) {
                for (String topic : topics) {
                    pulsar().getBrokerService().getTopicIfExists(topic).whenComplete((topicOptional, ex) -> {
                        topicOptional.ifPresent(systemTopic -> futures.add(systemTopic.deleteForcefully()));
                    });
                }
            }
            NamespaceBundles bundles = pulsar().getNamespaceService().getNamespaceBundleFactory()
                    .getBundles(namespaceName);
            for (NamespaceBundle bundle : bundles.getBundles()) {
                // check if the bundle is owned by any broker, if not then we do not need to delete the bundle
                if (pulsar().getNamespaceService().getOwner(bundle).isPresent()) {
                    futures.add(pulsar().getAdminClient().namespaces()
                            .deleteNamespaceBundleAsync(namespaceName.toString(), bundle.getBundleRange()));
                }
            }
        } catch (Exception e) {
            log.error("[{}] Failed to remove owned namespace {}", clientAppId(), namespaceName, e);
            asyncResponse.resume(new RestException(e));
            return;
        }

        FutureUtil.waitForAll(futures).handle((result, exception) -> {
            if (exception != null) {
                if (exception.getCause() instanceof PulsarAdminException) {
                    asyncResponse.resume(new RestException((PulsarAdminException) exception.getCause()));
                    return null;
                } else {
                    log.error("[{}] Failed to remove owned namespace {}", clientAppId(), namespaceName, exception);
                    asyncResponse.resume(new RestException(exception.getCause()));
                    return null;
                }
            }

            try {
                // we have successfully removed all the ownership for the namespace, the policies znode can be deleted
                // now
                final String globalZkPolicyPath = path(POLICIES, namespaceName.toString());
                final String localZkPolicyPath = joinPath(LOCAL_POLICIES_ROOT, namespaceName.toString());
                namespaceResources().delete(globalZkPolicyPath);
                try {
                    getLocalPolicies().delete(localZkPolicyPath);
                } catch (NotFoundException nne) {
                    // If the z-node with the modified information is not there anymore, we're already good
                }
            } catch (Exception e) {
                log.error("[{}] Failed to remove owned namespace {} from ZK", clientAppId(), namespaceName, e);
                asyncResponse.resume(new RestException(e));
                return null;
            }

            asyncResponse.resume(Response.noContent().build());
            return null;
        });
    }

    @SuppressWarnings("deprecation")
    protected void internalDeleteNamespaceForcefully(AsyncResponse asyncResponse, boolean authoritative) {
        validateTenantOperation(namespaceName.getTenant(), TenantOperation.DELETE_NAMESPACE);
        validatePoliciesReadOnlyAccess();

        if (!pulsar().getConfiguration().isForceDeleteNamespaceAllowed()) {
            asyncResponse.resume(
                    new RestException(Status.METHOD_NOT_ALLOWED, "Broker doesn't allow forced deletion of namespaces"));
            return;
        }

        // ensure that non-global namespace is directed to the correct cluster
        if (!namespaceName.isGlobal()) {
            validateClusterOwnership(namespaceName.getCluster());
        }

        Policies policies = null;

        // ensure the local cluster is the only cluster for the global namespace configuration
        try {
            policies = namespaceResources().get(path(POLICIES, namespaceName.toString())).orElseThrow(
                    () -> new RestException(Status.NOT_FOUND, "Namespace " + namespaceName + " does not exist."));
            if (namespaceName.isGlobal()) {
                if (policies.replication_clusters.size() > 1) {
                    // There are still more than one clusters configured for the global namespace
                    throw new RestException(Status.PRECONDITION_FAILED, "Cannot delete the global namespace "
                            + namespaceName + ". There are still more than one replication clusters configured.");
                }
                if (policies.replication_clusters.size() == 1
                        && !policies.replication_clusters.contains(config().getClusterName())) {
                    // the only replication cluster is other cluster, redirect
                    String replCluster = Lists.newArrayList(policies.replication_clusters).get(0);
                    ClusterData replClusterData = clusterResources().get(AdminResource.path("clusters", replCluster))
                            .orElseThrow(() -> new RestException(Status.NOT_FOUND,
                                    "Cluster " + replCluster + " does not exist"));
                    URL replClusterUrl;
                    if (!config().isTlsEnabled() || !isRequestHttps()) {
                        replClusterUrl = new URL(replClusterData.getServiceUrl());
                    } else if (StringUtils.isNotBlank(replClusterData.getServiceUrlTls())) {
                        replClusterUrl = new URL(replClusterData.getServiceUrlTls());
                    } else {
                        throw new RestException(Status.PRECONDITION_FAILED,
                                "The replication cluster does not provide TLS encrypted service");
                    }
                    URI redirect = UriBuilder.fromUri(uri.getRequestUri()).host(replClusterUrl.getHost())
                            .port(replClusterUrl.getPort()).replaceQueryParam("authoritative", false).build();
                    if (log.isDebugEnabled()) {
                        log.debug("[{}] Redirecting the rest call to {}: cluster={}", clientAppId(), redirect,
                                replCluster);
                    }
                    throw new WebApplicationException(Response.temporaryRedirect(redirect).build());
                }
            }
        } catch (WebApplicationException wae) {
            asyncResponse.resume(wae);
            return;
        } catch (Exception e) {
            asyncResponse.resume(new RestException(e));
            return;
        }

        List<String> topics;
        try {
            topics = pulsar().getNamespaceService().getFullListOfTopics(namespaceName).join();
        } catch (Exception e) {
            asyncResponse.resume(new RestException(e));
            return;
        }

        // set the policies to deleted so that somebody else cannot acquire this namespace
        try {
            namespaceResources().set(path(POLICIES, namespaceName.toString()), (old) -> {
                old.deleted = true;
                return old;
            });
        } catch (Exception e) {
            log.error("[{}] Failed to delete namespace on global ZK {}", clientAppId(), namespaceName, e);
            asyncResponse.resume(new RestException(e));
            return;
        }

        // remove from owned namespace map and ephemeral node from ZK
        final List<CompletableFuture<Void>> futures = Lists.newArrayList();
        try {
            // firstly remove all topics including system topics
            if (!topics.isEmpty()) {
                for (String topic : topics) {
                    try {
                        futures.add(pulsar().getAdminClient().topics().deleteAsync(topic, true, true));
                    } catch (Exception e) {
                        log.error("[{}] Failed to force delete topic {}", clientAppId(), topic, e);
                        asyncResponse.resume(new RestException(e));
                    }
                }
            }
            // forcefully delete namespace bundles
            NamespaceBundles bundles = pulsar().getNamespaceService().getNamespaceBundleFactory()
                    .getBundles(namespaceName);
            for (NamespaceBundle bundle : bundles.getBundles()) {
                // check if the bundle is owned by any broker, if not then we do not need to delete the bundle
                if (pulsar().getNamespaceService().getOwner(bundle).isPresent()) {
                    futures.add(pulsar().getAdminClient().namespaces()
                            .deleteNamespaceBundleAsync(namespaceName.toString(), bundle.getBundleRange(), true));
                }
            }
        } catch (Exception e) {
            log.error("[{}] Failed to remove owned namespace {}", clientAppId(), namespaceName, e);
            asyncResponse.resume(new RestException(e));
            return;
        }

        FutureUtil.waitForAll(futures).handle((result, exception) -> {
            if (exception != null) {
                if (exception.getCause() instanceof PulsarAdminException) {
                    asyncResponse.resume(new RestException((PulsarAdminException) exception.getCause()));
                    return null;
                } else {
                    log.error("[{}] Failed to remove owned namespace {}", clientAppId(), namespaceName, exception);
                    asyncResponse.resume(new RestException(exception.getCause()));
                    return null;
                }
            }

            try {
                // remove partitioned topics znode
                final String globalPartitionedPath = path(PARTITIONED_TOPIC_PATH_ZNODE, namespaceName.toString());
                // check whether partitioned topics znode exist
                if (namespaceResources().exists(globalPartitionedPath)) {
                    deleteRecursive(namespaceResources(), globalPartitionedPath);
                }

                // we have successfully removed all the ownership for the namespace, the policies znode can be deleted
                // now
                final String globalZkPolicyPath = path(POLICIES, namespaceName.toString());
                final String localZkPolicyPath = joinPath(LOCAL_POLICIES_ROOT, namespaceName.toString());
                namespaceResources().delete(globalZkPolicyPath);

                try {
                    getLocalPolicies().delete(localZkPolicyPath);
                } catch (NotFoundException nne) {
                    // If the z-node with the modified information is not there anymore, we're already good
                }
            } catch (Exception e) {
                log.error("[{}] Failed to remove owned namespace {} from ZK", clientAppId(), namespaceName, e);
                asyncResponse.resume(new RestException(e));
                return null;
            }

            asyncResponse.resume(Response.noContent().build());
            return null;
        });
    }

    protected void internalDeleteNamespaceBundle(String bundleRange, boolean authoritative, boolean force) {
        if (force) {
            internalDeleteNamespaceBundleForcefully(bundleRange, authoritative);
        } else {
            internalDeleteNamespaceBundle(bundleRange, authoritative);
        }
    }

    @SuppressWarnings("deprecation")
    protected void internalDeleteNamespaceBundle(String bundleRange, boolean authoritative) {
        validateNamespaceOperation(namespaceName, NamespaceOperation.DELETE_BUNDLE);
        validatePoliciesReadOnlyAccess();

        // ensure that non-global namespace is directed to the correct cluster
        if (!namespaceName.isGlobal()) {
            validateClusterOwnership(namespaceName.getCluster());
        }

        Policies policies = getNamespacePolicies(namespaceName);
        // ensure the local cluster is the only cluster for the global namespace configuration
        try {
            if (namespaceName.isGlobal()) {
                if (policies.replication_clusters.size() > 1) {
                    // There are still more than one clusters configured for the global namespace
                    throw new RestException(Status.PRECONDITION_FAILED, "Cannot delete the global namespace "
                            + namespaceName + ". There are still more than one replication clusters configured.");
                }
                if (policies.replication_clusters.size() == 1
                        && !policies.replication_clusters.contains(config().getClusterName())) {
                    // the only replication cluster is other cluster, redirect
                    String replCluster = Lists.newArrayList(policies.replication_clusters).get(0);
                    ClusterData replClusterData = clusterResources().get(AdminResource.path("clusters", replCluster))
                            .orElseThrow(() -> new RestException(Status.NOT_FOUND,
                                    "Cluster " + replCluster + " does not exist"));
                    URL replClusterUrl;
                    if (!config().isTlsEnabled() || !isRequestHttps()) {
                        replClusterUrl = new URL(replClusterData.getServiceUrl());
                    } else if (StringUtils.isNotBlank(replClusterData.getServiceUrlTls())) {
                        replClusterUrl = new URL(replClusterData.getServiceUrlTls());
                    } else {
                        throw new RestException(Status.PRECONDITION_FAILED,
                                "The replication cluster does not provide TLS encrypted service");
                    }
                    URI redirect = UriBuilder.fromUri(uri.getRequestUri()).host(replClusterUrl.getHost())
                            .port(replClusterUrl.getPort()).replaceQueryParam("authoritative", false).build();
                    if (log.isDebugEnabled()) {
                        log.debug("[{}] Redirecting the rest call to {}: cluster={}",
                                clientAppId(), redirect, replCluster);
                    }
                    throw new WebApplicationException(Response.temporaryRedirect(redirect).build());
                }
            }
        } catch (WebApplicationException wae) {
            throw wae;
        } catch (Exception e) {
            throw new RestException(e);
        }

        try {
            NamespaceBundle bundle = validateNamespaceBundleOwnership(namespaceName, policies.bundles, bundleRange,
                authoritative, true);
            List<String> topics = pulsar().getNamespaceService().getListOfPersistentTopics(namespaceName).join();
            for (String topic : topics) {
                NamespaceBundle topicBundle = pulsar().getNamespaceService()
                        .getBundle(TopicName.get(topic));
                if (bundle.equals(topicBundle)) {
                    throw new RestException(Status.CONFLICT, "Cannot delete non empty bundle");
                }
            }

            // remove from owned namespace map and ephemeral node from ZK
            pulsar().getNamespaceService().removeOwnedServiceUnit(bundle);
        } catch (WebApplicationException wae) {
            throw wae;
        } catch (Exception e) {
            log.error("[{}] Failed to remove namespace bundle {}/{}", clientAppId(), namespaceName.toString(),
                    bundleRange, e);
            throw new RestException(e);
        }
    }

    @SuppressWarnings("deprecation")
    protected void internalDeleteNamespaceBundleForcefully(String bundleRange, boolean authoritative) {
        validateNamespaceOperation(namespaceName, NamespaceOperation.DELETE_BUNDLE);
        validatePoliciesReadOnlyAccess();

        // ensure that non-global namespace is directed to the correct cluster
        if (!namespaceName.isGlobal()) {
            validateClusterOwnership(namespaceName.getCluster());
        }

        Policies policies = getNamespacePolicies(namespaceName);
        // ensure the local cluster is the only cluster for the global namespace configuration
        try {
            if (namespaceName.isGlobal()) {
                if (policies.replication_clusters.size() > 1) {
                    // There are still more than one clusters configured for the global namespace
                    throw new RestException(Status.PRECONDITION_FAILED, "Cannot delete the global namespace "
                            + namespaceName + ". There are still more than one replication clusters configured.");
                }
                if (policies.replication_clusters.size() == 1
                        && !policies.replication_clusters.contains(config().getClusterName())) {
                    // the only replication cluster is other cluster, redirect
                    String replCluster = Lists.newArrayList(policies.replication_clusters).get(0);
                    ClusterData replClusterData = clusterResources().get(AdminResource.path("clusters", replCluster))
                            .orElseThrow(() -> new RestException(Status.NOT_FOUND,
                                    "Cluster " + replCluster + " does not exist"));
                    URL replClusterUrl;
                    if (!config().isTlsEnabled() || !isRequestHttps()) {
                        replClusterUrl = new URL(replClusterData.getServiceUrl());
                    } else if (StringUtils.isNotBlank(replClusterData.getServiceUrlTls())) {
                        replClusterUrl = new URL(replClusterData.getServiceUrlTls());
                    } else {
                        throw new RestException(Status.PRECONDITION_FAILED,
                                "The replication cluster does not provide TLS encrypted service");
                    }
                    URI redirect = UriBuilder.fromUri(uri.getRequestUri()).host(replClusterUrl.getHost())
                            .port(replClusterUrl.getPort())
                            .replaceQueryParam("authoritative", false).build();
                    if (log.isDebugEnabled()) {
                        log.debug("[{}] Redirecting the rest call to {}: cluster={}",
                                clientAppId(), redirect, replCluster);
                    }
                    throw new WebApplicationException(Response.temporaryRedirect(redirect).build());
                }
            }
        } catch (WebApplicationException wae) {
            throw wae;
        } catch (Exception e) {
            throw new RestException(e);
        }

        try {
            NamespaceBundle bundle = validateNamespaceBundleOwnership(namespaceName, policies.bundles, bundleRange,
                authoritative, true);
            // directly remove from owned namespace map and ephemeral node from ZK
            pulsar().getNamespaceService().removeOwnedServiceUnit(bundle);
        } catch (WebApplicationException wae) {
            throw wae;
        } catch (Exception e) {
            log.error("[{}] Failed to remove namespace bundle {}/{}", clientAppId(), namespaceName.toString(),
                    bundleRange, e);
            throw new RestException(e);
        }
    }

    protected void internalGrantPermissionOnNamespace(String role, Set<AuthAction> actions) {
        validateNamespaceOperation(namespaceName, NamespaceOperation.GRANT_PERMISSION);
        checkNotNull(role, "Role should not be null");
        checkNotNull(actions, "Actions should not be null");

        try {
            AuthorizationService authService = pulsar().getBrokerService().getAuthorizationService();
            if (null != authService) {
                authService.grantPermissionAsync(namespaceName, actions, role, null/*additional auth-data json*/)
                        .get();
            } else {
                throw new RestException(Status.NOT_IMPLEMENTED, "Authorization is not enabled");
            }
        } catch (InterruptedException e) {
            log.error("[{}] Failed to get permissions for namespace {}", clientAppId(), namespaceName, e);
            throw new RestException(e);
        } catch (ExecutionException e) {
            if (e.getCause() instanceof IllegalArgumentException) {
                log.warn("[{}] Failed to set permissions for namespace {}: does not exist", clientAppId(),
                        namespaceName, e);
                throw new RestException(Status.NOT_FOUND, "Namespace does not exist");
            } else if (e.getCause() instanceof IllegalStateException) {
                log.warn("[{}] Failed to set permissions for namespace {}: {}",
                        clientAppId(), namespaceName, e.getCause().getMessage(), e);
                throw new RestException(Status.CONFLICT, "Concurrent modification");
            } else {
                log.error("[{}] Failed to get permissions for namespace {}", clientAppId(), namespaceName, e);
                throw new RestException(e);
            }
        }
    }


    protected void internalGrantPermissionOnSubscription(String subscription, Set<String> roles) {
        validateNamespaceOperation(namespaceName, NamespaceOperation.GRANT_PERMISSION);
        checkNotNull(subscription, "Subscription should not be null");
        checkNotNull(roles, "Roles should not be null");

        try {
            AuthorizationService authService = pulsar().getBrokerService().getAuthorizationService();
            if (null != authService) {
                authService.grantSubscriptionPermissionAsync(namespaceName, subscription, roles,
                        null/* additional auth-data json */).get();
            } else {
                throw new RestException(Status.NOT_IMPLEMENTED, "Authorization is not enabled");
            }
        } catch (InterruptedException e) {
            log.error("[{}] Failed to get permissions for namespace {}", clientAppId(), namespaceName, e);
            throw new RestException(e);
        } catch (ExecutionException e) {
            if (e.getCause() instanceof IllegalArgumentException) {
                log.warn("[{}] Failed to set permissions for namespace {}: does not exist", clientAppId(),
                        namespaceName);
                throw new RestException(Status.NOT_FOUND, "Namespace does not exist");
            } else if (e.getCause() instanceof IllegalStateException) {
                log.warn("[{}] Failed to set permissions for namespace {}: concurrent modification", clientAppId(),
                        namespaceName);
                throw new RestException(Status.CONFLICT, "Concurrent modification");
            } else {
                log.error("[{}] Failed to get permissions for namespace {}", clientAppId(), namespaceName, e);
                throw new RestException(e);
            }
        }
    }

    protected void internalRevokePermissionsOnNamespace(String role) {
        validateNamespaceOperation(namespaceName, NamespaceOperation.REVOKE_PERMISSION);
        validatePoliciesReadOnlyAccess();
        checkNotNull(role, "Role should not be null");
        updatePolicies(path(POLICIES, namespaceName.toString()), policies ->{
            policies.auth_policies.namespace_auth.remove(role);
            return policies;
        });
    }

    protected void internalRevokePermissionsOnSubscription(String subscriptionName, String role) {
        validateNamespaceOperation(namespaceName, NamespaceOperation.REVOKE_PERMISSION);
        validatePoliciesReadOnlyAccess();
        checkNotNull(subscriptionName, "SubscriptionName should not be null");
        checkNotNull(role, "Role should not be null");

        AuthorizationService authService = pulsar().getBrokerService().getAuthorizationService();
        if (null != authService) {
            authService.revokeSubscriptionPermissionAsync(namespaceName, subscriptionName, role,
                    null/* additional auth-data json */);
        } else {
            throw new RestException(Status.NOT_IMPLEMENTED, "Authorization is not enabled");
        }
    }

    protected Set<String> internalGetNamespaceReplicationClusters() {
        validateNamespacePolicyOperation(namespaceName, PolicyName.REPLICATION, PolicyOperation.READ);

        if (!namespaceName.isGlobal()) {
            throw new RestException(Status.PRECONDITION_FAILED,
                    "Cannot get the replication clusters for a non-global namespace");
        }

        Policies policies = getNamespacePolicies(namespaceName);
        return policies.replication_clusters;
    }

    protected void internalSetNamespaceReplicationClusters(List<String> clusterIds) {
        validateNamespacePolicyOperation(namespaceName, PolicyName.REPLICATION, PolicyOperation.WRITE);
        validatePoliciesReadOnlyAccess();
        checkNotNull(clusterIds, "ClusterIds should not be null");

        Set<String> replicationClusterSet = Sets.newHashSet(clusterIds);
        if (!namespaceName.isGlobal()) {
            throw new RestException(Status.PRECONDITION_FAILED, "Cannot set replication on a non-global namespace");
        }

        if (replicationClusterSet.contains("global")) {
            throw new RestException(Status.PRECONDITION_FAILED,
                    "Cannot specify global in the list of replication clusters");
        }

        Set<String> clusters = clusters();
        for (String clusterId : replicationClusterSet) {
            if (!clusters.contains(clusterId)) {
                throw new RestException(Status.FORBIDDEN, "Invalid cluster id: " + clusterId);
            }
            validatePeerClusterConflict(clusterId, replicationClusterSet);
        }
        for (String clusterId : replicationClusterSet) {
            if (!clusters.contains(clusterId)) {
                throw new RestException(Status.FORBIDDEN, "Invalid cluster id: " + clusterId);
            }
            validatePeerClusterConflict(clusterId, replicationClusterSet);
        }

        for (String clusterId : replicationClusterSet) {
            validateClusterForTenant(namespaceName.getTenant(), clusterId);
        }
        updatePolicies(path(POLICIES, namespaceName.toString()), policies ->{
            policies.replication_clusters = replicationClusterSet;
            return policies;
        });
    }

    protected void internalSetNamespaceMessageTTL(Integer messageTTL) {
        validateNamespacePolicyOperation(namespaceName, PolicyName.TTL, PolicyOperation.WRITE);
        validatePoliciesReadOnlyAccess();
        if (messageTTL != null && messageTTL < 0) {
            throw new RestException(Status.PRECONDITION_FAILED, "Invalid value for message TTL");
        }
        updatePolicies(path(POLICIES, namespaceName.toString()), (policies)->{
            policies.message_ttl_in_seconds = messageTTL;
            return policies;
        });
    }

    protected void internalSetSubscriptionExpirationTime(int expirationTime) {
        validateNamespacePolicyOperation(namespaceName, PolicyName.SUBSCRIPTION_EXPIRATION_TIME, PolicyOperation.WRITE);
        validatePoliciesReadOnlyAccess();

        if (expirationTime < 0) {
            throw new RestException(Status.PRECONDITION_FAILED, "Invalid value for subscription expiration time");
        }
        updatePolicies(path(POLICIES, namespaceName.toString()), (policies) -> {
            policies.subscription_expiration_time_minutes = expirationTime;
            return policies;
        });
    }

    protected void internalSetAutoTopicCreation(AsyncResponse asyncResponse,
                                                AutoTopicCreationOverride autoTopicCreationOverride) {
        final int maxPartitions = pulsar().getConfig().getMaxNumPartitionsPerPartitionedTopic();
        validateNamespacePolicyOperation(namespaceName, PolicyName.AUTO_TOPIC_CREATION, PolicyOperation.WRITE);
        validatePoliciesReadOnlyAccess();
        if (autoTopicCreationOverride != null) {
            if (!AutoTopicCreationOverride.isValidOverride(autoTopicCreationOverride)) {
                throw new RestException(Status.PRECONDITION_FAILED,
                        "Invalid configuration for autoTopicCreationOverride");
            }
            if (maxPartitions > 0 && autoTopicCreationOverride.defaultNumPartitions > maxPartitions) {
                throw new RestException(Status.NOT_ACCEPTABLE,
                        "Number of partitions should be less than or equal to " + maxPartitions);
            }
        }
        // Force to read the data s.t. the watch to the cache content is setup.
        namespaceResources().setAsync(path(POLICIES, namespaceName.toString()), (policies) -> {
            policies.autoTopicCreationOverride = autoTopicCreationOverride;
            return policies;
        }).thenApply(r -> {
            String autoOverride = (autoTopicCreationOverride != null
                    && autoTopicCreationOverride.allowAutoTopicCreation) ? "enabled" : "disabled";
            log.info("[{}] Successfully {} autoTopicCreation on namespace {}", clientAppId(),
                    autoOverride != null ? autoOverride : "removed", namespaceName);
            asyncResponse.resume(Response.noContent().build());
            return null;
        }).exceptionally(e -> {
            log.error("[{}] Failed to modify autoTopicCreation status on namespace {}", clientAppId(), namespaceName,
                    e.getCause());
            if (e.getCause() instanceof NotFoundException) {
                asyncResponse.resume(new RestException(Status.NOT_FOUND, "Namespace does not exist"));
                return null;
            }
            asyncResponse.resume(new RestException(e.getCause()));
            return null;
        });
    }

    protected void internalRemoveAutoTopicCreation(AsyncResponse asyncResponse) {
        internalSetAutoTopicCreation(asyncResponse, null);
    }

    protected void internalSetAutoSubscriptionCreation(
            AsyncResponse asyncResponse, AutoSubscriptionCreationOverride autoSubscriptionCreationOverride) {
        validateNamespacePolicyOperation(namespaceName, PolicyName.AUTO_SUBSCRIPTION_CREATION, PolicyOperation.WRITE);
        validatePoliciesReadOnlyAccess();

        // Force to read the data s.t. the watch to the cache content is setup.
        namespaceResources().setAsync(path(POLICIES, namespaceName.toString()), (policies) -> {
            policies.autoSubscriptionCreationOverride = autoSubscriptionCreationOverride;
            return policies;
        }).thenApply(r -> {
            if (autoSubscriptionCreationOverride != null) {
                String autoOverride = autoSubscriptionCreationOverride.allowAutoSubscriptionCreation ? "enabled"
                        : "disabled";
                log.info("[{}] Successfully {} autoSubscriptionCreation on namespace {}", clientAppId(),
                        autoOverride != null ? autoOverride : "removed", namespaceName);
            }
            asyncResponse.resume(Response.noContent().build());
            return null;
        }).exceptionally(e -> {
            log.error("[{}] Failed to modify autoSubscriptionCreation status on namespace {}", clientAppId(),
                    namespaceName, e.getCause());
            if (e.getCause() instanceof NotFoundException) {
                asyncResponse.resume(new RestException(Status.NOT_FOUND, "Namespace does not exist"));
                return null;
            }
            asyncResponse.resume(new RestException(e.getCause()));
            return null;
        });
    }

    protected void internalRemoveAutoSubscriptionCreation(AsyncResponse asyncResponse) {
        internalSetAutoSubscriptionCreation(asyncResponse, null);
    }

    protected void internalModifyDeduplication(Boolean enableDeduplication) {
        validateNamespacePolicyOperation(namespaceName, PolicyName.DEDUPLICATION, PolicyOperation.WRITE);
        validatePoliciesReadOnlyAccess();
        updatePolicies(path(POLICIES, namespaceName.toString()), policies ->{
            policies.deduplicationEnabled = enableDeduplication;
            return policies;
        });
    }

    @SuppressWarnings("deprecation")
    protected void internalUnloadNamespace(AsyncResponse asyncResponse) {
        validateSuperUserAccess();
        log.info("[{}] Unloading namespace {}", clientAppId(), namespaceName);

        if (namespaceName.isGlobal()) {
            // check cluster ownership for a given global namespace: redirect if peer-cluster owns it
            validateGlobalNamespaceOwnership(namespaceName);
        } else {
            validateClusterOwnership(namespaceName.getCluster());
            validateClusterForTenant(namespaceName.getTenant(), namespaceName.getCluster());
        }

        Policies policies = getNamespacePolicies(namespaceName);

        final List<CompletableFuture<Void>> futures = Lists.newArrayList();
        List<String> boundaries = policies.bundles.getBoundaries();
        for (int i = 0; i < boundaries.size() - 1; i++) {
            String bundle = String.format("%s_%s", boundaries.get(i), boundaries.get(i + 1));
            try {
                futures.add(pulsar().getAdminClient().namespaces().unloadNamespaceBundleAsync(namespaceName.toString(),
                        bundle));
            } catch (PulsarServerException e) {
                log.error("[{}] Failed to unload namespace {}", clientAppId(), namespaceName, e);
                asyncResponse.resume(new RestException(e));
                return;
            }
        }

        FutureUtil.waitForAll(futures).handle((result, exception) -> {
            if (exception != null) {
                log.error("[{}] Failed to unload namespace {}", clientAppId(), namespaceName, exception);
                if (exception.getCause() instanceof PulsarAdminException) {
                    asyncResponse.resume(new RestException((PulsarAdminException) exception.getCause()));
                    return null;
                } else {
                    asyncResponse.resume(new RestException(exception.getCause()));
                    return null;
                }
            }
            log.info("[{}] Successfully unloaded all the bundles in namespace {}", clientAppId(), namespaceName);
            asyncResponse.resume(Response.noContent().build());
            return null;
        });
    }


    protected void internalSetBookieAffinityGroup(BookieAffinityGroupData bookieAffinityGroup) {
        validateSuperUserAccess();
        log.info("[{}] Setting bookie-affinity-group {} for namespace {}", clientAppId(), bookieAffinityGroup,
                this.namespaceName);

        if (namespaceName.isGlobal()) {
            // check cluster ownership for a given global namespace: redirect if peer-cluster owns it
            validateGlobalNamespaceOwnership(namespaceName);
        } else {
            validateClusterOwnership(namespaceName.getCluster());
            validateClusterForTenant(namespaceName.getTenant(), namespaceName.getCluster());
        }

        String path = joinPath(LOCAL_POLICIES_ROOT, this.namespaceName.toString());
        try {
            getLocalPolicies().setWithCreate(path, (oldPolicies) -> {
                LocalPolicies localPolicies = oldPolicies.map(
                        policies -> new LocalPolicies(policies.bundles,
                                bookieAffinityGroup,
                                policies.namespaceAntiAffinityGroup))
                        .orElseGet(() -> new LocalPolicies(defaultBundle(),
                                bookieAffinityGroup,
                                null));
                log.info("[{}] Successfully updated local-policies configuration: namespace={}, map={}", clientAppId(),
                        namespaceName, localPolicies);
                return localPolicies;
            });
        } catch (NotFoundException e) {
            log.warn("[{}] Failed to update local-policy configuration for namespace {}: does not exist", clientAppId(),
                    namespaceName);
            throw new RestException(Status.NOT_FOUND, "Namespace does not exist");
        } catch (Exception e) {
            log.error("[{}] Failed to update local-policy configuration for namespace {}", clientAppId(), namespaceName,
                    e);
            throw new RestException(e);
        }
    }

    protected void internalDeleteBookieAffinityGroup() {
        internalSetBookieAffinityGroup(null);
    }

    protected BookieAffinityGroupData internalGetBookieAffinityGroup() {
        validateSuperUserAccess();

        if (namespaceName.isGlobal()) {
            // check cluster ownership for a given global namespace: redirect if peer-cluster owns it
            validateGlobalNamespaceOwnership(namespaceName);
        } else {
            validateClusterOwnership(namespaceName.getCluster());
            validateClusterForTenant(namespaceName.getTenant(), namespaceName.getCluster());
        }
        String path = joinPath(LOCAL_POLICIES_ROOT, this.namespaceName.toString());
        try {
            final BookieAffinityGroupData bookkeeperAffinityGroup = getLocalPolicies().get(path)
                    .orElseThrow(() -> new RestException(Status.NOT_FOUND,
                            "Namespace local-policies does not exist")).bookieAffinityGroup;
            if (bookkeeperAffinityGroup == null) {
                throw new RestException(Status.NOT_FOUND, "bookie-affinity group does not exist");
            }
            return bookkeeperAffinityGroup;
        } catch (NotFoundException e) {
            log.warn("[{}] Failed to update local-policy configuration for namespace {}: does not exist",
                    clientAppId(), namespaceName);
            throw new RestException(Status.NOT_FOUND, "Namespace policies does not exist");
        } catch (RestException re) {
            throw re;
        } catch (Exception e) {
            log.error("[{}] Failed to get local-policy configuration for namespace {} at path {}", clientAppId(),
                    namespaceName, path, e);
            throw new RestException(e);
        }
    }

    @SuppressWarnings("deprecation")
    public void internalUnloadNamespaceBundle(AsyncResponse asyncResponse, String bundleRange, boolean authoritative) {
        validateSuperUserAccess();
        checkNotNull(bundleRange, "BundleRange should not be null");
        log.info("[{}] Unloading namespace bundle {}/{}", clientAppId(), namespaceName, bundleRange);

        Policies policies = getNamespacePolicies(namespaceName);

        NamespaceBundle bundle =
                pulsar().getNamespaceService().getNamespaceBundleFactory()
                        .getBundle(namespaceName.toString(), bundleRange);
        boolean isOwnedByLocalCluster = false;
        try {
            isOwnedByLocalCluster = pulsar().getNamespaceService().isNamespaceBundleOwned(bundle).get();
        } catch (Exception e) {
            if (log.isDebugEnabled()) {
                log.debug("Failed to validate cluster ownership for {}-{}, {}",
                        namespaceName.toString(), bundleRange, e.getMessage(), e);
            }
        }

        // validate namespace ownership only if namespace is not owned by local-cluster (it happens when broker doesn't
        // receive replication-cluster change watch and still owning bundle
        if (!isOwnedByLocalCluster) {
            if (namespaceName.isGlobal()) {
                // check cluster ownership for a given global namespace: redirect if peer-cluster owns it
                validateGlobalNamespaceOwnership(namespaceName);
            } else {
                validateClusterOwnership(namespaceName.getCluster());
                validateClusterForTenant(namespaceName.getTenant(), namespaceName.getCluster());
            }
        }

        validatePoliciesReadOnlyAccess();

        isBundleOwnedByAnyBroker(namespaceName, policies.bundles, bundleRange).thenAccept(flag -> {
            if (!flag) {
                log.info("[{}] Namespace bundle is not owned by any broker {}/{}", clientAppId(), namespaceName,
                        bundleRange);
                asyncResponse.resume(Response.noContent().build());
                return;
            }
            NamespaceBundle nsBundle;

            try {
                nsBundle = validateNamespaceBundleOwnership(namespaceName, policies.bundles, bundleRange,
                    authoritative, true);
            } catch (WebApplicationException wae) {
                asyncResponse.resume(wae);
                return;
            }

            pulsar().getNamespaceService().unloadNamespaceBundle(nsBundle)
                    .thenRun(() -> {
                        log.info("[{}] Successfully unloaded namespace bundle {}", clientAppId(), nsBundle.toString());
                        asyncResponse.resume(Response.noContent().build());
                    }).exceptionally(ex -> {
                log.error("[{}] Failed to unload namespace bundle {}/{}", clientAppId(), namespaceName, bundleRange,
                        ex);
                asyncResponse.resume(new RestException(ex));
                return null;
            });
        }).exceptionally((ex) -> {
            if (ex.getCause() instanceof WebApplicationException) {
                asyncResponse.resume(ex.getCause());
            } else {
                asyncResponse.resume(new RestException(ex.getCause()));
            }
            return null;
        });
    }

    @SuppressWarnings("deprecation")
    protected void internalSplitNamespaceBundle(AsyncResponse asyncResponse, String bundleRange,
                                                boolean authoritative, boolean unload, String splitAlgorithmName) {
        validateSuperUserAccess();
        checkNotNull(bundleRange, "BundleRange should not be null");
        log.info("[{}] Split namespace bundle {}/{}", clientAppId(), namespaceName, bundleRange);

        Policies policies = getNamespacePolicies(namespaceName);

        if (namespaceName.isGlobal()) {
            // check cluster ownership for a given global namespace: redirect if peer-cluster owns it
            validateGlobalNamespaceOwnership(namespaceName);
        } else {
            validateClusterOwnership(namespaceName.getCluster());
            validateClusterForTenant(namespaceName.getTenant(), namespaceName.getCluster());
        }

        validatePoliciesReadOnlyAccess();

        List<String> supportedNamespaceBundleSplitAlgorithms =
                pulsar().getConfig().getSupportedNamespaceBundleSplitAlgorithms();
        if (StringUtils.isNotBlank(splitAlgorithmName)
                && !supportedNamespaceBundleSplitAlgorithms.contains(splitAlgorithmName)) {
            asyncResponse.resume(new RestException(Status.PRECONDITION_FAILED,
                    "Unsupported namespace bundle split algorithm, supported algorithms are "
                            + supportedNamespaceBundleSplitAlgorithms));
        }

        NamespaceBundle nsBundle;

        try {
            nsBundle = validateNamespaceBundleOwnership(namespaceName, policies.bundles, bundleRange,
                    authoritative, true);
        } catch (Exception e) {
            asyncResponse.resume(e);
            return;
        }

        pulsar().getNamespaceService().splitAndOwnBundle(nsBundle, unload,
                getNamespaceBundleSplitAlgorithmByName(splitAlgorithmName))
                .thenRun(() -> {
                    log.info("[{}] Successfully split namespace bundle {}", clientAppId(), nsBundle.toString());
<<<<<<< HEAD
                    asyncResponse.resume(null);
=======
                    asyncResponse.resume(Response.noContent().build());
>>>>>>> 8f3a5640
                }).exceptionally(ex -> {
            if (ex.getCause() instanceof IllegalArgumentException) {
                log.error("[{}] Failed to split namespace bundle {}/{} due to {}", clientAppId(), namespaceName,
                        bundleRange, ex.getMessage());
                asyncResponse.resume(new RestException(Status.PRECONDITION_FAILED,
                        "Split bundle failed due to invalid request"));
            } else {
                log.error("[{}] Failed to split namespace bundle {}/{}", clientAppId(), namespaceName, bundleRange, ex);
                asyncResponse.resume(new RestException(ex.getCause()));
            }
            return null;
        });
    }

    private NamespaceBundleSplitAlgorithm getNamespaceBundleSplitAlgorithmByName(String algorithmName) {
        NamespaceBundleSplitAlgorithm algorithm = NamespaceBundleSplitAlgorithm.of(algorithmName);
        if (algorithm == null) {
            algorithm = NamespaceBundleSplitAlgorithm.of(
                    pulsar().getConfig().getDefaultNamespaceBundleSplitAlgorithm());
        }
        if (algorithm == null) {
            algorithm = NamespaceBundleSplitAlgorithm.RANGE_EQUALLY_DIVIDE_ALGO;
        }
        return algorithm;
    }

    protected void internalSetPublishRate(PublishRate maxPublishMessageRate) {
        validateSuperUserAccess();
        log.info("[{}] Set namespace publish-rate {}/{}", clientAppId(), namespaceName, maxPublishMessageRate);
        final String path = path(POLICIES, namespaceName.toString());
        updatePolicies(path, (policies) -> {
            policies.publishMaxMessageRate.put(pulsar().getConfiguration().getClusterName(), maxPublishMessageRate);
            return policies;
        });
        log.info("[{}] Successfully updated the publish_max_message_rate for cluster on namespace {}", clientAppId(),
                namespaceName);
    }

    protected void internalRemovePublishRate() {
        validateSuperUserAccess();
        log.info("[{}] Remove namespace publish-rate {}/{}", clientAppId(), namespaceName, topicName);
        try {
            final String path = path(POLICIES, namespaceName.toString());
            updatePolicies(path, (policies) -> {
                if (policies.publishMaxMessageRate != null) {
                    policies.publishMaxMessageRate.remove(pulsar().getConfiguration().getClusterName());
                }
                return policies;
            });
            log.info("[{}] Successfully remove the publish_max_message_rate for cluster on namespace {}", clientAppId(),
                    namespaceName);
        } catch (Exception e) {
            log.error("[{}] Failed to remove the publish_max_message_rate for cluster on namespace {}", clientAppId(),
                    namespaceName, e);
            throw new RestException(e);
        }
    }

    protected PublishRate internalGetPublishRate() {
        validateNamespacePolicyOperation(namespaceName, PolicyName.RATE, PolicyOperation.READ);

        Policies policies = getNamespacePolicies(namespaceName);
        PublishRate publishRate = policies.publishMaxMessageRate.get(pulsar().getConfiguration().getClusterName());
        if (publishRate != null) {
            return publishRate;
        } else {
            throw new RestException(Status.NOT_FOUND,
                    "Publish-rate is not configured for cluster " + pulsar().getConfiguration().getClusterName());
        }
    }

    @SuppressWarnings("deprecation")
    protected void internalSetTopicDispatchRate(DispatchRate dispatchRate) {
        validateSuperUserAccess();
        log.info("[{}] Set namespace dispatch-rate {}/{}", clientAppId(), namespaceName, dispatchRate);

        try {
            final String path = path(POLICIES, namespaceName.toString());
            updatePolicies(path, (policies)->{
                policies.topicDispatchRate.put(pulsar().getConfiguration().getClusterName(), dispatchRate);
                policies.clusterDispatchRate.put(pulsar().getConfiguration().getClusterName(), dispatchRate);
                return policies;
            });
            log.info("[{}] Successfully updated the dispatchRate for cluster on namespace {}", clientAppId(),
                    namespaceName);
        } catch (Exception e) {
            log.error("[{}] Failed to update the dispatchRate for cluster on namespace {}", clientAppId(),
                    namespaceName, e);
            throw new RestException(e);
        }
    }

    protected void internalDeleteTopicDispatchRate() {
        validateSuperUserAccess();
        try {
            final String path = path(POLICIES, namespaceName.toString());
            updatePolicies(path, (policies) -> {
                policies.topicDispatchRate.remove(pulsar().getConfiguration().getClusterName());
                policies.clusterDispatchRate.remove(pulsar().getConfiguration().getClusterName());
                return policies;
            });
            log.info("[{}] Successfully delete the dispatchRate for cluster on namespace {}", clientAppId(),
                    namespaceName);
        } catch (Exception e) {
            log.error("[{}] Failed to delete the dispatchRate for cluster on namespace {}", clientAppId(),
                    namespaceName, e);
            throw new RestException(e);
        }
    }

    @SuppressWarnings("deprecation")
    protected DispatchRate internalGetTopicDispatchRate() {
        validateNamespacePolicyOperation(namespaceName, PolicyName.RATE, PolicyOperation.READ);

        Policies policies = getNamespacePolicies(namespaceName);
        return policies.topicDispatchRate.get(pulsar().getConfiguration().getClusterName());
    }

    protected void internalSetSubscriptionDispatchRate(DispatchRate dispatchRate) {
        validateSuperUserAccess();
        log.info("[{}] Set namespace subscription dispatch-rate {}/{}", clientAppId(), namespaceName, dispatchRate);

        try {
            final String path = path(POLICIES, namespaceName.toString());
            updatePolicies(path, (policies) -> {
                policies.subscriptionDispatchRate.put(pulsar().getConfiguration().getClusterName(), dispatchRate);
                return policies;
            });
            log.info("[{}] Successfully updated the subscriptionDispatchRate for cluster on namespace {}",
                    clientAppId(), namespaceName);
        } catch (Exception e) {
            log.error("[{}] Failed to update the subscriptionDispatchRate for cluster on namespace {}", clientAppId(),
                    namespaceName, e);
            throw new RestException(e);
        }
    }

    protected void internalDeleteSubscriptionDispatchRate() {
        validateSuperUserAccess();

        try {
            final String path = path(POLICIES, namespaceName.toString());
            updatePolicies(path, (policies) -> {
                policies.subscriptionDispatchRate.remove(pulsar().getConfiguration().getClusterName());
                return policies;
            });
            log.info("[{}] Successfully delete the subscriptionDispatchRate for cluster on namespace {}",
                    clientAppId(), namespaceName);
        } catch (Exception e) {
            log.error("[{}] Failed to delete the subscriptionDispatchRate for cluster on namespace {}", clientAppId(),
                    namespaceName, e);
            throw new RestException(e);
        }
    }

    protected DispatchRate internalGetSubscriptionDispatchRate() {
        validateNamespacePolicyOperation(namespaceName, PolicyName.RATE, PolicyOperation.READ);

        Policies policies = getNamespacePolicies(namespaceName);
        return policies.subscriptionDispatchRate.get(pulsar().getConfiguration().getClusterName());
    }

    protected void internalSetSubscribeRate(SubscribeRate subscribeRate) {
        validateSuperUserAccess();
        log.info("[{}] Set namespace subscribe-rate {}/{}", clientAppId(), namespaceName, subscribeRate);
        try {
            final String path = path(POLICIES, namespaceName.toString());
            updatePolicies(path, (policies) -> {
                policies.clusterSubscribeRate.put(pulsar().getConfiguration().getClusterName(), subscribeRate);
                return policies;
            });
            log.info("[{}] Successfully updated the subscribeRate for cluster on namespace {}", clientAppId(),
                    namespaceName);
        } catch (Exception e) {
            log.error("[{}] Failed to update the subscribeRate for cluster on namespace {}", clientAppId(),
                    namespaceName, e);
            throw new RestException(e);
        }
    }

    protected void internalDeleteSubscribeRate() {
        validateSuperUserAccess();
        try {
            final String path = path(POLICIES, namespaceName.toString());
            updatePolicies(path, (policies) -> {
                policies.clusterSubscribeRate.remove(pulsar().getConfiguration().getClusterName());
                return policies;
            });
            log.info("[{}] Successfully delete the subscribeRate for cluster on namespace {}", clientAppId(),
                    namespaceName);
        } catch (Exception e) {
            log.error("[{}] Failed to delete the subscribeRate for cluster on namespace {}", clientAppId(),
                    namespaceName, e);
            throw new RestException(e);
        }
    }

    protected SubscribeRate internalGetSubscribeRate() {
        validateNamespacePolicyOperation(namespaceName, PolicyName.RATE, PolicyOperation.READ);
        Policies policies = getNamespacePolicies(namespaceName);
        return policies.clusterSubscribeRate.get(pulsar().getConfiguration().getClusterName());
    }

    protected void internalRemoveReplicatorDispatchRate() {
        validateSuperUserAccess();
        try {
            final String path = path(POLICIES, namespaceName.toString());
            updatePolicies(path, (policies) -> {
                policies.replicatorDispatchRate.remove(pulsar().getConfiguration().getClusterName());
                return policies;
            });
            log.info("[{}] Successfully delete the replicatorDispatchRate for cluster on namespace {}", clientAppId(),
                    namespaceName);
        } catch (Exception e) {
            log.error("[{}] Failed to delete the replicatorDispatchRate for cluster on namespace {}", clientAppId(),
                    namespaceName, e);
            throw new RestException(e);
        }
    }

    protected void internalSetReplicatorDispatchRate(DispatchRate dispatchRate) {
        validateSuperUserAccess();
        log.info("[{}] Set namespace replicator dispatch-rate {}/{}", clientAppId(), namespaceName, dispatchRate);
        try {
            final String path = path(POLICIES, namespaceName.toString());
            updatePolicies(path, (policies) -> {
                policies.replicatorDispatchRate.put(pulsar().getConfiguration().getClusterName(), dispatchRate);
                return policies;
            });
            log.info("[{}] Successfully updated the replicatorDispatchRate for cluster on namespace {}", clientAppId(),
                    namespaceName);
        } catch (Exception e) {
            log.error("[{}] Failed to update the replicatorDispatchRate for cluster on namespace {}", clientAppId(),
                    namespaceName, e);
            throw new RestException(e);
        }
    }

    protected DispatchRate internalGetReplicatorDispatchRate() {
        validateNamespacePolicyOperation(namespaceName, PolicyName.REPLICATION_RATE, PolicyOperation.READ);

        Policies policies = getNamespacePolicies(namespaceName);
        return policies.replicatorDispatchRate.get(pulsar().getConfiguration().getClusterName());
    }

    protected void internalSetBacklogQuota(BacklogQuotaType backlogQuotaType, BacklogQuota backlogQuota) {
        validateNamespacePolicyOperation(namespaceName, PolicyName.BACKLOG, PolicyOperation.WRITE);
        validatePoliciesReadOnlyAccess();
        final BacklogQuotaType quotaType = backlogQuotaType != null ? backlogQuotaType
                : BacklogQuotaType.destination_storage;
        try {
            final String path = path(POLICIES, namespaceName.toString());
            Policies policies = namespaceResources().get(path)
                    .orElseThrow(() -> new RestException(Status.NOT_FOUND, "Namespace policies does not exist"));
            RetentionPolicies r = policies.retention_policies;
            if (r != null) {
                Policies p = new Policies();
                p.backlog_quota_map.put(quotaType, backlogQuota);
                if (!checkQuotas(p, r)) {
                    log.warn(
                            "[{}] Failed to update backlog configuration"
                                    + " for namespace {}: conflicts with retention quota",
                            clientAppId(), namespaceName);
                    new RestException(Status.PRECONDITION_FAILED,
                            "Backlog Quota exceeds configured retention quota for namespace."
                                    + " Please increase retention quota and retry");
                }
            }
            policies.backlog_quota_map.put(quotaType, backlogQuota);
            namespaceResources().set(path, p -> policies);
            log.info("[{}] Successfully updated backlog quota map: namespace={}, map={}", clientAppId(), namespaceName,
                    jsonMapper().writeValueAsString(backlogQuota));

        } catch (RestException pfe) {
            throw pfe;
        } catch (Exception e) {
            log.error("[{}] Failed to update backlog quota map for namespace {}", clientAppId(), namespaceName, e);
            throw new RestException(e);
        }
    }

    protected void internalRemoveBacklogQuota(BacklogQuotaType backlogQuotaType) {
        validateNamespacePolicyOperation(namespaceName, PolicyName.BACKLOG, PolicyOperation.WRITE);
        validatePoliciesReadOnlyAccess();
        final BacklogQuotaType quotaType = backlogQuotaType != null ? backlogQuotaType
                : BacklogQuotaType.destination_storage;
        try {
            final String path = path(POLICIES, namespaceName.toString());
            updatePolicies(path, (policies) -> {
                policies.backlog_quota_map.remove(quotaType);
                return policies;
            });
            log.info("[{}] Successfully removed backlog namespace={}, quota={}", clientAppId(), namespaceName,
                    backlogQuotaType);
        } catch (Exception e) {
            log.error("[{}] Failed to update backlog quota map for namespace {}", clientAppId(), namespaceName, e);
            throw new RestException(e);
        }
    }

    protected void internalSetRetention(RetentionPolicies retention) {
        validateRetentionPolicies(retention);
        validateNamespacePolicyOperation(namespaceName, PolicyName.RETENTION, PolicyOperation.WRITE);
        validatePoliciesReadOnlyAccess();

        try {
            final String path = path(POLICIES, namespaceName.toString());
            Policies policies = namespaceResources().get(path).orElseThrow(() -> new RestException(Status.NOT_FOUND,
                    "Namespace policies does not exist"));
            if (!checkQuotas(policies, retention)) {
                log.warn("[{}] Failed to update retention configuration"
                                + " for namespace {}: conflicts with backlog quota",
                        clientAppId(), namespaceName);
                new RestException(Status.PRECONDITION_FAILED,
                        "Retention Quota must exceed configured backlog quota for namespace.");
            }
            policies.retention_policies = retention;
            namespaceResources().set(path, p -> policies);
            log.info("[{}] Successfully updated retention configuration: namespace={}, map={}", clientAppId(),
                    namespaceName, jsonMapper().writeValueAsString(retention));
        } catch (RestException pfe) {
            throw pfe;
        } catch (Exception e) {
            log.error("[{}] Failed to update retention configuration for namespace {}", clientAppId(), namespaceName,
                    e);
            throw new RestException(e);
        }
    }

    protected void internalDeletePersistence() {
        validateNamespacePolicyOperation(namespaceName, PolicyName.PERSISTENCE, PolicyOperation.WRITE);
        validatePoliciesReadOnlyAccess();
        doUpdatePersistence(null);
    }

    protected void internalSetPersistence(PersistencePolicies persistence) {
        validateNamespacePolicyOperation(namespaceName, PolicyName.PERSISTENCE, PolicyOperation.WRITE);
        validatePoliciesReadOnlyAccess();
        validatePersistencePolicies(persistence);

        doUpdatePersistence(persistence);
    }

    private void doUpdatePersistence(PersistencePolicies persistence) {
        try {
            final String path = path(POLICIES, namespaceName.toString());
            updatePolicies(path, (policies)->{
                policies.persistence = persistence;
                return policies;
            });
            log.info("[{}] Successfully updated persistence configuration: namespace={}, map={}", clientAppId(),
                    namespaceName, jsonMapper().writeValueAsString(persistence));
        } catch (Exception e) {
            log.error("[{}] Failed to update persistence configuration for namespace {}", clientAppId(), namespaceName,
                    e);
            throw new RestException(e);
        }
    }

    protected PersistencePolicies internalGetPersistence() {
        validateNamespacePolicyOperation(namespaceName, PolicyName.PERSISTENCE, PolicyOperation.READ);

        Policies policies = getNamespacePolicies(namespaceName);
        return policies.persistence;
    }

    protected void internalClearNamespaceBacklog(AsyncResponse asyncResponse, boolean authoritative) {
        validateNamespaceOperation(namespaceName, NamespaceOperation.CLEAR_BACKLOG);

        final List<CompletableFuture<Void>> futures = Lists.newArrayList();
        try {
            NamespaceBundles bundles = pulsar().getNamespaceService().getNamespaceBundleFactory()
                    .getBundles(namespaceName);
            for (NamespaceBundle nsBundle : bundles.getBundles()) {
                // check if the bundle is owned by any broker, if not then there is no backlog on this bundle to clear
                if (pulsar().getNamespaceService().getOwner(nsBundle).isPresent()) {
                    futures.add(pulsar().getAdminClient().namespaces()
                            .clearNamespaceBundleBacklogAsync(namespaceName.toString(), nsBundle.getBundleRange()));
                }
            }
        } catch (WebApplicationException wae) {
            asyncResponse.resume(wae);
            return;
        } catch (Exception e) {
            asyncResponse.resume(new RestException(e));
            return;
        }

        FutureUtil.waitForAll(futures).handle((result, exception) -> {
            if (exception != null) {
                log.warn("[{}] Failed to clear backlog on the bundles for namespace {}: {}", clientAppId(),
                        namespaceName, exception.getCause().getMessage());
                if (exception.getCause() instanceof PulsarAdminException) {
                    asyncResponse.resume(new RestException((PulsarAdminException) exception.getCause()));
                    return null;
                } else {
                    asyncResponse.resume(new RestException(exception.getCause()));
                    return null;
                }
            }
            log.info("[{}] Successfully cleared backlog on all the bundles for namespace {}", clientAppId(),
                    namespaceName);
            asyncResponse.resume(Response.noContent().build());
            return null;
        });
    }

    @SuppressWarnings("deprecation")
    protected void internalClearNamespaceBundleBacklog(String bundleRange, boolean authoritative) {
        validateNamespaceOperation(namespaceName, NamespaceOperation.CLEAR_BACKLOG);
        checkNotNull(bundleRange, "BundleRange should not be null");

        Policies policies = getNamespacePolicies(namespaceName);

        if (namespaceName.isGlobal()) {
            // check cluster ownership for a given global namespace: redirect if peer-cluster owns it
            validateGlobalNamespaceOwnership(namespaceName);
        } else {
            validateClusterOwnership(namespaceName.getCluster());
            validateClusterForTenant(namespaceName.getTenant(), namespaceName.getCluster());
        }

        validateNamespaceBundleOwnership(namespaceName, policies.bundles, bundleRange, authoritative, true);

        clearBacklog(namespaceName, bundleRange, null);
        log.info("[{}] Successfully cleared backlog on namespace bundle {}/{}", clientAppId(), namespaceName,
                bundleRange);
    }

    protected void internalClearNamespaceBacklogForSubscription(AsyncResponse asyncResponse, String subscription,
                                                                boolean authoritative) {
        validateNamespaceOperation(namespaceName, NamespaceOperation.CLEAR_BACKLOG);
        checkNotNull(subscription, "Subscription should not be null");

        final List<CompletableFuture<Void>> futures = Lists.newArrayList();
        try {
            NamespaceBundles bundles = pulsar().getNamespaceService().getNamespaceBundleFactory()
                    .getBundles(namespaceName);
            for (NamespaceBundle nsBundle : bundles.getBundles()) {
                // check if the bundle is owned by any broker, if not then there is no backlog on this bundle to clear
                if (pulsar().getNamespaceService().getOwner(nsBundle).isPresent()) {
                    futures.add(pulsar().getAdminClient().namespaces().clearNamespaceBundleBacklogForSubscriptionAsync(
                            namespaceName.toString(), nsBundle.getBundleRange(), subscription));
                }
            }
        } catch (WebApplicationException wae) {
            asyncResponse.resume(wae);
            return;
        } catch (Exception e) {
            asyncResponse.resume(new RestException(e));
            return;
        }

        FutureUtil.waitForAll(futures).handle((result, exception) -> {
            if (exception != null) {
                log.warn("[{}] Failed to clear backlog for subscription {} on the bundles for namespace {}: {}",
                        clientAppId(), subscription, namespaceName, exception.getCause().getMessage());
                if (exception.getCause() instanceof PulsarAdminException) {
                    asyncResponse.resume(new RestException((PulsarAdminException) exception.getCause()));
                    return null;
                } else {
                    asyncResponse.resume(new RestException(exception.getCause()));
                    return null;
                }
            }
            log.info("[{}] Successfully cleared backlog for subscription {} on all the bundles for namespace {}",
                    clientAppId(), subscription, namespaceName);
            asyncResponse.resume(Response.noContent().build());
            return null;
        });
    }

    @SuppressWarnings("deprecation")
    protected void internalClearNamespaceBundleBacklogForSubscription(String subscription, String bundleRange,
                                                                      boolean authoritative) {
        validateNamespaceOperation(namespaceName, NamespaceOperation.CLEAR_BACKLOG);
        checkNotNull(subscription, "Subscription should not be null");
        checkNotNull(bundleRange, "BundleRange should not be null");

        Policies policies = getNamespacePolicies(namespaceName);

        if (namespaceName.isGlobal()) {
            // check cluster ownership for a given global namespace: redirect if peer-cluster owns it
            validateGlobalNamespaceOwnership(namespaceName);
        } else {
            validateClusterOwnership(namespaceName.getCluster());
            validateClusterForTenant(namespaceName.getTenant(), namespaceName.getCluster());
        }

        validateNamespaceBundleOwnership(namespaceName, policies.bundles, bundleRange, authoritative, true);

        clearBacklog(namespaceName, bundleRange, subscription);
        log.info("[{}] Successfully cleared backlog for subscription {} on namespace bundle {}/{}", clientAppId(),
                subscription, namespaceName, bundleRange);
    }

    protected void internalUnsubscribeNamespace(AsyncResponse asyncResponse, String subscription,
                                                boolean authoritative) {
        validateNamespaceOperation(namespaceName, NamespaceOperation.UNSUBSCRIBE);
        checkNotNull(subscription, "Subscription should not be null");

        final List<CompletableFuture<Void>> futures = Lists.newArrayList();
        try {
            NamespaceBundles bundles = pulsar().getNamespaceService().getNamespaceBundleFactory()
                    .getBundles(namespaceName);
            for (NamespaceBundle nsBundle : bundles.getBundles()) {
                // check if the bundle is owned by any broker, if not then there are no subscriptions
                if (pulsar().getNamespaceService().getOwner(nsBundle).isPresent()) {
                    futures.add(pulsar().getAdminClient().namespaces().unsubscribeNamespaceBundleAsync(
                            namespaceName.toString(), nsBundle.getBundleRange(), subscription));
                }
            }
        } catch (WebApplicationException wae) {
            asyncResponse.resume(wae);
            return;
        } catch (Exception e) {
            asyncResponse.resume(new RestException(e));
            return;
        }

        FutureUtil.waitForAll(futures).handle((result, exception) -> {
            if (exception != null) {
                log.warn("[{}] Failed to unsubscribe {} on the bundles for namespace {}: {}", clientAppId(),
                        subscription, namespaceName, exception.getCause().getMessage());
                if (exception.getCause() instanceof PulsarAdminException) {
                    asyncResponse.resume(new RestException((PulsarAdminException) exception.getCause()));
                    return null;
                } else {
                    asyncResponse.resume(new RestException(exception.getCause()));
                    return null;
                }
            }
            log.info("[{}] Successfully unsubscribed {} on all the bundles for namespace {}", clientAppId(),
                    subscription, namespaceName);
            asyncResponse.resume(Response.noContent().build());
            return null;
        });
    }

    @SuppressWarnings("deprecation")
    protected void internalUnsubscribeNamespaceBundle(String subscription, String bundleRange, boolean authoritative) {
        validateNamespaceOperation(namespaceName, NamespaceOperation.UNSUBSCRIBE);
        checkNotNull(subscription, "Subscription should not be null");
        checkNotNull(bundleRange, "BundleRange should not be null");

        Policies policies = getNamespacePolicies(namespaceName);

        if (namespaceName.isGlobal()) {
            // check cluster ownership for a given global namespace: redirect if peer-cluster owns it
            validateGlobalNamespaceOwnership(namespaceName);
        } else {
            validateClusterOwnership(namespaceName.getCluster());
            validateClusterForTenant(namespaceName.getTenant(), namespaceName.getCluster());
        }

        validateNamespaceBundleOwnership(namespaceName, policies.bundles, bundleRange, authoritative, true);

        unsubscribe(namespaceName, bundleRange, subscription);
        log.info("[{}] Successfully unsubscribed {} on namespace bundle {}/{}", clientAppId(), subscription,
                namespaceName, bundleRange);
    }

    protected void internalSetSubscriptionAuthMode(SubscriptionAuthMode subscriptionAuthMode) {
        validateNamespacePolicyOperation(namespaceName, PolicyName.SUBSCRIPTION_AUTH_MODE, PolicyOperation.WRITE);
        validatePoliciesReadOnlyAccess();
        SubscriptionAuthMode authMode = subscriptionAuthMode == null ? subscriptionAuthMode = SubscriptionAuthMode.None
                : subscriptionAuthMode;
        try {
            final String path = path(POLICIES, namespaceName.toString());
            updatePolicies(path, (policies) -> {
                policies.subscription_auth_mode = authMode;
                return policies;
            });
            log.info("[{}] Successfully updated subscription auth mode: namespace={}, map={}", clientAppId(),
                    namespaceName, jsonMapper().writeValueAsString(authMode));

        } catch (RestException pfe) {
            throw pfe;
        } catch (Exception e) {
            log.error("[{}] Failed to update subscription auth mode for namespace {}", clientAppId(), namespaceName, e);
            throw new RestException(e);
        }
    }

    protected void internalModifyEncryptionRequired(boolean encryptionRequired) {
        validateNamespacePolicyOperation(namespaceName, PolicyName.ENCRYPTION, PolicyOperation.WRITE);
        validatePoliciesReadOnlyAccess();

        try {
            updatePolicies(path(POLICIES, namespaceName.toString()), (policies) -> {
                policies.encryption_required = encryptionRequired;
                return policies;
            });
            log.info("[{}] Successfully {} on namespace {}", clientAppId(), encryptionRequired ? "true" : "false",
                    namespaceName);
        } catch (Exception e) {
            log.error("[{}] Failed to modify encryption required status on namespace {}", clientAppId(),
                    namespaceName, e);
            throw new RestException(e);
        }
    }

    protected DelayedDeliveryPolicies internalGetDelayedDelivery() {
        validateNamespacePolicyOperation(namespaceName, PolicyName.DELAYED_DELIVERY, PolicyOperation.READ);
        return getNamespacePolicies(namespaceName).delayed_delivery_policies;
    }

    protected InactiveTopicPolicies internalGetInactiveTopic() {
        validateNamespacePolicyOperation(namespaceName, PolicyName.INACTIVE_TOPIC, PolicyOperation.READ);

        Policies policies = getNamespacePolicies(namespaceName);
        return policies.inactive_topic_policies;
    }

    protected void internalSetInactiveTopic(InactiveTopicPolicies inactiveTopicPolicies) {
        validateSuperUserAccess();
        validatePoliciesReadOnlyAccess();
        internalSetPolicies("inactive_topic_policies", inactiveTopicPolicies);
    }

    protected void internalSetPolicies(String fieldName, Object value) {
        try {
            final String path = path(POLICIES, namespaceName.toString());
            Policies policies = namespaceResources().get(path).orElseThrow(() -> new RestException(Status.NOT_FOUND,
                    "Namespace policies does not exist"));
            Field field = Policies.class.getDeclaredField(fieldName);
            field.setAccessible(true);
            field.set(policies, value);
            namespaceResources().set(path, p -> policies);
            log.info("[{}] Successfully updated {} configuration: namespace={}, value={}", clientAppId(), fieldName,
                    namespaceName, jsonMapper().writeValueAsString(value));

        } catch (RestException pfe) {
            throw pfe;
        } catch (Exception e) {
            log.error("[{}] Failed to update {} configuration for namespace {}", clientAppId(), fieldName
                    , namespaceName, e);
            throw new RestException(e);
        }
    }

    protected void internalSetDelayedDelivery(DelayedDeliveryPolicies delayedDeliveryPolicies) {
        validateSuperUserAccess();
        validatePoliciesReadOnlyAccess();
        internalSetPolicies("delayed_delivery_policies", delayedDeliveryPolicies);
    }

    protected void internalSetNamespaceAntiAffinityGroup(String antiAffinityGroup) {
        validateNamespacePolicyOperation(namespaceName, PolicyName.ANTI_AFFINITY, PolicyOperation.WRITE);
        checkNotNull(antiAffinityGroup, "AntiAffinityGroup should not be null");
        validatePoliciesReadOnlyAccess();

        log.info("[{}] Setting anti-affinity group {} for {}", clientAppId(), antiAffinityGroup, namespaceName);

        if (isBlank(antiAffinityGroup)) {
            throw new RestException(Status.PRECONDITION_FAILED, "antiAffinityGroup can't be empty");
        }

        try {
            String path = joinPath(LOCAL_POLICIES_ROOT, this.namespaceName.toString());
            getLocalPolicies().setWithCreate(path, (lp)->
                lp.map(policies -> new LocalPolicies(policies.bundles,
                        policies.bookieAffinityGroup,
                        antiAffinityGroup))
                        .orElseGet(() -> new LocalPolicies(defaultBundle(),
                                null, antiAffinityGroup))
            );
            log.info("[{}] Successfully updated local-policies configuration: namespace={}, map={}", clientAppId(),
                    namespaceName, antiAffinityGroup);
        } catch (Exception e) {
            log.error("[{}] Failed to update local-policy configuration for namespace {}", clientAppId(), namespaceName,
                    e);
            throw new RestException(e);
        }
    }

    protected String internalGetNamespaceAntiAffinityGroup() {
        validateNamespacePolicyOperation(namespaceName, PolicyName.ANTI_AFFINITY, PolicyOperation.READ);

        try {
            return getLocalPolicies()
                    .get(AdminResource.joinPath(LOCAL_POLICIES_ROOT, namespaceName.toString()))
                    .orElse(new LocalPolicies()).namespaceAntiAffinityGroup;
        } catch (Exception e) {
            log.error("[{}] Failed to get the antiAffinityGroup of namespace {}", clientAppId(), namespaceName, e);
            throw new RestException(Status.NOT_FOUND, "Couldn't find namespace policies");
        }
    }

    protected void internalRemoveNamespaceAntiAffinityGroup() {
        validateNamespacePolicyOperation(namespaceName, PolicyName.ANTI_AFFINITY, PolicyOperation.WRITE);
        validatePoliciesReadOnlyAccess();

        log.info("[{}] Deleting anti-affinity group for {}", clientAppId(), namespaceName);

        try {
            final String path = joinPath(LOCAL_POLICIES_ROOT, namespaceName.toString());
            getLocalPolicies().set(path, (policies)->
                new LocalPolicies(policies.bundles,
                        policies.bookieAffinityGroup,
                        null));
            log.info("[{}] Successfully removed anti-affinity group for a namespace={}", clientAppId(), namespaceName);
        } catch (Exception e) {
            log.error("[{}] Failed to remove anti-affinity group for namespace {}", clientAppId(), namespaceName, e);
            throw new RestException(e);
        }
    }

    protected List<String> internalGetAntiAffinityNamespaces(String cluster, String antiAffinityGroup,
                                                             String tenant) {
        validateNamespacePolicyOperation(namespaceName, PolicyName.ANTI_AFFINITY, PolicyOperation.READ);
        checkNotNull(cluster, "Cluster should not be null");
        checkNotNull(antiAffinityGroup, "AntiAffinityGroup should not be null");
        checkNotNull(tenant, "Tenant should not be null");

        log.info("[{}]-{} Finding namespaces for {} in {}", clientAppId(), tenant, antiAffinityGroup, cluster);

        if (isBlank(antiAffinityGroup)) {
            throw new RestException(Status.PRECONDITION_FAILED, "anti-affinity group can't be empty.");
        }
        validateClusterExists(cluster);

        try {
            List<String> namespaces = getListOfNamespaces(tenant);

            return namespaces.stream().filter(ns -> {
                Optional<LocalPolicies> policies;
                try {
                    policies = getLocalPolicies()
                            .get(AdminResource.joinPath(LOCAL_POLICIES_ROOT, ns));
                } catch (Exception e) {
                    throw new RuntimeException(e);
                }

                String storedAntiAffinityGroup = policies.orElse(new LocalPolicies()).namespaceAntiAffinityGroup;
                return antiAffinityGroup.equalsIgnoreCase(storedAntiAffinityGroup);
            }).collect(Collectors.toList());

        } catch (Exception e) {
            log.warn("Failed to list of properties/namespace from global-zk", e);
            throw new RestException(e);
        }
    }

    protected RetentionPolicies internalGetRetention() {
        validateNamespacePolicyOperation(namespaceName, PolicyName.RETENTION, PolicyOperation.READ);

        Policies policies = getNamespacePolicies(namespaceName);
        return policies.retention_policies;
    }

    private boolean checkQuotas(Policies policies, RetentionPolicies retention) {
        Map<BacklogQuota.BacklogQuotaType, BacklogQuota> backlogQuotaMap = policies.backlog_quota_map;
        if (backlogQuotaMap.isEmpty()) {
            return true;
        }
        BacklogQuota quota = backlogQuotaMap.get(BacklogQuotaType.destination_storage);
        return checkBacklogQuota(quota, retention);
    }

    private void clearBacklog(NamespaceName nsName, String bundleRange, String subscription) {
        try {
            List<Topic> topicList = pulsar().getBrokerService().getAllTopicsFromNamespaceBundle(nsName.toString(),
                    nsName.toString() + "/" + bundleRange);

            List<CompletableFuture<Void>> futures = Lists.newArrayList();
            if (subscription != null) {
                if (subscription.startsWith(pulsar().getConfiguration().getReplicatorPrefix())) {
                    subscription = PersistentReplicator.getRemoteCluster(subscription);
                }
                for (Topic topic : topicList) {
                    if (topic instanceof PersistentTopic
                            && !SystemTopicClient.isSystemTopic(TopicName.get(topic.getName()))) {
                        futures.add(((PersistentTopic) topic).clearBacklog(subscription));
                    }
                }
            } else {
                for (Topic topic : topicList) {
                    if (topic instanceof PersistentTopic
                            && !SystemTopicClient.isSystemTopic(TopicName.get(topic.getName()))) {
                        futures.add(((PersistentTopic) topic).clearBacklog());
                    }
                }
            }

            FutureUtil.waitForAll(futures).get();
        } catch (Exception e) {
            log.error("[{}] Failed to clear backlog for namespace {}/{}, subscription: {}", clientAppId(),
                    nsName.toString(), bundleRange, subscription, e);
            throw new RestException(e);
        }
    }

    private void unsubscribe(NamespaceName nsName, String bundleRange, String subscription) {
        try {
            List<Topic> topicList = pulsar().getBrokerService().getAllTopicsFromNamespaceBundle(nsName.toString(),
                    nsName.toString() + "/" + bundleRange);
            List<CompletableFuture<Void>> futures = Lists.newArrayList();
            if (subscription.startsWith(pulsar().getConfiguration().getReplicatorPrefix())) {
                throw new RestException(Status.PRECONDITION_FAILED, "Cannot unsubscribe a replication cursor");
            } else {
                for (Topic topic : topicList) {
                    Subscription sub = topic.getSubscription(subscription);
                    if (sub != null) {
                        futures.add(sub.delete());
                    }
                }
            }
            FutureUtil.waitForAll(futures).get();
        } catch (RestException re) {
            throw re;
        } catch (Exception e) {
            log.error("[{}] Failed to unsubscribe {} for namespace {}/{}", clientAppId(), subscription,
                    nsName.toString(), bundleRange, e);
            if (e.getCause() instanceof SubscriptionBusyException) {
                throw new RestException(Status.PRECONDITION_FAILED, "Subscription has active connected consumers");
            }
            throw new RestException(e.getCause());
        }
    }

    /**
     * It validates that peer-clusters can't coexist in replication-clusters.
     *
     * @param clusterName:         given cluster whose peer-clusters can't be present into replication-cluster list
     * @param replicationClusters: replication-cluster list
     */
    private void validatePeerClusterConflict(String clusterName, Set<String> replicationClusters) {
        try {
            ClusterData clusterData = clusterResources().get(path("clusters", clusterName)).orElseThrow(
                    () -> new RestException(Status.PRECONDITION_FAILED, "Invalid replication cluster " + clusterName));
            Set<String> peerClusters = clusterData.getPeerClusterNames();
            if (peerClusters != null && !peerClusters.isEmpty()) {
                SetView<String> conflictPeerClusters = Sets.intersection(peerClusters, replicationClusters);
                if (!conflictPeerClusters.isEmpty()) {
                    log.warn("[{}] {}'s peer cluster can't be part of replication clusters {}", clientAppId(),
                            clusterName, conflictPeerClusters);
                    throw new RestException(Status.CONFLICT,
                            String.format("%s's peer-clusters %s can't be part of replication-clusters %s", clusterName,
                                    conflictPeerClusters, replicationClusters));
                }
            }
        } catch (RestException re) {
            throw re;
        } catch (Exception e) {
            log.warn("[{}] Failed to get cluster-data for {}", clientAppId(), clusterName, e);
        }
    }

    protected BundlesData validateBundlesData(BundlesData initialBundles) {
        SortedSet<String> partitions = new TreeSet<String>();
        for (String partition : initialBundles.getBoundaries()) {
            Long partBoundary = Long.decode(partition);
            partitions.add(String.format("0x%08x", partBoundary));
        }
        if (partitions.size() != initialBundles.getBoundaries().size()) {
            if (log.isDebugEnabled()) {
                log.debug("Input bundles included repeated partition points. Ignored.");
            }
        }
        try {
            NamespaceBundleFactory.validateFullRange(partitions);
        } catch (IllegalArgumentException iae) {
            throw new RestException(Status.BAD_REQUEST, "Input bundles do not cover the whole hash range. first:"
                    + partitions.first() + ", last:" + partitions.last());
        }
        List<String> bundles = Lists.newArrayList();
        bundles.addAll(partitions);
        return new BundlesData(bundles);
    }

    private void validatePolicies(NamespaceName ns, Policies policies) {
        if (ns.isV2() && policies.replication_clusters.isEmpty()) {
            // Default to local cluster
            policies.replication_clusters = Collections.singleton(config().getClusterName());
        }

        // Validate cluster names and permissions
        policies.replication_clusters.forEach(cluster -> validateClusterForTenant(ns.getTenant(), cluster));

        if (policies.message_ttl_in_seconds != null && policies.message_ttl_in_seconds < 0) {
            throw new RestException(Status.PRECONDITION_FAILED, "Invalid value for message TTL");
        }

        if (policies.bundles != null && policies.bundles.getNumBundles() > 0) {
            if (policies.bundles.getBoundaries() == null || policies.bundles.getBoundaries().size() == 0) {
                policies.bundles = getBundles(policies.bundles.getNumBundles());
            } else {
                policies.bundles = validateBundlesData(policies.bundles);
            }
        } else {
            int defaultNumberOfBundles = config().getDefaultNumberOfNamespaceBundles();
            policies.bundles = getBundles(defaultNumberOfBundles);
        }

        if (policies.persistence != null) {
            validatePersistencePolicies(policies.persistence);
        }

        if (policies.retention_policies != null) {
            validateRetentionPolicies(policies.retention_policies);
        }
    }

    protected void validateRetentionPolicies(RetentionPolicies retention) {
        if (retention == null) {
            return;
        }
        checkArgument(retention.getRetentionSizeInMB() >= -1,
                "Invalid retention policy: size limit must be >= -1");
        checkArgument(retention.getRetentionTimeInMinutes() >= -1,
                "Invalid retention policy: time limit must be >= -1");
        checkArgument((retention.getRetentionTimeInMinutes() != 0 && retention.getRetentionSizeInMB() != 0)
                        || (retention.getRetentionTimeInMinutes() == 0 && retention.getRetentionSizeInMB() == 0),
                "Invalid retention policy: Setting a single time or size limit to 0 is invalid when "
                        + "one of the limits has a non-zero value. Use the value of -1 instead of 0 to ignore a "
                        + "specific limit. To disable retention both limits must be set to 0.");
    }

    protected Integer internalGetMaxProducersPerTopic() {
        validateNamespacePolicyOperation(namespaceName, PolicyName.MAX_PRODUCERS, PolicyOperation.READ);
        return getNamespacePolicies(namespaceName).max_producers_per_topic;
    }

    protected Integer internalGetDeduplicationSnapshotInterval() {
        validateNamespacePolicyOperation(namespaceName, PolicyName.DEDUPLICATION_SNAPSHOT, PolicyOperation.READ);
        return getNamespacePolicies(namespaceName).deduplicationSnapshotIntervalSeconds;
    }

    protected void internalSetDeduplicationSnapshotInterval(Integer interval) {
        validateNamespacePolicyOperation(namespaceName, PolicyName.DEDUPLICATION_SNAPSHOT, PolicyOperation.WRITE);
        if (interval != null && interval < 0) {
            throw new RestException(Status.PRECONDITION_FAILED, "interval must be greater than or equal to 0");
        }
        internalSetPolicies("deduplicationSnapshotIntervalSeconds", interval);
    }

    protected void internalSetMaxProducersPerTopic(Integer maxProducersPerTopic) {
        validateNamespacePolicyOperation(namespaceName, PolicyName.MAX_PRODUCERS, PolicyOperation.WRITE);
        validatePoliciesReadOnlyAccess();

        try {
            if (maxProducersPerTopic != null && maxProducersPerTopic < 0) {
                throw new RestException(Status.PRECONDITION_FAILED,
                        "maxProducersPerTopic must be 0 or more");
            }
            final String path = path(POLICIES, namespaceName.toString());
            updatePolicies(path, (policies)->{
                policies.max_producers_per_topic = maxProducersPerTopic;
                return policies;
            });
            log.info("[{}] Successfully updated maxProducersPerTopic configuration: namespace={}, value={}",
                    clientAppId(), namespaceName, maxProducersPerTopic);
        } catch (RestException pfe) {
            throw pfe;
        } catch (Exception e) {
            log.error("[{}] Failed to update maxProducersPerTopic configuration for namespace {}",
                    clientAppId(), namespaceName, e);
            throw new RestException(e);
        }
    }

    protected Boolean internalGetDeduplication() {
        validateNamespacePolicyOperation(namespaceName, PolicyName.DEDUPLICATION, PolicyOperation.READ);
        return getNamespacePolicies(namespaceName).deduplicationEnabled;
    }

    protected Integer internalGetMaxConsumersPerTopic() {
        validateNamespacePolicyOperation(namespaceName, PolicyName.MAX_CONSUMERS, PolicyOperation.READ);
        return getNamespacePolicies(namespaceName).max_consumers_per_topic;
    }

    protected void internalSetMaxConsumersPerTopic(Integer maxConsumersPerTopic) {
        validateNamespacePolicyOperation(namespaceName, PolicyName.MAX_CONSUMERS, PolicyOperation.WRITE);
        validatePoliciesReadOnlyAccess();

        try {
            if (maxConsumersPerTopic != null && maxConsumersPerTopic < 0) {
                throw new RestException(Status.PRECONDITION_FAILED, "maxConsumersPerTopic must be 0 or more");
            }
            final String path = path(POLICIES, namespaceName.toString());
            updatePolicies(path, (policies) -> {
                policies.max_consumers_per_topic = maxConsumersPerTopic;
                return policies;
            });
            log.info("[{}] Successfully updated maxConsumersPerTopic configuration: namespace={}, value={}",
                    clientAppId(), namespaceName, maxConsumersPerTopic);

        } catch (RestException pfe) {
            throw pfe;
        } catch (Exception e) {
            log.error("[{}] Failed to update maxConsumersPerTopic configuration for namespace {}",
                    clientAppId(), namespaceName, e);
            throw new RestException(e);
        }
    }

    protected Integer internalGetMaxConsumersPerSubscription() {
        validateNamespacePolicyOperation(namespaceName, PolicyName.MAX_CONSUMERS, PolicyOperation.READ);
        return getNamespacePolicies(namespaceName).max_consumers_per_subscription;
    }

    protected void internalSetMaxConsumersPerSubscription(Integer maxConsumersPerSubscription) {
        validateNamespacePolicyOperation(namespaceName, PolicyName.MAX_CONSUMERS, PolicyOperation.WRITE);
        validatePoliciesReadOnlyAccess();

        try {
            if (maxConsumersPerSubscription != null && maxConsumersPerSubscription < 0) {
                throw new RestException(Status.PRECONDITION_FAILED,
                        "maxConsumersPerSubscription must be 0 or more");
            }
            final String path = path(POLICIES, namespaceName.toString());
            updatePolicies(path, (policies) -> {
                policies.max_consumers_per_subscription = maxConsumersPerSubscription;
                return policies;
            });
            log.info("[{}] Successfully updated maxConsumersPerSubscription configuration: namespace={}, value={}",
                    clientAppId(), namespaceName, maxConsumersPerSubscription);
        } catch (RestException pfe) {
            throw pfe;
        } catch (Exception e) {
            log.error("[{}] Failed to update maxConsumersPerSubscription configuration for namespace {}",
                    clientAppId(), namespaceName, e);
            throw new RestException(e);
        }
    }

    protected Integer internalGetMaxUnackedMessagesPerConsumer() {
        validateNamespacePolicyOperation(namespaceName, PolicyName.MAX_UNACKED, PolicyOperation.READ);
        return getNamespacePolicies(namespaceName).max_unacked_messages_per_consumer;
    }

    protected void internalSetMaxUnackedMessagesPerConsumer(Integer maxUnackedMessagesPerConsumer) {
        validateNamespacePolicyOperation(namespaceName, PolicyName.MAX_UNACKED, PolicyOperation.WRITE);
        validatePoliciesReadOnlyAccess();
        if (maxUnackedMessagesPerConsumer != null && maxUnackedMessagesPerConsumer < 0) {
            throw new RestException(Status.PRECONDITION_FAILED,
                    "maxUnackedMessagesPerConsumer must be 0 or more");
        }
        try {
            final String path = path(POLICIES, namespaceName.toString());
            updatePolicies(path, (policies)->{
                policies.max_unacked_messages_per_consumer = maxUnackedMessagesPerConsumer;
                return policies;
            });
            log.info("[{}] Successfully updated maxUnackedMessagesPerConsumer configuration: namespace={}, value={}",
                    clientAppId(), namespaceName, maxUnackedMessagesPerConsumer);

        } catch (RestException pfe) {
            throw pfe;
        } catch (Exception e) {
            log.error("[{}] Failed to update maxUnackedMessagesPerConsumer configuration for namespace {}",
                    clientAppId(), namespaceName, e);
            throw new RestException(e);
        }
    }

    protected Integer internalGetMaxUnackedMessagesPerSubscription() {
        validateNamespacePolicyOperation(namespaceName, PolicyName.MAX_UNACKED, PolicyOperation.READ);
        return getNamespacePolicies(namespaceName).max_unacked_messages_per_subscription;
    }

    protected Integer internalGetMaxSubscriptionsPerTopic() {
        validateNamespacePolicyOperation(namespaceName, PolicyName.MAX_SUBSCRIPTIONS, PolicyOperation.READ);
        return getNamespacePolicies(namespaceName).max_subscriptions_per_topic;
    }

    protected void internalSetMaxSubscriptionsPerTopic(Integer maxSubscriptionsPerTopic){
        validateSuperUserAccess();
        validatePoliciesReadOnlyAccess();
        if (maxSubscriptionsPerTopic != null && maxSubscriptionsPerTopic < 0) {
            throw new RestException(Status.PRECONDITION_FAILED,
                    "maxSubscriptionsPerTopic must be 0 or more");
        }
        internalSetPolicies("max_subscriptions_per_topic", maxSubscriptionsPerTopic);
    }

    protected void internalSetMaxUnackedMessagesPerSubscription(Integer maxUnackedMessagesPerSubscription) {
        validateNamespacePolicyOperation(namespaceName, PolicyName.MAX_UNACKED, PolicyOperation.WRITE);
        validatePoliciesReadOnlyAccess();
        if (maxUnackedMessagesPerSubscription != null && maxUnackedMessagesPerSubscription < 0) {
            throw new RestException(Status.PRECONDITION_FAILED,
                    "maxUnackedMessagesPerSubscription must be 0 or more");
        }
        try {
            final String path = path(POLICIES, namespaceName.toString());
            updatePolicies(path, (policies) -> {
                policies.max_unacked_messages_per_subscription = maxUnackedMessagesPerSubscription;
                return policies;
            });
            log.info("[{}] Successfully updated maxUnackedMessagesPerSubscription"
                            + " configuration: namespace={}, value={}",
                    clientAppId(), namespaceName, maxUnackedMessagesPerSubscription);

        } catch (RestException pfe) {
            throw pfe;
        } catch (Exception e) {
            log.error("[{}] Failed to update maxUnackedMessagesPerSubscription configuration for namespace {}",
                    clientAppId(), namespaceName, e);
            throw new RestException(e);
        }
    }

    protected Long internalGetCompactionThreshold() {
        validateNamespacePolicyOperation(namespaceName, PolicyName.COMPACTION, PolicyOperation.READ);
        return getNamespacePolicies(namespaceName).compaction_threshold;
    }

    protected void internalSetCompactionThreshold(Long newThreshold) {
        validateNamespacePolicyOperation(namespaceName, PolicyName.COMPACTION, PolicyOperation.WRITE);
        validatePoliciesReadOnlyAccess();

        try {
            if (newThreshold != null && newThreshold < 0) {
                throw new RestException(Status.PRECONDITION_FAILED,
                        "compactionThreshold must be 0 or more");
            }
            final String path = path(POLICIES, namespaceName.toString());
            updatePolicies(path, (policies) -> {
                policies.compaction_threshold = newThreshold;
                return policies;
            });
            log.info("[{}] Successfully updated compactionThreshold configuration: namespace={}, value={}",
                    clientAppId(), namespaceName, newThreshold);

        } catch (RestException pfe) {
            throw pfe;
        } catch (Exception e) {
            log.error("[{}] Failed to update compactionThreshold configuration for namespace {}",
                    clientAppId(), namespaceName, e);
            throw new RestException(e);
        }
    }

    protected long internalGetOffloadThreshold() {
        validateNamespacePolicyOperation(namespaceName, PolicyName.OFFLOAD, PolicyOperation.READ);
        Policies policies = getNamespacePolicies(namespaceName);
        if (policies.offload_policies == null) {
            return policies.offload_threshold;
        } else {
            return policies.offload_policies.getManagedLedgerOffloadThresholdInBytes();
        }
    }

    protected void internalSetOffloadThreshold(long newThreshold) {
        validateNamespacePolicyOperation(namespaceName, PolicyName.OFFLOAD, PolicyOperation.WRITE);
        validatePoliciesReadOnlyAccess();

        try {
            final String path = path(POLICIES, namespaceName.toString());
            updatePolicies(path, (policies) -> {
                if (policies.offload_policies == null) {
                    policies.offload_policies = new OffloadPolicies();
                }
                policies.offload_policies.setManagedLedgerOffloadThresholdInBytes(newThreshold);
                policies.offload_threshold = newThreshold;
                return policies;
            });
            log.info("[{}] Successfully updated offloadThreshold configuration: namespace={}, value={}",
                    clientAppId(), namespaceName, newThreshold);

        } catch (RestException pfe) {
            throw pfe;
        } catch (Exception e) {
            log.error("[{}] Failed to update offloadThreshold configuration for namespace {}",
                    clientAppId(), namespaceName, e);
            throw new RestException(e);
        }
    }

    protected Long internalGetOffloadDeletionLag() {
        validateNamespacePolicyOperation(namespaceName, PolicyName.OFFLOAD, PolicyOperation.READ);
        Policies policies = getNamespacePolicies(namespaceName);
        if (policies.offload_policies == null) {
            return policies.offload_deletion_lag_ms;
        } else {
            return policies.offload_policies.getManagedLedgerOffloadDeletionLagInMillis();
        }
    }

    protected void internalSetOffloadDeletionLag(Long newDeletionLagMs) {
        validateNamespacePolicyOperation(namespaceName, PolicyName.OFFLOAD, PolicyOperation.WRITE);
        validatePoliciesReadOnlyAccess();
        try {
            final String path = path(POLICIES, namespaceName.toString());
            updatePolicies(path, (policies) -> {
                if (policies.offload_policies == null) {
                    policies.offload_policies = new OffloadPolicies();
                }
                policies.offload_policies.setManagedLedgerOffloadDeletionLagInMillis(newDeletionLagMs);
                policies.offload_deletion_lag_ms = newDeletionLagMs;
                return policies;
            });
            log.info("[{}] Successfully updated offloadDeletionLagMs configuration: namespace={}, value={}",
                    clientAppId(), namespaceName, newDeletionLagMs);
        } catch (RestException pfe) {
            throw pfe;
        } catch (Exception e) {
            log.error("[{}] Failed to update offloadDeletionLag configuration for namespace {}", clientAppId(),
                    namespaceName, e);
            throw new RestException(e);
        }
    }

    @Deprecated
    protected SchemaAutoUpdateCompatibilityStrategy internalGetSchemaAutoUpdateCompatibilityStrategy() {
        validateNamespacePolicyOperation(namespaceName, PolicyName.SCHEMA_COMPATIBILITY_STRATEGY,
                PolicyOperation.READ);
        return getNamespacePolicies(namespaceName).schema_auto_update_compatibility_strategy;
    }

    protected SchemaCompatibilityStrategy internalGetSchemaCompatibilityStrategy() {
        validateNamespacePolicyOperation(namespaceName, PolicyName.SCHEMA_COMPATIBILITY_STRATEGY,
                PolicyOperation.READ);
        Policies policies = getNamespacePolicies(namespaceName);
        SchemaCompatibilityStrategy schemaCompatibilityStrategy = policies.schema_compatibility_strategy;
        if (schemaCompatibilityStrategy == SchemaCompatibilityStrategy.UNDEFINED) {
            schemaCompatibilityStrategy = SchemaCompatibilityStrategy
                    .fromAutoUpdatePolicy(policies.schema_auto_update_compatibility_strategy);
        }
        return schemaCompatibilityStrategy;
    }

    @Deprecated
    protected void internalSetSchemaAutoUpdateCompatibilityStrategy(SchemaAutoUpdateCompatibilityStrategy strategy) {
        validateNamespacePolicyOperation(namespaceName, PolicyName.SCHEMA_COMPATIBILITY_STRATEGY,
                PolicyOperation.WRITE);
        validatePoliciesReadOnlyAccess();

        mutatePolicy((policies) -> {
                    policies.schema_auto_update_compatibility_strategy = strategy;
                    return policies;
                }, (policies) -> policies.schema_auto_update_compatibility_strategy,
                "schemaAutoUpdateCompatibilityStrategy");
    }

    protected void internalSetSchemaCompatibilityStrategy(SchemaCompatibilityStrategy strategy) {
        validateNamespacePolicyOperation(namespaceName, PolicyName.SCHEMA_COMPATIBILITY_STRATEGY,
                PolicyOperation.WRITE);
        validatePoliciesReadOnlyAccess();

        mutatePolicy((policies) -> {
                    policies.schema_compatibility_strategy = strategy;
                    return policies;
                }, (policies) -> policies.schema_compatibility_strategy,
                "schemaCompatibilityStrategy");
    }

    protected boolean internalGetSchemaValidationEnforced() {
        validateNamespacePolicyOperation(namespaceName, PolicyName.SCHEMA_COMPATIBILITY_STRATEGY,
                PolicyOperation.READ);
        return getNamespacePolicies(namespaceName).schema_validation_enforced;
    }

    protected void internalSetSchemaValidationEnforced(boolean schemaValidationEnforced) {
        validateNamespacePolicyOperation(namespaceName, PolicyName.SCHEMA_COMPATIBILITY_STRATEGY,
                PolicyOperation.WRITE);
        validatePoliciesReadOnlyAccess();

        mutatePolicy((policies) -> {
                    policies.schema_validation_enforced = schemaValidationEnforced;
                    return policies;
                }, (policies) -> policies.schema_validation_enforced,
                "schemaValidationEnforced");
    }

    protected boolean internalGetIsAllowAutoUpdateSchema() {
        validateNamespacePolicyOperation(namespaceName, PolicyName.SCHEMA_COMPATIBILITY_STRATEGY,
                PolicyOperation.READ);
        return getNamespacePolicies(namespaceName).is_allow_auto_update_schema;
    }

    protected void internalSetIsAllowAutoUpdateSchema(boolean isAllowAutoUpdateSchema) {
        validateNamespacePolicyOperation(namespaceName, PolicyName.SCHEMA_COMPATIBILITY_STRATEGY,
                PolicyOperation.WRITE);
        validatePoliciesReadOnlyAccess();

        mutatePolicy((policies) -> {
                    policies.is_allow_auto_update_schema = isAllowAutoUpdateSchema;
                    return policies;
                }, (policies) -> policies.is_allow_auto_update_schema,
                "isAllowAutoUpdateSchema");
    }

    protected Set<SubscriptionType> internalGetSubscriptionTypesEnabled() {
        validateNamespacePolicyOperation(namespaceName, PolicyName.SUBSCRIPTION_AUTH_MODE,
                PolicyOperation.READ);
        Set<SubscriptionType> subscriptionTypes = new HashSet<>();
        getNamespacePolicies(namespaceName).subscription_types_enabled.forEach(subType ->
                subscriptionTypes.add(SubscriptionType.valueOf(subType.name())));
        return subscriptionTypes;
    }

    protected void internalSetSubscriptionTypesEnabled(Set<SubscriptionType> subscriptionTypesEnabled) {
        validateNamespacePolicyOperation(namespaceName, PolicyName.SUBSCRIPTION_AUTH_MODE,
                PolicyOperation.WRITE);
        validatePoliciesReadOnlyAccess();
        Set<SubType> subTypes = new HashSet<>();
        subscriptionTypesEnabled.forEach(subscriptionType -> subTypes.add(SubType.valueOf(subscriptionType.name())));
        mutatePolicy((policies) -> {
                    policies.subscription_types_enabled = subTypes;
                    return policies;
                }, (policies) -> policies.subscription_types_enabled,
                "subscriptionTypesEnabled");
    }


    private <T> void mutatePolicy(Function<Policies, Policies> policyTransformation,
                                  Function<Policies, T> getter,
                                  String policyName) {
        try {
            final String path = path(POLICIES, namespaceName.toString());
            MutableObject exception = new MutableObject(null);
            MutableObject policiesObj = new MutableObject(null);
            updatePolicies(path, (policies) -> {
                try {
                    policies = policyTransformation.apply(policies);
                } catch (Exception e) {
                    exception.setValue(e);
                }
                policiesObj.setValue(policies);
                return policies;
            });
            if (exception.getValue() != null) {
                throw (Exception) exception.getValue();
            }
            log.info("[{}] Successfully updated {} configuration: namespace={}, value={}", clientAppId(), policyName,
                    namespaceName, getter.apply((Policies) policiesObj.getValue()));
        } catch (RestException pfe) {
            throw pfe;
        } catch (Exception e) {
            log.error("[{}] Failed to update {} configuration for namespace {}",
                    clientAppId(), policyName, namespaceName, e);
            throw new RestException(e);
        }
    }

    protected void internalSetOffloadPolicies(AsyncResponse asyncResponse, OffloadPolicies offloadPolicies) {
        validateNamespacePolicyOperation(namespaceName, PolicyName.OFFLOAD, PolicyOperation.WRITE);
        validatePoliciesReadOnlyAccess();
        validateOffloadPolicies(offloadPolicies);

        try {
            final String path = path(POLICIES, namespaceName.toString());
            namespaceResources().setAsync(path, (policies) -> {
                if (Objects.equals(offloadPolicies.getManagedLedgerOffloadDeletionLagInMillis(),
                        OffloadPolicies.DEFAULT_OFFLOAD_DELETION_LAG_IN_MILLIS)) {
                    offloadPolicies.setManagedLedgerOffloadDeletionLagInMillis(policies.offload_deletion_lag_ms);
                } else {
                    policies.offload_deletion_lag_ms = offloadPolicies.getManagedLedgerOffloadDeletionLagInMillis();
                }
                if (Objects.equals(offloadPolicies.getManagedLedgerOffloadThresholdInBytes(),
                        OffloadPolicies.DEFAULT_OFFLOAD_THRESHOLD_IN_BYTES)) {
                    offloadPolicies.setManagedLedgerOffloadThresholdInBytes(policies.offload_threshold);
                } else {
                    policies.offload_threshold = offloadPolicies.getManagedLedgerOffloadThresholdInBytes();
                }
                policies.offload_policies = offloadPolicies;
                return policies;
            }).thenApply(r -> {
                log.info("[{}] Successfully updated offload configuration: namespace={}, map={}", clientAppId(),
                        namespaceName, offloadPolicies);
                asyncResponse.resume(Response.noContent().build());
                return null;
            }).exceptionally(e -> {
                log.error("[{}] Failed to update offload configuration for namespace {}", clientAppId(), namespaceName,
                        e);
                asyncResponse.resume(new RestException(e));
                return null;
            });
        } catch (Exception e) {
            log.error("[{}] Failed to update offload configuration for namespace {}", clientAppId(), namespaceName, e);
            asyncResponse.resume(e.getCause() instanceof NotFoundException
                    ? new RestException(Status.CONFLICT, "Concurrent modification")
                    : new RestException(e));
        }
    }

    protected void internalRemoveOffloadPolicies(AsyncResponse asyncResponse) {
        validateNamespacePolicyOperation(namespaceName, PolicyName.OFFLOAD, PolicyOperation.WRITE);
        validatePoliciesReadOnlyAccess();
        try {
            final String path = path(POLICIES, namespaceName.toString());
            namespaceResources().setAsync(path, (policies) -> {
                policies.offload_policies = null;
                return policies;
            }).thenApply(r -> {
                log.info("[{}] Successfully remove offload configuration: namespace={}", clientAppId(), namespaceName);
                asyncResponse.resume(Response.noContent().build());
                return null;
            }).exceptionally(e -> {
                log.error("[{}] Failed to remove offload configuration for namespace {}", clientAppId(), namespaceName,
                        e);
                asyncResponse.resume(e.getCause() instanceof NotFoundException
                        ? new RestException(Status.CONFLICT, "Concurrent modification")
                        : new RestException(e));
                return null;
            });
        } catch (Exception e) {
            log.error("[{}] Failed to remove offload configuration for namespace {}", clientAppId(), namespaceName, e);
            asyncResponse.resume(new RestException(e));
        }
    }

    private void validateOffloadPolicies(OffloadPolicies offloadPolicies) {
        if (offloadPolicies == null) {
            log.warn("[{}] Failed to update offload configuration for namespace {}: offloadPolicies is null",
                    clientAppId(), namespaceName);
            throw new RestException(Status.PRECONDITION_FAILED,
                    "The offloadPolicies must be specified for namespace offload.");
        }
        if (!offloadPolicies.driverSupported()) {
            log.warn("[{}] Failed to update offload configuration for namespace {}: "
                            + "driver is not supported, support value: {}",
                    clientAppId(), namespaceName, OffloadPolicies.getSupportedDriverNames());
            throw new RestException(Status.PRECONDITION_FAILED,
                    "The driver is not supported, support value: " + OffloadPolicies.getSupportedDriverNames());
        }
        if (!offloadPolicies.bucketValid()) {
            log.warn("[{}] Failed to update offload configuration for namespace {}: bucket must be specified",
                    clientAppId(), namespaceName);
            throw new RestException(Status.PRECONDITION_FAILED,
                    "The bucket must be specified for namespace offload.");
        }
    }

    protected OffloadPolicies internalGetOffloadPolicies() {
        validateNamespacePolicyOperation(namespaceName, PolicyName.OFFLOAD, PolicyOperation.READ);

        Policies policies = getNamespacePolicies(namespaceName);
        return policies.offload_policies;
    }

    protected int internalGetMaxTopicsPerNamespace() {
        validateNamespacePolicyOperation(namespaceName, PolicyName.MAX_TOPICS, PolicyOperation.READ);
        return getNamespacePolicies(namespaceName).max_topics_per_namespace;
    }

   protected void internalRemoveMaxTopicsPerNamespace() {
        validateNamespacePolicyOperation(namespaceName, PolicyName.MAX_TOPICS, PolicyOperation.WRITE);
        internalSetMaxTopicsPerNamespace(null);
   }

   protected void internalSetMaxTopicsPerNamespace(Integer maxTopicsPerNamespace) {
        validateNamespacePolicyOperation(namespaceName, PolicyName.MAX_TOPICS, PolicyOperation.WRITE);
        validatePoliciesReadOnlyAccess();

        if (maxTopicsPerNamespace != null && maxTopicsPerNamespace < 0) {
            throw new RestException(Status.PRECONDITION_FAILED,
                    "maxTopicsPerNamespace must be 0 or more");
        }
        internalSetPolicies("max_topics_per_namespace", maxTopicsPerNamespace);
   }

   protected void internalSetProperty(String key, String value, AsyncResponse asyncResponse) {
       validatePoliciesReadOnlyAccess();
       final String path = path(POLICIES, namespaceName.toString());
       updatePoliciesAsync(path, (policies) -> {
           policies.properties.put(key, value);
           return policies;
       }).thenAccept(v -> {
           log.info("[{}] Successfully set property for key {} on namespace {}", clientAppId(), key,
                   namespaceName);
           asyncResponse.resume(Response.noContent().build());
       }).exceptionally(ex -> {
           Throwable cause = ex.getCause();
           log.error("[{}] Failed to set property for key {} on namespace {}", clientAppId(), key,
                   namespaceName, cause);
           asyncResponse.resume(cause);
           return null;
       });
   }

   protected void internalSetProperties(Map<String, String> properties, AsyncResponse asyncResponse) {
       validatePoliciesReadOnlyAccess();
       final String path = path(POLICIES, namespaceName.toString());
       updatePoliciesAsync(path, (policies) -> {
           policies.properties.putAll(properties);
           return policies;
       }).thenAccept(v -> {
           log.info("[{}] Successfully set {} properties on namespace {}", clientAppId(), properties.size(),
                   namespaceName);
           asyncResponse.resume(Response.noContent().build());
       }).exceptionally(ex -> {
           Throwable cause = ex.getCause();
           log.error("[{}] Failed to set {} properties on namespace {}", clientAppId(), properties.size(),
                   namespaceName, cause);
           asyncResponse.resume(cause);
           return null;
       });
   }

   protected void internalGetProperty(String key, AsyncResponse asyncResponse) {
        getNamespacePoliciesAsync(namespaceName).thenAccept(policies -> {
            asyncResponse.resume(policies.properties.get(key));
        }).exceptionally(ex -> {
            Throwable cause = ex.getCause();
            log.error("[{}] Failed to get property for key {} of namespace {}", clientAppId(), key,
                    namespaceName, cause);
            asyncResponse.resume(cause);
            return null;
        });
   }

   protected void internalGetProperties(AsyncResponse asyncResponse) {
       getNamespacePoliciesAsync(namespaceName).thenAccept(policies -> {
           asyncResponse.resume(policies.properties);
       }).exceptionally(ex -> {
           Throwable cause = ex.getCause();
           log.error("[{}] Failed to get properties of namespace {}", clientAppId(), namespaceName, cause);
           asyncResponse.resume(cause);
           return null;
       });
   }

   protected void internalRemoveProperty(String key, AsyncResponse asyncResponse) {
       validatePoliciesReadOnlyAccess();
       final String path = path(POLICIES, namespaceName.toString());
       AtomicReference<String> oldVal = new AtomicReference<>(null);
       updatePoliciesAsync(path, (policies) -> {
           oldVal.set(policies.properties.remove(key));
           return policies;
       }).thenAccept(v -> {
           asyncResponse.resume(oldVal.get());
           log.info("[{}] Successfully remove property for key {} on namespace {}", clientAppId(), key,
                   namespaceName);
       }).exceptionally(ex -> {
           Throwable cause = ex.getCause();
           log.error("[{}] Failed to remove property for key {} on namespace {}", clientAppId(), key,
                   namespaceName, cause);
           asyncResponse.resume(cause);
          return null;
       });
   }

   protected void internalClearProperties(AsyncResponse asyncResponse) {
       validatePoliciesReadOnlyAccess();
       final String path = path(POLICIES, namespaceName.toString());
       AtomicReference<Integer> clearedCount = new AtomicReference<>(0);
       updatePoliciesAsync(path, (policies) -> {
           clearedCount.set(policies.properties.size());
           policies.properties.clear();
           return policies;
       }).thenAccept(v -> {
           asyncResponse.resume(Response.noContent().build());
           log.info("[{}] Successfully clear {} properties for on namespace {}", clientAppId(), clearedCount.get(),
                   namespaceName);
       }).exceptionally(ex -> {
           Throwable cause = ex.getCause();
           log.error("[{}] Failed to remove property for key {} on namespace {}", clientAppId(), clearedCount.get(),
                   namespaceName, cause);
           asyncResponse.resume(cause);
           return null;
       });
   }

   private CompletableFuture<Void> updatePoliciesAsync(String path, Function<Policies, Policies> updateFunction) {
       CompletableFuture<Void> result = new CompletableFuture<>();
       namespaceResources().setAsync(path, updateFunction)
           .thenAccept(v -> {
               log.info("[{}] Successfully updated the {} on namespace {}", clientAppId(), path, namespaceName);
               result.complete(null);
           })
           .exceptionally(ex -> {
               Throwable cause = ex.getCause();
               if (cause instanceof NotFoundException) {
                   result.completeExceptionally(new RestException(Status.NOT_FOUND, "Namespace does not exist"));
               } else if (cause instanceof BadVersionException) {
                   log.warn("[{}] Failed to update the replication clusters on"
                                   + " namespace {} : concurrent modification", clientAppId(), namespaceName);
                   result.completeExceptionally(new RestException(Status.CONFLICT, "Concurrent modification"));
               } else {
                   log.error("[{}] Failed to update namespace policies {}", clientAppId(), namespaceName, cause);
                   result.completeExceptionally(new RestException(cause));
               }
               return null;
           });
       return result;
   }

   private void updatePolicies(String path, Function<Policies, Policies> updateFunction) {
       // Force to read the data s.t. the watch to the cache content is setup.
       try {
           updatePoliciesAsync(path, updateFunction).get(namespaceResources().getOperationTimeoutSec(),
                   TimeUnit.SECONDS);
       } catch (Exception e) {
           Throwable cause = e.getCause();
           if (!(cause instanceof RestException)) {
               throw new RestException(cause);
           } else {
               throw (RestException) cause;
           }
       }
   }

    protected void internalSetNamespaceResourceGroup(String rgName) {
        validateNamespacePolicyOperation(namespaceName, PolicyName.RESOURCEGROUP, PolicyOperation.WRITE);
        validatePoliciesReadOnlyAccess();

        if (rgName != null) {
            final String resourceGroupPath = AdminResource.path(RESOURCEGROUPS, rgName);
            // check resourcegroup exists.
            try {
                if (!resourceGroupResources().exists(resourceGroupPath)) {
                    throw new RestException(Status.PRECONDITION_FAILED, "ResourceGroup does not exist");
                }
            } catch (Exception e) {
                log.error("[{}] Invalid ResourceGroup {}: {}", clientAppId(), rgName, e);
                throw new RestException(e);
            }
        }

        internalSetPolicies("resource_group_name", rgName);
    }


    private static final Logger log = LoggerFactory.getLogger(NamespacesBase.class);
}<|MERGE_RESOLUTION|>--- conflicted
+++ resolved
@@ -1108,11 +1108,7 @@
                 getNamespaceBundleSplitAlgorithmByName(splitAlgorithmName))
                 .thenRun(() -> {
                     log.info("[{}] Successfully split namespace bundle {}", clientAppId(), nsBundle.toString());
-<<<<<<< HEAD
-                    asyncResponse.resume(null);
-=======
                     asyncResponse.resume(Response.noContent().build());
->>>>>>> 8f3a5640
                 }).exceptionally(ex -> {
             if (ex.getCause() instanceof IllegalArgumentException) {
                 log.error("[{}] Failed to split namespace bundle {}/{} due to {}", clientAppId(), namespaceName,
