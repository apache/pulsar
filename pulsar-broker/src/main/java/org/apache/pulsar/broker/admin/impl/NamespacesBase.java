--- conflicted
+++ resolved
@@ -2109,26 +2109,11 @@
                     "maxUnackedMessagesPerSubscription must be 0 or more");
         }
         try {
-<<<<<<< HEAD
-            Stat nodeStat = new Stat();
-            final String path = path(POLICIES, namespaceName.toString());
-            byte[] content = globalZk().getData(path, null, nodeStat);
-            Policies policies = jsonMapper().readValue(content, Policies.class);
-
-            policies.max_unacked_messages_per_subscription = maxUnackedMessagesPerSubscription;
-            globalZk().setData(path, jsonMapper().writeValueAsBytes(policies), nodeStat.getVersion());
-            policiesCache().invalidate(path(POLICIES, namespaceName.toString()));
-=======
-            if (maxUnackedMessagesPerSubscription < 0) {
-                throw new RestException(Status.PRECONDITION_FAILED,
-                        "maxUnackedMessagesPerSubscription must be 0 or more");
-            }
             final String path = path(POLICIES, namespaceName.toString());
             updatePolicies(path, (policies) -> {
                 policies.max_unacked_messages_per_subscription = maxUnackedMessagesPerSubscription;
                 return policies;
             });
->>>>>>> bd247a98
             log.info("[{}] Successfully updated maxUnackedMessagesPerSubscription"
                             + " configuration: namespace={}, value={}",
                     clientAppId(), namespaceName, maxUnackedMessagesPerSubscription);
