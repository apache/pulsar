/*
 * Licensed to the Apache Software Foundation (ASF) under one
 * or more contributor license agreements.  See the NOTICE file
 * distributed with this work for additional information
 * regarding copyright ownership.  The ASF licenses this file
 * to you under the Apache License, Version 2.0 (the
 * "License"); you may not use this file except in compliance
 * with the License.  You may obtain a copy of the License at
 *
 *   http://www.apache.org/licenses/LICENSE-2.0
 *
 * Unless required by applicable law or agreed to in writing,
 * software distributed under the License is distributed on an
 * "AS IS" BASIS, WITHOUT WARRANTIES OR CONDITIONS OF ANY
 * KIND, either express or implied.  See the License for the
 * specific language governing permissions and limitations
 * under the License.
 */
package org.apache.pulsar.broker.service;

import static com.google.common.base.Preconditions.checkArgument;
import static javax.ws.rs.core.Response.Status.INTERNAL_SERVER_ERROR;
import static javax.ws.rs.core.Response.Status.NOT_FOUND;
import static org.apache.commons.lang3.StringUtils.EMPTY;
import static org.apache.commons.lang3.StringUtils.isNotBlank;
import static org.apache.pulsar.broker.admin.impl.PersistentTopicsBase.unsafeGetPartitionedTopicMetadataAsync;
import static org.apache.pulsar.broker.lookup.TopicLookupBase.lookupTopicAsync;
import static org.apache.pulsar.broker.service.persistent.PersistentTopic.getMigratedClusterUrl;
import static org.apache.pulsar.common.api.proto.ProtocolVersion.v5;
import static org.apache.pulsar.common.protocol.Commands.DEFAULT_CONSUMER_EPOCH;
import static org.apache.pulsar.common.protocol.Commands.newLookupErrorResponse;
import com.google.common.annotations.VisibleForTesting;
import com.google.common.base.Strings;
import io.netty.buffer.ByteBuf;
import io.netty.channel.ChannelHandler;
import io.netty.channel.ChannelHandlerContext;
import io.netty.channel.ChannelOption;
import io.netty.handler.codec.haproxy.HAProxyMessage;
import io.netty.handler.ssl.SslHandler;
import io.netty.util.concurrent.FastThreadLocal;
import io.netty.util.concurrent.Promise;
import io.prometheus.client.Gauge;
import java.io.IOException;
import java.net.InetSocketAddress;
import java.net.SocketAddress;
import java.util.Collections;
import java.util.IdentityHashMap;
import java.util.List;
import java.util.Map;
import java.util.NoSuchElementException;
import java.util.Objects;
import java.util.Optional;
import java.util.Set;
import java.util.concurrent.CompletableFuture;
import java.util.concurrent.Semaphore;
import java.util.concurrent.TimeUnit;
import java.util.regex.Pattern;
import java.util.stream.Collectors;
import javax.naming.AuthenticationException;
import javax.net.ssl.SSLSession;
import org.apache.bookkeeper.mledger.AsyncCallbacks;
import org.apache.bookkeeper.mledger.Entry;
import org.apache.bookkeeper.mledger.ManagedLedgerException;
import org.apache.bookkeeper.mledger.Position;
import org.apache.bookkeeper.mledger.impl.ManagedLedgerImpl;
import org.apache.bookkeeper.mledger.impl.PositionImpl;
import org.apache.bookkeeper.mledger.util.SafeRun;
import org.apache.commons.lang3.StringUtils;
import org.apache.commons.lang3.exception.ExceptionUtils;
import org.apache.commons.lang3.mutable.MutableInt;
import org.apache.commons.lang3.mutable.MutableLong;
import org.apache.pulsar.broker.PulsarService;
import org.apache.pulsar.broker.ServiceConfiguration;
import org.apache.pulsar.broker.TransactionMetadataStoreService;
import org.apache.pulsar.broker.authentication.AuthenticationDataSource;
import org.apache.pulsar.broker.authentication.AuthenticationDataSubscription;
import org.apache.pulsar.broker.authentication.AuthenticationProvider;
import org.apache.pulsar.broker.authentication.AuthenticationState;
import org.apache.pulsar.broker.intercept.BrokerInterceptor;
import org.apache.pulsar.broker.limiter.ConnectionController;
import org.apache.pulsar.broker.service.BrokerServiceException.ConsumerBusyException;
import org.apache.pulsar.broker.service.BrokerServiceException.ServerMetadataException;
import org.apache.pulsar.broker.service.BrokerServiceException.ServiceUnitNotReadyException;
import org.apache.pulsar.broker.service.BrokerServiceException.SubscriptionNotFoundException;
import org.apache.pulsar.broker.service.BrokerServiceException.TopicNotFoundException;
import org.apache.pulsar.broker.service.persistent.PersistentSubscription;
import org.apache.pulsar.broker.service.persistent.PersistentTopic;
import org.apache.pulsar.broker.service.schema.SchemaRegistryService;
import org.apache.pulsar.broker.service.schema.exceptions.IncompatibleSchemaException;
import org.apache.pulsar.broker.web.RestException;
import org.apache.pulsar.client.api.PulsarClientException;
import org.apache.pulsar.client.api.transaction.TxnID;
import org.apache.pulsar.client.impl.BatchMessageIdImpl;
import org.apache.pulsar.client.impl.ClientCnx;
import org.apache.pulsar.client.impl.MessageIdImpl;
import org.apache.pulsar.client.impl.schema.SchemaInfoUtil;
import org.apache.pulsar.common.api.AuthData;
import org.apache.pulsar.common.api.proto.BaseCommand;
import org.apache.pulsar.common.api.proto.CommandAck;
import org.apache.pulsar.common.api.proto.CommandAddPartitionToTxn;
import org.apache.pulsar.common.api.proto.CommandAddSubscriptionToTxn;
import org.apache.pulsar.common.api.proto.CommandAuthResponse;
import org.apache.pulsar.common.api.proto.CommandCloseConsumer;
import org.apache.pulsar.common.api.proto.CommandCloseProducer;
import org.apache.pulsar.common.api.proto.CommandConnect;
import org.apache.pulsar.common.api.proto.CommandConsumerStats;
import org.apache.pulsar.common.api.proto.CommandEndTxn;
import org.apache.pulsar.common.api.proto.CommandEndTxnOnPartition;
import org.apache.pulsar.common.api.proto.CommandEndTxnOnSubscription;
import org.apache.pulsar.common.api.proto.CommandFlow;
import org.apache.pulsar.common.api.proto.CommandGetLastMessageId;
import org.apache.pulsar.common.api.proto.CommandGetOrCreateSchema;
import org.apache.pulsar.common.api.proto.CommandGetSchema;
import org.apache.pulsar.common.api.proto.CommandGetTopicsOfNamespace;
import org.apache.pulsar.common.api.proto.CommandLookupTopic;
import org.apache.pulsar.common.api.proto.CommandNewTxn;
import org.apache.pulsar.common.api.proto.CommandPartitionedTopicMetadata;
import org.apache.pulsar.common.api.proto.CommandProducer;
import org.apache.pulsar.common.api.proto.CommandRedeliverUnacknowledgedMessages;
import org.apache.pulsar.common.api.proto.CommandSeek;
import org.apache.pulsar.common.api.proto.CommandSend;
import org.apache.pulsar.common.api.proto.CommandSubscribe;
import org.apache.pulsar.common.api.proto.CommandSubscribe.InitialPosition;
import org.apache.pulsar.common.api.proto.CommandSubscribe.SubType;
import org.apache.pulsar.common.api.proto.CommandTcClientConnectRequest;
import org.apache.pulsar.common.api.proto.CommandTopicMigrated.ResourceType;
import org.apache.pulsar.common.api.proto.CommandUnsubscribe;
import org.apache.pulsar.common.api.proto.CommandWatchTopicList;
import org.apache.pulsar.common.api.proto.CommandWatchTopicListClose;
import org.apache.pulsar.common.api.proto.FeatureFlags;
import org.apache.pulsar.common.api.proto.KeySharedMeta;
import org.apache.pulsar.common.api.proto.KeySharedMode;
import org.apache.pulsar.common.api.proto.KeyValue;
import org.apache.pulsar.common.api.proto.MessageIdData;
import org.apache.pulsar.common.api.proto.MessageMetadata;
import org.apache.pulsar.common.api.proto.ProducerAccessMode;
import org.apache.pulsar.common.api.proto.ProtocolVersion;
import org.apache.pulsar.common.api.proto.Schema;
import org.apache.pulsar.common.api.proto.ServerError;
import org.apache.pulsar.common.api.proto.SingleMessageMetadata;
import org.apache.pulsar.common.api.proto.TxnAction;
import org.apache.pulsar.common.intercept.InterceptException;
import org.apache.pulsar.common.naming.Metadata;
import org.apache.pulsar.common.naming.NamespaceName;
import org.apache.pulsar.common.naming.SystemTopicNames;
import org.apache.pulsar.common.naming.TopicName;
import org.apache.pulsar.common.policies.data.BacklogQuota;
import org.apache.pulsar.common.policies.data.BacklogQuota.BacklogQuotaType;
import org.apache.pulsar.common.policies.data.ClusterData.ClusterUrl;
import org.apache.pulsar.common.policies.data.NamespaceOperation;
import org.apache.pulsar.common.policies.data.TopicOperation;
import org.apache.pulsar.common.policies.data.stats.ConsumerStatsImpl;
import org.apache.pulsar.common.protocol.ByteBufPair;
import org.apache.pulsar.common.protocol.CommandUtils;
import org.apache.pulsar.common.protocol.Commands;
import org.apache.pulsar.common.protocol.PulsarHandler;
import org.apache.pulsar.common.protocol.schema.SchemaData;
import org.apache.pulsar.common.protocol.schema.SchemaVersion;
import org.apache.pulsar.common.schema.SchemaType;
import org.apache.pulsar.common.topics.TopicList;
import org.apache.pulsar.common.util.FutureUtil;
import org.apache.pulsar.common.util.collections.ConcurrentLongHashMap;
import org.apache.pulsar.common.util.netty.NettyChannelUtil;
import org.apache.pulsar.functions.utils.Exceptions;
import org.apache.pulsar.transaction.coordinator.TransactionCoordinatorID;
import org.apache.pulsar.transaction.coordinator.exceptions.CoordinatorException;
import org.apache.pulsar.transaction.coordinator.impl.MLTransactionMetadataStore;
import org.slf4j.Logger;
import org.slf4j.LoggerFactory;

/**
 * Channel handler for the Pulsar broker.
 * <p>
 * Please see {@link org.apache.pulsar.common.protocol.PulsarDecoder} javadoc for important details about handle* method
 * parameter instance lifecycle.
 */
public class ServerCnx extends PulsarHandler implements TransportCnx {
    private final BrokerService service;
    private final SchemaRegistryService schemaService;
    private final String listenerName;
    private final ConcurrentLongHashMap<CompletableFuture<Producer>> producers;
    private final ConcurrentLongHashMap<CompletableFuture<Consumer>> consumers;
    private final boolean enableSubscriptionPatternEvaluation;
    private final int maxSubscriptionPatternLength;
    private final TopicListService topicListService;
    private final BrokerInterceptor brokerInterceptor;
    private State state;
    private volatile boolean isActive = true;
    private String authRole = null;
    private volatile AuthenticationDataSource authenticationData;
    private AuthenticationProvider authenticationProvider;
    private AuthenticationState authState;
    // In case of proxy, if the authentication credentials are forwardable,
    // it will hold the credentials of the original client
    private AuthenticationState originalAuthState;
    private AuthenticationDataSource originalAuthData;
    // Keep temporarily in order to verify after verifying proxy's authData
    private AuthData originalAuthDataCopy;
    private boolean pendingAuthChallengeResponse = false;

    // Max number of pending requests per connections. If multiple producers are sharing the same connection the flow
    // control done by a single producer might not be enough to prevent write spikes on the broker.
    private final int maxPendingSendRequests;
    private final int resumeReadsThreshold;
    private int pendingSendRequest = 0;
    private final String replicatorPrefix;
    private String clientVersion = null;
    private int nonPersistentPendingMessages = 0;
    private final int maxNonPersistentPendingMessages;
    private String originalPrincipal = null;
    private Set<String> proxyRoles;
    private final boolean schemaValidationEnforced;
    private String authMethod = "none";
    private final int maxMessageSize;
    private boolean preciseDispatcherFlowControl;

    private boolean preciseTopicPublishRateLimitingEnable;
    private boolean encryptionRequireOnProducer;

    // Flag to manage throttling-rate by atomically enable/disable read-channel.
    private volatile boolean autoReadDisabledRateLimiting = false;
    private FeatureFlags features;

    private PulsarCommandSender commandSender;
    private final ConnectionController connectionController;

    private static final KeySharedMeta emptyKeySharedMeta = new KeySharedMeta()
            .setKeySharedMode(KeySharedMode.AUTO_SPLIT);

    // Flag to manage throttling-publish-buffer by atomically enable/disable read-channel.
    private boolean autoReadDisabledPublishBufferLimiting = false;
    private final long maxPendingBytesPerThread;
    private final long resumeThresholdPendingBytesPerThread;

    // Number of bytes pending to be published from a single specific IO thread.
    private static final FastThreadLocal<MutableLong> pendingBytesPerThread = new FastThreadLocal<MutableLong>() {
        @Override
        protected MutableLong initialValue() throws Exception {
            return new MutableLong();
        }
    };

    // A set of connections tied to the current thread
    private static final FastThreadLocal<Set<ServerCnx>> cnxsPerThread = new FastThreadLocal<Set<ServerCnx>>() {
        @Override
        protected Set<ServerCnx> initialValue() throws Exception {
            return Collections.newSetFromMap(new IdentityHashMap<>());
        }
    };


    enum State {
        Start, Connected, Failed, Connecting
    }

    public ServerCnx(PulsarService pulsar) {
        this(pulsar, null);
    }

    public ServerCnx(PulsarService pulsar, String listenerName) {
        // pulsar.getBrokerService() can sometimes be null in unit tests when using mocks
        // the null check is a workaround for #13620
        super(pulsar.getBrokerService() != null ? pulsar.getBrokerService().getKeepAliveIntervalSeconds() : 0,
                TimeUnit.SECONDS);
        this.service = pulsar.getBrokerService();
        this.schemaService = pulsar.getSchemaRegistryService();
        this.listenerName = listenerName;
        this.state = State.Start;
        ServiceConfiguration conf = pulsar.getConfiguration();

        // This maps are not heavily contended since most accesses are within the cnx thread
        this.producers = ConcurrentLongHashMap.<CompletableFuture<Producer>>newBuilder()
                .expectedItems(8)
                .concurrencyLevel(1)
                .build();
        this.consumers = ConcurrentLongHashMap.<CompletableFuture<Consumer>>newBuilder()
                .expectedItems(8)
                .concurrencyLevel(1)
                .build();
        this.replicatorPrefix = conf.getReplicatorPrefix();
        this.maxNonPersistentPendingMessages = conf.getMaxConcurrentNonPersistentMessagePerConnection();
        this.proxyRoles = conf.getProxyRoles();
        this.schemaValidationEnforced = conf.isSchemaValidationEnforced();
        this.maxMessageSize = conf.getMaxMessageSize();
        this.maxPendingSendRequests = conf.getMaxPendingPublishRequestsPerConnection();
        this.resumeReadsThreshold = maxPendingSendRequests / 2;
        this.preciseDispatcherFlowControl = conf.isPreciseDispatcherFlowControl();
        this.preciseTopicPublishRateLimitingEnable = conf.isPreciseTopicPublishRateLimiterEnable();
        this.encryptionRequireOnProducer = conf.isEncryptionRequireOnProducer();
        // Assign a portion of max-pending bytes to each IO thread
        this.maxPendingBytesPerThread = conf.getMaxMessagePublishBufferSizeInMB() * 1024L * 1024L
                / conf.getNumIOThreads();
        this.resumeThresholdPendingBytesPerThread = this.maxPendingBytesPerThread / 2;
        this.connectionController = new ConnectionController.DefaultConnectionController(
                conf.getBrokerMaxConnections(),
                conf.getBrokerMaxConnectionsPerIp());
        this.enableSubscriptionPatternEvaluation = conf.isEnableBrokerSideSubscriptionPatternEvaluation();
        this.maxSubscriptionPatternLength = conf.getSubscriptionPatternMaxLength();
        this.topicListService = new TopicListService(pulsar, this,
                enableSubscriptionPatternEvaluation, maxSubscriptionPatternLength);
        this.brokerInterceptor = this.service != null ? this.service.getInterceptor() : null;
    }

    @Override
    public void channelActive(ChannelHandlerContext ctx) throws Exception {
        super.channelActive(ctx);
        ConnectionController.State state = connectionController.increaseConnection(remoteAddress);
        if (!state.equals(ConnectionController.State.OK)) {
            final ByteBuf msg = Commands.newError(-1, ServerError.NotAllowedError,
                    state.equals(ConnectionController.State.REACH_MAX_CONNECTION)
                            ? "Reached the maximum number of connections"
                            : "Reached the maximum number of connections on address" + remoteAddress);
            NettyChannelUtil.writeAndFlushWithClosePromise(ctx, msg);
            return;
        }
        log.info("New connection from {}", remoteAddress);
        this.ctx = ctx;
        this.commandSender = new PulsarCommandSenderImpl(brokerInterceptor, this);
        this.service.getPulsarStats().recordConnectionCreate();
        cnxsPerThread.get().add(this);
    }

    @Override
    public void channelInactive(ChannelHandlerContext ctx) throws Exception {
        super.channelInactive(ctx);
        connectionController.decreaseConnection(ctx.channel().remoteAddress());
        isActive = false;
        log.info("Closed connection from {}", remoteAddress);
        if (brokerInterceptor != null) {
            brokerInterceptor.onConnectionClosed(this);
        }

        cnxsPerThread.get().remove(this);

        // Connection is gone, close the producers immediately
        producers.forEach((__, producerFuture) -> {
            // prevent race conditions in completing producers
            if (!producerFuture.isDone()
                    && producerFuture.completeExceptionally(new IllegalStateException("Connection closed."))) {
                return;
            }
            if (producerFuture.isDone() && !producerFuture.isCompletedExceptionally()) {
                Producer producer = producerFuture.getNow(null);
                producer.closeNow(true);
                if (brokerInterceptor != null) {
                    brokerInterceptor.producerClosed(this, producer, producer.getMetadata());
                }
            }
        });

        consumers.forEach((__, consumerFuture) -> {
            // prevent race conditions in completing consumers
            if (!consumerFuture.isDone()
                    && consumerFuture.completeExceptionally(new IllegalStateException("Connection closed."))) {
                return;
            }
            if (consumerFuture.isDone() && !consumerFuture.isCompletedExceptionally()) {
                Consumer consumer = consumerFuture.getNow(null);
                try {
                    consumer.close();
                    if (brokerInterceptor != null) {
                        brokerInterceptor.consumerClosed(this, consumer, consumer.getMetadata());
                    }
                } catch (BrokerServiceException e) {
                    log.warn("Consumer {} was already closed: {}", consumer, e);
                }
            }
        });
        this.topicListService.inactivate();
        this.service.getPulsarStats().recordConnectionClose();
    }

    @Override
    public void channelWritabilityChanged(ChannelHandlerContext ctx) throws Exception {
        if (log.isDebugEnabled()) {
            log.debug("Channel writability has changed to: {}", ctx.channel().isWritable());
        }
    }

    @Override
    public void exceptionCaught(ChannelHandlerContext ctx, Throwable cause) throws Exception {
        if (state != State.Failed) {
            // No need to report stack trace for known exceptions that happen in disconnections
            log.warn("[{}] Got exception {}", remoteAddress,
                    ClientCnx.isKnownException(cause) ? cause : ExceptionUtils.getStackTrace(cause));
            state = State.Failed;
            if (log.isDebugEnabled()) {
                log.debug("[{}] connect state change to : [{}]", remoteAddress, State.Failed.name());
            }
        } else {
            // At default info level, suppress all subsequent exceptions that are thrown when the connection has already
            // failed
            if (log.isDebugEnabled()) {
                log.debug("[{}] Got exception: {}", remoteAddress, cause);
            }
        }
        ctx.close();
    }

    /**
     * When transitioning from Connecting to Connected, this class validates that the {@link #authRole} and the
     * {@link #originalPrincipal} are a valid combination. Valid combinations fulfill the following rule:
     * <p>
     * The {@link #authRole} is in {@link #proxyRoles}, if, and only if, the {@link #originalPrincipal} is set to a role
     * that is not also in {@link #proxyRoles}.
     */
    private void validateRoleAndOriginalPrincipal() {
        String errorMsg = null;
        if (proxyRoles.contains(authRole)) {
            if (StringUtils.isBlank(originalPrincipal)) {
                errorMsg = "originalPrincipal must be provided when connecting with a proxy role.";
            } else if (proxyRoles.contains(originalPrincipal)) {
                errorMsg = "originalPrincipal cannot be a proxy role.";
            }
        } else if (StringUtils.isNotBlank(originalPrincipal)) {
            errorMsg = "cannot specify originalPrincipal when connecting without valid proxy role.";
        }
        if (errorMsg != null) {
            log.warn("[{}] Illegal combination of role [{}] and originalPrincipal [{}]: {}", remoteAddress, authRole,
                    originalPrincipal, errorMsg);
            closeForAuthenticationError();
        }
    }

    // ////
    // // Incoming commands handling
    // ////

    private CompletableFuture<Boolean> isTopicOperationAllowed(TopicName topicName, TopicOperation operation,
                    AuthenticationDataSource authDataSource, AuthenticationDataSource originalAuthDataSource) {
        if (!service.isAuthorizationEnabled()) {
            return CompletableFuture.completedFuture(true);
        }
        CompletableFuture<Boolean> isProxyAuthorizedFuture;
        if (originalPrincipal != null) {
            isProxyAuthorizedFuture = service.getAuthorizationService().allowTopicOperationAsync(
                    topicName, operation, originalPrincipal,
                    originalAuthDataSource != null ? originalAuthDataSource : authDataSource);
        } else {
            isProxyAuthorizedFuture = CompletableFuture.completedFuture(true);
        }
        CompletableFuture<Boolean> isAuthorizedFuture = service.getAuthorizationService().allowTopicOperationAsync(
            topicName, operation, authRole, authDataSource);
        return isProxyAuthorizedFuture.thenCombine(isAuthorizedFuture, (isProxyAuthorized, isAuthorized) -> {
            if (!isProxyAuthorized) {
                log.warn("OriginalRole {} is not authorized to perform operation {} on topic {}",
                        originalPrincipal, operation, topicName);
            }
            if (!isAuthorized) {
                log.warn("Role {} is not authorized to perform operation {} on topic {}",
                        authRole, operation, topicName);
            }
            return isProxyAuthorized && isAuthorized;
        });
    }

    private CompletableFuture<Boolean> isTopicOperationAllowed(TopicName topicName, String subscriptionName,
                                                               TopicOperation operation) {
        if (service.isAuthorizationEnabled()) {
            AuthenticationDataSource authDataSource =
                    new AuthenticationDataSubscription(authenticationData, subscriptionName);
            AuthenticationDataSource originalAuthDataSource = null;
            if (originalAuthData != null) {
                originalAuthDataSource = new AuthenticationDataSubscription(originalAuthData, subscriptionName);
            }
            return isTopicOperationAllowed(topicName, operation, authDataSource, originalAuthDataSource);
        } else {
            return CompletableFuture.completedFuture(true);
        }
    }

    @Override
    protected void handleLookup(CommandLookupTopic lookup) {
        checkArgument(state == State.Connected);
        final long requestId = lookup.getRequestId();
        final boolean authoritative = lookup.isAuthoritative();

        // use the connection-specific listener name by default.
        final String advertisedListenerName =
                lookup.hasAdvertisedListenerName() && StringUtils.isNotBlank(lookup.getAdvertisedListenerName())
                        ? lookup.getAdvertisedListenerName() : this.listenerName;
        if (log.isDebugEnabled()) {
            log.debug("[{}] Received Lookup from {} for {} requesting listener {}", lookup.getTopic(), remoteAddress,
                    requestId, StringUtils.isNotBlank(advertisedListenerName) ? advertisedListenerName : "(none)");
        }

        TopicName topicName = validateTopicName(lookup.getTopic(), requestId, lookup);
        if (topicName == null) {
            return;
        }

        if (!this.service.getPulsar().isRunning()) {
            if (log.isDebugEnabled()) {
                log.debug("[{}] Failed lookup topic {} due to pulsar service is not ready: {} state", remoteAddress,
                        topicName, this.service.getPulsar().getState().toString());
            }
            writeAndFlush(newLookupErrorResponse(ServerError.ServiceNotReady,
                    "Failed due to pulsar service is not ready", requestId));
            return;
        }

        final Semaphore lookupSemaphore = service.getLookupRequestSemaphore();
        if (lookupSemaphore.tryAcquire()) {
            isTopicOperationAllowed(topicName, TopicOperation.LOOKUP, authenticationData, originalAuthData).thenApply(
                    isAuthorized -> {
                if (isAuthorized) {
                    lookupTopicAsync(getBrokerService().pulsar(), topicName, authoritative,
                            getPrincipal(), getAuthenticationData(),
                            requestId, advertisedListenerName).handle((lookupResponse, ex) -> {
                                if (ex == null) {
                                    writeAndFlush(lookupResponse);
                                } else {
                                    // it should never happen
                                    log.warn("[{}] lookup failed with error {}, {}", remoteAddress, topicName,
                                            ex.getMessage(), ex);
                                    writeAndFlush(newLookupErrorResponse(ServerError.ServiceNotReady,
                                            ex.getMessage(), requestId));
                                }
                                lookupSemaphore.release();
                                return null;
                            });
                } else {
                    final String msg = "Client is not authorized to Lookup";
                    log.warn("[{}] {} with role {} on topic {}", remoteAddress, msg, getPrincipal(), topicName);
                    writeAndFlush(newLookupErrorResponse(ServerError.AuthorizationError, msg, requestId));
                    lookupSemaphore.release();
                }
                return null;
            }).exceptionally(ex -> {
                logAuthException(remoteAddress, "lookup", getPrincipal(), Optional.of(topicName), ex);
                final String msg = "Exception occurred while trying to authorize lookup";
                writeAndFlush(newLookupErrorResponse(ServerError.AuthorizationError, msg, requestId));
                lookupSemaphore.release();
                return null;
            });
        } else {
            if (log.isDebugEnabled()) {
                log.debug("[{}] Failed lookup due to too many lookup-requests {}", remoteAddress, topicName);
            }
            writeAndFlush(newLookupErrorResponse(ServerError.TooManyRequests,
                    "Failed due to too many pending lookup requests", requestId));
        }
    }

    private void writeAndFlush(ByteBuf cmd) {
        NettyChannelUtil.writeAndFlushWithVoidPromise(ctx, cmd);
    }

    @Override
    protected void handlePartitionMetadataRequest(CommandPartitionedTopicMetadata partitionMetadata) {
        checkArgument(state == State.Connected);
        final long requestId = partitionMetadata.getRequestId();
        if (log.isDebugEnabled()) {
            log.debug("[{}] Received PartitionMetadataLookup from {} for {}", partitionMetadata.getTopic(),
                    remoteAddress, requestId);
        }

        TopicName topicName = validateTopicName(partitionMetadata.getTopic(), requestId, partitionMetadata);
        if (topicName == null) {
            return;
        }

        if (!this.service.getPulsar().isRunning()) {
            if (log.isDebugEnabled()) {
                log.debug("[{}] Failed PartitionMetadataLookup from {} for {} "
                                + "due to pulsar service is not ready: {} state",
                        partitionMetadata.getTopic(), remoteAddress, requestId,
                        this.service.getPulsar().getState().toString());
            }
            writeAndFlush(Commands.newPartitionMetadataResponse(ServerError.ServiceNotReady,
                    "Failed due to pulsar service is not ready", requestId));
            return;
        }

        final Semaphore lookupSemaphore = service.getLookupRequestSemaphore();
        if (lookupSemaphore.tryAcquire()) {
            isTopicOperationAllowed(topicName, TopicOperation.LOOKUP, authenticationData, originalAuthData).thenApply(
                    isAuthorized -> {
                if (isAuthorized) {
                    unsafeGetPartitionedTopicMetadataAsync(getBrokerService().pulsar(), topicName)
                        .handle((metadata, ex) -> {
                                if (ex == null) {
                                    int partitions = metadata.partitions;
                                    commandSender.sendPartitionMetadataResponse(partitions, requestId);
                                } else {
                                    if (ex instanceof PulsarClientException) {
                                        log.warn("Failed to authorize {} at [{}] on topic {} : {}", getRole(),
                                                remoteAddress, topicName, ex.getMessage());
                                        commandSender.sendPartitionMetadataResponse(ServerError.AuthorizationError,
                                                ex.getMessage(), requestId);
                                    } else {
                                        log.warn("Failed to get Partitioned Metadata [{}] {}: {}", remoteAddress,
                                                topicName, ex.getMessage(), ex);
                                        ServerError error = ServerError.ServiceNotReady;
                                        if (ex instanceof RestException restException){
                                            int responseCode = restException.getResponse().getStatus();
                                            if (responseCode == NOT_FOUND.getStatusCode()){
                                                error = ServerError.TopicNotFound;
                                            } else if (responseCode < INTERNAL_SERVER_ERROR.getStatusCode()){
                                                error = ServerError.MetadataError;
                                            }
                                        }
                                        commandSender.sendPartitionMetadataResponse(error, ex.getMessage(), requestId);
                                    }
                                }
                                lookupSemaphore.release();
                                return null;
                            });
                } else {
                    final String msg = "Client is not authorized to Get Partition Metadata";
                    log.warn("[{}] {} with role {} on topic {}", remoteAddress, msg, getPrincipal(), topicName);
                    writeAndFlush(
                            Commands.newPartitionMetadataResponse(ServerError.AuthorizationError, msg, requestId));
                    lookupSemaphore.release();
                }
                return null;
            }).exceptionally(ex -> {
                logAuthException(remoteAddress, "partition-metadata", getPrincipal(), Optional.of(topicName), ex);
                final String msg = "Exception occurred while trying to authorize get Partition Metadata";
                writeAndFlush(Commands.newPartitionMetadataResponse(ServerError.AuthorizationError, msg,
                        requestId));
                lookupSemaphore.release();
                return null;
            });
        } else {
            if (log.isDebugEnabled()) {
                log.debug("[{}] Failed Partition-Metadata lookup due to too many lookup-requests {}", remoteAddress,
                        topicName);
            }
            commandSender.sendPartitionMetadataResponse(ServerError.TooManyRequests,
                    "Failed due to too many pending lookup requests", requestId);
        }
    }

    @Override
    protected void handleConsumerStats(CommandConsumerStats commandConsumerStats) {
        checkArgument(state == State.Connected);
        if (log.isDebugEnabled()) {
            log.debug("Received CommandConsumerStats call from {}", remoteAddress);
        }

        final long requestId = commandConsumerStats.getRequestId();
        final long consumerId = commandConsumerStats.getConsumerId();
        CompletableFuture<Consumer> consumerFuture = consumers.get(consumerId);
        Consumer consumer = consumerFuture.getNow(null);
        ByteBuf msg = null;

        if (consumer == null) {
            log.error(
                    "Failed to get consumer-stats response - Consumer not found for"
                            + " CommandConsumerStats[remoteAddress = {}, requestId = {}, consumerId = {}]",
                    remoteAddress, requestId, consumerId);
            msg = Commands.newConsumerStatsResponse(ServerError.ConsumerNotFound,
                    "Consumer " + consumerId + " not found", requestId);
        } else {
            if (log.isDebugEnabled()) {
                log.debug("CommandConsumerStats[requestId = {}, consumer = {}]", requestId, consumer);
            }
            msg = createConsumerStatsResponse(consumer, requestId);
        }

        writeAndFlush(msg);
    }

    ByteBuf createConsumerStatsResponse(Consumer consumer, long requestId) {
        ConsumerStatsImpl consumerStats = consumer.getStats();
        Subscription subscription = consumer.getSubscription();

        BaseCommand cmd = Commands.newConsumerStatsResponseCommand(ServerError.UnknownError, null, requestId);
        cmd.getConsumerStatsResponse()
                .clearErrorCode()
                .setRequestId(requestId)
                .setMsgRateOut(consumerStats.msgRateOut)
                .setMsgThroughputOut(consumerStats.msgThroughputOut)
                .setMsgRateRedeliver(consumerStats.msgRateRedeliver)
                .setConsumerName(consumerStats.consumerName)
                .setAvailablePermits(consumerStats.availablePermits)
                .setUnackedMessages(consumerStats.unackedMessages)
                .setBlockedConsumerOnUnackedMsgs(consumerStats.blockedConsumerOnUnackedMsgs)
                .setAddress(consumerStats.getAddress())
                .setConnectedSince(consumerStats.getConnectedSince())
                .setMsgBacklog(subscription.getNumberOfEntriesInBacklog(false))
                .setMsgRateExpired(subscription.getExpiredMessageRate())
                .setMessageAckRate(consumerStats.messageAckRate)
                .setType(subscription.getTypeString());

        return Commands.serializeWithSize(cmd);
    }

    // complete the connect and sent newConnected command
    private void completeConnect(int clientProtoVersion, String clientVersion) {
        writeAndFlush(Commands.newConnected(clientProtoVersion, maxMessageSize, enableSubscriptionPatternEvaluation));
        state = State.Connected;
        service.getPulsarStats().recordConnectionCreateSuccess();
        if (log.isDebugEnabled()) {
            log.debug("[{}] connect state change to : [{}]", remoteAddress, State.Connected.name());
        }
        setRemoteEndpointProtocolVersion(clientProtoVersion);
        if (isNotBlank(clientVersion) && !clientVersion.contains(" ") /* ignore default version: pulsar client */) {
            this.clientVersion = clientVersion.intern();
        }
        if (brokerInterceptor != null) {
            brokerInterceptor.onConnectionCreated(this);
        }
    }

    // According to auth result, send Connected, AuthChallenge, or Error command.
    private void doAuthentication(AuthData clientData,
                                  boolean useOriginalAuthState,
                                  int clientProtocolVersion,
                                  final String clientVersion) {
        // The original auth state can only be set on subsequent auth attempts (and only
        // in presence of a proxy and if the proxy is forwarding the credentials).
        // In this case, the re-validation needs to be done against the original client
        // credentials.
        AuthenticationState authState = useOriginalAuthState ? originalAuthState : this.authState;
        String authRole = useOriginalAuthState ? originalPrincipal : this.authRole;
        if (log.isDebugEnabled()) {
            log.debug("Authenticate using original auth state : {}, role = {}", useOriginalAuthState, authRole);
        }
        authState
                .authenticateAsync(clientData)
                .whenCompleteAsync((authChallenge, throwable) -> {
                    if (throwable == null) {
                        authChallengeSuccessCallback(authChallenge, useOriginalAuthState, authRole,
                                clientProtocolVersion, clientVersion);
                    } else {
                        authenticationFailed(throwable);
                    }
                }, ctx.executor());
    }

    public void authChallengeSuccessCallback(AuthData authChallenge,
                                             boolean useOriginalAuthState,
                                             String authRole,
                                             int clientProtocolVersion,
                                             String clientVersion) {
        try {
            if (authChallenge == null) {
                // Authentication has completed. It was either:
                // 1. the 1st time the authentication process was done, in which case we'll send
                //    a `CommandConnected` response
                // 2. an authentication refresh, in which case we need to refresh authenticationData
                AuthenticationState authState = useOriginalAuthState ? originalAuthState : this.authState;
                String newAuthRole = authState.getAuthRole();

                // Refresh the auth data.
                this.authenticationData = authState.getAuthDataSource();
                if (log.isDebugEnabled()) {
                    log.debug("[{}] Auth data refreshed for role={}", remoteAddress, this.authRole);
                }

                if (!useOriginalAuthState) {
                    this.authRole = newAuthRole;
                }

                if (log.isDebugEnabled()) {
                    log.debug("[{}] Client successfully authenticated with {} role {} and originalPrincipal {}",
                            remoteAddress, authMethod, this.authRole, originalPrincipal);
                }

                if (state != State.Connected) {
                    // First time authentication is done
                    if (originalAuthState != null) {
                        // We only set originalAuthState when we are going to use it.
                        authenticateOriginalData(clientProtocolVersion, clientVersion);
                    } else {
                        completeConnect(clientProtocolVersion, clientVersion);
                    }
                } else {
                    // If the connection was already ready, it means we're doing a refresh
                    if (!StringUtils.isEmpty(authRole)) {
                        if (!authRole.equals(newAuthRole)) {
                            log.warn("[{}] Principal cannot change during an authentication refresh expected={} got={}",
                                    remoteAddress, authRole, newAuthRole);
                            ctx.close();
                        } else {
                            log.info("[{}] Refreshed authentication credentials for role {}", remoteAddress, authRole);
                        }
                    }
                }
            } else {
                // auth not complete, continue auth with client side.
                ctx.writeAndFlush(Commands.newAuthChallenge(authMethod, authChallenge, clientProtocolVersion));
                if (log.isDebugEnabled()) {
                    log.debug("[{}] Authentication in progress client by method {}.", remoteAddress, authMethod);
                }
            }
        } catch (Exception e) {
            authenticationFailed(e);
        }
    }

    private void authenticateOriginalData(int clientProtoVersion, String clientVersion) {
        originalAuthState
                .authenticateAsync(originalAuthDataCopy)
                .whenCompleteAsync((authChallenge, throwable) -> {
                    if (throwable != null) {
                        authenticationFailed(throwable);
                    } else if (authChallenge != null) {
                        // The protocol does not yet handle an auth challenge here.
                        // See https://github.com/apache/pulsar/issues/19291.
                        authenticationFailed(new AuthenticationException("Failed to authenticate original auth data "
                                + "due to unsupported authChallenge."));
                    } else {
                        try {
                            // No need to retain these bytes anymore
                            originalAuthDataCopy = null;
                            originalAuthData = originalAuthState.getAuthDataSource();
                            originalPrincipal = originalAuthState.getAuthRole();
                            if (log.isDebugEnabled()) {
                                log.debug("[{}] Authenticated original role (forwarded from proxy): {}",
                                        remoteAddress, originalPrincipal);
                            }
                            completeConnect(clientProtoVersion, clientVersion);
                        } catch (Exception e) {
                            authenticationFailed(e);
                        }
                    }
                }, ctx.executor());
    }

    // Handle authentication and authentication refresh failures. Must be called from event loop.
    private void authenticationFailed(Throwable t) {
        String operation;
        if (state == State.Connecting) {
            service.getPulsarStats().recordConnectionCreateFail();
            operation = "connect";
        } else {
            operation = "authentication-refresh";
        }
        state = State.Failed;
        logAuthException(remoteAddress, operation, getPrincipal(), Optional.empty(), t);
        final ByteBuf msg = Commands.newError(-1, ServerError.AuthenticationError, "Failed to authenticate");
        NettyChannelUtil.writeAndFlushWithClosePromise(ctx, msg);
    }

    public void refreshAuthenticationCredentials() {
        AuthenticationState authState = this.originalAuthState != null ? originalAuthState : this.authState;

        if (authState == null) {
            // Authentication is disabled or there's no local state to refresh
            return;
        } else if (getState() != State.Connected || !isActive) {
            // Connection is either still being established or already closed.
            return;
        } else if (!authState.isExpired()) {
            // Credentials are still valid. Nothing to do at this point
            return;
        } else if (originalPrincipal != null && originalAuthState == null) {
            log.info(
                    "[{}] Cannot revalidate user credential when using proxy and"
                            + " not forwarding the credentials. Closing connection",
                    remoteAddress);
            return;
        }

        ctx.executor().execute(SafeRun.safeRun(() -> {
            log.info("[{}] Refreshing authentication credentials for originalPrincipal {} and authRole {}",
                    remoteAddress, originalPrincipal, this.authRole);

            if (!supportsAuthenticationRefresh()) {
                log.warn("[{}] Closing connection because client doesn't support auth credentials refresh",
                        remoteAddress);
                ctx.close();
                return;
            }

            if (pendingAuthChallengeResponse) {
                log.warn("[{}] Closing connection after timeout on refreshing auth credentials",
                        remoteAddress);
                ctx.close();
                return;
            }

            try {
                AuthData brokerData = authState.refreshAuthentication();

                writeAndFlush(Commands.newAuthChallenge(authMethod, brokerData,
                        getRemoteEndpointProtocolVersion()));
                if (log.isDebugEnabled()) {
                    log.debug("[{}] Sent auth challenge to client to refresh credentials with method: {}.",
                        remoteAddress, authMethod);
                }

                pendingAuthChallengeResponse = true;

            } catch (AuthenticationException e) {
                log.warn("[{}] Failed to refresh authentication: {}", remoteAddress, e);
                ctx.close();
            }
        }));
    }

    private static final byte[] emptyArray = new byte[0];

    @Override
    protected void handleConnect(CommandConnect connect) {
        checkArgument(state == State.Start);

        if (log.isDebugEnabled()) {
            log.debug("Received CONNECT from {}, auth enabled: {}:"
                    + " has original principal = {}, original principal = {}",
                remoteAddress,
                service.isAuthenticationEnabled(),
                connect.hasOriginalPrincipal(),
                connect.hasOriginalPrincipal() ? connect.getOriginalPrincipal() : null);
        }

        if (!this.service.getPulsar().isRunning()) {
            if (log.isDebugEnabled()) {
                log.debug("Failed CONNECT from {} due to pulsar service is not ready: {} state", remoteAddress,
                        this.service.getPulsar().getState().toString());
            }
            writeAndFlush(
                    Commands.newError(
                            -1,
                            ServerError.ServiceNotReady,
                            "Failed due to pulsar service is not ready")
            );
            close();
            return;
        }

        String clientVersion = connect.getClientVersion();
        int clientProtocolVersion = connect.getProtocolVersion();
        features = new FeatureFlags();
        if (connect.hasFeatureFlags()) {
            features.copyFrom(connect.getFeatureFlags());
        }

        if (!service.isAuthenticationEnabled()) {
            completeConnect(clientProtocolVersion, clientVersion);
            return;
        }

        // Go to Connecting state now because auth can be async.
        state = State.Connecting;

        try {
            byte[] authData = connect.hasAuthData() ? connect.getAuthData() : emptyArray;
            AuthData clientData = AuthData.of(authData);

            // init authentication
            if (connect.hasAuthMethodName()) {
                authMethod = connect.getAuthMethodName();
            } else if (connect.hasAuthMethod()) {
                // Legacy client is passing enum
                authMethod = connect.getAuthMethod().name().substring(10).toLowerCase();
            } else {
                authMethod = "none";
            }

            authenticationProvider = getBrokerService()
                .getAuthenticationService()
                .getAuthenticationProvider(authMethod);

            // Not find provider named authMethod. Most used for tests.
            // In AuthenticationDisabled, it will set authMethod "none".
            if (authenticationProvider == null) {
                authRole = getBrokerService().getAuthenticationService().getAnonymousUserRole()
                    .orElseThrow(() ->
                        new AuthenticationException("No anonymous role, and no authentication provider configured"));
                completeConnect(clientProtocolVersion, clientVersion);
                return;
            }
            // init authState and other var
            ChannelHandler sslHandler = ctx.channel().pipeline().get(PulsarChannelInitializer.TLS_HANDLER);
            SSLSession sslSession = null;
            if (sslHandler != null) {
                sslSession = ((SslHandler) sslHandler).engine().getSession();
            }

            authState = authenticationProvider.newAuthState(clientData, remoteAddress, sslSession);

            if (log.isDebugEnabled()) {
                String role = "";
                if (authState != null && authState.isComplete()) {
                    role = authState.getAuthRole();
                } else {
                    role = "authentication incomplete or null";
                }
                log.debug("[{}] Authenticate role : {}", remoteAddress, role);
            }

            if (connect.hasOriginalPrincipal() && service.getPulsar().getConfig().isAuthenticateOriginalAuthData()) {
                // Flow:
                // 1. Initialize original authentication.
                // 2. Authenticate the proxy's authentication data.
                // 3. Authenticate the original authentication data.
                String originalAuthMethod;
                if (connect.hasOriginalAuthMethod()) {
                    originalAuthMethod = connect.getOriginalAuthMethod();
                } else {
                    originalAuthMethod = "none";
                }

                AuthenticationProvider originalAuthenticationProvider = getBrokerService()
                        .getAuthenticationService()
                        .getAuthenticationProvider(originalAuthMethod);

                if (originalAuthenticationProvider == null) {
                    throw new AuthenticationException(
                            String.format("Can't find AuthenticationProvider for original role"
                                    + " using auth method [%s] is not available", originalAuthMethod));
                }

                originalAuthDataCopy = AuthData.of(connect.getOriginalAuthData().getBytes());
                originalAuthState = originalAuthenticationProvider.newAuthState(
                        originalAuthDataCopy,
                        remoteAddress,
                        sslSession);
            } else if (connect.hasOriginalPrincipal()) {
                originalPrincipal = connect.getOriginalPrincipal();

                if (log.isDebugEnabled()) {
                    log.debug("[{}] Setting original role (forwarded from proxy): {}",
                        remoteAddress, originalPrincipal);
                }
            }
<<<<<<< HEAD
            if (service.isAuthorizationEnabled()) {
                validateRoleAndOriginalPrincipal();
            }
        } catch (Exception e) {
            logAuthException(remoteAddress, "connect", getPrincipal(), Optional.empty(), e);
            closeForAuthenticationError();
=======

            doAuthentication(clientData, false, clientProtocolVersion, clientVersion);
        } catch (Exception e) {
            authenticationFailed(e);
>>>>>>> 0f72a822
        }
    }

    private void closeForAuthenticationError() {
        state = State.Failed;
        service.getPulsarStats().recordConnectionCreateFail();
        String msg = "Unable to authenticate";
        writeAndFlush(Commands.newError(-1, ServerError.AuthenticationError, msg));
        close();
    }

    @Override
    protected void handleAuthResponse(CommandAuthResponse authResponse) {
        checkArgument(authResponse.hasResponse());
        checkArgument(authResponse.getResponse().hasAuthData() && authResponse.getResponse().hasAuthMethodName());

        pendingAuthChallengeResponse = false;

        if (log.isDebugEnabled()) {
            log.debug("Received AuthResponse from {}, auth method: {}",
                remoteAddress, authResponse.getResponse().getAuthMethodName());
        }

        try {
            AuthData clientData = AuthData.of(authResponse.getResponse().getAuthData());
            doAuthentication(clientData, originalAuthState != null, authResponse.getProtocolVersion(),
                    authResponse.hasClientVersion() ? authResponse.getClientVersion() : EMPTY);
        } catch (Exception e) {
            authenticationFailed(e);
        }
    }

    @Override
    protected void handleSubscribe(final CommandSubscribe subscribe) {
        checkArgument(state == State.Connected);
        final long requestId = subscribe.getRequestId();
        final long consumerId = subscribe.getConsumerId();
        TopicName topicName = validateTopicName(subscribe.getTopic(), requestId, subscribe);
        if (topicName == null) {
            return;
        }

        if (log.isDebugEnabled()) {
            log.debug("[{}] Handle subscribe command: auth role = {}, original auth role = {}",
                remoteAddress, authRole, originalPrincipal);
        }

        final String subscriptionName = subscribe.getSubscription();
        final SubType subType = subscribe.getSubType();
        final String consumerName = subscribe.hasConsumerName() ? subscribe.getConsumerName() : "";
        final boolean isDurable = subscribe.isDurable();
        final MessageIdImpl startMessageId = subscribe.hasStartMessageId() ? new BatchMessageIdImpl(
                subscribe.getStartMessageId().getLedgerId(), subscribe.getStartMessageId().getEntryId(),
                subscribe.getStartMessageId().getPartition(), subscribe.getStartMessageId().getBatchIndex())
                : null;
        final int priorityLevel = subscribe.hasPriorityLevel() ? subscribe.getPriorityLevel() : 0;
        final boolean readCompacted = subscribe.hasReadCompacted() && subscribe.isReadCompacted();
        final Map<String, String> metadata = CommandUtils.metadataFromCommand(subscribe);
        final InitialPosition initialPosition = subscribe.getInitialPosition();
        final long startMessageRollbackDurationSec = subscribe.hasStartMessageRollbackDurationSec()
                ? subscribe.getStartMessageRollbackDurationSec()
                : -1;
        final SchemaData schema = subscribe.hasSchema() ? getSchema(subscribe.getSchema()) : null;
        final boolean isReplicated = subscribe.hasReplicateSubscriptionState()
                && subscribe.isReplicateSubscriptionState();
        final boolean forceTopicCreation = subscribe.isForceTopicCreation();
        final KeySharedMeta keySharedMeta = subscribe.hasKeySharedMeta()
              ? new KeySharedMeta().copyFrom(subscribe.getKeySharedMeta())
              : emptyKeySharedMeta;
        final long consumerEpoch = subscribe.hasConsumerEpoch() ? subscribe.getConsumerEpoch() : DEFAULT_CONSUMER_EPOCH;
        final Optional<Map<String, String>> subscriptionProperties = SubscriptionOption.getPropertiesMap(
                subscribe.getSubscriptionPropertiesList());

        if (log.isDebugEnabled()) {
            log.debug("Topic name = {}, subscription name = {}, schema is {}", topicName, subscriptionName,
                    schema == null ? "absent" : "present");
        }

        CompletableFuture<Boolean> isAuthorizedFuture = isTopicOperationAllowed(
                topicName,
                subscriptionName,
                TopicOperation.CONSUME
        );

        // Make sure the consumer future is put into the consumers map first to avoid the same consumer
        // epoch using different consumer futures, and only remove the consumer future from the map
        // if subscribe failed .
        CompletableFuture<Consumer> consumerFuture = new CompletableFuture<>();
        CompletableFuture<Consumer> existingConsumerFuture =
                consumers.putIfAbsent(consumerId, consumerFuture);
        isAuthorizedFuture.thenApply(isAuthorized -> {
            if (isAuthorized) {
                if (log.isDebugEnabled()) {
                    log.debug("[{}] Client is authorized to subscribe with role {}",
                            remoteAddress, getPrincipal());
                }

                log.info("[{}] Subscribing on topic {} / {}", remoteAddress, topicName, subscriptionName);
                try {
                    Metadata.validateMetadata(metadata,
                            service.getPulsar().getConfiguration().getMaxConsumerMetadataSize());
                } catch (IllegalArgumentException iae) {
                    final String msg = iae.getMessage();
                    consumers.remove(consumerId, consumerFuture);
                    commandSender.sendErrorResponse(requestId, ServerError.MetadataError, msg);
                    return null;
                }

                if (existingConsumerFuture != null) {
                    if (!existingConsumerFuture.isDone()){
                        // There was an early request to create a consumer with same consumerId. This can happen
                        // when
                        // client timeout is lower the broker timeouts. We need to wait until the previous
                        // consumer
                        // creation request either complete or fails.
                        log.warn("[{}][{}][{}] Consumer with id is already present on the connection,"
                                + " consumerId={}", remoteAddress, topicName, subscriptionName, consumerId);
                        commandSender.sendErrorResponse(requestId, ServerError.ServiceNotReady,
                                "Consumer is already present on the connection");
                    } else if (existingConsumerFuture.isCompletedExceptionally()){
                        ServerError error = getErrorCodeWithErrorLog(existingConsumerFuture, true,
                                String.format("Consumer subscribe failure. remoteAddress: %s, subscription: %s",
                                        remoteAddress, subscriptionName));
                        consumers.remove(consumerId, existingConsumerFuture);
                        commandSender.sendErrorResponse(requestId, error,
                                "Consumer that failed is already present on the connection");
                    } else {
                        Consumer consumer = existingConsumerFuture.getNow(null);
                        log.info("[{}] Consumer with the same id is already created:"
                                        + " consumerId={}, consumer={}",
                                remoteAddress, consumerId, consumer);
                        commandSender.sendSuccessResponse(requestId);
                    }
                    return null;
                }

                service.isAllowAutoTopicCreationAsync(topicName.toString())
                        .thenApply(isAllowed -> forceTopicCreation && isAllowed)
                        .thenCompose(createTopicIfDoesNotExist ->
                                service.getTopic(topicName.toString(), createTopicIfDoesNotExist))
                        .thenCompose(optTopic -> {
                            if (!optTopic.isPresent()) {
                                return FutureUtil
                                        .failedFuture(new TopicNotFoundException(
                                                "Topic " + topicName + " does not exist"));
                            }

                            Topic topic = optTopic.get();

                            boolean rejectSubscriptionIfDoesNotExist = isDurable
                                && !service.isAllowAutoSubscriptionCreation(topicName.toString())
                                && !topic.getSubscriptions().containsKey(subscriptionName)
                                && topic.isPersistent();

                            if (rejectSubscriptionIfDoesNotExist) {
                                return FutureUtil
                                        .failedFuture(
                                                new SubscriptionNotFoundException(
                                                        "Subscription does not exist"));
                            }

                            SubscriptionOption option = SubscriptionOption.builder().cnx(ServerCnx.this)
                                    .subscriptionName(subscriptionName)
                                    .consumerId(consumerId).subType(subType).priorityLevel(priorityLevel)
                                    .consumerName(consumerName).isDurable(isDurable)
                                    .startMessageId(startMessageId).metadata(metadata).readCompacted(readCompacted)
                                    .initialPosition(initialPosition)
                                    .startMessageRollbackDurationSec(startMessageRollbackDurationSec)
                                    .replicatedSubscriptionStateArg(isReplicated).keySharedMeta(keySharedMeta)
                                    .subscriptionProperties(subscriptionProperties)
                                    .consumerEpoch(consumerEpoch)
                                    .build();
                            if (schema != null) {
                                return topic.addSchemaIfIdleOrCheckCompatible(schema)
                                        .thenCompose(v -> topic.subscribe(option));
                            } else {
                                return topic.subscribe(option);
                            }
                        })
                        .thenAccept(consumer -> {
                            if (consumerFuture.complete(consumer)) {
                                log.info("[{}] Created subscription on topic {} / {}",
                                        remoteAddress, topicName, subscriptionName);
                                commandSender.sendSuccessResponse(requestId);
                                if (brokerInterceptor != null) {
                                    brokerInterceptor.consumerCreated(this, consumer, metadata);
                                }
                            } else {
                                // The consumer future was completed before by a close command
                                try {
                                    consumer.close();
                                    log.info("[{}] Cleared consumer created after timeout on client side {}",
                                            remoteAddress, consumer);
                                } catch (BrokerServiceException e) {
                                    log.warn(
                                            "[{}] Error closing consumer created"
                                                    + " after timeout on client side {}: {}",
                                            remoteAddress, consumer, e.getMessage());
                                }
                                consumers.remove(consumerId, consumerFuture);
                            }

                        })
                        .exceptionally(exception -> {
                            if (exception.getCause() instanceof ConsumerBusyException) {
                                if (log.isDebugEnabled()) {
                                    log.debug(
                                            "[{}][{}][{}] Failed to create consumer because exclusive consumer"
                                                    + " is already connected: {}",
                                            remoteAddress, topicName, subscriptionName,
                                            exception.getCause().getMessage());
                                }
                            } else if (exception.getCause() instanceof BrokerServiceException) {
                                log.warn("[{}][{}][{}] Failed to create consumer: consumerId={}, {}",
                                         remoteAddress, topicName, subscriptionName,
                                         consumerId,  exception.getCause().getMessage());
                            } else {
                                log.warn("[{}][{}][{}] Failed to create consumer: consumerId={}, {}",
                                         remoteAddress, topicName, subscriptionName,
                                         consumerId, exception.getCause().getMessage(), exception);
                            }

                            // If client timed out, the future would have been completed by subsequent close.
                            // Send error
                            // back to client, only if not completed already.
                            if (consumerFuture.completeExceptionally(exception)) {
                                commandSender.sendErrorResponse(requestId,
                                        BrokerServiceException.getClientErrorCode(exception),
                                        exception.getCause().getMessage());
                            }
                            consumers.remove(consumerId, consumerFuture);

                            return null;

                        });
            } else {
                String msg = "Client is not authorized to subscribe";
                log.warn("[{}] {} with role {}", remoteAddress, msg, getPrincipal());
                consumers.remove(consumerId, consumerFuture);
                writeAndFlush(Commands.newError(requestId, ServerError.AuthorizationError, msg));
            }
            return null;
        }).exceptionally(ex -> {
            logAuthException(remoteAddress, "subscribe", getPrincipal(), Optional.of(topicName), ex);
            consumers.remove(consumerId, consumerFuture);
            commandSender.sendErrorResponse(requestId, ServerError.AuthorizationError, ex.getMessage());
            return null;
        });
    }

    private SchemaData getSchema(Schema protocolSchema) {
        return SchemaData.builder()
            .data(protocolSchema.getSchemaData())
            .isDeleted(false)
            .timestamp(System.currentTimeMillis())
            .user(Strings.nullToEmpty(originalPrincipal))
            .type(Commands.getSchemaType(protocolSchema.getType()))
            .props(protocolSchema.getPropertiesList().stream().collect(
                Collectors.toMap(
                    KeyValue::getKey,
                    KeyValue::getValue
                )
            )).build();
    }

    @Override
    protected void handleProducer(final CommandProducer cmdProducer) {
        checkArgument(state == State.Connected);
        final long producerId = cmdProducer.getProducerId();
        final long requestId = cmdProducer.getRequestId();
        // Use producer name provided by client if present
        final String producerName = cmdProducer.hasProducerName() ? cmdProducer.getProducerName()
                : service.generateUniqueProducerName();
        final long epoch = cmdProducer.getEpoch();
        final boolean userProvidedProducerName = cmdProducer.isUserProvidedProducerName();
        final boolean isEncrypted = cmdProducer.isEncrypted();
        final Map<String, String> metadata = CommandUtils.metadataFromCommand(cmdProducer);
        final SchemaData schema = cmdProducer.hasSchema() ? getSchema(cmdProducer.getSchema()) : null;

        final ProducerAccessMode producerAccessMode = cmdProducer.getProducerAccessMode();
        final Optional<Long> topicEpoch = cmdProducer.hasTopicEpoch()
                ? Optional.of(cmdProducer.getTopicEpoch()) : Optional.empty();
        final boolean isTxnEnabled = cmdProducer.isTxnEnabled();
        final String initialSubscriptionName =
                cmdProducer.hasInitialSubscriptionName() ? cmdProducer.getInitialSubscriptionName() : null;
        final boolean supportsPartialProducer = supportsPartialProducer();

        TopicName topicName = validateTopicName(cmdProducer.getTopic(), requestId, cmdProducer);
        if (topicName == null) {
            return;
        }

        CompletableFuture<Boolean> isAuthorizedFuture = isTopicOperationAllowed(
                topicName, TopicOperation.PRODUCE, authenticationData, originalAuthData
        );

        if (!Strings.isNullOrEmpty(initialSubscriptionName)) {
            isAuthorizedFuture =
                    isAuthorizedFuture.thenCombine(
                            isTopicOperationAllowed(topicName, initialSubscriptionName, TopicOperation.SUBSCRIBE),
                            (canProduce, canSubscribe) -> canProduce && canSubscribe);
        }

        isAuthorizedFuture.thenApply(isAuthorized -> {
            if (!isAuthorized) {
                String msg = "Client is not authorized to Produce";
                log.warn("[{}] {} with role {}", remoteAddress, msg, getPrincipal());
                writeAndFlush(Commands.newError(requestId, ServerError.AuthorizationError, msg));
                return null;
            }

            if (log.isDebugEnabled()) {
                log.debug("[{}] Client is authorized to Produce with role {}", remoteAddress, getPrincipal());
            }
            CompletableFuture<Producer> producerFuture = new CompletableFuture<>();
            CompletableFuture<Producer> existingProducerFuture = producers.putIfAbsent(producerId, producerFuture);

            if (existingProducerFuture != null) {
                if (existingProducerFuture.isDone() && !existingProducerFuture.isCompletedExceptionally()) {
                    Producer producer = existingProducerFuture.getNow(null);
                    log.info("[{}] Producer with the same id is already created:"
                            + " producerId={}, producer={}", remoteAddress, producerId, producer);
                    commandSender.sendProducerSuccessResponse(requestId, producer.getProducerName(),
                            producer.getSchemaVersion());
                    return null;
                } else {
                    // There was an early request to create a producer with same producerId.
                    // This can happen when client timeout is lower than the broker timeouts.
                    // We need to wait until the previous producer creation request
                    // either complete or fails.
                    ServerError error = null;
                    if (!existingProducerFuture.isDone()) {
                        error = ServerError.ServiceNotReady;
                    } else {
                        error = getErrorCode(existingProducerFuture);
                        // remove producer with producerId as it's already completed with exception
                        producers.remove(producerId, existingProducerFuture);
                    }
                    log.warn("[{}][{}] Producer with id is already present on the connection, producerId={}",
                            remoteAddress, topicName, producerId);
                    commandSender.sendErrorResponse(requestId, error, "Producer is already present on the connection");
                    return null;
                }
            }

            if (log.isDebugEnabled()) {
                log.debug("[{}][{}] Creating producer. producerId={}, schema is {}", remoteAddress, topicName,
                        producerId, schema == null ? "absent" : "present");
            }

            service.getOrCreateTopic(topicName.toString()).thenCompose((Topic topic) -> {
                // Before creating producer, check if backlog quota exceeded
                // on topic for size based limit and time based limit
                CompletableFuture<Void> backlogQuotaCheckFuture = CompletableFuture.allOf(
                        topic.checkBacklogQuotaExceeded(producerName, BacklogQuotaType.destination_storage),
                        topic.checkBacklogQuotaExceeded(producerName, BacklogQuotaType.message_age));

                backlogQuotaCheckFuture.thenRun(() -> {
                    // Check whether the producer will publish encrypted messages or not
                    if ((topic.isEncryptionRequired() || encryptionRequireOnProducer)
                            && !isEncrypted
                            && !SystemTopicNames.isSystemTopic(topicName)) {
                        String msg = String.format("Encryption is required in %s", topicName);
                        log.warn("[{}] {}", remoteAddress, msg);
                        if (producerFuture.completeExceptionally(new ServerMetadataException(msg))) {
                            commandSender.sendErrorResponse(requestId, ServerError.MetadataError, msg);
                        }
                        producers.remove(producerId, producerFuture);
                        return;
                    }

                    disableTcpNoDelayIfNeeded(topicName.toString(), producerName);

                    CompletableFuture<SchemaVersion> schemaVersionFuture = tryAddSchema(topic, schema);

                    schemaVersionFuture.exceptionally(exception -> {
                        if (producerFuture.completeExceptionally(exception)) {
                            String message = exception.getMessage();
                            if (exception.getCause() != null) {
                                message += (" caused by " + exception.getCause());
                            }
                            commandSender.sendErrorResponse(requestId,
                                    BrokerServiceException.getClientErrorCode(exception),
                                    message);
                        }
                        log.error("Try add schema failed, remote address {}, topic {}, producerId {}", remoteAddress,
                                topicName, producerId, exception);
                        producers.remove(producerId, producerFuture);
                        return null;
                    });

                    schemaVersionFuture.thenAccept(schemaVersion -> {
                        topic.checkIfTransactionBufferRecoverCompletely(isTxnEnabled).thenAccept(future -> {
                            CompletableFuture<Subscription> createInitSubFuture;
                            if (!Strings.isNullOrEmpty(initialSubscriptionName)
                                    && topic.isPersistent()
                                    && !topic.getSubscriptions().containsKey(initialSubscriptionName)) {
                                if (!this.getBrokerService().isAllowAutoSubscriptionCreation(topicName)) {
                                    String msg =
                                            "Could not create the initial subscription due to the auto subscription "
                                                    + "creation is not allowed.";
                                    if (producerFuture.completeExceptionally(
                                            new BrokerServiceException.NotAllowedException(msg))) {
                                        log.warn("[{}] {} initialSubscriptionName: {}, topic: {}",
                                                remoteAddress, msg, initialSubscriptionName, topicName);
                                        commandSender.sendErrorResponse(requestId,
                                                ServerError.NotAllowedError, msg);
                                    }
                                    producers.remove(producerId, producerFuture);
                                    return;
                                }
                                createInitSubFuture =
                                        topic.createSubscription(initialSubscriptionName, InitialPosition.Earliest,
                                                false, null);
                            } else {
                                createInitSubFuture = CompletableFuture.completedFuture(null);
                            }

                            createInitSubFuture.whenComplete((sub, ex) -> {
                                if (ex != null) {
                                    String msg =
                                            "Failed to create the initial subscription: " + ex.getCause().getMessage();
                                    log.warn("[{}] {} initialSubscriptionName: {}, topic: {}",
                                            remoteAddress, msg, initialSubscriptionName, topicName);
                                    if (producerFuture.completeExceptionally(ex)) {
                                        commandSender.sendErrorResponse(requestId,
                                                BrokerServiceException.getClientErrorCode(ex), msg);
                                    }
                                    producers.remove(producerId, producerFuture);
                                    return;
                                }

                                buildProducerAndAddTopic(topic, producerId, producerName, requestId, isEncrypted,
                                    metadata, schemaVersion, epoch, userProvidedProducerName, topicName,
                                    producerAccessMode, topicEpoch, supportsPartialProducer, producerFuture);
                            });
                        }).exceptionally(exception -> {
                            Throwable cause = exception.getCause();
                            log.error("producerId {}, requestId {} : TransactionBuffer recover failed",
                                    producerId, requestId, exception);
                            if (producerFuture.completeExceptionally(exception)) {
                                commandSender.sendErrorResponse(requestId,
                                        ServiceUnitNotReadyException.getClientErrorCode(cause),
                                        cause.getMessage());
                            }
                            producers.remove(producerId, producerFuture);
                            return null;
                        });
                    });
                });
                return backlogQuotaCheckFuture;
            }).exceptionally(exception -> {
                Throwable cause = exception.getCause();
                if (cause instanceof BrokerServiceException.TopicBacklogQuotaExceededException) {
                    BrokerServiceException.TopicBacklogQuotaExceededException tbqe =
                            (BrokerServiceException.TopicBacklogQuotaExceededException) cause;
                    IllegalStateException illegalStateException = new IllegalStateException(tbqe);
                    BacklogQuota.RetentionPolicy retentionPolicy = tbqe.getRetentionPolicy();
                    if (producerFuture.completeExceptionally(illegalStateException)) {
                        if (retentionPolicy == BacklogQuota.RetentionPolicy.producer_request_hold) {
                            commandSender.sendErrorResponse(requestId,
                                    ServerError.ProducerBlockedQuotaExceededError,
                                    illegalStateException.getMessage());
                        } else if (retentionPolicy == BacklogQuota.RetentionPolicy.producer_exception) {
                            commandSender.sendErrorResponse(requestId,
                                    ServerError.ProducerBlockedQuotaExceededException,
                                    illegalStateException.getMessage());
                        }
                    }
                    producers.remove(producerId, producerFuture);
                    return null;
                }

                // Do not print stack traces for expected exceptions
                if (cause instanceof NoSuchElementException) {
                    cause = new TopicNotFoundException("Topic Not Found.");
                    log.warn("[{}] Failed to load topic {}, producerId={}: Topic not found", remoteAddress, topicName,
                            producerId);
                } else if (!Exceptions.areExceptionsPresentInChain(cause,
                        ServiceUnitNotReadyException.class, ManagedLedgerException.class)) {
                    log.error("[{}] Failed to create topic {}, producerId={}",
                            remoteAddress, topicName, producerId, exception);
                }

                // If client timed out, the future would have been completed
                // by subsequent close. Send error back to
                // client, only if not completed already.
                if (producerFuture.completeExceptionally(exception)) {
                    commandSender.sendErrorResponse(requestId,
                            BrokerServiceException.getClientErrorCode(cause), cause.getMessage());
                }
                producers.remove(producerId, producerFuture);
                return null;
            });
            return null;
        }).exceptionally(ex -> {
            logAuthException(remoteAddress, "producer", getPrincipal(), Optional.of(topicName), ex);
            commandSender.sendErrorResponse(requestId, ServerError.AuthorizationError, ex.getMessage());
            return null;
        });
    }

    private void buildProducerAndAddTopic(Topic topic, long producerId, String producerName, long requestId,
                             boolean isEncrypted, Map<String, String> metadata, SchemaVersion schemaVersion, long epoch,
                             boolean userProvidedProducerName, TopicName topicName,
                             ProducerAccessMode producerAccessMode,
                             Optional<Long> topicEpoch, boolean supportsPartialProducer,
                             CompletableFuture<Producer> producerFuture){
        CompletableFuture<Void> producerQueuedFuture = new CompletableFuture<>();
        Producer producer = new Producer(topic, ServerCnx.this, producerId, producerName,
                getPrincipal(), isEncrypted, metadata, schemaVersion, epoch,
                userProvidedProducerName, producerAccessMode, topicEpoch, supportsPartialProducer);

        topic.addProducer(producer, producerQueuedFuture).thenAccept(newTopicEpoch -> {
            if (isActive()) {
                if (producerFuture.complete(producer)) {
                    log.info("[{}] Created new producer: {}", remoteAddress, producer);
                    commandSender.sendProducerSuccessResponse(requestId, producerName,
                            producer.getLastSequenceId(), producer.getSchemaVersion(),
                            newTopicEpoch, true /* producer is ready now */);
                    if (brokerInterceptor != null) {
                        brokerInterceptor.
                                producerCreated(this, producer, metadata);
                    }
                    return;
                } else {
                    // The producer's future was completed before by
                    // a close command
                    producer.closeNow(true);
                    log.info("[{}] Cleared producer created after"
                                    + " timeout on client side {}",
                            remoteAddress, producer);
                }
            } else {
                producer.closeNow(true);
                log.info("[{}] Cleared producer created after connection was closed: {}",
                        remoteAddress, producer);
                producerFuture.completeExceptionally(
                        new IllegalStateException(
                                "Producer created after connection was closed"));
            }

            producers.remove(producerId, producerFuture);
        }).exceptionally(ex -> {
            if (ex.getCause() instanceof BrokerServiceException.TopicMigratedException) {
                Optional<ClusterUrl> clusterURL = getMigratedClusterUrl(service.getPulsar());
                if (clusterURL.isPresent()) {
                    log.info("[{}] redirect migrated producer to topic {}: producerId={}, {}", remoteAddress, topicName,
                            producerId, ex.getCause().getMessage());
                    commandSender.sendTopicMigrated(ResourceType.Producer, producerId,
                            clusterURL.get().getBrokerServiceUrl(), clusterURL.get().getBrokerServiceUrlTls());
                    closeProducer(producer);
                    return null;

                } else {
                    log.warn("[{}] failed producer because migration url not configured topic {}: producerId={}, {}",
                            remoteAddress, topicName, producerId, ex.getCause().getMessage());
                }
            } else if (ex.getCause() instanceof BrokerServiceException.ProducerFencedException) {
                if (log.isDebugEnabled()) {
                    log.debug("[{}] Failed to add producer to topic {}: producerId={}, {}",
                            remoteAddress, topicName, producerId, ex.getCause().getMessage());
                }
            } else {
                log.warn("[{}] Failed to add producer to topic {}: producerId={}, {}",
                        remoteAddress, topicName, producerId, ex.getCause().getMessage());
            }

            producer.closeNow(true);
            if (producerFuture.completeExceptionally(ex)) {
                commandSender.sendErrorResponse(requestId,
                        BrokerServiceException.getClientErrorCode(ex), ex.getMessage());
            }
            return null;
        });

        producerQueuedFuture.thenRun(() -> {
            // If the producer is queued waiting, we will get an immediate notification
            // that we need to pass to client
            if (isActive()) {
                log.info("[{}] Producer is waiting in queue: {}", remoteAddress, producer);
                commandSender.sendProducerSuccessResponse(requestId, producerName,
                        producer.getLastSequenceId(), producer.getSchemaVersion(),
                        Optional.empty(), false/* producer is not ready now */);
                if (brokerInterceptor != null) {
                    brokerInterceptor.
                            producerCreated(this, producer, metadata);
                }
            }
        });
    }
    @Override
    protected void handleSend(CommandSend send, ByteBuf headersAndPayload) {
        checkArgument(state == State.Connected);

        CompletableFuture<Producer> producerFuture = producers.get(send.getProducerId());

        if (producerFuture == null || !producerFuture.isDone() || producerFuture.isCompletedExceptionally()) {
            log.warn("[{}] Received message, but the producer is not ready : {}. Closing the connection.",
                    remoteAddress, send.getProducerId());
            close();
            return;
        }

        Producer producer = producerFuture.getNow(null);
        if (log.isDebugEnabled()) {
            printSendCommandDebug(send, headersAndPayload);
        }

        if (producer.isNonPersistentTopic()) {
            // avoid processing non-persist message if reached max concurrent-message limit
            if (nonPersistentPendingMessages > maxNonPersistentPendingMessages) {
                final long producerId = send.getProducerId();
                final long sequenceId = send.getSequenceId();
                final long highestSequenceId = send.getHighestSequenceId();
                service.getTopicOrderedExecutor().executeOrdered(producer.getTopic().getName(), SafeRun.safeRun(() -> {
                    commandSender.sendSendReceiptResponse(producerId, sequenceId, highestSequenceId, -1, -1);
                }));
                producer.recordMessageDrop(send.getNumMessages());
                return;
            } else {
                nonPersistentPendingMessages++;
            }
        }

        startSendOperation(producer, headersAndPayload.readableBytes(), send.getNumMessages());

        if (send.hasTxnidMostBits() && send.hasTxnidLeastBits()) {
            TxnID txnID = new TxnID(send.getTxnidMostBits(), send.getTxnidLeastBits());
            producer.publishTxnMessage(txnID, producer.getProducerId(), send.getSequenceId(),
                    send.getHighestSequenceId(), headersAndPayload, send.getNumMessages(), send.isIsChunk(),
                    send.isMarker());
            return;
        }

        // This position is only used for shadow replicator
        Position position = send.hasMessageId()
                ? PositionImpl.get(send.getMessageId().getLedgerId(), send.getMessageId().getEntryId()) : null;

        // Persist the message
        if (send.hasHighestSequenceId() && send.getSequenceId() <= send.getHighestSequenceId()) {
            producer.publishMessage(send.getProducerId(), send.getSequenceId(), send.getHighestSequenceId(),
                    headersAndPayload, send.getNumMessages(), send.isIsChunk(), send.isMarker(), position);
        } else {
            producer.publishMessage(send.getProducerId(), send.getSequenceId(), headersAndPayload,
                    send.getNumMessages(), send.isIsChunk(), send.isMarker(), position);
        }
    }

    private void printSendCommandDebug(CommandSend send, ByteBuf headersAndPayload) {
        headersAndPayload.markReaderIndex();
        MessageMetadata msgMetadata = Commands.parseMessageMetadata(headersAndPayload);
        headersAndPayload.resetReaderIndex();
        if (log.isDebugEnabled()) {
            log.debug("[{}] Received send message request. producer: {}:{} {}:{} size: {},"
                            + " partition key is: {}, ordering key is {}",
                    remoteAddress, send.getProducerId(), send.getSequenceId(), msgMetadata.getProducerName(),
                    msgMetadata.getSequenceId(), headersAndPayload.readableBytes(),
                    msgMetadata.hasPartitionKey() ? msgMetadata.getPartitionKey() : null,
                    msgMetadata.hasOrderingKey() ? msgMetadata.getOrderingKey() : null);
        }
    }

    @Override
    protected void handleAck(CommandAck ack) {
        checkArgument(state == State.Connected);
        CompletableFuture<Consumer> consumerFuture = consumers.get(ack.getConsumerId());
        final boolean hasRequestId = ack.hasRequestId();
        final long requestId = hasRequestId ? ack.getRequestId() : 0;
        final long consumerId = ack.getConsumerId();
        // It is necessary to make a copy of the CommandAck instance for the interceptor.
        final CommandAck copyOfAckForInterceptor = brokerInterceptor != null ? new CommandAck().copyFrom(ack) : null;

        if (consumerFuture != null && consumerFuture.isDone() && !consumerFuture.isCompletedExceptionally()) {
            Consumer consumer = consumerFuture.getNow(null);
            consumer.messageAcked(ack).thenRun(() -> {
                if (hasRequestId) {
                    writeAndFlush(Commands.newAckResponse(
                            requestId, null, null, consumerId));
                }
                if (brokerInterceptor != null) {
                    brokerInterceptor.messageAcked(this, consumer, copyOfAckForInterceptor);
                }
            }).exceptionally(e -> {
                if (hasRequestId) {
                    writeAndFlush(Commands.newAckResponse(requestId,
                            BrokerServiceException.getClientErrorCode(e),
                            e.getMessage(), consumerId));
                }
                return null;
            });
        }
    }

    @Override
    protected void handleFlow(CommandFlow flow) {
        checkArgument(state == State.Connected);
        if (log.isDebugEnabled()) {
            log.debug("[{}] Received flow from consumer {} permits: {}", remoteAddress, flow.getConsumerId(),
                    flow.getMessagePermits());
        }

        CompletableFuture<Consumer> consumerFuture = consumers.get(flow.getConsumerId());

        if (consumerFuture != null && consumerFuture.isDone() && !consumerFuture.isCompletedExceptionally()) {
            Consumer consumer = consumerFuture.getNow(null);
            if (consumer != null) {
                consumer.flowPermits(flow.getMessagePermits());
            } else {
                log.info("[{}] Couldn't find consumer {}", remoteAddress, flow.getConsumerId());
            }
        }
    }

    @Override
    protected void handleRedeliverUnacknowledged(CommandRedeliverUnacknowledgedMessages redeliver) {
        checkArgument(state == State.Connected);
        if (log.isDebugEnabled()) {
            log.debug("[{}] redeliverUnacknowledged from consumer {}, consumerEpoch {}",
                    remoteAddress, redeliver.getConsumerId(),
                    redeliver.hasConsumerEpoch() ? redeliver.getConsumerEpoch() : null);
        }

        CompletableFuture<Consumer> consumerFuture = consumers.get(redeliver.getConsumerId());

        if (consumerFuture != null && consumerFuture.isDone() && !consumerFuture.isCompletedExceptionally()) {
            Consumer consumer = consumerFuture.getNow(null);
            if (redeliver.getMessageIdsCount() > 0 && Subscription.isIndividualAckMode(consumer.subType())) {
                consumer.redeliverUnacknowledgedMessages(redeliver.getMessageIdsList());
            } else {
                if (redeliver.hasConsumerEpoch()) {
                    consumer.redeliverUnacknowledgedMessages(redeliver.getConsumerEpoch());
                } else {
                    consumer.redeliverUnacknowledgedMessages(DEFAULT_CONSUMER_EPOCH);
                }
            }
        }
    }

    @Override
    protected void handleUnsubscribe(CommandUnsubscribe unsubscribe) {
        checkArgument(state == State.Connected);

        CompletableFuture<Consumer> consumerFuture = consumers.get(unsubscribe.getConsumerId());

        if (consumerFuture != null && consumerFuture.isDone() && !consumerFuture.isCompletedExceptionally()) {
            consumerFuture.getNow(null).doUnsubscribe(unsubscribe.getRequestId());
        } else {
            commandSender.sendErrorResponse(unsubscribe.getRequestId(), ServerError.MetadataError,
                    "Consumer not found");
        }
    }

    @Override
    protected void handleSeek(CommandSeek seek) {
        checkArgument(state == State.Connected);
        final long requestId = seek.getRequestId();
        CompletableFuture<Consumer> consumerFuture = consumers.get(seek.getConsumerId());

        if (!seek.hasMessageId() && !seek.hasMessagePublishTime()) {
            commandSender.sendErrorResponse(requestId, ServerError.MetadataError,
                    "Message id and message publish time were not present");
            return;
        }

        boolean consumerCreated = consumerFuture != null
                && consumerFuture.isDone() && !consumerFuture.isCompletedExceptionally();

        if (consumerCreated && seek.hasMessageId()) {
            Consumer consumer = consumerFuture.getNow(null);
            Subscription subscription = consumer.getSubscription();
            MessageIdData msgIdData = seek.getMessageId();

            long[] ackSet = null;
            if (msgIdData.getAckSetsCount() > 0) {
                ackSet = new long[msgIdData.getAckSetsCount()];
                for (int i = 0; i < ackSet.length; i++) {
                    ackSet[i] = msgIdData.getAckSetAt(i);
                }
            }

            Position position = new PositionImpl(msgIdData.getLedgerId(),
                    msgIdData.getEntryId(), ackSet);


            subscription.resetCursor(position).thenRun(() -> {
                log.info("[{}] [{}][{}] Reset subscription to message id {}", remoteAddress,
                        subscription.getTopic().getName(), subscription.getName(), position);
                commandSender.sendSuccessResponse(requestId);
            }).exceptionally(ex -> {
                log.warn("[{}][{}] Failed to reset subscription: {}",
                        remoteAddress, subscription, ex.getMessage(), ex);
                commandSender.sendErrorResponse(requestId, ServerError.UnknownError,
                        "Error when resetting subscription: " + ex.getCause().getMessage());
                return null;
            });
        } else if (consumerCreated && seek.hasMessagePublishTime()){
            Consumer consumer = consumerFuture.getNow(null);
            Subscription subscription = consumer.getSubscription();
            long timestamp = seek.getMessagePublishTime();

            subscription.resetCursor(timestamp).thenRun(() -> {
                log.info("[{}] [{}][{}] Reset subscription to publish time {}", remoteAddress,
                        subscription.getTopic().getName(), subscription.getName(), timestamp);
                commandSender.sendSuccessResponse(requestId);
            }).exceptionally(ex -> {
                log.warn("[{}][{}] Failed to reset subscription: {}", remoteAddress,
                        subscription, ex.getMessage(), ex);
                commandSender.sendErrorResponse(requestId, ServerError.UnknownError,
                        "Reset subscription to publish time error: " + ex.getCause().getMessage());
                return null;
            });
        } else {
            commandSender.sendErrorResponse(requestId, ServerError.MetadataError, "Consumer not found");
        }
    }

    @Override
    public boolean equals(Object o) {
        if (this == o) {
            return true;
        }
        if (o == null || getClass() != o.getClass()) {
            return false;
        }
        ServerCnx other = (ServerCnx) o;
        return Objects.equals(ctx().channel().id(), other.ctx().channel().id());
    }

    @Override
    public int hashCode() {
        return Objects.hash(ctx().channel().id());
    }

    @Override
    protected void handleCloseProducer(CommandCloseProducer closeProducer) {
        checkArgument(state == State.Connected);

        final long producerId = closeProducer.getProducerId();
        final long requestId = closeProducer.getRequestId();

        CompletableFuture<Producer> producerFuture = producers.get(producerId);
        if (producerFuture == null) {
            log.info("[{}] Producer {} was not registered on the connection", remoteAddress, producerId);
            writeAndFlush(Commands.newSuccess(requestId));
            return;
        }

        if (!producerFuture.isDone() && producerFuture
                .completeExceptionally(new IllegalStateException("Closed producer before creation was complete"))) {
            // We have received a request to close the producer before it was actually completed, we have marked the
            // producer future as failed and we can tell the client the close operation was successful.
            log.info("[{}] Closed producer before its creation was completed. producerId={}",
                     remoteAddress, producerId);
            commandSender.sendSuccessResponse(requestId);
            producers.remove(producerId, producerFuture);
            return;
        } else if (producerFuture.isCompletedExceptionally()) {
            log.info("[{}] Closed producer that already failed to be created. producerId={}",
                     remoteAddress, producerId);
            commandSender.sendSuccessResponse(requestId);
            producers.remove(producerId, producerFuture);
            return;
        }

        // Proceed with normal close, the producer
        Producer producer = producerFuture.getNow(null);
        log.info("[{}][{}] Closing producer on cnx {}. producerId={}",
                 producer.getTopic(), producer.getProducerName(), remoteAddress, producerId);

        producer.close(true).thenAccept(v -> {
            log.info("[{}][{}] Closed producer on cnx {}. producerId={}",
                     producer.getTopic(), producer.getProducerName(),
                     remoteAddress, producerId);
            commandSender.sendSuccessResponse(requestId);
            producers.remove(producerId, producerFuture);
            if (brokerInterceptor != null) {
                brokerInterceptor.producerClosed(this, producer, producer.getMetadata());
            }
        });
    }

    @Override
    protected void handleCloseConsumer(CommandCloseConsumer closeConsumer) {
        checkArgument(state == State.Connected);
        log.info("[{}] Closing consumer: consumerId={}", remoteAddress, closeConsumer.getConsumerId());

        long requestId = closeConsumer.getRequestId();
        long consumerId = closeConsumer.getConsumerId();

        CompletableFuture<Consumer> consumerFuture = consumers.get(consumerId);
        if (consumerFuture == null) {
            log.info("[{}] Consumer was not registered on the connection: {}", consumerId, remoteAddress);
            writeAndFlush(Commands.newSuccess(requestId));
            return;
        }

        if (!consumerFuture.isDone() && consumerFuture
                .completeExceptionally(new IllegalStateException("Closed consumer before creation was complete"))) {
            // We have received a request to close the consumer before it was actually completed, we have marked the
            // consumer future as failed and we can tell the client the close operation was successful. When the actual
            // create operation will complete, the new consumer will be discarded.
            log.info("[{}] Closed consumer before its creation was completed. consumerId={}",
                     remoteAddress, consumerId);
            commandSender.sendSuccessResponse(requestId);
            return;
        }

        if (consumerFuture.isCompletedExceptionally()) {
            log.info("[{}] Closed consumer that already failed to be created. consumerId={}",
                     remoteAddress, consumerId);
            commandSender.sendSuccessResponse(requestId);
            return;
        }

        // Proceed with normal consumer close
        Consumer consumer = consumerFuture.getNow(null);
        try {
            consumer.close();
            consumers.remove(consumerId, consumerFuture);
            commandSender.sendSuccessResponse(requestId);
            log.info("[{}] Closed consumer, consumerId={}", remoteAddress, consumerId);
            if (brokerInterceptor != null) {
                brokerInterceptor.consumerClosed(this, consumer, consumer.getMetadata());
            }
        } catch (BrokerServiceException e) {
            log.warn("[{]] Error closing consumer {} : {}", remoteAddress, consumer, e);
            commandSender.sendErrorResponse(requestId, BrokerServiceException.getClientErrorCode(e), e.getMessage());
        }
    }

    @Override
    protected void handleGetLastMessageId(CommandGetLastMessageId getLastMessageId) {
        checkArgument(state == State.Connected);

        CompletableFuture<Consumer> consumerFuture = consumers.get(getLastMessageId.getConsumerId());

        if (consumerFuture != null && consumerFuture.isDone() && !consumerFuture.isCompletedExceptionally()) {
            Consumer consumer = consumerFuture.getNow(null);
            long requestId = getLastMessageId.getRequestId();

            Topic topic = consumer.getSubscription().getTopic();
            Position lastPosition = topic.getLastPosition();
            int partitionIndex = TopicName.getPartitionIndex(topic.getName());

            Position markDeletePosition = null;
            if (consumer.getSubscription() instanceof PersistentSubscription) {
                markDeletePosition = ((PersistentSubscription) consumer.getSubscription()).getCursor()
                        .getMarkDeletedPosition();
            }

            getLargestBatchIndexWhenPossible(
                    topic,
                    (PositionImpl) lastPosition,
                    (PositionImpl) markDeletePosition,
                    partitionIndex,
                    requestId,
                    consumer.getSubscription().getName());

        } else {
            writeAndFlush(Commands.newError(getLastMessageId.getRequestId(),
                    ServerError.MetadataError, "Consumer not found"));
        }
    }

    private void getLargestBatchIndexWhenPossible(
            Topic topic,
            PositionImpl lastPosition,
            PositionImpl markDeletePosition,
            int partitionIndex,
            long requestId,
            String subscriptionName) {

        PersistentTopic persistentTopic = (PersistentTopic) topic;
        ManagedLedgerImpl ml = (ManagedLedgerImpl) persistentTopic.getManagedLedger();

        // If it's not pointing to a valid entry, respond messageId of the current position.
        // If the compaction cursor reach the end of the topic, respond messageId from compacted ledger
        Optional<Position> compactionHorizon = persistentTopic.getCompactedTopic().getCompactionHorizon();
        if (lastPosition.getEntryId() == -1 || (compactionHorizon.isPresent()
                        && lastPosition.compareTo((PositionImpl) compactionHorizon.get()) <= 0)) {
            handleLastMessageIdFromCompactedLedger(persistentTopic, requestId, partitionIndex,
                    markDeletePosition);
            return;
        }

        // For a valid position, we read the entry out and parse the batch size from its metadata.
        CompletableFuture<Entry> entryFuture = new CompletableFuture<>();
        ml.asyncReadEntry(lastPosition, new AsyncCallbacks.ReadEntryCallback() {
            @Override
            public void readEntryComplete(Entry entry, Object ctx) {
                entryFuture.complete(entry);
            }

            @Override
            public void readEntryFailed(ManagedLedgerException exception, Object ctx) {
                entryFuture.completeExceptionally(exception);
            }
        }, null);

        CompletableFuture<Integer> batchSizeFuture = entryFuture.thenApply(entry -> {
            MessageMetadata metadata = Commands.parseMessageMetadata(entry.getDataBuffer());
            int batchSize = metadata.getNumMessagesInBatch();
            entry.release();
            return metadata.hasNumMessagesInBatch() ? batchSize : -1;
        });

        batchSizeFuture.whenComplete((batchSize, e) -> {
            if (e != null) {
                if (e.getCause() instanceof ManagedLedgerException.NonRecoverableLedgerException) {
                    handleLastMessageIdFromCompactedLedger(persistentTopic, requestId, partitionIndex,
                            markDeletePosition);
                } else {
                    writeAndFlush(Commands.newError(
                            requestId, ServerError.MetadataError,
                            "Failed to get batch size for entry " + e.getMessage()));
                }
            } else {
                int largestBatchIndex = batchSize > 0 ? batchSize - 1 : -1;

                if (log.isDebugEnabled()) {
                    log.debug("[{}] [{}][{}] Get LastMessageId {} partitionIndex {}", remoteAddress,
                            topic.getName(), subscriptionName, lastPosition, partitionIndex);
                }

                writeAndFlush(Commands.newGetLastMessageIdResponse(requestId, lastPosition.getLedgerId(),
                        lastPosition.getEntryId(), partitionIndex, largestBatchIndex,
                        markDeletePosition != null ? markDeletePosition.getLedgerId() : -1,
                        markDeletePosition != null ? markDeletePosition.getEntryId() : -1));
            }
        });
    }

    private void handleLastMessageIdFromCompactedLedger(PersistentTopic persistentTopic, long requestId,
            int partitionIndex, PositionImpl markDeletePosition) {
        persistentTopic.getCompactedTopic().readLastEntryOfCompactedLedger().thenAccept(entry -> {
            if (entry != null) {
                try {
                    // in this case, all the data has been compacted, so return the last position
                    // in the compacted ledger to the client
                    ByteBuf payload = entry.getDataBuffer();
                    MessageMetadata metadata = Commands.parseMessageMetadata(payload);
                    int largestBatchIndex;
                    try {
                        largestBatchIndex = calculateTheLastBatchIndexInBatch(metadata, payload);
                    } catch (IOException ioEx) {
                        writeAndFlush(Commands.newError(requestId, ServerError.MetadataError,
                                "Failed to deserialize batched message from the last entry of the compacted Ledger: "
                                        + ioEx.getMessage()));
                        return;
                    }
                    writeAndFlush(Commands.newGetLastMessageIdResponse(requestId,
                            entry.getLedgerId(), entry.getEntryId(), partitionIndex, largestBatchIndex,
                            markDeletePosition != null ? markDeletePosition.getLedgerId() : -1,
                            markDeletePosition != null ? markDeletePosition.getEntryId() : -1));
                } finally {
                    entry.release();
                }
            } else {
                // in this case, the ledgers been removed except the current ledger
                // and current ledger without any data
                writeAndFlush(Commands.newGetLastMessageIdResponse(requestId,
                        -1, -1, partitionIndex, -1,
                        markDeletePosition != null ? markDeletePosition.getLedgerId() : -1,
                        markDeletePosition != null ? markDeletePosition.getEntryId() : -1));
            }
        }).exceptionally(ex -> {
            writeAndFlush(Commands.newError(
                    requestId, ServerError.MetadataError,
                    "Failed to read last entry of the compacted Ledger "
                            + ex.getCause().getMessage()));
            return null;
        });
    }

    private int calculateTheLastBatchIndexInBatch(MessageMetadata metadata, ByteBuf payload) throws IOException {
        int batchSize = metadata.getNumMessagesInBatch();
        if (batchSize <= 1){
            return -1;
        }
        SingleMessageMetadata singleMessageMetadata = new SingleMessageMetadata();
        int lastBatchIndexInBatch = -1;
        for (int i = 0; i < batchSize; i++){
            ByteBuf singleMessagePayload =
                    Commands.deSerializeSingleMessageInBatch(payload, singleMessageMetadata, i, batchSize);
            singleMessagePayload.release();
            if (singleMessageMetadata.isCompactedOut()){
                continue;
            }
            lastBatchIndexInBatch = i;
        }
        return lastBatchIndexInBatch;
    }

    private CompletableFuture<Boolean> isNamespaceOperationAllowed(NamespaceName namespaceName,
                                                                   NamespaceOperation operation) {
        if (!service.isAuthorizationEnabled()) {
            return CompletableFuture.completedFuture(true);
        }
        CompletableFuture<Boolean> isProxyAuthorizedFuture;
        if (originalPrincipal != null) {
            isProxyAuthorizedFuture = service.getAuthorizationService().allowNamespaceOperationAsync(
                    namespaceName, operation, originalPrincipal, originalAuthData);
        } else {
            isProxyAuthorizedFuture = CompletableFuture.completedFuture(true);
        }
        CompletableFuture<Boolean> isAuthorizedFuture = service.getAuthorizationService().allowNamespaceOperationAsync(
                namespaceName, operation, authRole, authenticationData);
        return isProxyAuthorizedFuture.thenCombine(isAuthorizedFuture, (isProxyAuthorized, isAuthorized) -> {
            if (!isProxyAuthorized) {
                log.warn("OriginalRole {} is not authorized to perform operation {} on namespace {}",
                        originalPrincipal, operation, namespaceName);
            }
            if (!isAuthorized) {
                log.warn("Role {} is not authorized to perform operation {} on namespace {}",
                        authRole, operation, namespaceName);
            }
            return isProxyAuthorized && isAuthorized;
        });
    }

    @Override
    protected void handleGetTopicsOfNamespace(CommandGetTopicsOfNamespace commandGetTopicsOfNamespace) {
        checkArgument(state == State.Connected);
        final long requestId = commandGetTopicsOfNamespace.getRequestId();
        final String namespace = commandGetTopicsOfNamespace.getNamespace();
        final CommandGetTopicsOfNamespace.Mode mode = commandGetTopicsOfNamespace.getMode();
        final Optional<String> topicsPattern = Optional.ofNullable(commandGetTopicsOfNamespace.hasTopicsPattern()
                ? commandGetTopicsOfNamespace.getTopicsPattern() : null);
        final Optional<String> topicsHash = Optional.ofNullable(commandGetTopicsOfNamespace.hasTopicsHash()
                ? commandGetTopicsOfNamespace.getTopicsHash() : null);
        final NamespaceName namespaceName = NamespaceName.get(namespace);

        final Semaphore lookupSemaphore = service.getLookupRequestSemaphore();
        if (lookupSemaphore.tryAcquire()) {
            isNamespaceOperationAllowed(namespaceName, NamespaceOperation.GET_TOPICS).thenApply(isAuthorized -> {
                if (isAuthorized) {
                    getBrokerService().pulsar().getNamespaceService().getListOfTopics(namespaceName, mode)
                        .thenAccept(topics -> {
                            boolean filterTopics = false;
                            // filter transaction internal topic
                            List<String> filteredTopics = TopicList.filterTransactionInternalName(topics);

                            if (enableSubscriptionPatternEvaluation && topicsPattern.isPresent()) {
                                if (topicsPattern.get().length() <= maxSubscriptionPatternLength) {
                                    filterTopics = true;
                                    filteredTopics = TopicList.filterTopics(filteredTopics, topicsPattern.get());
                                } else {
                                    log.info("[{}] Subscription pattern provided was longer than maximum {}.",
                                            remoteAddress, maxSubscriptionPatternLength);
                                }
                            }
                            String hash = TopicList.calculateHash(filteredTopics);
                            boolean hashUnchanged = topicsHash.isPresent() && topicsHash.get().equals(hash);
                            if (hashUnchanged) {
                                filteredTopics = Collections.emptyList();
                            }
                            if (log.isDebugEnabled()) {
                                log.debug(
                                        "[{}] Received CommandGetTopicsOfNamespace for namespace [//{}] by {}, size:{}",
                                        remoteAddress, namespace, requestId, topics.size());
                            }
                            commandSender.sendGetTopicsOfNamespaceResponse(filteredTopics, hash, filterTopics,
                                    !hashUnchanged, requestId);
                            lookupSemaphore.release();
                        })
                        .exceptionally(ex -> {
                            log.warn("[{}] Error GetTopicsOfNamespace for namespace [//{}] by {}",
                                    remoteAddress, namespace, requestId);
                            commandSender.sendErrorResponse(requestId,
                                    BrokerServiceException.getClientErrorCode(new ServerMetadataException(ex)),
                                    ex.getMessage());
                            lookupSemaphore.release();
                            return null;
                        });
                } else {
                    final String msg = "Client is not authorized to GetTopicsOfNamespace";
                    log.warn("[{}] {} with role {} on namespace {}", remoteAddress, msg, getPrincipal(), namespaceName);
                    commandSender.sendErrorResponse(requestId, ServerError.AuthorizationError, msg);
                    lookupSemaphore.release();
                }
                return null;
            }).exceptionally(ex -> {
                logNamespaceNameAuthException(remoteAddress, "GetTopicsOfNamespace", getPrincipal(),
                        Optional.of(namespaceName), ex);
                final String msg = "Exception occurred while trying to authorize GetTopicsOfNamespace";
                commandSender.sendErrorResponse(requestId, ServerError.AuthorizationError, msg);
                lookupSemaphore.release();
                return null;
            });
        } else {
            if (log.isDebugEnabled()) {
                log.debug("[{}] Failed GetTopicsOfNamespace lookup due to too many lookup-requests {}", remoteAddress,
                        namespaceName);
            }
            commandSender.sendErrorResponse(requestId, ServerError.TooManyRequests,
                    "Failed due to too many pending lookup requests");
        }
    }



    @Override
    protected void handleGetSchema(CommandGetSchema commandGetSchema) {
        checkArgument(state == State.Connected);
        if (log.isDebugEnabled()) {
            if (commandGetSchema.hasSchemaVersion()) {
                log.debug("Received CommandGetSchema call from {}, schemaVersion: {}, topic: {}, requestId: {}",
                        remoteAddress, new String(commandGetSchema.getSchemaVersion()),
                        commandGetSchema.getTopic(), commandGetSchema.getRequestId());
            } else {
                log.debug("Received CommandGetSchema call from {}, schemaVersion: {}, topic: {}, requestId: {}",
                        remoteAddress, null,
                        commandGetSchema.getTopic(), commandGetSchema.getRequestId());
            }
        }

        long requestId = commandGetSchema.getRequestId();
        SchemaVersion schemaVersion = SchemaVersion.Latest;
        if (commandGetSchema.hasSchemaVersion()) {
            if (commandGetSchema.getSchemaVersion().length == 0) {
                commandSender.sendGetSchemaErrorResponse(requestId, ServerError.IncompatibleSchema,
                        "Empty schema version");
                return;
            }
            schemaVersion = schemaService.versionFromBytes(commandGetSchema.getSchemaVersion());
        }

        String schemaName;
        try {
            schemaName = TopicName.get(commandGetSchema.getTopic()).getSchemaName();
        } catch (Throwable t) {
            commandSender.sendGetSchemaErrorResponse(requestId, ServerError.InvalidTopicName, t.getMessage());
            return;
        }

        schemaService.getSchema(schemaName, schemaVersion).thenAccept(schemaAndMetadata -> {
            if (schemaAndMetadata == null) {
                commandSender.sendGetSchemaErrorResponse(requestId, ServerError.TopicNotFound,
                        "Topic not found or no-schema");
            } else {
                commandSender.sendGetSchemaResponse(requestId,
                        SchemaInfoUtil.newSchemaInfo(schemaName, schemaAndMetadata.schema), schemaAndMetadata.version);
            }
        }).exceptionally(ex -> {
            commandSender.sendGetSchemaErrorResponse(requestId, ServerError.UnknownError, ex.getMessage());
            return null;
        });
    }

    @Override
    protected void handleGetOrCreateSchema(CommandGetOrCreateSchema commandGetOrCreateSchema) {
        checkArgument(state == State.Connected);
        if (log.isDebugEnabled()) {
            log.debug("Received CommandGetOrCreateSchema call from {}", remoteAddress);
        }
        long requestId = commandGetOrCreateSchema.getRequestId();
        String topicName = commandGetOrCreateSchema.getTopic();
        SchemaData schemaData = getSchema(commandGetOrCreateSchema.getSchema());
        SchemaData schema = schemaData.getType() == SchemaType.NONE ? null : schemaData;
        service.getTopicIfExists(topicName).thenAccept(topicOpt -> {
            if (topicOpt.isPresent()) {
                Topic topic = topicOpt.get();
                CompletableFuture<SchemaVersion> schemaVersionFuture = tryAddSchema(topic, schema);
                schemaVersionFuture.exceptionally(ex -> {
                    ServerError errorCode = BrokerServiceException.getClientErrorCode(ex);
                    String message = ex.getMessage();
                    if (ex.getCause() != null) {
                        message += (" caused by " + ex.getCause());
                    }
                    commandSender.sendGetOrCreateSchemaErrorResponse(requestId, errorCode, message);
                    return null;
                }).thenAccept(schemaVersion -> {
                    commandSender.sendGetOrCreateSchemaResponse(requestId, schemaVersion);
                });
            } else {
                commandSender.sendGetOrCreateSchemaErrorResponse(requestId, ServerError.TopicNotFound,
                        "Topic not found");
            }
        }).exceptionally(ex -> {
            ServerError errorCode = BrokerServiceException.getClientErrorCode(ex);
            commandSender.sendGetOrCreateSchemaErrorResponse(requestId, errorCode, ex.getMessage());
            return null;
        });
    }

    @Override
    protected void handleTcClientConnectRequest(CommandTcClientConnectRequest command) {
        checkArgument(state == State.Connected);
        final long requestId = command.getRequestId();
        final TransactionCoordinatorID tcId = TransactionCoordinatorID.get(command.getTcId());
        if (log.isDebugEnabled()) {
            log.debug("Receive tc client connect request {} to transaction meta store {} from {}.",
                    requestId, tcId, remoteAddress);
        }

        if (!checkTransactionEnableAndSendError(requestId)) {
            return;
        }

        TransactionMetadataStoreService transactionMetadataStoreService =
                service.pulsar().getTransactionMetadataStoreService();

        transactionMetadataStoreService.handleTcClientConnect(tcId).thenAccept(connection -> {
            if (log.isDebugEnabled()) {
                log.debug("Handle tc client connect request {} to transaction meta store {} from {} success.",
                        requestId, tcId, remoteAddress);
            }
            commandSender.sendTcClientConnectResponse(requestId);
        }).exceptionally(e -> {
            log.error("Handle tc client connect request {} to transaction meta store {} from {} fail.",
                    requestId, tcId, remoteAddress, e.getCause());
            commandSender.sendTcClientConnectResponse(requestId,
                    BrokerServiceException.getClientErrorCode(e), e.getMessage());
            return null;
        });
    }

    private boolean checkTransactionEnableAndSendError(long requestId) {
        if (!service.getPulsar().getConfig().isTransactionCoordinatorEnabled()) {
            BrokerServiceException.NotAllowedException ex =
                    new BrokerServiceException.NotAllowedException(
                            "Transactions are not enabled.");
            commandSender.sendErrorResponse(requestId, BrokerServiceException.getClientErrorCode(ex), ex.getMessage());
            return false;
        } else {
            return true;
        }
    }
    private Throwable handleTxnException(Throwable ex, String op, long requestId) {
        Throwable cause = FutureUtil.unwrapCompletionException(ex);
        if (cause instanceof CoordinatorException.CoordinatorNotFoundException) {
            if (log.isDebugEnabled()) {
                log.debug("The Coordinator was not found for the request {}", op);
            }
            return cause;
        }
        if (cause instanceof ManagedLedgerException.ManagedLedgerFencedException) {
            if (log.isDebugEnabled()) {
                log.debug("Throw a CoordinatorNotFoundException to client "
                        + "with the message got from a ManagedLedgerFencedException for the request {}", op);
            }
            return new CoordinatorException.CoordinatorNotFoundException(cause.getMessage());

        }
        log.error("Send response error for {} request {}.", op, requestId, cause);
        return cause;
    }
    @Override
    protected void handleNewTxn(CommandNewTxn command) {
        checkArgument(state == State.Connected);
        final long requestId = command.getRequestId();
        final TransactionCoordinatorID tcId = TransactionCoordinatorID.get(command.getTcId());
        if (log.isDebugEnabled()) {
            log.debug("Receive new txn request {} to transaction meta store {} from {}.",
                    requestId, tcId, remoteAddress);
        }

        if (!checkTransactionEnableAndSendError(requestId)) {
            return;
        }

        TransactionMetadataStoreService transactionMetadataStoreService =
                service.pulsar().getTransactionMetadataStoreService();
        transactionMetadataStoreService.newTransaction(tcId, command.getTxnTtlSeconds())
            .whenComplete(((txnID, ex) -> {
                if (ex == null) {
                    if (log.isDebugEnabled()) {
                        log.debug("Send response {} for new txn request {}", tcId.getId(), requestId);
                    }
                    commandSender.sendNewTxnResponse(requestId, txnID, tcId.getId());
                } else {
                    if (ex instanceof CoordinatorException.ReachMaxActiveTxnException) {
                        // if new txn throw ReachMaxActiveTxnException, don't return any response to client,
                        // otherwise client will retry, it will wast o lot of resources
                        // link https://github.com/apache/pulsar/issues/15133
                        log.warn("New txn op reach max active transactions! tcId : {}, requestId : {}",
                                tcId.getId(), requestId, ex);
                        // do-nothing
                    } else {
                        ex = handleTxnException(ex, BaseCommand.Type.NEW_TXN.name(), requestId);

                        commandSender.sendNewTxnErrorResponse(requestId, tcId.getId(),
                                BrokerServiceException.getClientErrorCode(ex), ex.getMessage());
                        transactionMetadataStoreService.handleOpFail(ex, tcId);
                    }
                }
            }));
    }

    @Override
    protected void handleAddPartitionToTxn(CommandAddPartitionToTxn command) {
        checkArgument(state == State.Connected);
        final TxnID txnID = new TxnID(command.getTxnidMostBits(), command.getTxnidLeastBits());
        final TransactionCoordinatorID tcId = TransactionCoordinatorID.get(command.getTxnidMostBits());
        final long requestId = command.getRequestId();
        if (log.isDebugEnabled()) {
            command.getPartitionsList().forEach(partion ->
                    log.debug("Receive add published partition to txn request {} "
                            + "from {} with txnId {}, topic: [{}]", requestId, remoteAddress, txnID, partion));
        }

        if (!checkTransactionEnableAndSendError(requestId)) {
            return;
        }

        TransactionMetadataStoreService transactionMetadataStoreService =
                service.pulsar().getTransactionMetadataStoreService();
        service.pulsar().getTransactionMetadataStoreService().addProducedPartitionToTxn(txnID,
                command.getPartitionsList())
                .whenComplete(((v, ex) -> {
                    if (ex == null) {
                        if (log.isDebugEnabled()) {
                            log.debug("Send response success for add published partition to txn request {}", requestId);
                        }
                        writeAndFlush(Commands.newAddPartitionToTxnResponse(requestId,
                                txnID.getLeastSigBits(), txnID.getMostSigBits()));
                    } else {
                        ex = handleTxnException(ex, BaseCommand.Type.ADD_PARTITION_TO_TXN.name(), requestId);

                        writeAndFlush(Commands.newAddPartitionToTxnResponse(requestId,
                                txnID.getLeastSigBits(),
                                txnID.getMostSigBits(),
                                BrokerServiceException.getClientErrorCode(ex),
                                ex.getMessage()));
                        transactionMetadataStoreService.handleOpFail(ex, tcId);
                    }
            }));
    }

    @Override
    protected void handleEndTxn(CommandEndTxn command) {
        checkArgument(state == State.Connected);
        final long requestId = command.getRequestId();
        final int txnAction = command.getTxnAction().getValue();
        TxnID txnID = new TxnID(command.getTxnidMostBits(), command.getTxnidLeastBits());
        final TransactionCoordinatorID tcId = TransactionCoordinatorID.get(command.getTxnidMostBits());

        if (!checkTransactionEnableAndSendError(requestId)) {
            return;
        }

        TransactionMetadataStoreService transactionMetadataStoreService =
                service.pulsar().getTransactionMetadataStoreService();

        transactionMetadataStoreService
                .endTransaction(txnID, txnAction, false)
                .whenComplete((v, ex) -> {
                    if (ex == null) {
                        commandSender.sendEndTxnResponse(requestId,
                                txnID, txnAction);
                    } else {
                        ex = handleTxnException(ex, BaseCommand.Type.END_TXN.name(), requestId);
                        commandSender.sendEndTxnErrorResponse(requestId, txnID,
                                BrokerServiceException.getClientErrorCode(ex), ex.getMessage());

                        transactionMetadataStoreService.handleOpFail(ex, tcId);
                    }
                });
    }

    @Override
    protected void handleEndTxnOnPartition(CommandEndTxnOnPartition command) {
        checkArgument(state == State.Connected);
        final long requestId = command.getRequestId();
        final String topic = command.getTopic();
        final int txnAction = command.getTxnAction().getValue();
        final TxnID txnID = new TxnID(command.getTxnidMostBits(), command.getTxnidLeastBits());
        final long lowWaterMark = command.getTxnidLeastBitsOfLowWatermark();

        if (log.isDebugEnabled()) {
            log.debug("[{}] handleEndTxnOnPartition txnId: [{}], txnAction: [{}]", topic,
                    txnID, txnAction);
        }
        CompletableFuture<Optional<Topic>> topicFuture = service.getTopicIfExists(TopicName.get(topic).toString());
        topicFuture.thenAccept(optionalTopic -> {
            if (optionalTopic.isPresent()) {
                optionalTopic.get().endTxn(txnID, txnAction, lowWaterMark)
                        .whenComplete((ignored, throwable) -> {
                            if (throwable != null) {
                                log.error("handleEndTxnOnPartition fail!, topic {}, txnId: [{}], "
                                        + "txnAction: [{}]", topic, txnID, TxnAction.valueOf(txnAction), throwable);
                                writeAndFlush(Commands.newEndTxnOnPartitionResponse(
                                        requestId, BrokerServiceException.getClientErrorCode(throwable),
                                        throwable.getMessage(),
                                        txnID.getLeastSigBits(), txnID.getMostSigBits()));
                                return;
                            }
                            writeAndFlush(Commands.newEndTxnOnPartitionResponse(requestId,
                                    txnID.getLeastSigBits(), txnID.getMostSigBits()));
                        });

            } else {
                getBrokerService().getManagedLedgerFactory()
                        .asyncExists(TopicName.get(topic).getPersistenceNamingEncoding())
                        .thenAccept((b) -> {
                            if (b) {
                                log.error("handleEndTxnOnPartition fail ! The topic {} does not exist in broker, "
                                                + "txnId: [{}], txnAction: [{}]", topic,
                                        txnID, TxnAction.valueOf(txnAction));
                                writeAndFlush(Commands.newEndTxnOnPartitionResponse(requestId,
                                        ServerError.ServiceNotReady,
                                        "The topic " + topic + " does not exist in broker.",
                                        txnID.getLeastSigBits(), txnID.getMostSigBits()));
                            } else {
                                log.warn("handleEndTxnOnPartition fail ! The topic {} has not been created, "
                                                + "txnId: [{}], txnAction: [{}]",
                                        topic, txnID, TxnAction.valueOf(txnAction));
                                writeAndFlush(Commands.newEndTxnOnPartitionResponse(requestId,
                                        txnID.getLeastSigBits(), txnID.getMostSigBits()));
                            }
                        }).exceptionally(e -> {
                            log.error("handleEndTxnOnPartition fail ! topic {}, "
                                            + "txnId: [{}], txnAction: [{}]", topic, txnID,
                                    TxnAction.valueOf(txnAction), e.getCause());
                            writeAndFlush(Commands.newEndTxnOnPartitionResponse(
                                    requestId, ServerError.ServiceNotReady,
                                    e.getMessage(), txnID.getLeastSigBits(), txnID.getMostSigBits()));
                            return null;
                });
            }
        }).exceptionally(e -> {
            log.error("handleEndTxnOnPartition fail ! topic {}, "
                            + "txnId: [{}], txnAction: [{}]", topic, txnID,
                    TxnAction.valueOf(txnAction), e.getCause());
            writeAndFlush(Commands.newEndTxnOnPartitionResponse(
                    requestId, ServerError.ServiceNotReady,
                    e.getMessage(), txnID.getLeastSigBits(), txnID.getMostSigBits()));
            return null;
        });
    }

    @Override
    protected void handleEndTxnOnSubscription(CommandEndTxnOnSubscription command) {
        checkArgument(state == State.Connected);
        final long requestId = command.getRequestId();
        final long txnidMostBits = command.getTxnidMostBits();
        final long txnidLeastBits = command.getTxnidLeastBits();
        final String topic = command.getSubscription().getTopic();
        final String subName = command.getSubscription().getSubscription();
        final int txnAction = command.getTxnAction().getValue();
        final TxnID txnID = new TxnID(txnidMostBits, txnidLeastBits);
        final long lowWaterMark = command.getTxnidLeastBitsOfLowWatermark();

        if (log.isDebugEnabled()) {
            log.debug("[{}] [{}] handleEndTxnOnSubscription txnId: [{}], txnAction: [{}]", topic, subName,
                    new TxnID(txnidMostBits, txnidLeastBits), txnAction);
        }

        CompletableFuture<Optional<Topic>> topicFuture = service.getTopicIfExists(TopicName.get(topic).toString());
        topicFuture.thenAccept(optionalTopic -> {
            if (optionalTopic.isPresent()) {
                Subscription subscription = optionalTopic.get().getSubscription(subName);
                if (subscription == null) {
                    log.warn("handleEndTxnOnSubscription fail! "
                                    + "topic {} subscription {} does not exist. txnId: [{}], txnAction: [{}]",
                            optionalTopic.get().getName(), subName, txnID, TxnAction.valueOf(txnAction));
                    writeAndFlush(
                            Commands.newEndTxnOnSubscriptionResponse(requestId, txnidLeastBits, txnidMostBits));
                    return;
                }

                CompletableFuture<Void> completableFuture =
                        subscription.endTxn(txnidMostBits, txnidLeastBits, txnAction, lowWaterMark);
                completableFuture.whenComplete((ignored, e) -> {
                    if (e != null) {
                        log.error("handleEndTxnOnSubscription fail ! topic: {}, subscription: {}"
                                        + "txnId: [{}], txnAction: [{}]", topic, subName,
                                txnID, TxnAction.valueOf(txnAction), e.getCause());
                        writeAndFlush(Commands.newEndTxnOnSubscriptionResponse(
                                requestId, txnidLeastBits, txnidMostBits,
                                BrokerServiceException.getClientErrorCode(e),
                                "Handle end txn on subscription failed: " + e.getMessage()));
                        return;
                    }
                    writeAndFlush(
                            Commands.newEndTxnOnSubscriptionResponse(requestId, txnidLeastBits, txnidMostBits));
                });
            } else {
                getBrokerService().getManagedLedgerFactory()
                        .asyncExists(TopicName.get(topic).getPersistenceNamingEncoding())
                        .thenAccept((b) -> {
                            if (b) {
                                log.error("handleEndTxnOnSubscription fail! The topic {} does not exist in broker, "
                                                + "subscription: {}, txnId: [{}], txnAction: [{}]", topic, subName,
                                        txnID, TxnAction.valueOf(txnAction));
                                writeAndFlush(Commands.newEndTxnOnSubscriptionResponse(
                                        requestId, txnID.getLeastSigBits(), txnID.getMostSigBits(),
                                        ServerError.ServiceNotReady,
                                        "The topic " + topic + " does not exist in broker."));
                            } else {
                                log.warn("handleEndTxnOnSubscription fail ! The topic {} has not been created, "
                                                + "subscription: {} txnId: [{}], txnAction: [{}]",
                                        topic, subName, txnID, TxnAction.valueOf(txnAction));
                                writeAndFlush(Commands.newEndTxnOnSubscriptionResponse(requestId,
                                        txnID.getLeastSigBits(), txnID.getMostSigBits()));
                            }
                        }).exceptionally(e -> {
                            log.error("handleEndTxnOnSubscription fail ! topic {}, subscription: {}"
                                            + "txnId: [{}], txnAction: [{}]", topic, subName,
                                    txnID, TxnAction.valueOf(txnAction), e.getCause());
                            writeAndFlush(Commands.newEndTxnOnSubscriptionResponse(
                                    requestId, txnID.getLeastSigBits(), txnID.getMostSigBits(),
                                    ServerError.ServiceNotReady, e.getMessage()));
                            return null;
                });
            }
        }).exceptionally(e -> {
            log.error("handleEndTxnOnSubscription fail ! topic: {}, subscription: {}"
                            + "txnId: [{}], txnAction: [{}]", topic, subName,
                    txnID, TxnAction.valueOf(txnAction), e.getCause());
            writeAndFlush(Commands.newEndTxnOnSubscriptionResponse(
                    requestId, txnidLeastBits, txnidMostBits,
                    ServerError.ServiceNotReady,
                    "Handle end txn on subscription failed: " + e.getMessage()));
            return null;
        });
    }

    private CompletableFuture<SchemaVersion> tryAddSchema(Topic topic, SchemaData schema) {
        if (schema != null) {
            return topic.addSchema(schema);
        } else {
            return topic.hasSchema().thenCompose((hasSchema) -> {
                if (log.isDebugEnabled()) {
                    log.debug("[{}] {} configured with schema {}", remoteAddress, topic.getName(), hasSchema);
                }
                CompletableFuture<SchemaVersion> result = new CompletableFuture<>();
                if (hasSchema && (schemaValidationEnforced || topic.getSchemaValidationEnforced())) {
                    result.completeExceptionally(new IncompatibleSchemaException(
                            "Producers cannot connect or send message without a schema to topics with a schema"));
                } else {
                    result.complete(SchemaVersion.Empty);
                }
                return result;
            });
        }
    }

    @Override
    protected void handleAddSubscriptionToTxn(CommandAddSubscriptionToTxn command) {
        checkArgument(state == State.Connected);
        final TxnID txnID = new TxnID(command.getTxnidMostBits(), command.getTxnidLeastBits());
        final long requestId = command.getRequestId();
        if (log.isDebugEnabled()) {
            log.debug("Receive add published partition to txn request {} from {} with txnId {}",
                    requestId, remoteAddress, txnID);
        }

        final TransactionCoordinatorID tcId = TransactionCoordinatorID.get(command.getTxnidMostBits());

        if (!checkTransactionEnableAndSendError(requestId)) {
            return;
        }

        TransactionMetadataStoreService transactionMetadataStoreService =
                service.pulsar().getTransactionMetadataStoreService();

        transactionMetadataStoreService.addAckedPartitionToTxn(txnID,
                MLTransactionMetadataStore.subscriptionToTxnSubscription(command.getSubscriptionsList()))
                .whenComplete(((v, ex) -> {
                    if (ex == null) {
                        if (log.isDebugEnabled()) {
                            log.debug("Send response success for add published partition to txn request {}",
                                    requestId);
                        }
                        writeAndFlush(Commands.newAddSubscriptionToTxnResponse(requestId,
                                txnID.getLeastSigBits(), txnID.getMostSigBits()));
                    } else {
                        ex = handleTxnException(ex, BaseCommand.Type.ADD_SUBSCRIPTION_TO_TXN.name(), requestId);
                        writeAndFlush(
                                Commands.newAddSubscriptionToTxnResponse(requestId, txnID.getLeastSigBits(),
                                txnID.getMostSigBits(), BrokerServiceException.getClientErrorCode(ex),
                                ex.getMessage()));
                        transactionMetadataStoreService.handleOpFail(ex, tcId);
                    }
                }));
    }

    @Override
    protected void handleCommandWatchTopicList(CommandWatchTopicList commandWatchTopicList) {
        checkArgument(state == State.Connected);
        final long requestId = commandWatchTopicList.getRequestId();
        final long watcherId = commandWatchTopicList.getWatcherId();
        final NamespaceName namespaceName = NamespaceName.get(commandWatchTopicList.getNamespace());

        Pattern topicsPattern = Pattern.compile(commandWatchTopicList.hasTopicsPattern()
                ? commandWatchTopicList.getTopicsPattern() : TopicList.ALL_TOPICS_PATTERN);
        String topicsHash = commandWatchTopicList.hasTopicsHash()
                ? commandWatchTopicList.getTopicsHash() : null;

        final Semaphore lookupSemaphore = service.getLookupRequestSemaphore();
        if (lookupSemaphore.tryAcquire()) {
            isNamespaceOperationAllowed(namespaceName, NamespaceOperation.GET_TOPICS).thenApply(isAuthorized -> {
                if (isAuthorized) {
                    topicListService.handleWatchTopicList(namespaceName, watcherId, requestId, topicsPattern,
                            topicsHash, lookupSemaphore);
                } else {
                    final String msg = "Proxy Client is not authorized to watchTopicList";
                    log.warn("[{}] {} with role {} on namespace {}", remoteAddress, msg, getPrincipal(), namespaceName);
                    commandSender.sendErrorResponse(requestId, ServerError.AuthorizationError, msg);
                    lookupSemaphore.release();
                }
                return null;
            }).exceptionally(ex -> {
                logNamespaceNameAuthException(remoteAddress, "watchTopicList", getPrincipal(),
                        Optional.of(namespaceName), ex);
                final String msg = "Exception occurred while trying to handle command WatchTopicList";
                commandSender.sendErrorResponse(requestId, ServerError.AuthorizationError, msg);
                lookupSemaphore.release();
                return null;
            });
        } else {
            if (log.isDebugEnabled()) {
                log.debug("[{}] Failed WatchTopicList due to too many lookup-requests {}", remoteAddress,
                        namespaceName);
            }
            commandSender.sendErrorResponse(requestId, ServerError.TooManyRequests,
                    "Failed due to too many pending lookup requests");
        }
    }

    @Override
    protected void handleCommandWatchTopicListClose(CommandWatchTopicListClose commandWatchTopicListClose) {
        checkArgument(state == State.Connected);
        topicListService.handleWatchTopicListClose(commandWatchTopicListClose);
    }

    @Override
    protected boolean isHandshakeCompleted() {
        return state == State.Connected;
    }

    public ChannelHandlerContext ctx() {
        return ctx;
    }

    @Override
    protected void interceptCommand(BaseCommand command) throws InterceptException {
        if (brokerInterceptor != null) {
            brokerInterceptor.onPulsarCommand(command, this);
        }
    }

    @Override
    public void closeProducer(Producer producer) {
        // removes producer-connection from map and send close command to producer
        safelyRemoveProducer(producer);
        if (getRemoteEndpointProtocolVersion() >= v5.getValue()) {
            writeAndFlush(Commands.newCloseProducer(producer.getProducerId(), -1L));
        } else {
            close();
        }

    }

    @Override
    public void closeConsumer(Consumer consumer) {
        // removes consumer-connection from map and send close command to consumer
        safelyRemoveConsumer(consumer);
        if (getRemoteEndpointProtocolVersion() >= v5.getValue()) {
            writeAndFlush(Commands.newCloseConsumer(consumer.consumerId(), -1L));
        } else {
            close();
        }
    }

    /**
     * It closes the connection with client which triggers {@code channelInactive()} which clears all producers and
     * consumers from connection-map.
     */
    protected void close() {
        if (ctx != null) {
            ctx.close();
        }
    }

    @Override
    public SocketAddress clientAddress() {
        return remoteAddress;
    }

    @Override
    public void removedConsumer(Consumer consumer) {
        safelyRemoveConsumer(consumer);
    }

    @Override
    public void removedProducer(Producer producer) {
        safelyRemoveProducer(producer);
    }

    private void safelyRemoveProducer(Producer producer) {
        long producerId = producer.getProducerId();
        if (log.isDebugEnabled()) {
            log.debug("[{}] Removed producer: producerId={}, producer={}", remoteAddress, producerId, producer);
        }
        CompletableFuture<Producer> future = producers.get(producerId);
        if (future != null) {
            future.whenComplete((producer2, exception) -> {
                    if (exception != null || producer2 == producer) {
                        producers.remove(producerId, future);
                    }
                });
        }
    }

    private void safelyRemoveConsumer(Consumer consumer) {
        long consumerId = consumer.consumerId();
        if (log.isDebugEnabled()) {
            log.debug("[{}] Removed consumer: consumerId={}, consumer={}", remoteAddress, consumerId, consumer);
        }
        CompletableFuture<Consumer> future = consumers.get(consumerId);
        if (future != null) {
            future.whenComplete((consumer2, exception) -> {
                    if (exception != null || consumer2 == consumer) {
                        consumers.remove(consumerId, future);
                    }
                });
        }
    }

    @Override
    public boolean isActive() {
        return isActive;
    }

    @Override
    public boolean isWritable() {
        return ctx.channel().isWritable();
    }

    private static final Gauge throttledConnections = Gauge.build()
            .name("pulsar_broker_throttled_connections")
            .help("Counter of connections throttled because of per-connection limit")
            .register();

    private static final Gauge throttledConnectionsGlobal = Gauge.build()
            .name("pulsar_broker_throttled_connections_global_limit")
            .help("Counter of connections throttled because of per-connection limit")
            .register();

    public void startSendOperation(Producer producer, int msgSize, int numMessages) {
        boolean isPublishRateExceeded = false;
        if (preciseTopicPublishRateLimitingEnable) {
            boolean isPreciseTopicPublishRateExceeded =
                    producer.getTopic().isTopicPublishRateExceeded(numMessages, msgSize);
            if (isPreciseTopicPublishRateExceeded) {
                producer.getTopic().disableCnxAutoRead();
                return;
            }
            isPublishRateExceeded = producer.getTopic().isBrokerPublishRateExceeded();
        } else {
            if (producer.getTopic().isResourceGroupRateLimitingEnabled()) {
                final boolean resourceGroupPublishRateExceeded =
                  producer.getTopic().isResourceGroupPublishRateExceeded(numMessages, msgSize);
                if (resourceGroupPublishRateExceeded) {
                    producer.getTopic().disableCnxAutoRead();
                    return;
                }
            }
            isPublishRateExceeded = producer.getTopic().isPublishRateExceeded();
        }

        if (++pendingSendRequest == maxPendingSendRequests || isPublishRateExceeded) {
            // When the quota of pending send requests is reached, stop reading from socket to cause backpressure on
            // client connection, possibly shared between multiple producers
            disableCnxAutoRead();
            autoReadDisabledRateLimiting = isPublishRateExceeded;
            throttledConnections.inc();
        }

        if (pendingBytesPerThread.get().addAndGet(msgSize) >= maxPendingBytesPerThread
                && !autoReadDisabledPublishBufferLimiting
                && maxPendingBytesPerThread > 0) {
            // Disable reading from all the connections associated with this thread
            MutableInt pausedConnections = new MutableInt();
            cnxsPerThread.get().forEach(cnx -> {
                if (cnx.hasProducers() && !cnx.autoReadDisabledPublishBufferLimiting) {
                    cnx.disableCnxAutoRead();
                    cnx.autoReadDisabledPublishBufferLimiting = true;
                    pausedConnections.increment();
                }
            });

            getBrokerService().pausedConnections(pausedConnections.intValue());
        }
    }

    private void recordRateLimitMetrics(ConcurrentLongHashMap<CompletableFuture<Producer>> producers) {
        producers.forEach((key, producerFuture) -> {
            if (producerFuture != null && producerFuture.isDone()) {
                Producer p = producerFuture.getNow(null);
                if (p != null && p.getTopic() != null) {
                    p.getTopic().increasePublishLimitedTimes();
                }
            }
        });
    }

    @Override
    public void completedSendOperation(boolean isNonPersistentTopic, int msgSize) {
        if (pendingBytesPerThread.get().addAndGet(-msgSize) < resumeThresholdPendingBytesPerThread
                && autoReadDisabledPublishBufferLimiting) {
            // Re-enable reading on all the blocked connections
            MutableInt resumedConnections = new MutableInt();
            cnxsPerThread.get().forEach(cnx -> {
                if (cnx.autoReadDisabledPublishBufferLimiting) {
                    cnx.autoReadDisabledPublishBufferLimiting = false;
                    cnx.enableCnxAutoRead();
                    resumedConnections.increment();
                }
            });

            getBrokerService().resumedConnections(resumedConnections.intValue());
        }

        if (--pendingSendRequest == resumeReadsThreshold) {
            enableCnxAutoRead();
        }
        if (isNonPersistentTopic) {
            nonPersistentPendingMessages--;
        }
    }

    @Override
    public void enableCnxAutoRead() {
        // we can add check (&& pendingSendRequest < MaxPendingSendRequests) here but then it requires
        // pendingSendRequest to be volatile and it can be expensive while writing. also this will be called on if
        // throttling is enable on the topic. so, avoid pendingSendRequest check will be fine.
        if (ctx != null && !ctx.channel().config().isAutoRead()
                && !autoReadDisabledRateLimiting && !autoReadDisabledPublishBufferLimiting) {
            // Resume reading from socket if pending-request is not reached to threshold
            ctx.channel().config().setAutoRead(true);
            throttledConnections.dec();
        }
    }

    @Override
    public void disableCnxAutoRead() {
        if (ctx != null && ctx.channel().config().isAutoRead()) {
            ctx.channel().config().setAutoRead(false);
            recordRateLimitMetrics(producers);
        }
    }

    @Override
    public void cancelPublishRateLimiting() {
        if (autoReadDisabledRateLimiting) {
            autoReadDisabledRateLimiting = false;
        }
    }

    @Override
    public void cancelPublishBufferLimiting() {
        if (autoReadDisabledPublishBufferLimiting) {
            autoReadDisabledPublishBufferLimiting = false;
            throttledConnectionsGlobal.dec();
        }
    }

    private <T> ServerError getErrorCode(CompletableFuture<T> future) {
        return getErrorCodeWithErrorLog(future, false, null);
    }

    private <T> ServerError getErrorCodeWithErrorLog(CompletableFuture<T> future, boolean logIfError,
                                                     String errorMessageIfLog) {
        ServerError error = ServerError.UnknownError;
        try {
            future.getNow(null);
        } catch (Exception e) {
            if (e.getCause() instanceof BrokerServiceException) {
                error = BrokerServiceException.getClientErrorCode(e.getCause());
            }
            if (logIfError){
                String finalErrorMessage = StringUtils.isNotBlank(errorMessageIfLog)
                        ? errorMessageIfLog : "Unknown Error";
                log.error(finalErrorMessage, e);
            }
        }
        return error;
    }

    private void disableTcpNoDelayIfNeeded(String topic, String producerName) {
        if (producerName != null && producerName.startsWith(replicatorPrefix)) {
            // Re-enable nagle algorithm on connections used for replication purposes
            try {
                if (ctx.channel().config().getOption(ChannelOption.TCP_NODELAY)) {
                    ctx.channel().config().setOption(ChannelOption.TCP_NODELAY, false);
                }
            } catch (Throwable t) {
                log.warn("[{}] [{}] Failed to remove TCP no-delay property on client cnx {}", topic, producerName,
                        ctx.channel());
            }
        }
    }

    private TopicName validateTopicName(String topic, long requestId, Object requestCommand) {
        try {
            return TopicName.get(topic);
        } catch (Throwable t) {
            if (log.isDebugEnabled()) {
                log.debug("[{}] Failed to parse topic name '{}'", remoteAddress, topic, t);
            }

            if (requestCommand instanceof CommandLookupTopic) {
                writeAndFlush(Commands.newLookupErrorResponse(ServerError.InvalidTopicName,
                        "Invalid topic name: " + t.getMessage(), requestId));
            } else if (requestCommand instanceof CommandPartitionedTopicMetadata) {
                writeAndFlush(Commands.newPartitionMetadataResponse(ServerError.InvalidTopicName,
                        "Invalid topic name: " + t.getMessage(), requestId));
            } else {
                writeAndFlush(Commands.newError(requestId, ServerError.InvalidTopicName,
                        "Invalid topic name: " + t.getMessage()));
            }

            return null;
        }
    }

    public ByteBufPair newMessageAndIntercept(long consumerId, long ledgerId, long entryId, int partition,
            int redeliveryCount, ByteBuf metadataAndPayload, long[] ackSet, String topic, long epoch) {
        BaseCommand command = Commands.newMessageCommand(consumerId, ledgerId, entryId, partition, redeliveryCount,
                ackSet, epoch);
        ByteBufPair res = Commands.serializeCommandMessageWithSize(command, metadataAndPayload);
        if (brokerInterceptor != null) {
            try {
                brokerInterceptor.onPulsarCommand(command, this);
                CompletableFuture<Consumer> consumerFuture = consumers.get(consumerId);
                if (consumerFuture != null && consumerFuture.isDone() && !consumerFuture.isCompletedExceptionally()) {
                    Consumer consumer = consumerFuture.getNow(null);
                    brokerInterceptor.messageDispatched(this, consumer, ledgerId, entryId, metadataAndPayload);
                }
            } catch (Exception e) {
                log.error("Exception occur when intercept messages.", e);
            }
        }
        return res;
    }

    private static final Logger log = LoggerFactory.getLogger(ServerCnx.class);

    /**
     * Helper method for testability.
     *
     * @return the connection state
     */
    public State getState() {
        return state;
    }

    public SocketAddress getRemoteAddress() {
        return remoteAddress;
    }

    @Override
    public BrokerService getBrokerService() {
        return service;
    }

    public String getRole() {
        return authRole;
    }

    @Override
    public Promise<Void> newPromise() {
        return ctx.newPromise();
    }

    @Override
    public HAProxyMessage getHAProxyMessage() {
        return proxyMessage;
    }

    @Override
    public boolean hasHAProxyMessage() {
        return proxyMessage != null;
    }

    boolean hasConsumer(long consumerId) {
        return consumers.containsKey(consumerId);
    }

    @Override
    public boolean isBatchMessageCompatibleVersion() {
        return getRemoteEndpointProtocolVersion() >= ProtocolVersion.v4.getValue();
    }

    boolean supportsAuthenticationRefresh() {
        return features != null && features.isSupportsAuthRefresh();
    }


    boolean supportBrokerMetadata() {
        return features != null && features.isSupportsBrokerEntryMetadata();
    }

    boolean supportsPartialProducer() {
        return features != null && features.isSupportsPartialProducer();
    }

    @Override
    public String getClientVersion() {
        return clientVersion;
    }

    @VisibleForTesting
    void setAutoReadDisabledRateLimiting(boolean isLimiting) {
        this.autoReadDisabledRateLimiting = isLimiting;
    }

    @Override
    public boolean isPreciseDispatcherFlowControl() {
        return preciseDispatcherFlowControl;
    }

    public AuthenticationState getAuthState() {
        return authState;
    }

    @Override
    public AuthenticationDataSource getAuthenticationData() {
        return originalAuthData != null ? originalAuthData : authenticationData;
    }

    public String getPrincipal() {
        return originalPrincipal != null ? originalPrincipal : authRole;
    }

    public AuthenticationProvider getAuthenticationProvider() {
        return authenticationProvider;
    }

    @Override
    public String getAuthRole() {
        return authRole;
    }

    public String getAuthMethod() {
        return authMethod;
    }

    public ConcurrentLongHashMap<CompletableFuture<Consumer>> getConsumers() {
        return consumers;
    }

    public ConcurrentLongHashMap<CompletableFuture<Producer>> getProducers() {
        return producers;
    }

    @Override
    public PulsarCommandSender getCommandSender() {
        return commandSender;
    }

    @Override
    public void execute(Runnable runnable) {
        ctx().channel().eventLoop().execute(runnable);
    }

    @Override
    public String clientSourceAddress() {
        AuthenticationDataSource authenticationDataSource = this.getAuthData();
        if (proxyMessage != null) {
            return proxyMessage.sourceAddress();
        } else if (remoteAddress instanceof InetSocketAddress) {
            InetSocketAddress inetAddress = (InetSocketAddress) remoteAddress;
            return inetAddress.getAddress().getHostAddress();
        } else {
            return null;
        }
    }

    private static void logAuthException(SocketAddress remoteAddress, String operation,
                                         String principal, Optional<TopicName> topic, Throwable ex) {
        String topicString = topic.map(t -> ", topic=" + t.toString()).orElse("");
        if (ex instanceof AuthenticationException) {
            log.info("[{}] Failed to authenticate: operation={}, principal={}{}, reason={}",
                    remoteAddress, operation, principal, topicString, ex.getMessage());
        } else {
            log.error("[{}] Error trying to authenticate: operation={}, principal={}{}",
                    remoteAddress, operation, principal, topicString, ex);
        }
    }

    private static void logNamespaceNameAuthException(SocketAddress remoteAddress, String operation,
                                         String principal, Optional<NamespaceName> namespaceName, Throwable ex) {
        String namespaceNameString = namespaceName.map(t -> ", namespace=" + t.toString()).orElse("");
        if (ex instanceof AuthenticationException) {
            log.info("[{}] Failed to authenticate: operation={}, principal={}{}, reason={}",
                    remoteAddress, operation, principal, namespaceNameString, ex.getMessage());
        } else {
            log.error("[{}] Error trying to authenticate: operation={}, principal={}{}",
                    remoteAddress, operation, principal, namespaceNameString, ex);
        }
    }

    public boolean hasProducers() {
        return !producers.isEmpty();
    }

    @VisibleForTesting
    protected String getOriginalPrincipal() {
        return originalPrincipal;
    }

    @VisibleForTesting
    protected AuthenticationDataSource getAuthData() {
        return authenticationData;
    }

    @VisibleForTesting
    protected AuthenticationDataSource getOriginalAuthData() {
        return originalAuthData;
    }

    @VisibleForTesting
    protected AuthenticationState getOriginalAuthState() {
        return originalAuthState;
    }

    @VisibleForTesting
    protected void setAuthRole(String authRole) {
        this.authRole = authRole;
    }
}<|MERGE_RESOLUTION|>--- conflicted
+++ resolved
@@ -1018,19 +1018,9 @@
                         remoteAddress, originalPrincipal);
                 }
             }
-<<<<<<< HEAD
-            if (service.isAuthorizationEnabled()) {
-                validateRoleAndOriginalPrincipal();
-            }
-        } catch (Exception e) {
-            logAuthException(remoteAddress, "connect", getPrincipal(), Optional.empty(), e);
-            closeForAuthenticationError();
-=======
-
             doAuthentication(clientData, false, clientProtocolVersion, clientVersion);
         } catch (Exception e) {
             authenticationFailed(e);
->>>>>>> 0f72a822
         }
     }
 
