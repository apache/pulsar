--- conflicted
+++ resolved
@@ -20,7 +20,6 @@
 
 import static com.google.common.base.Preconditions.checkArgument;
 import static org.apache.commons.lang3.StringUtils.isNotBlank;
-import static org.apache.pulsar.broker.admin.impl.PersistentTopicsBase.getPartitionedTopicMetadata;
 import static org.apache.pulsar.broker.admin.impl.PersistentTopicsBase.unsafeGetPartitionedTopicMetadataAsync;
 import static org.apache.pulsar.broker.lookup.TopicLookupBase.lookupTopicAsync;
 import static org.apache.pulsar.common.api.proto.PulsarApi.ProtocolVersion.v5;
@@ -36,7 +35,6 @@
 import io.netty.handler.ssl.SslHandler;
 
 import java.net.SocketAddress;
-import java.util.Collections;
 import java.util.List;
 import java.util.Map;
 import java.util.NoSuchElementException;
@@ -70,7 +68,6 @@
 import org.apache.pulsar.broker.service.BrokerServiceException.ServiceUnitNotReadyException;
 import org.apache.pulsar.broker.service.BrokerServiceException.SubscriptionNotFoundException;
 import org.apache.pulsar.broker.service.BrokerServiceException.TopicNotFoundException;
-import org.apache.pulsar.broker.service.persistent.PersistentSubscription;
 import org.apache.pulsar.broker.service.persistent.PersistentTopic;
 import org.apache.pulsar.broker.service.schema.SchemaRegistryService;
 import org.apache.pulsar.broker.service.schema.exceptions.IncompatibleSchemaException;
@@ -110,7 +107,6 @@
 import org.apache.pulsar.common.api.proto.PulsarApi.MessageMetadata;
 import org.apache.pulsar.common.api.proto.PulsarApi.ProtocolVersion;
 import org.apache.pulsar.common.api.proto.PulsarApi.ServerError;
-import org.apache.pulsar.common.api.proto.PulsarApi.TxnStatus;
 import org.apache.pulsar.common.naming.Metadata;
 import org.apache.pulsar.common.naming.NamespaceName;
 import org.apache.pulsar.common.naming.TopicName;
@@ -128,12 +124,7 @@
 import org.apache.pulsar.common.util.collections.ConcurrentLongHashMap;
 import org.apache.pulsar.shaded.com.google.protobuf.v241.GeneratedMessageLite;
 import org.apache.pulsar.transaction.coordinator.TransactionCoordinatorID;
-<<<<<<< HEAD
-import org.apache.pulsar.transaction.coordinator.TxnSubscription;
 import org.apache.pulsar.transaction.coordinator.impl.MLTransactionMetadataStore;
-=======
-import org.apache.pulsar.transaction.coordinator.TransactionSubscription;
->>>>>>> 41c4f44d
 import org.slf4j.Logger;
 import org.slf4j.LoggerFactory;
 
@@ -1820,19 +1811,9 @@
             log.debug("Receive add published partition to txn request {} from {} with txnId {}",
                     command.getRequestId(), remoteAddress, txnID);
         }
-<<<<<<< HEAD
 
         service.pulsar().getTransactionMetadataStoreService().addAckedPartitionToTxn(txnID,
                 MLTransactionMetadataStore.subscriptionToTxnSubscription(command.getSubscriptionList()))
-=======
-        List<TransactionSubscription> subscriptionList = command.getSubscriptionList().stream()
-                .map(subscription -> TransactionSubscription.builder()
-                        .topic(subscription.getTopic())
-                        .subscription(subscription.getSubscription())
-                        .build())
-                .collect(Collectors.toList());
-        service.pulsar().getTransactionMetadataStoreService().addAckedPartitionToTxn(txnID, subscriptionList)
->>>>>>> 41c4f44d
                 .whenComplete(((v, ex) -> {
                     if (ex == null) {
                         if (log.isDebugEnabled()) {
