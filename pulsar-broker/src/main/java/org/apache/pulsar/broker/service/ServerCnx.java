--- conflicted
+++ resolved
@@ -259,15 +259,14 @@
                         log.debug("[{}] Failed Partition-Metadata lookup due to too many lookup-requests {}",
                                 remoteAddress, topicName);
                     }
-                    ctx.writeAndFlush(newLookupErrorResponse(ServerError.TooManyRequests,
-                            "Failed due to too many pending lookup requests", requestId));
+                    ctx.writeAndFlush(Commands.newPartitionMetadataResponse(ServerError.TooManyRequests,
+                            "Failed due to too many pending lookup requests", requestId));   
                 }
             } else {
                 final String msg = "Proxy Client is not authorized to Get Partition Metadata";
                 log.warn("[{}] {} with role {} on topic {}", remoteAddress, msg, authRole, topicName);
                 ctx.writeAndFlush(Commands.newPartitionMetadataResponse(ServerError.AuthorizationError, msg, requestId));
             }
-<<<<<<< HEAD
             return null;
         });
     }
@@ -279,10 +278,6 @@
                     authRole);
         } else {
             authorizationFuture = CompletableFuture.completedFuture(true);
-=======
-            ctx.writeAndFlush(Commands.newPartitionMetadataResponse(ServerError.TooManyRequests,
-                    "Failed due to too many pending lookup requests", requestId));
->>>>>>> b6f56f0c
         }
         return authorizationFuture;
     }
