/*
 * Licensed to the Apache Software Foundation (ASF) under one
 * or more contributor license agreements.  See the NOTICE file
 * distributed with this work for additional information
 * regarding copyright ownership.  The ASF licenses this file
 * to you under the Apache License, Version 2.0 (the
 * "License"); you may not use this file except in compliance
 * with the License.  You may obtain a copy of the License at
 *
 *   http://www.apache.org/licenses/LICENSE-2.0
 *
 * Unless required by applicable law or agreed to in writing,
 * software distributed under the License is distributed on an
 * "AS IS" BASIS, WITHOUT WARRANTIES OR CONDITIONS OF ANY
 * KIND, either express or implied.  See the License for the
 * specific language governing permissions and limitations
 * under the License.
 */
package org.apache.pulsar.broker.service;

import static com.google.common.base.Preconditions.checkArgument;
import static javax.ws.rs.core.Response.Status.INTERNAL_SERVER_ERROR;
import static javax.ws.rs.core.Response.Status.NOT_FOUND;
import static org.apache.commons.lang3.StringUtils.EMPTY;
import static org.apache.commons.lang3.StringUtils.isNotBlank;
import static org.apache.pulsar.broker.admin.impl.PersistentTopicsBase.unsafeGetPartitionedTopicMetadataAsync;
import static org.apache.pulsar.broker.lookup.TopicLookupBase.lookupTopicAsync;
import static org.apache.pulsar.broker.service.persistent.PersistentTopic.getMigratedClusterUrl;
import static org.apache.pulsar.common.api.proto.ProtocolVersion.v5;
import static org.apache.pulsar.common.protocol.Commands.DEFAULT_CONSUMER_EPOCH;
import static org.apache.pulsar.common.protocol.Commands.newLookupErrorResponse;
import com.google.common.annotations.VisibleForTesting;
import com.google.common.base.Strings;
import io.netty.buffer.ByteBuf;
import io.netty.channel.ChannelHandler;
import io.netty.channel.ChannelHandlerContext;
import io.netty.channel.ChannelOption;
import io.netty.handler.codec.haproxy.HAProxyMessage;
import io.netty.handler.ssl.SslHandler;
import io.netty.util.concurrent.FastThreadLocal;
import io.netty.util.concurrent.Promise;
import io.netty.util.concurrent.ScheduledFuture;
import io.prometheus.client.Gauge;
import java.io.IOException;
import java.net.InetSocketAddress;
import java.net.SocketAddress;
import java.util.ArrayList;
import java.util.Collections;
import java.util.IdentityHashMap;
import java.util.List;
import java.util.Map;
import java.util.NoSuchElementException;
import java.util.Objects;
import java.util.Optional;
import java.util.Set;
import java.util.concurrent.CompletableFuture;
import java.util.concurrent.CompletionStage;
import java.util.concurrent.ConcurrentHashMap;
import java.util.concurrent.Semaphore;
import java.util.concurrent.TimeUnit;
import java.util.regex.Pattern;
import java.util.stream.Collectors;
import javax.naming.AuthenticationException;
import javax.net.ssl.SSLSession;
import org.apache.bookkeeper.mledger.AsyncCallbacks;
import org.apache.bookkeeper.mledger.Entry;
import org.apache.bookkeeper.mledger.ManagedLedgerException;
import org.apache.bookkeeper.mledger.Position;
import org.apache.bookkeeper.mledger.impl.ManagedLedgerImpl;
import org.apache.bookkeeper.mledger.impl.PositionImpl;
import org.apache.commons.lang3.StringUtils;
import org.apache.commons.lang3.exception.ExceptionUtils;
import org.apache.commons.lang3.mutable.MutableInt;
import org.apache.commons.lang3.mutable.MutableLong;
import org.apache.pulsar.broker.PulsarService;
import org.apache.pulsar.broker.ServiceConfiguration;
import org.apache.pulsar.broker.TransactionMetadataStoreService;
import org.apache.pulsar.broker.authentication.AuthenticationDataSource;
import org.apache.pulsar.broker.authentication.AuthenticationDataSubscription;
import org.apache.pulsar.broker.authentication.AuthenticationProvider;
import org.apache.pulsar.broker.authentication.AuthenticationState;
import org.apache.pulsar.broker.intercept.BrokerInterceptor;
import org.apache.pulsar.broker.limiter.ConnectionController;
import org.apache.pulsar.broker.service.BrokerServiceException.ConsumerBusyException;
import org.apache.pulsar.broker.service.BrokerServiceException.ServerMetadataException;
import org.apache.pulsar.broker.service.BrokerServiceException.ServiceUnitNotReadyException;
import org.apache.pulsar.broker.service.BrokerServiceException.SubscriptionNotFoundException;
import org.apache.pulsar.broker.service.BrokerServiceException.TopicNotFoundException;
import org.apache.pulsar.broker.service.persistent.PersistentSubscription;
import org.apache.pulsar.broker.service.persistent.PersistentTopic;
import org.apache.pulsar.broker.service.schema.SchemaRegistryService;
import org.apache.pulsar.broker.service.schema.exceptions.IncompatibleSchemaException;
import org.apache.pulsar.broker.web.RestException;
import org.apache.pulsar.client.api.PulsarClientException;
import org.apache.pulsar.client.api.transaction.TxnID;
import org.apache.pulsar.client.impl.BatchMessageIdImpl;
import org.apache.pulsar.client.impl.ClientCnx;
import org.apache.pulsar.client.impl.MessageIdImpl;
import org.apache.pulsar.client.impl.schema.SchemaInfoUtil;
import org.apache.pulsar.common.api.AuthData;
import org.apache.pulsar.common.api.proto.BaseCommand;
import org.apache.pulsar.common.api.proto.CommandAck;
import org.apache.pulsar.common.api.proto.CommandAddPartitionToTxn;
import org.apache.pulsar.common.api.proto.CommandAddSubscriptionToTxn;
import org.apache.pulsar.common.api.proto.CommandAuthResponse;
import org.apache.pulsar.common.api.proto.CommandCloseConsumer;
import org.apache.pulsar.common.api.proto.CommandCloseProducer;
import org.apache.pulsar.common.api.proto.CommandConnect;
import org.apache.pulsar.common.api.proto.CommandConsumerStats;
import org.apache.pulsar.common.api.proto.CommandEndTxn;
import org.apache.pulsar.common.api.proto.CommandEndTxnOnPartition;
import org.apache.pulsar.common.api.proto.CommandEndTxnOnSubscription;
import org.apache.pulsar.common.api.proto.CommandFlow;
import org.apache.pulsar.common.api.proto.CommandGetLastMessageId;
import org.apache.pulsar.common.api.proto.CommandGetOrCreateSchema;
import org.apache.pulsar.common.api.proto.CommandGetSchema;
import org.apache.pulsar.common.api.proto.CommandGetTopicsOfNamespace;
import org.apache.pulsar.common.api.proto.CommandLookupTopic;
import org.apache.pulsar.common.api.proto.CommandNewTxn;
import org.apache.pulsar.common.api.proto.CommandPartitionedTopicMetadata;
import org.apache.pulsar.common.api.proto.CommandProducer;
import org.apache.pulsar.common.api.proto.CommandRedeliverUnacknowledgedMessages;
import org.apache.pulsar.common.api.proto.CommandSeek;
import org.apache.pulsar.common.api.proto.CommandSend;
import org.apache.pulsar.common.api.proto.CommandSubscribe;
import org.apache.pulsar.common.api.proto.CommandSubscribe.InitialPosition;
import org.apache.pulsar.common.api.proto.CommandSubscribe.SubType;
import org.apache.pulsar.common.api.proto.CommandTcClientConnectRequest;
import org.apache.pulsar.common.api.proto.CommandTopicMigrated.ResourceType;
import org.apache.pulsar.common.api.proto.CommandUnsubscribe;
import org.apache.pulsar.common.api.proto.CommandWatchTopicList;
import org.apache.pulsar.common.api.proto.CommandWatchTopicListClose;
import org.apache.pulsar.common.api.proto.CompressionType;
import org.apache.pulsar.common.api.proto.FeatureFlags;
import org.apache.pulsar.common.api.proto.KeySharedMeta;
import org.apache.pulsar.common.api.proto.KeySharedMode;
import org.apache.pulsar.common.api.proto.KeyValue;
import org.apache.pulsar.common.api.proto.MessageIdData;
import org.apache.pulsar.common.api.proto.MessageMetadata;
import org.apache.pulsar.common.api.proto.ProducerAccessMode;
import org.apache.pulsar.common.api.proto.ProtocolVersion;
import org.apache.pulsar.common.api.proto.Schema;
import org.apache.pulsar.common.api.proto.ServerError;
import org.apache.pulsar.common.api.proto.SingleMessageMetadata;
import org.apache.pulsar.common.api.proto.TxnAction;
import org.apache.pulsar.common.compression.CompressionCodec;
import org.apache.pulsar.common.compression.CompressionCodecProvider;
import org.apache.pulsar.common.intercept.InterceptException;
import org.apache.pulsar.common.naming.Metadata;
import org.apache.pulsar.common.naming.NamespaceName;
import org.apache.pulsar.common.naming.SystemTopicNames;
import org.apache.pulsar.common.naming.TopicName;
import org.apache.pulsar.common.policies.data.BacklogQuota;
import org.apache.pulsar.common.policies.data.BacklogQuota.BacklogQuotaType;
import org.apache.pulsar.common.policies.data.ClusterData.ClusterUrl;
import org.apache.pulsar.common.policies.data.NamespaceOperation;
import org.apache.pulsar.common.policies.data.TopicOperation;
import org.apache.pulsar.common.policies.data.stats.ConsumerStatsImpl;
import org.apache.pulsar.common.protocol.ByteBufPair;
import org.apache.pulsar.common.protocol.CommandUtils;
import org.apache.pulsar.common.protocol.Commands;
import org.apache.pulsar.common.protocol.PulsarHandler;
import org.apache.pulsar.common.protocol.schema.SchemaData;
import org.apache.pulsar.common.protocol.schema.SchemaVersion;
import org.apache.pulsar.common.schema.SchemaType;
import org.apache.pulsar.common.topics.TopicList;
import org.apache.pulsar.common.util.FutureUtil;
import org.apache.pulsar.common.util.StringInterner;
import org.apache.pulsar.common.util.collections.ConcurrentLongHashMap;
import org.apache.pulsar.common.util.netty.NettyChannelUtil;
import org.apache.pulsar.common.util.netty.NettyFutureUtil;
import org.apache.pulsar.functions.utils.Exceptions;
import org.apache.pulsar.transaction.coordinator.TransactionCoordinatorID;
import org.apache.pulsar.transaction.coordinator.exceptions.CoordinatorException;
import org.apache.pulsar.transaction.coordinator.impl.MLTransactionMetadataStore;
import org.slf4j.Logger;
import org.slf4j.LoggerFactory;

/**
 * Channel handler for the Pulsar broker.
 * <p>
 * Please see {@link org.apache.pulsar.common.protocol.PulsarDecoder} javadoc for important details about handle* method
 * parameter instance lifecycle.
 */
public class ServerCnx extends PulsarHandler implements TransportCnx {
    private final BrokerService service;
    private final SchemaRegistryService schemaService;
    private final String listenerName;
    private final Map<Long, Long> recentlyClosedProducers;
    private final ConcurrentLongHashMap<CompletableFuture<Producer>> producers;
    private final ConcurrentLongHashMap<CompletableFuture<Consumer>> consumers;
    private final boolean enableSubscriptionPatternEvaluation;
    private final int maxSubscriptionPatternLength;
    private final TopicListService topicListService;
    private final BrokerInterceptor brokerInterceptor;
    private State state;
    private volatile boolean isActive = true;
    private String authRole = null;
    private volatile AuthenticationDataSource authenticationData;
    private AuthenticationProvider authenticationProvider;
    private AuthenticationState authState;
    // In case of proxy, if the authentication credentials are forwardable,
    // it will hold the credentials of the original client
    private AuthenticationState originalAuthState;
    private volatile AuthenticationDataSource originalAuthData;
    // Keep temporarily in order to verify after verifying proxy's authData
    private AuthData originalAuthDataCopy;
    private boolean pendingAuthChallengeResponse = false;
    private ScheduledFuture<?> authRefreshTask;

    // Max number of pending requests per connections. If multiple producers are sharing the same connection the flow
    // control done by a single producer might not be enough to prevent write spikes on the broker.
    private final int maxPendingSendRequests;
    private final int resumeReadsThreshold;
    private int pendingSendRequest = 0;
    private final String replicatorPrefix;
    private String clientVersion = null;
    private String proxyVersion = null;
    private String clientSourceAddressAndPort;
    private int nonPersistentPendingMessages = 0;
    private final int maxNonPersistentPendingMessages;
    private String originalPrincipal = null;
    private final boolean schemaValidationEnforced;
    private String authMethod = "none";
    private final int maxMessageSize;
    private boolean preciseDispatcherFlowControl;

    private boolean preciseTopicPublishRateLimitingEnable;
    private boolean encryptionRequireOnProducer;

    // Flag to manage throttling-rate by atomically enable/disable read-channel.
    private volatile boolean autoReadDisabledRateLimiting = false;
    private FeatureFlags features;

    private PulsarCommandSender commandSender;
    private final ConnectionController connectionController;

    private static final KeySharedMeta emptyKeySharedMeta = new KeySharedMeta()
            .setKeySharedMode(KeySharedMode.AUTO_SPLIT);

    // Flag to manage throttling-publish-buffer by atomically enable/disable read-channel.
    private boolean autoReadDisabledPublishBufferLimiting = false;
    private final long maxPendingBytesPerThread;
    private final long resumeThresholdPendingBytesPerThread;

    private final long connectionLivenessCheckTimeoutMillis;

    // Number of bytes pending to be published from a single specific IO thread.
    private static final FastThreadLocal<MutableLong> pendingBytesPerThread = new FastThreadLocal<MutableLong>() {
        @Override
        protected MutableLong initialValue() throws Exception {
            return new MutableLong();
        }
    };

    // A set of connections tied to the current thread
    private static final FastThreadLocal<Set<ServerCnx>> cnxsPerThread = new FastThreadLocal<Set<ServerCnx>>() {
        @Override
        protected Set<ServerCnx> initialValue() throws Exception {
            return Collections.newSetFromMap(new IdentityHashMap<>());
        }
    };

    enum State {
        Start, Connected, Failed, Connecting
    }

    public ServerCnx(PulsarService pulsar) {
        this(pulsar, null);
    }

    public ServerCnx(PulsarService pulsar, String listenerName) {
        // pulsar.getBrokerService() can sometimes be null in unit tests when using mocks
        // the null check is a workaround for #13620
        super(pulsar.getBrokerService() != null ? pulsar.getBrokerService().getKeepAliveIntervalSeconds() : 0,
                TimeUnit.SECONDS);
        this.service = pulsar.getBrokerService();
        this.schemaService = pulsar.getSchemaRegistryService();
        this.listenerName = listenerName;
        this.state = State.Start;
        ServiceConfiguration conf = pulsar.getConfiguration();

        this.connectionLivenessCheckTimeoutMillis = conf.getConnectionLivenessCheckTimeoutMillis();

        // This maps are not heavily contended since most accesses are within the cnx thread
        this.producers = ConcurrentLongHashMap.<CompletableFuture<Producer>>newBuilder()
                .expectedItems(8)
                .concurrencyLevel(1)
                .build();
        this.consumers = ConcurrentLongHashMap.<CompletableFuture<Consumer>>newBuilder()
                .expectedItems(8)
                .concurrencyLevel(1)
                .build();
<<<<<<< HEAD
        this.recentlyClosedProducers = new ConcurrentHashMap();
=======
        this.recentlyClosedProducers = new ConcurrentHashMap<>();
>>>>>>> d09642c7
        this.replicatorPrefix = conf.getReplicatorPrefix();
        this.maxNonPersistentPendingMessages = conf.getMaxConcurrentNonPersistentMessagePerConnection();
        this.schemaValidationEnforced = conf.isSchemaValidationEnforced();
        this.maxMessageSize = conf.getMaxMessageSize();
        this.maxPendingSendRequests = conf.getMaxPendingPublishRequestsPerConnection();
        this.resumeReadsThreshold = maxPendingSendRequests / 2;
        this.preciseDispatcherFlowControl = conf.isPreciseDispatcherFlowControl();
        this.preciseTopicPublishRateLimitingEnable = conf.isPreciseTopicPublishRateLimiterEnable();
        this.encryptionRequireOnProducer = conf.isEncryptionRequireOnProducer();
        // Assign a portion of max-pending bytes to each IO thread
        this.maxPendingBytesPerThread = conf.getMaxMessagePublishBufferSizeInMB() * 1024L * 1024L
                / conf.getNumIOThreads();
        this.resumeThresholdPendingBytesPerThread = this.maxPendingBytesPerThread / 2;
        this.connectionController = new ConnectionController.DefaultConnectionController(
                conf.getBrokerMaxConnections(),
                conf.getBrokerMaxConnectionsPerIp());
        this.enableSubscriptionPatternEvaluation = conf.isEnableBrokerSideSubscriptionPatternEvaluation();
        this.maxSubscriptionPatternLength = conf.getSubscriptionPatternMaxLength();
        this.topicListService = new TopicListService(pulsar, this,
                enableSubscriptionPatternEvaluation, maxSubscriptionPatternLength);
        this.brokerInterceptor = this.service != null ? this.service.getInterceptor() : null;
    }

    @Override
    public void channelActive(ChannelHandlerContext ctx) throws Exception {
        super.channelActive(ctx);
        ConnectionController.State state = connectionController.increaseConnection(remoteAddress);
        if (!state.equals(ConnectionController.State.OK)) {
            final ByteBuf msg = Commands.newError(-1, ServerError.NotAllowedError,
                    state.equals(ConnectionController.State.REACH_MAX_CONNECTION)
                            ? "Reached the maximum number of connections"
                            : "Reached the maximum number of connections on address" + remoteAddress);
            NettyChannelUtil.writeAndFlushWithClosePromise(ctx, msg);
            return;
        }
        if (log.isDebugEnabled()) {
            // Connection information is logged after a successful Connect command is processed.
            log.debug("New connection from {}", remoteAddress);
        }
        this.ctx = ctx;
        this.commandSender = new PulsarCommandSenderImpl(brokerInterceptor, this);
        this.service.getPulsarStats().recordConnectionCreate();
        cnxsPerThread.get().add(this);
    }

    @Override
    public void channelInactive(ChannelHandlerContext ctx) throws Exception {
        super.channelInactive(ctx);
        connectionController.decreaseConnection(ctx.channel().remoteAddress());
        isActive = false;
        log.info("Closed connection from {}", remoteAddress);
        if (brokerInterceptor != null) {
            brokerInterceptor.onConnectionClosed(this);
        }

        cnxsPerThread.get().remove(this);
        if (authRefreshTask != null) {
            authRefreshTask.cancel(false);
        }

        // Connection is gone, close the producers immediately
        producers.forEach((__, producerFuture) -> {
            // prevent race conditions in completing producers
            if (!producerFuture.isDone()
                    && producerFuture.completeExceptionally(new IllegalStateException("Connection closed."))) {
                return;
            }
            if (producerFuture.isDone() && !producerFuture.isCompletedExceptionally()) {
                Producer producer = producerFuture.getNow(null);
                producer.closeNow(true);
                if (brokerInterceptor != null) {
                    brokerInterceptor.producerClosed(this, producer, producer.getMetadata());
                }
            }
        });

        consumers.forEach((__, consumerFuture) -> {
            // prevent race conditions in completing consumers
            if (!consumerFuture.isDone()
                    && consumerFuture.completeExceptionally(new IllegalStateException("Connection closed."))) {
                return;
            }
            if (consumerFuture.isDone() && !consumerFuture.isCompletedExceptionally()) {
                Consumer consumer = consumerFuture.getNow(null);
                try {
                    consumer.close();
                    if (brokerInterceptor != null) {
                        brokerInterceptor.consumerClosed(this, consumer, consumer.getMetadata());
                    }
                } catch (BrokerServiceException e) {
                    log.warn("Consumer {} was already closed: {}", consumer, e);
                }
            }
        });
        this.topicListService.inactivate();
        this.service.getPulsarStats().recordConnectionClose();

        // complete possible pending connection check future
        if (connectionCheckInProgress != null && !connectionCheckInProgress.isDone()) {
            connectionCheckInProgress.complete(false);
        }
    }

    @Override
    public void channelWritabilityChanged(ChannelHandlerContext ctx) throws Exception {
        if (log.isDebugEnabled()) {
            log.debug("Channel writability has changed to: {}", ctx.channel().isWritable());
        }
    }

    @Override
    public void exceptionCaught(ChannelHandlerContext ctx, Throwable cause) throws Exception {
        if (state != State.Failed) {
            // No need to report stack trace for known exceptions that happen in disconnections
            log.warn("[{}] Got exception {}", remoteAddress,
                    ClientCnx.isKnownException(cause) ? cause.toString() : ExceptionUtils.getStackTrace(cause));
            state = State.Failed;
            if (log.isDebugEnabled()) {
                log.debug("[{}] connect state change to : [{}]", remoteAddress, State.Failed.name());
            }
        } else {
            // At default info level, suppress all subsequent exceptions that are thrown when the connection has already
            // failed
            if (log.isDebugEnabled()) {
                log.debug("[{}] Got exception {}", remoteAddress,
                        ClientCnx.isKnownException(cause) ? cause.toString() : ExceptionUtils.getStackTrace(cause));
            }
        }
        ctx.close();
    }

    // ////
    // // Incoming commands handling
    // ////

    private CompletableFuture<Boolean> isTopicOperationAllowed(TopicName topicName, TopicOperation operation,
                    AuthenticationDataSource authDataSource, AuthenticationDataSource originalAuthDataSource) {
        if (!service.isAuthorizationEnabled()) {
            return CompletableFuture.completedFuture(true);
        }
        CompletableFuture<Boolean> isProxyAuthorizedFuture;
        if (originalPrincipal != null) {
            isProxyAuthorizedFuture = service.getAuthorizationService().allowTopicOperationAsync(
                    topicName, operation, originalPrincipal,
                    originalAuthDataSource != null ? originalAuthDataSource : authDataSource);
        } else {
            isProxyAuthorizedFuture = CompletableFuture.completedFuture(true);
        }
        CompletableFuture<Boolean> isAuthorizedFuture = service.getAuthorizationService().allowTopicOperationAsync(
            topicName, operation, authRole, authDataSource);
        return isProxyAuthorizedFuture.thenCombine(isAuthorizedFuture, (isProxyAuthorized, isAuthorized) -> {
            if (!isProxyAuthorized) {
                log.warn("OriginalRole {} is not authorized to perform operation {} on topic {}",
                        originalPrincipal, operation, topicName);
            }
            if (!isAuthorized) {
                log.warn("Role {} is not authorized to perform operation {} on topic {}",
                        authRole, operation, topicName);
            }
            return isProxyAuthorized && isAuthorized;
        });
    }

    private CompletableFuture<Boolean> isTopicOperationAllowed(TopicName topicName, String subscriptionName,
                                                               TopicOperation operation) {
        if (service.isAuthorizationEnabled()) {
            AuthenticationDataSource authDataSource =
                    new AuthenticationDataSubscription(authenticationData, subscriptionName);
            AuthenticationDataSource originalAuthDataSource = null;
            if (originalAuthData != null) {
                originalAuthDataSource = new AuthenticationDataSubscription(originalAuthData, subscriptionName);
            }
            return isTopicOperationAllowed(topicName, operation, authDataSource, originalAuthDataSource);
        } else {
            return CompletableFuture.completedFuture(true);
        }
    }

    @Override
    protected void handleLookup(CommandLookupTopic lookup) {
        checkArgument(state == State.Connected);
        final long requestId = lookup.getRequestId();
        final boolean authoritative = lookup.isAuthoritative();

        // use the connection-specific listener name by default.
        final String advertisedListenerName =
                lookup.hasAdvertisedListenerName() && StringUtils.isNotBlank(lookup.getAdvertisedListenerName())
                        ? lookup.getAdvertisedListenerName() : this.listenerName;
        if (log.isDebugEnabled()) {
            log.debug("[{}] Received Lookup from {} for {} requesting listener {}", lookup.getTopic(), remoteAddress,
                    requestId, StringUtils.isNotBlank(advertisedListenerName) ? advertisedListenerName : "(none)");
        }

        TopicName topicName = validateTopicName(lookup.getTopic(), requestId, lookup);
        if (topicName == null) {
            return;
        }

        if (!this.service.getPulsar().isRunning()) {
            if (log.isDebugEnabled()) {
                log.debug("[{}] Failed lookup topic {} due to pulsar service is not ready: {} state", remoteAddress,
                        topicName, this.service.getPulsar().getState().toString());
            }
            writeAndFlush(newLookupErrorResponse(ServerError.ServiceNotReady,
                    "Failed due to pulsar service is not ready", requestId));
            return;
        }

        final Semaphore lookupSemaphore = service.getLookupRequestSemaphore();
        if (lookupSemaphore.tryAcquire()) {
            isTopicOperationAllowed(topicName, TopicOperation.LOOKUP, authenticationData, originalAuthData).thenApply(
                    isAuthorized -> {
                if (isAuthorized) {
                    lookupTopicAsync(getBrokerService().pulsar(), topicName, authoritative,
                            getPrincipal(), getAuthenticationData(),
                            requestId, advertisedListenerName).handle((lookupResponse, ex) -> {
                                if (ex == null) {
                                    writeAndFlush(lookupResponse);
                                } else {
                                    // it should never happen
                                    log.warn("[{}] lookup failed with error {}, {}", remoteAddress, topicName,
                                            ex.getMessage(), ex);
                                    writeAndFlush(newLookupErrorResponse(ServerError.ServiceNotReady,
                                            ex.getMessage(), requestId));
                                }
                                lookupSemaphore.release();
                                return null;
                            });
                } else {
                    final String msg = "Client is not authorized to Lookup";
                    log.warn("[{}] {} with role {} on topic {}", remoteAddress, msg, getPrincipal(), topicName);
                    writeAndFlush(newLookupErrorResponse(ServerError.AuthorizationError, msg, requestId));
                    lookupSemaphore.release();
                }
                return null;
            }).exceptionally(ex -> {
                logAuthException(remoteAddress, "lookup", getPrincipal(), Optional.of(topicName), ex);
                final String msg = "Exception occurred while trying to authorize lookup";
                writeAndFlush(newLookupErrorResponse(ServerError.AuthorizationError, msg, requestId));
                lookupSemaphore.release();
                return null;
            });
        } else {
            if (log.isDebugEnabled()) {
                log.debug("[{}] Failed lookup due to too many lookup-requests {}", remoteAddress, topicName);
            }
            writeAndFlush(newLookupErrorResponse(ServerError.TooManyRequests,
                    "Failed due to too many pending lookup requests", requestId));
        }
    }

    private void writeAndFlush(ByteBuf cmd) {
        NettyChannelUtil.writeAndFlushWithVoidPromise(ctx, cmd);
    }

    @Override
    protected void handlePartitionMetadataRequest(CommandPartitionedTopicMetadata partitionMetadata) {
        checkArgument(state == State.Connected);
        final long requestId = partitionMetadata.getRequestId();
        if (log.isDebugEnabled()) {
            log.debug("[{}] Received PartitionMetadataLookup from {} for {}", partitionMetadata.getTopic(),
                    remoteAddress, requestId);
        }

        TopicName topicName = validateTopicName(partitionMetadata.getTopic(), requestId, partitionMetadata);
        if (topicName == null) {
            return;
        }

        if (!this.service.getPulsar().isRunning()) {
            if (log.isDebugEnabled()) {
                log.debug("[{}] Failed PartitionMetadataLookup from {} for {} "
                                + "due to pulsar service is not ready: {} state",
                        partitionMetadata.getTopic(), remoteAddress, requestId,
                        this.service.getPulsar().getState().toString());
            }
            writeAndFlush(Commands.newPartitionMetadataResponse(ServerError.ServiceNotReady,
                    "Failed due to pulsar service is not ready", requestId));
            return;
        }

        final Semaphore lookupSemaphore = service.getLookupRequestSemaphore();
        if (lookupSemaphore.tryAcquire()) {
            isTopicOperationAllowed(topicName, TopicOperation.LOOKUP, authenticationData, originalAuthData).thenApply(
                    isAuthorized -> {
                if (isAuthorized) {
                    unsafeGetPartitionedTopicMetadataAsync(getBrokerService().pulsar(), topicName)
                        .handle((metadata, ex) -> {
                                if (ex == null) {
                                    int partitions = metadata.partitions;
                                    commandSender.sendPartitionMetadataResponse(partitions, requestId);
                                } else {
                                    if (ex instanceof PulsarClientException) {
                                        log.warn("Failed to authorize {} at [{}] on topic {} : {}", getRole(),
                                                remoteAddress, topicName, ex.getMessage());
                                        commandSender.sendPartitionMetadataResponse(ServerError.AuthorizationError,
                                                ex.getMessage(), requestId);
                                    } else {
                                        log.warn("Failed to get Partitioned Metadata [{}] {}: {}", remoteAddress,
                                                topicName, ex.getMessage(), ex);
                                        ServerError error = ServerError.ServiceNotReady;
                                        if (ex instanceof RestException restException){
                                            int responseCode = restException.getResponse().getStatus();
                                            if (responseCode == NOT_FOUND.getStatusCode()){
                                                error = ServerError.TopicNotFound;
                                            } else if (responseCode < INTERNAL_SERVER_ERROR.getStatusCode()){
                                                error = ServerError.MetadataError;
                                            }
                                        }
                                        commandSender.sendPartitionMetadataResponse(error, ex.getMessage(), requestId);
                                    }
                                }
                                lookupSemaphore.release();
                                return null;
                            });
                } else {
                    final String msg = "Client is not authorized to Get Partition Metadata";
                    log.warn("[{}] {} with role {} on topic {}", remoteAddress, msg, getPrincipal(), topicName);
                    writeAndFlush(
                            Commands.newPartitionMetadataResponse(ServerError.AuthorizationError, msg, requestId));
                    lookupSemaphore.release();
                }
                return null;
            }).exceptionally(ex -> {
                logAuthException(remoteAddress, "partition-metadata", getPrincipal(), Optional.of(topicName), ex);
                final String msg = "Exception occurred while trying to authorize get Partition Metadata";
                writeAndFlush(Commands.newPartitionMetadataResponse(ServerError.AuthorizationError, msg,
                        requestId));
                lookupSemaphore.release();
                return null;
            });
        } else {
            if (log.isDebugEnabled()) {
                log.debug("[{}] Failed Partition-Metadata lookup due to too many lookup-requests {}", remoteAddress,
                        topicName);
            }
            commandSender.sendPartitionMetadataResponse(ServerError.TooManyRequests,
                    "Failed due to too many pending lookup requests", requestId);
        }
    }

    @Override
    protected void handleConsumerStats(CommandConsumerStats commandConsumerStats) {
        checkArgument(state == State.Connected);
        if (log.isDebugEnabled()) {
            log.debug("Received CommandConsumerStats call from {}", remoteAddress);
        }

        final long requestId = commandConsumerStats.getRequestId();
        final long consumerId = commandConsumerStats.getConsumerId();
        CompletableFuture<Consumer> consumerFuture = consumers.get(consumerId);
        Consumer consumer = consumerFuture.getNow(null);
        ByteBuf msg = null;

        if (consumer == null) {
            log.error(
                    "Failed to get consumer-stats response - Consumer not found for"
                            + " CommandConsumerStats[remoteAddress = {}, requestId = {}, consumerId = {}]",
                    remoteAddress, requestId, consumerId);
            msg = Commands.newConsumerStatsResponse(ServerError.ConsumerNotFound,
                    "Consumer " + consumerId + " not found", requestId);
        } else {
            if (log.isDebugEnabled()) {
                log.debug("CommandConsumerStats[requestId = {}, consumer = {}]", requestId, consumer);
            }
            msg = createConsumerStatsResponse(consumer, requestId);
        }

        writeAndFlush(msg);
    }

    ByteBuf createConsumerStatsResponse(Consumer consumer, long requestId) {
        ConsumerStatsImpl consumerStats = consumer.getStats();
        Subscription subscription = consumer.getSubscription();

        BaseCommand cmd = Commands.newConsumerStatsResponseCommand(ServerError.UnknownError, null, requestId);
        cmd.getConsumerStatsResponse()
                .clearErrorCode()
                .setRequestId(requestId)
                .setMsgRateOut(consumerStats.msgRateOut)
                .setMsgThroughputOut(consumerStats.msgThroughputOut)
                .setMsgRateRedeliver(consumerStats.msgRateRedeliver)
                .setConsumerName(consumerStats.consumerName)
                .setAvailablePermits(consumerStats.availablePermits)
                .setUnackedMessages(consumerStats.unackedMessages)
                .setBlockedConsumerOnUnackedMsgs(consumerStats.blockedConsumerOnUnackedMsgs)
                .setAddress(consumerStats.getAddress())
                .setConnectedSince(consumerStats.getConnectedSince())
                .setMsgBacklog(subscription.getNumberOfEntriesInBacklog(false))
                .setMsgRateExpired(subscription.getExpiredMessageRate())
                .setMessageAckRate(consumerStats.messageAckRate)
                .setType(subscription.getTypeString());

        return Commands.serializeWithSize(cmd);
    }

    // complete the connect and sent newConnected command
    private void completeConnect(int clientProtoVersion, String clientVersion) {
        if (service.isAuthenticationEnabled()) {
            if (service.isAuthorizationEnabled()) {
                if (!service.getAuthorizationService()
                    .isValidOriginalPrincipal(authRole, originalPrincipal, remoteAddress, false)) {
                    state = State.Failed;
                    service.getPulsarStats().recordConnectionCreateFail();
                    final ByteBuf msg = Commands.newError(-1, ServerError.AuthorizationError, "Invalid roles.");
                    NettyChannelUtil.writeAndFlushWithClosePromise(ctx, msg);
                    return;
                }
                if (proxyVersion != null && !service.getAuthorizationService().isProxyRole(authRole)) {
                    // Only allow proxyVersion to be set when connecting with a proxy
                    state = State.Failed;
                    service.getPulsarStats().recordConnectionCreateFail();
                    final ByteBuf msg = Commands.newError(-1, ServerError.AuthorizationError,
                            "Must not set proxyVersion without connecting as a ProxyRole.");
                    NettyChannelUtil.writeAndFlushWithClosePromise(ctx, msg);
                    return;
                }
            }
            maybeScheduleAuthenticationCredentialsRefresh();
        }
        writeAndFlush(Commands.newConnected(clientProtoVersion, maxMessageSize, enableSubscriptionPatternEvaluation));
        state = State.Connected;
        service.getPulsarStats().recordConnectionCreateSuccess();
        if (log.isDebugEnabled()) {
            log.debug("[{}] connect state change to : [{}]", remoteAddress, State.Connected.name());
        }
        setRemoteEndpointProtocolVersion(clientProtoVersion);
        if (isNotBlank(clientVersion)) {
            this.clientVersion = StringInterner.intern(clientVersion);
        }
        if (!service.isAuthenticationEnabled()) {
            log.info("[{}] connected with clientVersion={}, clientProtocolVersion={}, proxyVersion={}", remoteAddress,
                    clientVersion, clientProtoVersion, proxyVersion);
        } else if (originalPrincipal != null) {
            log.info("[{}] connected role={} and originalAuthRole={} using authMethod={}, clientVersion={}, "
                            + "clientProtocolVersion={}, proxyVersion={}", remoteAddress, authRole, originalPrincipal,
                    authMethod, clientVersion, clientProtoVersion, proxyVersion);
        } else {
            log.info("[{}] connected with role={} using authMethod={}, clientVersion={}, clientProtocolVersion={}, "
                            + "proxyVersion={}", remoteAddress, authRole, authMethod, clientVersion, clientProtoVersion,
                    proxyVersion);
        }
        if (brokerInterceptor != null) {
            brokerInterceptor.onConnectionCreated(this);
        }
    }

    // According to auth result, send Connected, AuthChallenge, or Error command.
    private void doAuthentication(AuthData clientData,
                                  boolean useOriginalAuthState,
                                  int clientProtocolVersion,
                                  final String clientVersion) {
        // The original auth state can only be set on subsequent auth attempts (and only
        // in presence of a proxy and if the proxy is forwarding the credentials).
        // In this case, the re-validation needs to be done against the original client
        // credentials.
        AuthenticationState authState = useOriginalAuthState ? originalAuthState : this.authState;
        String authRole = useOriginalAuthState ? originalPrincipal : this.authRole;
        if (log.isDebugEnabled()) {
            log.debug("Authenticate using original auth state : {}, role = {}", useOriginalAuthState, authRole);
        }
        authState
                .authenticateAsync(clientData)
                .whenCompleteAsync((authChallenge, throwable) -> {
                    if (throwable == null) {
                        authChallengeSuccessCallback(authChallenge, useOriginalAuthState, authRole,
                                clientProtocolVersion, clientVersion);
                    } else {
                        authenticationFailed(throwable);
                    }
                }, ctx.executor());
    }

    public void authChallengeSuccessCallback(AuthData authChallenge,
                                             boolean useOriginalAuthState,
                                             String authRole,
                                             int clientProtocolVersion,
                                             String clientVersion) {
        try {
            if (authChallenge == null) {
                // Authentication has completed. It was either:
                // 1. the 1st time the authentication process was done, in which case we'll send
                //    a `CommandConnected` response
                // 2. an authentication refresh, in which case we need to refresh authenticationData
                AuthenticationState authState = useOriginalAuthState ? originalAuthState : this.authState;
                String newAuthRole = authState.getAuthRole();
                AuthenticationDataSource newAuthDataSource = authState.getAuthDataSource();

                if (state != State.Connected) {
                    // Set the auth data and auth role
                    if (!useOriginalAuthState) {
                        this.authRole = newAuthRole;
                        this.authenticationData = newAuthDataSource;
                    }
                    // First time authentication is done
                    if (originalAuthState != null) {
                        // We only set originalAuthState when we are going to use it.
                        authenticateOriginalData(clientProtocolVersion, clientVersion);
                    } else {
                        completeConnect(clientProtocolVersion, clientVersion);
                    }
                } else {
                    // Refresh the auth data
                    if (!useOriginalAuthState) {
                        this.authenticationData = newAuthDataSource;
                    } else {
                        this.originalAuthData = newAuthDataSource;
                    }
                    // If the connection was already ready, it means we're doing a refresh
                    if (!StringUtils.isEmpty(authRole)) {
                        if (!authRole.equals(newAuthRole)) {
                            log.warn("[{}] Principal cannot change during an authentication refresh expected={} got={}",
                                    remoteAddress, authRole, newAuthRole);
                            ctx.close();
                        } else {
                            log.info("[{}] Refreshed authentication credentials for role {}", remoteAddress, authRole);
                        }
                    }
                }
            } else {
                // auth not complete, continue auth with client side.
                ctx.writeAndFlush(Commands.newAuthChallenge(authMethod, authChallenge, clientProtocolVersion));
                if (log.isDebugEnabled()) {
                    log.debug("[{}] Authentication in progress client by method {}.", remoteAddress, authMethod);
                }
            }
        } catch (Exception | AssertionError e) {
            authenticationFailed(e);
        }
    }

    private void authenticateOriginalData(int clientProtoVersion, String clientVersion) {
        originalAuthState
                .authenticateAsync(originalAuthDataCopy)
                .whenCompleteAsync((authChallenge, throwable) -> {
                    if (throwable != null) {
                        authenticationFailed(throwable);
                    } else if (authChallenge != null) {
                        // The protocol does not yet handle an auth challenge here.
                        // See https://github.com/apache/pulsar/issues/19291.
                        authenticationFailed(new AuthenticationException("Failed to authenticate original auth data "
                                + "due to unsupported authChallenge."));
                    } else {
                        try {
                            // No need to retain these bytes anymore
                            originalAuthDataCopy = null;
                            originalAuthData = originalAuthState.getAuthDataSource();
                            originalPrincipal = originalAuthState.getAuthRole();
                            if (log.isDebugEnabled()) {
                                log.debug("[{}] Authenticated original role (forwarded from proxy): {}",
                                        remoteAddress, originalPrincipal);
                            }
                            completeConnect(clientProtoVersion, clientVersion);
                        } catch (Exception | AssertionError e) {
                            authenticationFailed(e);
                        }
                    }
                }, ctx.executor());
    }

    // Handle authentication and authentication refresh failures. Must be called from event loop.
    private void authenticationFailed(Throwable t) {
        String operation;
        if (state == State.Connecting) {
            service.getPulsarStats().recordConnectionCreateFail();
            operation = "connect";
        } else {
            operation = "authentication-refresh";
        }
        state = State.Failed;
        logAuthException(remoteAddress, operation, getPrincipal(), Optional.empty(), t);
        final ByteBuf msg = Commands.newError(-1, ServerError.AuthenticationError, "Failed to authenticate");
        NettyChannelUtil.writeAndFlushWithClosePromise(ctx, msg);
    }

    /**
     * Method to initialize the {@link #authRefreshTask} task.
     */
    private void maybeScheduleAuthenticationCredentialsRefresh() {
        assert ctx.executor().inEventLoop();
        assert authRefreshTask == null;
        if (authState == null) {
            // Authentication is disabled or there's no local state to refresh
            return;
        }
        authRefreshTask = ctx.executor().scheduleAtFixedRate(this::refreshAuthenticationCredentials,
                service.getPulsar().getConfig().getAuthenticationRefreshCheckSeconds(),
                service.getPulsar().getConfig().getAuthenticationRefreshCheckSeconds(),
                TimeUnit.SECONDS);
    }

    private void refreshAuthenticationCredentials() {
        assert ctx.executor().inEventLoop();
        AuthenticationState authState = this.originalAuthState != null ? originalAuthState : this.authState;
        if (getState() == State.Failed) {
            // Happens when an exception is thrown that causes this connection to close.
            return;
        } else if (!authState.isExpired()) {
            // Credentials are still valid. Nothing to do at this point
            return;
        } else if (originalPrincipal != null && originalAuthState == null) {
            // This case is only checked when the authState is expired because we've reached a point where
            // authentication needs to be refreshed, but the protocol does not support it unless the proxy forwards
            // the originalAuthData.
            log.info(
                    "[{}] Cannot revalidate user credential when using proxy and"
                            + " not forwarding the credentials. Closing connection",
                    remoteAddress);
            ctx.close();
            return;
        }

        if (!supportsAuthenticationRefresh()) {
            log.warn("[{}] Closing connection because client doesn't support auth credentials refresh",
                    remoteAddress);
            ctx.close();
            return;
        }

        if (pendingAuthChallengeResponse) {
            log.warn("[{}] Closing connection after timeout on refreshing auth credentials",
                    remoteAddress);
            ctx.close();
            return;
        }

        log.info("[{}] Refreshing authentication credentials for originalPrincipal {} and authRole {}",
                remoteAddress, originalPrincipal, this.authRole);
        try {
            AuthData brokerData = authState.refreshAuthentication();

            writeAndFlush(Commands.newAuthChallenge(authMethod, brokerData,
                    getRemoteEndpointProtocolVersion()));
            if (log.isDebugEnabled()) {
                log.debug("[{}] Sent auth challenge to client to refresh credentials with method: {}.",
                        remoteAddress, authMethod);
            }

            pendingAuthChallengeResponse = true;

        } catch (AuthenticationException e) {
            log.warn("[{}] Failed to refresh authentication: {}", remoteAddress, e);
            ctx.close();
        }
    }

    private static final byte[] emptyArray = new byte[0];

    @Override
    protected void handleConnect(CommandConnect connect) {
        checkArgument(state == State.Start);

        if (log.isDebugEnabled()) {
            log.debug("Received CONNECT from {}, auth enabled: {}:"
                    + " has original principal = {}, original principal = {}",
                remoteAddress,
                service.isAuthenticationEnabled(),
                connect.hasOriginalPrincipal(),
                connect.hasOriginalPrincipal() ? connect.getOriginalPrincipal() : null);
        }

        if (!this.service.getPulsar().isRunning()) {
            if (log.isDebugEnabled()) {
                log.debug("Failed CONNECT from {} due to pulsar service is not ready: {} state", remoteAddress,
                        this.service.getPulsar().getState().toString());
            }
            writeAndFlush(
                    Commands.newError(
                            -1,
                            ServerError.ServiceNotReady,
                            "Failed due to pulsar service is not ready")
            );
            close();
            return;
        }

        String clientVersion = connect.getClientVersion();
        int clientProtocolVersion = connect.getProtocolVersion();
        features = new FeatureFlags();
        if (connect.hasFeatureFlags()) {
            features.copyFrom(connect.getFeatureFlags());
        }

        if (connect.hasProxyVersion()) {
            proxyVersion = connect.getProxyVersion();
        }

        if (!service.isAuthenticationEnabled()) {
            completeConnect(clientProtocolVersion, clientVersion);
            return;
        }

        // Go to Connecting state now because auth can be async.
        state = State.Connecting;

        try {
            byte[] authData = connect.hasAuthData() ? connect.getAuthData() : emptyArray;
            AuthData clientData = AuthData.of(authData);
            // init authentication
            if (connect.hasAuthMethodName()) {
                authMethod = connect.getAuthMethodName();
            } else if (connect.hasAuthMethod()) {
                // Legacy client is passing enum
                authMethod = connect.getAuthMethod().name().substring(10).toLowerCase();
            } else {
                authMethod = "none";
            }

            authenticationProvider = getBrokerService()
                .getAuthenticationService()
                .getAuthenticationProvider(authMethod);

            // Not find provider named authMethod. Most used for tests.
            // In AuthenticationDisabled, it will set authMethod "none".
            if (authenticationProvider == null) {
                authRole = getBrokerService().getAuthenticationService().getAnonymousUserRole()
                    .orElseThrow(() ->
                        new AuthenticationException("No anonymous role, and no authentication provider configured"));
                completeConnect(clientProtocolVersion, clientVersion);
                return;
            }
            // init authState and other var
            ChannelHandler sslHandler = ctx.channel().pipeline().get(PulsarChannelInitializer.TLS_HANDLER);
            SSLSession sslSession = null;
            if (sslHandler != null) {
                sslSession = ((SslHandler) sslHandler).engine().getSession();
            }

            authState = authenticationProvider.newAuthState(clientData, remoteAddress, sslSession);

            if (log.isDebugEnabled()) {
                String role = "";
                if (authState != null && authState.isComplete()) {
                    role = authState.getAuthRole();
                } else {
                    role = "authentication incomplete or null";
                }
                log.debug("[{}] Authenticate role : {}", remoteAddress, role);
            }

            if (connect.hasOriginalPrincipal() && service.getPulsar().getConfig().isAuthenticateOriginalAuthData()) {
                // Flow:
                // 1. Initialize original authentication.
                // 2. Authenticate the proxy's authentication data.
                // 3. Authenticate the original authentication data.
                String originalAuthMethod;
                if (connect.hasOriginalAuthMethod()) {
                    originalAuthMethod = connect.getOriginalAuthMethod();
                } else {
                    originalAuthMethod = "none";
                }

                AuthenticationProvider originalAuthenticationProvider = getBrokerService()
                        .getAuthenticationService()
                        .getAuthenticationProvider(originalAuthMethod);

                /**
                 * When both the broker and the proxy are configured with anonymousUserRole
                 * if the client does not configure an authentication method
                 * the proxy side will set the value of anonymousUserRole to clientAuthRole when it creates a connection
                 * and the value of clientAuthMethod will be none.
                 * Similarly, should also set the value of authRole to anonymousUserRole on the broker side.
                 */
                if (originalAuthenticationProvider == null) {
                    authRole = getBrokerService().getAuthenticationService().getAnonymousUserRole()
                            .orElseThrow(() ->
                                    new AuthenticationException("No anonymous role, and can't find "
                                            + "AuthenticationProvider for original role using auth method "
                                            + "[" + originalAuthMethod + "] is not available"));
                    originalPrincipal = authRole;
                    completeConnect(clientProtocolVersion, clientVersion);
                    return;
                }

                originalAuthDataCopy = AuthData.of(connect.getOriginalAuthData().getBytes());
                originalAuthState = originalAuthenticationProvider.newAuthState(
                        originalAuthDataCopy,
                        remoteAddress,
                        sslSession);
            } else if (connect.hasOriginalPrincipal()) {
                originalPrincipal = connect.getOriginalPrincipal();

                if (log.isDebugEnabled()) {
                    log.debug("[{}] Setting original role (forwarded from proxy): {}",
                        remoteAddress, originalPrincipal);
                }
            }

            doAuthentication(clientData, false, clientProtocolVersion, clientVersion);
        } catch (Exception e) {
            authenticationFailed(e);
        }
    }

    @Override
    protected void handleAuthResponse(CommandAuthResponse authResponse) {
        checkArgument(authResponse.hasResponse());
        checkArgument(authResponse.getResponse().hasAuthData() && authResponse.getResponse().hasAuthMethodName());

        pendingAuthChallengeResponse = false;

        if (log.isDebugEnabled()) {
            log.debug("Received AuthResponse from {}, auth method: {}",
                remoteAddress, authResponse.getResponse().getAuthMethodName());
        }

        try {
            AuthData clientData = AuthData.of(authResponse.getResponse().getAuthData());
            doAuthentication(clientData, originalAuthState != null, authResponse.getProtocolVersion(),
                    authResponse.hasClientVersion() ? authResponse.getClientVersion() : EMPTY);
        } catch (Exception e) {
            authenticationFailed(e);
        }
    }

    @Override
    protected void handleSubscribe(final CommandSubscribe subscribe) {
        checkArgument(state == State.Connected);
        final long requestId = subscribe.getRequestId();
        final long consumerId = subscribe.getConsumerId();
        TopicName topicName = validateTopicName(subscribe.getTopic(), requestId, subscribe);
        if (topicName == null) {
            return;
        }

        if (log.isDebugEnabled()) {
            log.debug("[{}] Handle subscribe command: auth role = {}, original auth role = {}",
                remoteAddress, authRole, originalPrincipal);
        }

        final String subscriptionName = subscribe.getSubscription();
        final SubType subType = subscribe.getSubType();
        final String consumerName = subscribe.hasConsumerName() ? subscribe.getConsumerName() : "";
        final boolean isDurable = subscribe.isDurable();
        final MessageIdImpl startMessageId = subscribe.hasStartMessageId() ? new BatchMessageIdImpl(
                subscribe.getStartMessageId().getLedgerId(), subscribe.getStartMessageId().getEntryId(),
                subscribe.getStartMessageId().getPartition(), subscribe.getStartMessageId().getBatchIndex())
                : null;
        final int priorityLevel = subscribe.hasPriorityLevel() ? subscribe.getPriorityLevel() : 0;
        final boolean readCompacted = subscribe.hasReadCompacted() && subscribe.isReadCompacted();
        final Map<String, String> metadata = CommandUtils.metadataFromCommand(subscribe);
        final InitialPosition initialPosition = subscribe.getInitialPosition();
        final long startMessageRollbackDurationSec = subscribe.hasStartMessageRollbackDurationSec()
                ? subscribe.getStartMessageRollbackDurationSec()
                : -1;
        final SchemaData schema = subscribe.hasSchema() ? getSchema(subscribe.getSchema()) : null;
        final boolean isReplicated = subscribe.hasReplicateSubscriptionState()
                && subscribe.isReplicateSubscriptionState();
        final boolean forceTopicCreation = subscribe.isForceTopicCreation();
        final KeySharedMeta keySharedMeta = subscribe.hasKeySharedMeta()
              ? new KeySharedMeta().copyFrom(subscribe.getKeySharedMeta())
              : emptyKeySharedMeta;
        final long consumerEpoch = subscribe.hasConsumerEpoch() ? subscribe.getConsumerEpoch() : DEFAULT_CONSUMER_EPOCH;
        final Optional<Map<String, String>> subscriptionProperties = SubscriptionOption.getPropertiesMap(
                subscribe.getSubscriptionPropertiesList());

        if (log.isDebugEnabled()) {
            log.debug("Topic name = {}, subscription name = {}, schema is {}", topicName, subscriptionName,
                    schema == null ? "absent" : "present");
        }

        CompletableFuture<Boolean> isAuthorizedFuture = isTopicOperationAllowed(
                topicName,
                subscriptionName,
                TopicOperation.CONSUME
        );

        // Make sure the consumer future is put into the consumers map first to avoid the same consumer
        // epoch using different consumer futures, and only remove the consumer future from the map
        // if subscribe failed .
        CompletableFuture<Consumer> consumerFuture = new CompletableFuture<>();
        CompletableFuture<Consumer> existingConsumerFuture =
                consumers.putIfAbsent(consumerId, consumerFuture);
        isAuthorizedFuture.thenApply(isAuthorized -> {
            if (isAuthorized) {
                if (log.isDebugEnabled()) {
                    log.debug("[{}] Client is authorized to subscribe with role {}",
                            remoteAddress, getPrincipal());
                }

                log.info("[{}] Subscribing on topic {} / {}. consumerId: {}", this.ctx().channel().toString(),
                        topicName, subscriptionName, consumerId);
                try {
                    Metadata.validateMetadata(metadata,
                            service.getPulsar().getConfiguration().getMaxConsumerMetadataSize());
                } catch (IllegalArgumentException iae) {
                    final String msg = iae.getMessage();
                    consumers.remove(consumerId, consumerFuture);
                    commandSender.sendErrorResponse(requestId, ServerError.MetadataError, msg);
                    return null;
                }

                if (existingConsumerFuture != null) {
                    if (!existingConsumerFuture.isDone()){
                        // There was an early request to create a consumer with same consumerId. This can happen
                        // when
                        // client timeout is lower the broker timeouts. We need to wait until the previous
                        // consumer
                        // creation request either complete or fails.
                        log.warn("[{}][{}][{}] Consumer with id is already present on the connection,"
                                + " consumerId={}", remoteAddress, topicName, subscriptionName, consumerId);
                        commandSender.sendErrorResponse(requestId, ServerError.ServiceNotReady,
                                "Consumer is already present on the connection");
                    } else if (existingConsumerFuture.isCompletedExceptionally()){
                        ServerError error = getErrorCodeWithErrorLog(existingConsumerFuture, true,
                                String.format("Consumer subscribe failure. remoteAddress: %s, subscription: %s",
                                        remoteAddress, subscriptionName));
                        consumers.remove(consumerId, existingConsumerFuture);
                        commandSender.sendErrorResponse(requestId, error,
                                "Consumer that failed is already present on the connection");
                    } else {
                        Consumer consumer = existingConsumerFuture.getNow(null);
                        log.warn("[{}] Consumer with the same id is already created:"
                                        + " consumerId={}, consumer={}",
                                remoteAddress, consumerId, consumer);
                        commandSender.sendSuccessResponse(requestId);
                    }
                    return null;
                }

                service.isAllowAutoTopicCreationAsync(topicName.toString())
                        .thenApply(isAllowed -> forceTopicCreation && isAllowed)
                        .thenCompose(createTopicIfDoesNotExist ->
                                service.getTopic(topicName.toString(), createTopicIfDoesNotExist))
                        .thenCompose(optTopic -> {
                            if (!optTopic.isPresent()) {
                                return FutureUtil
                                        .failedFuture(new TopicNotFoundException(
                                                "Topic " + topicName + " does not exist"));
                            }
                            final Topic topic = optTopic.get();
                            return service.isAllowAutoSubscriptionCreationAsync(topicName)
                                    .thenCompose(isAllowedAutoSubscriptionCreation -> {
                                        boolean rejectSubscriptionIfDoesNotExist = isDurable
                                                && !isAllowedAutoSubscriptionCreation
                                                && !topic.getSubscriptions().containsKey(subscriptionName)
                                                && topic.isPersistent();

                                        if (rejectSubscriptionIfDoesNotExist) {
                                            return FutureUtil
                                                    .failedFuture(
                                                            new SubscriptionNotFoundException(
                                                                    "Subscription does not exist"));
                                        }

                                        SubscriptionOption option = SubscriptionOption.builder().cnx(ServerCnx.this)
                                                .subscriptionName(subscriptionName)
                                                .consumerId(consumerId).subType(subType)
                                                .priorityLevel(priorityLevel)
                                                .consumerName(consumerName).isDurable(isDurable)
                                                .startMessageId(startMessageId).metadata(metadata)
                                                .readCompacted(readCompacted)
                                                .initialPosition(initialPosition)
                                                .startMessageRollbackDurationSec(startMessageRollbackDurationSec)
                                                .replicatedSubscriptionStateArg(isReplicated)
                                                .keySharedMeta(keySharedMeta)
                                                .subscriptionProperties(subscriptionProperties)
                                                .consumerEpoch(consumerEpoch)
                                                .schemaType(schema == null ? null : schema.getType())
                                                .build();
                                        if (schema != null && schema.getType() != SchemaType.AUTO_CONSUME) {
                                            return topic.addSchemaIfIdleOrCheckCompatible(schema)
                                                    .thenCompose(v -> topic.subscribe(option));
                                        } else {
                                            return topic.subscribe(option);
                                        }
                                    });
                        })
                        .thenAccept(consumer -> {
                            if (consumer.checkAndApplyTopicMigration()) {
                                log.info("[{}] Disconnecting consumer {} on migrated subscription on topic {} / {}",
                                        remoteAddress, consumerId, subscriptionName, topicName);
                                consumers.remove(consumerId, consumerFuture);
                                return;
                            }

                            if (consumerFuture.complete(consumer)) {
                                log.info("[{}] Created subscription on topic {} / {}",
                                        remoteAddress, topicName, subscriptionName);
                                commandSender.sendSuccessResponse(requestId);
                                if (brokerInterceptor != null) {
                                    try {
                                        brokerInterceptor.consumerCreated(this, consumer, metadata);
                                    } catch (Throwable t) {
                                        log.error("Exception occur when intercept consumer created.", t);
                                    }
                                }
                            } else {
                                // The consumer future was completed before by a close command
                                try {
                                    consumer.close();
                                    log.info("[{}] Cleared consumer created after timeout on client side {}",
                                            remoteAddress, consumer);
                                } catch (BrokerServiceException e) {
                                    log.warn(
                                            "[{}] Error closing consumer created"
                                                    + " after timeout on client side {}: {}",
                                            remoteAddress, consumer, e.getMessage());
                                }
                                consumers.remove(consumerId, consumerFuture);
                            }

                        })
                        .exceptionally(exception -> {
                            if (exception.getCause() instanceof ConsumerBusyException) {
                                if (log.isDebugEnabled()) {
                                    log.debug(
                                            "[{}][{}][{}] Failed to create consumer because exclusive consumer"
                                                    + " is already connected: {}",
                                            remoteAddress, topicName, subscriptionName,
                                            exception.getCause().getMessage());
                                }
                            } else if (exception.getCause() instanceof BrokerServiceException.TopicMigratedException) {
                                Optional<ClusterUrl> clusterURL = getMigratedClusterUrl(service.getPulsar(),
                                        topicName.toString());
                                if (clusterURL.isPresent()) {
                                    log.info("[{}] redirect migrated consumer to topic {}: "
                                                    + "consumerId={}, subName={}, {}", remoteAddress,
                                            topicName, consumerId, subscriptionName, exception.getCause().getMessage());
                                    boolean msgSent = commandSender.sendTopicMigrated(ResourceType.Consumer, consumerId,
                                            clusterURL.get().getBrokerServiceUrl(),
                                            clusterURL.get().getBrokerServiceUrlTls());
                                    if (!msgSent) {
                                        log.info("consumer client doesn't support topic migration handling {}-{}-{}",
                                                topicName, remoteAddress, consumerId);
                                    }
                                    consumers.remove(consumerId, consumerFuture);
                                    closeConsumer(consumerId);
                                    return null;
                                }
                            } else if (exception.getCause() instanceof BrokerServiceException) {
                                log.warn("[{}][{}][{}] Failed to create consumer: consumerId={}, {}",
                                         remoteAddress, topicName, subscriptionName,
                                         consumerId,  exception.getCause().getMessage());
                            } else {
                                log.warn("[{}][{}][{}] Failed to create consumer: consumerId={}, {}",
                                         remoteAddress, topicName, subscriptionName,
                                         consumerId, exception.getCause().getMessage(), exception);
                            }

                            // If client timed out, the future would have been completed by subsequent close.
                            // Send error back to client, only if not completed already.
                            if (consumerFuture.completeExceptionally(exception)) {
                                commandSender.sendErrorResponse(requestId,
                                        BrokerServiceException.getClientErrorCode(exception),
                                        exception.getCause().getMessage());
                            }
                            consumers.remove(consumerId, consumerFuture);

                            return null;

                        });
            } else {
                String msg = "Client is not authorized to subscribe";
                log.warn("[{}] {} with role {}", remoteAddress, msg, getPrincipal());
                consumers.remove(consumerId, consumerFuture);
                writeAndFlush(Commands.newError(requestId, ServerError.AuthorizationError, msg));
            }
            return null;
        }).exceptionally(ex -> {
            logAuthException(remoteAddress, "subscribe", getPrincipal(), Optional.of(topicName), ex);
            consumers.remove(consumerId, consumerFuture);
            commandSender.sendErrorResponse(requestId, ServerError.AuthorizationError, ex.getMessage());
            return null;
        });
    }

    private SchemaData getSchema(Schema protocolSchema) {
        return SchemaData.builder()
            .data(protocolSchema.getSchemaData())
            .isDeleted(false)
            .timestamp(System.currentTimeMillis())
            .user(Strings.nullToEmpty(originalPrincipal))
            .type(Commands.getSchemaType(protocolSchema.getType()))
            .props(protocolSchema.getPropertiesList().stream().collect(
                Collectors.toMap(
                    KeyValue::getKey,
                    KeyValue::getValue
                )
            )).build();
    }

    @Override
    protected void handleProducer(final CommandProducer cmdProducer) {
        checkArgument(state == State.Connected);
        final long producerId = cmdProducer.getProducerId();
        final long requestId = cmdProducer.getRequestId();
        // Use producer name provided by client if present
        final String producerName = cmdProducer.hasProducerName() ? cmdProducer.getProducerName()
                : service.generateUniqueProducerName();
        final long epoch = cmdProducer.getEpoch();
        final boolean userProvidedProducerName = cmdProducer.isUserProvidedProducerName();
        final boolean isEncrypted = cmdProducer.isEncrypted();
        final Map<String, String> metadata = CommandUtils.metadataFromCommand(cmdProducer);
        final SchemaData schema = cmdProducer.hasSchema() ? getSchema(cmdProducer.getSchema()) : null;

        final ProducerAccessMode producerAccessMode = cmdProducer.getProducerAccessMode();
        final Optional<Long> topicEpoch = cmdProducer.hasTopicEpoch()
                ? Optional.of(cmdProducer.getTopicEpoch()) : Optional.empty();
        final boolean isTxnEnabled = cmdProducer.isTxnEnabled();
        final String initialSubscriptionName =
                cmdProducer.hasInitialSubscriptionName() ? cmdProducer.getInitialSubscriptionName() : null;
        final boolean supportsPartialProducer = supportsPartialProducer();

        TopicName topicName = validateTopicName(cmdProducer.getTopic(), requestId, cmdProducer);
        if (topicName == null) {
            return;
        }

        CompletableFuture<Boolean> isAuthorizedFuture = isTopicOperationAllowed(
                topicName, TopicOperation.PRODUCE, authenticationData, originalAuthData
        );

        if (!Strings.isNullOrEmpty(initialSubscriptionName)) {
            isAuthorizedFuture =
                    isAuthorizedFuture.thenCombine(
                            isTopicOperationAllowed(topicName, initialSubscriptionName, TopicOperation.SUBSCRIBE),
                            (canProduce, canSubscribe) -> canProduce && canSubscribe);
        }

        isAuthorizedFuture.thenApply(isAuthorized -> {
            if (!isAuthorized) {
                String msg = "Client is not authorized to Produce";
                log.warn("[{}] {} with role {}", remoteAddress, msg, getPrincipal());
                writeAndFlush(Commands.newError(requestId, ServerError.AuthorizationError, msg));
                return null;
            }

            if (log.isDebugEnabled()) {
                log.debug("[{}] Client is authorized to Produce with role {}", remoteAddress, getPrincipal());
            }
            CompletableFuture<Producer> producerFuture = new CompletableFuture<>();
            CompletableFuture<Producer> existingProducerFuture = producers.putIfAbsent(producerId, producerFuture);

            if (existingProducerFuture != null) {
                if (!existingProducerFuture.isDone()) {
                    // There was an early request to create a producer with same producerId.
                    // This can happen when client timeout is lower than the broker timeouts.
                    // We need to wait until the previous producer creation request
                    // either complete or fails.
                    log.warn("[{}][{}] Producer with id is already present on the connection, producerId={}",
                            remoteAddress, topicName, producerId);
                    commandSender.sendErrorResponse(requestId, ServerError.ServiceNotReady,
                            "Producer is already present on the connection");
                } else if (existingProducerFuture.isCompletedExceptionally()) {
                    // remove producer with producerId as it's already completed with exception
                    log.warn("[{}][{}] Producer with id is failed to register present on the connection, producerId={}",
                            remoteAddress, topicName, producerId);
                    ServerError error = getErrorCode(existingProducerFuture);
                    producers.remove(producerId, existingProducerFuture);
                    commandSender.sendErrorResponse(requestId, error,
                            "Producer is already failed to register present on the connection");
                } else {
                    Producer producer = existingProducerFuture.getNow(null);
                    log.info("[{}] [{}] Producer with the same id is already created:"
                            + " producerId={}, producer={}", remoteAddress, topicName, producerId, producer);
                    commandSender.sendProducerSuccessResponse(requestId, producer.getProducerName(),
                            producer.getSchemaVersion());
                }
                return null;
            }

            if (log.isDebugEnabled()) {
                log.debug("[{}][{}] Creating producer. producerId={}, producerName={}, schema is {}", remoteAddress,
                        topicName, producerId, producerName, schema == null ? "absent" : "present");
            }

            service.getOrCreateTopic(topicName.toString()).thenCompose((Topic topic) -> {
                // Before creating producer, check if backlog quota exceeded
                // on topic for size based limit and time based limit
                CompletableFuture<Void> backlogQuotaCheckFuture = CompletableFuture.allOf(
                        topic.checkBacklogQuotaExceeded(producerName, BacklogQuotaType.destination_storage),
                        topic.checkBacklogQuotaExceeded(producerName, BacklogQuotaType.message_age));

                backlogQuotaCheckFuture.thenRun(() -> {
                    // Check whether the producer will publish encrypted messages or not
                    if ((topic.isEncryptionRequired() || encryptionRequireOnProducer)
                            && !isEncrypted
                            && !SystemTopicNames.isSystemTopic(topicName)) {
                        String msg = String.format("Encryption is required in %s", topicName);
                        log.warn("[{}] {}", remoteAddress, msg);
                        if (producerFuture.completeExceptionally(new ServerMetadataException(msg))) {
                            commandSender.sendErrorResponse(requestId, ServerError.MetadataError, msg);
                        }
                        producers.remove(producerId, producerFuture);
                        return;
                    }

                    disableTcpNoDelayIfNeeded(topicName.toString(), producerName);

                    CompletableFuture<SchemaVersion> schemaVersionFuture = tryAddSchema(topic, schema);

                    schemaVersionFuture.exceptionally(exception -> {
                        if (producerFuture.completeExceptionally(exception)) {
                            String message = exception.getMessage();
                            if (exception.getCause() != null) {
                                message += (" caused by " + exception.getCause());
                            }
                            commandSender.sendErrorResponse(requestId,
                                    BrokerServiceException.getClientErrorCode(exception),
                                    message);
                        }
                        log.error("Try add schema failed, remote address {}, topic {}, producerId {}", remoteAddress,
                                topicName, producerId, exception);
                        producers.remove(producerId, producerFuture);
                        return null;
                    });

                    schemaVersionFuture.thenAccept(schemaVersion -> {
                        topic.checkIfTransactionBufferRecoverCompletely(isTxnEnabled).thenAccept(future -> {
                            CompletionStage<Subscription> createInitSubFuture;
                            if (!Strings.isNullOrEmpty(initialSubscriptionName)
                                    && topic.isPersistent()
                                    && !topic.getSubscriptions().containsKey(initialSubscriptionName)) {
                                createInitSubFuture = service.isAllowAutoSubscriptionCreationAsync(topicName)
                                        .thenCompose(isAllowAutoSubscriptionCreation -> {
                                            if (!isAllowAutoSubscriptionCreation) {
                                                return CompletableFuture.failedFuture(
                                                        new BrokerServiceException.NotAllowedException(
                                                        "Could not create the initial subscription due to"
                                                            + " the auto subscription creation is not allowed."));
                                            }
                                            return topic.createSubscription(initialSubscriptionName,
                                                    InitialPosition.Earliest, false, null);
                                        });
                            } else {
                                createInitSubFuture = CompletableFuture.completedFuture(null);
                            }

                            createInitSubFuture.whenComplete((sub, ex) -> {
                                if (ex != null) {
                                    final Throwable rc = FutureUtil.unwrapCompletionException(ex);
                                    if (rc instanceof BrokerServiceException.NotAllowedException) {
                                        log.warn("[{}] {} initialSubscriptionName: {}, topic: {}",
                                                remoteAddress, rc.getMessage(), initialSubscriptionName, topicName);
                                        if (producerFuture.completeExceptionally(rc)) {
                                            commandSender.sendErrorResponse(requestId,
                                                    ServerError.NotAllowedError, rc.getMessage());
                                        }
                                        producers.remove(producerId, producerFuture);
                                        return;
                                    }
                                    String msg =
                                            "Failed to create the initial subscription: " + ex.getCause().getMessage();
                                    log.warn("[{}] {} initialSubscriptionName: {}, topic: {}",
                                            remoteAddress, msg, initialSubscriptionName, topicName);
                                    if (producerFuture.completeExceptionally(ex)) {
                                        commandSender.sendErrorResponse(requestId,
                                                BrokerServiceException.getClientErrorCode(ex), msg);
                                    }
                                    producers.remove(producerId, producerFuture);
                                    return;
                                }

                                buildProducerAndAddTopic(topic, producerId, producerName, requestId, isEncrypted,
                                    metadata, schemaVersion, epoch, userProvidedProducerName, topicName,
                                    producerAccessMode, topicEpoch, supportsPartialProducer, producerFuture);
                            });
                        }).exceptionally(exception -> {
                            Throwable cause = exception.getCause();
                            log.error("producerId {}, requestId {} : TransactionBuffer recover failed",
                                    producerId, requestId, exception);
                            if (producerFuture.completeExceptionally(exception)) {
                                commandSender.sendErrorResponse(requestId,
                                        ServiceUnitNotReadyException.getClientErrorCode(cause),
                                        cause.getMessage());
                            }
                            producers.remove(producerId, producerFuture);
                            return null;
                        });
                    });
                });
                return backlogQuotaCheckFuture;
            }).exceptionally(exception -> {
                Throwable cause = exception.getCause();
                if (cause instanceof BrokerServiceException.TopicBacklogQuotaExceededException) {
                    BrokerServiceException.TopicBacklogQuotaExceededException tbqe =
                            (BrokerServiceException.TopicBacklogQuotaExceededException) cause;
                    IllegalStateException illegalStateException = new IllegalStateException(tbqe);
                    BacklogQuota.RetentionPolicy retentionPolicy = tbqe.getRetentionPolicy();
                    if (producerFuture.completeExceptionally(illegalStateException)) {
                        if (retentionPolicy == BacklogQuota.RetentionPolicy.producer_request_hold) {
                            commandSender.sendErrorResponse(requestId,
                                    ServerError.ProducerBlockedQuotaExceededError,
                                    illegalStateException.getMessage());
                        } else if (retentionPolicy == BacklogQuota.RetentionPolicy.producer_exception) {
                            commandSender.sendErrorResponse(requestId,
                                    ServerError.ProducerBlockedQuotaExceededException,
                                    illegalStateException.getMessage());
                        }
                    }
                    producers.remove(producerId, producerFuture);
                    return null;
                } else if (cause instanceof BrokerServiceException.TopicMigratedException) {
                    Optional<ClusterUrl> clusterURL = getMigratedClusterUrl(service.getPulsar(), topicName.toString());
                    if (clusterURL.isPresent()) {
                        log.info("[{}] redirect migrated producer to topic {}: "
                                        + "producerId={}, producerName = {}, {}", remoteAddress,
                                topicName, producerId, producerName, cause.getMessage());
                        boolean msgSent = commandSender.sendTopicMigrated(ResourceType.Producer, producerId,
                                clusterURL.get().getBrokerServiceUrl(), clusterURL.get().getBrokerServiceUrlTls());
                        if (!msgSent) {
                            log.info("client doesn't support topic migration handling {}-{}-{}", topicName,
                                    remoteAddress, producerId);
                        }
                        producers.remove(producerId, producerFuture);
                        closeProducer(producerId, -1L);
                        return null;
                    }
                }

                // Do not print stack traces for expected exceptions
                if (cause instanceof NoSuchElementException) {
                    cause = new TopicNotFoundException("Topic Not Found.");
                    log.warn("[{}] Failed to load topic {}, producerId={}: Topic not found", remoteAddress, topicName,
                            producerId);
                } else if (!Exceptions.areExceptionsPresentInChain(cause,
                        ServiceUnitNotReadyException.class, ManagedLedgerException.class)) {
                    log.error("[{}] Failed to create topic {}, producerId={}",
                            remoteAddress, topicName, producerId, exception);
                }

                // If client timed out, the future would have been completed
                // by subsequent close. Send error back to
                // client, only if not completed already.
                if (producerFuture.completeExceptionally(exception)) {
                    commandSender.sendErrorResponse(requestId,
                            BrokerServiceException.getClientErrorCode(cause), cause.getMessage());
                }
                producers.remove(producerId, producerFuture);
                return null;
            });
            return null;
        }).exceptionally(ex -> {
            logAuthException(remoteAddress, "producer", getPrincipal(), Optional.of(topicName), ex);
            commandSender.sendErrorResponse(requestId, ServerError.AuthorizationError, ex.getMessage());
            return null;
        });
    }

    private void buildProducerAndAddTopic(Topic topic, long producerId, String producerName, long requestId,
                             boolean isEncrypted, Map<String, String> metadata, SchemaVersion schemaVersion, long epoch,
                             boolean userProvidedProducerName, TopicName topicName,
                             ProducerAccessMode producerAccessMode,
                             Optional<Long> topicEpoch, boolean supportsPartialProducer,
                             CompletableFuture<Producer> producerFuture){
        CompletableFuture<Void> producerQueuedFuture = new CompletableFuture<>();
        Producer producer = new Producer(topic, ServerCnx.this, producerId, producerName,
                getPrincipal(), isEncrypted, metadata, schemaVersion, epoch,
                userProvidedProducerName, producerAccessMode, topicEpoch, supportsPartialProducer);

        topic.addProducer(producer, producerQueuedFuture).thenAccept(newTopicEpoch -> {
            if (isActive()) {
                if (producerFuture.complete(producer)) {
                    log.info("[{}] Created new producer: {}", remoteAddress, producer);
                    commandSender.sendProducerSuccessResponse(requestId, producerName,
                            producer.getLastSequenceId(), producer.getSchemaVersion(),
                            newTopicEpoch, true /* producer is ready now */);
                    if (brokerInterceptor != null) {
                        try {
                            brokerInterceptor.producerCreated(this, producer, metadata);
                        } catch (Throwable t) {
                            log.error("Exception occur when intercept producer created.", t);
                        }
                    }
                    return;
                } else {
                    // The producer's future was completed before by
                    // a close command
                    producer.closeNow(true);
                    log.info("[{}] Cleared producer created after"
                                    + " timeout on client side {}",
                            remoteAddress, producer);
                }
            } else {
                producer.closeNow(true);
                log.info("[{}] Cleared producer created after connection was closed: {}",
                        remoteAddress, producer);
                producerFuture.completeExceptionally(
                        new IllegalStateException(
                                "Producer created after connection was closed"));
            }

            producers.remove(producerId, producerFuture);
        }).exceptionallyAsync(ex -> {
            if (ex.getCause() instanceof BrokerServiceException.TopicMigratedException) {
                Optional<ClusterUrl> clusterURL = getMigratedClusterUrl(service.getPulsar(), topic.getName());
                if (clusterURL.isPresent()) {
                    if (topic.isReplicationBacklogExist()) {
                        log.info("Topic {} is migrated but replication backlog exist: "
                                        + "producerId = {}, producerName = {}, {}", topicName,
                                producerId, producerName, ex.getCause().getMessage());
                    } else {
                        log.info("[{}] redirect migrated producer to topic {}: "
                                        + "producerId={}, producerName = {}, {}", remoteAddress,
                                topicName, producerId, producerName, ex.getCause().getMessage());
                        boolean msgSent = commandSender.sendTopicMigrated(ResourceType.Producer, producerId,
                                clusterURL.get().getBrokerServiceUrl(), clusterURL.get().getBrokerServiceUrlTls());
                        if (!msgSent) {
                            log.info("client doesn't support topic migration handling {}-{}-{}", topic,
                                    remoteAddress, producerId);
                        }
                        closeProducer(producer);
                        return null;
                    }
                } else {
                    log.warn("[{}] failed producer because migration url not configured topic {}: producerId={}, {}",
                            remoteAddress, topicName, producerId, ex.getCause().getMessage());
                }
            } else if (ex.getCause() instanceof BrokerServiceException.ProducerFencedException) {
                if (log.isDebugEnabled()) {
                    log.debug("[{}] Failed to add producer to topic {}: producerId={}, {}",
                            remoteAddress, topicName, producerId, ex.getCause().getMessage());
                }
            } else {
                log.warn("[{}] Failed to add producer to topic {}: producerId={}, {}",
                        remoteAddress, topicName, producerId, ex.getCause().getMessage());
            }

            producer.closeNow(true);
            if (producerFuture.completeExceptionally(ex)) {
                commandSender.sendErrorResponse(requestId,
                        BrokerServiceException.getClientErrorCode(ex), ex.getMessage());
            }
            return null;
        }, ctx.executor());

        producerQueuedFuture.thenRun(() -> {
            // If the producer is queued waiting, we will get an immediate notification
            // that we need to pass to client
            if (isActive()) {
                log.info("[{}] Producer is waiting in queue: {}", remoteAddress, producer);
                commandSender.sendProducerSuccessResponse(requestId, producerName,
                        producer.getLastSequenceId(), producer.getSchemaVersion(),
                        Optional.empty(), false/* producer is not ready now */);
                if (brokerInterceptor != null) {
                    brokerInterceptor.
                            producerCreated(this, producer, metadata);
                }
            }
        });
    }
    @Override
    protected void handleSend(CommandSend send, ByteBuf headersAndPayload) {
        checkArgument(state == State.Connected);

        CompletableFuture<Producer> producerFuture = producers.get(send.getProducerId());

        if (producerFuture == null || !producerFuture.isDone() || producerFuture.isCompletedExceptionally()) {
            if (recentlyClosedProducers.containsKey(send.getProducerId())) {
                if (log.isDebugEnabled()) {
                    log.debug("[{}] Received message, but the producer was recently closed : {}. Ignoring message.",
                            remoteAddress, send.getProducerId());
                }
                // We expect these messages because we recently closed the producer. Do not close the connection.
                return;
            }
            log.warn("[{}] Received message, but the producer is not ready : {}. Closing the connection.",
                    remoteAddress, send.getProducerId());
            close();
            return;
        }

        Producer producer = producerFuture.getNow(null);
        if (log.isDebugEnabled()) {
            printSendCommandDebug(send, headersAndPayload);
        }

        if (producer.isNonPersistentTopic()) {
            // avoid processing non-persist message if reached max concurrent-message limit
            if (nonPersistentPendingMessages > maxNonPersistentPendingMessages) {
                final long producerId = send.getProducerId();
                final long sequenceId = send.getSequenceId();
                final long highestSequenceId = send.getHighestSequenceId();
                service.getTopicOrderedExecutor().executeOrdered(producer.getTopic().getName(), () -> {
                    commandSender.sendSendReceiptResponse(producerId, sequenceId, highestSequenceId, -1, -1);
                });
                producer.recordMessageDrop(send.getNumMessages());
                return;
            } else {
                nonPersistentPendingMessages++;
            }
        }

        startSendOperation(producer, headersAndPayload.readableBytes(), send.getNumMessages());

        if (send.hasTxnidMostBits() && send.hasTxnidLeastBits()) {
            TxnID txnID = new TxnID(send.getTxnidMostBits(), send.getTxnidLeastBits());
            producer.publishTxnMessage(txnID, producer.getProducerId(), send.getSequenceId(),
                    send.getHighestSequenceId(), headersAndPayload, send.getNumMessages(), send.isIsChunk(),
                    send.isMarker());
            return;
        }

        // This position is only used for shadow replicator
        Position position = send.hasMessageId()
                ? PositionImpl.get(send.getMessageId().getLedgerId(), send.getMessageId().getEntryId()) : null;

        // Persist the message
        if (send.hasHighestSequenceId() && send.getSequenceId() <= send.getHighestSequenceId()) {
            producer.publishMessage(send.getProducerId(), send.getSequenceId(), send.getHighestSequenceId(),
                    headersAndPayload, send.getNumMessages(), send.isIsChunk(), send.isMarker(), position);
        } else {
            producer.publishMessage(send.getProducerId(), send.getSequenceId(), headersAndPayload,
                    send.getNumMessages(), send.isIsChunk(), send.isMarker(), position);
        }
    }

    private void printSendCommandDebug(CommandSend send, ByteBuf headersAndPayload) {
        headersAndPayload.markReaderIndex();
        MessageMetadata msgMetadata = Commands.parseMessageMetadata(headersAndPayload);
        headersAndPayload.resetReaderIndex();
        if (log.isDebugEnabled()) {
            log.debug("[{}] Received send message request. producer: {}:{} {}:{} size: {},"
                            + " partition key is: {}, ordering key is {}, uncompressedSize is {}",
                    remoteAddress, send.getProducerId(), send.getSequenceId(), msgMetadata.getProducerName(),
                    msgMetadata.getSequenceId(), headersAndPayload.readableBytes(),
                    msgMetadata.hasPartitionKey() ? msgMetadata.getPartitionKey() : null,
                    msgMetadata.hasOrderingKey() ? msgMetadata.getOrderingKey() : null,
                    msgMetadata.getUncompressedSize());
        }
    }

    @Override
    protected void handleAck(CommandAck ack) {
        checkArgument(state == State.Connected);
        CompletableFuture<Consumer> consumerFuture = consumers.get(ack.getConsumerId());
        final boolean hasRequestId = ack.hasRequestId();
        final long requestId = hasRequestId ? ack.getRequestId() : 0;
        final long consumerId = ack.getConsumerId();
        // It is necessary to make a copy of the CommandAck instance for the interceptor.
        final CommandAck copyOfAckForInterceptor = brokerInterceptor != null ? new CommandAck().copyFrom(ack) : null;

        if (consumerFuture != null && consumerFuture.isDone() && !consumerFuture.isCompletedExceptionally()) {
            Consumer consumer = consumerFuture.getNow(null);
            consumer.messageAcked(ack).thenRun(() -> {
                if (hasRequestId) {
                    writeAndFlush(Commands.newAckResponse(
                            requestId, null, null, consumerId));
                }
                if (brokerInterceptor != null) {
                    try {
                        brokerInterceptor.messageAcked(this, consumer, copyOfAckForInterceptor);
                    } catch (Throwable t) {
                        log.error("Exception occur when intercept message acked.", t);
                    }
                }
            }).exceptionally(e -> {
                if (hasRequestId) {
                    writeAndFlush(Commands.newAckResponse(requestId,
                            BrokerServiceException.getClientErrorCode(e),
                            e.getMessage(), consumerId));
                }
                return null;
            });
        } else {
            if (log.isDebugEnabled()) {
                log.debug("Consumer future is not complete(not complete or error), but received command ack. so discard"
                                + " this command. consumerId: {}, cnx: {}, messageIdCount: {}", ack.getConsumerId(),
                        this.ctx().channel().toString(), ack.getMessageIdsCount());
            }
        }
    }

    @Override
    protected void handleFlow(CommandFlow flow) {
        checkArgument(state == State.Connected);
        if (log.isDebugEnabled()) {
            log.debug("[{}] Received flow from consumer {} permits: {}", remoteAddress, flow.getConsumerId(),
                    flow.getMessagePermits());
        }

        CompletableFuture<Consumer> consumerFuture = consumers.get(flow.getConsumerId());

        if (consumerFuture != null && consumerFuture.isDone() && !consumerFuture.isCompletedExceptionally()) {
            Consumer consumer = consumerFuture.getNow(null);
            if (consumer != null) {
                consumer.flowPermits(flow.getMessagePermits());
            } else {
                log.info("[{}] Couldn't find consumer {}", remoteAddress, flow.getConsumerId());
            }
        }
    }

    @Override
    protected void handleRedeliverUnacknowledged(CommandRedeliverUnacknowledgedMessages redeliver) {
        checkArgument(state == State.Connected);
        if (log.isDebugEnabled()) {
            log.debug("[{}] redeliverUnacknowledged from consumer {}, consumerEpoch {}",
                    remoteAddress, redeliver.getConsumerId(),
                    redeliver.hasConsumerEpoch() ? redeliver.getConsumerEpoch() : null);
        }

        CompletableFuture<Consumer> consumerFuture = consumers.get(redeliver.getConsumerId());

        if (consumerFuture != null && consumerFuture.isDone() && !consumerFuture.isCompletedExceptionally()) {
            Consumer consumer = consumerFuture.getNow(null);
            if (redeliver.getMessageIdsCount() > 0 && Subscription.isIndividualAckMode(consumer.subType())) {
                consumer.redeliverUnacknowledgedMessages(redeliver.getMessageIdsList());
            } else {
                if (redeliver.hasConsumerEpoch()) {
                    consumer.redeliverUnacknowledgedMessages(redeliver.getConsumerEpoch());
                } else {
                    consumer.redeliverUnacknowledgedMessages(DEFAULT_CONSUMER_EPOCH);
                }
            }
        }
    }

    @Override
    protected void handleUnsubscribe(CommandUnsubscribe unsubscribe) {
        checkArgument(state == State.Connected);

        CompletableFuture<Consumer> consumerFuture = consumers.get(unsubscribe.getConsumerId());

        if (consumerFuture != null && consumerFuture.isDone() && !consumerFuture.isCompletedExceptionally()) {
            consumerFuture.getNow(null).doUnsubscribe(unsubscribe.getRequestId());
        } else {
            commandSender.sendErrorResponse(unsubscribe.getRequestId(), ServerError.MetadataError,
                    "Consumer not found");
        }
    }

    @Override
    protected void handleSeek(CommandSeek seek) {
        checkArgument(state == State.Connected);
        final long requestId = seek.getRequestId();
        CompletableFuture<Consumer> consumerFuture = consumers.get(seek.getConsumerId());

        if (!seek.hasMessageId() && !seek.hasMessagePublishTime()) {
            commandSender.sendErrorResponse(requestId, ServerError.MetadataError,
                    "Message id and message publish time were not present");
            return;
        }

        boolean consumerCreated = consumerFuture != null
                && consumerFuture.isDone() && !consumerFuture.isCompletedExceptionally();

        if (consumerCreated && seek.hasMessageId()) {
            Consumer consumer = consumerFuture.getNow(null);
            Subscription subscription = consumer.getSubscription();
            MessageIdData msgIdData = seek.getMessageId();

            long[] ackSet = null;
            if (msgIdData.getAckSetsCount() > 0) {
                ackSet = new long[msgIdData.getAckSetsCount()];
                for (int i = 0; i < ackSet.length; i++) {
                    ackSet[i] = msgIdData.getAckSetAt(i);
                }
            }

            Position position = new PositionImpl(msgIdData.getLedgerId(),
                    msgIdData.getEntryId(), ackSet);


            subscription.resetCursor(position).thenRun(() -> {
                log.info("[{}] [{}][{}] Reset subscription to message id {}", remoteAddress,
                        subscription.getTopic().getName(), subscription.getName(), position);
                commandSender.sendSuccessResponse(requestId);
            }).exceptionally(ex -> {
                log.warn("[{}][{}] Failed to reset subscription: {}",
                        remoteAddress, subscription, ex.getMessage(), ex);
                commandSender.sendErrorResponse(requestId, ServerError.UnknownError,
                        "Error when resetting subscription: " + ex.getCause().getMessage());
                return null;
            });
        } else if (consumerCreated && seek.hasMessagePublishTime()){
            Consumer consumer = consumerFuture.getNow(null);
            Subscription subscription = consumer.getSubscription();
            long timestamp = seek.getMessagePublishTime();

            subscription.resetCursor(timestamp).thenRun(() -> {
                log.info("[{}] [{}][{}] Reset subscription to publish time {}", remoteAddress,
                        subscription.getTopic().getName(), subscription.getName(), timestamp);
                commandSender.sendSuccessResponse(requestId);
            }).exceptionally(ex -> {
                log.warn("[{}][{}] Failed to reset subscription: {}", remoteAddress,
                        subscription, ex.getMessage(), ex);
                commandSender.sendErrorResponse(requestId, ServerError.UnknownError,
                        "Reset subscription to publish time error: " + ex.getCause().getMessage());
                return null;
            });
        } else {
            commandSender.sendErrorResponse(requestId, ServerError.MetadataError, "Consumer not found");
        }
    }

    @Override
    public boolean equals(Object o) {
        if (this == o) {
            return true;
        }
        if (o == null || getClass() != o.getClass()) {
            return false;
        }
        ServerCnx other = (ServerCnx) o;
        return Objects.equals(ctx().channel().id(), other.ctx().channel().id());
    }

    @Override
    public int hashCode() {
        return Objects.hash(ctx().channel().id());
    }

    @Override
    protected void handleCloseProducer(CommandCloseProducer closeProducer) {
        checkArgument(state == State.Connected);

        final long producerId = closeProducer.getProducerId();
        final long requestId = closeProducer.getRequestId();

        CompletableFuture<Producer> producerFuture = producers.get(producerId);
        if (producerFuture == null) {
            log.info("[{}] Producer {} was not registered on the connection", remoteAddress, producerId);
            writeAndFlush(Commands.newSuccess(requestId));
            return;
        }

        if (!producerFuture.isDone() && producerFuture
                .completeExceptionally(new IllegalStateException("Closed producer before creation was complete"))) {
            // We have received a request to close the producer before it was actually completed, we have marked the
            // producer future as failed and we can tell the client the close operation was successful.
            log.info("[{}] Closed producer before its creation was completed. producerId={}",
                     remoteAddress, producerId);
            commandSender.sendSuccessResponse(requestId);
            producers.remove(producerId, producerFuture);
            return;
        } else if (producerFuture.isCompletedExceptionally()) {
            log.info("[{}] Closed producer that already failed to be created. producerId={}",
                     remoteAddress, producerId);
            commandSender.sendSuccessResponse(requestId);
            producers.remove(producerId, producerFuture);
            return;
        }

        // Proceed with normal close, the producer
        Producer producer = producerFuture.getNow(null);
        log.info("[{}][{}] Closing producer on cnx {}. producerId={}",
                 producer.getTopic(), producer.getProducerName(), remoteAddress, producerId);

        producer.close(true).thenAccept(v -> {
            log.info("[{}][{}] Closed producer on cnx {}. producerId={}",
                     producer.getTopic(), producer.getProducerName(),
                     remoteAddress, producerId);
            commandSender.sendSuccessResponse(requestId);
            producers.remove(producerId, producerFuture);
            if (brokerInterceptor != null) {
                brokerInterceptor.producerClosed(this, producer, producer.getMetadata());
            }
        });
    }

    @Override
    protected void handleCloseConsumer(CommandCloseConsumer closeConsumer) {
        checkArgument(state == State.Connected);
        log.info("[{}] Closing consumer: consumerId={}", remoteAddress, closeConsumer.getConsumerId());

        long requestId = closeConsumer.getRequestId();
        long consumerId = closeConsumer.getConsumerId();

        CompletableFuture<Consumer> consumerFuture = consumers.get(consumerId);
        if (consumerFuture == null) {
            log.info("[{}] Consumer was not registered on the connection: {}", consumerId, remoteAddress);
            writeAndFlush(Commands.newSuccess(requestId));
            return;
        }

        if (!consumerFuture.isDone() && consumerFuture
                .completeExceptionally(new IllegalStateException("Closed consumer before creation was complete"))) {
            // We have received a request to close the consumer before it was actually completed, we have marked the
            // consumer future as failed and we can tell the client the close operation was successful. When the actual
            // create operation will complete, the new consumer will be discarded.
            log.info("[{}] Closed consumer before its creation was completed. consumerId={}",
                     remoteAddress, consumerId);
            commandSender.sendSuccessResponse(requestId);
            return;
        }

        if (consumerFuture.isCompletedExceptionally()) {
            log.info("[{}] Closed consumer that already failed to be created. consumerId={}",
                     remoteAddress, consumerId);
            commandSender.sendSuccessResponse(requestId);
            return;
        }

        // Proceed with normal consumer close
        Consumer consumer = consumerFuture.getNow(null);
        try {
            consumer.close();
            consumers.remove(consumerId, consumerFuture);
            commandSender.sendSuccessResponse(requestId);
            log.info("[{}] Closed consumer, consumerId={}", remoteAddress, consumerId);
            if (brokerInterceptor != null) {
                brokerInterceptor.consumerClosed(this, consumer, consumer.getMetadata());
            }
        } catch (BrokerServiceException e) {
            log.warn("[{]] Error closing consumer {} : {}", remoteAddress, consumer, e);
            commandSender.sendErrorResponse(requestId, BrokerServiceException.getClientErrorCode(e), e.getMessage());
        }
    }

    @Override
    protected void handleGetLastMessageId(CommandGetLastMessageId getLastMessageId) {
        checkArgument(state == State.Connected);

        CompletableFuture<Consumer> consumerFuture = consumers.get(getLastMessageId.getConsumerId());

        if (consumerFuture != null && consumerFuture.isDone() && !consumerFuture.isCompletedExceptionally()) {
            Consumer consumer = consumerFuture.getNow(null);
            long requestId = getLastMessageId.getRequestId();

            Topic topic = consumer.getSubscription().getTopic();
            Position lastPosition = topic.getLastPosition();
            int partitionIndex = TopicName.getPartitionIndex(topic.getName());

            Position markDeletePosition = null;
            if (consumer.getSubscription() instanceof PersistentSubscription) {
                markDeletePosition = ((PersistentSubscription) consumer.getSubscription()).getCursor()
                        .getMarkDeletedPosition();
            }

            getLargestBatchIndexWhenPossible(
                    topic,
                    (PositionImpl) lastPosition,
                    (PositionImpl) markDeletePosition,
                    partitionIndex,
                    requestId,
                    consumer.getSubscription().getName());

        } else {
            writeAndFlush(Commands.newError(getLastMessageId.getRequestId(),
                    ServerError.MetadataError, "Consumer not found"));
        }
    }

    private void getLargestBatchIndexWhenPossible(
            Topic topic,
            PositionImpl lastPosition,
            PositionImpl markDeletePosition,
            int partitionIndex,
            long requestId,
            String subscriptionName) {

        PersistentTopic persistentTopic = (PersistentTopic) topic;
        ManagedLedgerImpl ml = (ManagedLedgerImpl) persistentTopic.getManagedLedger();

        // If it's not pointing to a valid entry, respond messageId of the current position.
        // If the compaction cursor reach the end of the topic, respond messageId from compacted ledger
        CompletableFuture<Position> compactionHorizonFuture =
                persistentTopic.getTopicCompactionService().getLastCompactedPosition();

        compactionHorizonFuture.whenComplete((compactionHorizon, ex) -> {
            if (ex != null) {
                log.error("Failed to get compactionHorizon.", ex);
                writeAndFlush(Commands.newError(requestId, ServerError.MetadataError, ex.getMessage()));
                return;
            }

            if (lastPosition.getEntryId() == -1 || (compactionHorizon != null
                    && lastPosition.compareTo((PositionImpl) compactionHorizon) <= 0)) {
                handleLastMessageIdFromCompactionService(persistentTopic, requestId, partitionIndex,
                        markDeletePosition);
                return;
            }

            // For a valid position, we read the entry out and parse the batch size from its metadata.
            CompletableFuture<Entry> entryFuture = new CompletableFuture<>();
            ml.asyncReadEntry(lastPosition, new AsyncCallbacks.ReadEntryCallback() {
                @Override
                public void readEntryComplete(Entry entry, Object ctx) {
                    entryFuture.complete(entry);
                }

                @Override
                public void readEntryFailed(ManagedLedgerException exception, Object ctx) {
                    entryFuture.completeExceptionally(exception);
                }

                @Override
                public String toString() {
                    return String.format("ServerCnx [{}] get largest batch index when possible",
                            ServerCnx.this.ctx.channel());
                }
            }, null);

            CompletableFuture<Integer> batchSizeFuture = entryFuture.thenApply(entry -> {
                MessageMetadata metadata = Commands.parseMessageMetadata(entry.getDataBuffer());
                int batchSize = metadata.getNumMessagesInBatch();
                entry.release();
                return metadata.hasNumMessagesInBatch() ? batchSize : -1;
            });

            batchSizeFuture.whenComplete((batchSize, e) -> {
                if (e != null) {
                    if (e.getCause() instanceof ManagedLedgerException.NonRecoverableLedgerException) {
                        handleLastMessageIdFromCompactionService(persistentTopic, requestId, partitionIndex,
                                markDeletePosition);
                    } else {
                        writeAndFlush(Commands.newError(
                                requestId, ServerError.MetadataError,
                                "Failed to get batch size for entry " + e.getMessage()));
                    }
                } else {
                    int largestBatchIndex = batchSize > 0 ? batchSize - 1 : -1;

                    if (log.isDebugEnabled()) {
                        log.debug("[{}] [{}][{}] Get LastMessageId {} partitionIndex {}", remoteAddress,
                                topic.getName(), subscriptionName, lastPosition, partitionIndex);
                    }

                    writeAndFlush(Commands.newGetLastMessageIdResponse(requestId, lastPosition.getLedgerId(),
                            lastPosition.getEntryId(), partitionIndex, largestBatchIndex,
                            markDeletePosition != null ? markDeletePosition.getLedgerId() : -1,
                            markDeletePosition != null ? markDeletePosition.getEntryId() : -1));
                }
            });
        });
    }
    private void handleLastMessageIdFromCompactionService(PersistentTopic persistentTopic, long requestId,
                                                          int partitionIndex, PositionImpl markDeletePosition) {
        persistentTopic.getTopicCompactionService().readLastCompactedEntry().thenAccept(entry -> {
            if (entry != null) {
                try {
                    // in this case, all the data has been compacted, so return the last position
                    // in the compacted ledger to the client
                    ByteBuf payload = entry.getDataBuffer();
                    MessageMetadata metadata = Commands.parseMessageMetadata(payload);
                    int largestBatchIndex;
                    try {
                        largestBatchIndex = calculateTheLastBatchIndexInBatch(metadata, payload);
                    } catch (IOException ioEx) {
                        writeAndFlush(Commands.newError(requestId, ServerError.MetadataError,
                                "Failed to deserialize batched message from the last entry of the compacted Ledger: "
                                        + ioEx.getMessage()));
                        return;
                    }
                    writeAndFlush(Commands.newGetLastMessageIdResponse(requestId,
                            entry.getLedgerId(), entry.getEntryId(), partitionIndex, largestBatchIndex,
                            markDeletePosition != null ? markDeletePosition.getLedgerId() : -1,
                            markDeletePosition != null ? markDeletePosition.getEntryId() : -1));
                } finally {
                    entry.release();
                }
            } else {
                // in this case, the ledgers been removed except the current ledger
                // and current ledger without any data
                writeAndFlush(Commands.newGetLastMessageIdResponse(requestId,
                        -1, -1, partitionIndex, -1,
                        markDeletePosition != null ? markDeletePosition.getLedgerId() : -1,
                        markDeletePosition != null ? markDeletePosition.getEntryId() : -1));
            }
        }).exceptionally(ex -> {
            writeAndFlush(Commands.newError(
                    requestId, ServerError.MetadataError,
                    "Failed to read last entry of the compacted Ledger "
                            + ex.getCause().getMessage()));
            return null;
        });
    }

    private int calculateTheLastBatchIndexInBatch(MessageMetadata metadata, ByteBuf payload) throws IOException {
        int batchSize = metadata.getNumMessagesInBatch();
        if (batchSize <= 1){
            return -1;
        }
        if (metadata.hasCompression()) {
            var tmp = payload;
            CompressionType compressionType = metadata.getCompression();
            CompressionCodec codec = CompressionCodecProvider.getCompressionCodec(compressionType);
            int uncompressedSize = metadata.getUncompressedSize();
            payload = codec.decode(payload, uncompressedSize);
            tmp.release();
        }
        SingleMessageMetadata singleMessageMetadata = new SingleMessageMetadata();
        int lastBatchIndexInBatch = -1;
        for (int i = 0; i < batchSize; i++){
            ByteBuf singleMessagePayload =
                    Commands.deSerializeSingleMessageInBatch(payload, singleMessageMetadata, i, batchSize);
            singleMessagePayload.release();
            if (singleMessageMetadata.isCompactedOut()){
                continue;
            }
            lastBatchIndexInBatch = i;
        }
        return lastBatchIndexInBatch;
    }

    private CompletableFuture<Boolean> isNamespaceOperationAllowed(NamespaceName namespaceName,
                                                                   NamespaceOperation operation) {
        if (!service.isAuthorizationEnabled()) {
            return CompletableFuture.completedFuture(true);
        }
        CompletableFuture<Boolean> isProxyAuthorizedFuture;
        if (originalPrincipal != null) {
            isProxyAuthorizedFuture = service.getAuthorizationService().allowNamespaceOperationAsync(
                    namespaceName, operation, originalPrincipal, originalAuthData);
        } else {
            isProxyAuthorizedFuture = CompletableFuture.completedFuture(true);
        }
        CompletableFuture<Boolean> isAuthorizedFuture = service.getAuthorizationService().allowNamespaceOperationAsync(
                namespaceName, operation, authRole, authenticationData);
        return isProxyAuthorizedFuture.thenCombine(isAuthorizedFuture, (isProxyAuthorized, isAuthorized) -> {
            if (!isProxyAuthorized) {
                log.warn("OriginalRole {} is not authorized to perform operation {} on namespace {}",
                        originalPrincipal, operation, namespaceName);
            }
            if (!isAuthorized) {
                log.warn("Role {} is not authorized to perform operation {} on namespace {}",
                        authRole, operation, namespaceName);
            }
            return isProxyAuthorized && isAuthorized;
        });
    }

    @Override
    protected void handleGetTopicsOfNamespace(CommandGetTopicsOfNamespace commandGetTopicsOfNamespace) {
        checkArgument(state == State.Connected);
        final long requestId = commandGetTopicsOfNamespace.getRequestId();
        final String namespace = commandGetTopicsOfNamespace.getNamespace();
        final CommandGetTopicsOfNamespace.Mode mode = commandGetTopicsOfNamespace.getMode();
        final Optional<String> topicsPattern = Optional.ofNullable(commandGetTopicsOfNamespace.hasTopicsPattern()
                ? commandGetTopicsOfNamespace.getTopicsPattern() : null);
        final Optional<String> topicsHash = Optional.ofNullable(commandGetTopicsOfNamespace.hasTopicsHash()
                ? commandGetTopicsOfNamespace.getTopicsHash() : null);
        final NamespaceName namespaceName = NamespaceName.get(namespace);

        final Semaphore lookupSemaphore = service.getLookupRequestSemaphore();
        if (lookupSemaphore.tryAcquire()) {
            isNamespaceOperationAllowed(namespaceName, NamespaceOperation.GET_TOPICS).thenApply(isAuthorized -> {
                if (isAuthorized) {
                    getBrokerService().pulsar().getNamespaceService().getListOfTopics(namespaceName, mode)
                        .thenAccept(topics -> {
                            boolean filterTopics = false;
                            // filter system topic
                            List<String> filteredTopics = TopicList.filterSystemTopic(topics);

                            if (enableSubscriptionPatternEvaluation && topicsPattern.isPresent()) {
                                if (topicsPattern.get().length() <= maxSubscriptionPatternLength) {
                                    filterTopics = true;
                                    filteredTopics = TopicList.filterTopics(filteredTopics, topicsPattern.get());
                                } else {
                                    log.info("[{}] Subscription pattern provided was longer than maximum {}.",
                                            remoteAddress, maxSubscriptionPatternLength);
                                }
                            }
                            String hash = TopicList.calculateHash(filteredTopics);
                            boolean hashUnchanged = topicsHash.isPresent() && topicsHash.get().equals(hash);
                            if (hashUnchanged) {
                                filteredTopics = Collections.emptyList();
                            }
                            if (log.isDebugEnabled()) {
                                log.debug(
                                        "[{}] Received CommandGetTopicsOfNamespace for namespace [//{}] by {}, size:{}",
                                        remoteAddress, namespace, requestId, topics.size());
                            }
                            commandSender.sendGetTopicsOfNamespaceResponse(filteredTopics, hash, filterTopics,
                                    !hashUnchanged, requestId);
                            lookupSemaphore.release();
                        })
                        .exceptionally(ex -> {
                            log.warn("[{}] Error GetTopicsOfNamespace for namespace [//{}] by {}",
                                    remoteAddress, namespace, requestId);
                            commandSender.sendErrorResponse(requestId,
                                    BrokerServiceException.getClientErrorCode(new ServerMetadataException(ex)),
                                    ex.getMessage());
                            lookupSemaphore.release();
                            return null;
                        });
                } else {
                    final String msg = "Client is not authorized to GetTopicsOfNamespace";
                    log.warn("[{}] {} with role {} on namespace {}", remoteAddress, msg, getPrincipal(), namespaceName);
                    commandSender.sendErrorResponse(requestId, ServerError.AuthorizationError, msg);
                    lookupSemaphore.release();
                }
                return null;
            }).exceptionally(ex -> {
                logNamespaceNameAuthException(remoteAddress, "GetTopicsOfNamespace", getPrincipal(),
                        Optional.of(namespaceName), ex);
                final String msg = "Exception occurred while trying to authorize GetTopicsOfNamespace";
                commandSender.sendErrorResponse(requestId, ServerError.AuthorizationError, msg);
                lookupSemaphore.release();
                return null;
            });
        } else {
            if (log.isDebugEnabled()) {
                log.debug("[{}] Failed GetTopicsOfNamespace lookup due to too many lookup-requests {}", remoteAddress,
                        namespaceName);
            }
            commandSender.sendErrorResponse(requestId, ServerError.TooManyRequests,
                    "Failed due to too many pending lookup requests");
        }
    }



    @Override
    protected void handleGetSchema(CommandGetSchema commandGetSchema) {
        checkArgument(state == State.Connected);
        if (log.isDebugEnabled()) {
            if (commandGetSchema.hasSchemaVersion()) {
                log.debug("Received CommandGetSchema call from {}, schemaVersion: {}, topic: {}, requestId: {}",
                        remoteAddress, new String(commandGetSchema.getSchemaVersion()),
                        commandGetSchema.getTopic(), commandGetSchema.getRequestId());
            } else {
                log.debug("Received CommandGetSchema call from {}, schemaVersion: {}, topic: {}, requestId: {}",
                        remoteAddress, null,
                        commandGetSchema.getTopic(), commandGetSchema.getRequestId());
            }
        }

        long requestId = commandGetSchema.getRequestId();
        SchemaVersion schemaVersion = SchemaVersion.Latest;
        if (commandGetSchema.hasSchemaVersion()) {
            if (commandGetSchema.getSchemaVersion().length == 0) {
                commandSender.sendGetSchemaErrorResponse(requestId, ServerError.IncompatibleSchema,
                        "Empty schema version");
                return;
            }
            schemaVersion = schemaService.versionFromBytes(commandGetSchema.getSchemaVersion());
        }

        String schemaName;
        try {
            schemaName = TopicName.get(commandGetSchema.getTopic()).getSchemaName();
        } catch (Throwable t) {
            commandSender.sendGetSchemaErrorResponse(requestId, ServerError.InvalidTopicName, t.getMessage());
            return;
        }

        schemaService.getSchema(schemaName, schemaVersion).thenAccept(schemaAndMetadata -> {
            if (schemaAndMetadata == null) {
                commandSender.sendGetSchemaErrorResponse(requestId, ServerError.TopicNotFound,
                        "Topic not found or no-schema");
            } else {
                commandSender.sendGetSchemaResponse(requestId,
                        SchemaInfoUtil.newSchemaInfo(schemaName, schemaAndMetadata.schema), schemaAndMetadata.version);
            }
        }).exceptionally(ex -> {
            commandSender.sendGetSchemaErrorResponse(requestId, ServerError.UnknownError, ex.getMessage());
            return null;
        });
    }

    @Override
    protected void handleGetOrCreateSchema(CommandGetOrCreateSchema commandGetOrCreateSchema) {
        checkArgument(state == State.Connected);
        if (log.isDebugEnabled()) {
            log.debug("Received CommandGetOrCreateSchema call from {}", remoteAddress);
        }
        long requestId = commandGetOrCreateSchema.getRequestId();
        String topicName = commandGetOrCreateSchema.getTopic();
        SchemaData schemaData = getSchema(commandGetOrCreateSchema.getSchema());
        SchemaData schema = schemaData.getType() == SchemaType.NONE ? null : schemaData;
        service.getTopicIfExists(topicName).thenAccept(topicOpt -> {
            if (topicOpt.isPresent()) {
                Topic topic = topicOpt.get();
                CompletableFuture<SchemaVersion> schemaVersionFuture = tryAddSchema(topic, schema);
                schemaVersionFuture.exceptionally(ex -> {
                    ServerError errorCode = BrokerServiceException.getClientErrorCode(ex);
                    String message = ex.getMessage();
                    if (ex.getCause() != null) {
                        message += (" caused by " + ex.getCause());
                    }
                    commandSender.sendGetOrCreateSchemaErrorResponse(requestId, errorCode, message);
                    return null;
                }).thenAccept(schemaVersion -> {
                    commandSender.sendGetOrCreateSchemaResponse(requestId, schemaVersion);
                });
            } else {
                commandSender.sendGetOrCreateSchemaErrorResponse(requestId, ServerError.TopicNotFound,
                        "Topic not found");
            }
        }).exceptionally(ex -> {
            ServerError errorCode = BrokerServiceException.getClientErrorCode(ex);
            commandSender.sendGetOrCreateSchemaErrorResponse(requestId, errorCode, ex.getMessage());
            return null;
        });
    }

    @Override
    protected void handleTcClientConnectRequest(CommandTcClientConnectRequest command) {
        checkArgument(state == State.Connected);
        final long requestId = command.getRequestId();
        final TransactionCoordinatorID tcId = TransactionCoordinatorID.get(command.getTcId());
        if (log.isDebugEnabled()) {
            log.debug("Receive tc client connect request {} to transaction meta store {} from {}.",
                    requestId, tcId, remoteAddress);
        }

        if (!checkTransactionEnableAndSendError(requestId)) {
            return;
        }

        TransactionMetadataStoreService transactionMetadataStoreService =
                service.pulsar().getTransactionMetadataStoreService();

        transactionMetadataStoreService.handleTcClientConnect(tcId).thenAccept(connection -> {
            if (log.isDebugEnabled()) {
                log.debug("Handle tc client connect request {} to transaction meta store {} from {} success.",
                        requestId, tcId, remoteAddress);
            }
            commandSender.sendTcClientConnectResponse(requestId);
        }).exceptionally(e -> {
            log.error("Handle tc client connect request {} to transaction meta store {} from {} fail.",
                    requestId, tcId, remoteAddress, e.getCause());
            commandSender.sendTcClientConnectResponse(requestId,
                    BrokerServiceException.getClientErrorCode(e), e.getMessage());
            return null;
        });
    }

    private boolean checkTransactionEnableAndSendError(long requestId) {
        if (!service.getPulsar().getConfig().isTransactionCoordinatorEnabled()) {
            BrokerServiceException.NotAllowedException ex =
                    new BrokerServiceException.NotAllowedException(
                            "Transactions are not enabled.");
            commandSender.sendErrorResponse(requestId, BrokerServiceException.getClientErrorCode(ex), ex.getMessage());
            return false;
        } else {
            return true;
        }
    }
    private Throwable handleTxnException(Throwable ex, String op, long requestId) {
        Throwable cause = FutureUtil.unwrapCompletionException(ex);
        if (cause instanceof CoordinatorException.CoordinatorNotFoundException) {
            if (log.isDebugEnabled()) {
                log.debug("The Coordinator was not found for the request {}", op);
            }
            return cause;
        }
        if (cause instanceof ManagedLedgerException.ManagedLedgerFencedException) {
            if (log.isDebugEnabled()) {
                log.debug("Throw a CoordinatorNotFoundException to client "
                        + "with the message got from a ManagedLedgerFencedException for the request {}", op);
            }
            return new CoordinatorException.CoordinatorNotFoundException(cause.getMessage());

        }
        log.error("Send response error for {} request {}.", op, requestId, cause);
        return cause;
    }
    @Override
    protected void handleNewTxn(CommandNewTxn command) {
        checkArgument(state == State.Connected);
        final long requestId = command.getRequestId();
        final TransactionCoordinatorID tcId = TransactionCoordinatorID.get(command.getTcId());
        if (log.isDebugEnabled()) {
            log.debug("Receive new txn request {} to transaction meta store {} from {}.",
                    requestId, tcId, remoteAddress);
        }

        if (!checkTransactionEnableAndSendError(requestId)) {
            return;
        }

        TransactionMetadataStoreService transactionMetadataStoreService =
                service.pulsar().getTransactionMetadataStoreService();
        final String owner = getPrincipal();
        transactionMetadataStoreService.newTransaction(tcId, command.getTxnTtlSeconds(), owner)
            .whenComplete(((txnID, ex) -> {
                if (ex == null) {
                    if (log.isDebugEnabled()) {
                        log.debug("Send response {} for new txn request {}", tcId.getId(), requestId);
                    }
                    commandSender.sendNewTxnResponse(requestId, txnID, tcId.getId());
                } else {
                    if (ex instanceof CoordinatorException.ReachMaxActiveTxnException) {
                        // if new txn throw ReachMaxActiveTxnException, don't return any response to client,
                        // otherwise client will retry, it will wast o lot of resources
                        // link https://github.com/apache/pulsar/issues/15133
                        log.warn("New txn op reach max active transactions! tcId : {}, requestId : {}",
                                tcId.getId(), requestId, ex);
                        // do-nothing
                    } else {
                        ex = handleTxnException(ex, BaseCommand.Type.NEW_TXN.name(), requestId);

                        commandSender.sendNewTxnErrorResponse(requestId, tcId.getId(),
                                BrokerServiceException.getClientErrorCode(ex), ex.getMessage());
                        transactionMetadataStoreService.handleOpFail(ex, tcId);
                    }
                }
            }));
    }

    @Override
    protected void handleAddPartitionToTxn(CommandAddPartitionToTxn command) {
        checkArgument(state == State.Connected);
        final TxnID txnID = new TxnID(command.getTxnidMostBits(), command.getTxnidLeastBits());
        final TransactionCoordinatorID tcId = TransactionCoordinatorID.get(command.getTxnidMostBits());
        final long requestId = command.getRequestId();
        final List<String> partitionsList = command.getPartitionsList();
        if (log.isDebugEnabled()) {
            partitionsList.forEach(partition ->
                    log.debug("Receive add published partition to txn request {} "
                            + "from {} with txnId {}, topic: [{}]", requestId, remoteAddress, txnID, partition));
        }

        if (!checkTransactionEnableAndSendError(requestId)) {
            return;
        }

        TransactionMetadataStoreService transactionMetadataStoreService =
                service.pulsar().getTransactionMetadataStoreService();
        verifyTxnOwnership(txnID)
                .thenCompose(isOwner -> {
                    if (!isOwner) {
                        return failedFutureTxnNotOwned(txnID);
                    }
                    return transactionMetadataStoreService
                            .addProducedPartitionToTxn(txnID, partitionsList);
                })
                .whenComplete((v, ex) -> {
                    if (ex == null) {
                        if (log.isDebugEnabled()) {
                            log.debug("Send response success for add published partition to txn request {}", requestId);
                        }
                        writeAndFlush(Commands.newAddPartitionToTxnResponse(requestId,
                                txnID.getLeastSigBits(), txnID.getMostSigBits()));
                    } else {
                        ex = handleTxnException(ex, BaseCommand.Type.ADD_PARTITION_TO_TXN.name(), requestId);

                        writeAndFlush(Commands.newAddPartitionToTxnResponse(requestId,
                                txnID.getLeastSigBits(),
                                txnID.getMostSigBits(),
                                BrokerServiceException.getClientErrorCode(ex),
                                ex.getMessage()));
                        transactionMetadataStoreService.handleOpFail(ex, tcId);
                    }
                });
    }

    private CompletableFuture<Void> failedFutureTxnNotOwned(TxnID txnID) {
        String msg = String.format(
                "Client (%s) is neither the owner of the transaction %s nor a super user",
                getPrincipal(), txnID
        );
        log.warn("[{}] {}", remoteAddress, msg);
        return CompletableFuture.failedFuture(new CoordinatorException.TransactionNotFoundException(msg));
    }

    private CompletableFuture<Void> failedFutureTxnTcNotAllowed(TxnID txnID) {
        String msg = String.format(
                "TC client (%s) is not a super user, and is not allowed to operate on transaction %s",
                getPrincipal(), txnID
        );
        log.warn("[{}] {}", remoteAddress, msg);
        return CompletableFuture.failedFuture(new CoordinatorException.TransactionNotFoundException(msg));
    }

    @Override
    protected void handleEndTxn(CommandEndTxn command) {
        checkArgument(state == State.Connected);
        final long requestId = command.getRequestId();
        final int txnAction = command.getTxnAction().getValue();
        TxnID txnID = new TxnID(command.getTxnidMostBits(), command.getTxnidLeastBits());
        final TransactionCoordinatorID tcId = TransactionCoordinatorID.get(command.getTxnidMostBits());

        if (!checkTransactionEnableAndSendError(requestId)) {
            return;
        }

        TransactionMetadataStoreService transactionMetadataStoreService =
                service.pulsar().getTransactionMetadataStoreService();

        verifyTxnOwnership(txnID)
                .thenCompose(isOwner -> {
                    if (!isOwner) {
                        return failedFutureTxnNotOwned(txnID);
                    }
                    return transactionMetadataStoreService.endTransaction(txnID, txnAction, false);
                })
                .whenComplete((v, ex) -> {
                    if (ex == null) {
                        commandSender.sendEndTxnResponse(requestId, txnID, txnAction);
                    } else {
                        ex = handleTxnException(ex, BaseCommand.Type.END_TXN.name(), requestId);
                        commandSender.sendEndTxnErrorResponse(requestId, txnID,
                                BrokerServiceException.getClientErrorCode(ex), ex.getMessage());

                        transactionMetadataStoreService.handleOpFail(ex, tcId);
                    }
                });
    }

    private CompletableFuture<Boolean> isSuperUser() {
        assert ctx.executor().inEventLoop();
        if (service.isAuthenticationEnabled() && service.isAuthorizationEnabled()) {
            CompletableFuture<Boolean> isAuthRoleAuthorized = service.getAuthorizationService().isSuperUser(
                    authRole, authenticationData);
            if (originalPrincipal != null) {
                CompletableFuture<Boolean> isOriginalPrincipalAuthorized = service.getAuthorizationService()
                        .isSuperUser(originalPrincipal,
                                originalAuthData != null ? originalAuthData : authenticationData);
                return isOriginalPrincipalAuthorized.thenCombine(isAuthRoleAuthorized,
                        (originalPrincipal, authRole) -> originalPrincipal && authRole);
            } else {
                return isAuthRoleAuthorized;
            }
        } else {
            return CompletableFuture.completedFuture(true);
        }
    }

    private CompletableFuture<Boolean> verifyTxnOwnership(TxnID txnID) {
        assert ctx.executor().inEventLoop();
        return service.pulsar().getTransactionMetadataStoreService()
                .verifyTxnOwnership(txnID, getPrincipal())
                .thenComposeAsync(isOwner -> {
                    if (isOwner) {
                        return CompletableFuture.completedFuture(true);
                    }
                    if (service.isAuthenticationEnabled() && service.isAuthorizationEnabled()) {
                        return isSuperUser();
                    } else {
                        return CompletableFuture.completedFuture(false);
                    }
                }, ctx.executor());
    }

    @Override
    protected void handleEndTxnOnPartition(CommandEndTxnOnPartition command) {
        checkArgument(state == State.Connected);
        final long requestId = command.getRequestId();
        final String topic = command.getTopic();
        final int txnAction = command.getTxnAction().getValue();
        final TxnID txnID = new TxnID(command.getTxnidMostBits(), command.getTxnidLeastBits());
        final long lowWaterMark = command.getTxnidLeastBitsOfLowWatermark();

        if (log.isDebugEnabled()) {
            log.debug("[{}] handleEndTxnOnPartition txnId: [{}], txnAction: [{}]", topic,
                    txnID, txnAction);
        }
        CompletableFuture<Optional<Topic>> topicFuture = service.getTopicIfExists(TopicName.get(topic).toString());
        topicFuture.thenAcceptAsync(optionalTopic -> {
            if (optionalTopic.isPresent()) {
                // we only accept superuser because this endpoint is reserved for tc to broker communication
                isSuperUser()
                        .thenCompose(isOwner -> {
                            if (!isOwner) {
                                return failedFutureTxnTcNotAllowed(txnID);
                            }
                            return optionalTopic.get().endTxn(txnID, txnAction, lowWaterMark);
                        })
                        .whenComplete((ignored, throwable) -> {
                            if (throwable != null) {
                                throwable = FutureUtil.unwrapCompletionException(throwable);
                                log.error("handleEndTxnOnPartition fail!, topic {}, txnId: [{}], "
                                        + "txnAction: [{}]", topic, txnID, TxnAction.valueOf(txnAction), throwable);
                                writeAndFlush(Commands.newEndTxnOnPartitionResponse(
                                        requestId, BrokerServiceException.getClientErrorCode(throwable),
                                        throwable.getMessage(),
                                        txnID.getLeastSigBits(), txnID.getMostSigBits()));
                                return;
                            }
                            writeAndFlush(Commands.newEndTxnOnPartitionResponse(requestId,
                                    txnID.getLeastSigBits(), txnID.getMostSigBits()));
                        });
            } else {
                getBrokerService().getManagedLedgerFactory()
                        .asyncExists(TopicName.get(topic).getPersistenceNamingEncoding())
                        .thenAccept((b) -> {
                            if (b) {
                                log.error("handleEndTxnOnPartition fail ! The topic {} does not exist in broker, "
                                                + "txnId: [{}], txnAction: [{}]", topic,
                                        txnID, TxnAction.valueOf(txnAction));
                                writeAndFlush(Commands.newEndTxnOnPartitionResponse(requestId,
                                        ServerError.ServiceNotReady,
                                        "The topic " + topic + " does not exist in broker.",
                                        txnID.getLeastSigBits(), txnID.getMostSigBits()));
                            } else {
                                log.warn("handleEndTxnOnPartition fail ! The topic {} has not been created, "
                                                + "txnId: [{}], txnAction: [{}]",
                                        topic, txnID, TxnAction.valueOf(txnAction));
                                writeAndFlush(Commands.newEndTxnOnPartitionResponse(requestId,
                                        txnID.getLeastSigBits(), txnID.getMostSigBits()));
                            }
                        }).exceptionally(e -> {
                            log.error("handleEndTxnOnPartition fail ! topic {}, "
                                            + "txnId: [{}], txnAction: [{}]", topic, txnID,
                                    TxnAction.valueOf(txnAction), e.getCause());
                            writeAndFlush(Commands.newEndTxnOnPartitionResponse(
                                    requestId, ServerError.ServiceNotReady,
                                    e.getMessage(), txnID.getLeastSigBits(), txnID.getMostSigBits()));
                            return null;
                });
            }
        }, ctx.executor()).exceptionally(e -> {
            log.error("handleEndTxnOnPartition fail ! topic {}, "
                            + "txnId: [{}], txnAction: [{}]", topic, txnID,
                    TxnAction.valueOf(txnAction), e.getCause());
            writeAndFlush(Commands.newEndTxnOnPartitionResponse(
                    requestId, ServerError.ServiceNotReady,
                    e.getMessage(), txnID.getLeastSigBits(), txnID.getMostSigBits()));
            return null;
        });
    }

    @Override
    protected void handleEndTxnOnSubscription(CommandEndTxnOnSubscription command) {
        checkArgument(state == State.Connected);
        final long requestId = command.getRequestId();
        final long txnidMostBits = command.getTxnidMostBits();
        final long txnidLeastBits = command.getTxnidLeastBits();
        final String topic = command.getSubscription().getTopic();
        final String subName = command.getSubscription().getSubscription();
        final int txnAction = command.getTxnAction().getValue();
        final TxnID txnID = new TxnID(txnidMostBits, txnidLeastBits);
        final long lowWaterMark = command.getTxnidLeastBitsOfLowWatermark();

        if (log.isDebugEnabled()) {
            log.debug("[{}] [{}] handleEndTxnOnSubscription txnId: [{}], txnAction: [{}]", topic, subName,
                    new TxnID(txnidMostBits, txnidLeastBits), txnAction);
        }

        CompletableFuture<Optional<Topic>> topicFuture = service.getTopicIfExists(TopicName.get(topic).toString());
        topicFuture.thenAcceptAsync(optionalTopic -> {
            if (optionalTopic.isPresent()) {
                Subscription subscription = optionalTopic.get().getSubscription(subName);
                if (subscription == null) {
                    log.warn("handleEndTxnOnSubscription fail! "
                                    + "topic {} subscription {} does not exist. txnId: [{}], txnAction: [{}]",
                            optionalTopic.get().getName(), subName, txnID, TxnAction.valueOf(txnAction));
                    writeAndFlush(
                            Commands.newEndTxnOnSubscriptionResponse(requestId, txnidLeastBits, txnidMostBits));
                    return;
                }
                // we only accept super user because this endpoint is reserved for tc to broker communication
                isSuperUser()
                        .thenCompose(isOwner -> {
                            if (!isOwner) {
                                return failedFutureTxnTcNotAllowed(txnID);
                            }
                            return subscription.endTxn(txnidMostBits, txnidLeastBits, txnAction, lowWaterMark);
                        }).whenComplete((ignored, e) -> {
                            if (e != null) {
                                e = FutureUtil.unwrapCompletionException(e);
                                log.error("handleEndTxnOnSubscription fail ! topic: {}, subscription: {}"
                                                + "txnId: [{}], txnAction: [{}]", topic, subName,
                                        txnID, TxnAction.valueOf(txnAction), e.getCause());
                                writeAndFlush(Commands.newEndTxnOnSubscriptionResponse(
                                        requestId, txnidLeastBits, txnidMostBits,
                                        BrokerServiceException.getClientErrorCode(e),
                                        "Handle end txn on subscription failed: " + e.getMessage()));
                                return;
                            }
                            writeAndFlush(
                                    Commands.newEndTxnOnSubscriptionResponse(requestId, txnidLeastBits, txnidMostBits));
                        });
            } else {
                getBrokerService().getManagedLedgerFactory()
                        .asyncExists(TopicName.get(topic).getPersistenceNamingEncoding())
                        .thenAccept((b) -> {
                            if (b) {
                                log.error("handleEndTxnOnSubscription fail! The topic {} does not exist in broker, "
                                                + "subscription: {}, txnId: [{}], txnAction: [{}]", topic, subName,
                                        txnID, TxnAction.valueOf(txnAction));
                                writeAndFlush(Commands.newEndTxnOnSubscriptionResponse(
                                        requestId, txnID.getLeastSigBits(), txnID.getMostSigBits(),
                                        ServerError.ServiceNotReady,
                                        "The topic " + topic + " does not exist in broker."));
                            } else {
                                log.warn("handleEndTxnOnSubscription fail ! The topic {} has not been created, "
                                                + "subscription: {} txnId: [{}], txnAction: [{}]",
                                        topic, subName, txnID, TxnAction.valueOf(txnAction));
                                writeAndFlush(Commands.newEndTxnOnSubscriptionResponse(requestId,
                                        txnID.getLeastSigBits(), txnID.getMostSigBits()));
                            }
                        }).exceptionally(e -> {
                            log.error("handleEndTxnOnSubscription fail ! topic {}, subscription: {}"
                                            + "txnId: [{}], txnAction: [{}]", topic, subName,
                                    txnID, TxnAction.valueOf(txnAction), e.getCause());
                            writeAndFlush(Commands.newEndTxnOnSubscriptionResponse(
                                    requestId, txnID.getLeastSigBits(), txnID.getMostSigBits(),
                                    ServerError.ServiceNotReady, e.getMessage()));
                            return null;
                });
            }
        }, ctx.executor()).exceptionally(e -> {
            log.error("handleEndTxnOnSubscription fail ! topic: {}, subscription: {}"
                            + "txnId: [{}], txnAction: [{}]", topic, subName,
                    txnID, TxnAction.valueOf(txnAction), e.getCause());
            writeAndFlush(Commands.newEndTxnOnSubscriptionResponse(
                    requestId, txnidLeastBits, txnidMostBits,
                    ServerError.ServiceNotReady,
                    "Handle end txn on subscription failed: " + e.getMessage()));
            return null;
        });
    }

    private CompletableFuture<SchemaVersion> tryAddSchema(Topic topic, SchemaData schema) {
        if (schema != null) {
            return topic.addSchema(schema);
        } else {
            return topic.hasSchema().thenCompose((hasSchema) -> {
                if (log.isDebugEnabled()) {
                    log.debug("[{}] {} configured with schema {}", remoteAddress, topic.getName(), hasSchema);
                }
                CompletableFuture<SchemaVersion> result = new CompletableFuture<>();
                if (hasSchema && (schemaValidationEnforced || topic.getSchemaValidationEnforced())) {
                    result.completeExceptionally(new IncompatibleSchemaException(
                            "Producers cannot connect or send message without a schema to topics with a schema"));
                } else {
                    result.complete(SchemaVersion.Empty);
                }
                return result;
            });
        }
    }

    @Override
    protected void handleAddSubscriptionToTxn(CommandAddSubscriptionToTxn command) {
        checkArgument(state == State.Connected);
        final TxnID txnID = new TxnID(command.getTxnidMostBits(), command.getTxnidLeastBits());
        final long requestId = command.getRequestId();
        final List<org.apache.pulsar.common.api.proto.Subscription> subscriptionsList = new ArrayList<>();
        for (org.apache.pulsar.common.api.proto.Subscription sub : command.getSubscriptionsList()) {
            subscriptionsList.add(new org.apache.pulsar.common.api.proto.Subscription().copyFrom(sub));
        }
        if (log.isDebugEnabled()) {
            log.debug("Receive add published partition to txn request {} from {} with txnId {}",
                    requestId, remoteAddress, txnID);
        }

        final TransactionCoordinatorID tcId = TransactionCoordinatorID.get(command.getTxnidMostBits());

        if (!checkTransactionEnableAndSendError(requestId)) {
            return;
        }

        TransactionMetadataStoreService transactionMetadataStoreService =
                service.pulsar().getTransactionMetadataStoreService();

        verifyTxnOwnership(txnID)
                .thenCompose(isOwner -> {
                    if (!isOwner) {
                        return failedFutureTxnNotOwned(txnID);
                    }
                    return transactionMetadataStoreService.addAckedPartitionToTxn(txnID,
                            MLTransactionMetadataStore.subscriptionToTxnSubscription(subscriptionsList));
                })
                .whenComplete((v, ex) -> {
                    if (ex == null) {
                        if (log.isDebugEnabled()) {
                            log.debug("Send response success for add published partition to txn request {}",
                                    requestId);
                        }
                        writeAndFlush(Commands.newAddSubscriptionToTxnResponse(requestId,
                                txnID.getLeastSigBits(), txnID.getMostSigBits()));
                    } else {
                        ex = handleTxnException(ex, BaseCommand.Type.ADD_SUBSCRIPTION_TO_TXN.name(), requestId);
                        writeAndFlush(
                                Commands.newAddSubscriptionToTxnResponse(requestId, txnID.getLeastSigBits(),
                                txnID.getMostSigBits(), BrokerServiceException.getClientErrorCode(ex),
                                ex.getMessage()));
                        transactionMetadataStoreService.handleOpFail(ex, tcId);
                    }
                });
    }

    @Override
    protected void handleCommandWatchTopicList(CommandWatchTopicList commandWatchTopicList) {
        checkArgument(state == State.Connected);
        final long requestId = commandWatchTopicList.getRequestId();
        final long watcherId = commandWatchTopicList.getWatcherId();
        final NamespaceName namespaceName = NamespaceName.get(commandWatchTopicList.getNamespace());

        Pattern topicsPattern = Pattern.compile(commandWatchTopicList.hasTopicsPattern()
                ? commandWatchTopicList.getTopicsPattern() : TopicList.ALL_TOPICS_PATTERN);
        String topicsHash = commandWatchTopicList.hasTopicsHash()
                ? commandWatchTopicList.getTopicsHash() : null;

        final Semaphore lookupSemaphore = service.getLookupRequestSemaphore();
        if (lookupSemaphore.tryAcquire()) {
            isNamespaceOperationAllowed(namespaceName, NamespaceOperation.GET_TOPICS).thenApply(isAuthorized -> {
                if (isAuthorized) {
                    topicListService.handleWatchTopicList(namespaceName, watcherId, requestId, topicsPattern,
                            topicsHash, lookupSemaphore);
                } else {
                    final String msg = "Proxy Client is not authorized to watchTopicList";
                    log.warn("[{}] {} with role {} on namespace {}", remoteAddress, msg, getPrincipal(), namespaceName);
                    commandSender.sendErrorResponse(requestId, ServerError.AuthorizationError, msg);
                    lookupSemaphore.release();
                }
                return null;
            }).exceptionally(ex -> {
                logNamespaceNameAuthException(remoteAddress, "watchTopicList", getPrincipal(),
                        Optional.of(namespaceName), ex);
                final String msg = "Exception occurred while trying to handle command WatchTopicList";
                commandSender.sendErrorResponse(requestId, ServerError.AuthorizationError, msg);
                lookupSemaphore.release();
                return null;
            });
        } else {
            if (log.isDebugEnabled()) {
                log.debug("[{}] Failed WatchTopicList due to too many lookup-requests {}", remoteAddress,
                        namespaceName);
            }
            commandSender.sendErrorResponse(requestId, ServerError.TooManyRequests,
                    "Failed due to too many pending lookup requests");
        }
    }

    @Override
    protected void handleCommandWatchTopicListClose(CommandWatchTopicListClose commandWatchTopicListClose) {
        checkArgument(state == State.Connected);
        topicListService.handleWatchTopicListClose(commandWatchTopicListClose);
    }

    @Override
    protected boolean isHandshakeCompleted() {
        return state == State.Connected;
    }

    public ChannelHandlerContext ctx() {
        return ctx;
    }

    @Override
    protected void interceptCommand(BaseCommand command) throws InterceptException {
        if (brokerInterceptor != null) {
            brokerInterceptor.onPulsarCommand(command, this);
        }
    }

    @Override
    public void closeProducer(Producer producer) {
        // removes producer-connection from map and send close command to producer
        safelyRemoveProducer(producer);
        closeProducer(producer.getProducerId(), producer.getEpoch());

    }

    public void closeProducer(long producerId, long epoch) {
        if (getRemoteEndpointProtocolVersion() >= v5.getValue()) {
            writeAndFlush(Commands.newCloseProducer(producerId, -1L));
            // The client does not necessarily know that the producer is closed, but the connection is still
            // active, and there could be messages in flight already. We want to ignore these messages for a time
            // because they are expected. Once the interval has passed, the client should have received the
            // CloseProducer command and should not send any additional messages until it sends a create Producer
            // command.
            recentlyClosedProducers.put(producerId, epoch);
            ctx.executor().schedule(() -> {
                recentlyClosedProducers.remove(producerId, epoch);
            }, service.getKeepAliveIntervalSeconds(), TimeUnit.SECONDS);
        } else {
            close();
        }

    }

    @Override
    public void closeConsumer(Consumer consumer) {
        // removes consumer-connection from map and send close command to consumer
        safelyRemoveConsumer(consumer);
        closeConsumer(consumer.consumerId());
    }

    public void closeConsumer(long consumerId) {
        if (getRemoteEndpointProtocolVersion() >= v5.getValue()) {
            writeAndFlush(Commands.newCloseConsumer(consumerId, -1L));
        } else {
            close();
        }
    }

    /**
     * It closes the connection with client which triggers {@code channelInactive()} which clears all producers and
     * consumers from connection-map.
     */
    protected void close() {
        if (ctx != null) {
            ctx.close();
        }
    }

    @Override
    public SocketAddress clientAddress() {
        return remoteAddress;
    }

    @Override
    public void removedConsumer(Consumer consumer) {
        safelyRemoveConsumer(consumer);
    }

    @Override
    public void removedProducer(Producer producer) {
        safelyRemoveProducer(producer);
    }

    private void safelyRemoveProducer(Producer producer) {
        long producerId = producer.getProducerId();
        if (log.isDebugEnabled()) {
            log.debug("[{}] Removed producer: producerId={}, producer={}", remoteAddress, producerId, producer);
        }
        CompletableFuture<Producer> future = producers.get(producerId);
        if (future != null) {
            future.whenComplete((producer2, exception) -> {
                    if (exception != null || producer2 == producer) {
                        producers.remove(producerId, future);
                    }
                });
        }
    }

    private void safelyRemoveConsumer(Consumer consumer) {
        long consumerId = consumer.consumerId();
        if (log.isDebugEnabled()) {
            log.debug("[{}] Removed consumer: consumerId={}, consumer={}", remoteAddress, consumerId, consumer);
        }
        CompletableFuture<Consumer> future = consumers.get(consumerId);
        if (future != null) {
            future.whenComplete((consumer2, exception) -> {
                    if (exception != null || consumer2 == consumer) {
                        consumers.remove(consumerId, future);
                    }
                });
        }
    }

    @Override
    public boolean isActive() {
        return isActive;
    }

    @Override
    public boolean isWritable() {
        return ctx.channel().isWritable();
    }

    private static final Gauge throttledConnections = Gauge.build()
            .name("pulsar_broker_throttled_connections")
            .help("Counter of connections throttled because of per-connection limit")
            .register();

    private static final Gauge throttledConnectionsGlobal = Gauge.build()
            .name("pulsar_broker_throttled_connections_global_limit")
            .help("Counter of connections throttled because of per-connection limit")
            .register();

    public void startSendOperation(Producer producer, int msgSize, int numMessages) {
        boolean isPublishRateExceeded = false;
        if (preciseTopicPublishRateLimitingEnable) {
            boolean isPreciseTopicPublishRateExceeded =
                    producer.getTopic().isTopicPublishRateExceeded(numMessages, msgSize);
            if (isPreciseTopicPublishRateExceeded) {
                producer.getTopic().disableCnxAutoRead();
                return;
            }
            isPublishRateExceeded = producer.getTopic().isBrokerPublishRateExceeded();
        } else {
            if (producer.getTopic().isResourceGroupRateLimitingEnabled()) {
                final boolean resourceGroupPublishRateExceeded =
                  producer.getTopic().isResourceGroupPublishRateExceeded(numMessages, msgSize);
                if (resourceGroupPublishRateExceeded) {
                    producer.getTopic().disableCnxAutoRead();
                    return;
                }
            }
            isPublishRateExceeded = producer.getTopic().isPublishRateExceeded();
        }

        if (++pendingSendRequest == maxPendingSendRequests || isPublishRateExceeded) {
            // When the quota of pending send requests is reached, stop reading from socket to cause backpressure on
            // client connection, possibly shared between multiple producers
            disableCnxAutoRead();
            autoReadDisabledRateLimiting = isPublishRateExceeded;
            throttledConnections.inc();
        }

        if (pendingBytesPerThread.get().addAndGet(msgSize) >= maxPendingBytesPerThread
                && !autoReadDisabledPublishBufferLimiting
                && maxPendingBytesPerThread > 0) {
            // Disable reading from all the connections associated with this thread
            MutableInt pausedConnections = new MutableInt();
            cnxsPerThread.get().forEach(cnx -> {
                if (cnx.hasProducers() && !cnx.autoReadDisabledPublishBufferLimiting) {
                    cnx.disableCnxAutoRead();
                    cnx.autoReadDisabledPublishBufferLimiting = true;
                    pausedConnections.increment();
                }
            });

            getBrokerService().pausedConnections(pausedConnections.intValue());
        }
    }

    private void recordRateLimitMetrics(ConcurrentLongHashMap<CompletableFuture<Producer>> producers) {
        producers.forEach((key, producerFuture) -> {
            if (producerFuture != null && producerFuture.isDone()) {
                Producer p = producerFuture.getNow(null);
                if (p != null && p.getTopic() != null) {
                    p.getTopic().increasePublishLimitedTimes();
                }
            }
        });
    }

    @Override
    public void completedSendOperation(boolean isNonPersistentTopic, int msgSize) {
        if (pendingBytesPerThread.get().addAndGet(-msgSize) < resumeThresholdPendingBytesPerThread
                && autoReadDisabledPublishBufferLimiting) {
            // Re-enable reading on all the blocked connections
            MutableInt resumedConnections = new MutableInt();
            cnxsPerThread.get().forEach(cnx -> {
                if (cnx.autoReadDisabledPublishBufferLimiting) {
                    cnx.autoReadDisabledPublishBufferLimiting = false;
                    cnx.enableCnxAutoRead();
                    resumedConnections.increment();
                }
            });

            getBrokerService().resumedConnections(resumedConnections.intValue());
        }

        if (--pendingSendRequest == resumeReadsThreshold) {
            enableCnxAutoRead();
        }
        if (isNonPersistentTopic) {
            nonPersistentPendingMessages--;
        }
    }

    @Override
    public void enableCnxAutoRead() {
        // we can add check (&& pendingSendRequest < MaxPendingSendRequests) here but then it requires
        // pendingSendRequest to be volatile and it can be expensive while writing. also this will be called on if
        // throttling is enable on the topic. so, avoid pendingSendRequest check will be fine.
        if (ctx != null && !ctx.channel().config().isAutoRead()
                && !autoReadDisabledRateLimiting && !autoReadDisabledPublishBufferLimiting) {
            // Resume reading from socket if pending-request is not reached to threshold
            ctx.channel().config().setAutoRead(true);
            throttledConnections.dec();
        }
    }

    @Override
    public void disableCnxAutoRead() {
        if (ctx != null && ctx.channel().config().isAutoRead()) {
            ctx.channel().config().setAutoRead(false);
            recordRateLimitMetrics(producers);
        }
    }

    @Override
    public void cancelPublishRateLimiting() {
        if (autoReadDisabledRateLimiting) {
            autoReadDisabledRateLimiting = false;
        }
    }

    @Override
    public void cancelPublishBufferLimiting() {
        if (autoReadDisabledPublishBufferLimiting) {
            autoReadDisabledPublishBufferLimiting = false;
            throttledConnectionsGlobal.dec();
        }
    }

    private <T> ServerError getErrorCode(CompletableFuture<T> future) {
        return getErrorCodeWithErrorLog(future, false, null);
    }

    private <T> ServerError getErrorCodeWithErrorLog(CompletableFuture<T> future, boolean logIfError,
                                                     String errorMessageIfLog) {
        ServerError error = ServerError.UnknownError;
        try {
            future.getNow(null);
        } catch (Exception e) {
            if (e.getCause() instanceof BrokerServiceException) {
                error = BrokerServiceException.getClientErrorCode(e.getCause());
            }
            if (logIfError){
                String finalErrorMessage = StringUtils.isNotBlank(errorMessageIfLog)
                        ? errorMessageIfLog : "Unknown Error";
                log.error(finalErrorMessage, e);
            }
        }
        return error;
    }

    private void disableTcpNoDelayIfNeeded(String topic, String producerName) {
        if (producerName != null && producerName.startsWith(replicatorPrefix)) {
            // Re-enable nagle algorithm on connections used for replication purposes
            try {
                if (ctx.channel().config().getOption(ChannelOption.TCP_NODELAY)) {
                    ctx.channel().config().setOption(ChannelOption.TCP_NODELAY, false);
                }
            } catch (Throwable t) {
                log.warn("[{}] [{}] Failed to remove TCP no-delay property on client cnx {}", topic, producerName,
                        ctx.channel());
            }
        }
    }

    private TopicName validateTopicName(String topic, long requestId, Object requestCommand) {
        try {
            return TopicName.get(topic);
        } catch (Throwable t) {
            if (log.isDebugEnabled()) {
                log.debug("[{}] Failed to parse topic name '{}'", remoteAddress, topic, t);
            }

            if (requestCommand instanceof CommandLookupTopic) {
                writeAndFlush(Commands.newLookupErrorResponse(ServerError.InvalidTopicName,
                        "Invalid topic name: " + t.getMessage(), requestId));
            } else if (requestCommand instanceof CommandPartitionedTopicMetadata) {
                writeAndFlush(Commands.newPartitionMetadataResponse(ServerError.InvalidTopicName,
                        "Invalid topic name: " + t.getMessage(), requestId));
            } else {
                writeAndFlush(Commands.newError(requestId, ServerError.InvalidTopicName,
                        "Invalid topic name: " + t.getMessage()));
            }

            return null;
        }
    }

    public ByteBufPair newMessageAndIntercept(long consumerId, long ledgerId, long entryId, int partition,
            int redeliveryCount, ByteBuf metadataAndPayload, long[] ackSet, String topic, long epoch) {
        BaseCommand command = Commands.newMessageCommand(consumerId, ledgerId, entryId, partition, redeliveryCount,
                ackSet, epoch);
        ByteBufPair res = Commands.serializeCommandMessageWithSize(command, metadataAndPayload);
        if (brokerInterceptor != null) {
            try {
                brokerInterceptor.onPulsarCommand(command, this);
                CompletableFuture<Consumer> consumerFuture = consumers.get(consumerId);
                if (consumerFuture != null && consumerFuture.isDone() && !consumerFuture.isCompletedExceptionally()) {
                    Consumer consumer = consumerFuture.getNow(null);
                    brokerInterceptor.messageDispatched(this, consumer, ledgerId, entryId, metadataAndPayload);
                }
            } catch (Exception e) {
                log.error("Exception occur when intercept messages.", e);
            }
        }
        return res;
    }

    private static final Logger log = LoggerFactory.getLogger(ServerCnx.class);

    /**
     * Helper method for testability.
     *
     * @return the connection state
     */
    public State getState() {
        return state;
    }

    public SocketAddress getRemoteAddress() {
        return remoteAddress;
    }

    @Override
    public BrokerService getBrokerService() {
        return service;
    }

    public String getRole() {
        return authRole;
    }

    @Override
    public Promise<Void> newPromise() {
        return ctx.newPromise();
    }

    @Override
    public HAProxyMessage getHAProxyMessage() {
        return proxyMessage;
    }

    @Override
    public boolean hasHAProxyMessage() {
        return proxyMessage != null;
    }

    boolean hasConsumer(long consumerId) {
        return consumers.containsKey(consumerId);
    }

    @Override
    public boolean isBatchMessageCompatibleVersion() {
        return getRemoteEndpointProtocolVersion() >= ProtocolVersion.v4.getValue();
    }

    boolean supportsAuthenticationRefresh() {
        return features != null && features.isSupportsAuthRefresh();
    }


    boolean supportBrokerMetadata() {
        return features != null && features.isSupportsBrokerEntryMetadata();
    }

    boolean supportsPartialProducer() {
        return features != null && features.isSupportsPartialProducer();
    }

    @Override
    public String getClientVersion() {
        return clientVersion;
    }

    @Override
    public String getProxyVersion() {
        return proxyVersion;
    }

    @VisibleForTesting
    void setAutoReadDisabledRateLimiting(boolean isLimiting) {
        this.autoReadDisabledRateLimiting = isLimiting;
    }

    @Override
    public boolean isPreciseDispatcherFlowControl() {
        return preciseDispatcherFlowControl;
    }

    public AuthenticationState getAuthState() {
        return authState;
    }

    @Override
    public AuthenticationDataSource getAuthenticationData() {
        return originalAuthData != null ? originalAuthData : authenticationData;
    }

    public String getPrincipal() {
        return originalPrincipal != null ? originalPrincipal : authRole;
    }

    public AuthenticationProvider getAuthenticationProvider() {
        return authenticationProvider;
    }

    @Override
    public String getAuthRole() {
        return authRole;
    }

    public String getAuthMethod() {
        return authMethod;
    }

    public ConcurrentLongHashMap<CompletableFuture<Consumer>> getConsumers() {
        return consumers;
    }

    public ConcurrentLongHashMap<CompletableFuture<Producer>> getProducers() {
        return producers;
    }

    @Override
    public PulsarCommandSender getCommandSender() {
        return commandSender;
    }

    @Override
    public void execute(Runnable runnable) {
        ctx().channel().eventLoop().execute(runnable);
    }

    @Override
    public String clientSourceAddress() {
        AuthenticationDataSource authenticationDataSource = this.getAuthData();
        if (proxyMessage != null) {
            return proxyMessage.sourceAddress();
        } else if (remoteAddress instanceof InetSocketAddress) {
            InetSocketAddress inetAddress = (InetSocketAddress) remoteAddress;
            return inetAddress.getAddress().getHostAddress();
        } else {
            return null;
        }
    }

    @Override
    public String clientSourceAddressAndPort() {
        if (clientSourceAddressAndPort == null) {
            if (hasHAProxyMessage()) {
                clientSourceAddressAndPort =
                        getHAProxyMessage().sourceAddress() + ":" + getHAProxyMessage().sourcePort();
            } else {
                clientSourceAddressAndPort = clientAddress().toString();
            }
        }
        return clientSourceAddressAndPort;
    }

    CompletableFuture<Boolean> connectionCheckInProgress;

    @Override
    public CompletableFuture<Boolean> checkConnectionLiveness() {
        if (connectionLivenessCheckTimeoutMillis > 0) {
            return NettyFutureUtil.toCompletableFuture(ctx.executor().submit(() -> {
                if (connectionCheckInProgress != null) {
                    return connectionCheckInProgress;
                } else {
                    final CompletableFuture<Boolean> finalConnectionCheckInProgress = new CompletableFuture<>();
                    connectionCheckInProgress = finalConnectionCheckInProgress;
                    ctx.executor().schedule(() -> {
                        if (finalConnectionCheckInProgress == connectionCheckInProgress
                                && !finalConnectionCheckInProgress.isDone()) {
                            log.warn("[{}] Connection check timed out. Closing connection.", remoteAddress);
                            ctx.close();
                        }
                    }, connectionLivenessCheckTimeoutMillis, TimeUnit.MILLISECONDS);
                    sendPing();
                    return finalConnectionCheckInProgress;
                }
            })).thenCompose(java.util.function.Function.identity());
        } else {
            // check is disabled
            return CompletableFuture.completedFuture((Boolean) null);
        }
    }

    @Override
    protected void messageReceived() {
        super.messageReceived();
        if (connectionCheckInProgress != null && !connectionCheckInProgress.isDone()) {
            connectionCheckInProgress.complete(true);
            connectionCheckInProgress = null;
        }
    }

    private static void logAuthException(SocketAddress remoteAddress, String operation,
                                         String principal, Optional<TopicName> topic, Throwable ex) {
        String topicString = topic.map(t -> ", topic=" + t.toString()).orElse("");
        if (ex instanceof AuthenticationException) {
            log.info("[{}] Failed to authenticate: operation={}, principal={}{}, reason={}",
                    remoteAddress, operation, principal, topicString, ex.getMessage());
        } else {
            log.error("[{}] Error trying to authenticate: operation={}, principal={}{}",
                    remoteAddress, operation, principal, topicString, ex);
        }
    }

    private static void logNamespaceNameAuthException(SocketAddress remoteAddress, String operation,
                                         String principal, Optional<NamespaceName> namespaceName, Throwable ex) {
        String namespaceNameString = namespaceName.map(t -> ", namespace=" + t.toString()).orElse("");
        if (ex instanceof AuthenticationException) {
            log.info("[{}] Failed to authenticate: operation={}, principal={}{}, reason={}",
                    remoteAddress, operation, principal, namespaceNameString, ex.getMessage());
        } else {
            log.error("[{}] Error trying to authenticate: operation={}, principal={}{}",
                    remoteAddress, operation, principal, namespaceNameString, ex);
        }
    }

    public boolean hasProducers() {
        return !producers.isEmpty();
    }

    @VisibleForTesting
    protected String getOriginalPrincipal() {
        return originalPrincipal;
    }

    @VisibleForTesting
    protected AuthenticationDataSource getAuthData() {
        return authenticationData;
    }

    @VisibleForTesting
    protected AuthenticationDataSource getOriginalAuthData() {
        return originalAuthData;
    }

    @VisibleForTesting
    protected AuthenticationState getOriginalAuthState() {
        return originalAuthState;
    }

    @VisibleForTesting
    protected void setAuthRole(String authRole) {
        this.authRole = authRole;
    }
}<|MERGE_RESOLUTION|>--- conflicted
+++ resolved
@@ -291,11 +291,7 @@
                 .expectedItems(8)
                 .concurrencyLevel(1)
                 .build();
-<<<<<<< HEAD
-        this.recentlyClosedProducers = new ConcurrentHashMap();
-=======
         this.recentlyClosedProducers = new ConcurrentHashMap<>();
->>>>>>> d09642c7
         this.replicatorPrefix = conf.getReplicatorPrefix();
         this.maxNonPersistentPendingMessages = conf.getMaxConcurrentNonPersistentMessagePerConnection();
         this.schemaValidationEnforced = conf.isSchemaValidationEnforced();
