--- conflicted
+++ resolved
@@ -41,9 +41,9 @@
 import org.apache.commons.lang3.StringUtils;
 import org.apache.pulsar.broker.PulsarServerException;
 import org.apache.pulsar.broker.authentication.AuthenticationDataCommand;
-import org.apache.pulsar.broker.service.schema.SchemaRegistry.SchemaAndMetadata;
 import org.apache.pulsar.broker.service.BrokerServiceException.ConsumerBusyException;
 import org.apache.pulsar.broker.service.BrokerServiceException.ServiceUnitNotReadyException;
+import org.apache.pulsar.broker.service.schema.SchemaRegistry;
 import org.apache.pulsar.broker.web.RestException;
 import org.apache.pulsar.client.api.PulsarClientException;
 import org.apache.pulsar.client.impl.BatchMessageIdImpl;
@@ -686,16 +686,6 @@
         });
     }
 
-    static class TopicAndSchema {
-        final Topic topic;
-        final SchemaAndMetadata schema;
-
-        TopicAndSchema(Topic topic, SchemaAndMetadata schema) {
-            this.topic = topic;
-            this.schema = schema;
-        }
-    }
-
     @Override
     protected void handleProducer(final CommandProducer cmdProducer) {
         checkArgument(state == State.Connected);
@@ -772,34 +762,20 @@
 
                         log.info("[{}][{}] Creating producer. producerId={}", remoteAddress, topicName, producerId);
 
-<<<<<<< HEAD
-                        service.getTopic(topicName)
-                            .thenCompose(topic ->
-                                topic.getSchema().thenApply(schema -> new TopicAndSchema(topic, schema)))
-                            .thenAccept((TopicAndSchema topicAndSchema) -> {
-                                Topic topic = topicAndSchema.topic;
-                                // Before creating producer, check if backlog quota exceeded
-                                // on topic
-                                if (topic.isBacklogQuotaExceeded(producerName)) {
-                                    IllegalStateException illegalStateException = new IllegalStateException(
-                                            "Cannot create producer on topic with backlog quota exceeded");
-                                    BacklogQuota.RetentionPolicy retentionPolicy = topic.getBacklogQuota().getPolicy();
-                                    if (retentionPolicy == BacklogQuota.RetentionPolicy.producer_request_hold) {
-                                        ctx.writeAndFlush(
-                                                Commands.newError(requestId, ServerError.ProducerBlockedQuotaExceededError,
-                                                        illegalStateException.getMessage()));
-                                    } else if (retentionPolicy == BacklogQuota.RetentionPolicy.producer_exception) {
-                                        ctx.writeAndFlush(Commands.newError(requestId,
-                                                ServerError.ProducerBlockedQuotaExceededException,
-                                                illegalStateException.getMessage()));
-                                    }
-                                    producerFuture.completeExceptionally(illegalStateException);
-                                    producers.remove(producerId, producerFuture);
-                                    return;
-=======
-                        service.getTopic(topicName.toString()).thenAccept((Topic topic) -> {
+                        class TopicAndSchema {
+                            final Topic topic;
+                            final SchemaRegistry.SchemaAndMetadata schema;
+
+                            public TopicAndSchema(Topic topic, SchemaRegistry.SchemaAndMetadata schema) {
+                                this.topic = topic;
+                                this.schema = schema;
+                            }
+                        }
+
+                        service.getTopic(topicName.toString()).thenCompose((Topic topic) -> topic.getSchema().thenApply(schema -> new TopicAndSchema(topic, schema))).thenAccept(tas -> {
                             // Before creating producer, check if backlog quota exceeded
                             // on topic
+                            Topic topic = tas.topic;
                             if (topic.isBacklogQuotaExceeded(producerName)) {
                                 IllegalStateException illegalStateException = new IllegalStateException(
                                         "Cannot create producer on topic with backlog quota exceeded");
@@ -812,61 +788,58 @@
                                     ctx.writeAndFlush(Commands.newError(requestId,
                                             ServerError.ProducerBlockedQuotaExceededException,
                                             illegalStateException.getMessage()));
->>>>>>> f288db58
                                 }
-
-                                // Check whether the producer will publish encrypted messages or not
-                                if (topic.isEncryptionRequired() && !isEncrypted) {
-                                    String msg = String.format("Encryption is required in %s", topicName);
-                                    log.warn("[{}] {}", remoteAddress, msg);
-                                    ctx.writeAndFlush(Commands.newError(requestId, ServerError.MetadataError, msg));
-                                    return;
+                                producerFuture.completeExceptionally(illegalStateException);
+                                producers.remove(producerId, producerFuture);
+                                return;
+                            }
+
+                            // Check whether the producer will publish encrypted messages or not
+                            if (topic.isEncryptionRequired() && !isEncrypted) {
+                                String msg = String.format("Encryption is required in %s", topicName);
+                                log.warn("[{}] {}", remoteAddress, msg);
+                                ctx.writeAndFlush(Commands.newError(requestId, ServerError.MetadataError, msg));
+                                return;
+                            }
+
+                            disableTcpNoDelayIfNeeded(topicName.toString(), producerName);
+
+                            Producer producer = new Producer(topic, ServerCnx.this, producerId, producerName, authRole,
+                                    isEncrypted, metadata);
+
+                            try {
+                                topic.addProducer(producer);
+
+                                if (isActive()) {
+                                    if (producerFuture.complete(producer)) {
+                                        log.info("[{}] Created new producer: {}", remoteAddress, producer);
+                                        ctx.writeAndFlush(Commands.newProducerSuccess(requestId, producerName,
+                                                producer.getLastSequenceId(), tas.schema.schema));
+                                        return;
+                                    } else {
+                                        // The producer's future was completed before by
+                                        // a close command
+                                        producer.closeNow();
+                                        log.info("[{}] Cleared producer created after timeout on client side {}",
+                                                remoteAddress, producer);
+                                    }
+                                } else {
+                                    producer.closeNow();
+                                    log.info("[{}] Cleared producer created after connection was closed: {}",
+                                            remoteAddress, producer);
+                                    producerFuture.completeExceptionally(
+                                            new IllegalStateException("Producer created after connection was closed"));
                                 }
-
-<<<<<<< HEAD
-                                disableTcpNoDelayIfNeeded(topicName, producerName);
-=======
-                            disableTcpNoDelayIfNeeded(topicName.toString(), producerName);
->>>>>>> f288db58
-
-                                Producer producer = new Producer(topic, ServerCnx.this, producerId, producerName, authRole,
-                                        isEncrypted, metadata);
-
-                                try {
-                                    topic.addProducer(producer);
-
-                                    if (isActive()) {
-                                        if (producerFuture.complete(producer)) {
-                                            log.info("[{}] Created new producer: {}", remoteAddress, producer);
-                                            ctx.writeAndFlush(Commands.newProducerSuccess(requestId, producerName,
-                                                    producer.getLastSequenceId(), topicAndSchema.schema == null
-                                                    ? null : topicAndSchema.schema.schema));
-                                            return;
-                                        } else {
-                                            // The producer's future was completed before by
-                                            // a close command
-                                            producer.closeNow();
-                                            log.info("[{}] Cleared producer created after timeout on client side {}",
-                                                    remoteAddress, producer);
-                                        }
-                                    } else {
-                                        producer.closeNow();
-                                        log.info("[{}] Cleared producer created after connection was closed: {}",
-                                                remoteAddress, producer);
-                                        producerFuture.completeExceptionally(
-                                                new IllegalStateException("Producer created after connection was closed"));
-                                    }
-                                } catch (BrokerServiceException ise) {
-                                    log.error("[{}] Failed to add producer to topic {}: {}", remoteAddress, topicName,
-                                            ise.getMessage());
-                                    ctx.writeAndFlush(Commands.newError(requestId,
-                                            BrokerServiceException.getClientErrorCode(ise), ise.getMessage()));
-                                    producerFuture.completeExceptionally(ise);
-                                }
-
-                                producers.remove(producerId, producerFuture);
+                            } catch (BrokerServiceException ise) {
+                                log.error("[{}] Failed to add producer to topic {}: {}", remoteAddress, topicName,
+                                        ise.getMessage());
+                                ctx.writeAndFlush(Commands.newError(requestId,
+                                        BrokerServiceException.getClientErrorCode(ise), ise.getMessage()));
+                                producerFuture.completeExceptionally(ise);
                             }
-                        ).exceptionally(exception -> {
+
+                            producers.remove(producerId, producerFuture);
+                        }).exceptionally(exception -> {
                             Throwable cause = exception.getCause();
                             if (!(cause instanceof ServiceUnitNotReadyException)) {
                                 // Do not print stack traces for expected exceptions
