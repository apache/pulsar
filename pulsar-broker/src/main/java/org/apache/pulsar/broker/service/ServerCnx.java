--- conflicted
+++ resolved
@@ -1144,12 +1144,9 @@
         final Optional<Long> topicEpoch = cmdProducer.hasTopicEpoch()
                 ? Optional.of(cmdProducer.getTopicEpoch()) : Optional.empty();
         final boolean isTxnEnabled = cmdProducer.isTxnEnabled();
-<<<<<<< HEAD
         final String initialSubscriptionName =
                 cmdProducer.hasInitialSubscriptionName() ? cmdProducer.getInitialSubscriptionName() : null;
-=======
         final boolean supportsPartialProducer = supportsPartialProducer();
->>>>>>> bea5bb87
 
         TopicName topicName = validateTopicName(cmdProducer.getTopic(), requestId, cmdProducer);
         if (topicName == null) {
@@ -1250,7 +1247,6 @@
 
                     schemaVersionFuture.thenAccept(schemaVersion -> {
                         topic.checkIfTransactionBufferRecoverCompletely(isTxnEnabled).thenAccept(future -> {
-<<<<<<< HEAD
                             CompletableFuture<Subscription> initSubFuture = new CompletableFuture<>();
                             if (!Strings.isNullOrEmpty(initialSubscriptionName)
                                     && !topic.getSubscriptions().containsKey(initialSubscriptionName)
@@ -1283,14 +1279,9 @@
                                 }
 
                                 buildProducerAndAddTopic(topic, producerId, producerName, requestId, isEncrypted,
-                                        metadata, schemaVersion, epoch, userProvidedProducerName, topicName,
-                                        producerAccessMode, topicEpoch, producerFuture);
-                            });
-=======
-                            buildProducerAndAddTopic(topic, producerId, producerName, requestId, isEncrypted,
                                     metadata, schemaVersion, epoch, userProvidedProducerName, topicName,
                                     producerAccessMode, topicEpoch, supportsPartialProducer, producerFuture);
->>>>>>> bea5bb87
+                            });
                         }).exceptionally(exception -> {
                             Throwable cause = exception.getCause();
                             log.error("producerId {}, requestId {} : TransactionBuffer recover failed",
