/**
 * Licensed to the Apache Software Foundation (ASF) under one
 * or more contributor license agreements.  See the NOTICE file
 * distributed with this work for additional information
 * regarding copyright ownership.  The ASF licenses this file
 * to you under the Apache License, Version 2.0 (the
 * "License"); you may not use this file except in compliance
 * with the License.  You may obtain a copy of the License at
 *
 *   http://www.apache.org/licenses/LICENSE-2.0
 *
 * Unless required by applicable law or agreed to in writing,
 * software distributed under the License is distributed on an
 * "AS IS" BASIS, WITHOUT WARRANTIES OR CONDITIONS OF ANY
 * KIND, either express or implied.  See the License for the
 * specific language governing permissions and limitations
 * under the License.
 */
package org.apache.pulsar.broker.service;

import static com.google.common.base.Preconditions.checkArgument;
import static org.apache.commons.lang3.StringUtils.isNotBlank;
import static org.apache.pulsar.broker.admin.PersistentTopics.getPartitionedTopicMetadata;
import static org.apache.pulsar.broker.lookup.DestinationLookup.lookupDestinationAsync;
import static org.apache.pulsar.common.api.Commands.newLookupErrorResponse;
import static org.apache.pulsar.common.api.proto.PulsarApi.ProtocolVersion.v5;

import java.net.SocketAddress;
import java.util.Map;
import java.util.concurrent.CompletableFuture;
import java.util.concurrent.Semaphore;
import java.util.concurrent.TimeUnit;

import javax.naming.AuthenticationException;
import javax.net.ssl.SSLSession;

import org.apache.bookkeeper.mledger.Position;
import org.apache.bookkeeper.mledger.impl.PositionImpl;
import org.apache.bookkeeper.mledger.util.SafeRun;
import org.apache.pulsar.broker.authentication.AuthenticationDataCommand;
import org.apache.pulsar.broker.service.BrokerServiceException.ConsumerBusyException;
import org.apache.pulsar.broker.service.BrokerServiceException.ServiceUnitNotReadyException;
import org.apache.pulsar.broker.web.RestException;
import org.apache.pulsar.client.api.PulsarClientException;
import org.apache.pulsar.client.impl.BatchMessageIdImpl;
import org.apache.pulsar.client.impl.MessageIdImpl;
import org.apache.pulsar.common.api.CommandUtils;
import org.apache.pulsar.common.api.Commands;
import org.apache.pulsar.common.api.PulsarHandler;
import org.apache.pulsar.common.api.proto.PulsarApi.CommandAck;
import org.apache.pulsar.common.api.proto.PulsarApi.CommandCloseConsumer;
import org.apache.pulsar.common.api.proto.PulsarApi.CommandCloseProducer;
import org.apache.pulsar.common.api.proto.PulsarApi.CommandConnect;
import org.apache.pulsar.common.api.proto.PulsarApi.CommandConsumerStats;
import org.apache.pulsar.common.api.proto.PulsarApi.CommandConsumerStatsResponse;
import org.apache.pulsar.common.api.proto.PulsarApi.CommandFlow;
import org.apache.pulsar.common.api.proto.PulsarApi.CommandLookupTopic;
import org.apache.pulsar.common.api.proto.PulsarApi.CommandPartitionedTopicMetadata;
import org.apache.pulsar.common.api.proto.PulsarApi.CommandProducer;
import org.apache.pulsar.common.api.proto.PulsarApi.CommandRedeliverUnacknowledgedMessages;
import org.apache.pulsar.common.api.proto.PulsarApi.CommandSeek;
import org.apache.pulsar.common.api.proto.PulsarApi.CommandSend;
import org.apache.pulsar.common.api.proto.PulsarApi.CommandSubscribe;
import org.apache.pulsar.common.api.proto.PulsarApi.CommandSubscribe.SubType;
import org.apache.pulsar.common.api.proto.PulsarApi.CommandUnsubscribe;
import org.apache.pulsar.common.api.proto.PulsarApi.MessageIdData;
import org.apache.pulsar.common.api.proto.PulsarApi.MessageMetadata;
import org.apache.pulsar.common.api.proto.PulsarApi.ProtocolVersion;
import org.apache.pulsar.common.api.proto.PulsarApi.ServerError;
import org.apache.pulsar.common.naming.DestinationName;
import org.apache.pulsar.common.naming.Metadata;
import org.apache.pulsar.common.policies.data.BacklogQuota;
import org.apache.pulsar.common.policies.data.ConsumerStats;
import org.apache.pulsar.common.util.collections.ConcurrentLongHashMap;
import org.slf4j.Logger;
import org.slf4j.LoggerFactory;

import io.netty.buffer.ByteBuf;
import io.netty.channel.ChannelHandler;
import io.netty.channel.ChannelHandlerContext;
import io.netty.channel.ChannelOption;
import io.netty.handler.ssl.SslHandler;

public class ServerCnx extends PulsarHandler {
    private final BrokerService service;
    private final ConcurrentLongHashMap<CompletableFuture<Producer>> producers;
    private final ConcurrentLongHashMap<CompletableFuture<Consumer>> consumers;
    private State state;
    private volatile boolean isActive = true;
    private String authRole = null;

    // Max number of pending requests per connections. If multiple producers are sharing the same connection the flow
    // control done by a single producer might not be enough to prevent write spikes on the broker.
    private static final int MaxPendingSendRequests = 1000;
    private static final int ResumeReadsThreshold = MaxPendingSendRequests / 2;
    private int pendingSendRequest = 0;
    private final String replicatorPrefix;
    private String clientVersion = null;
    private int nonPersistentPendingMessages = 0;
    private final int MaxNonPersistentPendingMessages;
    private String proxyClientAuthRole = null;

    enum State {
        Start, Connected
    }

    public ServerCnx(BrokerService service) {
        super(service.getKeepAliveIntervalSeconds(), TimeUnit.SECONDS);
        this.service = service;
        this.state = State.Start;

        // This maps are not heavily contended since most accesses are within the cnx thread
        this.producers = new ConcurrentLongHashMap<>(8, 1);
        this.consumers = new ConcurrentLongHashMap<>(8, 1);
        this.replicatorPrefix = service.pulsar().getConfiguration().getReplicatorPrefix();
        this.MaxNonPersistentPendingMessages = service.pulsar().getConfiguration()
                .getMaxConcurrentNonPersistentMessagePerConnection();
    }

    @Override
    public void channelActive(ChannelHandlerContext ctx) throws Exception {
        super.channelActive(ctx);
        log.info("New connection from {}", remoteAddress);
        this.ctx = ctx;
    }

    @Override
    public void channelInactive(ChannelHandlerContext ctx) throws Exception {
        super.channelInactive(ctx);
        isActive = false;
        log.info("Closed connection from {}", remoteAddress);

        // Connection is gone, close the producers immediately
        producers.values().forEach((producerFuture) -> {
            if (producerFuture.isDone() && !producerFuture.isCompletedExceptionally()) {
                Producer producer = producerFuture.getNow(null);
                producer.closeNow();
            }
        });

        consumers.values().forEach((consumerFuture) -> {
            Consumer consumer;
            if (consumerFuture.isDone() && !consumerFuture.isCompletedExceptionally()) {
                consumer = consumerFuture.getNow(null);
            } else {
                return;
            }

            try {
                consumer.close();
            } catch (BrokerServiceException e) {
                log.warn("Consumer {} was already closed: {}", consumer, e.getMessage(), e);
            }
        });
    }

    @Override
    public void channelWritabilityChanged(ChannelHandlerContext ctx) throws Exception {
        if (log.isDebugEnabled()) {
            log.debug("Channel writability has changed to: {}", ctx.channel().isWritable());
        }
    }

    @Override
    public void exceptionCaught(ChannelHandlerContext ctx, Throwable cause) throws Exception {
        log.warn("[{}] Got exception: {}", remoteAddress, cause.getMessage(), cause);
        ctx.close();
    }

    // ////
    // // Incoming commands handling
    // ////

    @Override
    protected void handleLookup(CommandLookupTopic lookup) {
        final long requestId = lookup.getRequestId();
        final String topicName = lookup.getTopic();
        if (log.isDebugEnabled()) {
            log.debug("[{}] Received Lookup from {} for {}", topicName, remoteAddress, requestId);
        }
        final String proxyClientAuthRole = lookup.hasOriginalPrincipal() ? lookup.getOriginalPrincipal() : this.proxyClientAuthRole;
        CompletableFuture<Boolean> isProxyAuthorizedFuture = isProxyAuthorized(topicName, proxyClientAuthRole);
        
        isProxyAuthorizedFuture.thenApply(isProxyAuthorized -> {
            if (isProxyAuthorized) {
                final Semaphore lookupSemaphore = service.getLookupRequestSemaphore();
                if (lookupSemaphore.tryAcquire()) {
                    lookupDestinationAsync(getBrokerService().pulsar(), DestinationName.get(topicName),
                            lookup.getAuthoritative(), proxyClientAuthRole != null ? proxyClientAuthRole : authRole,
                            lookup.getRequestId()).handle((lookupResponse, ex) -> {
                                if (ex == null) {
                                    ctx.writeAndFlush(lookupResponse);
                                } else {
                                    // it should never happen
                                    log.warn("[{}] lookup failed with error {}, {}", remoteAddress, topicName,
                                            ex.getMessage(), ex);
                                    ctx.writeAndFlush(newLookupErrorResponse(ServerError.ServiceNotReady,
                                            ex.getMessage(), requestId));
                                }
                                lookupSemaphore.release();
                                return null;
                            });
                } else {
                    if (log.isDebugEnabled()) {
                        log.debug("[{}] Failed lookup due to too many lookup-requests {}", remoteAddress, topicName);
                    }
                    ctx.writeAndFlush(newLookupErrorResponse(ServerError.TooManyRequests,
                            "Failed due to too many pending lookup requests", requestId));
                }
            } else {
                final String msg = "Proxy Client is not authorized to Lookup";
                log.warn("[{}] {} with role {} on topic {}", remoteAddress, msg, authRole, topicName);
                ctx.writeAndFlush(newLookupErrorResponse(ServerError.AuthorizationError, msg, requestId));
            }
            return null;
        });
    }

    @Override
    protected void handlePartitionMetadataRequest(CommandPartitionedTopicMetadata partitionMetadata) {
        final long requestId = partitionMetadata.getRequestId();
        final String topicName = partitionMetadata.getTopic();
        if (log.isDebugEnabled()) {
            log.debug("[{}] Received PartitionMetadataLookup from {} for {}", topicName, remoteAddress, requestId);
        }
        final String proxyClientAuthRole =  partitionMetadata.hasOriginalPrincipal() ? partitionMetadata.getOriginalPrincipal() : this.proxyClientAuthRole;
        CompletableFuture<Boolean> isProxyAuthorizedFuture = isProxyAuthorized(topicName, proxyClientAuthRole);

        isProxyAuthorizedFuture.thenApply(isProxyAuthorized -> {
            if (isProxyAuthorized) {
                final Semaphore lookupSemaphore = service.getLookupRequestSemaphore();
                if (lookupSemaphore.tryAcquire()) {
                    getPartitionedTopicMetadata(getBrokerService().pulsar(),
                            proxyClientAuthRole != null ? proxyClientAuthRole : authRole, DestinationName.get(topicName))
                                    .handle((metadata, ex) -> {
                                        if (ex == null) {
                                            int partitions = metadata.partitions;
                                            ctx.writeAndFlush(
                                                    Commands.newPartitionMetadataResponse(partitions, requestId));
                                        } else {
                                            if (ex instanceof PulsarClientException) {
                                                log.warn("Failed to authorize {} at [{}] on topic {} : {}", getRole(),
                                                        remoteAddress, topicName, ex.getMessage());
                                                ctx.writeAndFlush(Commands.newPartitionMetadataResponse(
                                                        ServerError.AuthorizationError, ex.getMessage(), requestId));
                                            } else {
                                                log.warn("Failed to get Partitioned Metadata [{}] {}: {}",
                                                        remoteAddress, topicName, ex.getMessage(), ex);
                                                ServerError error = (ex instanceof RestException)
                                                        && ((RestException) ex).getResponse().getStatus() < 500
                                                                ? ServerError.MetadataError
                                                                : ServerError.ServiceNotReady;
                                                ctx.writeAndFlush(Commands.newPartitionMetadataResponse(error,
                                                        ex.getMessage(), requestId));
                                            }
                                        }
                                        lookupSemaphore.release();
                                        return null;
                                    });
                } else {
                    if (log.isDebugEnabled()) {
                        log.debug("[{}] Failed Partition-Metadata lookup due to too many lookup-requests {}",
                                remoteAddress, topicName);
                    }
                    ctx.writeAndFlush(Commands.newPartitionMetadataResponse(ServerError.TooManyRequests,
                            "Failed due to too many pending lookup requests", requestId));   
                }
            } else {
                final String msg = "Proxy Client is not authorized to Get Partition Metadata";
                log.warn("[{}] {} with role {} on topic {}", remoteAddress, msg, authRole, topicName);
                ctx.writeAndFlush(Commands.newPartitionMetadataResponse(ServerError.AuthorizationError, msg, requestId));
            }
            return null;
        });
    }

    private CompletableFuture<Boolean> isProxyAuthorized(String topicName, String proxyClientAuthRole) {
        CompletableFuture<Boolean> authorizationFuture;
        if (service.isAuthorizationEnabled() && proxyClientAuthRole != null) {
            authorizationFuture = service.getAuthorizationManager().canProxyAsync(DestinationName.get(topicName),
                    authRole);
        } else {
            authorizationFuture = CompletableFuture.completedFuture(true);
        }
        return authorizationFuture;
    }

    @Override
    protected void handleConsumerStats(CommandConsumerStats commandConsumerStats) {
        if (log.isDebugEnabled()) {
            log.debug("Received CommandConsumerStats call from {}", remoteAddress);
        }

        final long requestId = commandConsumerStats.getRequestId();
        final long consumerId = commandConsumerStats.getConsumerId();
        CompletableFuture<Consumer> consumerFuture = consumers.get(consumerId);
        Consumer consumer = consumerFuture.getNow(null);
        ByteBuf msg = null;

        if (consumer == null) {
            log.error(
                    "Failed to get consumer-stats response - Consumer not found for CommandConsumerStats[remoteAddress = {}, requestId = {}, consumerId = {}]",
                    remoteAddress, requestId, consumerId);
            msg = Commands.newConsumerStatsResponse(ServerError.ConsumerNotFound,
                    "Consumer " + consumerId + " not found", requestId);
        } else {
            if (log.isDebugEnabled()) {
                log.debug("CommandConsumerStats[requestId = {}, consumer = {}]", requestId, consumer);
            }
            msg = Commands.newConsumerStatsResponse(createConsumerStatsResponse(consumer, requestId));
        }

        ctx.writeAndFlush(msg);
    }

    CommandConsumerStatsResponse.Builder createConsumerStatsResponse(Consumer consumer, long requestId) {
        CommandConsumerStatsResponse.Builder commandConsumerStatsResponseBuilder = CommandConsumerStatsResponse
                .newBuilder();
        ConsumerStats consumerStats = consumer.getStats();
        commandConsumerStatsResponseBuilder.setRequestId(requestId);
        commandConsumerStatsResponseBuilder.setMsgRateOut(consumerStats.msgRateOut);
        commandConsumerStatsResponseBuilder.setMsgThroughputOut(consumerStats.msgThroughputOut);
        commandConsumerStatsResponseBuilder.setMsgRateRedeliver(consumerStats.msgRateRedeliver);
        commandConsumerStatsResponseBuilder.setConsumerName(consumerStats.consumerName);
        commandConsumerStatsResponseBuilder.setAvailablePermits(consumerStats.availablePermits);
        commandConsumerStatsResponseBuilder.setUnackedMessages(consumerStats.unackedMessages);
        commandConsumerStatsResponseBuilder.setBlockedConsumerOnUnackedMsgs(consumerStats.blockedConsumerOnUnackedMsgs);
        commandConsumerStatsResponseBuilder.setAddress(consumerStats.address);
        commandConsumerStatsResponseBuilder.setConnectedSince(consumerStats.connectedSince);

        Subscription subscription = consumer.getSubscription();
        commandConsumerStatsResponseBuilder.setMsgBacklog(subscription.getNumberOfEntriesInBacklog());
        commandConsumerStatsResponseBuilder.setMsgRateExpired(subscription.getExpiredMessageRate());
        commandConsumerStatsResponseBuilder.setType(subscription.getTypeString());

        return commandConsumerStatsResponseBuilder;
    }

    @Override
    protected void handleConnect(CommandConnect connect) {
        checkArgument(state == State.Start);
        if (service.isAuthenticationEnabled()) {
            try {
                String authMethod = "none";
                if (connect.hasAuthMethodName()) {
                    authMethod = connect.getAuthMethodName();
                } else if (connect.hasAuthMethod()) {
                    // Legacy client is passing enum
                    authMethod = connect.getAuthMethod().name().substring(10).toLowerCase();
                }

                String authData = connect.getAuthData().toStringUtf8();
                ChannelHandler sslHandler = ctx.channel().pipeline().get(PulsarChannelInitializer.TLS_HANDLER);
                SSLSession sslSession = null;
                if (sslHandler != null) {
                    sslSession = ((SslHandler) sslHandler).engine().getSession();
                }

                proxyClientAuthRole = connect.hasOriginalPrincipal() ? connect.getOriginalPrincipal() : null;
                authRole = getBrokerService().getAuthenticationService()
                        .authenticate(new AuthenticationDataCommand(authData, remoteAddress, sslSession), authMethod);

                log.info("[{}] Client successfully authenticated with {} role {} and proxyClientAuthRole {}", remoteAddress, authMethod, authRole, proxyClientAuthRole);
            } catch (AuthenticationException e) {
                String msg = "Unable to authenticate";
                log.warn("[{}] {}: {}", remoteAddress, msg, e.getMessage());
                ctx.writeAndFlush(Commands.newError(-1, ServerError.AuthenticationError, msg));
                close();
                return;
            }
        }
        if (log.isDebugEnabled()) {
            log.debug("Received CONNECT from {}", remoteAddress);
        }
        ctx.writeAndFlush(Commands.newConnected(connect.getProtocolVersion()));
        state = State.Connected;
        remoteEndpointProtocolVersion = connect.getProtocolVersion();
        String version = connect.hasClientVersion() ? connect.getClientVersion() : null;
        if (isNotBlank(version) && !version.contains(" ") /* ignore default version: pulsar client */) {
            this.clientVersion = version.intern();
        }
    }

    @Override
    protected void handleSubscribe(final CommandSubscribe subscribe) {
        checkArgument(state == State.Connected);
        final String topicName = subscribe.getTopic();
        final long requestId = subscribe.getRequestId();
        final long consumerId = subscribe.getConsumerId();
<<<<<<< HEAD

        CompletableFuture<Boolean> isProxyAuthorizedFuture = isProxyAuthorized(topicName);

        isProxyAuthorizedFuture.thenApply(isProxyAuthorized -> {
            if (isProxyAuthorized) {
                CompletableFuture<Boolean> authorizationFuture;
                if (service.isAuthorizationEnabled()) {
                    authorizationFuture = service.getAuthorizationManager().canConsumeAsync(
                            DestinationName.get(subscribe.getTopic()),
                            isRequestViaProxy() ? proxyClientAuthRole : authRole);
                } else {
                    authorizationFuture = CompletableFuture.completedFuture(true);
=======
        final SubType subType = subscribe.getSubType();
        final String consumerName = subscribe.getConsumerName();
        final boolean isDurable = subscribe.getDurable();
        final MessageIdImpl startMessageId = subscribe.hasStartMessageId()
                ? new BatchMessageIdImpl(subscribe.getStartMessageId().getLedgerId(),
                        subscribe.getStartMessageId().getEntryId(), subscribe.getStartMessageId().getPartition(),
                        subscribe.getStartMessageId().getBatchIndex())
                : null;

        final int priorityLevel = subscribe.hasPriorityLevel() ? subscribe.getPriorityLevel() : 0;
        final Map<String, String> metadata = CommandUtils.metadataFromCommand(subscribe);

        authorizationFuture.thenApply(isAuthorized -> {
            if (isAuthorized) {
                if (log.isDebugEnabled()) {
                    log.debug("[{}] Client is authorized to subscribe with role {}", remoteAddress, authRole);
>>>>>>> 1458e66c
                }

                final String subscriptionName = subscribe.getSubscription();
                final SubType subType = subscribe.getSubType();
                final String consumerName = subscribe.getConsumerName();
                final boolean isDurable = subscribe.getDurable();
                final MessageIdImpl startMessageId = subscribe.hasStartMessageId() ? new BatchMessageIdImpl(
                        subscribe.getStartMessageId().getLedgerId(), subscribe.getStartMessageId().getEntryId(),
                        subscribe.getStartMessageId().getPartition(), subscribe.getStartMessageId().getBatchIndex())
                        : null;

                final int priorityLevel = subscribe.hasPriorityLevel() ? subscribe.getPriorityLevel() : 0;

                authorizationFuture.thenApply(isAuthorized -> {
                    if (isAuthorized) {
                        if (log.isDebugEnabled()) {
                            log.debug("[{}] Client is authorized to subscribe with role {}", remoteAddress, authRole);
                        }

<<<<<<< HEAD
                        log.info("[{}] Subscribing on topic {} / {}", remoteAddress, topicName, subscriptionName);
=======
                try {
                    Metadata.validateMetadata(metadata);
                } catch (IllegalArgumentException iae) {
                    final String msg = iae.getMessage();
                    ctx.writeAndFlush(Commands.newError(requestId, ServerError.MetadataError, msg));
                    return null;
                }

                CompletableFuture<Consumer> consumerFuture = new CompletableFuture<>();
                CompletableFuture<Consumer> existingConsumerFuture = consumers.putIfAbsent(consumerId, consumerFuture);
>>>>>>> 1458e66c

                        CompletableFuture<Consumer> consumerFuture = new CompletableFuture<>();
                        CompletableFuture<Consumer> existingConsumerFuture = consumers.putIfAbsent(consumerId,
                                consumerFuture);

<<<<<<< HEAD
                        if (existingConsumerFuture != null) {
                            if (existingConsumerFuture.isDone() && !existingConsumerFuture.isCompletedExceptionally()) {
                                Consumer consumer = existingConsumerFuture.getNow(null);
                                log.info("[{}] Consumer with the same id is already created: {}", remoteAddress,
                                        consumer);
                                ctx.writeAndFlush(Commands.newSuccess(requestId));
                                return null;
=======
                service.getTopic(topicName).thenCompose(topic -> topic.subscribe(ServerCnx.this, subscriptionName,
                        consumerId, subType, priorityLevel, consumerName, isDurable, startMessageId, metadata))
                        .thenAccept(consumer -> {
                            if (consumerFuture.complete(consumer)) {
                                log.info("[{}] Created subscription on topic {} / {}", remoteAddress, topicName,
                                        subscriptionName);
                                ctx.writeAndFlush(Commands.newSuccess(requestId), ctx.voidPromise());
>>>>>>> 1458e66c
                            } else {
                                // There was an early request to create a consumer with same consumerId. This can happen
                                // when
                                // client timeout is lower the broker timeouts. We need to wait until the previous
                                // consumer
                                // creation request either complete or fails.
                                log.warn("[{}][{}][{}] Consumer is already present on the connection", remoteAddress,
                                        topicName, subscriptionName);
                                ServerError error = !existingConsumerFuture.isDone() ? ServerError.ServiceNotReady
                                        : getErrorCode(existingConsumerFuture);
                                ctx.writeAndFlush(Commands.newError(requestId, error,
                                        "Consumer is already present on the connection"));
                                return null;
                            }
                        }

                        service.getTopic(topicName)
                                .thenCompose(topic -> topic.subscribe(ServerCnx.this, subscriptionName, consumerId,
                                        subType, priorityLevel, consumerName, isDurable, startMessageId))
                                .thenAccept(consumer -> {
                                    if (consumerFuture.complete(consumer)) {
                                        log.info("[{}] Created subscription on topic {} / {}", remoteAddress, topicName,
                                                subscriptionName);
                                        ctx.writeAndFlush(Commands.newSuccess(requestId), ctx.voidPromise());
                                    } else {
                                        // The consumer future was completed before by a close command
                                        try {
                                            consumer.close();
                                            log.info("[{}] Cleared consumer created after timeout on client side {}",
                                                    remoteAddress, consumer);
                                        } catch (BrokerServiceException e) {
                                            log.warn(
                                                    "[{}] Error closing consumer created after timeout on client side {}: {}",
                                                    remoteAddress, consumer, e.getMessage());
                                        }
                                        consumers.remove(consumerId, consumerFuture);
                                    }

                                }) //
                                .exceptionally(exception -> {
                                    if (exception.getCause() instanceof ConsumerBusyException) {
                                        if (log.isDebugEnabled()) {
                                            log.debug(
                                                    "[{}][{}][{}] Failed to create consumer because exclusive consumer is already connected: {}",
                                                    remoteAddress, topicName, subscriptionName,
                                                    exception.getCause().getMessage());
                                        }
                                    } else {
                                        log.warn("[{}][{}][{}] Failed to create consumer: {}", remoteAddress, topicName,
                                                subscriptionName, exception.getCause().getMessage(), exception);
                                    }

                                    // If client timed out, the future would have been completed by subsequent close.
                                    // Send error
                                    // back to client, only if not completed already.
                                    if (consumerFuture.completeExceptionally(exception)) {
                                        ctx.writeAndFlush(Commands.newError(requestId,
                                                BrokerServiceException.getClientErrorCode(exception.getCause()),
                                                exception.getCause().getMessage()));
                                    }
                                    consumers.remove(consumerId, consumerFuture);

                                    return null;

                                });
                    } else {
                        String msg = "Client is not authorized to subscribe";
                        log.warn("[{}] {} with role {}", remoteAddress, msg, authRole);
                        ctx.writeAndFlush(Commands.newError(requestId, ServerError.AuthorizationError, msg));
                    }
                    return null;
                });
            } else {
                final String msg = "Proxy Client is not authorized to subscribe";
                log.warn("[{}] {} with role {} on topic {}", remoteAddress, msg, authRole, topicName);
                ctx.writeAndFlush(Commands.newError(requestId, ServerError.AuthorizationError, msg));
            }
            return null;
        });
    }

    @Override
    protected void handleProducer(final CommandProducer cmdProducer) {
        checkArgument(state == State.Connected);
<<<<<<< HEAD
=======
        CompletableFuture<Boolean> authorizationFuture;
        if (service.isAuthorizationEnabled()) {
            authorizationFuture = service.getAuthorizationManager().canProduceAsync(
                    DestinationName.get(cmdProducer.getTopic()),
                    originalPrincipal != null ? originalPrincipal : authRole);
        } else {
            authorizationFuture = CompletableFuture.completedFuture(true);
        }
>>>>>>> 1458e66c

        final String topicName = cmdProducer.getTopic();
        final long producerId = cmdProducer.getProducerId();
        final long requestId = cmdProducer.getRequestId();
<<<<<<< HEAD

        CompletableFuture<Boolean> isProxyAuthorizedFuture = isProxyAuthorized(topicName);

        isProxyAuthorizedFuture.thenApply(isProxyAuthorized -> {
            if (isProxyAuthorized) {
                CompletableFuture<Boolean> authorizationFuture;
                if (service.isAuthorizationEnabled()) {
                    authorizationFuture = service.getAuthorizationManager().canProduceAsync(
                            DestinationName.get(cmdProducer.getTopic().toString()),
                            isRequestViaProxy() ? proxyClientAuthRole : authRole);
                } else {
                    authorizationFuture = CompletableFuture.completedFuture(true);
=======
        final boolean isEncrypted = cmdProducer.getEncrypted();
        final Map<String, String> metadata = CommandUtils.metadataFromCommand(cmdProducer);

        authorizationFuture.thenApply(isAuthorized -> {
            if (isAuthorized) {
                if (log.isDebugEnabled()) {
                    log.debug("[{}] Client is authorized to Produce with role {}", remoteAddress, authRole);
                }

                try {
                    Metadata.validateMetadata(metadata);
                } catch (IllegalArgumentException iae) {
                    final String msg = iae.getMessage();
                    ctx.writeAndFlush(Commands.newError(requestId, ServerError.MetadataError, msg));
                    return null;
                }

                CompletableFuture<Producer> producerFuture = new CompletableFuture<>();
                CompletableFuture<Producer> existingProducerFuture = producers.putIfAbsent(producerId, producerFuture);

                if (existingProducerFuture != null) {
                    if (existingProducerFuture.isDone() && !existingProducerFuture.isCompletedExceptionally()) {
                        Producer producer = existingProducerFuture.getNow(null);
                        log.info("[{}] Producer with the same id is already created: {}", remoteAddress, producer);
                        ctx.writeAndFlush(Commands.newProducerSuccess(requestId, producer.getProducerName()));
                        return null;
                    } else {
                        // There was an early request to create a producer with
                        // same producerId. This can happen when
                        // client
                        // timeout is lower the broker timeouts. We need to wait
                        // until the previous producer creation
                        // request
                        // either complete or fails.
                        ServerError error = !existingProducerFuture.isDone() ? ServerError.ServiceNotReady
                                : getErrorCode(existingProducerFuture);
                        log.warn("[{}][{}] Producer is already present on the connection", remoteAddress, topicName);
                        ctx.writeAndFlush(
                                Commands.newError(requestId, error, "Producer is already present on the connection"));
                        return null;
                    }
>>>>>>> 1458e66c
                }

                // Use producer name provided by client if present
                final String producerName = cmdProducer.hasProducerName() ? cmdProducer.getProducerName()
                        : service.generateUniqueProducerName();

                authorizationFuture.thenApply(isAuthorized -> {
                    if (isAuthorized) {
                        if (log.isDebugEnabled()) {
                            log.debug("[{}] Client is authorized to Produce with role {}", remoteAddress, authRole);
                        }
                        CompletableFuture<Producer> producerFuture = new CompletableFuture<>();
                        CompletableFuture<Producer> existingProducerFuture = producers.putIfAbsent(producerId,
                                producerFuture);

                        if (existingProducerFuture != null) {
                            if (existingProducerFuture.isDone() && !existingProducerFuture.isCompletedExceptionally()) {
                                Producer producer = existingProducerFuture.getNow(null);
                                log.info("[{}] Producer with the same id is already created: {}", remoteAddress,
                                        producer);
                                ctx.writeAndFlush(Commands.newProducerSuccess(requestId, producer.getProducerName()));
                                return null;
                            } else {
                                // There was an early request to create a producer with
                                // same producerId. This can happen when
                                // client
                                // timeout is lower the broker timeouts. We need to wait
                                // until the previous producer creation
                                // request
                                // either complete or fails.
                                ServerError error = !existingProducerFuture.isDone() ? ServerError.ServiceNotReady
                                        : getErrorCode(existingProducerFuture);
                                log.warn("[{}][{}] Producer is already present on the connection", remoteAddress,
                                        topicName);
                                ctx.writeAndFlush(Commands.newError(requestId, error,
                                        "Producer is already present on the connection"));
                                return null;
                            }
                        }

                        log.info("[{}][{}] Creating producer. producerId={}", remoteAddress, topicName, producerId);

                        service.getTopic(topicName).thenAccept((Topic topic) -> {
                            // Before creating producer, check if backlog quota exceeded
                            // on topic
                            if (topic.isBacklogQuotaExceeded(producerName)) {
                                IllegalStateException illegalStateException = new IllegalStateException(
                                        "Cannot create producer on topic with backlog quota exceeded");
                                BacklogQuota.RetentionPolicy retentionPolicy = topic.getBacklogQuota().getPolicy();
                                if (retentionPolicy == BacklogQuota.RetentionPolicy.producer_request_hold) {
                                    ctx.writeAndFlush(
                                            Commands.newError(requestId, ServerError.ProducerBlockedQuotaExceededError,
                                                    illegalStateException.getMessage()));
                                } else if (retentionPolicy == BacklogQuota.RetentionPolicy.producer_exception) {
                                    ctx.writeAndFlush(Commands.newError(requestId,
                                            ServerError.ProducerBlockedQuotaExceededException,
                                            illegalStateException.getMessage()));
                                }
                                producerFuture.completeExceptionally(illegalStateException);
                                producers.remove(producerId, producerFuture);
                                return;
                            }

<<<<<<< HEAD
                            disableTcpNoDelayIfNeeded(topicName, producerName);

                            Producer producer = new Producer(topic, ServerCnx.this, producerId, producerName, authRole);
=======
                    // Check whether the producer will publish encrypted messages or not
                    if (topic.isEncryptionRequired() && !isEncrypted) {
                        String msg = String.format("Encryption is required in %s", topicName);
                        log.warn("[{}] {}", remoteAddress, msg);
                        ctx.writeAndFlush(Commands.newError(requestId, ServerError.MetadataError, msg));
                        return;
                    }

                    disableTcpNoDelayIfNeeded(topicName, producerName);

                    Producer producer =
                            new Producer(topic, ServerCnx.this, producerId, producerName, authRole, isEncrypted, metadata);
>>>>>>> 1458e66c

                            try {
                                topic.addProducer(producer);

                                if (isActive()) {
                                    if (producerFuture.complete(producer)) {
                                        log.info("[{}] Created new producer: {}", remoteAddress, producer);
                                        ctx.writeAndFlush(Commands.newProducerSuccess(requestId, producerName,
                                                producer.getLastSequenceId()));
                                        return;
                                    } else {
                                        // The producer's future was completed before by
                                        // a close command
                                        producer.closeNow();
                                        log.info("[{}] Cleared producer created after timeout on client side {}",
                                                remoteAddress, producer);
                                    }
                                } else {
                                    producer.closeNow();
                                    log.info("[{}] Cleared producer created after connection was closed: {}",
                                            remoteAddress, producer);
                                    producerFuture.completeExceptionally(
                                            new IllegalStateException("Producer created after connection was closed"));
                                }
                            } catch (BrokerServiceException ise) {
                                log.error("[{}] Failed to add producer to topic {}: {}", remoteAddress, topicName,
                                        ise.getMessage());
                                ctx.writeAndFlush(Commands.newError(requestId,
                                        BrokerServiceException.getClientErrorCode(ise), ise.getMessage()));
                                producerFuture.completeExceptionally(ise);
                            }

                            producers.remove(producerId, producerFuture);
                        }).exceptionally(exception -> {
                            Throwable cause = exception.getCause();
                            if (!(cause instanceof ServiceUnitNotReadyException)) {
                                // Do not print stack traces for expected exceptions
                                log.error("[{}] Failed to create topic {}", remoteAddress, topicName, exception);
                            }

                            // If client timed out, the future would have been completed
                            // by subsequent close. Send error back to
                            // client, only if not completed already.
                            if (producerFuture.completeExceptionally(exception)) {
                                ctx.writeAndFlush(Commands.newError(requestId,
                                        BrokerServiceException.getClientErrorCode(cause), cause.getMessage()));
                            }
                            producers.remove(producerId, producerFuture);

                            return null;
                        });
                    } else {
                        String msg = "Client is not authorized to Produce";
                        log.warn("[{}] {} with role {}", remoteAddress, msg, authRole);
                        ctx.writeAndFlush(Commands.newError(requestId, ServerError.AuthorizationError, msg));
                    }
                    return null;
                });
            } else {
                final String msg = "Proxy Client is not authorized to Produce";
                log.warn("[{}] {} with role {} on topic {}", remoteAddress, msg, authRole, topicName);
                ctx.writeAndFlush(Commands.newError(requestId, ServerError.AuthorizationError, msg));
            }
            return null;
        });
    }

    private CompletableFuture<Boolean> isProxyAuthorized(String topicName) {
        CompletableFuture<Boolean> authorizationFuture;
        if (service.isAuthorizationEnabled() && isRequestViaProxy()) {
            authorizationFuture = service.getAuthorizationManager().canProxyAsync(DestinationName.get(topicName),
                    authRole);
        } else {
            authorizationFuture = CompletableFuture.completedFuture(true);
        }
        return authorizationFuture;
    }

    private boolean isRequestViaProxy() {
        return proxyClientAuthRole != null;
    }

    @Override
    protected void handleSend(CommandSend send, ByteBuf headersAndPayload) {
        checkArgument(state == State.Connected);

        CompletableFuture<Producer> producerFuture = producers.get(send.getProducerId());

        if (producerFuture == null || !producerFuture.isDone() || producerFuture.isCompletedExceptionally()) {
            log.warn("[{}] Producer had already been closed: {}", remoteAddress, send.getProducerId());
            return;
        }

        Producer producer = producerFuture.getNow(null);
        if (log.isDebugEnabled()) {
            printSendCommandDebug(send, headersAndPayload);
        }

        if (producer.isNonPersistentTopic()) {
            // avoid processing non-persist message if reached max concurrent-message limit
            if (nonPersistentPendingMessages > MaxNonPersistentPendingMessages) {
                final long producerId = send.getProducerId();
                final long sequenceId = send.getSequenceId();
                service.getTopicOrderedExecutor().submitOrdered(producer.getTopic().getName(), SafeRun.safeRun(() -> {
                    ctx.writeAndFlush(Commands.newSendReceipt(producerId, sequenceId, -1, -1), ctx.voidPromise());
                }));
                producer.recordMessageDrop(send.getNumMessages());
                return;
            } else {
                nonPersistentPendingMessages++;
            }
        }

        startSendOperation();

        // Persist the message
        producer.publishMessage(send.getProducerId(), send.getSequenceId(), headersAndPayload, send.getNumMessages());
    }

    private void printSendCommandDebug(CommandSend send, ByteBuf headersAndPayload) {
        headersAndPayload.markReaderIndex();
        MessageMetadata msgMetadata = Commands.parseMessageMetadata(headersAndPayload);
        headersAndPayload.resetReaderIndex();

        log.debug("[{}] Received send message request. producer: {}:{} {}:{} size: {}", remoteAddress,
                send.getProducerId(), send.getSequenceId(), msgMetadata.getProducerName(), msgMetadata.getSequenceId(),
                headersAndPayload.readableBytes());
        msgMetadata.recycle();
    }

    @Override
    protected void handleAck(CommandAck ack) {
        checkArgument(state == State.Connected);
        CompletableFuture<Consumer> consumerFuture = consumers.get(ack.getConsumerId());

        if (consumerFuture != null && consumerFuture.isDone() && !consumerFuture.isCompletedExceptionally()) {
            consumerFuture.getNow(null).messageAcked(ack);
        }
    }

    @Override
    protected void handleFlow(CommandFlow flow) {
        checkArgument(state == State.Connected);
        if (log.isDebugEnabled()) {
            log.debug("[{}] Received flow from consumer {} permits: {}", remoteAddress, flow.getConsumerId(),
                    flow.getMessagePermits());
        }

        CompletableFuture<Consumer> consumerFuture = consumers.get(flow.getConsumerId());

        if (consumerFuture != null && consumerFuture.isDone() && !consumerFuture.isCompletedExceptionally()) {
            Consumer consumer = consumerFuture.getNow(null);
            if (consumer != null) {
                consumer.flowPermits(flow.getMessagePermits());
            } else {
                log.info("[{}] Couldn't find consumer {}", remoteAddress, flow.getConsumerId());
            }
        }
    }

    @Override
    protected void handleRedeliverUnacknowledged(CommandRedeliverUnacknowledgedMessages redeliver) {
        checkArgument(state == State.Connected);
        if (log.isDebugEnabled()) {
            log.debug("[{}] Received Resend Command from consumer {} ", remoteAddress, redeliver.getConsumerId());
        }

        CompletableFuture<Consumer> consumerFuture = consumers.get(redeliver.getConsumerId());

        if (consumerFuture != null && consumerFuture.isDone() && !consumerFuture.isCompletedExceptionally()) {
            Consumer consumer = consumerFuture.getNow(null);
            if (redeliver.getMessageIdsCount() > 0 && consumer.subType() == SubType.Shared) {
                consumer.redeliverUnacknowledgedMessages(redeliver.getMessageIdsList());
            } else {
                consumer.redeliverUnacknowledgedMessages();
            }
        }
    }

    @Override
    protected void handleUnsubscribe(CommandUnsubscribe unsubscribe) {
        checkArgument(state == State.Connected);

        CompletableFuture<Consumer> consumerFuture = consumers.get(unsubscribe.getConsumerId());

        if (consumerFuture != null && consumerFuture.isDone() && !consumerFuture.isCompletedExceptionally()) {
            consumerFuture.getNow(null).doUnsubscribe(unsubscribe.getRequestId());
        } else {
            ctx.writeAndFlush(
                    Commands.newError(unsubscribe.getRequestId(), ServerError.MetadataError, "Consumer not found"));
        }
    }

    @Override
    protected void handleSeek(CommandSeek seek) {
        checkArgument(state == State.Connected);

        CompletableFuture<Consumer> consumerFuture = consumers.get(seek.getConsumerId());

        // Currently only seeking on a message id is supported
        if (!seek.hasMessageId()) {
            ctx.writeAndFlush(
                    Commands.newError(seek.getRequestId(), ServerError.MetadataError, "Message id was not present"));
            return;
        }

        if (consumerFuture != null && consumerFuture.isDone() && !consumerFuture.isCompletedExceptionally()) {
            Consumer consumer = consumerFuture.getNow(null);
            Subscription subscription = consumer.getSubscription();
            MessageIdData msgIdData = seek.getMessageId();

            Position position = new PositionImpl(msgIdData.getLedgerId(), msgIdData.getEntryId());
            long requestId = seek.getRequestId();

            subscription.resetCursor(position).thenRun(() -> {
                log.info("[{}] [{}][{}] Reset subscription to message id {}", remoteAddress,
                        subscription.getTopic().getName(), subscription.getName(), position);
                ctx.writeAndFlush(Commands.newSuccess(requestId));
            }).exceptionally(ex -> {
                log.warn("[{}][{}] Failed to reset subscription: {}", remoteAddress, subscription, ex.getMessage(), ex);
                ctx.writeAndFlush(Commands.newError(seek.getRequestId(), ServerError.UnknownError,
                        "Error when resetting subscription: " + ex.getCause().getMessage()));
                return null;
            });
        } else {
            ctx.writeAndFlush(Commands.newError(seek.getRequestId(), ServerError.MetadataError, "Consumer not found"));
        }
    }

    @Override
    protected void handleCloseProducer(CommandCloseProducer closeProducer) {
        checkArgument(state == State.Connected);

        final long producerId = closeProducer.getProducerId();
        final long requestId = closeProducer.getRequestId();

        CompletableFuture<Producer> producerFuture = producers.get(producerId);
        if (producerFuture == null) {
            log.warn("[{}] Producer {} was not registered on the connection", remoteAddress, producerId);
            ctx.writeAndFlush(Commands.newError(requestId, ServerError.UnknownError,
                    "Producer was not registered on the connection"));
            return;
        }

        if (!producerFuture.isDone() && producerFuture
                .completeExceptionally(new IllegalStateException("Closed producer before creation was complete"))) {
            // We have received a request to close the producer before it was actually completed, we have marked the
            // producer future as failed and we can tell the client the close operation was successful. When the actual
            // create operation will complete, the new producer will be discarded.
            log.info("[{}] Closed producer {} before its creation was completed", remoteAddress, producerId);
            ctx.writeAndFlush(Commands.newSuccess(requestId));
            return;
        } else if (producerFuture.isCompletedExceptionally()) {
            log.info("[{}] Closed producer {} that already failed to be created", remoteAddress, producerId);
            ctx.writeAndFlush(Commands.newSuccess(requestId));
            return;
        }

        // Proceed with normal close, the producer
        Producer producer = producerFuture.getNow(null);
        log.info("[{}][{}] Closing producer on cnx {}", producer.getTopic(), producer.getProducerName(), remoteAddress);

        producer.close().thenAccept(v -> {
            log.info("[{}][{}] Closed producer on cnx {}", producer.getTopic(), producer.getProducerName(),
                    remoteAddress);
            ctx.writeAndFlush(Commands.newSuccess(requestId));
            producers.remove(producerId, producerFuture);
        });
    }

    @Override
    protected void handleCloseConsumer(CommandCloseConsumer closeConsumer) {
        checkArgument(state == State.Connected);
        log.info("[{}] Closing consumer: {}", remoteAddress, closeConsumer.getConsumerId());

        long requestId = closeConsumer.getRequestId();
        long consumerId = closeConsumer.getConsumerId();

        CompletableFuture<Consumer> consumerFuture = consumers.get(consumerId);
        if (consumerFuture == null) {
            log.warn("[{}] Consumer was not registered on the connection: {}", consumerId, remoteAddress);
            ctx.writeAndFlush(Commands.newError(requestId, ServerError.MetadataError, "Consumer not found"));
            return;
        }

        if (!consumerFuture.isDone() && consumerFuture
                .completeExceptionally(new IllegalStateException("Closed consumer before creation was complete"))) {
            // We have received a request to close the consumer before it was actually completed, we have marked the
            // consumer future as failed and we can tell the client the close operation was successful. When the actual
            // create operation will complete, the new consumer will be discarded.
            log.info("[{}] Closed consumer {} before its creation was completed", remoteAddress, consumerId);
            ctx.writeAndFlush(Commands.newSuccess(requestId));
            return;
        }

        if (consumerFuture.isCompletedExceptionally()) {
            log.info("[{}] Closed consumer {} that already failed to be created", remoteAddress, consumerId);
            ctx.writeAndFlush(Commands.newSuccess(requestId));
            return;
        }

        // Proceed with normal consumer close
        Consumer consumer = consumerFuture.getNow(null);
        try {
            consumer.close();
            consumers.remove(consumerId, consumerFuture);
            ctx.writeAndFlush(Commands.newSuccess(requestId));
            log.info("[{}] Closed consumer {}", remoteAddress, consumer);
        } catch (BrokerServiceException e) {
            log.warn("[{]] Error closing consumer: ", remoteAddress, consumer, e);
            ctx.writeAndFlush(
                    Commands.newError(requestId, BrokerServiceException.getClientErrorCode(e), e.getMessage()));
        }
    }

    @Override
    protected boolean isHandshakeCompleted() {
        return state == State.Connected;
    }

    ChannelHandlerContext ctx() {
        return ctx;
    }

    public void closeProducer(Producer producer) {
        // removes producer-connection from map and send close command to producer
        if (log.isDebugEnabled()) {
            log.debug("[{}] Removed producer: {}", remoteAddress, producer);
        }
        long producerId = producer.getProducerId();
        producers.remove(producerId);
        if (remoteEndpointProtocolVersion >= v5.getNumber()) {
            ctx.writeAndFlush(Commands.newCloseProducer(producerId, -1L));
        } else {
            close();
        }

    }

    public void closeConsumer(Consumer consumer) {
        // removes consumer-connection from map and send close command to consumer
        if (log.isDebugEnabled()) {
            log.debug("[{}] Removed consumer: {}", remoteAddress, consumer);
        }
        long consumerId = consumer.consumerId();
        consumers.remove(consumerId);
        if (remoteEndpointProtocolVersion >= v5.getNumber()) {
            ctx.writeAndFlush(Commands.newCloseConsumer(consumerId, -1L));
        } else {
            close();
        }
    }

    /**
     * It closes the connection with client which triggers {@code channelInactive()} which clears all producers and
     * consumers from connection-map
     */
    protected void close() {
        ctx.close();
    }

    public SocketAddress clientAddress() {
        return remoteAddress;
    }

    public void removedConsumer(Consumer consumer) {
        if (log.isDebugEnabled()) {
            log.debug("[{}] Removed consumer: {}", remoteAddress, consumer);
        }

        consumers.remove(consumer.consumerId());
    }

    public void removedProducer(Producer producer) {
        if (log.isDebugEnabled()) {
            log.debug("[{}] Removed producer: {}", remoteAddress, producer);
        }
        producers.remove(producer.getProducerId());
    }

    public boolean isActive() {
        return isActive;
    }

    public boolean isWritable() {
        return ctx.channel().isWritable();
    }

    public void startSendOperation() {
        if (++pendingSendRequest == MaxPendingSendRequests) {
            // When the quota of pending send requests is reached, stop reading from socket to cause backpressure on
            // client connection, possibly shared between multiple producers
            ctx.channel().config().setAutoRead(false);
        }
    }

    public void completedSendOperation(boolean isNonPersistentTopic) {
        if (--pendingSendRequest == ResumeReadsThreshold) {
            // Resume reading from socket
            ctx.channel().config().setAutoRead(true);
        }
        if (isNonPersistentTopic) {
            nonPersistentPendingMessages--;
        }
    }

    private <T> ServerError getErrorCode(CompletableFuture<T> future) {
        ServerError error = ServerError.UnknownError;
        try {
            future.getNow(null);
        } catch (Exception e) {
            if (e.getCause() instanceof BrokerServiceException) {
                error = BrokerServiceException.getClientErrorCode((BrokerServiceException) e.getCause());
            }
        }
        return error;
    }

    private final void disableTcpNoDelayIfNeeded(String topic, String producerName) {
        if (producerName != null && producerName.startsWith(replicatorPrefix)) {
            // Re-enable nagle algorithm on connections used for replication purposes
            try {
                if (ctx.channel().config().getOption(ChannelOption.TCP_NODELAY).booleanValue() == true) {
                    ctx.channel().config().setOption(ChannelOption.TCP_NODELAY, false);
                }
            } catch (Throwable t) {
                log.warn("[{}] [{}] Failed to remove TCP no-delay property on client cnx {}", topic, producerName,
                        ctx.channel());
            }
        }
    }

    private static final Logger log = LoggerFactory.getLogger(ServerCnx.class);

    /**
     * Helper method for testability
     *
     * @return
     */
    public State getState() {
        return state;
    }

    public BrokerService getBrokerService() {
        return service;
    }

    public String getRole() {
        return authRole;
    }

    boolean hasConsumer(long consumerId) {
        return consumers.containsKey(consumerId);
    }

    public boolean isBatchMessageCompatibleVersion() {
        return remoteEndpointProtocolVersion >= ProtocolVersion.v4.getNumber();
    }

    public String getClientVersion() {
        return clientVersion;
    }
}<|MERGE_RESOLUTION|>--- conflicted
+++ resolved
@@ -387,7 +387,6 @@
         final String topicName = subscribe.getTopic();
         final long requestId = subscribe.getRequestId();
         final long consumerId = subscribe.getConsumerId();
-<<<<<<< HEAD
 
         CompletableFuture<Boolean> isProxyAuthorizedFuture = isProxyAuthorized(topicName);
 
@@ -400,24 +399,6 @@
                             isRequestViaProxy() ? proxyClientAuthRole : authRole);
                 } else {
                     authorizationFuture = CompletableFuture.completedFuture(true);
-=======
-        final SubType subType = subscribe.getSubType();
-        final String consumerName = subscribe.getConsumerName();
-        final boolean isDurable = subscribe.getDurable();
-        final MessageIdImpl startMessageId = subscribe.hasStartMessageId()
-                ? new BatchMessageIdImpl(subscribe.getStartMessageId().getLedgerId(),
-                        subscribe.getStartMessageId().getEntryId(), subscribe.getStartMessageId().getPartition(),
-                        subscribe.getStartMessageId().getBatchIndex())
-                : null;
-
-        final int priorityLevel = subscribe.hasPriorityLevel() ? subscribe.getPriorityLevel() : 0;
-        final Map<String, String> metadata = CommandUtils.metadataFromCommand(subscribe);
-
-        authorizationFuture.thenApply(isAuthorized -> {
-            if (isAuthorized) {
-                if (log.isDebugEnabled()) {
-                    log.debug("[{}] Client is authorized to subscribe with role {}", remoteAddress, authRole);
->>>>>>> 1458e66c
                 }
 
                 final String subscriptionName = subscribe.getSubscription();
@@ -430,6 +411,7 @@
                         : null;
 
                 final int priorityLevel = subscribe.hasPriorityLevel() ? subscribe.getPriorityLevel() : 0;
+                final Map<String, String> metadata = CommandUtils.metadataFromCommand(subscribe);
 
                 authorizationFuture.thenApply(isAuthorized -> {
                     if (isAuthorized) {
@@ -437,26 +419,18 @@
                             log.debug("[{}] Client is authorized to subscribe with role {}", remoteAddress, authRole);
                         }
 
-<<<<<<< HEAD
                         log.info("[{}] Subscribing on topic {} / {}", remoteAddress, topicName, subscriptionName);
-=======
-                try {
-                    Metadata.validateMetadata(metadata);
-                } catch (IllegalArgumentException iae) {
-                    final String msg = iae.getMessage();
-                    ctx.writeAndFlush(Commands.newError(requestId, ServerError.MetadataError, msg));
-                    return null;
-                }
-
-                CompletableFuture<Consumer> consumerFuture = new CompletableFuture<>();
-                CompletableFuture<Consumer> existingConsumerFuture = consumers.putIfAbsent(consumerId, consumerFuture);
->>>>>>> 1458e66c
-
+                        try {
+                            Metadata.validateMetadata(metadata);
+                        } catch (IllegalArgumentException iae) {
+                            final String msg = iae.getMessage();
+                            ctx.writeAndFlush(Commands.newError(requestId, ServerError.MetadataError, msg));
+                            return null;
+                        }
                         CompletableFuture<Consumer> consumerFuture = new CompletableFuture<>();
                         CompletableFuture<Consumer> existingConsumerFuture = consumers.putIfAbsent(consumerId,
                                 consumerFuture);
 
-<<<<<<< HEAD
                         if (existingConsumerFuture != null) {
                             if (existingConsumerFuture.isDone() && !existingConsumerFuture.isCompletedExceptionally()) {
                                 Consumer consumer = existingConsumerFuture.getNow(null);
@@ -464,15 +438,6 @@
                                         consumer);
                                 ctx.writeAndFlush(Commands.newSuccess(requestId));
                                 return null;
-=======
-                service.getTopic(topicName).thenCompose(topic -> topic.subscribe(ServerCnx.this, subscriptionName,
-                        consumerId, subType, priorityLevel, consumerName, isDurable, startMessageId, metadata))
-                        .thenAccept(consumer -> {
-                            if (consumerFuture.complete(consumer)) {
-                                log.info("[{}] Created subscription on topic {} / {}", remoteAddress, topicName,
-                                        subscriptionName);
-                                ctx.writeAndFlush(Commands.newSuccess(requestId), ctx.voidPromise());
->>>>>>> 1458e66c
                             } else {
                                 // There was an early request to create a consumer with same consumerId. This can happen
                                 // when
@@ -491,7 +456,7 @@
 
                         service.getTopic(topicName)
                                 .thenCompose(topic -> topic.subscribe(ServerCnx.this, subscriptionName, consumerId,
-                                        subType, priorityLevel, consumerName, isDurable, startMessageId))
+                                        subType, priorityLevel, consumerName, isDurable, startMessageId, metadata))
                                 .thenAccept(consumer -> {
                                     if (consumerFuture.complete(consumer)) {
                                         log.info("[{}] Created subscription on topic {} / {}", remoteAddress, topicName,
@@ -557,22 +522,9 @@
     @Override
     protected void handleProducer(final CommandProducer cmdProducer) {
         checkArgument(state == State.Connected);
-<<<<<<< HEAD
-=======
-        CompletableFuture<Boolean> authorizationFuture;
-        if (service.isAuthorizationEnabled()) {
-            authorizationFuture = service.getAuthorizationManager().canProduceAsync(
-                    DestinationName.get(cmdProducer.getTopic()),
-                    originalPrincipal != null ? originalPrincipal : authRole);
-        } else {
-            authorizationFuture = CompletableFuture.completedFuture(true);
-        }
->>>>>>> 1458e66c
-
         final String topicName = cmdProducer.getTopic();
         final long producerId = cmdProducer.getProducerId();
         final long requestId = cmdProducer.getRequestId();
-<<<<<<< HEAD
 
         CompletableFuture<Boolean> isProxyAuthorizedFuture = isProxyAuthorized(topicName);
 
@@ -585,54 +537,12 @@
                             isRequestViaProxy() ? proxyClientAuthRole : authRole);
                 } else {
                     authorizationFuture = CompletableFuture.completedFuture(true);
-=======
-        final boolean isEncrypted = cmdProducer.getEncrypted();
-        final Map<String, String> metadata = CommandUtils.metadataFromCommand(cmdProducer);
-
-        authorizationFuture.thenApply(isAuthorized -> {
-            if (isAuthorized) {
-                if (log.isDebugEnabled()) {
-                    log.debug("[{}] Client is authorized to Produce with role {}", remoteAddress, authRole);
                 }
-
-                try {
-                    Metadata.validateMetadata(metadata);
-                } catch (IllegalArgumentException iae) {
-                    final String msg = iae.getMessage();
-                    ctx.writeAndFlush(Commands.newError(requestId, ServerError.MetadataError, msg));
-                    return null;
-                }
-
-                CompletableFuture<Producer> producerFuture = new CompletableFuture<>();
-                CompletableFuture<Producer> existingProducerFuture = producers.putIfAbsent(producerId, producerFuture);
-
-                if (existingProducerFuture != null) {
-                    if (existingProducerFuture.isDone() && !existingProducerFuture.isCompletedExceptionally()) {
-                        Producer producer = existingProducerFuture.getNow(null);
-                        log.info("[{}] Producer with the same id is already created: {}", remoteAddress, producer);
-                        ctx.writeAndFlush(Commands.newProducerSuccess(requestId, producer.getProducerName()));
-                        return null;
-                    } else {
-                        // There was an early request to create a producer with
-                        // same producerId. This can happen when
-                        // client
-                        // timeout is lower the broker timeouts. We need to wait
-                        // until the previous producer creation
-                        // request
-                        // either complete or fails.
-                        ServerError error = !existingProducerFuture.isDone() ? ServerError.ServiceNotReady
-                                : getErrorCode(existingProducerFuture);
-                        log.warn("[{}][{}] Producer is already present on the connection", remoteAddress, topicName);
-                        ctx.writeAndFlush(
-                                Commands.newError(requestId, error, "Producer is already present on the connection"));
-                        return null;
-                    }
->>>>>>> 1458e66c
-                }
-
                 // Use producer name provided by client if present
                 final String producerName = cmdProducer.hasProducerName() ? cmdProducer.getProducerName()
                         : service.generateUniqueProducerName();
+                final boolean isEncrypted = cmdProducer.getEncrypted();
+                final Map<String, String> metadata = CommandUtils.metadataFromCommand(cmdProducer);
 
                 authorizationFuture.thenApply(isAuthorized -> {
                     if (isAuthorized) {
@@ -691,24 +601,18 @@
                                 return;
                             }
 
-<<<<<<< HEAD
+                            // Check whether the producer will publish encrypted messages or not
+                            if (topic.isEncryptionRequired() && !isEncrypted) {
+                                String msg = String.format("Encryption is required in %s", topicName);
+                                log.warn("[{}] {}", remoteAddress, msg);
+                                ctx.writeAndFlush(Commands.newError(requestId, ServerError.MetadataError, msg));
+                                return;
+                            }
+
                             disableTcpNoDelayIfNeeded(topicName, producerName);
 
-                            Producer producer = new Producer(topic, ServerCnx.this, producerId, producerName, authRole);
-=======
-                    // Check whether the producer will publish encrypted messages or not
-                    if (topic.isEncryptionRequired() && !isEncrypted) {
-                        String msg = String.format("Encryption is required in %s", topicName);
-                        log.warn("[{}] {}", remoteAddress, msg);
-                        ctx.writeAndFlush(Commands.newError(requestId, ServerError.MetadataError, msg));
-                        return;
-                    }
-
-                    disableTcpNoDelayIfNeeded(topicName, producerName);
-
-                    Producer producer =
-                            new Producer(topic, ServerCnx.this, producerId, producerName, authRole, isEncrypted, metadata);
->>>>>>> 1458e66c
+                            Producer producer = new Producer(topic, ServerCnx.this, producerId, producerName, authRole,
+                                    isEncrypted, metadata);
 
                             try {
                                 topic.addProducer(producer);
