--- conflicted
+++ resolved
@@ -702,26 +702,11 @@
 
                                     if (schema != null) {
                                         return topic.addSchemaIfIdleOrCheckCompatible(schema)
-<<<<<<< HEAD
                                             .thenCompose(v -> topic.subscribe(ServerCnx.this, subscriptionName, consumerId,
                                                     subType, priorityLevel, consumerName, isDurable,
                                                     startMessageId, metadata,
-                                                    readCompacted, initialPosition, isReplicated));
-=======
-                                            .thenCompose(isCompatible -> {
-                                                    if (isCompatible) {
-                                                        return topic.subscribe(ServerCnx.this, subscriptionName, consumerId,
-                                                                subType, priorityLevel, consumerName, isDurable,
-                                                                startMessageId, metadata,
-                                                                readCompacted, initialPosition, startMessageRollbackDurationSec, isReplicated);
-                                                    } else {
-                                                        return FutureUtil.failedFuture(
-                                                                new IncompatibleSchemaException(
-                                                                        "Trying to subscribe with incompatible schema"
-                                                        ));
-                                                    }
-                                                });
->>>>>>> 89e3f30d
+                                                    readCompacted, initialPosition, startMessageRollbackDurationSec, isReplicated));
+
                                     } else {
                                         return topic.subscribe(ServerCnx.this, subscriptionName, consumerId,
                                             subType, priorityLevel, consumerName, isDurable,
