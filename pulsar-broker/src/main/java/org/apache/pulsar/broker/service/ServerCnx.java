--- conflicted
+++ resolved
@@ -39,15 +39,11 @@
 import io.netty.handler.ssl.SslHandler;
 import io.netty.util.concurrent.FastThreadLocal;
 import io.netty.util.concurrent.Promise;
-<<<<<<< HEAD
+import io.netty.util.concurrent.ScheduledFuture;
 import io.prometheus.client.Counter;
 import io.prometheus.client.Gauge;
+import java.io.IOException;
 import io.prometheus.client.Histogram;
-=======
-import io.netty.util.concurrent.ScheduledFuture;
-import io.prometheus.client.Gauge;
-import java.io.IOException;
->>>>>>> 456d1122
 import java.net.InetSocketAddress;
 import java.net.SocketAddress;
 import java.util.Collections;
@@ -568,13 +564,8 @@
                         partitionMetadata.getTopic(), remoteAddress, requestId,
                         this.service.getPulsar().getState().toString());
             }
-<<<<<<< HEAD
             CMD_FAILED.labels(cmd, ServerError.ServiceNotReady.name()).inc();
-            ctx.writeAndFlush(Commands.newPartitionMetadataResponse(ServerError.ServiceNotReady,
-=======
             writeAndFlush(Commands.newPartitionMetadataResponse(ServerError.ServiceNotReady,
->>>>>>> 456d1122
-                    "Failed due to pulsar service is not ready", requestId));
             return;
         }
 
@@ -619,12 +610,8 @@
                 } else {
                     final String msg = "Client is not authorized to Get Partition Metadata";
                     log.warn("[{}] {} with role {} on topic {}", remoteAddress, msg, getPrincipal(), topicName);
-<<<<<<< HEAD
                     CMD_FAILED.labels(cmd, ServerError.AuthorizationError.name()).inc();
-                    ctx.writeAndFlush(
-=======
                     writeAndFlush(
->>>>>>> 456d1122
                             Commands.newPartitionMetadataResponse(ServerError.AuthorizationError, msg, requestId));
                     lookupSemaphore.release();
                 }
