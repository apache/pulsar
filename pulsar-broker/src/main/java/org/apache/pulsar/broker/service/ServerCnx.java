/*
 * Licensed to the Apache Software Foundation (ASF) under one
 * or more contributor license agreements.  See the NOTICE file
 * distributed with this work for additional information
 * regarding copyright ownership.  The ASF licenses this file
 * to you under the Apache License, Version 2.0 (the
 * "License"); you may not use this file except in compliance
 * with the License.  You may obtain a copy of the License at
 *
 *   http://www.apache.org/licenses/LICENSE-2.0
 *
 * Unless required by applicable law or agreed to in writing,
 * software distributed under the License is distributed on an
 * "AS IS" BASIS, WITHOUT WARRANTIES OR CONDITIONS OF ANY
 * KIND, either express or implied.  See the License for the
 * specific language governing permissions and limitations
 * under the License.
 */
package org.apache.pulsar.broker.service;

import static com.google.common.base.Preconditions.checkArgument;
import static javax.ws.rs.core.Response.Status.INTERNAL_SERVER_ERROR;
import static javax.ws.rs.core.Response.Status.NOT_FOUND;
import static org.apache.commons.lang3.StringUtils.EMPTY;
import static org.apache.commons.lang3.StringUtils.isNotBlank;
import static org.apache.pulsar.broker.admin.impl.PersistentTopicsBase.unsafeGetPartitionedTopicMetadataAsync;
import static org.apache.pulsar.broker.lookup.TopicLookupBase.lookupTopicAsync;
import static org.apache.pulsar.broker.service.persistent.PersistentTopic.getMigratedClusterUrl;
import static org.apache.pulsar.common.api.proto.ProtocolVersion.v5;
import static org.apache.pulsar.common.protocol.Commands.DEFAULT_CONSUMER_EPOCH;
import static org.apache.pulsar.common.protocol.Commands.newLookupErrorResponse;
import com.google.common.annotations.VisibleForTesting;
import com.google.common.base.Strings;
import io.netty.buffer.ByteBuf;
import io.netty.channel.ChannelHandler;
import io.netty.channel.ChannelHandlerContext;
import io.netty.channel.ChannelOption;
import io.netty.handler.codec.haproxy.HAProxyMessage;
import io.netty.handler.ssl.SslHandler;
import io.netty.util.concurrent.FastThreadLocal;
import io.netty.util.concurrent.Promise;
import io.netty.util.concurrent.ScheduledFuture;
import io.prometheus.client.Gauge;
import java.io.IOException;
import java.net.InetSocketAddress;
import java.net.SocketAddress;
import java.util.ArrayList;
import java.util.Collections;
import java.util.HashMap;
import java.util.IdentityHashMap;
import java.util.List;
import java.util.Map;
import java.util.NoSuchElementException;
import java.util.Objects;
import java.util.Optional;
import java.util.Set;
import java.util.concurrent.CompletableFuture;
import java.util.concurrent.CompletionStage;
import java.util.concurrent.Semaphore;
import java.util.concurrent.TimeUnit;
import java.util.regex.Pattern;
import java.util.stream.Collectors;
import javax.naming.AuthenticationException;
import javax.net.ssl.SSLSession;
import org.apache.bookkeeper.mledger.AsyncCallbacks;
import org.apache.bookkeeper.mledger.Entry;
import org.apache.bookkeeper.mledger.ManagedLedgerException;
import org.apache.bookkeeper.mledger.Position;
import org.apache.bookkeeper.mledger.impl.ManagedLedgerImpl;
import org.apache.bookkeeper.mledger.impl.PositionImpl;
import org.apache.commons.lang3.StringUtils;
import org.apache.commons.lang3.exception.ExceptionUtils;
import org.apache.commons.lang3.mutable.MutableInt;
import org.apache.commons.lang3.mutable.MutableLong;
import org.apache.pulsar.broker.PulsarService;
import org.apache.pulsar.broker.ServiceConfiguration;
import org.apache.pulsar.broker.TransactionMetadataStoreService;
import org.apache.pulsar.broker.authentication.AuthenticationDataSource;
import org.apache.pulsar.broker.authentication.AuthenticationDataSubscription;
import org.apache.pulsar.broker.authentication.AuthenticationProvider;
import org.apache.pulsar.broker.authentication.AuthenticationState;
import org.apache.pulsar.broker.intercept.BrokerInterceptor;
import org.apache.pulsar.broker.limiter.ConnectionController;
import org.apache.pulsar.broker.service.BrokerServiceException.ConsumerBusyException;
import org.apache.pulsar.broker.service.BrokerServiceException.ServerMetadataException;
import org.apache.pulsar.broker.service.BrokerServiceException.ServiceUnitNotReadyException;
import org.apache.pulsar.broker.service.BrokerServiceException.SubscriptionNotFoundException;
import org.apache.pulsar.broker.service.BrokerServiceException.TopicNotFoundException;
import org.apache.pulsar.broker.service.persistent.PersistentSubscription;
import org.apache.pulsar.broker.service.persistent.PersistentTopic;
import org.apache.pulsar.broker.service.schema.SchemaRegistryService;
import org.apache.pulsar.broker.service.schema.exceptions.IncompatibleSchemaException;
import org.apache.pulsar.broker.web.RestException;
import org.apache.pulsar.client.api.PulsarClientException;
import org.apache.pulsar.client.api.transaction.TxnID;
import org.apache.pulsar.client.impl.BatchMessageIdImpl;
import org.apache.pulsar.client.impl.ClientCnx;
import org.apache.pulsar.client.impl.MessageIdImpl;
import org.apache.pulsar.client.impl.schema.SchemaInfoUtil;
import org.apache.pulsar.common.api.AuthData;
import org.apache.pulsar.common.api.proto.BaseCommand;
import org.apache.pulsar.common.api.proto.CommandAck;
import org.apache.pulsar.common.api.proto.CommandAddPartitionToTxn;
import org.apache.pulsar.common.api.proto.CommandAddSubscriptionToTxn;
import org.apache.pulsar.common.api.proto.CommandAuthResponse;
import org.apache.pulsar.common.api.proto.CommandCloseConsumer;
import org.apache.pulsar.common.api.proto.CommandCloseProducer;
import org.apache.pulsar.common.api.proto.CommandConnect;
import org.apache.pulsar.common.api.proto.CommandConsumerStats;
import org.apache.pulsar.common.api.proto.CommandEndTxn;
import org.apache.pulsar.common.api.proto.CommandEndTxnOnPartition;
import org.apache.pulsar.common.api.proto.CommandEndTxnOnSubscription;
import org.apache.pulsar.common.api.proto.CommandFlow;
import org.apache.pulsar.common.api.proto.CommandGetLastMessageId;
import org.apache.pulsar.common.api.proto.CommandGetOrCreateSchema;
import org.apache.pulsar.common.api.proto.CommandGetSchema;
import org.apache.pulsar.common.api.proto.CommandGetTopicsOfNamespace;
import org.apache.pulsar.common.api.proto.CommandLookupTopic;
import org.apache.pulsar.common.api.proto.CommandNewTxn;
import org.apache.pulsar.common.api.proto.CommandPartitionedTopicMetadata;
import org.apache.pulsar.common.api.proto.CommandProducer;
import org.apache.pulsar.common.api.proto.CommandRedeliverUnacknowledgedMessages;
import org.apache.pulsar.common.api.proto.CommandSeek;
import org.apache.pulsar.common.api.proto.CommandSend;
import org.apache.pulsar.common.api.proto.CommandSubscribe;
import org.apache.pulsar.common.api.proto.CommandSubscribe.InitialPosition;
import org.apache.pulsar.common.api.proto.CommandSubscribe.SubType;
import org.apache.pulsar.common.api.proto.CommandTcClientConnectRequest;
import org.apache.pulsar.common.api.proto.CommandTopicMigrated.ResourceType;
import org.apache.pulsar.common.api.proto.CommandUnsubscribe;
import org.apache.pulsar.common.api.proto.CommandWatchTopicList;
import org.apache.pulsar.common.api.proto.CommandWatchTopicListClose;
import org.apache.pulsar.common.api.proto.CompressionType;
import org.apache.pulsar.common.api.proto.FeatureFlags;
import org.apache.pulsar.common.api.proto.KeySharedMeta;
import org.apache.pulsar.common.api.proto.KeySharedMode;
import org.apache.pulsar.common.api.proto.KeyValue;
import org.apache.pulsar.common.api.proto.MessageIdData;
import org.apache.pulsar.common.api.proto.MessageMetadata;
import org.apache.pulsar.common.api.proto.ProducerAccessMode;
import org.apache.pulsar.common.api.proto.ProtocolVersion;
import org.apache.pulsar.common.api.proto.Schema;
import org.apache.pulsar.common.api.proto.ServerError;
import org.apache.pulsar.common.api.proto.SingleMessageMetadata;
import org.apache.pulsar.common.api.proto.TxnAction;
import org.apache.pulsar.common.compression.CompressionCodec;
import org.apache.pulsar.common.compression.CompressionCodecProvider;
import org.apache.pulsar.common.intercept.InterceptException;
import org.apache.pulsar.common.naming.Metadata;
import org.apache.pulsar.common.naming.NamespaceName;
import org.apache.pulsar.common.naming.SystemTopicNames;
import org.apache.pulsar.common.naming.TopicName;
import org.apache.pulsar.common.policies.data.BacklogQuota;
import org.apache.pulsar.common.policies.data.BacklogQuota.BacklogQuotaType;
import org.apache.pulsar.common.policies.data.ClusterData.ClusterUrl;
import org.apache.pulsar.common.policies.data.NamespaceOperation;
import org.apache.pulsar.common.policies.data.TopicOperation;
import org.apache.pulsar.common.policies.data.stats.ConsumerStatsImpl;
import org.apache.pulsar.common.protocol.ByteBufPair;
import org.apache.pulsar.common.protocol.CommandUtils;
import org.apache.pulsar.common.protocol.Commands;
import org.apache.pulsar.common.protocol.PulsarHandler;
import org.apache.pulsar.common.protocol.schema.SchemaData;
import org.apache.pulsar.common.protocol.schema.SchemaVersion;
import org.apache.pulsar.common.schema.SchemaType;
import org.apache.pulsar.common.topics.TopicList;
import org.apache.pulsar.common.util.FutureUtil;
import org.apache.pulsar.common.util.StringInterner;
import org.apache.pulsar.common.util.collections.ConcurrentLongHashMap;
import org.apache.pulsar.common.util.netty.NettyChannelUtil;
import org.apache.pulsar.common.util.netty.NettyFutureUtil;
import org.apache.pulsar.functions.utils.Exceptions;
import org.apache.pulsar.transaction.coordinator.TransactionCoordinatorID;
import org.apache.pulsar.transaction.coordinator.exceptions.CoordinatorException;
import org.apache.pulsar.transaction.coordinator.impl.MLTransactionMetadataStore;
import org.slf4j.Logger;
import org.slf4j.LoggerFactory;

/**
 * Channel handler for the Pulsar broker.
 * <p>
 * Please see {@link org.apache.pulsar.common.protocol.PulsarDecoder} javadoc for important details about handle* method
 * parameter instance lifecycle.
 */
public class ServerCnx extends PulsarHandler implements TransportCnx {
    private final BrokerService service;
    private final SchemaRegistryService schemaService;
    private final String listenerName;
    private final HashMap<Long, Long> recentlyClosedProducers;
    private final ConcurrentLongHashMap<CompletableFuture<Producer>> producers;
    private final ConcurrentLongHashMap<CompletableFuture<Consumer>> consumers;
    private final boolean enableSubscriptionPatternEvaluation;
    private final int maxSubscriptionPatternLength;
    private final TopicListService topicListService;
    private final BrokerInterceptor brokerInterceptor;
    private State state;
    private volatile boolean isActive = true;
    private String authRole = null;
    private volatile AuthenticationDataSource authenticationData;
    private AuthenticationProvider authenticationProvider;
    private AuthenticationState authState;
    // In case of proxy, if the authentication credentials are forwardable,
    // it will hold the credentials of the original client
    private AuthenticationState originalAuthState;
    private volatile AuthenticationDataSource originalAuthData;
    // Keep temporarily in order to verify after verifying proxy's authData
    private AuthData originalAuthDataCopy;
    private boolean pendingAuthChallengeResponse = false;
    private ScheduledFuture<?> authRefreshTask;

    // Max number of pending requests per connections. If multiple producers are sharing the same connection the flow
    // control done by a single producer might not be enough to prevent write spikes on the broker.
    private final int maxPendingSendRequests;
    private final int resumeReadsThreshold;
    private int pendingSendRequest = 0;
    private final String replicatorPrefix;
    private String clientVersion = null;
    private String proxyVersion = null;
    private String clientSourceAddressAndPort;
    private int nonPersistentPendingMessages = 0;
    private final int maxNonPersistentPendingMessages;
    private String originalPrincipal = null;
    private final boolean schemaValidationEnforced;
    private String authMethod = "none";
    private final int maxMessageSize;
    private boolean preciseDispatcherFlowControl;

    private boolean preciseTopicPublishRateLimitingEnable;
    private boolean encryptionRequireOnProducer;

    // Flag to manage throttling-rate by atomically enable/disable read-channel.
    private volatile boolean autoReadDisabledRateLimiting = false;
    private FeatureFlags features;

    private PulsarCommandSender commandSender;
    private final ConnectionController connectionController;

    private static final KeySharedMeta emptyKeySharedMeta = new KeySharedMeta()
            .setKeySharedMode(KeySharedMode.AUTO_SPLIT);

    // Flag to manage throttling-publish-buffer by atomically enable/disable read-channel.
    private boolean autoReadDisabledPublishBufferLimiting = false;
    private final long maxPendingBytesPerThread;
    private final long resumeThresholdPendingBytesPerThread;

    private final long connectionLivenessCheckTimeoutMillis;

    // Number of bytes pending to be published from a single specific IO thread.
    private static final FastThreadLocal<MutableLong> pendingBytesPerThread = new FastThreadLocal<MutableLong>() {
        @Override
        protected MutableLong initialValue() throws Exception {
            return new MutableLong();
        }
    };

    // A set of connections tied to the current thread
    private static final FastThreadLocal<Set<ServerCnx>> cnxsPerThread = new FastThreadLocal<Set<ServerCnx>>() {
        @Override
        protected Set<ServerCnx> initialValue() throws Exception {
            return Collections.newSetFromMap(new IdentityHashMap<>());
        }
    };

    enum State {
        Start, Connected, Failed, Connecting
    }

    public ServerCnx(PulsarService pulsar) {
        this(pulsar, null);
    }

    public ServerCnx(PulsarService pulsar, String listenerName) {
        // pulsar.getBrokerService() can sometimes be null in unit tests when using mocks
        // the null check is a workaround for #13620
        super(pulsar.getBrokerService() != null ? pulsar.getBrokerService().getKeepAliveIntervalSeconds() : 0,
                TimeUnit.SECONDS);
        this.service = pulsar.getBrokerService();
        this.schemaService = pulsar.getSchemaRegistryService();
        this.listenerName = listenerName;
        this.state = State.Start;
        ServiceConfiguration conf = pulsar.getConfiguration();

        this.connectionLivenessCheckTimeoutMillis = conf.getConnectionLivenessCheckTimeoutMillis();

        // This maps are not heavily contended since most accesses are within the cnx thread
        this.producers = ConcurrentLongHashMap.<CompletableFuture<Producer>>newBuilder()
                .expectedItems(8)
                .concurrencyLevel(1)
                .build();
        this.consumers = ConcurrentLongHashMap.<CompletableFuture<Consumer>>newBuilder()
                .expectedItems(8)
                .concurrencyLevel(1)
                .build();
        this.recentlyClosedProducers = new HashMap<>();
        this.replicatorPrefix = conf.getReplicatorPrefix();
        this.maxNonPersistentPendingMessages = conf.getMaxConcurrentNonPersistentMessagePerConnection();
        this.schemaValidationEnforced = conf.isSchemaValidationEnforced();
        this.maxMessageSize = conf.getMaxMessageSize();
        this.maxPendingSendRequests = conf.getMaxPendingPublishRequestsPerConnection();
        this.resumeReadsThreshold = maxPendingSendRequests / 2;
        this.preciseDispatcherFlowControl = conf.isPreciseDispatcherFlowControl();
        this.preciseTopicPublishRateLimitingEnable = conf.isPreciseTopicPublishRateLimiterEnable();
        this.encryptionRequireOnProducer = conf.isEncryptionRequireOnProducer();
        // Assign a portion of max-pending bytes to each IO thread
        this.maxPendingBytesPerThread = conf.getMaxMessagePublishBufferSizeInMB() * 1024L * 1024L
                / conf.getNumIOThreads();
        this.resumeThresholdPendingBytesPerThread = this.maxPendingBytesPerThread / 2;
        this.connectionController = new ConnectionController.DefaultConnectionController(
                conf.getBrokerMaxConnections(),
                conf.getBrokerMaxConnectionsPerIp());
        this.enableSubscriptionPatternEvaluation = conf.isEnableBrokerSideSubscriptionPatternEvaluation();
        this.maxSubscriptionPatternLength = conf.getSubscriptionPatternMaxLength();
        this.topicListService = new TopicListService(pulsar, this,
                enableSubscriptionPatternEvaluation, maxSubscriptionPatternLength);
        this.brokerInterceptor = this.service != null ? this.service.getInterceptor() : null;
    }

    @Override
    public void channelActive(ChannelHandlerContext ctx) throws Exception {
        super.channelActive(ctx);
        ConnectionController.State state = connectionController.increaseConnection(remoteAddress);
        if (!state.equals(ConnectionController.State.OK)) {
            final ByteBuf msg = Commands.newError(-1, ServerError.NotAllowedError,
                    state.equals(ConnectionController.State.REACH_MAX_CONNECTION)
                            ? "Reached the maximum number of connections"
                            : "Reached the maximum number of connections on address" + remoteAddress);
            NettyChannelUtil.writeAndFlushWithClosePromise(ctx, msg);
            return;
        }
        if (log.isDebugEnabled()) {
            // Connection information is logged after a successful Connect command is processed.
            log.debug("New connection from {}", remoteAddress);
        }
        this.ctx = ctx;
        this.commandSender = new PulsarCommandSenderImpl(brokerInterceptor, this);
        this.service.getPulsarStats().recordConnectionCreate();
        cnxsPerThread.get().add(this);
    }

    @Override
    public void channelInactive(ChannelHandlerContext ctx) throws Exception {
        super.channelInactive(ctx);
        connectionController.decreaseConnection(ctx.channel().remoteAddress());
        isActive = false;
        log.info("Closed connection from {}", remoteAddress);
        if (brokerInterceptor != null) {
            brokerInterceptor.onConnectionClosed(this);
        }

        cnxsPerThread.get().remove(this);
        if (authRefreshTask != null) {
            authRefreshTask.cancel(false);
        }

        // Connection is gone, close the producers immediately
        producers.forEach((__, producerFuture) -> {
            // prevent race conditions in completing producers
            if (!producerFuture.isDone()
                    && producerFuture.completeExceptionally(new IllegalStateException("Connection closed."))) {
                return;
            }
            if (producerFuture.isDone() && !producerFuture.isCompletedExceptionally()) {
                Producer producer = producerFuture.getNow(null);
                producer.closeNow(true);
                if (brokerInterceptor != null) {
                    brokerInterceptor.producerClosed(this, producer, producer.getMetadata());
                }
            }
        });

        consumers.forEach((__, consumerFuture) -> {
            // prevent race conditions in completing consumers
            if (!consumerFuture.isDone()
                    && consumerFuture.completeExceptionally(new IllegalStateException("Connection closed."))) {
                return;
            }
            if (consumerFuture.isDone() && !consumerFuture.isCompletedExceptionally()) {
                Consumer consumer = consumerFuture.getNow(null);
                try {
                    consumer.close();
                    if (brokerInterceptor != null) {
                        brokerInterceptor.consumerClosed(this, consumer, consumer.getMetadata());
                    }
                } catch (BrokerServiceException e) {
                    log.warn("Consumer {} was already closed: {}", consumer, e);
                }
            }
        });
        this.topicListService.inactivate();
        this.service.getPulsarStats().recordConnectionClose();

        // complete possible pending connection check future
        if (connectionCheckInProgress != null && !connectionCheckInProgress.isDone()) {
            connectionCheckInProgress.complete(false);
        }
    }

    @Override
    public void channelWritabilityChanged(ChannelHandlerContext ctx) throws Exception {
        if (log.isDebugEnabled()) {
            log.debug("Channel writability has changed to: {}", ctx.channel().isWritable());
        }
    }

    @Override
    public void exceptionCaught(ChannelHandlerContext ctx, Throwable cause) throws Exception {
        if (state != State.Failed) {
            // No need to report stack trace for known exceptions that happen in disconnections
            log.warn("[{}] Got exception {}", remoteAddress,
                    ClientCnx.isKnownException(cause) ? cause.toString() : ExceptionUtils.getStackTrace(cause));
            state = State.Failed;
            if (log.isDebugEnabled()) {
                log.debug("[{}] connect state change to : [{}]", remoteAddress, State.Failed.name());
            }
        } else {
            // At default info level, suppress all subsequent exceptions that are thrown when the connection has already
            // failed
            if (log.isDebugEnabled()) {
                log.debug("[{}] Got exception {}", remoteAddress,
                        ClientCnx.isKnownException(cause) ? cause.toString() : ExceptionUtils.getStackTrace(cause));
            }
        }
        ctx.close();
    }

    // ////
    // // Incoming commands handling
    // ////

    private CompletableFuture<Boolean> isTopicOperationAllowed(TopicName topicName, TopicOperation operation,
                    AuthenticationDataSource authDataSource, AuthenticationDataSource originalAuthDataSource) {
        if (!service.isAuthorizationEnabled()) {
            return CompletableFuture.completedFuture(true);
        }
        CompletableFuture<Boolean> isProxyAuthorizedFuture;
        if (originalPrincipal != null) {
            isProxyAuthorizedFuture = service.getAuthorizationService().allowTopicOperationAsync(
                    topicName, operation, originalPrincipal,
                    originalAuthDataSource != null ? originalAuthDataSource : authDataSource);
        } else {
            isProxyAuthorizedFuture = CompletableFuture.completedFuture(true);
        }
        CompletableFuture<Boolean> isAuthorizedFuture = service.getAuthorizationService().allowTopicOperationAsync(
            topicName, operation, authRole, authDataSource);
        return isProxyAuthorizedFuture.thenCombine(isAuthorizedFuture, (isProxyAuthorized, isAuthorized) -> {
            if (!isProxyAuthorized) {
                log.warn("OriginalRole {} is not authorized to perform operation {} on topic {}",
                        originalPrincipal, operation, topicName);
            }
            if (!isAuthorized) {
                log.warn("Role {} is not authorized to perform operation {} on topic {}",
                        authRole, operation, topicName);
            }
            return isProxyAuthorized && isAuthorized;
        });
    }

    private CompletableFuture<Boolean> isTopicOperationAllowed(TopicName topicName, String subscriptionName,
                                                               TopicOperation operation) {
        if (service.isAuthorizationEnabled()) {
            AuthenticationDataSource authDataSource =
                    new AuthenticationDataSubscription(authenticationData, subscriptionName);
            AuthenticationDataSource originalAuthDataSource = null;
            if (originalAuthData != null) {
                originalAuthDataSource = new AuthenticationDataSubscription(originalAuthData, subscriptionName);
            }
            return isTopicOperationAllowed(topicName, operation, authDataSource, originalAuthDataSource);
        } else {
            return CompletableFuture.completedFuture(true);
        }
    }

    @Override
    protected void handleLookup(CommandLookupTopic lookup) {
        checkArgument(state == State.Connected);
        final long requestId = lookup.getRequestId();
        final boolean authoritative = lookup.isAuthoritative();

        // use the connection-specific listener name by default.
        final String advertisedListenerName =
                lookup.hasAdvertisedListenerName() && StringUtils.isNotBlank(lookup.getAdvertisedListenerName())
                        ? lookup.getAdvertisedListenerName() : this.listenerName;
        if (log.isDebugEnabled()) {
            log.debug("[{}] Received Lookup from {} for {} requesting listener {}", lookup.getTopic(), remoteAddress,
                    requestId, StringUtils.isNotBlank(advertisedListenerName) ? advertisedListenerName : "(none)");
        }

        TopicName topicName = validateTopicName(lookup.getTopic(), requestId, lookup);
        if (topicName == null) {
            return;
        }

        if (!this.service.getPulsar().isRunning()) {
            if (log.isDebugEnabled()) {
                log.debug("[{}] Failed lookup topic {} due to pulsar service is not ready: {} state", remoteAddress,
                        topicName, this.service.getPulsar().getState().toString());
            }
            writeAndFlush(newLookupErrorResponse(ServerError.ServiceNotReady,
                    "Failed due to pulsar service is not ready", requestId));
            return;
        }

        final Semaphore lookupSemaphore = service.getLookupRequestSemaphore();
        if (lookupSemaphore.tryAcquire()) {
            isTopicOperationAllowed(topicName, TopicOperation.LOOKUP, authenticationData, originalAuthData).thenApply(
                    isAuthorized -> {
                if (isAuthorized) {
                    lookupTopicAsync(getBrokerService().pulsar(), topicName, authoritative,
                            getPrincipal(), getAuthenticationData(),
                            requestId, advertisedListenerName).handle((lookupResponse, ex) -> {
                                if (ex == null) {
                                    writeAndFlush(lookupResponse);
                                } else {
                                    // it should never happen
                                    log.warn("[{}] lookup failed with error {}, {}", remoteAddress, topicName,
                                            ex.getMessage(), ex);
                                    writeAndFlush(newLookupErrorResponse(ServerError.ServiceNotReady,
                                            ex.getMessage(), requestId));
                                }
                                lookupSemaphore.release();
                                return null;
                            });
                } else {
                    final String msg = "Client is not authorized to Lookup";
                    log.warn("[{}] {} with role {} on topic {}", remoteAddress, msg, getPrincipal(), topicName);
                    writeAndFlush(newLookupErrorResponse(ServerError.AuthorizationError, msg, requestId));
                    lookupSemaphore.release();
                }
                return null;
            }).exceptionally(ex -> {
                logAuthException(remoteAddress, "lookup", getPrincipal(), Optional.of(topicName), ex);
                final String msg = "Exception occurred while trying to authorize lookup";
                writeAndFlush(newLookupErrorResponse(ServerError.AuthorizationError, msg, requestId));
                lookupSemaphore.release();
                return null;
            });
        } else {
            if (log.isDebugEnabled()) {
                log.debug("[{}] Failed lookup due to too many lookup-requests {}", remoteAddress, topicName);
            }
            writeAndFlush(newLookupErrorResponse(ServerError.TooManyRequests,
                    "Failed due to too many pending lookup requests", requestId));
        }
    }

    private void writeAndFlush(ByteBuf cmd) {
        NettyChannelUtil.writeAndFlushWithVoidPromise(ctx, cmd);
    }

    @Override
    protected void handlePartitionMetadataRequest(CommandPartitionedTopicMetadata partitionMetadata) {
        checkArgument(state == State.Connected);
        final long requestId = partitionMetadata.getRequestId();
        if (log.isDebugEnabled()) {
            log.debug("[{}] Received PartitionMetadataLookup from {} for {}", partitionMetadata.getTopic(),
                    remoteAddress, requestId);
        }

        TopicName topicName = validateTopicName(partitionMetadata.getTopic(), requestId, partitionMetadata);
        if (topicName == null) {
            return;
        }

        if (!this.service.getPulsar().isRunning()) {
            if (log.isDebugEnabled()) {
                log.debug("[{}] Failed PartitionMetadataLookup from {} for {} "
                                + "due to pulsar service is not ready: {} state",
                        partitionMetadata.getTopic(), remoteAddress, requestId,
                        this.service.getPulsar().getState().toString());
            }
            writeAndFlush(Commands.newPartitionMetadataResponse(ServerError.ServiceNotReady,
                    "Failed due to pulsar service is not ready", requestId));
            return;
        }

        final Semaphore lookupSemaphore = service.getLookupRequestSemaphore();
        if (lookupSemaphore.tryAcquire()) {
            isTopicOperationAllowed(topicName, TopicOperation.LOOKUP, authenticationData, originalAuthData).thenApply(
                    isAuthorized -> {
                if (isAuthorized) {
                    unsafeGetPartitionedTopicMetadataAsync(getBrokerService().pulsar(), topicName)
                        .handle((metadata, ex) -> {
                                if (ex == null) {
                                    int partitions = metadata.partitions;
                                    commandSender.sendPartitionMetadataResponse(partitions, requestId);
                                } else {
                                    if (ex instanceof PulsarClientException) {
                                        log.warn("Failed to authorize {} at [{}] on topic {} : {}", getRole(),
                                                remoteAddress, topicName, ex.getMessage());
                                        commandSender.sendPartitionMetadataResponse(ServerError.AuthorizationError,
                                                ex.getMessage(), requestId);
                                    } else {
                                        log.warn("Failed to get Partitioned Metadata [{}] {}: {}", remoteAddress,
                                                topicName, ex.getMessage(), ex);
                                        ServerError error = ServerError.ServiceNotReady;
                                        if (ex instanceof RestException restException){
                                            int responseCode = restException.getResponse().getStatus();
                                            if (responseCode == NOT_FOUND.getStatusCode()){
                                                error = ServerError.TopicNotFound;
                                            } else if (responseCode < INTERNAL_SERVER_ERROR.getStatusCode()){
                                                error = ServerError.MetadataError;
                                            }
                                        }
                                        commandSender.sendPartitionMetadataResponse(error, ex.getMessage(), requestId);
                                    }
                                }
                                lookupSemaphore.release();
                                return null;
                            });
                } else {
                    final String msg = "Client is not authorized to Get Partition Metadata";
                    log.warn("[{}] {} with role {} on topic {}", remoteAddress, msg, getPrincipal(), topicName);
                    writeAndFlush(
                            Commands.newPartitionMetadataResponse(ServerError.AuthorizationError, msg, requestId));
                    lookupSemaphore.release();
                }
                return null;
            }).exceptionally(ex -> {
                logAuthException(remoteAddress, "partition-metadata", getPrincipal(), Optional.of(topicName), ex);
                final String msg = "Exception occurred while trying to authorize get Partition Metadata";
                writeAndFlush(Commands.newPartitionMetadataResponse(ServerError.AuthorizationError, msg,
                        requestId));
                lookupSemaphore.release();
                return null;
            });
        } else {
            if (log.isDebugEnabled()) {
                log.debug("[{}] Failed Partition-Metadata lookup due to too many lookup-requests {}", remoteAddress,
                        topicName);
            }
            commandSender.sendPartitionMetadataResponse(ServerError.TooManyRequests,
                    "Failed due to too many pending lookup requests", requestId);
        }
    }

    @Override
    protected void handleConsumerStats(CommandConsumerStats commandConsumerStats) {
        checkArgument(state == State.Connected);
        if (log.isDebugEnabled()) {
            log.debug("Received CommandConsumerStats call from {}", remoteAddress);
        }

        final long requestId = commandConsumerStats.getRequestId();
        final long consumerId = commandConsumerStats.getConsumerId();
        CompletableFuture<Consumer> consumerFuture = consumers.get(consumerId);
        Consumer consumer = consumerFuture.getNow(null);
        ByteBuf msg = null;

        if (consumer == null) {
            log.error(
                    "Failed to get consumer-stats response - Consumer not found for"
                            + " CommandConsumerStats[remoteAddress = {}, requestId = {}, consumerId = {}]",
                    remoteAddress, requestId, consumerId);
            msg = Commands.newConsumerStatsResponse(ServerError.ConsumerNotFound,
                    "Consumer " + consumerId + " not found", requestId);
        } else {
            if (log.isDebugEnabled()) {
                log.debug("CommandConsumerStats[requestId = {}, consumer = {}]", requestId, consumer);
            }
            msg = createConsumerStatsResponse(consumer, requestId);
        }

        writeAndFlush(msg);
    }

    ByteBuf createConsumerStatsResponse(Consumer consumer, long requestId) {
        ConsumerStatsImpl consumerStats = consumer.getStats();
        Subscription subscription = consumer.getSubscription();

        BaseCommand cmd = Commands.newConsumerStatsResponseCommand(ServerError.UnknownError, null, requestId);
        cmd.getConsumerStatsResponse()
                .clearErrorCode()
                .setRequestId(requestId)
                .setMsgRateOut(consumerStats.msgRateOut)
                .setMsgThroughputOut(consumerStats.msgThroughputOut)
                .setMsgRateRedeliver(consumerStats.msgRateRedeliver)
                .setConsumerName(consumerStats.consumerName)
                .setAvailablePermits(consumerStats.availablePermits)
                .setUnackedMessages(consumerStats.unackedMessages)
                .setBlockedConsumerOnUnackedMsgs(consumerStats.blockedConsumerOnUnackedMsgs)
                .setAddress(consumerStats.getAddress())
                .setConnectedSince(consumerStats.getConnectedSince())
                .setMsgBacklog(subscription.getNumberOfEntriesInBacklog(false))
                .setMsgRateExpired(subscription.getExpiredMessageRate())
                .setMessageAckRate(consumerStats.messageAckRate)
                .setType(subscription.getTypeString());

        return Commands.serializeWithSize(cmd);
    }

    // complete the connect and sent newConnected command
    private void completeConnect(int clientProtoVersion, String clientVersion) {
        if (service.isAuthenticationEnabled()) {
            if (service.isAuthorizationEnabled()) {
                if (!service.getAuthorizationService()
                    .isValidOriginalPrincipal(authRole, originalPrincipal, remoteAddress, false)) {
                    state = State.Failed;
                    service.getPulsarStats().recordConnectionCreateFail();
                    final ByteBuf msg = Commands.newError(-1, ServerError.AuthorizationError, "Invalid roles.");
                    NettyChannelUtil.writeAndFlushWithClosePromise(ctx, msg);
                    return;
                }
                if (proxyVersion != null && !service.getAuthorizationService().isProxyRole(authRole)) {
                    // Only allow proxyVersion to be set when connecting with a proxy
                    state = State.Failed;
                    service.getPulsarStats().recordConnectionCreateFail();
                    final ByteBuf msg = Commands.newError(-1, ServerError.AuthorizationError,
                            "Must not set proxyVersion without connecting as a ProxyRole.");
                    NettyChannelUtil.writeAndFlushWithClosePromise(ctx, msg);
                    return;
                }
            }
            maybeScheduleAuthenticationCredentialsRefresh();
        }
        writeAndFlush(Commands.newConnected(clientProtoVersion, maxMessageSize, enableSubscriptionPatternEvaluation));
        state = State.Connected;
        service.getPulsarStats().recordConnectionCreateSuccess();
        if (log.isDebugEnabled()) {
            log.debug("[{}] connect state change to : [{}]", remoteAddress, State.Connected.name());
        }
        setRemoteEndpointProtocolVersion(clientProtoVersion);
        if (isNotBlank(clientVersion)) {
            this.clientVersion = StringInterner.intern(clientVersion);
        }
        if (!service.isAuthenticationEnabled()) {
            log.info("[{}] connected with clientVersion={}, clientProtocolVersion={}, proxyVersion={}", remoteAddress,
                    clientVersion, clientProtoVersion, proxyVersion);
        } else if (originalPrincipal != null) {
            log.info("[{}] connected role={} and originalAuthRole={} using authMethod={}, clientVersion={}, "
                            + "clientProtocolVersion={}, proxyVersion={}", remoteAddress, authRole, originalPrincipal,
                    authMethod, clientVersion, clientProtoVersion, proxyVersion);
        } else {
            log.info("[{}] connected with role={} using authMethod={}, clientVersion={}, clientProtocolVersion={}, "
                            + "proxyVersion={}", remoteAddress, authRole, authMethod, clientVersion, clientProtoVersion,
                    proxyVersion);
        }
        if (brokerInterceptor != null) {
            brokerInterceptor.onConnectionCreated(this);
        }
    }

    // According to auth result, send Connected, AuthChallenge, or Error command.
    private void doAuthentication(AuthData clientData,
                                  boolean useOriginalAuthState,
                                  int clientProtocolVersion,
                                  final String clientVersion) {
        // The original auth state can only be set on subsequent auth attempts (and only
        // in presence of a proxy and if the proxy is forwarding the credentials).
        // In this case, the re-validation needs to be done against the original client
        // credentials.
        AuthenticationState authState = useOriginalAuthState ? originalAuthState : this.authState;
        String authRole = useOriginalAuthState ? originalPrincipal : this.authRole;
        if (log.isDebugEnabled()) {
            log.debug("Authenticate using original auth state : {}, role = {}", useOriginalAuthState, authRole);
        }
        authState
                .authenticateAsync(clientData)
                .whenCompleteAsync((authChallenge, throwable) -> {
                    if (throwable == null) {
                        authChallengeSuccessCallback(authChallenge, useOriginalAuthState, authRole,
                                clientProtocolVersion, clientVersion);
                    } else {
                        authenticationFailed(throwable);
                    }
                }, ctx.executor());
    }

    public void authChallengeSuccessCallback(AuthData authChallenge,
                                             boolean useOriginalAuthState,
                                             String authRole,
                                             int clientProtocolVersion,
                                             String clientVersion) {
        try {
            if (authChallenge == null) {
                // Authentication has completed. It was either:
                // 1. the 1st time the authentication process was done, in which case we'll send
                //    a `CommandConnected` response
                // 2. an authentication refresh, in which case we need to refresh authenticationData
                AuthenticationState authState = useOriginalAuthState ? originalAuthState : this.authState;
                String newAuthRole = authState.getAuthRole();
                AuthenticationDataSource newAuthDataSource = authState.getAuthDataSource();

                if (state != State.Connected) {
                    // Set the auth data and auth role
                    if (!useOriginalAuthState) {
                        this.authRole = newAuthRole;
                        this.authenticationData = newAuthDataSource;
                    }
                    // First time authentication is done
                    if (originalAuthState != null) {
                        // We only set originalAuthState when we are going to use it.
                        authenticateOriginalData(clientProtocolVersion, clientVersion);
                    } else {
                        completeConnect(clientProtocolVersion, clientVersion);
                    }
                } else {
                    // Refresh the auth data
                    if (!useOriginalAuthState) {
                        this.authenticationData = newAuthDataSource;
                    } else {
                        this.originalAuthData = newAuthDataSource;
                    }
                    // If the connection was already ready, it means we're doing a refresh
                    if (!StringUtils.isEmpty(authRole)) {
                        if (!authRole.equals(newAuthRole)) {
                            log.warn("[{}] Principal cannot change during an authentication refresh expected={} got={}",
                                    remoteAddress, authRole, newAuthRole);
                            ctx.close();
                        } else {
                            log.info("[{}] Refreshed authentication credentials for role {}", remoteAddress, authRole);
                        }
                    }
                }
            } else {
                // auth not complete, continue auth with client side.
                ctx.writeAndFlush(Commands.newAuthChallenge(authMethod, authChallenge, clientProtocolVersion));
                if (log.isDebugEnabled()) {
                    log.debug("[{}] Authentication in progress client by method {}.", remoteAddress, authMethod);
                }
            }
        } catch (Exception | AssertionError e) {
            authenticationFailed(e);
        }
    }

    private void authenticateOriginalData(int clientProtoVersion, String clientVersion) {
        originalAuthState
                .authenticateAsync(originalAuthDataCopy)
                .whenCompleteAsync((authChallenge, throwable) -> {
                    if (throwable != null) {
                        authenticationFailed(throwable);
                    } else if (authChallenge != null) {
                        // The protocol does not yet handle an auth challenge here.
                        // See https://github.com/apache/pulsar/issues/19291.
                        authenticationFailed(new AuthenticationException("Failed to authenticate original auth data "
                                + "due to unsupported authChallenge."));
                    } else {
                        try {
                            // No need to retain these bytes anymore
                            originalAuthDataCopy = null;
                            originalAuthData = originalAuthState.getAuthDataSource();
                            originalPrincipal = originalAuthState.getAuthRole();
                            if (log.isDebugEnabled()) {
                                log.debug("[{}] Authenticated original role (forwarded from proxy): {}",
                                        remoteAddress, originalPrincipal);
                            }
                            completeConnect(clientProtoVersion, clientVersion);
                        } catch (Exception | AssertionError e) {
                            authenticationFailed(e);
                        }
                    }
                }, ctx.executor());
    }

    // Handle authentication and authentication refresh failures. Must be called from event loop.
    private void authenticationFailed(Throwable t) {
        String operation;
        if (state == State.Connecting) {
            service.getPulsarStats().recordConnectionCreateFail();
            operation = "connect";
        } else {
            operation = "authentication-refresh";
        }
        state = State.Failed;
        logAuthException(remoteAddress, operation, getPrincipal(), Optional.empty(), t);
        final ByteBuf msg = Commands.newError(-1, ServerError.AuthenticationError, "Failed to authenticate");
        NettyChannelUtil.writeAndFlushWithClosePromise(ctx, msg);
    }

    /**
     * Method to initialize the {@link #authRefreshTask} task.
     */
    private void maybeScheduleAuthenticationCredentialsRefresh() {
        assert ctx.executor().inEventLoop();
        assert authRefreshTask == null;
        if (authState == null) {
            // Authentication is disabled or there's no local state to refresh
            return;
        }
        authRefreshTask = ctx.executor().scheduleAtFixedRate(this::refreshAuthenticationCredentials,
                service.getPulsar().getConfig().getAuthenticationRefreshCheckSeconds(),
                service.getPulsar().getConfig().getAuthenticationRefreshCheckSeconds(),
                TimeUnit.SECONDS);
    }

    private void refreshAuthenticationCredentials() {
        assert ctx.executor().inEventLoop();
        AuthenticationState authState = this.originalAuthState != null ? originalAuthState : this.authState;
        if (getState() == State.Failed) {
            // Happens when an exception is thrown that causes this connection to close.
            return;
        } else if (!authState.isExpired()) {
            // Credentials are still valid. Nothing to do at this point
            return;
        } else if (originalPrincipal != null && originalAuthState == null) {
            // This case is only checked when the authState is expired because we've reached a point where
            // authentication needs to be refreshed, but the protocol does not support it unless the proxy forwards
            // the originalAuthData.
            log.info(
                    "[{}] Cannot revalidate user credential when using proxy and"
                            + " not forwarding the credentials. Closing connection",
                    remoteAddress);
            ctx.close();
            return;
        }

        if (!supportsAuthenticationRefresh()) {
            log.warn("[{}] Closing connection because client doesn't support auth credentials refresh",
                    remoteAddress);
            ctx.close();
            return;
        }

        if (pendingAuthChallengeResponse) {
            log.warn("[{}] Closing connection after timeout on refreshing auth credentials",
                    remoteAddress);
            ctx.close();
            return;
        }

        log.info("[{}] Refreshing authentication credentials for originalPrincipal {} and authRole {}",
                remoteAddress, originalPrincipal, this.authRole);
        try {
            AuthData brokerData = authState.refreshAuthentication();

            writeAndFlush(Commands.newAuthChallenge(authMethod, brokerData,
                    getRemoteEndpointProtocolVersion()));
            if (log.isDebugEnabled()) {
                log.debug("[{}] Sent auth challenge to client to refresh credentials with method: {}.",
                        remoteAddress, authMethod);
            }

            pendingAuthChallengeResponse = true;

        } catch (AuthenticationException e) {
            log.warn("[{}] Failed to refresh authentication: {}", remoteAddress, e);
            ctx.close();
        }
    }

    private static final byte[] emptyArray = new byte[0];

    @Override
    protected void handleConnect(CommandConnect connect) {
        checkArgument(state == State.Start);

        if (log.isDebugEnabled()) {
            log.debug("Received CONNECT from {}, auth enabled: {}:"
                    + " has original principal = {}, original principal = {}",
                remoteAddress,
                service.isAuthenticationEnabled(),
                connect.hasOriginalPrincipal(),
                connect.hasOriginalPrincipal() ? connect.getOriginalPrincipal() : null);
        }

        if (!this.service.getPulsar().isRunning()) {
            if (log.isDebugEnabled()) {
                log.debug("Failed CONNECT from {} due to pulsar service is not ready: {} state", remoteAddress,
                        this.service.getPulsar().getState().toString());
            }
            writeAndFlush(
                    Commands.newError(
                            -1,
                            ServerError.ServiceNotReady,
                            "Failed due to pulsar service is not ready")
            );
            close();
            return;
        }

        String clientVersion = connect.getClientVersion();
        int clientProtocolVersion = connect.getProtocolVersion();
        features = new FeatureFlags();
        if (connect.hasFeatureFlags()) {
            features.copyFrom(connect.getFeatureFlags());
        }

        if (connect.hasProxyVersion()) {
            proxyVersion = connect.getProxyVersion();
        }

        if (!service.isAuthenticationEnabled()) {
            completeConnect(clientProtocolVersion, clientVersion);
            return;
        }

        // Go to Connecting state now because auth can be async.
        state = State.Connecting;

        try {
            byte[] authData = connect.hasAuthData() ? connect.getAuthData() : emptyArray;
            AuthData clientData = AuthData.of(authData);

            // init authentication
            if (connect.hasAuthMethodName()) {
                authMethod = connect.getAuthMethodName();
            } else if (connect.hasAuthMethod()) {
                // Legacy client is passing enum
                authMethod = connect.getAuthMethod().name().substring(10).toLowerCase();
            } else {
                authMethod = "none";
            }

            authenticationProvider = getBrokerService()
                .getAuthenticationService()
                .getAuthenticationProvider(authMethod);

            // Not find provider named authMethod. Most used for tests.
            // In AuthenticationDisabled, it will set authMethod "none".
            if (authenticationProvider == null) {
                authRole = getBrokerService().getAuthenticationService().getAnonymousUserRole()
                    .orElseThrow(() ->
                        new AuthenticationException("No anonymous role, and no authentication provider configured"));
                completeConnect(clientProtocolVersion, clientVersion);
                return;
            }
            // init authState and other var
            ChannelHandler sslHandler = ctx.channel().pipeline().get(PulsarChannelInitializer.TLS_HANDLER);
            SSLSession sslSession = null;
            if (sslHandler != null) {
                sslSession = ((SslHandler) sslHandler).engine().getSession();
            }

            authState = authenticationProvider.newAuthState(clientData, remoteAddress, sslSession);

            if (log.isDebugEnabled()) {
                String role = "";
                if (authState != null && authState.isComplete()) {
                    role = authState.getAuthRole();
                } else {
                    role = "authentication incomplete or null";
                }
                log.debug("[{}] Authenticate role : {}", remoteAddress, role);
            }

            if (connect.hasOriginalPrincipal() && service.getPulsar().getConfig().isAuthenticateOriginalAuthData()) {
                // Flow:
                // 1. Initialize original authentication.
                // 2. Authenticate the proxy's authentication data.
                // 3. Authenticate the original authentication data.
                String originalAuthMethod;
                if (connect.hasOriginalAuthMethod()) {
                    originalAuthMethod = connect.getOriginalAuthMethod();
                } else {
                    originalAuthMethod = "none";
                }

                AuthenticationProvider originalAuthenticationProvider = getBrokerService()
                        .getAuthenticationService()
                        .getAuthenticationProvider(originalAuthMethod);

                if (originalAuthenticationProvider == null) {
                    throw new AuthenticationException(
                            String.format("Can't find AuthenticationProvider for original role"
                                    + " using auth method [%s] is not available", originalAuthMethod));
                }

                originalAuthDataCopy = AuthData.of(connect.getOriginalAuthData().getBytes());
                originalAuthState = originalAuthenticationProvider.newAuthState(
                        originalAuthDataCopy,
                        remoteAddress,
                        sslSession);
            } else if (connect.hasOriginalPrincipal()) {
                originalPrincipal = connect.getOriginalPrincipal();

                if (log.isDebugEnabled()) {
                    log.debug("[{}] Setting original role (forwarded from proxy): {}",
                        remoteAddress, originalPrincipal);
                }
            }

            doAuthentication(clientData, false, clientProtocolVersion, clientVersion);
        } catch (Exception e) {
            authenticationFailed(e);
        }
    }

    @Override
    protected void handleAuthResponse(CommandAuthResponse authResponse) {
        checkArgument(authResponse.hasResponse());
        checkArgument(authResponse.getResponse().hasAuthData() && authResponse.getResponse().hasAuthMethodName());

        pendingAuthChallengeResponse = false;

        if (log.isDebugEnabled()) {
            log.debug("Received AuthResponse from {}, auth method: {}",
                remoteAddress, authResponse.getResponse().getAuthMethodName());
        }

        try {
            AuthData clientData = AuthData.of(authResponse.getResponse().getAuthData());
            doAuthentication(clientData, originalAuthState != null, authResponse.getProtocolVersion(),
                    authResponse.hasClientVersion() ? authResponse.getClientVersion() : EMPTY);
        } catch (Exception e) {
            authenticationFailed(e);
        }
    }

    @Override
    protected void handleSubscribe(final CommandSubscribe subscribe) {
        checkArgument(state == State.Connected);
        final long requestId = subscribe.getRequestId();
        final long consumerId = subscribe.getConsumerId();
        TopicName topicName = validateTopicName(subscribe.getTopic(), requestId, subscribe);
        if (topicName == null) {
            return;
        }

        if (log.isDebugEnabled()) {
            log.debug("[{}] Handle subscribe command: auth role = {}, original auth role = {}",
                remoteAddress, authRole, originalPrincipal);
        }

        final String subscriptionName = subscribe.getSubscription();
        final SubType subType = subscribe.getSubType();
        final String consumerName = subscribe.hasConsumerName() ? subscribe.getConsumerName() : "";
        final boolean isDurable = subscribe.isDurable();
        final MessageIdImpl startMessageId = subscribe.hasStartMessageId() ? new BatchMessageIdImpl(
                subscribe.getStartMessageId().getLedgerId(), subscribe.getStartMessageId().getEntryId(),
                subscribe.getStartMessageId().getPartition(), subscribe.getStartMessageId().getBatchIndex())
                : null;
        final int priorityLevel = subscribe.hasPriorityLevel() ? subscribe.getPriorityLevel() : 0;
        final boolean readCompacted = subscribe.hasReadCompacted() && subscribe.isReadCompacted();
        final Map<String, String> metadata = CommandUtils.metadataFromCommand(subscribe);
        final InitialPosition initialPosition = subscribe.getInitialPosition();
        final long startMessageRollbackDurationSec = subscribe.hasStartMessageRollbackDurationSec()
                ? subscribe.getStartMessageRollbackDurationSec()
                : -1;
        final SchemaData schema = subscribe.hasSchema() ? getSchema(subscribe.getSchema()) : null;
        final boolean isReplicated = subscribe.hasReplicateSubscriptionState()
                && subscribe.isReplicateSubscriptionState();
        final boolean forceTopicCreation = subscribe.isForceTopicCreation();
        final KeySharedMeta keySharedMeta = subscribe.hasKeySharedMeta()
              ? new KeySharedMeta().copyFrom(subscribe.getKeySharedMeta())
              : emptyKeySharedMeta;
        final long consumerEpoch = subscribe.hasConsumerEpoch() ? subscribe.getConsumerEpoch() : DEFAULT_CONSUMER_EPOCH;
        final Optional<Map<String, String>> subscriptionProperties = SubscriptionOption.getPropertiesMap(
                subscribe.getSubscriptionPropertiesList());

        if (log.isDebugEnabled()) {
            log.debug("Topic name = {}, subscription name = {}, schema is {}", topicName, subscriptionName,
                    schema == null ? "absent" : "present");
        }

        CompletableFuture<Boolean> isAuthorizedFuture = isTopicOperationAllowed(
                topicName,
                subscriptionName,
                TopicOperation.CONSUME
        );

        // Make sure the consumer future is put into the consumers map first to avoid the same consumer
        // epoch using different consumer futures, and only remove the consumer future from the map
        // if subscribe failed .
        CompletableFuture<Consumer> consumerFuture = new CompletableFuture<>();
        CompletableFuture<Consumer> existingConsumerFuture =
                consumers.putIfAbsent(consumerId, consumerFuture);
        isAuthorizedFuture.thenApply(isAuthorized -> {
            if (isAuthorized) {
                if (log.isDebugEnabled()) {
                    log.debug("[{}] Client is authorized to subscribe with role {}",
                            remoteAddress, getPrincipal());
                }

                log.info("[{}] Subscribing on topic {} / {}. consumerId: {}", this.ctx().channel().toString(),
                        topicName, subscriptionName, consumerId);
                try {
                    Metadata.validateMetadata(metadata,
                            service.getPulsar().getConfiguration().getMaxConsumerMetadataSize());
                } catch (IllegalArgumentException iae) {
                    final String msg = iae.getMessage();
                    consumers.remove(consumerId, consumerFuture);
                    commandSender.sendErrorResponse(requestId, ServerError.MetadataError, msg);
                    return null;
                }

                if (existingConsumerFuture != null) {
                    if (!existingConsumerFuture.isDone()){
                        // There was an early request to create a consumer with same consumerId. This can happen
                        // when
                        // client timeout is lower the broker timeouts. We need to wait until the previous
                        // consumer
                        // creation request either complete or fails.
                        log.warn("[{}][{}][{}] Consumer with id is already present on the connection,"
                                + " consumerId={}", remoteAddress, topicName, subscriptionName, consumerId);
                        commandSender.sendErrorResponse(requestId, ServerError.ServiceNotReady,
                                "Consumer is already present on the connection");
                    } else if (existingConsumerFuture.isCompletedExceptionally()){
                        ServerError error = getErrorCodeWithErrorLog(existingConsumerFuture, true,
                                String.format("Consumer subscribe failure. remoteAddress: %s, subscription: %s",
                                        remoteAddress, subscriptionName));
                        consumers.remove(consumerId, existingConsumerFuture);
                        commandSender.sendErrorResponse(requestId, error,
                                "Consumer that failed is already present on the connection");
                    } else {
                        Consumer consumer = existingConsumerFuture.getNow(null);
                        log.warn("[{}] Consumer with the same id is already created:"
                                        + " consumerId={}, consumer={}",
                                remoteAddress, consumerId, consumer);
                        commandSender.sendSuccessResponse(requestId);
                    }
                    return null;
                }

                service.isAllowAutoTopicCreationAsync(topicName.toString())
                        .thenApply(isAllowed -> forceTopicCreation && isAllowed)
                        .thenCompose(createTopicIfDoesNotExist ->
                                service.getTopic(topicName.toString(), createTopicIfDoesNotExist))
                        .thenCompose(optTopic -> {
                            if (!optTopic.isPresent()) {
                                return FutureUtil
                                        .failedFuture(new TopicNotFoundException(
                                                "Topic " + topicName + " does not exist"));
                            }
                            final Topic topic = optTopic.get();
                            return service.isAllowAutoSubscriptionCreationAsync(topicName)
                                    .thenCompose(isAllowedAutoSubscriptionCreation -> {
                                        boolean rejectSubscriptionIfDoesNotExist = isDurable
                                                && !isAllowedAutoSubscriptionCreation
                                                && !topic.getSubscriptions().containsKey(subscriptionName)
                                                && topic.isPersistent();

                                        if (rejectSubscriptionIfDoesNotExist) {
                                            return FutureUtil
                                                    .failedFuture(
                                                            new SubscriptionNotFoundException(
                                                                    "Subscription does not exist"));
                                        }

                                        SubscriptionOption option = SubscriptionOption.builder().cnx(ServerCnx.this)
                                                .subscriptionName(subscriptionName)
                                                .consumerId(consumerId).subType(subType)
                                                .priorityLevel(priorityLevel)
                                                .consumerName(consumerName).isDurable(isDurable)
                                                .startMessageId(startMessageId).metadata(metadata)
                                                .readCompacted(readCompacted)
                                                .initialPosition(initialPosition)
                                                .startMessageRollbackDurationSec(startMessageRollbackDurationSec)
                                                .replicatedSubscriptionStateArg(isReplicated)
                                                .keySharedMeta(keySharedMeta)
                                                .subscriptionProperties(subscriptionProperties)
                                                .consumerEpoch(consumerEpoch)
                                                .schemaType(schema == null ? null : schema.getType())
                                                .build();
                                        if (schema != null && schema.getType() != SchemaType.AUTO_CONSUME) {
                                            return topic.addSchemaIfIdleOrCheckCompatible(schema)
                                                    .thenCompose(v -> topic.subscribe(option));
                                        } else {
                                            return topic.subscribe(option);
                                        }
                                    });
                        })
                        .thenAccept(consumer -> {
                            if (consumer.checkAndApplyTopicMigration()) {
                                log.info("[{}] Disconnecting consumer {} on migrated subscription on topic {} / {}",
                                        remoteAddress, consumerId, subscriptionName, topicName);
                                consumers.remove(consumerId, consumerFuture);
                                return;
                            }

                            if (consumerFuture.complete(consumer)) {
                                log.info("[{}] Created subscription on topic {} / {}",
                                        remoteAddress, topicName, subscriptionName);
                                commandSender.sendSuccessResponse(requestId);
                                if (brokerInterceptor != null) {
                                    try {
                                        brokerInterceptor.consumerCreated(this, consumer, metadata);
                                    } catch (Throwable t) {
                                        log.error("Exception occur when intercept consumer created.", t);
                                    }
                                }
                            } else {
                                // The consumer future was completed before by a close command
                                try {
                                    consumer.close();
                                    log.info("[{}] Cleared consumer created after timeout on client side {}",
                                            remoteAddress, consumer);
                                } catch (BrokerServiceException e) {
                                    log.warn(
                                            "[{}] Error closing consumer created"
                                                    + " after timeout on client side {}: {}",
                                            remoteAddress, consumer, e.getMessage());
                                }
                                consumers.remove(consumerId, consumerFuture);
                            }

                        })
                        .exceptionally(exception -> {
                            if (exception.getCause() instanceof ConsumerBusyException) {
                                if (log.isDebugEnabled()) {
                                    log.debug(
                                            "[{}][{}][{}] Failed to create consumer because exclusive consumer"
                                                    + " is already connected: {}",
                                            remoteAddress, topicName, subscriptionName,
                                            exception.getCause().getMessage());
                                }
                            } else if (exception.getCause() instanceof BrokerServiceException) {
                                log.warn("[{}][{}][{}] Failed to create consumer: consumerId={}, {}",
                                         remoteAddress, topicName, subscriptionName,
                                         consumerId,  exception.getCause().getMessage());
                            } else {
                                log.warn("[{}][{}][{}] Failed to create consumer: consumerId={}, {}",
                                         remoteAddress, topicName, subscriptionName,
                                         consumerId, exception.getCause().getMessage(), exception);
                            }

                            // If client timed out, the future would have been completed by subsequent close.
                            // Send error back to client, only if not completed already.
                            if (consumerFuture.completeExceptionally(exception)) {
                                commandSender.sendErrorResponse(requestId,
                                        BrokerServiceException.getClientErrorCode(exception),
                                        exception.getCause().getMessage());
                            }
                            consumers.remove(consumerId, consumerFuture);

                            return null;

                        });
            } else {
                String msg = "Client is not authorized to subscribe";
                log.warn("[{}] {} with role {}", remoteAddress, msg, getPrincipal());
                consumers.remove(consumerId, consumerFuture);
                writeAndFlush(Commands.newError(requestId, ServerError.AuthorizationError, msg));
            }
            return null;
        }).exceptionally(ex -> {
            logAuthException(remoteAddress, "subscribe", getPrincipal(), Optional.of(topicName), ex);
            consumers.remove(consumerId, consumerFuture);
            commandSender.sendErrorResponse(requestId, ServerError.AuthorizationError, ex.getMessage());
            return null;
        });
    }

    private SchemaData getSchema(Schema protocolSchema) {
        return SchemaData.builder()
            .data(protocolSchema.getSchemaData())
            .isDeleted(false)
            .timestamp(System.currentTimeMillis())
            .user(Strings.nullToEmpty(originalPrincipal))
            .type(Commands.getSchemaType(protocolSchema.getType()))
            .props(protocolSchema.getPropertiesList().stream().collect(
                Collectors.toMap(
                    KeyValue::getKey,
                    KeyValue::getValue
                )
            )).build();
    }

    @Override
    protected void handleProducer(final CommandProducer cmdProducer) {
        checkArgument(state == State.Connected);
        final long producerId = cmdProducer.getProducerId();
        final long requestId = cmdProducer.getRequestId();
        // Use producer name provided by client if present
        final String producerName = cmdProducer.hasProducerName() ? cmdProducer.getProducerName()
                : service.generateUniqueProducerName();
        final long epoch = cmdProducer.getEpoch();
        final boolean userProvidedProducerName = cmdProducer.isUserProvidedProducerName();
        final boolean isEncrypted = cmdProducer.isEncrypted();
        final Map<String, String> metadata = CommandUtils.metadataFromCommand(cmdProducer);
        final SchemaData schema = cmdProducer.hasSchema() ? getSchema(cmdProducer.getSchema()) : null;

        final ProducerAccessMode producerAccessMode = cmdProducer.getProducerAccessMode();
        final Optional<Long> topicEpoch = cmdProducer.hasTopicEpoch()
                ? Optional.of(cmdProducer.getTopicEpoch()) : Optional.empty();
        final boolean isTxnEnabled = cmdProducer.isTxnEnabled();
        final String initialSubscriptionName =
                cmdProducer.hasInitialSubscriptionName() ? cmdProducer.getInitialSubscriptionName() : null;
        final boolean supportsPartialProducer = supportsPartialProducer();

        TopicName topicName = validateTopicName(cmdProducer.getTopic(), requestId, cmdProducer);
        if (topicName == null) {
            return;
        }

        CompletableFuture<Boolean> isAuthorizedFuture = isTopicOperationAllowed(
                topicName, TopicOperation.PRODUCE, authenticationData, originalAuthData
        );

        if (!Strings.isNullOrEmpty(initialSubscriptionName)) {
            isAuthorizedFuture =
                    isAuthorizedFuture.thenCombine(
                            isTopicOperationAllowed(topicName, initialSubscriptionName, TopicOperation.SUBSCRIBE),
                            (canProduce, canSubscribe) -> canProduce && canSubscribe);
        }

        isAuthorizedFuture.thenApply(isAuthorized -> {
            if (!isAuthorized) {
                String msg = "Client is not authorized to Produce";
                log.warn("[{}] {} with role {}", remoteAddress, msg, getPrincipal());
                writeAndFlush(Commands.newError(requestId, ServerError.AuthorizationError, msg));
                return null;
            }

            if (log.isDebugEnabled()) {
                log.debug("[{}] Client is authorized to Produce with role {}", remoteAddress, getPrincipal());
            }
            CompletableFuture<Producer> producerFuture = new CompletableFuture<>();
            CompletableFuture<Producer> existingProducerFuture = producers.putIfAbsent(producerId, producerFuture);

            if (existingProducerFuture != null) {
                if (existingProducerFuture.isDone() && !existingProducerFuture.isCompletedExceptionally()) {
                    Producer producer = existingProducerFuture.getNow(null);
                    log.info("[{}] Producer with the same id is already created:"
                            + " producerId={}, producer={}", remoteAddress, producerId, producer);
                    commandSender.sendProducerSuccessResponse(requestId, producer.getProducerName(),
                            producer.getSchemaVersion());
                    return null;
                } else {
                    // There was an early request to create a producer with same producerId.
                    // This can happen when client timeout is lower than the broker timeouts.
                    // We need to wait until the previous producer creation request
                    // either complete or fails.
                    ServerError error = null;
                    if (!existingProducerFuture.isDone()) {
                        error = ServerError.ServiceNotReady;
                    } else {
                        error = getErrorCode(existingProducerFuture);
                        // remove producer with producerId as it's already completed with exception
                        producers.remove(producerId, existingProducerFuture);
                    }
                    log.warn("[{}][{}] Producer with id is already present on the connection, producerId={}",
                            remoteAddress, topicName, producerId);
                    commandSender.sendErrorResponse(requestId, error, "Producer is already present on the connection");
                    return null;
                }
            }

            if (log.isDebugEnabled()) {
                log.debug("[{}][{}] Creating producer. producerId={}, schema is {}", remoteAddress, topicName,
                        producerId, schema == null ? "absent" : "present");
            }

            service.getOrCreateTopic(topicName.toString()).thenCompose((Topic topic) -> {
                // Before creating producer, check if backlog quota exceeded
                // on topic for size based limit and time based limit
                CompletableFuture<Void> backlogQuotaCheckFuture = CompletableFuture.allOf(
                        topic.checkBacklogQuotaExceeded(producerName, BacklogQuotaType.destination_storage),
                        topic.checkBacklogQuotaExceeded(producerName, BacklogQuotaType.message_age));

                backlogQuotaCheckFuture.thenRun(() -> {
                    // Check whether the producer will publish encrypted messages or not
                    if ((topic.isEncryptionRequired() || encryptionRequireOnProducer)
                            && !isEncrypted
                            && !SystemTopicNames.isSystemTopic(topicName)) {
                        String msg = String.format("Encryption is required in %s", topicName);
                        log.warn("[{}] {}", remoteAddress, msg);
                        if (producerFuture.completeExceptionally(new ServerMetadataException(msg))) {
                            commandSender.sendErrorResponse(requestId, ServerError.MetadataError, msg);
                        }
                        producers.remove(producerId, producerFuture);
                        return;
                    }

                    disableTcpNoDelayIfNeeded(topicName.toString(), producerName);

                    CompletableFuture<SchemaVersion> schemaVersionFuture = tryAddSchema(topic, schema);

                    schemaVersionFuture.exceptionally(exception -> {
                        if (producerFuture.completeExceptionally(exception)) {
                            String message = exception.getMessage();
                            if (exception.getCause() != null) {
                                message += (" caused by " + exception.getCause());
                            }
                            commandSender.sendErrorResponse(requestId,
                                    BrokerServiceException.getClientErrorCode(exception),
                                    message);
                        }
                        log.error("Try add schema failed, remote address {}, topic {}, producerId {}", remoteAddress,
                                topicName, producerId, exception);
                        producers.remove(producerId, producerFuture);
                        return null;
                    });

                    schemaVersionFuture.thenAccept(schemaVersion -> {
<<<<<<< HEAD
                        CompletableFuture<Subscription> createInitSubFuture;
                        if (!Strings.isNullOrEmpty(initialSubscriptionName)
                                && topic.isPersistent()
                                && !topic.getSubscriptions().containsKey(initialSubscriptionName)) {
                            if (!this.getBrokerService().isAllowAutoSubscriptionCreation(topicName)) {
                                String msg =
                                        "Could not create the initial subscription due to the auto subscription "
                                                + "creation is not allowed.";
                                if (producerFuture.completeExceptionally(
                                        new BrokerServiceException.NotAllowedException(msg))) {
                                    log.warn("[{}] {} initialSubscriptionName: {}, topic: {}",
                                            remoteAddress, msg, initialSubscriptionName, topicName);
                                    commandSender.sendErrorResponse(requestId,
                                            ServerError.NotAllowedError, msg);
                                }
                                producers.remove(producerId, producerFuture);
                                return;
=======
                        topic.checkIfTransactionBufferRecoverCompletely(isTxnEnabled).thenAccept(future -> {
                            CompletionStage<Subscription> createInitSubFuture;
                            if (!Strings.isNullOrEmpty(initialSubscriptionName)
                                    && topic.isPersistent()
                                    && !topic.getSubscriptions().containsKey(initialSubscriptionName)) {
                                createInitSubFuture = service.isAllowAutoSubscriptionCreationAsync(topicName)
                                        .thenCompose(isAllowAutoSubscriptionCreation -> {
                                            if (!isAllowAutoSubscriptionCreation) {
                                                return CompletableFuture.failedFuture(
                                                        new BrokerServiceException.NotAllowedException(
                                                        "Could not create the initial subscription due to"
                                                            + " the auto subscription creation is not allowed."));
                                            }
                                            return topic.createSubscription(initialSubscriptionName,
                                                    InitialPosition.Earliest, false, null);
                                        });
                            } else {
                                createInitSubFuture = CompletableFuture.completedFuture(null);
>>>>>>> 674c52a4
                            }
                            createInitSubFuture =
                                    topic.createSubscription(initialSubscriptionName, InitialPosition.Earliest,
                                            false, null);
                        } else {
                            createInitSubFuture = CompletableFuture.completedFuture(null);
                        }

<<<<<<< HEAD
                        createInitSubFuture.whenComplete((sub, ex) -> {
                            if (ex != null) {
                                String msg =
                                        "Failed to create the initial subscription: " + ex.getCause().getMessage();
                                log.warn("[{}] {} initialSubscriptionName: {}, topic: {}",
                                        remoteAddress, msg, initialSubscriptionName, topicName);
                                if (producerFuture.completeExceptionally(ex)) {
                                    commandSender.sendErrorResponse(requestId,
                                            BrokerServiceException.getClientErrorCode(ex), msg);
=======
                            createInitSubFuture.whenComplete((sub, ex) -> {
                                if (ex != null) {
                                    final Throwable rc = FutureUtil.unwrapCompletionException(ex);
                                    if (rc instanceof BrokerServiceException.NotAllowedException) {
                                        log.warn("[{}] {} initialSubscriptionName: {}, topic: {}",
                                                remoteAddress, rc.getMessage(), initialSubscriptionName, topicName);
                                        if (producerFuture.completeExceptionally(rc)) {
                                            commandSender.sendErrorResponse(requestId,
                                                    ServerError.NotAllowedError, rc.getMessage());
                                        }
                                        producers.remove(producerId, producerFuture);
                                        return;
                                    }
                                    String msg =
                                            "Failed to create the initial subscription: " + ex.getCause().getMessage();
                                    log.warn("[{}] {} initialSubscriptionName: {}, topic: {}",
                                            remoteAddress, msg, initialSubscriptionName, topicName);
                                    if (producerFuture.completeExceptionally(ex)) {
                                        commandSender.sendErrorResponse(requestId,
                                                BrokerServiceException.getClientErrorCode(ex), msg);
                                    }
                                    producers.remove(producerId, producerFuture);
                                    return;
>>>>>>> 674c52a4
                                }
                                producers.remove(producerId, producerFuture);
                                return;
                            }

                            buildProducerAndAddTopic(topic, producerId, producerName, requestId, isEncrypted,
                                    metadata, schemaVersion, epoch, userProvidedProducerName, topicName,
                                    producerAccessMode, topicEpoch, supportsPartialProducer, producerFuture);
                        });
                    });
                });
                return backlogQuotaCheckFuture;
            }).exceptionally(exception -> {
                Throwable cause = exception.getCause();
                if (cause instanceof BrokerServiceException.TopicBacklogQuotaExceededException) {
                    BrokerServiceException.TopicBacklogQuotaExceededException tbqe =
                            (BrokerServiceException.TopicBacklogQuotaExceededException) cause;
                    IllegalStateException illegalStateException = new IllegalStateException(tbqe);
                    BacklogQuota.RetentionPolicy retentionPolicy = tbqe.getRetentionPolicy();
                    if (producerFuture.completeExceptionally(illegalStateException)) {
                        if (retentionPolicy == BacklogQuota.RetentionPolicy.producer_request_hold) {
                            commandSender.sendErrorResponse(requestId,
                                    ServerError.ProducerBlockedQuotaExceededError,
                                    illegalStateException.getMessage());
                        } else if (retentionPolicy == BacklogQuota.RetentionPolicy.producer_exception) {
                            commandSender.sendErrorResponse(requestId,
                                    ServerError.ProducerBlockedQuotaExceededException,
                                    illegalStateException.getMessage());
                        }
                    }
                    producers.remove(producerId, producerFuture);
                    return null;
                }

                // Do not print stack traces for expected exceptions
                if (cause instanceof NoSuchElementException) {
                    cause = new TopicNotFoundException("Topic Not Found.");
                    log.warn("[{}] Failed to load topic {}, producerId={}: Topic not found", remoteAddress, topicName,
                            producerId);
                } else if (!Exceptions.areExceptionsPresentInChain(cause,
                        ServiceUnitNotReadyException.class, ManagedLedgerException.class)) {
                    log.error("[{}] Failed to create topic {}, producerId={}",
                            remoteAddress, topicName, producerId, exception);
                }

                // If client timed out, the future would have been completed
                // by subsequent close. Send error back to
                // client, only if not completed already.
                if (producerFuture.completeExceptionally(exception)) {
                    commandSender.sendErrorResponse(requestId,
                            BrokerServiceException.getClientErrorCode(cause), cause.getMessage());
                }
                producers.remove(producerId, producerFuture);
                return null;
            });
            return null;
        }).exceptionally(ex -> {
            logAuthException(remoteAddress, "producer", getPrincipal(), Optional.of(topicName), ex);
            commandSender.sendErrorResponse(requestId, ServerError.AuthorizationError, ex.getMessage());
            return null;
        });
    }

    private void buildProducerAndAddTopic(Topic topic, long producerId, String producerName, long requestId,
                             boolean isEncrypted, Map<String, String> metadata, SchemaVersion schemaVersion, long epoch,
                             boolean userProvidedProducerName, TopicName topicName,
                             ProducerAccessMode producerAccessMode,
                             Optional<Long> topicEpoch, boolean supportsPartialProducer,
                             CompletableFuture<Producer> producerFuture){
        CompletableFuture<Void> producerQueuedFuture = new CompletableFuture<>();
        Producer producer = new Producer(topic, ServerCnx.this, producerId, producerName,
                getPrincipal(), isEncrypted, metadata, schemaVersion, epoch,
                userProvidedProducerName, producerAccessMode, topicEpoch, supportsPartialProducer);

        topic.addProducer(producer, producerQueuedFuture).thenAccept(newTopicEpoch -> {
            if (isActive()) {
                if (producerFuture.complete(producer)) {
                    log.info("[{}] Created new producer: {}", remoteAddress, producer);
                    commandSender.sendProducerSuccessResponse(requestId, producerName,
                            producer.getLastSequenceId(), producer.getSchemaVersion(),
                            newTopicEpoch, true /* producer is ready now */);
                    if (brokerInterceptor != null) {
                        try {
                            brokerInterceptor.producerCreated(this, producer, metadata);
                        } catch (Throwable t) {
                            log.error("Exception occur when intercept producer created.", t);
                        }
                    }
                    return;
                } else {
                    // The producer's future was completed before by
                    // a close command
                    producer.closeNow(true);
                    log.info("[{}] Cleared producer created after"
                                    + " timeout on client side {}",
                            remoteAddress, producer);
                }
            } else {
                producer.closeNow(true);
                log.info("[{}] Cleared producer created after connection was closed: {}",
                        remoteAddress, producer);
                producerFuture.completeExceptionally(
                        new IllegalStateException(
                                "Producer created after connection was closed"));
            }

            producers.remove(producerId, producerFuture);
        }).exceptionallyAsync(ex -> {
            if (ex.getCause() instanceof BrokerServiceException.TopicMigratedException) {
                Optional<ClusterUrl> clusterURL = getMigratedClusterUrl(service.getPulsar());
                if (clusterURL.isPresent()) {
                    if (topic.isReplicationBacklogExist()) {
                        log.info("Topic {} is migrated but replication backlog exist: "
                                        + "producerId = {}, producerName = {}, {}", topicName,
                                producerId, producerName, ex.getCause().getMessage());
                    } else {
                        log.info("[{}] redirect migrated producer to topic {}: "
                                        + "producerId={}, producerName = {}, {}", remoteAddress,
                                topicName, producerId, producerName, ex.getCause().getMessage());
                        boolean msgSent = commandSender.sendTopicMigrated(ResourceType.Producer, producerId,
                                clusterURL.get().getBrokerServiceUrl(), clusterURL.get().getBrokerServiceUrlTls());
                        if (!msgSent) {
                            log.info("client doesn't support topic migration handling {}-{}-{}", topic,
                                    remoteAddress, producerId);
                        }
                        closeProducer(producer);
                        return null;
                    }
                } else {
                    log.warn("[{}] failed producer because migration url not configured topic {}: producerId={}, {}",
                            remoteAddress, topicName, producerId, ex.getCause().getMessage());
                }
            } else if (ex.getCause() instanceof BrokerServiceException.ProducerFencedException) {
                if (log.isDebugEnabled()) {
                    log.debug("[{}] Failed to add producer to topic {}: producerId={}, {}",
                            remoteAddress, topicName, producerId, ex.getCause().getMessage());
                }
            } else {
                log.warn("[{}] Failed to add producer to topic {}: producerId={}, {}",
                        remoteAddress, topicName, producerId, ex.getCause().getMessage());
            }

            producer.closeNow(true);
            if (producerFuture.completeExceptionally(ex)) {
                commandSender.sendErrorResponse(requestId,
                        BrokerServiceException.getClientErrorCode(ex), ex.getMessage());
            }
            return null;
        }, ctx.executor());

        producerQueuedFuture.thenRun(() -> {
            // If the producer is queued waiting, we will get an immediate notification
            // that we need to pass to client
            if (isActive()) {
                log.info("[{}] Producer is waiting in queue: {}", remoteAddress, producer);
                commandSender.sendProducerSuccessResponse(requestId, producerName,
                        producer.getLastSequenceId(), producer.getSchemaVersion(),
                        Optional.empty(), false/* producer is not ready now */);
                if (brokerInterceptor != null) {
                    brokerInterceptor.
                            producerCreated(this, producer, metadata);
                }
            }
        });
    }
    @Override
    protected void handleSend(CommandSend send, ByteBuf headersAndPayload) {
        checkArgument(state == State.Connected);

        CompletableFuture<Producer> producerFuture = producers.get(send.getProducerId());

        if (producerFuture == null || !producerFuture.isDone() || producerFuture.isCompletedExceptionally()) {
            if (recentlyClosedProducers.containsKey(send.getProducerId())) {
                if (log.isDebugEnabled()) {
                    log.debug("[{}] Received message, but the producer was recently closed : {}. Ignoring message.",
                            remoteAddress, send.getProducerId());
                }
                // We expect these messages because we recently closed the producer. Do not close the connection.
                return;
            }
            log.warn("[{}] Received message, but the producer is not ready : {}. Closing the connection.",
                    remoteAddress, send.getProducerId());
            close();
            return;
        }

        Producer producer = producerFuture.getNow(null);
        if (log.isDebugEnabled()) {
            printSendCommandDebug(send, headersAndPayload);
        }

        if (producer.isNonPersistentTopic()) {
            // avoid processing non-persist message if reached max concurrent-message limit
            if (nonPersistentPendingMessages > maxNonPersistentPendingMessages) {
                final long producerId = send.getProducerId();
                final long sequenceId = send.getSequenceId();
                final long highestSequenceId = send.getHighestSequenceId();
                service.getTopicOrderedExecutor().executeOrdered(producer.getTopic().getName(), () -> {
                    commandSender.sendSendReceiptResponse(producerId, sequenceId, highestSequenceId, -1, -1);
                });
                producer.recordMessageDrop(send.getNumMessages());
                return;
            } else {
                nonPersistentPendingMessages++;
            }
        }

        startSendOperation(producer, headersAndPayload.readableBytes(), send.getNumMessages());

        if (send.hasTxnidMostBits() && send.hasTxnidLeastBits()) {
            TxnID txnID = new TxnID(send.getTxnidMostBits(), send.getTxnidLeastBits());
            producer.publishTxnMessage(txnID, producer.getProducerId(), send.getSequenceId(),
                    send.getHighestSequenceId(), headersAndPayload, send.getNumMessages(), send.isIsChunk(),
                    send.isMarker());
            return;
        }

        // This position is only used for shadow replicator
        Position position = send.hasMessageId()
                ? PositionImpl.get(send.getMessageId().getLedgerId(), send.getMessageId().getEntryId()) : null;

        // Persist the message
        if (send.hasHighestSequenceId() && send.getSequenceId() <= send.getHighestSequenceId()) {
            producer.publishMessage(send.getProducerId(), send.getSequenceId(), send.getHighestSequenceId(),
                    headersAndPayload, send.getNumMessages(), send.isIsChunk(), send.isMarker(), position);
        } else {
            producer.publishMessage(send.getProducerId(), send.getSequenceId(), headersAndPayload,
                    send.getNumMessages(), send.isIsChunk(), send.isMarker(), position);
        }
    }

    private void printSendCommandDebug(CommandSend send, ByteBuf headersAndPayload) {
        headersAndPayload.markReaderIndex();
        MessageMetadata msgMetadata = Commands.parseMessageMetadata(headersAndPayload);
        headersAndPayload.resetReaderIndex();
        if (log.isDebugEnabled()) {
            log.debug("[{}] Received send message request. producer: {}:{} {}:{} size: {},"
                            + " partition key is: {}, ordering key is {}, uncompressedSize is {}",
                    remoteAddress, send.getProducerId(), send.getSequenceId(), msgMetadata.getProducerName(),
                    msgMetadata.getSequenceId(), headersAndPayload.readableBytes(),
                    msgMetadata.hasPartitionKey() ? msgMetadata.getPartitionKey() : null,
                    msgMetadata.hasOrderingKey() ? msgMetadata.getOrderingKey() : null,
                    msgMetadata.getUncompressedSize());
        }
    }

    @Override
    protected void handleAck(CommandAck ack) {
        checkArgument(state == State.Connected);
        CompletableFuture<Consumer> consumerFuture = consumers.get(ack.getConsumerId());
        final boolean hasRequestId = ack.hasRequestId();
        final long requestId = hasRequestId ? ack.getRequestId() : 0;
        final long consumerId = ack.getConsumerId();
        // It is necessary to make a copy of the CommandAck instance for the interceptor.
        final CommandAck copyOfAckForInterceptor = brokerInterceptor != null ? new CommandAck().copyFrom(ack) : null;

        if (consumerFuture != null && consumerFuture.isDone() && !consumerFuture.isCompletedExceptionally()) {
            Consumer consumer = consumerFuture.getNow(null);
            consumer.messageAcked(ack).thenRun(() -> {
                if (hasRequestId) {
                    writeAndFlush(Commands.newAckResponse(
                            requestId, null, null, consumerId));
                }
                if (brokerInterceptor != null) {
                    try {
                        brokerInterceptor.messageAcked(this, consumer, copyOfAckForInterceptor);
                    } catch (Throwable t) {
                        log.error("Exception occur when intercept message acked.", t);
                    }
                }
            }).exceptionally(e -> {
                if (hasRequestId) {
                    writeAndFlush(Commands.newAckResponse(requestId,
                            BrokerServiceException.getClientErrorCode(e),
                            e.getMessage(), consumerId));
                }
                return null;
            });
        } else {
            if (log.isDebugEnabled()) {
                log.debug("Consumer future is not complete(not complete or error), but received command ack. so discard"
                                + " this command. consumerId: {}, cnx: {}, messageIdCount: {}", ack.getConsumerId(),
                        this.ctx().channel().toString(), ack.getMessageIdsCount());
            }
        }
    }

    @Override
    protected void handleFlow(CommandFlow flow) {
        checkArgument(state == State.Connected);
        if (log.isDebugEnabled()) {
            log.debug("[{}] Received flow from consumer {} permits: {}", remoteAddress, flow.getConsumerId(),
                    flow.getMessagePermits());
        }

        CompletableFuture<Consumer> consumerFuture = consumers.get(flow.getConsumerId());

        if (consumerFuture != null && consumerFuture.isDone() && !consumerFuture.isCompletedExceptionally()) {
            Consumer consumer = consumerFuture.getNow(null);
            if (consumer != null) {
                consumer.flowPermits(flow.getMessagePermits());
            } else {
                log.info("[{}] Couldn't find consumer {}", remoteAddress, flow.getConsumerId());
            }
        }
    }

    @Override
    protected void handleRedeliverUnacknowledged(CommandRedeliverUnacknowledgedMessages redeliver) {
        checkArgument(state == State.Connected);
        if (log.isDebugEnabled()) {
            log.debug("[{}] redeliverUnacknowledged from consumer {}, consumerEpoch {}",
                    remoteAddress, redeliver.getConsumerId(),
                    redeliver.hasConsumerEpoch() ? redeliver.getConsumerEpoch() : null);
        }

        CompletableFuture<Consumer> consumerFuture = consumers.get(redeliver.getConsumerId());

        if (consumerFuture != null && consumerFuture.isDone() && !consumerFuture.isCompletedExceptionally()) {
            Consumer consumer = consumerFuture.getNow(null);
            if (redeliver.getMessageIdsCount() > 0 && Subscription.isIndividualAckMode(consumer.subType())) {
                consumer.redeliverUnacknowledgedMessages(redeliver.getMessageIdsList());
            } else {
                if (redeliver.hasConsumerEpoch()) {
                    consumer.redeliverUnacknowledgedMessages(redeliver.getConsumerEpoch());
                } else {
                    consumer.redeliverUnacknowledgedMessages(DEFAULT_CONSUMER_EPOCH);
                }
            }
        }
    }

    @Override
    protected void handleUnsubscribe(CommandUnsubscribe unsubscribe) {
        checkArgument(state == State.Connected);

        CompletableFuture<Consumer> consumerFuture = consumers.get(unsubscribe.getConsumerId());

        if (consumerFuture != null && consumerFuture.isDone() && !consumerFuture.isCompletedExceptionally()) {
            consumerFuture.getNow(null).doUnsubscribe(unsubscribe.getRequestId());
        } else {
            commandSender.sendErrorResponse(unsubscribe.getRequestId(), ServerError.MetadataError,
                    "Consumer not found");
        }
    }

    @Override
    protected void handleSeek(CommandSeek seek) {
        checkArgument(state == State.Connected);
        final long requestId = seek.getRequestId();
        CompletableFuture<Consumer> consumerFuture = consumers.get(seek.getConsumerId());

        if (!seek.hasMessageId() && !seek.hasMessagePublishTime()) {
            commandSender.sendErrorResponse(requestId, ServerError.MetadataError,
                    "Message id and message publish time were not present");
            return;
        }

        boolean consumerCreated = consumerFuture != null
                && consumerFuture.isDone() && !consumerFuture.isCompletedExceptionally();

        if (consumerCreated && seek.hasMessageId()) {
            Consumer consumer = consumerFuture.getNow(null);
            Subscription subscription = consumer.getSubscription();
            MessageIdData msgIdData = seek.getMessageId();

            long[] ackSet = null;
            if (msgIdData.getAckSetsCount() > 0) {
                ackSet = new long[msgIdData.getAckSetsCount()];
                for (int i = 0; i < ackSet.length; i++) {
                    ackSet[i] = msgIdData.getAckSetAt(i);
                }
            }

            Position position = new PositionImpl(msgIdData.getLedgerId(),
                    msgIdData.getEntryId(), ackSet);


            subscription.resetCursor(position).thenRun(() -> {
                log.info("[{}] [{}][{}] Reset subscription to message id {}", remoteAddress,
                        subscription.getTopic().getName(), subscription.getName(), position);
                commandSender.sendSuccessResponse(requestId);
            }).exceptionally(ex -> {
                log.warn("[{}][{}] Failed to reset subscription: {}",
                        remoteAddress, subscription, ex.getMessage(), ex);
                commandSender.sendErrorResponse(requestId, ServerError.UnknownError,
                        "Error when resetting subscription: " + ex.getCause().getMessage());
                return null;
            });
        } else if (consumerCreated && seek.hasMessagePublishTime()){
            Consumer consumer = consumerFuture.getNow(null);
            Subscription subscription = consumer.getSubscription();
            long timestamp = seek.getMessagePublishTime();

            subscription.resetCursor(timestamp).thenRun(() -> {
                log.info("[{}] [{}][{}] Reset subscription to publish time {}", remoteAddress,
                        subscription.getTopic().getName(), subscription.getName(), timestamp);
                commandSender.sendSuccessResponse(requestId);
            }).exceptionally(ex -> {
                log.warn("[{}][{}] Failed to reset subscription: {}", remoteAddress,
                        subscription, ex.getMessage(), ex);
                commandSender.sendErrorResponse(requestId, ServerError.UnknownError,
                        "Reset subscription to publish time error: " + ex.getCause().getMessage());
                return null;
            });
        } else {
            commandSender.sendErrorResponse(requestId, ServerError.MetadataError, "Consumer not found");
        }
    }

    @Override
    public boolean equals(Object o) {
        if (this == o) {
            return true;
        }
        if (o == null || getClass() != o.getClass()) {
            return false;
        }
        ServerCnx other = (ServerCnx) o;
        return Objects.equals(ctx().channel().id(), other.ctx().channel().id());
    }

    @Override
    public int hashCode() {
        return Objects.hash(ctx().channel().id());
    }

    @Override
    protected void handleCloseProducer(CommandCloseProducer closeProducer) {
        checkArgument(state == State.Connected);

        final long producerId = closeProducer.getProducerId();
        final long requestId = closeProducer.getRequestId();

        CompletableFuture<Producer> producerFuture = producers.get(producerId);
        if (producerFuture == null) {
            log.info("[{}] Producer {} was not registered on the connection", remoteAddress, producerId);
            writeAndFlush(Commands.newSuccess(requestId));
            return;
        }

        if (!producerFuture.isDone() && producerFuture
                .completeExceptionally(new IllegalStateException("Closed producer before creation was complete"))) {
            // We have received a request to close the producer before it was actually completed, we have marked the
            // producer future as failed and we can tell the client the close operation was successful.
            log.info("[{}] Closed producer before its creation was completed. producerId={}",
                     remoteAddress, producerId);
            commandSender.sendSuccessResponse(requestId);
            producers.remove(producerId, producerFuture);
            return;
        } else if (producerFuture.isCompletedExceptionally()) {
            log.info("[{}] Closed producer that already failed to be created. producerId={}",
                     remoteAddress, producerId);
            commandSender.sendSuccessResponse(requestId);
            producers.remove(producerId, producerFuture);
            return;
        }

        // Proceed with normal close, the producer
        Producer producer = producerFuture.getNow(null);
        log.info("[{}][{}] Closing producer on cnx {}. producerId={}",
                 producer.getTopic(), producer.getProducerName(), remoteAddress, producerId);

        producer.close(true).thenAccept(v -> {
            log.info("[{}][{}] Closed producer on cnx {}. producerId={}",
                     producer.getTopic(), producer.getProducerName(),
                     remoteAddress, producerId);
            commandSender.sendSuccessResponse(requestId);
            producers.remove(producerId, producerFuture);
            if (brokerInterceptor != null) {
                brokerInterceptor.producerClosed(this, producer, producer.getMetadata());
            }
        });
    }

    @Override
    protected void handleCloseConsumer(CommandCloseConsumer closeConsumer) {
        checkArgument(state == State.Connected);
        log.info("[{}] Closing consumer: consumerId={}", remoteAddress, closeConsumer.getConsumerId());

        long requestId = closeConsumer.getRequestId();
        long consumerId = closeConsumer.getConsumerId();

        CompletableFuture<Consumer> consumerFuture = consumers.get(consumerId);
        if (consumerFuture == null) {
            log.info("[{}] Consumer was not registered on the connection: {}", consumerId, remoteAddress);
            writeAndFlush(Commands.newSuccess(requestId));
            return;
        }

        if (!consumerFuture.isDone() && consumerFuture
                .completeExceptionally(new IllegalStateException("Closed consumer before creation was complete"))) {
            // We have received a request to close the consumer before it was actually completed, we have marked the
            // consumer future as failed and we can tell the client the close operation was successful. When the actual
            // create operation will complete, the new consumer will be discarded.
            log.info("[{}] Closed consumer before its creation was completed. consumerId={}",
                     remoteAddress, consumerId);
            commandSender.sendSuccessResponse(requestId);
            return;
        }

        if (consumerFuture.isCompletedExceptionally()) {
            log.info("[{}] Closed consumer that already failed to be created. consumerId={}",
                     remoteAddress, consumerId);
            commandSender.sendSuccessResponse(requestId);
            return;
        }

        // Proceed with normal consumer close
        Consumer consumer = consumerFuture.getNow(null);
        try {
            consumer.close();
            consumers.remove(consumerId, consumerFuture);
            commandSender.sendSuccessResponse(requestId);
            log.info("[{}] Closed consumer, consumerId={}", remoteAddress, consumerId);
            if (brokerInterceptor != null) {
                brokerInterceptor.consumerClosed(this, consumer, consumer.getMetadata());
            }
        } catch (BrokerServiceException e) {
            log.warn("[{]] Error closing consumer {} : {}", remoteAddress, consumer, e);
            commandSender.sendErrorResponse(requestId, BrokerServiceException.getClientErrorCode(e), e.getMessage());
        }
    }

    @Override
    protected void handleGetLastMessageId(CommandGetLastMessageId getLastMessageId) {
        checkArgument(state == State.Connected);

        CompletableFuture<Consumer> consumerFuture = consumers.get(getLastMessageId.getConsumerId());

        if (consumerFuture != null && consumerFuture.isDone() && !consumerFuture.isCompletedExceptionally()) {
            Consumer consumer = consumerFuture.getNow(null);
            long requestId = getLastMessageId.getRequestId();

            Topic topic = consumer.getSubscription().getTopic();
            Position lastPosition = topic.getLastPosition();
            int partitionIndex = TopicName.getPartitionIndex(topic.getName());

            Position markDeletePosition = null;
            if (consumer.getSubscription() instanceof PersistentSubscription) {
                markDeletePosition = ((PersistentSubscription) consumer.getSubscription()).getCursor()
                        .getMarkDeletedPosition();
            }

            getLargestBatchIndexWhenPossible(
                    topic,
                    (PositionImpl) lastPosition,
                    (PositionImpl) markDeletePosition,
                    partitionIndex,
                    requestId,
                    consumer.getSubscription().getName());

        } else {
            writeAndFlush(Commands.newError(getLastMessageId.getRequestId(),
                    ServerError.MetadataError, "Consumer not found"));
        }
    }

    private void getLargestBatchIndexWhenPossible(
            Topic topic,
            PositionImpl lastPosition,
            PositionImpl markDeletePosition,
            int partitionIndex,
            long requestId,
            String subscriptionName) {

        PersistentTopic persistentTopic = (PersistentTopic) topic;
        ManagedLedgerImpl ml = (ManagedLedgerImpl) persistentTopic.getManagedLedger();

        // If it's not pointing to a valid entry, respond messageId of the current position.
        // If the compaction cursor reach the end of the topic, respond messageId from compacted ledger
        CompletableFuture<Position> compactionHorizonFuture =
                persistentTopic.getTopicCompactionService().getLastCompactedPosition();

        compactionHorizonFuture.whenComplete((compactionHorizon, ex) -> {
            if (ex != null) {
                log.error("Failed to get compactionHorizon.", ex);
                writeAndFlush(Commands.newError(requestId, ServerError.MetadataError, ex.getMessage()));
                return;
            }

            if (lastPosition.getEntryId() == -1 || (compactionHorizon != null
                    && lastPosition.compareTo((PositionImpl) compactionHorizon) <= 0)) {
                handleLastMessageIdFromCompactionService(persistentTopic, requestId, partitionIndex,
                        markDeletePosition);
                return;
            }

            // For a valid position, we read the entry out and parse the batch size from its metadata.
            CompletableFuture<Entry> entryFuture = new CompletableFuture<>();
            ml.asyncReadEntry(lastPosition, new AsyncCallbacks.ReadEntryCallback() {
                @Override
                public void readEntryComplete(Entry entry, Object ctx) {
                    entryFuture.complete(entry);
                }

                @Override
                public void readEntryFailed(ManagedLedgerException exception, Object ctx) {
                    entryFuture.completeExceptionally(exception);
                }
            }, null);

            CompletableFuture<Integer> batchSizeFuture = entryFuture.thenApply(entry -> {
                MessageMetadata metadata = Commands.parseMessageMetadata(entry.getDataBuffer());
                int batchSize = metadata.getNumMessagesInBatch();
                entry.release();
                return metadata.hasNumMessagesInBatch() ? batchSize : -1;
            });

            batchSizeFuture.whenComplete((batchSize, e) -> {
                if (e != null) {
                    if (e.getCause() instanceof ManagedLedgerException.NonRecoverableLedgerException) {
                        handleLastMessageIdFromCompactionService(persistentTopic, requestId, partitionIndex,
                                markDeletePosition);
                    } else {
                        writeAndFlush(Commands.newError(
                                requestId, ServerError.MetadataError,
                                "Failed to get batch size for entry " + e.getMessage()));
                    }
                } else {
                    int largestBatchIndex = batchSize > 0 ? batchSize - 1 : -1;

                    if (log.isDebugEnabled()) {
                        log.debug("[{}] [{}][{}] Get LastMessageId {} partitionIndex {}", remoteAddress,
                                topic.getName(), subscriptionName, lastPosition, partitionIndex);
                    }

                    writeAndFlush(Commands.newGetLastMessageIdResponse(requestId, lastPosition.getLedgerId(),
                            lastPosition.getEntryId(), partitionIndex, largestBatchIndex,
                            markDeletePosition != null ? markDeletePosition.getLedgerId() : -1,
                            markDeletePosition != null ? markDeletePosition.getEntryId() : -1));
                }
            });
        });
    }
    private void handleLastMessageIdFromCompactionService(PersistentTopic persistentTopic, long requestId,
                                                          int partitionIndex, PositionImpl markDeletePosition) {
        persistentTopic.getTopicCompactionService().readLastCompactedEntry().thenAccept(entry -> {
            if (entry != null) {
                try {
                    // in this case, all the data has been compacted, so return the last position
                    // in the compacted ledger to the client
                    ByteBuf payload = entry.getDataBuffer();
                    MessageMetadata metadata = Commands.parseMessageMetadata(payload);
                    int largestBatchIndex;
                    try {
                        largestBatchIndex = calculateTheLastBatchIndexInBatch(metadata, payload);
                    } catch (IOException ioEx) {
                        writeAndFlush(Commands.newError(requestId, ServerError.MetadataError,
                                "Failed to deserialize batched message from the last entry of the compacted Ledger: "
                                        + ioEx.getMessage()));
                        return;
                    }
                    writeAndFlush(Commands.newGetLastMessageIdResponse(requestId,
                            entry.getLedgerId(), entry.getEntryId(), partitionIndex, largestBatchIndex,
                            markDeletePosition != null ? markDeletePosition.getLedgerId() : -1,
                            markDeletePosition != null ? markDeletePosition.getEntryId() : -1));
                } finally {
                    entry.release();
                }
            } else {
                // in this case, the ledgers been removed except the current ledger
                // and current ledger without any data
                writeAndFlush(Commands.newGetLastMessageIdResponse(requestId,
                        -1, -1, partitionIndex, -1,
                        markDeletePosition != null ? markDeletePosition.getLedgerId() : -1,
                        markDeletePosition != null ? markDeletePosition.getEntryId() : -1));
            }
        }).exceptionally(ex -> {
            writeAndFlush(Commands.newError(
                    requestId, ServerError.MetadataError,
                    "Failed to read last entry of the compacted Ledger "
                            + ex.getCause().getMessage()));
            return null;
        });
    }

    private int calculateTheLastBatchIndexInBatch(MessageMetadata metadata, ByteBuf payload) throws IOException {
        int batchSize = metadata.getNumMessagesInBatch();
        if (batchSize <= 1){
            return -1;
        }
        if (metadata.hasCompression()) {
            var tmp = payload;
            CompressionType compressionType = metadata.getCompression();
            CompressionCodec codec = CompressionCodecProvider.getCompressionCodec(compressionType);
            int uncompressedSize = metadata.getUncompressedSize();
            payload = codec.decode(payload, uncompressedSize);
            tmp.release();
        }
        SingleMessageMetadata singleMessageMetadata = new SingleMessageMetadata();
        int lastBatchIndexInBatch = -1;
        for (int i = 0; i < batchSize; i++){
            ByteBuf singleMessagePayload =
                    Commands.deSerializeSingleMessageInBatch(payload, singleMessageMetadata, i, batchSize);
            singleMessagePayload.release();
            if (singleMessageMetadata.isCompactedOut()){
                continue;
            }
            lastBatchIndexInBatch = i;
        }
        return lastBatchIndexInBatch;
    }

    private CompletableFuture<Boolean> isNamespaceOperationAllowed(NamespaceName namespaceName,
                                                                   NamespaceOperation operation) {
        if (!service.isAuthorizationEnabled()) {
            return CompletableFuture.completedFuture(true);
        }
        CompletableFuture<Boolean> isProxyAuthorizedFuture;
        if (originalPrincipal != null) {
            isProxyAuthorizedFuture = service.getAuthorizationService().allowNamespaceOperationAsync(
                    namespaceName, operation, originalPrincipal, originalAuthData);
        } else {
            isProxyAuthorizedFuture = CompletableFuture.completedFuture(true);
        }
        CompletableFuture<Boolean> isAuthorizedFuture = service.getAuthorizationService().allowNamespaceOperationAsync(
                namespaceName, operation, authRole, authenticationData);
        return isProxyAuthorizedFuture.thenCombine(isAuthorizedFuture, (isProxyAuthorized, isAuthorized) -> {
            if (!isProxyAuthorized) {
                log.warn("OriginalRole {} is not authorized to perform operation {} on namespace {}",
                        originalPrincipal, operation, namespaceName);
            }
            if (!isAuthorized) {
                log.warn("Role {} is not authorized to perform operation {} on namespace {}",
                        authRole, operation, namespaceName);
            }
            return isProxyAuthorized && isAuthorized;
        });
    }

    @Override
    protected void handleGetTopicsOfNamespace(CommandGetTopicsOfNamespace commandGetTopicsOfNamespace) {
        checkArgument(state == State.Connected);
        final long requestId = commandGetTopicsOfNamespace.getRequestId();
        final String namespace = commandGetTopicsOfNamespace.getNamespace();
        final CommandGetTopicsOfNamespace.Mode mode = commandGetTopicsOfNamespace.getMode();
        final Optional<String> topicsPattern = Optional.ofNullable(commandGetTopicsOfNamespace.hasTopicsPattern()
                ? commandGetTopicsOfNamespace.getTopicsPattern() : null);
        final Optional<String> topicsHash = Optional.ofNullable(commandGetTopicsOfNamespace.hasTopicsHash()
                ? commandGetTopicsOfNamespace.getTopicsHash() : null);
        final NamespaceName namespaceName = NamespaceName.get(namespace);

        final Semaphore lookupSemaphore = service.getLookupRequestSemaphore();
        if (lookupSemaphore.tryAcquire()) {
            isNamespaceOperationAllowed(namespaceName, NamespaceOperation.GET_TOPICS).thenApply(isAuthorized -> {
                if (isAuthorized) {
                    getBrokerService().pulsar().getNamespaceService().getListOfTopics(namespaceName, mode)
                        .thenAccept(topics -> {
                            boolean filterTopics = false;
                            // filter system topic
                            List<String> filteredTopics = TopicList.filterSystemTopic(topics);

                            if (enableSubscriptionPatternEvaluation && topicsPattern.isPresent()) {
                                if (topicsPattern.get().length() <= maxSubscriptionPatternLength) {
                                    filterTopics = true;
                                    filteredTopics = TopicList.filterTopics(filteredTopics, topicsPattern.get());
                                } else {
                                    log.info("[{}] Subscription pattern provided was longer than maximum {}.",
                                            remoteAddress, maxSubscriptionPatternLength);
                                }
                            }
                            String hash = TopicList.calculateHash(filteredTopics);
                            boolean hashUnchanged = topicsHash.isPresent() && topicsHash.get().equals(hash);
                            if (hashUnchanged) {
                                filteredTopics = Collections.emptyList();
                            }
                            if (log.isDebugEnabled()) {
                                log.debug(
                                        "[{}] Received CommandGetTopicsOfNamespace for namespace [//{}] by {}, size:{}",
                                        remoteAddress, namespace, requestId, topics.size());
                            }
                            commandSender.sendGetTopicsOfNamespaceResponse(filteredTopics, hash, filterTopics,
                                    !hashUnchanged, requestId);
                            lookupSemaphore.release();
                        })
                        .exceptionally(ex -> {
                            log.warn("[{}] Error GetTopicsOfNamespace for namespace [//{}] by {}",
                                    remoteAddress, namespace, requestId);
                            commandSender.sendErrorResponse(requestId,
                                    BrokerServiceException.getClientErrorCode(new ServerMetadataException(ex)),
                                    ex.getMessage());
                            lookupSemaphore.release();
                            return null;
                        });
                } else {
                    final String msg = "Client is not authorized to GetTopicsOfNamespace";
                    log.warn("[{}] {} with role {} on namespace {}", remoteAddress, msg, getPrincipal(), namespaceName);
                    commandSender.sendErrorResponse(requestId, ServerError.AuthorizationError, msg);
                    lookupSemaphore.release();
                }
                return null;
            }).exceptionally(ex -> {
                logNamespaceNameAuthException(remoteAddress, "GetTopicsOfNamespace", getPrincipal(),
                        Optional.of(namespaceName), ex);
                final String msg = "Exception occurred while trying to authorize GetTopicsOfNamespace";
                commandSender.sendErrorResponse(requestId, ServerError.AuthorizationError, msg);
                lookupSemaphore.release();
                return null;
            });
        } else {
            if (log.isDebugEnabled()) {
                log.debug("[{}] Failed GetTopicsOfNamespace lookup due to too many lookup-requests {}", remoteAddress,
                        namespaceName);
            }
            commandSender.sendErrorResponse(requestId, ServerError.TooManyRequests,
                    "Failed due to too many pending lookup requests");
        }
    }



    @Override
    protected void handleGetSchema(CommandGetSchema commandGetSchema) {
        checkArgument(state == State.Connected);
        if (log.isDebugEnabled()) {
            if (commandGetSchema.hasSchemaVersion()) {
                log.debug("Received CommandGetSchema call from {}, schemaVersion: {}, topic: {}, requestId: {}",
                        remoteAddress, new String(commandGetSchema.getSchemaVersion()),
                        commandGetSchema.getTopic(), commandGetSchema.getRequestId());
            } else {
                log.debug("Received CommandGetSchema call from {}, schemaVersion: {}, topic: {}, requestId: {}",
                        remoteAddress, null,
                        commandGetSchema.getTopic(), commandGetSchema.getRequestId());
            }
        }

        long requestId = commandGetSchema.getRequestId();
        SchemaVersion schemaVersion = SchemaVersion.Latest;
        if (commandGetSchema.hasSchemaVersion()) {
            if (commandGetSchema.getSchemaVersion().length == 0) {
                commandSender.sendGetSchemaErrorResponse(requestId, ServerError.IncompatibleSchema,
                        "Empty schema version");
                return;
            }
            schemaVersion = schemaService.versionFromBytes(commandGetSchema.getSchemaVersion());
        }

        String schemaName;
        try {
            schemaName = TopicName.get(commandGetSchema.getTopic()).getSchemaName();
        } catch (Throwable t) {
            commandSender.sendGetSchemaErrorResponse(requestId, ServerError.InvalidTopicName, t.getMessage());
            return;
        }

        schemaService.getSchema(schemaName, schemaVersion).thenAccept(schemaAndMetadata -> {
            if (schemaAndMetadata == null) {
                commandSender.sendGetSchemaErrorResponse(requestId, ServerError.TopicNotFound,
                        "Topic not found or no-schema");
            } else {
                commandSender.sendGetSchemaResponse(requestId,
                        SchemaInfoUtil.newSchemaInfo(schemaName, schemaAndMetadata.schema), schemaAndMetadata.version);
            }
        }).exceptionally(ex -> {
            commandSender.sendGetSchemaErrorResponse(requestId, ServerError.UnknownError, ex.getMessage());
            return null;
        });
    }

    @Override
    protected void handleGetOrCreateSchema(CommandGetOrCreateSchema commandGetOrCreateSchema) {
        checkArgument(state == State.Connected);
        if (log.isDebugEnabled()) {
            log.debug("Received CommandGetOrCreateSchema call from {}", remoteAddress);
        }
        long requestId = commandGetOrCreateSchema.getRequestId();
        String topicName = commandGetOrCreateSchema.getTopic();
        SchemaData schemaData = getSchema(commandGetOrCreateSchema.getSchema());
        SchemaData schema = schemaData.getType() == SchemaType.NONE ? null : schemaData;
        service.getTopicIfExists(topicName).thenAccept(topicOpt -> {
            if (topicOpt.isPresent()) {
                Topic topic = topicOpt.get();
                CompletableFuture<SchemaVersion> schemaVersionFuture = tryAddSchema(topic, schema);
                schemaVersionFuture.exceptionally(ex -> {
                    ServerError errorCode = BrokerServiceException.getClientErrorCode(ex);
                    String message = ex.getMessage();
                    if (ex.getCause() != null) {
                        message += (" caused by " + ex.getCause());
                    }
                    commandSender.sendGetOrCreateSchemaErrorResponse(requestId, errorCode, message);
                    return null;
                }).thenAccept(schemaVersion -> {
                    commandSender.sendGetOrCreateSchemaResponse(requestId, schemaVersion);
                });
            } else {
                commandSender.sendGetOrCreateSchemaErrorResponse(requestId, ServerError.TopicNotFound,
                        "Topic not found");
            }
        }).exceptionally(ex -> {
            ServerError errorCode = BrokerServiceException.getClientErrorCode(ex);
            commandSender.sendGetOrCreateSchemaErrorResponse(requestId, errorCode, ex.getMessage());
            return null;
        });
    }

    @Override
    protected void handleTcClientConnectRequest(CommandTcClientConnectRequest command) {
        checkArgument(state == State.Connected);
        final long requestId = command.getRequestId();
        final TransactionCoordinatorID tcId = TransactionCoordinatorID.get(command.getTcId());
        if (log.isDebugEnabled()) {
            log.debug("Receive tc client connect request {} to transaction meta store {} from {}.",
                    requestId, tcId, remoteAddress);
        }

        if (!checkTransactionEnableAndSendError(requestId)) {
            return;
        }

        TransactionMetadataStoreService transactionMetadataStoreService =
                service.pulsar().getTransactionMetadataStoreService();

        transactionMetadataStoreService.handleTcClientConnect(tcId).thenAccept(connection -> {
            if (log.isDebugEnabled()) {
                log.debug("Handle tc client connect request {} to transaction meta store {} from {} success.",
                        requestId, tcId, remoteAddress);
            }
            commandSender.sendTcClientConnectResponse(requestId);
        }).exceptionally(e -> {
            log.error("Handle tc client connect request {} to transaction meta store {} from {} fail.",
                    requestId, tcId, remoteAddress, e.getCause());
            commandSender.sendTcClientConnectResponse(requestId,
                    BrokerServiceException.getClientErrorCode(e), e.getMessage());
            return null;
        });
    }

    private boolean checkTransactionEnableAndSendError(long requestId) {
        if (!service.getPulsar().getConfig().isTransactionCoordinatorEnabled()) {
            BrokerServiceException.NotAllowedException ex =
                    new BrokerServiceException.NotAllowedException(
                            "Transactions are not enabled.");
            commandSender.sendErrorResponse(requestId, BrokerServiceException.getClientErrorCode(ex), ex.getMessage());
            return false;
        } else {
            return true;
        }
    }
    private Throwable handleTxnException(Throwable ex, String op, long requestId) {
        Throwable cause = FutureUtil.unwrapCompletionException(ex);
        if (cause instanceof CoordinatorException.CoordinatorNotFoundException) {
            if (log.isDebugEnabled()) {
                log.debug("The Coordinator was not found for the request {}", op);
            }
            return cause;
        }
        if (cause instanceof ManagedLedgerException.ManagedLedgerFencedException) {
            if (log.isDebugEnabled()) {
                log.debug("Throw a CoordinatorNotFoundException to client "
                        + "with the message got from a ManagedLedgerFencedException for the request {}", op);
            }
            return new CoordinatorException.CoordinatorNotFoundException(cause.getMessage());

        }
        log.error("Send response error for {} request {}.", op, requestId, cause);
        return cause;
    }
    @Override
    protected void handleNewTxn(CommandNewTxn command) {
        checkArgument(state == State.Connected);
        final long requestId = command.getRequestId();
        final TransactionCoordinatorID tcId = TransactionCoordinatorID.get(command.getTcId());
        if (log.isDebugEnabled()) {
            log.debug("Receive new txn request {} to transaction meta store {} from {}.",
                    requestId, tcId, remoteAddress);
        }

        if (!checkTransactionEnableAndSendError(requestId)) {
            return;
        }

        TransactionMetadataStoreService transactionMetadataStoreService =
                service.pulsar().getTransactionMetadataStoreService();
        final String owner = getPrincipal();
        transactionMetadataStoreService.newTransaction(tcId, command.getTxnTtlSeconds(), owner)
            .whenComplete(((txnID, ex) -> {
                if (ex == null) {
                    if (log.isDebugEnabled()) {
                        log.debug("Send response {} for new txn request {}", tcId.getId(), requestId);
                    }
                    commandSender.sendNewTxnResponse(requestId, txnID, tcId.getId());
                } else {
                    if (ex instanceof CoordinatorException.ReachMaxActiveTxnException) {
                        // if new txn throw ReachMaxActiveTxnException, don't return any response to client,
                        // otherwise client will retry, it will wast o lot of resources
                        // link https://github.com/apache/pulsar/issues/15133
                        log.warn("New txn op reach max active transactions! tcId : {}, requestId : {}",
                                tcId.getId(), requestId, ex);
                        // do-nothing
                    } else {
                        ex = handleTxnException(ex, BaseCommand.Type.NEW_TXN.name(), requestId);

                        commandSender.sendNewTxnErrorResponse(requestId, tcId.getId(),
                                BrokerServiceException.getClientErrorCode(ex), ex.getMessage());
                        transactionMetadataStoreService.handleOpFail(ex, tcId);
                    }
                }
            }));
    }

    @Override
    protected void handleAddPartitionToTxn(CommandAddPartitionToTxn command) {
        checkArgument(state == State.Connected);
        final TxnID txnID = new TxnID(command.getTxnidMostBits(), command.getTxnidLeastBits());
        final TransactionCoordinatorID tcId = TransactionCoordinatorID.get(command.getTxnidMostBits());
        final long requestId = command.getRequestId();
        final List<String> partitionsList = command.getPartitionsList();
        if (log.isDebugEnabled()) {
            partitionsList.forEach(partition ->
                    log.debug("Receive add published partition to txn request {} "
                            + "from {} with txnId {}, topic: [{}]", requestId, remoteAddress, txnID, partition));
        }

        if (!checkTransactionEnableAndSendError(requestId)) {
            return;
        }

        TransactionMetadataStoreService transactionMetadataStoreService =
                service.pulsar().getTransactionMetadataStoreService();
        verifyTxnOwnership(txnID)
                .thenCompose(isOwner -> {
                    if (!isOwner) {
                        return failedFutureTxnNotOwned(txnID);
                    }
                    return transactionMetadataStoreService
                            .addProducedPartitionToTxn(txnID, partitionsList);
                })
                .whenComplete((v, ex) -> {
                    if (ex == null) {
                        if (log.isDebugEnabled()) {
                            log.debug("Send response success for add published partition to txn request {}", requestId);
                        }
                        writeAndFlush(Commands.newAddPartitionToTxnResponse(requestId,
                                txnID.getLeastSigBits(), txnID.getMostSigBits()));
                    } else {
                        ex = handleTxnException(ex, BaseCommand.Type.ADD_PARTITION_TO_TXN.name(), requestId);

                        writeAndFlush(Commands.newAddPartitionToTxnResponse(requestId,
                                txnID.getLeastSigBits(),
                                txnID.getMostSigBits(),
                                BrokerServiceException.getClientErrorCode(ex),
                                ex.getMessage()));
                        transactionMetadataStoreService.handleOpFail(ex, tcId);
                    }
                });
    }

    private CompletableFuture<Void> failedFutureTxnNotOwned(TxnID txnID) {
        String msg = String.format(
                "Client (%s) is neither the owner of the transaction %s nor a super user",
                getPrincipal(), txnID
        );
        log.warn("[{}] {}", remoteAddress, msg);
        return CompletableFuture.failedFuture(new CoordinatorException.TransactionNotFoundException(msg));
    }

    private CompletableFuture<Void> failedFutureTxnTcNotAllowed(TxnID txnID) {
        String msg = String.format(
                "TC client (%s) is not a super user, and is not allowed to operate on transaction %s",
                getPrincipal(), txnID
        );
        log.warn("[{}] {}", remoteAddress, msg);
        return CompletableFuture.failedFuture(new CoordinatorException.TransactionNotFoundException(msg));
    }

    @Override
    protected void handleEndTxn(CommandEndTxn command) {
        checkArgument(state == State.Connected);
        final long requestId = command.getRequestId();
        final int txnAction = command.getTxnAction().getValue();
        TxnID txnID = new TxnID(command.getTxnidMostBits(), command.getTxnidLeastBits());
        final TransactionCoordinatorID tcId = TransactionCoordinatorID.get(command.getTxnidMostBits());

        if (!checkTransactionEnableAndSendError(requestId)) {
            return;
        }

        TransactionMetadataStoreService transactionMetadataStoreService =
                service.pulsar().getTransactionMetadataStoreService();

        verifyTxnOwnership(txnID)
                .thenCompose(isOwner -> {
                    if (!isOwner) {
                        return failedFutureTxnNotOwned(txnID);
                    }
                    return transactionMetadataStoreService.endTransaction(txnID, txnAction, false);
                })
                .whenComplete((v, ex) -> {
                    if (ex == null) {
                        commandSender.sendEndTxnResponse(requestId, txnID, txnAction);
                    } else {
                        ex = handleTxnException(ex, BaseCommand.Type.END_TXN.name(), requestId);
                        commandSender.sendEndTxnErrorResponse(requestId, txnID,
                                BrokerServiceException.getClientErrorCode(ex), ex.getMessage());

                        transactionMetadataStoreService.handleOpFail(ex, tcId);
                    }
                });
    }

    private CompletableFuture<Boolean> isSuperUser() {
        assert ctx.executor().inEventLoop();
        if (service.isAuthenticationEnabled() && service.isAuthorizationEnabled()) {
            CompletableFuture<Boolean> isAuthRoleAuthorized = service.getAuthorizationService().isSuperUser(
                    authRole, authenticationData);
            if (originalPrincipal != null) {
                CompletableFuture<Boolean> isOriginalPrincipalAuthorized = service.getAuthorizationService()
                        .isSuperUser(originalPrincipal,
                                originalAuthData != null ? originalAuthData : authenticationData);
                return isOriginalPrincipalAuthorized.thenCombine(isAuthRoleAuthorized,
                        (originalPrincipal, authRole) -> originalPrincipal && authRole);
            } else {
                return isAuthRoleAuthorized;
            }
        } else {
            return CompletableFuture.completedFuture(true);
        }
    }

    private CompletableFuture<Boolean> verifyTxnOwnership(TxnID txnID) {
        assert ctx.executor().inEventLoop();
        return service.pulsar().getTransactionMetadataStoreService()
                .verifyTxnOwnership(txnID, getPrincipal())
                .thenComposeAsync(isOwner -> {
                    if (isOwner) {
                        return CompletableFuture.completedFuture(true);
                    }
                    if (service.isAuthenticationEnabled() && service.isAuthorizationEnabled()) {
                        return isSuperUser();
                    } else {
                        return CompletableFuture.completedFuture(false);
                    }
                }, ctx.executor());
    }

    @Override
    protected void handleEndTxnOnPartition(CommandEndTxnOnPartition command) {
        checkArgument(state == State.Connected);
        final long requestId = command.getRequestId();
        final String topic = command.getTopic();
        final int txnAction = command.getTxnAction().getValue();
        final TxnID txnID = new TxnID(command.getTxnidMostBits(), command.getTxnidLeastBits());
        final long lowWaterMark = command.getTxnidLeastBitsOfLowWatermark();

        if (log.isDebugEnabled()) {
            log.debug("[{}] handleEndTxnOnPartition txnId: [{}], txnAction: [{}]", topic,
                    txnID, txnAction);
        }
        CompletableFuture<Optional<Topic>> topicFuture = service.getTopicIfExists(TopicName.get(topic).toString());
        topicFuture.thenAcceptAsync(optionalTopic -> {
            if (optionalTopic.isPresent()) {
                // we only accept superuser because this endpoint is reserved for tc to broker communication
                isSuperUser()
                        .thenCompose(isOwner -> {
                            if (!isOwner) {
                                return failedFutureTxnTcNotAllowed(txnID);
                            }
                            return optionalTopic.get().endTxn(txnID, txnAction, lowWaterMark);
                        })
                        .whenComplete((ignored, throwable) -> {
                            if (throwable != null) {
                                throwable = FutureUtil.unwrapCompletionException(throwable);
                                log.error("handleEndTxnOnPartition fail!, topic {}, txnId: [{}], "
                                        + "txnAction: [{}]", topic, txnID, TxnAction.valueOf(txnAction), throwable);
                                writeAndFlush(Commands.newEndTxnOnPartitionResponse(
                                        requestId, BrokerServiceException.getClientErrorCode(throwable),
                                        throwable.getMessage(),
                                        txnID.getLeastSigBits(), txnID.getMostSigBits()));
                                return;
                            }
                            writeAndFlush(Commands.newEndTxnOnPartitionResponse(requestId,
                                    txnID.getLeastSigBits(), txnID.getMostSigBits()));
                        });
            } else {
                getBrokerService().getManagedLedgerFactory()
                        .asyncExists(TopicName.get(topic).getPersistenceNamingEncoding())
                        .thenAccept((b) -> {
                            if (b) {
                                log.error("handleEndTxnOnPartition fail ! The topic {} does not exist in broker, "
                                                + "txnId: [{}], txnAction: [{}]", topic,
                                        txnID, TxnAction.valueOf(txnAction));
                                writeAndFlush(Commands.newEndTxnOnPartitionResponse(requestId,
                                        ServerError.ServiceNotReady,
                                        "The topic " + topic + " does not exist in broker.",
                                        txnID.getLeastSigBits(), txnID.getMostSigBits()));
                            } else {
                                log.warn("handleEndTxnOnPartition fail ! The topic {} has not been created, "
                                                + "txnId: [{}], txnAction: [{}]",
                                        topic, txnID, TxnAction.valueOf(txnAction));
                                writeAndFlush(Commands.newEndTxnOnPartitionResponse(requestId,
                                        txnID.getLeastSigBits(), txnID.getMostSigBits()));
                            }
                        }).exceptionally(e -> {
                            log.error("handleEndTxnOnPartition fail ! topic {}, "
                                            + "txnId: [{}], txnAction: [{}]", topic, txnID,
                                    TxnAction.valueOf(txnAction), e.getCause());
                            writeAndFlush(Commands.newEndTxnOnPartitionResponse(
                                    requestId, ServerError.ServiceNotReady,
                                    e.getMessage(), txnID.getLeastSigBits(), txnID.getMostSigBits()));
                            return null;
                });
            }
        }, ctx.executor()).exceptionally(e -> {
            log.error("handleEndTxnOnPartition fail ! topic {}, "
                            + "txnId: [{}], txnAction: [{}]", topic, txnID,
                    TxnAction.valueOf(txnAction), e.getCause());
            writeAndFlush(Commands.newEndTxnOnPartitionResponse(
                    requestId, ServerError.ServiceNotReady,
                    e.getMessage(), txnID.getLeastSigBits(), txnID.getMostSigBits()));
            return null;
        });
    }

    @Override
    protected void handleEndTxnOnSubscription(CommandEndTxnOnSubscription command) {
        checkArgument(state == State.Connected);
        final long requestId = command.getRequestId();
        final long txnidMostBits = command.getTxnidMostBits();
        final long txnidLeastBits = command.getTxnidLeastBits();
        final String topic = command.getSubscription().getTopic();
        final String subName = command.getSubscription().getSubscription();
        final int txnAction = command.getTxnAction().getValue();
        final TxnID txnID = new TxnID(txnidMostBits, txnidLeastBits);
        final long lowWaterMark = command.getTxnidLeastBitsOfLowWatermark();

        if (log.isDebugEnabled()) {
            log.debug("[{}] [{}] handleEndTxnOnSubscription txnId: [{}], txnAction: [{}]", topic, subName,
                    new TxnID(txnidMostBits, txnidLeastBits), txnAction);
        }

        CompletableFuture<Optional<Topic>> topicFuture = service.getTopicIfExists(TopicName.get(topic).toString());
        topicFuture.thenAcceptAsync(optionalTopic -> {
            if (optionalTopic.isPresent()) {
                Subscription subscription = optionalTopic.get().getSubscription(subName);
                if (subscription == null) {
                    log.warn("handleEndTxnOnSubscription fail! "
                                    + "topic {} subscription {} does not exist. txnId: [{}], txnAction: [{}]",
                            optionalTopic.get().getName(), subName, txnID, TxnAction.valueOf(txnAction));
                    writeAndFlush(
                            Commands.newEndTxnOnSubscriptionResponse(requestId, txnidLeastBits, txnidMostBits));
                    return;
                }
                // we only accept super user because this endpoint is reserved for tc to broker communication
                isSuperUser()
                        .thenCompose(isOwner -> {
                            if (!isOwner) {
                                return failedFutureTxnTcNotAllowed(txnID);
                            }
                            return subscription.endTxn(txnidMostBits, txnidLeastBits, txnAction, lowWaterMark);
                        }).whenComplete((ignored, e) -> {
                            if (e != null) {
                                e = FutureUtil.unwrapCompletionException(e);
                                log.error("handleEndTxnOnSubscription fail ! topic: {}, subscription: {}"
                                                + "txnId: [{}], txnAction: [{}]", topic, subName,
                                        txnID, TxnAction.valueOf(txnAction), e.getCause());
                                writeAndFlush(Commands.newEndTxnOnSubscriptionResponse(
                                        requestId, txnidLeastBits, txnidMostBits,
                                        BrokerServiceException.getClientErrorCode(e),
                                        "Handle end txn on subscription failed: " + e.getMessage()));
                                return;
                            }
                            writeAndFlush(
                                    Commands.newEndTxnOnSubscriptionResponse(requestId, txnidLeastBits, txnidMostBits));
                        });
            } else {
                getBrokerService().getManagedLedgerFactory()
                        .asyncExists(TopicName.get(topic).getPersistenceNamingEncoding())
                        .thenAccept((b) -> {
                            if (b) {
                                log.error("handleEndTxnOnSubscription fail! The topic {} does not exist in broker, "
                                                + "subscription: {}, txnId: [{}], txnAction: [{}]", topic, subName,
                                        txnID, TxnAction.valueOf(txnAction));
                                writeAndFlush(Commands.newEndTxnOnSubscriptionResponse(
                                        requestId, txnID.getLeastSigBits(), txnID.getMostSigBits(),
                                        ServerError.ServiceNotReady,
                                        "The topic " + topic + " does not exist in broker."));
                            } else {
                                log.warn("handleEndTxnOnSubscription fail ! The topic {} has not been created, "
                                                + "subscription: {} txnId: [{}], txnAction: [{}]",
                                        topic, subName, txnID, TxnAction.valueOf(txnAction));
                                writeAndFlush(Commands.newEndTxnOnSubscriptionResponse(requestId,
                                        txnID.getLeastSigBits(), txnID.getMostSigBits()));
                            }
                        }).exceptionally(e -> {
                            log.error("handleEndTxnOnSubscription fail ! topic {}, subscription: {}"
                                            + "txnId: [{}], txnAction: [{}]", topic, subName,
                                    txnID, TxnAction.valueOf(txnAction), e.getCause());
                            writeAndFlush(Commands.newEndTxnOnSubscriptionResponse(
                                    requestId, txnID.getLeastSigBits(), txnID.getMostSigBits(),
                                    ServerError.ServiceNotReady, e.getMessage()));
                            return null;
                });
            }
        }, ctx.executor()).exceptionally(e -> {
            log.error("handleEndTxnOnSubscription fail ! topic: {}, subscription: {}"
                            + "txnId: [{}], txnAction: [{}]", topic, subName,
                    txnID, TxnAction.valueOf(txnAction), e.getCause());
            writeAndFlush(Commands.newEndTxnOnSubscriptionResponse(
                    requestId, txnidLeastBits, txnidMostBits,
                    ServerError.ServiceNotReady,
                    "Handle end txn on subscription failed: " + e.getMessage()));
            return null;
        });
    }

    private CompletableFuture<SchemaVersion> tryAddSchema(Topic topic, SchemaData schema) {
        if (schema != null) {
            return topic.addSchema(schema);
        } else {
            return topic.hasSchema().thenCompose((hasSchema) -> {
                if (log.isDebugEnabled()) {
                    log.debug("[{}] {} configured with schema {}", remoteAddress, topic.getName(), hasSchema);
                }
                CompletableFuture<SchemaVersion> result = new CompletableFuture<>();
                if (hasSchema && (schemaValidationEnforced || topic.getSchemaValidationEnforced())) {
                    result.completeExceptionally(new IncompatibleSchemaException(
                            "Producers cannot connect or send message without a schema to topics with a schema"));
                } else {
                    result.complete(SchemaVersion.Empty);
                }
                return result;
            });
        }
    }

    @Override
    protected void handleAddSubscriptionToTxn(CommandAddSubscriptionToTxn command) {
        checkArgument(state == State.Connected);
        final TxnID txnID = new TxnID(command.getTxnidMostBits(), command.getTxnidLeastBits());
        final long requestId = command.getRequestId();
        final List<org.apache.pulsar.common.api.proto.Subscription> subscriptionsList = new ArrayList<>();
        for (org.apache.pulsar.common.api.proto.Subscription sub : command.getSubscriptionsList()) {
            subscriptionsList.add(new org.apache.pulsar.common.api.proto.Subscription().copyFrom(sub));
        }
        if (log.isDebugEnabled()) {
            log.debug("Receive add published partition to txn request {} from {} with txnId {}",
                    requestId, remoteAddress, txnID);
        }

        final TransactionCoordinatorID tcId = TransactionCoordinatorID.get(command.getTxnidMostBits());

        if (!checkTransactionEnableAndSendError(requestId)) {
            return;
        }

        TransactionMetadataStoreService transactionMetadataStoreService =
                service.pulsar().getTransactionMetadataStoreService();

        verifyTxnOwnership(txnID)
                .thenCompose(isOwner -> {
                    if (!isOwner) {
                        return failedFutureTxnNotOwned(txnID);
                    }
                    return transactionMetadataStoreService.addAckedPartitionToTxn(txnID,
                            MLTransactionMetadataStore.subscriptionToTxnSubscription(subscriptionsList));
                })
                .whenComplete((v, ex) -> {
                    if (ex == null) {
                        if (log.isDebugEnabled()) {
                            log.debug("Send response success for add published partition to txn request {}",
                                    requestId);
                        }
                        writeAndFlush(Commands.newAddSubscriptionToTxnResponse(requestId,
                                txnID.getLeastSigBits(), txnID.getMostSigBits()));
                    } else {
                        ex = handleTxnException(ex, BaseCommand.Type.ADD_SUBSCRIPTION_TO_TXN.name(), requestId);
                        writeAndFlush(
                                Commands.newAddSubscriptionToTxnResponse(requestId, txnID.getLeastSigBits(),
                                txnID.getMostSigBits(), BrokerServiceException.getClientErrorCode(ex),
                                ex.getMessage()));
                        transactionMetadataStoreService.handleOpFail(ex, tcId);
                    }
                });
    }

    @Override
    protected void handleCommandWatchTopicList(CommandWatchTopicList commandWatchTopicList) {
        checkArgument(state == State.Connected);
        final long requestId = commandWatchTopicList.getRequestId();
        final long watcherId = commandWatchTopicList.getWatcherId();
        final NamespaceName namespaceName = NamespaceName.get(commandWatchTopicList.getNamespace());

        Pattern topicsPattern = Pattern.compile(commandWatchTopicList.hasTopicsPattern()
                ? commandWatchTopicList.getTopicsPattern() : TopicList.ALL_TOPICS_PATTERN);
        String topicsHash = commandWatchTopicList.hasTopicsHash()
                ? commandWatchTopicList.getTopicsHash() : null;

        final Semaphore lookupSemaphore = service.getLookupRequestSemaphore();
        if (lookupSemaphore.tryAcquire()) {
            isNamespaceOperationAllowed(namespaceName, NamespaceOperation.GET_TOPICS).thenApply(isAuthorized -> {
                if (isAuthorized) {
                    topicListService.handleWatchTopicList(namespaceName, watcherId, requestId, topicsPattern,
                            topicsHash, lookupSemaphore);
                } else {
                    final String msg = "Proxy Client is not authorized to watchTopicList";
                    log.warn("[{}] {} with role {} on namespace {}", remoteAddress, msg, getPrincipal(), namespaceName);
                    commandSender.sendErrorResponse(requestId, ServerError.AuthorizationError, msg);
                    lookupSemaphore.release();
                }
                return null;
            }).exceptionally(ex -> {
                logNamespaceNameAuthException(remoteAddress, "watchTopicList", getPrincipal(),
                        Optional.of(namespaceName), ex);
                final String msg = "Exception occurred while trying to handle command WatchTopicList";
                commandSender.sendErrorResponse(requestId, ServerError.AuthorizationError, msg);
                lookupSemaphore.release();
                return null;
            });
        } else {
            if (log.isDebugEnabled()) {
                log.debug("[{}] Failed WatchTopicList due to too many lookup-requests {}", remoteAddress,
                        namespaceName);
            }
            commandSender.sendErrorResponse(requestId, ServerError.TooManyRequests,
                    "Failed due to too many pending lookup requests");
        }
    }

    @Override
    protected void handleCommandWatchTopicListClose(CommandWatchTopicListClose commandWatchTopicListClose) {
        checkArgument(state == State.Connected);
        topicListService.handleWatchTopicListClose(commandWatchTopicListClose);
    }

    @Override
    protected boolean isHandshakeCompleted() {
        return state == State.Connected;
    }

    public ChannelHandlerContext ctx() {
        return ctx;
    }

    @Override
    protected void interceptCommand(BaseCommand command) throws InterceptException {
        if (brokerInterceptor != null) {
            brokerInterceptor.onPulsarCommand(command, this);
        }
    }

    @Override
    public void closeProducer(Producer producer) {
        assert ctx.executor().inEventLoop();
        // removes producer-connection from map and send close command to producer
        safelyRemoveProducer(producer);
        if (getRemoteEndpointProtocolVersion() >= v5.getValue()) {
            writeAndFlush(Commands.newCloseProducer(producer.getProducerId(), -1L));
            // The client does not necessarily know that the producer is closed, but the connection is still
            // active, and there could be messages in flight already. We want to ignore these messages for a time
            // because they are expected. Once the interval has passed, the client should have received the
            // CloseProducer command and should not send any additional messages until it sends a create Producer
            // command.
            final long epoch = producer.getEpoch();
            final long producerId = producer.getProducerId();
            recentlyClosedProducers.put(producerId, epoch);
            ctx.executor().schedule(() -> {
                recentlyClosedProducers.remove(producerId, epoch);
            }, service.getKeepAliveIntervalSeconds(), TimeUnit.SECONDS);
        } else {
            close();
        }

    }

    @Override
    public void closeConsumer(Consumer consumer) {
        // removes consumer-connection from map and send close command to consumer
        safelyRemoveConsumer(consumer);
        if (getRemoteEndpointProtocolVersion() >= v5.getValue()) {
            writeAndFlush(Commands.newCloseConsumer(consumer.consumerId(), -1L));
        } else {
            close();
        }
    }

    /**
     * It closes the connection with client which triggers {@code channelInactive()} which clears all producers and
     * consumers from connection-map.
     */
    protected void close() {
        if (ctx != null) {
            ctx.close();
        }
    }

    @Override
    public SocketAddress clientAddress() {
        return remoteAddress;
    }

    @Override
    public void removedConsumer(Consumer consumer) {
        safelyRemoveConsumer(consumer);
    }

    @Override
    public void removedProducer(Producer producer) {
        safelyRemoveProducer(producer);
    }

    private void safelyRemoveProducer(Producer producer) {
        long producerId = producer.getProducerId();
        if (log.isDebugEnabled()) {
            log.debug("[{}] Removed producer: producerId={}, producer={}", remoteAddress, producerId, producer);
        }
        CompletableFuture<Producer> future = producers.get(producerId);
        if (future != null) {
            future.whenComplete((producer2, exception) -> {
                    if (exception != null || producer2 == producer) {
                        producers.remove(producerId, future);
                    }
                });
        }
    }

    private void safelyRemoveConsumer(Consumer consumer) {
        long consumerId = consumer.consumerId();
        if (log.isDebugEnabled()) {
            log.debug("[{}] Removed consumer: consumerId={}, consumer={}", remoteAddress, consumerId, consumer);
        }
        CompletableFuture<Consumer> future = consumers.get(consumerId);
        if (future != null) {
            future.whenComplete((consumer2, exception) -> {
                    if (exception != null || consumer2 == consumer) {
                        consumers.remove(consumerId, future);
                    }
                });
        }
    }

    @Override
    public boolean isActive() {
        return isActive;
    }

    @Override
    public boolean isWritable() {
        return ctx.channel().isWritable();
    }

    private static final Gauge throttledConnections = Gauge.build()
            .name("pulsar_broker_throttled_connections")
            .help("Counter of connections throttled because of per-connection limit")
            .register();

    private static final Gauge throttledConnectionsGlobal = Gauge.build()
            .name("pulsar_broker_throttled_connections_global_limit")
            .help("Counter of connections throttled because of per-connection limit")
            .register();

    public void startSendOperation(Producer producer, int msgSize, int numMessages) {
        boolean isPublishRateExceeded = false;
        if (preciseTopicPublishRateLimitingEnable) {
            boolean isPreciseTopicPublishRateExceeded =
                    producer.getTopic().isTopicPublishRateExceeded(numMessages, msgSize);
            if (isPreciseTopicPublishRateExceeded) {
                producer.getTopic().disableCnxAutoRead();
                return;
            }
            isPublishRateExceeded = producer.getTopic().isBrokerPublishRateExceeded();
        } else {
            if (producer.getTopic().isResourceGroupRateLimitingEnabled()) {
                final boolean resourceGroupPublishRateExceeded =
                  producer.getTopic().isResourceGroupPublishRateExceeded(numMessages, msgSize);
                if (resourceGroupPublishRateExceeded) {
                    producer.getTopic().disableCnxAutoRead();
                    return;
                }
            }
            isPublishRateExceeded = producer.getTopic().isPublishRateExceeded();
        }

        if (++pendingSendRequest == maxPendingSendRequests || isPublishRateExceeded) {
            // When the quota of pending send requests is reached, stop reading from socket to cause backpressure on
            // client connection, possibly shared between multiple producers
            disableCnxAutoRead();
            autoReadDisabledRateLimiting = isPublishRateExceeded;
            throttledConnections.inc();
        }

        if (pendingBytesPerThread.get().addAndGet(msgSize) >= maxPendingBytesPerThread
                && !autoReadDisabledPublishBufferLimiting
                && maxPendingBytesPerThread > 0) {
            // Disable reading from all the connections associated with this thread
            MutableInt pausedConnections = new MutableInt();
            cnxsPerThread.get().forEach(cnx -> {
                if (cnx.hasProducers() && !cnx.autoReadDisabledPublishBufferLimiting) {
                    cnx.disableCnxAutoRead();
                    cnx.autoReadDisabledPublishBufferLimiting = true;
                    pausedConnections.increment();
                }
            });

            getBrokerService().pausedConnections(pausedConnections.intValue());
        }
    }

    private void recordRateLimitMetrics(ConcurrentLongHashMap<CompletableFuture<Producer>> producers) {
        producers.forEach((key, producerFuture) -> {
            if (producerFuture != null && producerFuture.isDone()) {
                Producer p = producerFuture.getNow(null);
                if (p != null && p.getTopic() != null) {
                    p.getTopic().increasePublishLimitedTimes();
                }
            }
        });
    }

    @Override
    public void completedSendOperation(boolean isNonPersistentTopic, int msgSize) {
        if (pendingBytesPerThread.get().addAndGet(-msgSize) < resumeThresholdPendingBytesPerThread
                && autoReadDisabledPublishBufferLimiting) {
            // Re-enable reading on all the blocked connections
            MutableInt resumedConnections = new MutableInt();
            cnxsPerThread.get().forEach(cnx -> {
                if (cnx.autoReadDisabledPublishBufferLimiting) {
                    cnx.autoReadDisabledPublishBufferLimiting = false;
                    cnx.enableCnxAutoRead();
                    resumedConnections.increment();
                }
            });

            getBrokerService().resumedConnections(resumedConnections.intValue());
        }

        if (--pendingSendRequest == resumeReadsThreshold) {
            enableCnxAutoRead();
        }
        if (isNonPersistentTopic) {
            nonPersistentPendingMessages--;
        }
    }

    @Override
    public void enableCnxAutoRead() {
        // we can add check (&& pendingSendRequest < MaxPendingSendRequests) here but then it requires
        // pendingSendRequest to be volatile and it can be expensive while writing. also this will be called on if
        // throttling is enable on the topic. so, avoid pendingSendRequest check will be fine.
        if (ctx != null && !ctx.channel().config().isAutoRead()
                && !autoReadDisabledRateLimiting && !autoReadDisabledPublishBufferLimiting) {
            // Resume reading from socket if pending-request is not reached to threshold
            ctx.channel().config().setAutoRead(true);
            throttledConnections.dec();
        }
    }

    @Override
    public void disableCnxAutoRead() {
        if (ctx != null && ctx.channel().config().isAutoRead()) {
            ctx.channel().config().setAutoRead(false);
            recordRateLimitMetrics(producers);
        }
    }

    @Override
    public void cancelPublishRateLimiting() {
        if (autoReadDisabledRateLimiting) {
            autoReadDisabledRateLimiting = false;
        }
    }

    @Override
    public void cancelPublishBufferLimiting() {
        if (autoReadDisabledPublishBufferLimiting) {
            autoReadDisabledPublishBufferLimiting = false;
            throttledConnectionsGlobal.dec();
        }
    }

    private <T> ServerError getErrorCode(CompletableFuture<T> future) {
        return getErrorCodeWithErrorLog(future, false, null);
    }

    private <T> ServerError getErrorCodeWithErrorLog(CompletableFuture<T> future, boolean logIfError,
                                                     String errorMessageIfLog) {
        ServerError error = ServerError.UnknownError;
        try {
            future.getNow(null);
        } catch (Exception e) {
            if (e.getCause() instanceof BrokerServiceException) {
                error = BrokerServiceException.getClientErrorCode(e.getCause());
            }
            if (logIfError){
                String finalErrorMessage = StringUtils.isNotBlank(errorMessageIfLog)
                        ? errorMessageIfLog : "Unknown Error";
                log.error(finalErrorMessage, e);
            }
        }
        return error;
    }

    private void disableTcpNoDelayIfNeeded(String topic, String producerName) {
        if (producerName != null && producerName.startsWith(replicatorPrefix)) {
            // Re-enable nagle algorithm on connections used for replication purposes
            try {
                if (ctx.channel().config().getOption(ChannelOption.TCP_NODELAY)) {
                    ctx.channel().config().setOption(ChannelOption.TCP_NODELAY, false);
                }
            } catch (Throwable t) {
                log.warn("[{}] [{}] Failed to remove TCP no-delay property on client cnx {}", topic, producerName,
                        ctx.channel());
            }
        }
    }

    private TopicName validateTopicName(String topic, long requestId, Object requestCommand) {
        try {
            return TopicName.get(topic);
        } catch (Throwable t) {
            if (log.isDebugEnabled()) {
                log.debug("[{}] Failed to parse topic name '{}'", remoteAddress, topic, t);
            }

            if (requestCommand instanceof CommandLookupTopic) {
                writeAndFlush(Commands.newLookupErrorResponse(ServerError.InvalidTopicName,
                        "Invalid topic name: " + t.getMessage(), requestId));
            } else if (requestCommand instanceof CommandPartitionedTopicMetadata) {
                writeAndFlush(Commands.newPartitionMetadataResponse(ServerError.InvalidTopicName,
                        "Invalid topic name: " + t.getMessage(), requestId));
            } else {
                writeAndFlush(Commands.newError(requestId, ServerError.InvalidTopicName,
                        "Invalid topic name: " + t.getMessage()));
            }

            return null;
        }
    }

    public ByteBufPair newMessageAndIntercept(long consumerId, long ledgerId, long entryId, int partition,
            int redeliveryCount, ByteBuf metadataAndPayload, long[] ackSet, String topic, long epoch) {
        BaseCommand command = Commands.newMessageCommand(consumerId, ledgerId, entryId, partition, redeliveryCount,
                ackSet, epoch);
        ByteBufPair res = Commands.serializeCommandMessageWithSize(command, metadataAndPayload);
        if (brokerInterceptor != null) {
            try {
                brokerInterceptor.onPulsarCommand(command, this);
                CompletableFuture<Consumer> consumerFuture = consumers.get(consumerId);
                if (consumerFuture != null && consumerFuture.isDone() && !consumerFuture.isCompletedExceptionally()) {
                    Consumer consumer = consumerFuture.getNow(null);
                    brokerInterceptor.messageDispatched(this, consumer, ledgerId, entryId, metadataAndPayload);
                }
            } catch (Exception e) {
                log.error("Exception occur when intercept messages.", e);
            }
        }
        return res;
    }

    private static final Logger log = LoggerFactory.getLogger(ServerCnx.class);

    /**
     * Helper method for testability.
     *
     * @return the connection state
     */
    public State getState() {
        return state;
    }

    public SocketAddress getRemoteAddress() {
        return remoteAddress;
    }

    @Override
    public BrokerService getBrokerService() {
        return service;
    }

    public String getRole() {
        return authRole;
    }

    @Override
    public Promise<Void> newPromise() {
        return ctx.newPromise();
    }

    @Override
    public HAProxyMessage getHAProxyMessage() {
        return proxyMessage;
    }

    @Override
    public boolean hasHAProxyMessage() {
        return proxyMessage != null;
    }

    boolean hasConsumer(long consumerId) {
        return consumers.containsKey(consumerId);
    }

    @Override
    public boolean isBatchMessageCompatibleVersion() {
        return getRemoteEndpointProtocolVersion() >= ProtocolVersion.v4.getValue();
    }

    boolean supportsAuthenticationRefresh() {
        return features != null && features.isSupportsAuthRefresh();
    }


    boolean supportBrokerMetadata() {
        return features != null && features.isSupportsBrokerEntryMetadata();
    }

    boolean supportsPartialProducer() {
        return features != null && features.isSupportsPartialProducer();
    }

    @Override
    public String getClientVersion() {
        return clientVersion;
    }

    @Override
    public String getProxyVersion() {
        return proxyVersion;
    }

    @VisibleForTesting
    void setAutoReadDisabledRateLimiting(boolean isLimiting) {
        this.autoReadDisabledRateLimiting = isLimiting;
    }

    @Override
    public boolean isPreciseDispatcherFlowControl() {
        return preciseDispatcherFlowControl;
    }

    public AuthenticationState getAuthState() {
        return authState;
    }

    @Override
    public AuthenticationDataSource getAuthenticationData() {
        return originalAuthData != null ? originalAuthData : authenticationData;
    }

    public String getPrincipal() {
        return originalPrincipal != null ? originalPrincipal : authRole;
    }

    public AuthenticationProvider getAuthenticationProvider() {
        return authenticationProvider;
    }

    @Override
    public String getAuthRole() {
        return authRole;
    }

    public String getAuthMethod() {
        return authMethod;
    }

    public ConcurrentLongHashMap<CompletableFuture<Consumer>> getConsumers() {
        return consumers;
    }

    public ConcurrentLongHashMap<CompletableFuture<Producer>> getProducers() {
        return producers;
    }

    @Override
    public PulsarCommandSender getCommandSender() {
        return commandSender;
    }

    @Override
    public void execute(Runnable runnable) {
        ctx().channel().eventLoop().execute(runnable);
    }

    @Override
    public String clientSourceAddress() {
        AuthenticationDataSource authenticationDataSource = this.getAuthData();
        if (proxyMessage != null) {
            return proxyMessage.sourceAddress();
        } else if (remoteAddress instanceof InetSocketAddress) {
            InetSocketAddress inetAddress = (InetSocketAddress) remoteAddress;
            return inetAddress.getAddress().getHostAddress();
        } else {
            return null;
        }
    }

    @Override
    public String clientSourceAddressAndPort() {
        if (clientSourceAddressAndPort == null) {
            if (hasHAProxyMessage()) {
                clientSourceAddressAndPort =
                        getHAProxyMessage().sourceAddress() + ":" + getHAProxyMessage().sourcePort();
            } else {
                clientSourceAddressAndPort = clientAddress().toString();
            }
        }
        return clientSourceAddressAndPort;
    }

    CompletableFuture<Boolean> connectionCheckInProgress;

    @Override
    public CompletableFuture<Boolean> checkConnectionLiveness() {
        if (connectionLivenessCheckTimeoutMillis > 0) {
            return NettyFutureUtil.toCompletableFuture(ctx.executor().submit(() -> {
                if (connectionCheckInProgress != null) {
                    return connectionCheckInProgress;
                } else {
                    final CompletableFuture<Boolean> finalConnectionCheckInProgress = new CompletableFuture<>();
                    connectionCheckInProgress = finalConnectionCheckInProgress;
                    ctx.executor().schedule(() -> {
                        if (finalConnectionCheckInProgress == connectionCheckInProgress
                                && !finalConnectionCheckInProgress.isDone()) {
                            log.warn("[{}] Connection check timed out. Closing connection.", remoteAddress);
                            ctx.close();
                        }
                    }, connectionLivenessCheckTimeoutMillis, TimeUnit.MILLISECONDS);
                    sendPing();
                    return finalConnectionCheckInProgress;
                }
            })).thenCompose(java.util.function.Function.identity());
        } else {
            // check is disabled
            return CompletableFuture.completedFuture((Boolean) null);
        }
    }

    @Override
    protected void messageReceived() {
        super.messageReceived();
        if (connectionCheckInProgress != null && !connectionCheckInProgress.isDone()) {
            connectionCheckInProgress.complete(true);
            connectionCheckInProgress = null;
        }
    }

    private static void logAuthException(SocketAddress remoteAddress, String operation,
                                         String principal, Optional<TopicName> topic, Throwable ex) {
        String topicString = topic.map(t -> ", topic=" + t.toString()).orElse("");
        if (ex instanceof AuthenticationException) {
            log.info("[{}] Failed to authenticate: operation={}, principal={}{}, reason={}",
                    remoteAddress, operation, principal, topicString, ex.getMessage());
        } else {
            log.error("[{}] Error trying to authenticate: operation={}, principal={}{}",
                    remoteAddress, operation, principal, topicString, ex);
        }
    }

    private static void logNamespaceNameAuthException(SocketAddress remoteAddress, String operation,
                                         String principal, Optional<NamespaceName> namespaceName, Throwable ex) {
        String namespaceNameString = namespaceName.map(t -> ", namespace=" + t.toString()).orElse("");
        if (ex instanceof AuthenticationException) {
            log.info("[{}] Failed to authenticate: operation={}, principal={}{}, reason={}",
                    remoteAddress, operation, principal, namespaceNameString, ex.getMessage());
        } else {
            log.error("[{}] Error trying to authenticate: operation={}, principal={}{}",
                    remoteAddress, operation, principal, namespaceNameString, ex);
        }
    }

    public boolean hasProducers() {
        return !producers.isEmpty();
    }

    @VisibleForTesting
    protected String getOriginalPrincipal() {
        return originalPrincipal;
    }

    @VisibleForTesting
    protected AuthenticationDataSource getAuthData() {
        return authenticationData;
    }

    @VisibleForTesting
    protected AuthenticationDataSource getOriginalAuthData() {
        return originalAuthData;
    }

    @VisibleForTesting
    protected AuthenticationState getOriginalAuthState() {
        return originalAuthState;
    }

    @VisibleForTesting
    protected void setAuthRole(String authRole) {
        this.authRole = authRole;
    }
}<|MERGE_RESOLUTION|>--- conflicted
+++ resolved
@@ -1472,26 +1472,6 @@
                     });
 
                     schemaVersionFuture.thenAccept(schemaVersion -> {
-<<<<<<< HEAD
-                        CompletableFuture<Subscription> createInitSubFuture;
-                        if (!Strings.isNullOrEmpty(initialSubscriptionName)
-                                && topic.isPersistent()
-                                && !topic.getSubscriptions().containsKey(initialSubscriptionName)) {
-                            if (!this.getBrokerService().isAllowAutoSubscriptionCreation(topicName)) {
-                                String msg =
-                                        "Could not create the initial subscription due to the auto subscription "
-                                                + "creation is not allowed.";
-                                if (producerFuture.completeExceptionally(
-                                        new BrokerServiceException.NotAllowedException(msg))) {
-                                    log.warn("[{}] {} initialSubscriptionName: {}, topic: {}",
-                                            remoteAddress, msg, initialSubscriptionName, topicName);
-                                    commandSender.sendErrorResponse(requestId,
-                                            ServerError.NotAllowedError, msg);
-                                }
-                                producers.remove(producerId, producerFuture);
-                                return;
-=======
-                        topic.checkIfTransactionBufferRecoverCompletely(isTxnEnabled).thenAccept(future -> {
                             CompletionStage<Subscription> createInitSubFuture;
                             if (!Strings.isNullOrEmpty(initialSubscriptionName)
                                     && topic.isPersistent()
@@ -1509,26 +1489,8 @@
                                         });
                             } else {
                                 createInitSubFuture = CompletableFuture.completedFuture(null);
->>>>>>> 674c52a4
                             }
-                            createInitSubFuture =
-                                    topic.createSubscription(initialSubscriptionName, InitialPosition.Earliest,
-                                            false, null);
-                        } else {
-                            createInitSubFuture = CompletableFuture.completedFuture(null);
-                        }
-
-<<<<<<< HEAD
-                        createInitSubFuture.whenComplete((sub, ex) -> {
-                            if (ex != null) {
-                                String msg =
-                                        "Failed to create the initial subscription: " + ex.getCause().getMessage();
-                                log.warn("[{}] {} initialSubscriptionName: {}, topic: {}",
-                                        remoteAddress, msg, initialSubscriptionName, topicName);
-                                if (producerFuture.completeExceptionally(ex)) {
-                                    commandSender.sendErrorResponse(requestId,
-                                            BrokerServiceException.getClientErrorCode(ex), msg);
-=======
+
                             createInitSubFuture.whenComplete((sub, ex) -> {
                                 if (ex != null) {
                                     final Throwable rc = FutureUtil.unwrapCompletionException(ex);
@@ -1552,11 +1514,7 @@
                                     }
                                     producers.remove(producerId, producerFuture);
                                     return;
->>>>>>> 674c52a4
                                 }
-                                producers.remove(producerId, producerFuture);
-                                return;
-                            }
 
                             buildProducerAndAddTopic(topic, producerId, producerName, requestId, isEncrypted,
                                     metadata, schemaVersion, epoch, userProvidedProducerName, topicName,
