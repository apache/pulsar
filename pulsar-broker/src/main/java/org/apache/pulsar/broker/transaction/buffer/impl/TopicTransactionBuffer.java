--- conflicted
+++ resolved
@@ -181,6 +181,8 @@
                     @Override
                     public void recoverExceptionally(Throwable e) {
 
+                        log.warn("Closing topic {} due to read transaction buffer snapshot while recovering the "
+                                + "transaction buffer throw exception", topic.getName(), e);
                         // when create reader or writer fail throw PulsarClientException,
                         // should close this topic and then reinit this topic
                         if (e instanceof PulsarClientException) {
@@ -189,8 +191,6 @@
                             // the tc do op will retry
                             transactionBufferFuture.completeExceptionally
                                     (new BrokerServiceException.ServiceUnitNotReadyException(e.getMessage(), e));
-                            log.warn("Closing topic {} due to read transaction buffer snapshot while recovering the "
-                                    + "transaction buffer throw exception", topic.getName(), e);
                         } else {
                             transactionBufferFuture.completeExceptionally(e);
                         }
@@ -566,56 +566,10 @@
         @SneakyThrows
         @Override
         public void run() {
-<<<<<<< HEAD
-            if (!this.topicTransactionBuffer.changeToInitializingState()) {
-                log.warn("TransactionBuffer {} of topic {} can not change state to Initializing",
-                        this, topic.getName());
-                return;
-            }
-            topic.getBrokerService().getPulsar().getTransactionBufferSnapshotService()
-                    .createReader(TopicName.get(topic.getName())).thenAcceptAsync(reader -> {
-                try {
-                    boolean hasSnapshot = false;
-                    while (reader.hasMoreEvents()) {
-                        Message<TransactionBufferSnapshot> message = reader.readNext();
-                        if (topic.getName().equals(message.getKey())) {
-                            TransactionBufferSnapshot transactionBufferSnapshot = message.getValue();
-                            if (transactionBufferSnapshot != null) {
-                                hasSnapshot = true;
-                                callBack.handleSnapshot(transactionBufferSnapshot);
-                                this.startReadCursorPosition = PositionImpl.get(
-                                        transactionBufferSnapshot.getMaxReadPositionLedgerId(),
-                                        transactionBufferSnapshot.getMaxReadPositionEntryId());
-                            }
-                        }
-                    }
-                    if (!hasSnapshot) {
-                        closeReader(reader);
-                        callBack.noNeedToRecover();
-                        return;
-                    }
-                } catch (PulsarClientException pulsarClientException) {
-                    log.error("[{}]Transaction buffer recover fail when read "
-                            + "transactionBufferSnapshot!", topic.getName(), pulsarClientException);
-                    callBack.recoverExceptionally(pulsarClientException);
-                    closeReader(reader);
-                    return;
-                }
-                closeReader(reader);
-
-                ManagedCursor managedCursor;
-                try {
-                    managedCursor = topic.getManagedLedger()
-                            .newNonDurableCursor(this.startReadCursorPosition, SUBSCRIPTION_NAME);
-                } catch (ManagedLedgerException e) {
-                    callBack.recoverExceptionally(e);
-                    log.error("[{}]Transaction buffer recover fail when open cursor!", topic.getName(), e);
-=======
             this.takeSnapshotWriter.thenRunAsync(() -> {
                 if (!this.topicTransactionBuffer.changeToInitializingState()) {
                     log.warn("TransactionBuffer {} of topic {} can not change state to Initializing",
                             this, topic.getName());
->>>>>>> bf568633
                     return;
                 }
                 topic.getBrokerService().getPulsar().getTransactionBufferSnapshotService()
@@ -636,6 +590,7 @@
                                     }
                                 }
                                 if (!hasSnapshot) {
+                                    closeReader(reader);
                                     callBack.noNeedToRecover();
                                     return;
                                 }
@@ -643,16 +598,10 @@
                                 log.error("[{}]Transaction buffer recover fail when read "
                                         + "transactionBufferSnapshot!", topic.getName(), pulsarClientException);
                                 callBack.recoverExceptionally(pulsarClientException);
-                                reader.closeAsync().exceptionally(e -> {
-                                    log.error("[{}]Transaction buffer reader close error!", topic.getName(), e);
-                                    return null;
-                                });
+                                closeReader(reader);
                                 return;
                             }
-                            reader.closeAsync().exceptionally(e -> {
-                                log.error("[{}]Transaction buffer reader close error!", topic.getName(), e);
-                                return null;
-                            });
+                            closeReader(reader);
 
                             ManagedCursor managedCursor;
                             try {
