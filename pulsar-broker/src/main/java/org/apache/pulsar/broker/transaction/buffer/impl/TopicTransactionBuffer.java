/**
 * Licensed to the Apache Software Foundation (ASF) under one
 * or more contributor license agreements.  See the NOTICE file
 * distributed with this work for additional information
 * regarding copyright ownership.  The ASF licenses this file
 * to you under the Apache License, Version 2.0 (the
 * "License"); you may not use this file except in compliance
 * with the License.  You may obtain a copy of the License at
 *
 *   http://www.apache.org/licenses/LICENSE-2.0
 *
 * Unless required by applicable law or agreed to in writing,
 * software distributed under the License is distributed on an
 * "AS IS" BASIS, WITHOUT WARRANTIES OR CONDITIONS OF ANY
 * KIND, either express or implied.  See the License for the
 * specific language governing permissions and limitations
 * under the License.
 */
package org.apache.pulsar.broker.transaction.buffer.impl;

import io.netty.buffer.ByteBuf;
import io.netty.util.Timeout;
import io.netty.util.Timer;
import io.netty.util.TimerTask;
import java.util.ArrayList;
import java.util.List;
import java.util.concurrent.CompletableFuture;
import java.util.concurrent.ConcurrentHashMap;
import java.util.concurrent.Semaphore;
import java.util.concurrent.TimeUnit;
import java.util.concurrent.atomic.AtomicLong;
import lombok.SneakyThrows;
import lombok.extern.slf4j.Slf4j;
import org.apache.bookkeeper.mledger.AsyncCallbacks;
import org.apache.bookkeeper.mledger.Entry;
import org.apache.bookkeeper.mledger.ManagedCursor;
import org.apache.bookkeeper.mledger.ManagedLedgerException;
import org.apache.bookkeeper.mledger.Position;
import org.apache.bookkeeper.mledger.impl.ManagedLedgerImpl;
import org.apache.bookkeeper.mledger.impl.PositionImpl;
import org.apache.commons.collections4.map.LinkedMap;
import org.apache.pulsar.broker.service.BrokerServiceException;
import org.apache.pulsar.broker.service.BrokerServiceException.PersistenceException;
import org.apache.pulsar.broker.service.persistent.PersistentTopic;
import org.apache.pulsar.broker.systopic.SystemTopicClient;
import org.apache.pulsar.broker.transaction.buffer.TransactionBuffer;
import org.apache.pulsar.broker.transaction.buffer.TransactionBufferReader;
import org.apache.pulsar.broker.transaction.buffer.TransactionMeta;
import org.apache.pulsar.broker.transaction.buffer.matadata.AbortTxnMetadata;
import org.apache.pulsar.broker.transaction.buffer.matadata.TransactionBufferSnapshot;
import org.apache.pulsar.common.util.RecoverTimeRecord;
import org.apache.pulsar.client.api.Message;
import org.apache.pulsar.client.api.PulsarClientException;
import org.apache.pulsar.client.api.transaction.TxnID;
import org.apache.pulsar.common.api.proto.MessageMetadata;
import org.apache.pulsar.common.naming.TopicName;
import org.apache.pulsar.common.policies.data.TransactionBufferStats;
import org.apache.pulsar.common.policies.data.TransactionInBufferStats;
import org.apache.pulsar.common.protocol.Commands;
import org.apache.pulsar.common.protocol.Markers;
import org.apache.pulsar.common.util.Codec;
import org.jctools.queues.MessagePassingQueue;
import org.jctools.queues.SpscArrayQueue;

/**
 * Transaction buffer based on normal persistent topic.
 */
@Slf4j
public class TopicTransactionBuffer extends TopicTransactionBufferState implements TransactionBuffer, TimerTask {

    private final PersistentTopic topic;

    private volatile PositionImpl maxReadPosition;

    /**
     * Ongoing transaction, map for remove txn stable position, linked for find max read position.
     */
    private final LinkedMap<TxnID, PositionImpl> ongoingTxns = new LinkedMap<>();

    /**
     * Aborts, map for jude message is aborted, linked for remove abort txn in memory when this
     * position have been deleted.
     */
    private final LinkedMap<TxnID, PositionImpl> aborts = new LinkedMap<>();

    private final CompletableFuture<SystemTopicClient.Writer<TransactionBufferSnapshot>> takeSnapshotWriter;

    // when add abort or change max read position, the count will +1. Take snapshot will set 0 into it.
    private final AtomicLong changeMaxReadPositionAndAddAbortTimes = new AtomicLong();

    private final Timer timer;

    private final int takeSnapshotIntervalNumber;

    private final int takeSnapshotIntervalTime;

    private volatile long lastSnapshotTimestamps;

    private final CompletableFuture<Void> transactionBufferFuture = new CompletableFuture<>();

    /**
     * The map is used to store the lowWaterMarks which key is TC ID and value is lowWaterMark of the TC.
     */
    private final ConcurrentHashMap<Long, Long> lowWaterMarks = new ConcurrentHashMap<>();

<<<<<<< HEAD
    public final RecoverTimeRecord recoverTime = new RecoverTimeRecord();
=======
    private final Semaphore handleLowWaterMark = new Semaphore(1);
>>>>>>> 522afcfc

    public TopicTransactionBuffer(PersistentTopic topic) {
        super(State.None);
        this.topic = topic;
        this.takeSnapshotWriter = this.topic.getBrokerService().getPulsar()
                .getTransactionBufferSnapshotService().createWriter(TopicName.get(topic.getName()));
        this.timer = topic.getBrokerService().getPulsar().getTransactionTimer();
        this.takeSnapshotIntervalNumber = topic.getBrokerService().getPulsar()
                .getConfiguration().getTransactionBufferSnapshotMaxTransactionCount();
        this.takeSnapshotIntervalTime = topic.getBrokerService().getPulsar()
                .getConfiguration().getTransactionBufferSnapshotMinTimeInMillis();
        this.maxReadPosition = (PositionImpl) topic.getManagedLedger().getLastConfirmedEntry();
        this.recover();
    }

    private void recover() {
        recoverTime.setRecoverStartTime(System.currentTimeMillis());
        this.topic.getBrokerService().getPulsar().getTransactionExecutorProvider().getExecutor(this)
                .execute(new TopicTransactionBufferRecover(new TopicTransactionBufferRecoverCallBack() {
                    @Override
                    public void recoverComplete() {
                        synchronized (TopicTransactionBuffer.this) {
                            // sync maxReadPosition change to LAC when TopicTransaction buffer have not recover
                            // completely the normal message have been sent to broker and state is
                            // not Ready can't sync maxReadPosition when no ongoing transactions
                            if (ongoingTxns.isEmpty()) {
                                maxReadPosition = (PositionImpl) topic.getManagedLedger().getLastConfirmedEntry();
                            }
                            if (!changeToReadyState()) {
                                log.error("[{}]Transaction buffer recover fail", topic.getName());
                            } else {
                                timer.newTimeout(TopicTransactionBuffer.this,
                                        takeSnapshotIntervalTime, TimeUnit.MILLISECONDS);
                                transactionBufferFuture.complete(null);
                                recoverTime.setRecoverEndTime(System.currentTimeMillis());
                            }
                        }
                    }

                    @Override
                    public void noNeedToRecover() {
                        synchronized (TopicTransactionBuffer.this) {
                            // sync maxReadPosition change to LAC when TopicTransaction buffer have not recover
                            // completely the normal message have been sent to broker and state is
                            // not NoSnapshot can't sync maxReadPosition
                            maxReadPosition = (PositionImpl) topic.getManagedLedger().getLastConfirmedEntry();
                            if (!changeToNoSnapshotState()) {
                                log.error("[{}]Transaction buffer recover fail", topic.getName());
                            } else {
                                transactionBufferFuture.complete(null);
                                recoverTime.setRecoverEndTime(System.currentTimeMillis());
                            }
                        }
                    }

                    @Override
                    public void handleSnapshot(TransactionBufferSnapshot snapshot) {
                        maxReadPosition = PositionImpl.get(snapshot.getMaxReadPositionLedgerId(),
                                snapshot.getMaxReadPositionEntryId());
                        if (snapshot.getAborts() != null) {
                            snapshot.getAborts().forEach(abortTxnMetadata ->
                                    aborts.put(new TxnID(abortTxnMetadata.getTxnIdMostBits(),
                                                    abortTxnMetadata.getTxnIdLeastBits()),
                                            PositionImpl.get(abortTxnMetadata.getLedgerId(),
                                                    abortTxnMetadata.getEntryId())));
                        }
                    }

                    @Override
                    public void handleTxnEntry(Entry entry) {
                        ByteBuf metadataAndPayload = entry.getDataBuffer();

                        MessageMetadata msgMetadata = Commands.peekMessageMetadata(metadataAndPayload,
                                TopicTransactionBufferRecover.SUBSCRIPTION_NAME, -1);
                        if (msgMetadata != null && msgMetadata.hasTxnidMostBits() && msgMetadata.hasTxnidLeastBits()) {
                            TxnID txnID = new TxnID(msgMetadata.getTxnidMostBits(), msgMetadata.getTxnidLeastBits());
                            PositionImpl position = PositionImpl.get(entry.getLedgerId(), entry.getEntryId());
                            if (Markers.isTxnMarker(msgMetadata)) {
                                if (Markers.isTxnAbortMarker(msgMetadata)) {
                                    aborts.put(txnID, position);
                                }
                                updateMaxReadPosition(txnID);
                            } else {
                                handleTransactionMessage(txnID, position);
                            }
                        }
                    }

                    @Override
                    public void recoverExceptionally(Throwable e) {

                        log.warn("Closing topic {} due to read transaction buffer snapshot while recovering the "
                                + "transaction buffer throw exception", topic.getName(), e);
                        // when create reader or writer fail throw PulsarClientException,
                        // should close this topic and then reinit this topic
                        if (e instanceof PulsarClientException) {
                            // if transaction buffer recover fail throw PulsarClientException,
                            // we need to change the PulsarClientException to ServiceUnitNotReadyException,
                            // the tc do op will retry
                            transactionBufferFuture.completeExceptionally
                                    (new BrokerServiceException.ServiceUnitNotReadyException(e.getMessage(), e));
                        } else {
                            transactionBufferFuture.completeExceptionally(e);
                        }
                        recoverTime.setRecoverEndTime(System.currentTimeMillis());
                        topic.close(true);
                    }
                }, this.topic, this, takeSnapshotWriter));
    }

    @Override
    public CompletableFuture<TransactionMeta> getTransactionMeta(TxnID txnID) {
        return CompletableFuture.completedFuture(null);
    }

    @Override
    public CompletableFuture<Void> checkIfTBRecoverCompletely(boolean isTxnEnabled) {
        if (!isTxnEnabled) {
            return CompletableFuture.completedFuture(null);
        } else {
            CompletableFuture<Void> completableFuture = new CompletableFuture<>();
            transactionBufferFuture.thenRun(() -> {
                if (checkIfNoSnapshot()) {
                    takeSnapshot().thenRun(() -> {
                        if (changeToReadyStateFromNoSnapshot()) {
                            timer.newTimeout(TopicTransactionBuffer.this,
                                    takeSnapshotIntervalTime, TimeUnit.MILLISECONDS);
                        }
                        completableFuture.complete(null);
                    }).exceptionally(exception -> {
                        log.error("Topic {} failed to take snapshot", this.topic.getName());
                        completableFuture.completeExceptionally(exception);
                        return null;
                    });
                } else {
                    completableFuture.complete(null);
                }
            }).exceptionally(exception -> {
                log.error("Topic {}: TransactionBuffer recover failed", this.topic.getName(), exception.getCause());
                completableFuture.completeExceptionally(exception.getCause());
                return null;
            });
            return completableFuture;
        }
    }


    @Override
    public CompletableFuture<Position> appendBufferToTxn(TxnID txnId, long sequenceId, ByteBuf buffer) {
        CompletableFuture<Position> completableFuture = new CompletableFuture<>();
        Long lowWaterMark = lowWaterMarks.get(txnId.getMostSigBits());
        if (lowWaterMark != null && lowWaterMark >= txnId.getLeastSigBits()) {
            completableFuture.completeExceptionally(new BrokerServiceException
                    .NotAllowedException("Transaction [" + txnId + "] has been ended. "
                    + "Please use a new transaction to send message."));
            return completableFuture;
        }
        topic.getManagedLedger().asyncAddEntry(buffer, new AsyncCallbacks.AddEntryCallback() {
            @Override
            public void addComplete(Position position, ByteBuf entryData, Object ctx) {
                synchronized (TopicTransactionBuffer.this) {
                    handleTransactionMessage(txnId, position);
                }
                completableFuture.complete(position);
            }

            @Override
            public void addFailed(ManagedLedgerException exception, Object ctx) {
                log.error("Failed to append buffer to txn {}", txnId, exception);
                completableFuture.completeExceptionally(exception);
            }
        }, null);
        return completableFuture;
    }

    private void handleTransactionMessage(TxnID txnId, Position position) {
        if (!ongoingTxns.containsKey(txnId) && !aborts.containsKey(txnId)) {
            ongoingTxns.put(txnId, (PositionImpl) position);
            PositionImpl firstPosition = ongoingTxns.get(ongoingTxns.firstKey());
            //max read position is less than first ongoing transaction message position, so entryId -1
            maxReadPosition = PositionImpl.get(firstPosition.getLedgerId(), firstPosition.getEntryId() - 1);
        }
    }


    @Override
    public CompletableFuture<TransactionBufferReader> openTransactionBufferReader(TxnID txnID, long startSequenceId) {
        return null;
    }

    @Override
    public CompletableFuture<Void> commitTxn(TxnID txnID, long lowWaterMark) {
        if (log.isDebugEnabled()) {
            log.debug("Transaction {} commit on topic {}.", txnID.toString(), topic.getName());
        }
        CompletableFuture<Void> completableFuture = new CompletableFuture<>();
        //Wait TB recover completely.
        transactionBufferFuture.thenRun(() -> {
            ByteBuf commitMarker = Markers.newTxnCommitMarker(-1L, txnID.getMostSigBits(),
                    txnID.getLeastSigBits());
            try {
                topic.getManagedLedger().asyncAddEntry(commitMarker, new AsyncCallbacks.AddEntryCallback() {
                    @Override
                    public void addComplete(Position position, ByteBuf entryData, Object ctx) {
                        synchronized (TopicTransactionBuffer.this) {
                            updateMaxReadPosition(txnID);
                            handleLowWaterMark(txnID, lowWaterMark);
                            clearAbortedTransactions();
                            takeSnapshotByChangeTimes();
                        }
                        completableFuture.complete(null);
                    }

                    @Override
                    public void addFailed(ManagedLedgerException exception, Object ctx) {
                        log.error("Failed to commit for txn {}", txnID, exception);
                        completableFuture.completeExceptionally(new PersistenceException(exception));
                    }
                }, null);
            } finally {
                commitMarker.release();
            }
        }).exceptionally(exception -> {
            log.error("Transaction {} commit on topic {}.", txnID.toString(), topic.getName(), exception.getCause());
            completableFuture.completeExceptionally(exception.getCause());
            return null;
        });
        return completableFuture;
    }

    @Override
    public CompletableFuture<Void> abortTxn(TxnID txnID, long lowWaterMark) {
        if (log.isDebugEnabled()) {
            log.debug("Transaction {} abort on topic {}.", txnID.toString(), topic.getName());
        }
        CompletableFuture<Void> completableFuture = new CompletableFuture<>();
        //Wait TB recover completely.
        transactionBufferFuture.thenRun(() -> {
            //no message sent, need not to add abort mark by txn timeout.
            if (!checkIfReady()) {
                completableFuture.complete(null);
                return;
            }
            ByteBuf abortMarker = Markers.newTxnAbortMarker(-1L, txnID.getMostSigBits(), txnID.getLeastSigBits());
            try {
                topic.getManagedLedger().asyncAddEntry(abortMarker, new AsyncCallbacks.AddEntryCallback() {
                    @Override
                    public void addComplete(Position position, ByteBuf entryData, Object ctx) {
                        synchronized (TopicTransactionBuffer.this) {
                            aborts.put(txnID, (PositionImpl) position);
                            updateMaxReadPosition(txnID);
                            changeMaxReadPositionAndAddAbortTimes.getAndIncrement();
                            clearAbortedTransactions();
                            takeSnapshotByChangeTimes();
                        }
                        completableFuture.complete(null);
                        handleLowWaterMark(txnID, lowWaterMark);
                    }

                    @Override
                    public void addFailed(ManagedLedgerException exception, Object ctx) {
                        log.error("Failed to abort for txn {}", txnID, exception);
                        completableFuture.completeExceptionally(new PersistenceException(exception));
                    }
                }, null);
            } finally {
                abortMarker.release();
            }
        }).exceptionally(exception -> {
            log.error("Transaction {} abort on topic {}.", txnID.toString(), topic.getName(), exception.getCause());
            completableFuture.completeExceptionally(exception.getCause());
            return null;
        });
        return completableFuture;
    }

    private void handleLowWaterMark(TxnID txnID, long lowWaterMark) {
        lowWaterMarks.compute(txnID.getMostSigBits(), (tcId, oldLowWaterMark) -> {
            if (oldLowWaterMark == null || oldLowWaterMark < lowWaterMark) {
                return lowWaterMark;
            } else {
                return oldLowWaterMark;
            }
        });
        if (handleLowWaterMark.tryAcquire()) {
            if (!ongoingTxns.isEmpty()) {
                TxnID firstTxn = ongoingTxns.firstKey();
                long tCId = firstTxn.getMostSigBits();
                Long lowWaterMarkOfFirstTxnId = lowWaterMarks.get(tCId);
                if (lowWaterMarkOfFirstTxnId != null && firstTxn.getLeastSigBits() <= lowWaterMarkOfFirstTxnId) {
                    abortTxn(firstTxn, lowWaterMarkOfFirstTxnId)
                            .thenRun(() -> {
                                log.warn("Successes to abort low water mark for txn [{}], topic [{}],"
                                        + " lowWaterMark [{}]", firstTxn, topic.getName(), lowWaterMarkOfFirstTxnId);
                                handleLowWaterMark.release();
                            })
                            .exceptionally(ex -> {
                                log.warn("Failed to abort low water mark for txn {}, topic [{}], "
                                        + "lowWaterMark [{}], ", firstTxn, topic.getName(), lowWaterMarkOfFirstTxnId,
                                        ex);
                                handleLowWaterMark.release();
                                return null;
                            });
                    return;
                }
            }
            handleLowWaterMark.release();
        }
    }

    private void takeSnapshotByChangeTimes() {
        if (changeMaxReadPositionAndAddAbortTimes.get() >= takeSnapshotIntervalNumber) {
            takeSnapshot();
        }
    }

    private void takeSnapshotByTimeout() {
        if (changeMaxReadPositionAndAddAbortTimes.get() > 0) {
            takeSnapshot();
        }
        this.timer.newTimeout(TopicTransactionBuffer.this,
                takeSnapshotIntervalTime, TimeUnit.MILLISECONDS);
    }

    private CompletableFuture<Void> takeSnapshot() {
        changeMaxReadPositionAndAddAbortTimes.set(0);
        return takeSnapshotWriter.thenCompose(writer -> {
            TransactionBufferSnapshot snapshot = new TransactionBufferSnapshot();
            synchronized (TopicTransactionBuffer.this) {
                snapshot.setTopicName(topic.getName());
                snapshot.setMaxReadPositionLedgerId(maxReadPosition.getLedgerId());
                snapshot.setMaxReadPositionEntryId(maxReadPosition.getEntryId());
                List<AbortTxnMetadata> list = new ArrayList<>();
                aborts.forEach((k, v) -> {
                    AbortTxnMetadata abortTxnMetadata = new AbortTxnMetadata();
                    abortTxnMetadata.setTxnIdMostBits(k.getMostSigBits());
                    abortTxnMetadata.setTxnIdLeastBits(k.getLeastSigBits());
                    abortTxnMetadata.setLedgerId(v.getLedgerId());
                    abortTxnMetadata.setEntryId(v.getEntryId());
                    list.add(abortTxnMetadata);
                });
                snapshot.setAborts(list);
            }
            return writer.writeAsync(snapshot).thenAccept(messageId-> {
                this.lastSnapshotTimestamps = System.currentTimeMillis();
                if (log.isDebugEnabled()) {
                    log.debug("[{}]Transaction buffer take snapshot success! "
                            + "messageId : {}", topic.getName(), messageId);
                }
            }).exceptionally(e -> {
                log.warn("[{}]Transaction buffer take snapshot fail! ", topic.getName(), e);
                return null;
            });
        });
    }
    private void clearAbortedTransactions() {
        while (!aborts.isEmpty() && !((ManagedLedgerImpl) topic.getManagedLedger())
                .ledgerExists(aborts.get(aborts.firstKey()).getLedgerId())) {
            if (log.isDebugEnabled()) {
                aborts.firstKey();
                log.debug("[{}] Topic transaction buffer clear aborted transaction, TxnId : {}, Position : {}",
                        topic.getName(), aborts.firstKey(), aborts.get(aborts.firstKey()));
            }
            aborts.remove(aborts.firstKey());
        }
    }
    void updateMaxReadPosition(TxnID txnID) {
        PositionImpl preMaxReadPosition = this.maxReadPosition;
        ongoingTxns.remove(txnID);
        if (!ongoingTxns.isEmpty()) {
            PositionImpl position = ongoingTxns.get(ongoingTxns.firstKey());
            //max read position is less than first ongoing transaction message position, so entryId -1
            maxReadPosition = PositionImpl.get(position.getLedgerId(), position.getEntryId() - 1);
        } else {
            maxReadPosition = (PositionImpl) topic.getManagedLedger().getLastConfirmedEntry();
        }
        if (preMaxReadPosition.compareTo(this.maxReadPosition) != 0) {
            this.changeMaxReadPositionAndAddAbortTimes.getAndIncrement();
        }
    }

    @Override
    public CompletableFuture<Void> purgeTxns(List<Long> dataLedgers) {
        return null;
    }

    @Override
    public CompletableFuture<Void> clearSnapshot() {
        return this.takeSnapshotWriter.thenCompose(writer -> {
            TransactionBufferSnapshot snapshot = new TransactionBufferSnapshot();
            snapshot.setTopicName(topic.getName());
            return writer.deleteAsync(snapshot);
        }).thenCompose(__ -> CompletableFuture.completedFuture(null));
    }

    @Override
    public CompletableFuture<Void> closeAsync() {
        changeToCloseState();
        return this.takeSnapshotWriter.thenCompose(SystemTopicClient.Writer::closeAsync);
    }

    @Override
    public boolean isTxnAborted(TxnID txnID) {
        return aborts.containsKey(txnID);
    }

    @Override
    public void syncMaxReadPositionForNormalPublish(PositionImpl position) {
        // when ongoing transaction is empty, proved that lastAddConfirm is can read max position, because callback
        // thread is the same tread, in this time the lastAddConfirm don't content transaction message.
        synchronized (TopicTransactionBuffer.this) {
            if (checkIfNoSnapshot()) {
                maxReadPosition = position;
            } else if (checkIfReady()) {
                if (ongoingTxns.isEmpty()) {
                    maxReadPosition = position;
                    changeMaxReadPositionAndAddAbortTimes.incrementAndGet();
                }
            }
        }
    }

    @Override
    public PositionImpl getMaxReadPosition() {
        if (checkIfReady() || checkIfNoSnapshot()) {
            return this.maxReadPosition;
        } else {
            return PositionImpl.EARLIEST;
        }
    }

    @Override
    public TransactionInBufferStats getTransactionInBufferStats(TxnID txnID) {
        TransactionInBufferStats transactionInBufferStats = new TransactionInBufferStats();
        transactionInBufferStats.aborted = isTxnAborted(txnID);
        if (ongoingTxns.containsKey(txnID)) {
            transactionInBufferStats.startPosition = ongoingTxns.get(txnID).toString();
        }
        return transactionInBufferStats;
    }

    @Override
    public TransactionBufferStats getStats() {
        TransactionBufferStats transactionBufferStats = new TransactionBufferStats();
        transactionBufferStats.lastSnapshotTimestamps = this.lastSnapshotTimestamps;
        transactionBufferStats.state = this.getState().name();
        transactionBufferStats.maxReadPosition = this.maxReadPosition.toString();
        transactionBufferStats.recoverStartTime = recoverTime.getRecoverStartTime();
        transactionBufferStats.recoverEndTime = recoverTime.getRecoverEndTime();
        return transactionBufferStats;
    }

    @Override
    public void run(Timeout timeout) {
        if (checkIfReady()) {
            takeSnapshotByTimeout();
        }
    }

    // we store the maxReadPosition from snapshot then open the non-durable cursor by this topic's manageLedger.
    // the non-durable cursor will read to lastConfirmedEntry.
    static class TopicTransactionBufferRecover implements Runnable {

        private final PersistentTopic topic;

        private final TopicTransactionBufferRecoverCallBack callBack;

        private Position startReadCursorPosition = PositionImpl.EARLIEST;

        private final SpscArrayQueue<Entry> entryQueue;

        private final AtomicLong exceptionNumber = new AtomicLong();

        public static final String SUBSCRIPTION_NAME = "transaction-buffer-sub";

        private final TopicTransactionBuffer topicTransactionBuffer;

        private final CompletableFuture<SystemTopicClient.Writer<TransactionBufferSnapshot>> takeSnapshotWriter;

        private TopicTransactionBufferRecover(TopicTransactionBufferRecoverCallBack callBack, PersistentTopic topic,
                                              TopicTransactionBuffer transactionBuffer, CompletableFuture<
                SystemTopicClient.Writer<TransactionBufferSnapshot>> takeSnapshotWriter) {
            this.topic = topic;
            this.callBack = callBack;
            this.entryQueue = new SpscArrayQueue<>(2000);
            this.topicTransactionBuffer = transactionBuffer;
            this.takeSnapshotWriter = takeSnapshotWriter;
        }

        @SneakyThrows
        @Override
        public void run() {
            this.takeSnapshotWriter.thenRunAsync(() -> {
                if (!this.topicTransactionBuffer.changeToInitializingState()) {
                    log.warn("TransactionBuffer {} of topic {} can not change state to Initializing",
                            this, topic.getName());
                    return;
                }
                topic.getBrokerService().getPulsar().getTransactionBufferSnapshotService()
                        .createReader(TopicName.get(topic.getName())).thenAcceptAsync(reader -> {
                            try {
                                boolean hasSnapshot = false;
                                while (reader.hasMoreEvents()) {
                                    Message<TransactionBufferSnapshot> message = reader.readNext();
                                    if (topic.getName().equals(message.getKey())) {
                                        TransactionBufferSnapshot transactionBufferSnapshot = message.getValue();
                                        if (transactionBufferSnapshot != null) {
                                            hasSnapshot = true;
                                            callBack.handleSnapshot(transactionBufferSnapshot);
                                            this.startReadCursorPosition = PositionImpl.get(
                                                    transactionBufferSnapshot.getMaxReadPositionLedgerId(),
                                                    transactionBufferSnapshot.getMaxReadPositionEntryId());
                                        }
                                    }
                                }
                                if (!hasSnapshot) {
                                    closeReader(reader);
                                    callBack.noNeedToRecover();
                                    return;
                                }
                            } catch (Exception ex) {
                                log.error("[{}] Transaction buffer recover fail when read "
                                        + "transactionBufferSnapshot!", topic.getName(), ex);
                                callBack.recoverExceptionally(ex);
                                closeReader(reader);
                                return;
                            }
                            closeReader(reader);

                            ManagedCursor managedCursor;
                            try {
                                managedCursor = topic.getManagedLedger()
                                        .newNonDurableCursor(this.startReadCursorPosition, SUBSCRIPTION_NAME);
                            } catch (ManagedLedgerException e) {
                                callBack.recoverExceptionally(e);
                                log.error("[{}]Transaction buffer recover fail when open cursor!", topic.getName(), e);
                                return;
                            }
                            PositionImpl lastConfirmedEntry =
                                    (PositionImpl) topic.getManagedLedger().getLastConfirmedEntry();
                            PositionImpl currentLoadPosition = (PositionImpl) this.startReadCursorPosition;
                            FillEntryQueueCallback fillEntryQueueCallback = new FillEntryQueueCallback(entryQueue,
                                    managedCursor, TopicTransactionBufferRecover.this);
                            if (lastConfirmedEntry.getEntryId() != -1) {
                                while (lastConfirmedEntry.compareTo(currentLoadPosition) > 0
                                        && fillEntryQueueCallback.fillQueue()) {
                                    Entry entry = entryQueue.poll();
                                    if (entry != null) {
                                        try {
                                            currentLoadPosition = PositionImpl.get(entry.getLedgerId(),
                                                    entry.getEntryId());
                                            callBack.handleTxnEntry(entry);
                                        } finally {
                                            entry.release();
                                        }
                                    } else {
                                        try {
                                            Thread.sleep(1);
                                        } catch (InterruptedException e) {
                                            //no-op
                                        }
                                    }
                                }
                            }

                            closeCursor(SUBSCRIPTION_NAME);
                            callBack.recoverComplete();
                        }, topic.getBrokerService().getPulsar().getTransactionExecutorProvider()
                                .getExecutor(this)).exceptionally(e -> {
                            callBack.recoverExceptionally(e.getCause());
                            log.error("[{}]Transaction buffer new snapshot reader fail!", topic.getName(), e);
                            return null;
                        });
            }, topic.getBrokerService().getPulsar().getTransactionExecutorProvider()
                    .getExecutor(this)).exceptionally(e -> {
                callBack.recoverExceptionally(e.getCause());
                log.error("[{}]Transaction buffer create snapshot writer fail!",
                        topic.getName(), e);
                return null;
            });
        }

        private void closeCursor(String subscriptionName) {
            topic.getManagedLedger().asyncDeleteCursor(Codec.encode(subscriptionName),
                    new AsyncCallbacks.DeleteCursorCallback() {
                @Override
                public void deleteCursorComplete(Object ctx) {
                    log.info("[{}]Transaction buffer snapshot recover cursor close complete.", topic.getName());
                }

                @Override
                public void deleteCursorFailed(ManagedLedgerException exception, Object ctx) {
                    log.error("[{}]Transaction buffer snapshot recover cursor close fail.", topic.getName());
                }

            }, null);
        }

        private void callBackException(ManagedLedgerException e) {
            log.error("Transaction buffer recover fail when recover transaction entry!", e);
            this.exceptionNumber.getAndIncrement();
        }

        private void closeReader(SystemTopicClient.Reader<TransactionBufferSnapshot> reader) {
            reader.closeAsync().exceptionally(e -> {
                log.error("[{}]Transaction buffer reader close error!", topic.getName(), e);
                return null;
            });
        }
    }

    static class FillEntryQueueCallback implements AsyncCallbacks.ReadEntriesCallback {

        private final AtomicLong outstandingReadsRequests = new AtomicLong(0);

        private final SpscArrayQueue<Entry> entryQueue;

        private final ManagedCursor cursor;

        private final TopicTransactionBufferRecover recover;

        private volatile boolean isReadable = true;

        private static final int NUMBER_OF_PER_READ_ENTRY = 100;

        private FillEntryQueueCallback(SpscArrayQueue<Entry> entryQueue, ManagedCursor cursor,
                                       TopicTransactionBufferRecover recover) {
            this.entryQueue = entryQueue;
            this.cursor = cursor;
            this.recover = recover;
        }
        boolean fillQueue() {
            if (entryQueue.size() + NUMBER_OF_PER_READ_ENTRY < entryQueue.capacity()
                    && outstandingReadsRequests.get() == 0) {
                if (cursor.hasMoreEntries()) {
                    outstandingReadsRequests.incrementAndGet();
                    cursor.asyncReadEntries(NUMBER_OF_PER_READ_ENTRY,
                            this, System.nanoTime(), PositionImpl.LATEST);
                } else {
                    if (entryQueue.size() == 0) {
                        isReadable = false;
                    }
                }
            }
            return isReadable;
        }

        @Override
        public void readEntriesComplete(List<Entry> entries, Object ctx) {
            entryQueue.fill(new MessagePassingQueue.Supplier<Entry>() {
                private int i = 0;
                @Override
                public Entry get() {
                    Entry entry = entries.get(i);
                    i++;
                    return entry;
                }
            }, entries.size());

            outstandingReadsRequests.decrementAndGet();
        }

        @Override
        public void readEntriesFailed(ManagedLedgerException exception, Object ctx) {
            if (recover.topic.getManagedLedger().getConfig().isAutoSkipNonRecoverableData()
                    && exception instanceof ManagedLedgerException.NonRecoverableLedgerException
                    || exception instanceof ManagedLedgerException.ManagedLedgerFencedException
                    || exception instanceof ManagedLedgerException.CursorAlreadyClosedException) {
                isReadable = false;
            } else {
                outstandingReadsRequests.decrementAndGet();
            }
            recover.callBackException(exception);
        }
    }
}<|MERGE_RESOLUTION|>--- conflicted
+++ resolved
@@ -103,11 +103,9 @@
      */
     private final ConcurrentHashMap<Long, Long> lowWaterMarks = new ConcurrentHashMap<>();
 
-<<<<<<< HEAD
     public final RecoverTimeRecord recoverTime = new RecoverTimeRecord();
-=======
+
     private final Semaphore handleLowWaterMark = new Semaphore(1);
->>>>>>> 522afcfc
 
     public TopicTransactionBuffer(PersistentTopic topic) {
         super(State.None);
