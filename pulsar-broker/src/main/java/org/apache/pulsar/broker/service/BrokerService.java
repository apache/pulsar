--- conflicted
+++ resolved
@@ -1887,52 +1887,6 @@
                 }
             }
 
-<<<<<<< HEAD
-                    managedLedgerConfig
-                            .setLedgerRolloverTimeout(serviceConfig.getManagedLedgerCursorRolloverTimeInSeconds());
-                    managedLedgerConfig
-                            .setRetentionTime(retentionPolicies.getRetentionTimeInMinutes(), TimeUnit.MINUTES);
-                    managedLedgerConfig.setRetentionSizeInMB(retentionPolicies.getRetentionSizeInMB());
-                    managedLedgerConfig.setAutoSkipNonRecoverableData(serviceConfig.isAutoSkipNonRecoverableData());
-                    managedLedgerConfig.setLazyCursorRecovery(serviceConfig.isLazyCursorRecovery());
-                    managedLedgerConfig.setInactiveLedgerRollOverTime(
-                            serviceConfig.getManagedLedgerInactiveLedgerRolloverTimeSeconds(), TimeUnit.SECONDS);
-                    managedLedgerConfig.setInactiveOffloadedLedgerEvictionTimeMs(
-                            serviceConfig.getManagedLedgerInactiveOffloadedLedgerEvictionTimeSeconds(),
-                            TimeUnit.SECONDS);
-
-                    managedLedgerConfig.setCacheEvictionByMarkDeletedPosition(
-                            serviceConfig.isCacheEvictionByMarkDeletedPosition());
-                    managedLedgerConfig.setMinimumBacklogCursorsForCaching(
-                            serviceConfig.getManagedLedgerMinimumBacklogCursorsForCaching());
-                    managedLedgerConfig.setMinimumBacklogEntriesForCaching(
-                            serviceConfig.getManagedLedgerMinimumBacklogEntriesForCaching());
-                    managedLedgerConfig.setMaxBacklogBetweenCursorsForCaching(
-                            serviceConfig.getManagedLedgerMaxBacklogBetweenCursorsForCaching());
-
-                    OffloadPoliciesImpl nsLevelOffloadPolicies =
-                            (OffloadPoliciesImpl) policies.map(p -> p.offload_policies).orElse(null);
-                    OffloadPoliciesImpl offloadPolicies = OffloadPoliciesImpl.mergeConfiguration(
-                            topicLevelOffloadPolicies,
-                            OffloadPoliciesImpl.oldPoliciesCompatible(nsLevelOffloadPolicies, policies.orElse(null)),
-                            getPulsar().getConfig().getProperties());
-                    if (NamespaceService.isSystemServiceNamespace(namespace.toString())) {
-                        managedLedgerConfig.setLedgerOffloader(NullLedgerOffloader.INSTANCE);
-                    } else  {
-                        if (topicLevelOffloadPolicies != null) {
-                            try {
-                                LedgerOffloader topicLevelLedgerOffLoader =
-                                        pulsar().createManagedLedgerOffloader(offloadPolicies);
-                                managedLedgerConfig.setLedgerOffloader(topicLevelLedgerOffLoader);
-                            } catch (PulsarServerException e) {
-                                throw new RuntimeException(e);
-                            }
-                        } else {
-                            //If the topic level policy is null, use the namespace level
-                            managedLedgerConfig
-                                    .setLedgerOffloader(pulsar.getManagedLedgerOffloader(namespace, offloadPolicies));
-                        }
-=======
             managedLedgerConfig.setThrottleMarkDelete(persistencePolicies.getManagedLedgerMaxMarkDeleteRate());
             managedLedgerConfig.setDigestType(serviceConfig.getManagedLedgerDigestType());
             managedLedgerConfig.setPassword(serviceConfig.getManagedLedgerPassword());
@@ -1966,23 +1920,27 @@
             managedLedgerConfig
                     .setMetadataMaxEntriesPerLedger(serviceConfig.getManagedLedgerCursorMaxEntriesPerLedger());
 
-            managedLedgerConfig
-                    .setLedgerRolloverTimeout(serviceConfig.getManagedLedgerCursorRolloverTimeInSeconds());
-            managedLedgerConfig
-                    .setRetentionTime(retentionPolicies.getRetentionTimeInMinutes(), TimeUnit.MINUTES);
-            managedLedgerConfig.setRetentionSizeInMB(retentionPolicies.getRetentionSizeInMB());
-            managedLedgerConfig.setAutoSkipNonRecoverableData(serviceConfig.isAutoSkipNonRecoverableData());
-            managedLedgerConfig.setLazyCursorRecovery(serviceConfig.isLazyCursorRecovery());
-            managedLedgerConfig.setInactiveLedgerRollOverTime(
-                    serviceConfig.getManagedLedgerInactiveLedgerRolloverTimeSeconds(), TimeUnit.SECONDS);
-            managedLedgerConfig.setCacheEvictionByMarkDeletedPosition(
-                    serviceConfig.isCacheEvictionByMarkDeletedPosition());
-            managedLedgerConfig.setMinimumBacklogCursorsForCaching(
-                    serviceConfig.getManagedLedgerMinimumBacklogCursorsForCaching());
-            managedLedgerConfig.setMinimumBacklogEntriesForCaching(
-                    serviceConfig.getManagedLedgerMinimumBacklogEntriesForCaching());
-            managedLedgerConfig.setMaxBacklogBetweenCursorsForCaching(
-                    serviceConfig.getManagedLedgerMaxBacklogBetweenCursorsForCaching());
+                    managedLedgerConfig
+                            .setLedgerRolloverTimeout(serviceConfig.getManagedLedgerCursorRolloverTimeInSeconds());
+                    managedLedgerConfig
+                            .setRetentionTime(retentionPolicies.getRetentionTimeInMinutes(), TimeUnit.MINUTES);
+                    managedLedgerConfig.setRetentionSizeInMB(retentionPolicies.getRetentionSizeInMB());
+                    managedLedgerConfig.setAutoSkipNonRecoverableData(serviceConfig.isAutoSkipNonRecoverableData());
+                    managedLedgerConfig.setLazyCursorRecovery(serviceConfig.isLazyCursorRecovery());
+                    managedLedgerConfig.setInactiveLedgerRollOverTime(
+                            serviceConfig.getManagedLedgerInactiveLedgerRolloverTimeSeconds(), TimeUnit.SECONDS);
+                    managedLedgerConfig.setInactiveOffloadedLedgerEvictionTimeMs(
+                            serviceConfig.getManagedLedgerInactiveOffloadedLedgerEvictionTimeSeconds(),
+                            TimeUnit.SECONDS);
+
+                    managedLedgerConfig.setCacheEvictionByMarkDeletedPosition(
+                            serviceConfig.isCacheEvictionByMarkDeletedPosition());
+                    managedLedgerConfig.setMinimumBacklogCursorsForCaching(
+                            serviceConfig.getManagedLedgerMinimumBacklogCursorsForCaching());
+                    managedLedgerConfig.setMinimumBacklogEntriesForCaching(
+                            serviceConfig.getManagedLedgerMinimumBacklogEntriesForCaching());
+                    managedLedgerConfig.setMaxBacklogBetweenCursorsForCaching(
+                            serviceConfig.getManagedLedgerMaxBacklogBetweenCursorsForCaching());
 
             OffloadPoliciesImpl nsLevelOffloadPolicies =
                     (OffloadPoliciesImpl) policies.map(p -> p.offload_policies).orElse(null);
@@ -2000,7 +1958,6 @@
                         managedLedgerConfig.setLedgerOffloader(topicLevelLedgerOffLoader);
                     } catch (PulsarServerException e) {
                         throw new RuntimeException(e);
->>>>>>> 23bf51a7
                     }
                 } else {
                     //If the topic level policy is null, use the namespace level
