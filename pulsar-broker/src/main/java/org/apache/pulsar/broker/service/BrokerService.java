/**
 * Licensed to the Apache Software Foundation (ASF) under one
 * or more contributor license agreements.  See the NOTICE file
 * distributed with this work for additional information
 * regarding copyright ownership.  The ASF licenses this file
 * to you under the Apache License, Version 2.0 (the
 * "License"); you may not use this file except in compliance
 * with the License.  You may obtain a copy of the License at
 *
 *   http://www.apache.org/licenses/LICENSE-2.0
 *
 * Unless required by applicable law or agreed to in writing,
 * software distributed under the License is distributed on an
 * "AS IS" BASIS, WITHOUT WARRANTIES OR CONDITIONS OF ANY
 * KIND, either express or implied.  See the License for the
 * specific language governing permissions and limitations
 * under the License.
 */
package org.apache.pulsar.broker.service;

import static com.google.common.base.Preconditions.checkArgument;
import static com.google.common.base.Preconditions.checkNotNull;
import static org.apache.bookkeeper.mledger.util.SafeRun.safeRun;
import static org.apache.commons.collections.CollectionUtils.isEmpty;
import static org.apache.commons.lang3.StringUtils.isNotBlank;

import java.io.Closeable;
import java.io.IOException;
import java.lang.reflect.Field;
import java.net.InetSocketAddress;
import java.net.URI;
import java.util.HashMap;
import java.util.List;
import java.util.Map;
import java.util.Optional;
import java.util.Set;
import java.util.concurrent.CompletableFuture;
import java.util.concurrent.ConcurrentLinkedQueue;
import java.util.concurrent.Executors;
import java.util.concurrent.ScheduledExecutorService;
import java.util.concurrent.Semaphore;
import java.util.concurrent.TimeUnit;
import java.util.concurrent.atomic.AtomicBoolean;
import java.util.concurrent.atomic.AtomicReference;
import java.util.concurrent.atomic.LongAdder;
import java.util.concurrent.locks.ReadWriteLock;
import java.util.concurrent.locks.ReentrantReadWriteLock;
import java.util.function.Consumer;

import org.apache.bookkeeper.client.BookKeeper.DigestType;
import org.apache.bookkeeper.mledger.AsyncCallbacks.OpenLedgerCallback;
import org.apache.bookkeeper.mledger.ManagedLedger;
import org.apache.bookkeeper.mledger.ManagedLedgerConfig;
import org.apache.bookkeeper.mledger.ManagedLedgerException;
import org.apache.bookkeeper.mledger.ManagedLedgerFactory;
import org.apache.bookkeeper.util.ZkUtils;
import org.apache.commons.lang3.tuple.ImmutablePair;
import org.apache.commons.lang3.tuple.Pair;
import org.apache.pulsar.broker.PulsarService;
import org.apache.pulsar.broker.ServiceConfiguration;
import org.apache.pulsar.broker.admin.AdminResource;
import org.apache.pulsar.broker.authentication.AuthenticationService;
import org.apache.pulsar.broker.authorization.AuthorizationManager;
import org.apache.pulsar.broker.loadbalance.LoadManager;
import org.apache.pulsar.broker.service.BrokerServiceException.PersistenceException;
import org.apache.pulsar.broker.service.BrokerServiceException.ServerMetadataException;
import org.apache.pulsar.broker.service.BrokerServiceException.ServiceUnitNotReadyException;
import org.apache.pulsar.broker.service.persistent.PersistentDispatcherMultipleConsumers;
import org.apache.pulsar.broker.service.persistent.PersistentReplicator;
import org.apache.pulsar.broker.service.persistent.PersistentTopic;
import org.apache.pulsar.broker.stats.ClusterReplicationMetrics;
import org.apache.pulsar.broker.web.PulsarWebResource;
import org.apache.pulsar.broker.zookeeper.aspectj.ClientCnxnAspect;
import org.apache.pulsar.broker.zookeeper.aspectj.ClientCnxnAspect.EventListner;
import org.apache.pulsar.broker.zookeeper.aspectj.ClientCnxnAspect.EventType;
import org.apache.pulsar.client.api.ClientConfiguration;
import org.apache.pulsar.client.api.PulsarClient;
import org.apache.pulsar.client.api.PulsarClientException;
import org.apache.pulsar.client.impl.PulsarClientImpl;
import org.apache.pulsar.client.util.FutureUtil;
import org.apache.pulsar.common.configuration.FieldContext;
import org.apache.pulsar.common.naming.DestinationName;
import org.apache.pulsar.common.naming.NamespaceBundle;
import org.apache.pulsar.common.naming.NamespaceBundleFactory;
import org.apache.pulsar.common.naming.NamespaceName;
import org.apache.pulsar.common.policies.data.ClusterData;
import org.apache.pulsar.common.policies.data.PersistencePolicies;
import org.apache.pulsar.common.policies.data.PersistentOfflineTopicStats;
import org.apache.pulsar.common.policies.data.PersistentTopicStats;
import org.apache.pulsar.common.policies.data.Policies;
import org.apache.pulsar.common.policies.data.RetentionPolicies;
import org.apache.pulsar.common.stats.Metrics;
import org.apache.pulsar.common.util.FieldParser;
import org.apache.pulsar.common.util.ObjectMapperFactory;
import org.apache.pulsar.common.util.collections.ConcurrentOpenHashMap;
import org.apache.pulsar.common.util.collections.ConcurrentOpenHashSet;
import org.apache.pulsar.common.util.netty.EventLoopUtil;
import org.apache.pulsar.policies.data.loadbalancer.NamespaceBundleStats;
import org.apache.pulsar.zookeeper.ZooKeeperCacheListener;
import org.apache.pulsar.zookeeper.ZooKeeperDataCache;
import org.apache.zookeeper.CreateMode;
import org.apache.zookeeper.KeeperException;
import org.apache.zookeeper.ZooDefs.Ids;
import org.apache.zookeeper.data.Stat;
import org.slf4j.Logger;
import org.slf4j.LoggerFactory;

import com.google.common.collect.Lists;
import com.google.common.collect.Maps;
import com.google.common.collect.Queues;

import io.netty.bootstrap.ServerBootstrap;
import io.netty.buffer.ByteBuf;
import io.netty.buffer.PooledByteBufAllocator;
import io.netty.channel.AdaptiveRecvByteBufAllocator;
import io.netty.channel.ChannelOption;
import io.netty.channel.EventLoopGroup;
import io.netty.util.concurrent.DefaultThreadFactory;

public class BrokerService implements Closeable, ZooKeeperCacheListener<Policies> {
    private static final Logger log = LoggerFactory.getLogger(BrokerService.class);

    private final PulsarService pulsar;
    private final ManagedLedgerFactory managedLedgerFactory;
    private final int port;
    private final int tlsPort;

    private final ConcurrentOpenHashMap<String, CompletableFuture<Topic>> topics;

    private final ConcurrentOpenHashMap<String, PulsarClient> replicationClients;

    // Multi-layer topics map:
    // Namespace --> Bundle --> topicName --> topic
    private final ConcurrentOpenHashMap<String, ConcurrentOpenHashMap<String, ConcurrentOpenHashMap<String, PersistentTopic>>> multiLayerTopicsMap;
    private int numberOfNamespaceBundles = 0;

    private final EventLoopGroup acceptorGroup;
    private final EventLoopGroup workerGroup;
    // offline topic backlog cache
    private final ConcurrentOpenHashMap<DestinationName, PersistentOfflineTopicStats> offlineTopicStatCache;
    private static final ConcurrentOpenHashMap<String, Field> dynamicConfigurationMap = prepareDynamicConfigurationMap();
    private final ConcurrentOpenHashMap<String, Consumer> configRegisteredListeners;

    private final ConcurrentLinkedQueue<Pair<String, CompletableFuture<Topic>>> pendingTopicLoadingQueue;

    private AuthorizationManager authorizationManager = null;
    private final ScheduledExecutorService statsUpdater;
    private final ScheduledExecutorService backlogQuotaChecker;

    protected final AtomicReference<Semaphore> lookupRequestSemaphore;
    protected final AtomicReference<Semaphore> topicLoadRequestSemaphore;

    private final ScheduledExecutorService inactivityMonitor;
    private final ScheduledExecutorService messageExpiryMonitor;

    private DistributedIdGenerator producerNameGenerator;

    private final static String producerNameGeneratorPath = "/counters/producer-name";

    private final BacklogQuotaManager backlogQuotaManager;

    private final int keepAliveIntervalSeconds;
    private final PulsarStats pulsarStats;
    private final EventListner zkStatsListener;
    private final AuthenticationService authenticationService;

    public static final String BROKER_SERVICE_CONFIGURATION_PATH = "/admin/configuration";
    private final ZooKeeperDataCache<Map<String, String>> dynamicConfigurationCache;

    private static final LongAdder totalUnackedMessages = new LongAdder();
    private final int maxUnackedMessages;
    public final int maxUnackedMsgsPerDispatcher;
    private static final AtomicBoolean blockedDispatcherOnHighUnackedMsgs = new AtomicBoolean(false);
    private final ConcurrentOpenHashSet<PersistentDispatcherMultipleConsumers> blockedDispatchers;
    private final ReadWriteLock lock = new ReentrantReadWriteLock();

    public BrokerService(PulsarService pulsar) throws Exception {
        this.pulsar = pulsar;
        this.managedLedgerFactory = pulsar.getManagedLedgerFactory();
        this.port = new URI(pulsar.getBrokerServiceUrl()).getPort();
        this.tlsPort = new URI(pulsar.getBrokerServiceUrlTls()).getPort();
        this.topics = new ConcurrentOpenHashMap<>();
        this.replicationClients = new ConcurrentOpenHashMap<>();
        this.keepAliveIntervalSeconds = pulsar.getConfiguration().getKeepAliveIntervalSeconds();
        this.configRegisteredListeners = new ConcurrentOpenHashMap<>();
        this.pendingTopicLoadingQueue = Queues.newConcurrentLinkedQueue();

        this.multiLayerTopicsMap = new ConcurrentOpenHashMap<>();
        this.pulsarStats = new PulsarStats(pulsar);
        this.offlineTopicStatCache = new ConcurrentOpenHashMap<>();

        final DefaultThreadFactory acceptorThreadFactory = new DefaultThreadFactory("pulsar-acceptor");
        final DefaultThreadFactory workersThreadFactory = new DefaultThreadFactory("pulsar-io");
        final int numThreads = Runtime.getRuntime().availableProcessors() * 2;
        log.info("Using {} threads for broker service IO", numThreads);

        this.acceptorGroup = EventLoopUtil.newEventLoopGroup(1, acceptorThreadFactory);
        this.workerGroup = EventLoopUtil.newEventLoopGroup(numThreads, workersThreadFactory);
        this.statsUpdater = Executors
                .newSingleThreadScheduledExecutor(new DefaultThreadFactory("pulsar-stats-updater"));
        if (pulsar.getConfiguration().isAuthorizationEnabled()) {
            this.authorizationManager = new AuthorizationManager(pulsar.getConfiguration(),
                    pulsar.getConfigurationCache());
        }

        if (pulsar.getConfigurationCache() != null) {
            pulsar.getConfigurationCache().policiesCache().registerListener(this);
        }

        this.inactivityMonitor = Executors
                .newSingleThreadScheduledExecutor(new DefaultThreadFactory("pulsar-inactivity-monitor"));
        this.messageExpiryMonitor = Executors
                .newSingleThreadScheduledExecutor(new DefaultThreadFactory("pulsar-msg-expiry-monitor"));
        this.backlogQuotaManager = new BacklogQuotaManager(pulsar);
        this.backlogQuotaChecker = Executors
                .newSingleThreadScheduledExecutor(new DefaultThreadFactory("pulsar-backlog-quota-checker"));
        this.authenticationService = new AuthenticationService(pulsar.getConfiguration());
        this.dynamicConfigurationCache = new ZooKeeperDataCache<Map<String, String>>(pulsar().getLocalZkCache()) {
            @Override
            public Map<String, String> deserialize(String key, byte[] content) throws Exception {
                return ObjectMapperFactory.getThreadLocal().readValue(content, HashMap.class);
            }
        };
        this.blockedDispatchers = new ConcurrentOpenHashSet<>();
        // update dynamic configuration and register-listener
        updateConfigurationAndRegisterListeners();
        this.lookupRequestSemaphore = new AtomicReference<Semaphore>(
                new Semaphore(pulsar.getConfiguration().getMaxConcurrentLookupRequest(), false));
        this.topicLoadRequestSemaphore = new AtomicReference<Semaphore>(
                new Semaphore(pulsar.getConfiguration().getMaxConcurrentTopicLoadRequest(), false));
        if (pulsar.getConfiguration().getMaxUnackedMessagesPerBroker() > 0
                && pulsar.getConfiguration().getMaxUnackedMessagesPerSubscriptionOnBrokerBlocked() > 0.0) {
            this.maxUnackedMessages = pulsar.getConfiguration().getMaxUnackedMessagesPerBroker();
            this.maxUnackedMsgsPerDispatcher = (int) ((maxUnackedMessages
                    * pulsar.getConfiguration().getMaxUnackedMessagesPerSubscriptionOnBrokerBlocked()) / 100);
            log.info("Enabling per-broker unack-message limit {} and dispatcher-limit {} on blocked-broker",
                    maxUnackedMessages, maxUnackedMsgsPerDispatcher);
            // block misbehaving dispatcher by checking periodically
            pulsar.getExecutor().scheduleAtFixedRate(() -> checkUnAckMessageDispatching(), 600, 30, TimeUnit.SECONDS);
        } else {
            this.maxUnackedMessages = 0;
            this.maxUnackedMsgsPerDispatcher = 0;
            log.info(
                    "Disabling per broker unack-msg blocking due invalid unAckMsgSubscriptionPercentageLimitOnBrokerBlocked {} ",
                    pulsar.getConfiguration().getMaxUnackedMessagesPerSubscriptionOnBrokerBlocked());
        }
<<<<<<< HEAD

=======
>>>>>>> 524ff06e

        // register listener to capture zk-latency
        zkStatsListener = new EventListner() {
            @Override
            public void recordLatency(EventType eventType, long latencyMs) {
                pulsarStats.recordZkLatencyTimeValue(eventType, latencyMs);
            }
        };
        PersistentReplicator.setReplicatorQueueSize(pulsar.getConfiguration().getReplicationProducerQueueSize());
    }

    public void start() throws Exception {
        this.producerNameGenerator = new DistributedIdGenerator(pulsar.getZkClient(), producerNameGeneratorPath,
                pulsar.getConfiguration().getClusterName());

        ServerBootstrap bootstrap = new ServerBootstrap();
        bootstrap.childOption(ChannelOption.ALLOCATOR, PooledByteBufAllocator.DEFAULT);
        bootstrap.group(acceptorGroup, workerGroup);
        bootstrap.childOption(ChannelOption.TCP_NODELAY, true);
        bootstrap.childOption(ChannelOption.RCVBUF_ALLOCATOR,
                new AdaptiveRecvByteBufAllocator(1024, 16 * 1024, 1 * 1024 * 1024));

        bootstrap.channel(EventLoopUtil.getServerSocketChannelClass(workerGroup));
        EventLoopUtil.enableTriggeredMode(bootstrap);

        ServiceConfiguration serviceConfig = pulsar.getConfiguration();

        bootstrap.childHandler(new PulsarChannelInitializer(this, serviceConfig, false));
        // Bind and start to accept incoming connections.
        bootstrap.bind(new InetSocketAddress(pulsar.getBindAddress(), port)).sync();
        log.info("Started Pulsar Broker service on port {}", port);

        if (serviceConfig.isTlsEnabled()) {
            ServerBootstrap tlsBootstrap = bootstrap.clone();
            tlsBootstrap.childHandler(new PulsarChannelInitializer(this, serviceConfig, true));
            tlsBootstrap.bind(new InetSocketAddress(pulsar.getBindAddress(), tlsPort)).sync();
            log.info("Started Pulsar Broker TLS service on port {}", tlsPort);
        }

        // start other housekeeping functions
        this.startStatsUpdater();
        this.startInactivityMonitor();
        this.startMessageExpiryMonitor();
        this.startBacklogQuotaChecker();
        // register listener to capture zk-latency
        ClientCnxnAspect.addListener(zkStatsListener);
        ClientCnxnAspect.registerExecutor(pulsar.getExecutor());
    }

    void startStatsUpdater() {
        statsUpdater.scheduleAtFixedRate(safeRun(this::updateRates), 60, 60, TimeUnit.SECONDS);

        // Ensure the broker starts up with initial stats
        updateRates();
    }

    void startInactivityMonitor() {
        if (pulsar().getConfiguration().isBrokerDeleteInactiveTopicsEnabled()) {
            int interval = pulsar().getConfiguration().getBrokerServicePurgeInactiveFrequencyInSeconds();
            inactivityMonitor.scheduleAtFixedRate(safeRun(() -> checkGC(interval)), interval, interval,
                    TimeUnit.SECONDS);
        }
    }

    void startMessageExpiryMonitor() {
        int interval = pulsar().getConfiguration().getMessageExpiryCheckIntervalInMinutes();
        messageExpiryMonitor.scheduleAtFixedRate(safeRun(this::checkMessageExpiry), interval, interval,
                TimeUnit.MINUTES);
    }

    void startBacklogQuotaChecker() {
        if (pulsar().getConfiguration().isBacklogQuotaCheckEnabled()) {
            final int interval = pulsar().getConfiguration().getBacklogQuotaCheckIntervalInSeconds();
            log.info("Scheduling a thread to check backlog quota after [{}] seconds in background", interval);
            backlogQuotaChecker.scheduleAtFixedRate(safeRun(this::monitorBacklogQuota), interval, interval,
                    TimeUnit.SECONDS);
        } else {
            log.info("Backlog quota check monitoring is disabled");
        }

    }

    @Override
    public void close() throws IOException {
        log.info("Shutting down Pulsar Broker service");

        if (pulsar.getConfigurationCache() != null) {
            pulsar.getConfigurationCache().policiesCache().unregisterListener(this);
        }

        // unloads all namespaces gracefully without disrupting mutually
        unloadNamespaceBundlesGracefully();

        // close replication clients
        replicationClients.forEach((cluster, client) -> {
            try {
                client.shutdown();
            } catch (PulsarClientException e) {
                log.warn("Error shutting down repl client for cluster {}", cluster, e);
            }
        });

        acceptorGroup.shutdownGracefully();
        workerGroup.shutdownGracefully();
        statsUpdater.shutdown();
        inactivityMonitor.shutdown();
        messageExpiryMonitor.shutdown();
        backlogQuotaChecker.shutdown();
        authenticationService.close();
        pulsarStats.close();
        ClientCnxnAspect.removeListener(zkStatsListener);
        ClientCnxnAspect.registerExecutor(null);
        log.info("Broker service completely shut down");
    }

    /**
     * It unloads all owned namespacebundles gracefully.
     * <ul>
     * <li>First it makes current broker unavailable and isolates from the clusters so, it will not serve any new
     * requests.</li>
     * <li>Second it starts unloading namespace bundle one by one without closing the connection in order to avoid
     * disruption for other namespacebundles which are sharing the same connection from the same client.</li>
     * <ul>
     *
     */
    public void unloadNamespaceBundlesGracefully() {
        try {
            // make broker-node unavailable from the cluster
            if (pulsar.getLoadManager() != null) {
                pulsar.getLoadManager().get().disableBroker();
            }

            // unload all namespace-bundles gracefully
            long closeTopicsStartTime = System.nanoTime();
            Set<NamespaceBundle> serviceUnits = pulsar.getNamespaceService().getOwnedServiceUnits();
            serviceUnits.forEach(su -> {
                if (su instanceof NamespaceBundle) {
                    try {
                        pulsar.getNamespaceService().unloadNamespaceBundle((NamespaceBundle) su);
                    } catch (Exception e) {
                        log.warn("Failed to unload namespace bundle {}", su, e);
                    }
                }
            });

            double closeTopicsTimeSeconds = TimeUnit.NANOSECONDS.toMillis((System.nanoTime() - closeTopicsStartTime))
                    / 1000.0;
            log.info("Unloading {} namespace-bundles completed in {} seconds", serviceUnits.size(),
                    closeTopicsTimeSeconds);
        } catch (Exception e) {
            log.error("Failed to disable broker from loadbalancer list {}", e.getMessage(), e);
        }
    }

    public CompletableFuture<Topic> getTopic(final String topic) {
        try {
            CompletableFuture<Topic> topicFuture = topics.get(topic);
            if (topicFuture != null) {
                if (topicFuture.isCompletedExceptionally()) {
                    // Exceptional topics should be recreated.
                    topics.remove(topic, topicFuture);
                } else {
                    return topicFuture;
                }
            }
            return topics.computeIfAbsent(topic, this::createPersistentTopic);
        } catch (IllegalArgumentException e) {
            log.warn("[{}] Illegalargument exception when loading topic", topic, e);
            return failedFuture(e);
        } catch (RuntimeException e) {
            Throwable cause = e.getCause();
            if (cause instanceof ServiceUnitNotReadyException) {
                log.warn("[{}] Service unit is not ready when loading the topic", topic);
            } else {
                log.warn("[{}] Unexpected exception when loading topic: {}", topic, cause);
            }

            return failedFuture(cause);
        }
    }

    private static <T> CompletableFuture<T> failedFuture(Throwable t) {
        CompletableFuture<T> future = new CompletableFuture<>();
        future.completeExceptionally(t);
        return future;
    }

    public PulsarClient getReplicationClient(String cluster) {
        PulsarClient client = replicationClients.get(cluster);
        if (client != null) {
            return client;
        }

        return replicationClients.computeIfAbsent(cluster, key -> {
            try {
                String path = PulsarWebResource.path("clusters", cluster);
                ClusterData data = this.pulsar.getConfigurationCache().clustersCache().get(path)
                        .orElseThrow(() -> new KeeperException.NoNodeException(path));
                ClientConfiguration configuration = new ClientConfiguration();
                configuration.setUseTcpNoDelay(false);
                configuration.setConnectionsPerBroker(pulsar.getConfiguration().getReplicationConnectionsPerBroker());
                configuration.setStatsInterval(0, TimeUnit.SECONDS);
                if (pulsar.getConfiguration().isAuthenticationEnabled()) {
                    configuration.setAuthentication(pulsar.getConfiguration().getBrokerClientAuthenticationPlugin(),
                            pulsar.getConfiguration().getBrokerClientAuthenticationParameters());
                }
                String clusterUrl = configuration.isUseTls()
                        ? (isNotBlank(data.getBrokerServiceUrlTls()) ? data.getBrokerServiceUrlTls()
                                : data.getServiceUrlTls())
                        : null;
                clusterUrl = (isNotBlank(clusterUrl)) ? clusterUrl
                        : (isNotBlank(data.getBrokerServiceUrl()) ? data.getBrokerServiceUrl() : data.getServiceUrl());
                return new PulsarClientImpl(clusterUrl, configuration, this.workerGroup);
            } catch (Exception e) {
                throw new RuntimeException(e);
            }
        });
    }

    /**
     * It creates a topic async and returns CompletableFuture. It also throttles down configured max-concurrent topic
     * loading and puts them into queue once in-process topics are created.
     *
     * @param topic persistent-topic name
     * @return CompletableFuture<Topic>
     * @throws RuntimeException
     */
    protected CompletableFuture<Topic> createPersistentTopic(final String topic) throws RuntimeException {
        checkTopicNsOwnership(topic);

        final CompletableFuture<Topic> topicFuture = new CompletableFuture<>();

        final Semaphore topicLoadSemaphore = topicLoadRequestSemaphore.get();

        if (topicLoadSemaphore.tryAcquire()) {
            createPersistentTopic(topic, topicFuture);
            topicFuture.handle((persistentTopic, ex) -> {
                // release permit and process pending topic
                topicLoadSemaphore.release();
                createPendingLoadTopic();
                return null;
            });
        } else {
            pendingTopicLoadingQueue.add(new ImmutablePair<String, CompletableFuture<Topic>>(topic, topicFuture));
            if (log.isDebugEnabled()) {
                log.debug("topic-loading for {} added into pending queue", topic);
            }
        }
        return topicFuture;
    }

    private void createPersistentTopic(final String topic, CompletableFuture<Topic> topicFuture) {

        final long topicCreateTimeMs = TimeUnit.NANOSECONDS.toMillis(System.nanoTime());
        DestinationName destinationName = DestinationName.get(topic);
        if (!pulsar.getNamespaceService().isServiceUnitActive(destinationName)) {
            // namespace is being unloaded
            String msg = String.format("Namespace is being unloaded, cannot add topic %s", topic);
            log.warn(msg);
            pulsar.getExecutor().submit(() -> topics.remove(topic, topicFuture));
            topicFuture.completeExceptionally(new ServiceUnitNotReadyException(msg));
            return;
        }

        getManagedLedgerConfig(destinationName).thenAccept(config -> {
            // Once we have the configuration, we can proceed with the async open operation

            managedLedgerFactory.asyncOpen(destinationName.getPersistenceNamingEncoding(), config,
                    new OpenLedgerCallback() {
                        @Override
                        public void openLedgerComplete(ManagedLedger ledger, Object ctx) {
                            PersistentTopic persistentTopic = new PersistentTopic(topic, ledger, BrokerService.this);

                            CompletableFuture<Void> replicationFuture = persistentTopic.checkReplication();
                            replicationFuture.thenRun(() -> {
                                log.info("Created topic {}", topic);
                                long topicLoadLatencyMs = TimeUnit.NANOSECONDS.toMillis(System.nanoTime())
                                        - topicCreateTimeMs;
                                pulsarStats.recordTopicLoadTimeValue(topic, topicLoadLatencyMs);
                                addTopicToStatsMaps(destinationName, persistentTopic);
                                topicFuture.complete(persistentTopic);
                            });
                            replicationFuture.exceptionally((ex) -> {
                                log.warn("Replication check failed. Removing topic from topics list {}, {}", topic, ex);
                                persistentTopic.stopReplProducers().whenComplete((v, exception) -> {
                                    topics.remove(topic, topicFuture);
                                    topicFuture.completeExceptionally(ex);
                                });

                                return null;
                            });
                        }

                        @Override
                        public void openLedgerFailed(ManagedLedgerException exception, Object ctx) {
                            log.warn("Failed to create topic {}", topic, exception);
                            topics.remove(topic, topicFuture);
                            topicFuture.completeExceptionally(new PersistenceException(exception));
                        }
                    }, null);

        }).exceptionally((exception) -> {
            log.warn("[{}] Failed to get topic configuration: {}", topic, exception.getMessage(), exception);
            // remove topic from topics-map in different thread to avoid possible deadlock if
            // createPersistentTopic-thread only tries to handle this future-result
            pulsar.getExecutor().submit(() -> topics.remove(topic, topicFuture));
            topicFuture.completeExceptionally(exception);
            return null;
        });
    }

    public CompletableFuture<ManagedLedgerConfig> getManagedLedgerConfig(DestinationName topicName) {
        CompletableFuture<ManagedLedgerConfig> future = new CompletableFuture<>();
        // Execute in background thread, since getting the policies might block if the z-node wasn't already cached
        pulsar.getOrderedExecutor().submitOrdered(topicName, safeRun(() -> {
            NamespaceName namespace = topicName.getNamespaceObject();
            ServiceConfiguration serviceConfig = pulsar.getConfiguration();

            // Get persistence policy for this destination
            Policies policies;
            try {
                policies = pulsar
                        .getConfigurationCache().policiesCache().get(AdminResource.path("policies",
                                namespace.getProperty(), namespace.getCluster(), namespace.getLocalName()))
                        .orElse(null);
            } catch (Throwable t) {
                // Ignoring since if we don't have policies, we fallback on the default
                log.warn("Got exception when reading persistence policy for {}: {}", topicName, t.getMessage(), t);
                future.completeExceptionally(t);
                return;
            }

            PersistencePolicies persistencePolicies = policies != null ? policies.persistence : null;
            RetentionPolicies retentionPolicies = policies != null ? policies.retention_policies : null;

            if (persistencePolicies == null) {
                // Apply default values
                persistencePolicies = new PersistencePolicies(serviceConfig.getManagedLedgerDefaultEnsembleSize(),
                        serviceConfig.getManagedLedgerDefaultWriteQuorum(),
                        serviceConfig.getManagedLedgerDefaultAckQuorum(),
                        serviceConfig.getManagedLedgerDefaultMarkDeleteRateLimit());
            }

            if (retentionPolicies == null) {
                retentionPolicies = new RetentionPolicies(serviceConfig.getDefaultRetentionTimeInMinutes(),
                        serviceConfig.getDefaultRetentionSizeInMB());
            }

            ManagedLedgerConfig config = new ManagedLedgerConfig();
            config.setEnsembleSize(persistencePolicies.getBookkeeperEnsemble());
            config.setWriteQuorumSize(persistencePolicies.getBookkeeperWriteQuorum());
            config.setAckQuorumSize(persistencePolicies.getBookkeeperAckQuorum());
            config.setThrottleMarkDelete(persistencePolicies.getManagedLedgerMaxMarkDeleteRate());
            config.setDigestType(DigestType.CRC32);

            config.setMaxUnackedRangesToPersist(serviceConfig.getManagedLedgerMaxUnackedRangesToPersist());
            config.setMaxEntriesPerLedger(serviceConfig.getManagedLedgerMaxEntriesPerLedger());
            config.setMinimumRolloverTime(serviceConfig.getManagedLedgerMinLedgerRolloverTimeMinutes(),
                    TimeUnit.MINUTES);
            config.setMaximumRolloverTime(serviceConfig.getManagedLedgerMaxLedgerRolloverTimeMinutes(),
                    TimeUnit.MINUTES);
            config.setMaxSizePerLedgerMb(2048);

            config.setMetadataEnsembleSize(serviceConfig.getManagedLedgerDefaultEnsembleSize());
            config.setMetadataWriteQuorumSize(serviceConfig.getManagedLedgerDefaultWriteQuorum());
            config.setMetadataAckQuorumSize(serviceConfig.getManagedLedgerDefaultAckQuorum());
            config.setMetadataMaxEntriesPerLedger(serviceConfig.getManagedLedgerCursorMaxEntriesPerLedger());

            config.setLedgerRolloverTimeout(serviceConfig.getManagedLedgerCursorRolloverTimeInSeconds());
            config.setRetentionTime(retentionPolicies.getRetentionTimeInMinutes(), TimeUnit.MINUTES);
            config.setRetentionSizeInMB(retentionPolicies.getRetentionSizeInMB());

            future.complete(config);
        }, (exception) -> future.completeExceptionally(exception)));

        return future;
    }

    private void addTopicToStatsMaps(DestinationName topicName, PersistentTopic topic) {
        try {
            NamespaceBundle namespaceBundle = pulsar.getNamespaceService().getBundle(topicName);

            if (namespaceBundle != null) {
                synchronized (multiLayerTopicsMap) {
                    String serviceUnit = namespaceBundle.toString();
                    multiLayerTopicsMap //
                            .computeIfAbsent(topicName.getNamespace(), k -> new ConcurrentOpenHashMap<>()) //
                            .computeIfAbsent(serviceUnit, k -> new ConcurrentOpenHashMap<>()) //
                            .put(topicName.toString(), topic);
                }
            }
            invalidateOfflineTopicStatCache(topicName);
        } catch (Exception e) {
            log.warn("Got exception when retrieving bundle name during create persistent topic", e);
        }
    }

    public void refreshTopicToStatsMaps(NamespaceBundle oldBundle) {
        checkNotNull(oldBundle);
        try {
            // retrieve all topics under existing old bundle
            List<PersistentTopic> topics = getAllTopicsFromNamespaceBundle(oldBundle.getNamespaceObject().toString(),
                    oldBundle.toString());
            if (!isEmpty(topics)) {
                // add topic under new split bundles which already updated into NamespaceBundleFactory.bundleCache
                topics.stream().forEach(t -> {
                    addTopicToStatsMaps(DestinationName.get(t.getName()), t);
                });
                // remove old bundle from the map
                synchronized (multiLayerTopicsMap) {
                    multiLayerTopicsMap.get(oldBundle.getNamespaceObject().toString()).remove(oldBundle.toString());
                }
            }
        } catch (Exception e) {
            log.warn("Got exception while refreshing topicStats map", e);
        }
    }

    public PersistentOfflineTopicStats getOfflineTopicStat(DestinationName topicName) {
        return offlineTopicStatCache.get(topicName);
    }

    public void cacheOfflineTopicStats(DestinationName topicName, PersistentOfflineTopicStats offlineTopicStats) {
        offlineTopicStatCache.put(topicName, offlineTopicStats);
    }

    public void invalidateOfflineTopicStatCache(DestinationName topicName) {
        PersistentOfflineTopicStats removed = offlineTopicStatCache.remove(topicName);
        if (removed != null) {
            log.info("Removed cached offline topic stat for {} ", topicName.getPersistenceNamingEncoding());
        }
    }

    public Topic getTopicReference(String topic) throws Exception {
        CompletableFuture<Topic> future = topics.get(topic);
        if (future != null && future.isDone() && !future.isCompletedExceptionally()) {
            return future.get();
        } else {
            return null;
        }
    }

    public void updateRates() {
        synchronized (pulsarStats) {
            pulsarStats.updateStats(multiLayerTopicsMap);
        }
    }

    public void getDimensionMetrics(Consumer<ByteBuf> consumer) {
        pulsarStats.getDimensionMetrics(consumer);
    }

    public List<Metrics> getDestinationMetrics() {
        return pulsarStats.getDestinationMetrics();
    }

    public Map<String, NamespaceBundleStats> getBundleStats() {
        return pulsarStats.getBundleStats();
    }

    public Semaphore getLookupRequestSemaphore() {
        return lookupRequestSemaphore.get();
    }

    public void checkGC(int gcIntervalInSeconds) {
        topics.forEach((n, t) -> {
            PersistentTopic topic = (PersistentTopic) t.getNow(null);
            if (topic != null) {
                topic.checkGC(gcIntervalInSeconds);
            }
        });
    }

    public void checkMessageExpiry() {
        topics.forEach((n, t) -> {
            PersistentTopic topic = (PersistentTopic) t.getNow(null);
            if (topic != null) {
                topic.checkMessageExpiry();
            }
        });
    }

    public BacklogQuotaManager getBacklogQuotaManager() {
        return this.backlogQuotaManager;
    }

    /**
     *
     * @param topic
     *            needing quota enforcement check
     * @return determine if quota enforcement needs to be done for topic
     */
    public boolean isBacklogExceeded(PersistentTopic topic) {
        DestinationName destination = DestinationName.get(topic.getName());
        long backlogQuotaLimitInBytes = getBacklogQuotaManager().getBacklogQuotaLimit(destination.getNamespace());
        if (log.isDebugEnabled()) {
            log.debug("[{}] - backlog quota limit = [{}]", topic.getName(), backlogQuotaLimitInBytes);
        }

        // check if backlog exceeded quota
        long storageSize = topic.getBacklogSize();
        if (log.isDebugEnabled()) {
            log.debug("[{}] Storage size = [{}], limit [{}]", topic.getName(), storageSize, backlogQuotaLimitInBytes);
        }

        return (storageSize >= backlogQuotaLimitInBytes);
    }

    public void monitorBacklogQuota() {
        topics.forEach((n, t) -> {
            try {
                PersistentTopic topic = (PersistentTopic) t.getNow(null);
                if (topic != null && isBacklogExceeded(topic)) {
                    getBacklogQuotaManager().handleExceededBacklogQuota(topic);
                } else if (topic == null) {
                    if (log.isDebugEnabled()) {
                        log.debug("topic is null ");
                    }
                } else {
                    if (log.isDebugEnabled()) {
                        log.debug("quota not exceeded for [{}]", topic.getName());
                    }
                }
            } catch (Exception xle) {
                log.warn("Backlog quota monitoring encountered :" + xle.getLocalizedMessage());
            }
        });

    }

    void checkTopicNsOwnership(final String topic) throws RuntimeException {
        DestinationName destination = DestinationName.get(topic);
        boolean ownedByThisInstance;
        try {
            ownedByThisInstance = pulsar.getNamespaceService().isServiceUnitOwned(destination);
        } catch (Exception e) {
            log.debug(String.format("Failed to check the ownership of the destination: %s", destination), e);
            throw new RuntimeException(new ServerMetadataException(e));
        }

        if (!ownedByThisInstance) {
            String msg = String.format("Namespace not served by this instance. Please redo the lookup. "
                    + "Request is denied: namespace=%s", destination.getNamespace());
            log.warn(msg);
            throw new RuntimeException(new ServiceUnitNotReadyException(msg));
        }
    }

    /**
     * Unload all the topic served by the broker service under the given service unit
     *
     * @param serviceUnit
     * @return
     */
    public CompletableFuture<Integer> unloadServiceUnit(NamespaceBundle serviceUnit) {
        CompletableFuture<Integer> result = new CompletableFuture<Integer>();
        List<CompletableFuture<Void>> closeFutures = Lists.newArrayList();
        topics.forEach((name, topicFuture) -> {
            DestinationName topicName = DestinationName.get(name);
            if (serviceUnit.includes(topicName)) {
                // Topic needs to be unloaded
                log.info("[{}] Unloading topic", topicName);
                closeFutures.add(topicFuture.thenCompose(Topic::close));
            }
        });
        CompletableFuture<Void> aggregator = FutureUtil.waitForAll(closeFutures);
        aggregator.thenAccept(res -> result.complete(closeFutures.size())).exceptionally(ex -> {
            result.completeExceptionally(ex);
            return null;
        });
        return result;
    }

    public AuthorizationManager getAuthorizationManager() {
        return authorizationManager;
    }

    public void removeTopicFromCache(String topic) {
        try {
            DestinationName destination = DestinationName.get(topic);
            NamespaceBundle namespaceBundle = pulsar.getNamespaceService().getBundle(destination);
            checkArgument(namespaceBundle instanceof NamespaceBundle);

            String bundleName = namespaceBundle.toString();
            String namespaceName = destination.getNamespaceObject().toString();

            synchronized (multiLayerTopicsMap) {
                ConcurrentOpenHashMap<String, ConcurrentOpenHashMap<String, PersistentTopic>> namespaceMap = multiLayerTopicsMap
                        .get(namespaceName);
                ConcurrentOpenHashMap<String, PersistentTopic> bundleMap = namespaceMap.get(bundleName);
                bundleMap.remove(topic);
                if (bundleMap.isEmpty()) {
                    namespaceMap.remove(bundleName);
                }

                if (namespaceMap.isEmpty()) {
                    multiLayerTopicsMap.remove(namespaceName);
                    final ClusterReplicationMetrics clusterReplicationMetrics = pulsarStats
                            .getClusterReplicationMetrics();
                    replicationClients.forEach((cluster, client) -> {
                        clusterReplicationMetrics.remove(clusterReplicationMetrics.getKeyName(namespaceName, cluster));
                    });
                }
            }
        } catch (Exception e) {
            log.warn("Got exception when retrieving bundle name during removeTopicFromCache", e);
        }

        topics.remove(topic);
    }

    public int getNumberOfNamespaceBundles() {
        this.numberOfNamespaceBundles = 0;
        this.multiLayerTopicsMap.forEach((namespaceName, bundles) -> {
            this.numberOfNamespaceBundles += bundles.size();
        });
        return this.numberOfNamespaceBundles;
    }

    public ConcurrentOpenHashMap<String, CompletableFuture<Topic>> getTopics() {
        return topics;
    }

    @Override
    public void onUpdate(String path, Policies data, Stat stat) {
        final NamespaceName namespace = new NamespaceName(NamespaceBundleFactory.getNamespaceFromPoliciesPath(path));

        log.info("Updated {}", path);

        topics.forEach((name, topicFuture) -> {
            if (namespace.includes(DestinationName.get(name))) {
                // If the topic is already created, immediately apply the updated policies, otherwise once the topic is
                // created it'll apply the policies update
                topicFuture.thenAccept(topic -> {
                    if (log.isDebugEnabled()) {
                        log.debug("Notifying topic that policies have changed: {}", name);
                    }
                    topic.onPoliciesUpdate(data);
                });
            }
        });
    }

    public PulsarService pulsar() {
        return pulsar;
    }

    public ScheduledExecutorService executor() {
        return workerGroup;
    }

    public ConcurrentOpenHashMap<String, PulsarClient> getReplicationClients() {
        return replicationClients;
    }

    public boolean isAuthenticationEnabled() {
        return pulsar.getConfiguration().isAuthenticationEnabled();
    }

    public boolean isAuthorizationEnabled() {
        return authorizationManager != null;
    }

    public int getKeepAliveIntervalSeconds() {
        return keepAliveIntervalSeconds;
    }

    public String generateUniqueProducerName() {
        return producerNameGenerator.getNextId();
    }

    public Map<String, PersistentTopicStats> getTopicStats() {
        HashMap<String, PersistentTopicStats> stats = new HashMap<>();
        topics.forEach((name, topicFuture) -> {
            PersistentTopic currentTopic = (PersistentTopic) topicFuture.getNow(null);
            if (currentTopic != null) {
                stats.put(name, currentTopic.getStats());
            }
        });
        return stats;
    }

    public AuthenticationService getAuthenticationService() {
        return authenticationService;
    }

    public List<PersistentTopic> getAllTopicsFromNamespaceBundle(String namespace, String bundle) {
        return multiLayerTopicsMap.get(namespace).get(bundle).values();
    }

    public ZooKeeperDataCache<Map<String, String>> getDynamicConfigurationCache() {
        return dynamicConfigurationCache;
    }

    /**
     * Update dynamic-ServiceConfiguration with value present into zk-configuration-map and register listeners on
     * dynamic-ServiceConfiguration field to take appropriate action on change of zk-configuration-map.
     */
    private void updateConfigurationAndRegisterListeners() {
        // update ServiceConfiguration value by reading zk-configuration-map
        updateDynamicServiceConfiguration();
        // add listener on "maxConcurrentLookupRequest" value change
        registerConfigurationListener("maxConcurrentLookupRequest",
                (maxConcurrentLookupRequest) -> lookupRequestSemaphore.set(new Semaphore((int) maxConcurrentLookupRequest, false)));
        // add listener on "maxConcurrentTopicLoadRequest" value change
        registerConfigurationListener("maxConcurrentTopicLoadRequest",
                (maxConcurrentTopicLoadRequest) -> topicLoadRequestSemaphore.set(new Semaphore((int) maxConcurrentTopicLoadRequest, false)));
        registerConfigurationListener("loadManagerClassName", className -> {
            try {
                final LoadManager newLoadManager = LoadManager.create(pulsar);
                log.info("Created load manager: {}", className);
                pulsar.getLoadManager().get().stop();
                newLoadManager.start();
                pulsar.getLoadManager().set(newLoadManager);
            } catch (Exception ex) {
                log.warn("Failed to change load manager due to {}", ex);
            }
        });
        // add more listeners here
    }

    /**
     * Allows a listener to listen on update of {@link ServiceConfiguration} change, so listener can take appropriate
     * action if any specific config-field value has been changed.
     * </p>
     * On notification, listener should first check if config value has been changed and after taking appropriate
     * action, listener should update config value with new value if it has been changed (so, next time listener can
     * compare values on configMap change).
     * @param <T>
     *
     * @param configKey
     *            : configuration field name
     * @param listener
     *            : listener which takes appropriate action on config-value change
     */
    public <T> void registerConfigurationListener(String configKey, Consumer<T> listener) {
        configRegisteredListeners.put(configKey, listener);
        dynamicConfigurationCache.registerListener(new ZooKeeperCacheListener<Map<String, String>>() {
            @SuppressWarnings("unchecked")
            @Override
            public void onUpdate(String path, Map<String, String> data, Stat stat) {
                if (BROKER_SERVICE_CONFIGURATION_PATH.equalsIgnoreCase(path) && data != null
                        && data.containsKey(configKey)) {
                    log.info("Updating configuration {}/{}", configKey, data.get(configKey));
                    listener.accept((T) FieldParser.value(data.get(configKey), dynamicConfigurationMap.get(configKey)));
                }
            }
        });
    }

    private void updateDynamicServiceConfiguration() {

        try {
            // create dynamic-config znode if not present
            if (pulsar.getZkClient().exists(BROKER_SERVICE_CONFIGURATION_PATH, false) == null) {
                try {
                    byte[] data = ObjectMapperFactory.getThreadLocal().writeValueAsBytes(Maps.newHashMap());
                    ZkUtils.createFullPathOptimistic(pulsar.getZkClient(), BROKER_SERVICE_CONFIGURATION_PATH, data,
                            Ids.OPEN_ACL_UNSAFE, CreateMode.PERSISTENT);
                } catch (KeeperException.NodeExistsException e) {
                    // Ok
                }
            }
            Optional<Map<String, String>> data = dynamicConfigurationCache.get(BROKER_SERVICE_CONFIGURATION_PATH);
            if (data.isPresent() && data.get() != null) {
                data.get().forEach((key, value) -> {
                    try {
                        Field field = ServiceConfiguration.class.getDeclaredField(key);
                        if (field != null && field.isAnnotationPresent(FieldContext.class)) {
                            field.setAccessible(true);
                            field.set(pulsar().getConfiguration(), FieldParser.value(value, field));
                            log.info("Successfully updated {}/{}", key, value);
                        }
                    } catch (Exception e) {
                        log.warn("Failed to update service configuration {}/{}, {}", key, value, e.getMessage());
                    }
                });
            }
        } catch (Exception e) {
            log.warn("Failed to read zookeeper path [{}]:", BROKER_SERVICE_CONFIGURATION_PATH, e);
        }
        // register a listener: it updates field value and triggers appropriate registered field-listener only if
        // field's value has been changed so, registered doesn't have to update field value in ServiceConfiguration
        dynamicConfigurationCache.registerListener(new ZooKeeperCacheListener<Map<String, String>>() {
            @SuppressWarnings("unchecked")
            @Override
            public void onUpdate(String path, Map<String, String> data, Stat stat) {
                if (BROKER_SERVICE_CONFIGURATION_PATH.equalsIgnoreCase(path) && data != null) {
                    data.forEach((configKey, value) -> {
                        Field configField = dynamicConfigurationMap.get(configKey);
                        Object newValue = FieldParser.value(data.get(configKey), configField);
                        if (configField != null) {
                            Consumer listener = configRegisteredListeners.get(configKey);
                            try {
                                Object existingValue = configField.get(pulsar.getConfiguration());
                                configField.set(pulsar.getConfiguration(), newValue);
                                log.info("Successfully updated configuration {}/{}", configKey,
                                        data.get(configKey));
                                if (listener != null && !existingValue.equals(newValue)) {
                                    listener.accept(newValue);
                                }
                            } catch (Exception e) {
                                log.error("Failed to update config {}/{}", configKey, newValue);
                            }
                        } else {
                            log.error("Found non-dynamic field in dynamicConfigMap {}/{}", configKey, newValue);
                        }
                    });
                }
            }
        });

    }

    public static ConcurrentOpenHashMap<String, Field> getDynamicConfigurationMap() {
        return dynamicConfigurationMap;
    }

    private static ConcurrentOpenHashMap<String, Field> prepareDynamicConfigurationMap() {
        ConcurrentOpenHashMap<String, Field> dynamicConfigurationMap = new ConcurrentOpenHashMap<>();
        for (Field field : ServiceConfiguration.class.getDeclaredFields()) {
            if (field != null && field.isAnnotationPresent(FieldContext.class)) {
                field.setAccessible(true);
                if (((FieldContext) field.getAnnotation(FieldContext.class)).dynamic()) {
                    dynamicConfigurationMap.put(field.getName(), field);
                }
            }
        }
        return dynamicConfigurationMap;
    }

    /**
     * Create pending topic and on completion it picks the next one until processes all topics in
     * {@link #pendingTopicLoadingQueue}.<br/>
     * It also tries to acquire {@link #topicLoadRequestSemaphore} so throttle down newly incoming topics and release
     * permit if it was successful to acquire it.
     */
    private void createPendingLoadTopic() {
        Pair<String, CompletableFuture<Topic>> pendingTopic = pendingTopicLoadingQueue.poll();
        if (pendingTopic == null) {
            return;
        }

        final String topic = pendingTopic.getLeft();
        try {
            checkTopicNsOwnership(topic);
            CompletableFuture<Topic> pendingFuture = pendingTopic.getRight();
            final Semaphore topicLoadSemaphore = topicLoadRequestSemaphore.get();
            final boolean acquiredPermit = topicLoadSemaphore.tryAcquire();
            createPersistentTopic(topic, pendingFuture);
            pendingFuture.handle((persistentTopic, ex) -> {
                // release permit and process next pending topic
                if (acquiredPermit) {
                    topicLoadSemaphore.release();
                }
                createPendingLoadTopic();
                return null;
            });
        } catch (RuntimeException re) {
            log.error("Failed to create pending topic {} {}", topic, re);
            pendingTopic.getRight().completeExceptionally(re.getCause());
            // schedule to process next pending topic
            inactivityMonitor.schedule(() -> createPendingLoadTopic(), 100, TimeUnit.MILLISECONDS);
        }

    }

    public ConcurrentOpenHashMap<String, ConcurrentOpenHashMap<String, ConcurrentOpenHashMap<String, PersistentTopic>>> getMultiLayerTopicMap() {
        return multiLayerTopicsMap;
    }

    /**
     * If per-broker unack message reached to limit then it blocks dispatcher if its unack message limit has been
     * reached to {@link #maxUnackedMsgsPerDispatcher}
     *
     * @param dispatcher
     * @param numberOfMessages
     */
    public void addUnAckedMessages(PersistentDispatcherMultipleConsumers dispatcher, int numberOfMessages) {
        // don't block dispatchers if maxUnackedMessages = 0
        if (maxUnackedMessages > 0) {
            totalUnackedMessages.add(numberOfMessages);

            // block dispatcher: if broker is already blocked and dispatcher reaches to max dispatcher limit when broker
            // is blocked
            if (blockedDispatcherOnHighUnackedMsgs.get() && !dispatcher.isBlockedDispatcherOnUnackedMsgs()
                    && dispatcher.getTotalUnackedMessages() > maxUnackedMsgsPerDispatcher) {
                lock.readLock().lock();
                try {
                    log.info("[{}] dispatcher reached to max unack msg limit on blocked-broker {}",
                            dispatcher.getName(), dispatcher.getTotalUnackedMessages());
                    dispatcher.blockDispatcherOnUnackedMsgs();
                    blockedDispatchers.add(dispatcher);
                } finally {
                    lock.readLock().unlock();
                }
            }
        }
    }

    /**
     * Adds given dispatcher's unackMessage count to broker-unack message count and if it reaches to the
     * {@link #maxUnackedMessages} then it blocks all the dispatchers which has unack-messages higher than
     * {@link #maxUnackedMsgsPerDispatcher}. It unblocks all dispatchers once broker-unack message counts decreased to
     * ({@link #maxUnackedMessages}/2)
     *
     */
    public void checkUnAckMessageDispatching() {

        // don't block dispatchers if maxUnackedMessages = 0
        if (maxUnackedMessages <= 0) {
            return;
        }
        long unAckedMessages = totalUnackedMessages.sum();
        if (unAckedMessages >= maxUnackedMessages && blockedDispatcherOnHighUnackedMsgs.compareAndSet(false, true)) {
            // block dispatcher with higher unack-msg when it reaches broker-unack msg limit
            log.info("[{}] Starting blocking dispatchers with unacked msgs {} due to reached max broker limit {}",
                    maxUnackedMessages, maxUnackedMsgsPerDispatcher);
            executor().submit(() -> blockDispatchersWithLargeUnAckMessages());
        } else if (blockedDispatcherOnHighUnackedMsgs.get() && unAckedMessages < maxUnackedMessages / 2) {
            // unblock broker-dispatching if received enough acked messages back
            if (blockedDispatcherOnHighUnackedMsgs.compareAndSet(true, false)) {
                unblockDispatchersOnUnAckMessages(blockedDispatchers.values());
            }
        }

    }

    public boolean isBrokerDispatchingBlocked() {
        return blockedDispatcherOnHighUnackedMsgs.get();
    }

    private void blockDispatchersWithLargeUnAckMessages() {
        lock.readLock().lock();
        try {
            topics.forEach((name, topicFuture) -> {
                if (topicFuture.isDone()) {
                    try {
                        topicFuture.get().getSubscriptions().forEach((subName, persistentSubscription) -> {
                            if (persistentSubscription
                                    .getDispatcher() instanceof PersistentDispatcherMultipleConsumers) {
                                PersistentDispatcherMultipleConsumers dispatcher = (PersistentDispatcherMultipleConsumers) persistentSubscription
                                        .getDispatcher();
                                int dispatcherUnAckMsgs = dispatcher.getTotalUnackedMessages();
                                if (dispatcherUnAckMsgs > maxUnackedMsgsPerDispatcher) {
                                    log.info("[{}] Blocking dispatcher due to reached max broker limit {}",
                                            dispatcher.getName(), dispatcher.getTotalUnackedMessages());
                                    dispatcher.blockDispatcherOnUnackedMsgs();
                                    blockedDispatchers.add(dispatcher);
                                }
                            }
                        });
                    } catch (Exception e) {
                        log.warn("Failed to get topic from future ", e);
                    }
                }
            });
        } finally {
            lock.readLock().unlock();
        }
    }

    /**
     * Unblocks the dispatchers and removes it from the {@link #blockedDispatchers} list
     *
     * @param dispatcherList
     */
    public void unblockDispatchersOnUnAckMessages(List<PersistentDispatcherMultipleConsumers> dispatcherList) {
        lock.writeLock().lock();
        try {
            dispatcherList.forEach(dispatcher -> {
                dispatcher.unBlockDispatcherOnUnackedMsgs();
                executor().submit(() -> dispatcher.readMoreEntries());
                log.info("[{}] Dispatcher is unblocked", dispatcher.getName());
                blockedDispatchers.remove(dispatcher);
            });
        } finally {
            lock.writeLock().unlock();
        }
    }

}<|MERGE_RESOLUTION|>--- conflicted
+++ resolved
@@ -244,10 +244,6 @@
                     "Disabling per broker unack-msg blocking due invalid unAckMsgSubscriptionPercentageLimitOnBrokerBlocked {} ",
                     pulsar.getConfiguration().getMaxUnackedMessagesPerSubscriptionOnBrokerBlocked());
         }
-<<<<<<< HEAD
-
-=======
->>>>>>> 524ff06e
 
         // register listener to capture zk-latency
         zkStatsListener = new EventListner() {
