/**
 * Licensed to the Apache Software Foundation (ASF) under one
 * or more contributor license agreements.  See the NOTICE file
 * distributed with this work for additional information
 * regarding copyright ownership.  The ASF licenses this file
 * to you under the Apache License, Version 2.0 (the
 * "License"); you may not use this file except in compliance
 * with the License.  You may obtain a copy of the License at
 *
 *   http://www.apache.org/licenses/LICENSE-2.0
 *
 * Unless required by applicable law or agreed to in writing,
 * software distributed under the License is distributed on an
 * "AS IS" BASIS, WITHOUT WARRANTIES OR CONDITIONS OF ANY
 * KIND, either express or implied.  See the License for the
 * specific language governing permissions and limitations
 * under the License.
 */
package org.apache.pulsar.broker.service;

import static com.google.common.base.Preconditions.checkArgument;
import static com.google.common.base.Preconditions.checkNotNull;
import static org.apache.bookkeeper.mledger.util.SafeRun.safeRun;
import static org.apache.commons.collections.CollectionUtils.isEmpty;
import static org.apache.commons.lang3.StringUtils.isNotBlank;
import static org.apache.pulsar.broker.cache.ConfigurationCacheService.POLICIES;
import static org.apache.pulsar.common.events.EventsTopicNames.checkTopicIsEventsNames;
import com.fasterxml.jackson.core.type.TypeReference;
import com.google.common.collect.Lists;
import com.google.common.collect.Maps;
import com.google.common.collect.Queues;
import io.netty.bootstrap.ServerBootstrap;
import io.netty.buffer.ByteBuf;
import io.netty.channel.AdaptiveRecvByteBufAllocator;
import io.netty.channel.Channel;
import io.netty.channel.ChannelInitializer;
import io.netty.channel.ChannelOption;
import io.netty.channel.EventLoopGroup;
import io.netty.channel.socket.SocketChannel;
import io.netty.handler.ssl.SslContext;
import io.netty.util.concurrent.CompleteFuture;
import io.netty.util.concurrent.DefaultThreadFactory;
import java.io.Closeable;
import java.io.IOException;
import java.lang.reflect.Field;
import java.net.InetSocketAddress;
import java.net.SocketAddress;
import java.time.Duration;
import java.util.ArrayList;
import java.util.Collections;
import java.util.HashMap;
import java.util.HashSet;
import java.util.List;
import java.util.Map;
import java.util.Optional;
import java.util.Set;
import java.util.concurrent.CancellationException;
import java.util.concurrent.CompletableFuture;
import java.util.concurrent.ConcurrentLinkedQueue;
import java.util.concurrent.ExecutionException;
import java.util.concurrent.Executors;
import java.util.concurrent.RejectedExecutionException;
import java.util.concurrent.ScheduledExecutorService;
import java.util.concurrent.ScheduledFuture;
import java.util.concurrent.Semaphore;
import java.util.concurrent.TimeUnit;
import java.util.concurrent.TimeoutException;
import java.util.concurrent.atomic.AtomicBoolean;
import java.util.concurrent.atomic.AtomicReference;
import java.util.concurrent.atomic.LongAdder;
import java.util.concurrent.locks.ReadWriteLock;
import java.util.concurrent.locks.ReentrantReadWriteLock;
import java.util.function.Consumer;
import java.util.function.Predicate;
import javax.ws.rs.core.Response;
import lombok.AccessLevel;
import lombok.Getter;
import lombok.Setter;
import org.apache.bookkeeper.common.util.OrderedExecutor;
import org.apache.bookkeeper.common.util.OrderedScheduler;
import org.apache.bookkeeper.mledger.AsyncCallbacks.DeleteLedgerCallback;
import org.apache.bookkeeper.mledger.AsyncCallbacks.OpenLedgerCallback;
import org.apache.bookkeeper.mledger.LedgerOffloader;
import org.apache.bookkeeper.mledger.ManagedLedger;
import org.apache.bookkeeper.mledger.ManagedLedgerConfig;
import org.apache.bookkeeper.mledger.ManagedLedgerException;
import org.apache.bookkeeper.mledger.ManagedLedgerException.ManagedLedgerNotFoundException;
import org.apache.bookkeeper.mledger.ManagedLedgerFactory;
import org.apache.bookkeeper.mledger.util.Futures;
import org.apache.commons.lang3.StringUtils;
import org.apache.commons.lang3.tuple.ImmutablePair;
import org.apache.commons.lang3.tuple.Pair;
import org.apache.pulsar.broker.PulsarServerException;
import org.apache.pulsar.broker.PulsarService;
import org.apache.pulsar.broker.ServiceConfiguration;
import org.apache.pulsar.broker.admin.AdminResource;
import org.apache.pulsar.broker.authentication.AuthenticationService;
import org.apache.pulsar.broker.authorization.AuthorizationService;
import org.apache.pulsar.broker.cache.ConfigurationCacheService;
import org.apache.pulsar.broker.delayed.DelayedDeliveryTrackerFactory;
import org.apache.pulsar.broker.delayed.DelayedDeliveryTrackerLoader;
import org.apache.pulsar.broker.intercept.BrokerInterceptor;
import org.apache.pulsar.broker.intercept.ManagedLedgerInterceptorImpl;
import org.apache.pulsar.broker.loadbalance.LoadManager;
import org.apache.pulsar.broker.resources.NamespaceResources;
import org.apache.pulsar.broker.resources.NamespaceResources.PartitionedTopicResources;
import org.apache.pulsar.broker.service.BrokerServiceException.NamingException;
import org.apache.pulsar.broker.service.BrokerServiceException.NotAllowedException;
import org.apache.pulsar.broker.service.BrokerServiceException.PersistenceException;
import org.apache.pulsar.broker.service.BrokerServiceException.ServiceUnitNotReadyException;
import org.apache.pulsar.broker.service.nonpersistent.NonPersistentTopic;
import org.apache.pulsar.broker.service.persistent.DispatchRateLimiter;
import org.apache.pulsar.broker.service.persistent.PersistentDispatcherMultipleConsumers;
import org.apache.pulsar.broker.service.persistent.PersistentTopic;
import org.apache.pulsar.broker.service.persistent.SystemTopic;
import org.apache.pulsar.broker.stats.ClusterReplicationMetrics;
import org.apache.pulsar.broker.stats.prometheus.metrics.ObserverGauge;
import org.apache.pulsar.broker.stats.prometheus.metrics.Summary;
import org.apache.pulsar.broker.systopic.SystemTopicClient;
import org.apache.pulsar.broker.web.PulsarWebResource;
import org.apache.pulsar.client.admin.PulsarAdmin;
import org.apache.pulsar.client.admin.PulsarAdminBuilder;
import org.apache.pulsar.client.api.ClientBuilder;
import org.apache.pulsar.client.api.PulsarClient;
import org.apache.pulsar.client.impl.ClientBuilderImpl;
import org.apache.pulsar.client.impl.PulsarClientImpl;
import org.apache.pulsar.client.impl.conf.ClientConfigurationData;
import org.apache.pulsar.common.allocator.PulsarByteBufAllocator;
import org.apache.pulsar.common.configuration.FieldContext;
import org.apache.pulsar.common.intercept.AppendIndexMetadataInterceptor;
import org.apache.pulsar.common.intercept.BrokerEntryMetadataInterceptor;
import org.apache.pulsar.common.intercept.BrokerEntryMetadataUtils;
import org.apache.pulsar.common.naming.NamespaceBundle;
import org.apache.pulsar.common.naming.NamespaceBundleFactory;
import org.apache.pulsar.common.naming.NamespaceName;
import org.apache.pulsar.common.naming.TopicDomain;
import org.apache.pulsar.common.naming.TopicName;
import org.apache.pulsar.common.partition.PartitionedTopicMetadata;
import org.apache.pulsar.common.policies.data.AutoSubscriptionCreationOverride;
import org.apache.pulsar.common.policies.data.AutoTopicCreationOverride;
import org.apache.pulsar.common.policies.data.BacklogQuota;
import org.apache.pulsar.common.policies.data.ClusterData;
import org.apache.pulsar.common.policies.data.OffloadPoliciesImpl;
import org.apache.pulsar.common.policies.data.PersistencePolicies;
import org.apache.pulsar.common.policies.data.PersistentOfflineTopicStats;
import org.apache.pulsar.common.policies.data.Policies;
import org.apache.pulsar.common.policies.data.PublishRate;
import org.apache.pulsar.common.policies.data.RetentionPolicies;
import org.apache.pulsar.common.policies.data.TopicPolicies;
import org.apache.pulsar.common.policies.data.TopicType;
import org.apache.pulsar.common.policies.data.stats.TopicStatsImpl;
import org.apache.pulsar.common.protocol.schema.SchemaVersion;
import org.apache.pulsar.common.stats.Metrics;
import org.apache.pulsar.common.util.FieldParser;
import org.apache.pulsar.common.util.FutureUtil;
import org.apache.pulsar.common.util.RestException;
import org.apache.pulsar.common.util.collections.ConcurrentOpenHashMap;
import org.apache.pulsar.common.util.collections.ConcurrentOpenHashSet;
import org.apache.pulsar.common.util.netty.ChannelFutures;
import org.apache.pulsar.common.util.netty.EventLoopUtil;
import org.apache.pulsar.common.util.netty.NettyFutureUtil;
import org.apache.pulsar.metadata.api.MetadataCache;
import org.apache.pulsar.metadata.api.MetadataStoreException;
import org.apache.pulsar.metadata.api.Notification;
import org.apache.pulsar.policies.data.loadbalancer.NamespaceBundleStats;
import org.apache.pulsar.zookeeper.ZkIsolatedBookieEnsemblePlacementPolicy;
import org.slf4j.Logger;
import org.slf4j.LoggerFactory;

@Getter(AccessLevel.PUBLIC)
@Setter(AccessLevel.PROTECTED)
public class BrokerService implements Closeable {
    private static final Logger log = LoggerFactory.getLogger(BrokerService.class);
    private static final Duration FUTURE_DEADLINE_TIMEOUT_DURATION = Duration.ofSeconds(60);
    private static final TimeoutException FUTURE_DEADLINE_TIMEOUT_EXCEPTION =
            FutureUtil.createTimeoutException("Future didn't finish within deadline", BrokerService.class,
                    "futureWithDeadline(...)");
    private static final TimeoutException FAILED_TO_LOAD_TOPIC_TIMEOUT_EXCEPTION =
            FutureUtil.createTimeoutException("Failed to load topic within timeout", BrokerService.class,
                    "futureWithDeadline(...)");
    private static final long GRACEFUL_SHUTDOWN_QUIET_PERIOD_MAX_MS = 5000L;
    private static final double GRACEFUL_SHUTDOWN_QUIET_PERIOD_RATIO_OF_TOTAL_TIMEOUT = 0.25d;
    private static final double GRACEFUL_SHUTDOWN_TIMEOUT_RATIO_OF_TOTAL_TIMEOUT = 0.5d;

    private final PulsarService pulsar;
    private final ManagedLedgerFactory managedLedgerFactory;

    private final ConcurrentOpenHashMap<String, CompletableFuture<Optional<Topic>>> topics;

    private final ConcurrentOpenHashMap<String, PulsarClient> replicationClients;
    private final ConcurrentOpenHashMap<String, PulsarAdmin> clusterAdmins;

    // Multi-layer topics map:
    // Namespace --> Bundle --> topicName --> topic
    private final ConcurrentOpenHashMap<String, ConcurrentOpenHashMap<String, ConcurrentOpenHashMap<String, Topic>>>
            multiLayerTopicsMap;
    private int numberOfNamespaceBundles = 0;

    private final EventLoopGroup acceptorGroup;
    private final EventLoopGroup workerGroup;
    private final OrderedExecutor topicOrderedExecutor;
    // offline topic backlog cache
    private final ConcurrentOpenHashMap<TopicName, PersistentOfflineTopicStats> offlineTopicStatCache;
    private static final ConcurrentOpenHashMap<String, ConfigField> dynamicConfigurationMap =
            prepareDynamicConfigurationMap();
    private final ConcurrentOpenHashMap<String, Consumer<?>> configRegisteredListeners;

    private final ConcurrentLinkedQueue<Pair<String, CompletableFuture<Optional<Topic>>>> pendingTopicLoadingQueue;

    private AuthorizationService authorizationService = null;
    private final ScheduledExecutorService statsUpdater;
    private final ScheduledExecutorService backlogQuotaChecker;

    protected final AtomicReference<Semaphore> lookupRequestSemaphore;
    protected final AtomicReference<Semaphore> topicLoadRequestSemaphore;

    private final ObserverGauge pendingLookupRequests;
    private final ObserverGauge pendingTopicLoadRequests;

    private final ScheduledExecutorService inactivityMonitor;
    private final ScheduledExecutorService messageExpiryMonitor;
    private final ScheduledExecutorService compactionMonitor;
    private final ScheduledExecutorService consumedLedgersMonitor;
    private ScheduledExecutorService topicPublishRateLimiterMonitor;
    private ScheduledExecutorService brokerPublishRateLimiterMonitor;
    private ScheduledExecutorService deduplicationSnapshotMonitor;
    protected volatile PublishRateLimiter brokerPublishRateLimiter = PublishRateLimiter.DISABLED_RATE_LIMITER;

    private DistributedIdGenerator producerNameGenerator;

    public static final String PRODUCER_NAME_GENERATOR_PATH = "/counters/producer-name";

    private final BacklogQuotaManager backlogQuotaManager;

    private final int keepAliveIntervalSeconds;
    private final PulsarStats pulsarStats;
    private final AuthenticationService authenticationService;

    public static final String BROKER_SERVICE_CONFIGURATION_PATH = "/admin/configuration";
    public static final String MANAGED_LEDGER_PATH_ZNODE = "/managed-ledgers";

    private final MetadataCache<Map<String, String>> dynamicConfigurationCache;

    private static final LongAdder totalUnackedMessages = new LongAdder();
    private final int maxUnackedMessages;
    public final int maxUnackedMsgsPerDispatcher;
    private static final AtomicBoolean blockedDispatcherOnHighUnackedMsgs = new AtomicBoolean(false);
    private final ConcurrentOpenHashSet<PersistentDispatcherMultipleConsumers> blockedDispatchers;
    private final ReadWriteLock lock = new ReentrantReadWriteLock();

    private final DelayedDeliveryTrackerFactory delayedDeliveryTrackerFactory;
    private final ServerBootstrap defaultServerBootstrap;

    private Channel listenChannel;
    private Channel listenChannelTls;

    private boolean preciseTopicPublishRateLimitingEnable;
    private final LongAdder pausedConnections = new LongAdder();
    private BrokerInterceptor interceptor;

    private Set<BrokerEntryMetadataInterceptor> brokerEntryMetadataInterceptors;

    public BrokerService(PulsarService pulsar, EventLoopGroup eventLoopGroup) throws Exception {
        this.pulsar = pulsar;
        this.preciseTopicPublishRateLimitingEnable =
                pulsar.getConfiguration().isPreciseTopicPublishRateLimiterEnable();
        this.managedLedgerFactory = pulsar.getManagedLedgerFactory();
        this.topics = new ConcurrentOpenHashMap<>();
        this.replicationClients = new ConcurrentOpenHashMap<>();
        this.clusterAdmins = new ConcurrentOpenHashMap<>();
        this.keepAliveIntervalSeconds = pulsar.getConfiguration().getKeepAliveIntervalSeconds();
        this.configRegisteredListeners = new ConcurrentOpenHashMap<>();
        this.pendingTopicLoadingQueue = Queues.newConcurrentLinkedQueue();

        this.multiLayerTopicsMap = new ConcurrentOpenHashMap<>();
        this.pulsarStats = new PulsarStats(pulsar);
        this.offlineTopicStatCache = new ConcurrentOpenHashMap<>();

        this.topicOrderedExecutor = OrderedScheduler.newSchedulerBuilder()
                .numThreads(pulsar.getConfiguration().getNumWorkerThreadsForNonPersistentTopic())
                .name("broker-topic-workers").build();
        final DefaultThreadFactory acceptorThreadFactory = new DefaultThreadFactory("pulsar-acceptor");

        this.acceptorGroup = EventLoopUtil.newEventLoopGroup(
                pulsar.getConfiguration().getNumAcceptorThreads(), false, acceptorThreadFactory);
        this.workerGroup = eventLoopGroup;
        this.statsUpdater = Executors
                .newSingleThreadScheduledExecutor(new DefaultThreadFactory("pulsar-stats-updater"));
        this.authorizationService = new AuthorizationService(
                pulsar.getConfiguration(), pulsar.getConfigurationCache());

        pulsar.getLocalMetadataStore().registerListener(this::handleMetadataChanges);
        pulsar.getConfigurationMetadataStore().registerListener(this::handleMetadataChanges);

        this.inactivityMonitor = Executors
                .newSingleThreadScheduledExecutor(new DefaultThreadFactory("pulsar-inactivity-monitor"));
        this.messageExpiryMonitor = Executors
                .newSingleThreadScheduledExecutor(new DefaultThreadFactory("pulsar-msg-expiry-monitor"));
        this.compactionMonitor =
                Executors.newSingleThreadScheduledExecutor(
                        new DefaultThreadFactory("pulsar-compaction-monitor"));
        this.consumedLedgersMonitor = Executors
                .newSingleThreadScheduledExecutor(new DefaultThreadFactory("consumed-Ledgers-monitor"));

        this.backlogQuotaManager = new BacklogQuotaManager(pulsar);
        this.backlogQuotaChecker = Executors
                .newSingleThreadScheduledExecutor(new DefaultThreadFactory("pulsar-backlog-quota-checker"));
        this.authenticationService = new AuthenticationService(pulsar.getConfiguration());
        this.dynamicConfigurationCache = pulsar.getLocalMetadataStore().getMetadataCache(
                new TypeReference<Map<String, String>>() {
                });
        this.blockedDispatchers = new ConcurrentOpenHashSet<>();
        // update dynamic configuration and register-listener
        updateConfigurationAndRegisterListeners();
        this.lookupRequestSemaphore = new AtomicReference<Semaphore>(
                new Semaphore(pulsar.getConfiguration().getMaxConcurrentLookupRequest(), false));
        this.topicLoadRequestSemaphore = new AtomicReference<Semaphore>(
                new Semaphore(pulsar.getConfiguration().getMaxConcurrentTopicLoadRequest(), false));
        if (pulsar.getConfiguration().getMaxUnackedMessagesPerBroker() > 0
                && pulsar.getConfiguration().getMaxUnackedMessagesPerSubscriptionOnBrokerBlocked() > 0.0) {
            this.maxUnackedMessages = pulsar.getConfiguration().getMaxUnackedMessagesPerBroker();
            this.maxUnackedMsgsPerDispatcher = (int) ((maxUnackedMessages
                    * pulsar.getConfiguration().getMaxUnackedMessagesPerSubscriptionOnBrokerBlocked()) / 100);
            log.info("Enabling per-broker unack-message limit {} and dispatcher-limit {} on blocked-broker",
                    maxUnackedMessages, maxUnackedMsgsPerDispatcher);
            // block misbehaving dispatcher by checking periodically
            pulsar.getExecutor().scheduleAtFixedRate(() -> checkUnAckMessageDispatching(),
                    600, 30, TimeUnit.SECONDS);
        } else {
            this.maxUnackedMessages = 0;
            this.maxUnackedMsgsPerDispatcher = 0;
            log.info(
                    "Disabling per broker unack-msg blocking due invalid"
                            + " unAckMsgSubscriptionPercentageLimitOnBrokerBlocked {} ",
                    pulsar.getConfiguration().getMaxUnackedMessagesPerSubscriptionOnBrokerBlocked());
        }

        this.delayedDeliveryTrackerFactory = DelayedDeliveryTrackerLoader
                .loadDelayedDeliveryTrackerFactory(pulsar.getConfiguration());

        this.defaultServerBootstrap = defaultServerBootstrap();

        this.pendingLookupRequests = ObserverGauge.build("pulsar_broker_lookup_pending_requests", "-")
                .supplier(() -> pulsar.getConfig().getMaxConcurrentLookupRequest()
                        - lookupRequestSemaphore.get().availablePermits())
                .register();

        this.pendingTopicLoadRequests = ObserverGauge.build(
                "pulsar_broker_topic_load_pending_requests", "-")
                .supplier(() -> pulsar.getConfig().getMaxConcurrentTopicLoadRequest()
                        - topicLoadRequestSemaphore.get().availablePermits())
                .register();

        this.brokerEntryMetadataInterceptors = BrokerEntryMetadataUtils
                .loadBrokerEntryMetadataInterceptors(pulsar.getConfiguration().getBrokerEntryMetadataInterceptors(),
                        BrokerService.class.getClassLoader());
    }

    // This call is used for starting additional protocol handlers
    public void startProtocolHandlers(
        Map<String, Map<InetSocketAddress, ChannelInitializer<SocketChannel>>> protocolHandlers) {

        protocolHandlers.forEach((protocol, initializers) -> {
            initializers.forEach((address, initializer) -> {
                try {
                    startProtocolHandler(protocol, address, initializer);
                } catch (IOException e) {
                    log.error("{}", e.getMessage(), e.getCause());
                    throw new RuntimeException(e.getMessage(), e.getCause());
                }
            });
        });
    }

    private void startProtocolHandler(String protocol,
                                      SocketAddress address,
                                      ChannelInitializer<SocketChannel> initializer) throws IOException {
        ServerBootstrap bootstrap = defaultServerBootstrap.clone();
        bootstrap.childHandler(initializer);
        try {
            bootstrap.bind(address).sync();
        } catch (Exception e) {
            throw new IOException("Failed to bind protocol `" + protocol + "` on " + address, e);
        }
        log.info("Successfully bind protocol `{}` on {}", protocol, address);
    }

    private ServerBootstrap defaultServerBootstrap() {
        ServerBootstrap bootstrap = new ServerBootstrap();
        bootstrap.childOption(ChannelOption.ALLOCATOR, PulsarByteBufAllocator.DEFAULT);
        bootstrap.group(acceptorGroup, workerGroup);
        bootstrap.childOption(ChannelOption.TCP_NODELAY, true);
        bootstrap.childOption(ChannelOption.RCVBUF_ALLOCATOR,
            new AdaptiveRecvByteBufAllocator(1024, 16 * 1024, 1 * 1024 * 1024));
        bootstrap.channel(EventLoopUtil.getServerSocketChannelClass(workerGroup));
        EventLoopUtil.enableTriggeredMode(bootstrap);
        return bootstrap;
    }

    public void start() throws Exception {
        this.producerNameGenerator = new DistributedIdGenerator(pulsar.getCoordinationService(),
                PRODUCER_NAME_GENERATOR_PATH, pulsar.getConfiguration().getClusterName());

        ServerBootstrap bootstrap = defaultServerBootstrap.clone();

        ServiceConfiguration serviceConfig = pulsar.getConfiguration();

        bootstrap.childHandler(new PulsarChannelInitializer(pulsar, false));

        Optional<Integer> port = serviceConfig.getBrokerServicePort();
        if (port.isPresent()) {
            // Bind and start to accept incoming connections.
            InetSocketAddress addr = new InetSocketAddress(pulsar.getBindAddress(), port.get());
            try {
                listenChannel = bootstrap.bind(addr).sync().channel();
                log.info("Started Pulsar Broker service on {}", listenChannel.localAddress());
            } catch (Exception e) {
                throw new IOException("Failed to bind Pulsar broker on " + addr, e);
            }
        }

        Optional<Integer> tlsPort = serviceConfig.getBrokerServicePortTls();
        if (tlsPort.isPresent()) {
            ServerBootstrap tlsBootstrap = bootstrap.clone();
            tlsBootstrap.childHandler(new PulsarChannelInitializer(pulsar, true));
            try {
                listenChannelTls = tlsBootstrap.bind(new InetSocketAddress(
                        pulsar.getBindAddress(), tlsPort.get())).sync()
                        .channel();
                log.info("Started Pulsar Broker TLS service on {} - TLS provider: {}", listenChannelTls.localAddress(),
                        SslContext.defaultServerProvider());
            } catch (Exception e) {
                throw new IOException(String.format("Failed to start Pulsar Broker TLS service on %s:%d",
                        pulsar.getBindAddress(), tlsPort.get()), e);
            }
        }

        // start other housekeeping functions
        this.startStatsUpdater(
                serviceConfig.getStatsUpdateInitialDelayInSecs(),
                serviceConfig.getStatsUpdateFrequencyInSecs());
        this.startInactivityMonitor();
        this.startMessageExpiryMonitor();
        this.startCompactionMonitor();
        this.startConsumedLedgersMonitor();
        this.startBacklogQuotaChecker();
        this.updateBrokerPublisherThrottlingMaxRate();
        this.startCheckReplicationPolicies();
        this.startDeduplicationSnapshotMonitor();
    }

    protected void startStatsUpdater(int statsUpdateInitailDelayInSecs, int statsUpdateFrequencyInSecs) {
        statsUpdater.scheduleAtFixedRate(safeRun(this::updateRates),
                statsUpdateInitailDelayInSecs, statsUpdateFrequencyInSecs, TimeUnit.SECONDS);

        // Ensure the broker starts up with initial stats
        updateRates();
    }

    protected void startDeduplicationSnapshotMonitor() {
        int interval = pulsar().getConfiguration().getBrokerDeduplicationSnapshotFrequencyInSeconds();
        if (interval > 0 && pulsar().getConfiguration().isBrokerDeduplicationEnabled()) {
            this.deduplicationSnapshotMonitor =
                    Executors.newSingleThreadScheduledExecutor(new DefaultThreadFactory(
                            "deduplication-snapshot-monitor"));
            deduplicationSnapshotMonitor.scheduleAtFixedRate(safeRun(() -> forEachTopic(
                    Topic::checkDeduplicationSnapshot))
                    , interval, interval, TimeUnit.SECONDS);
        }
    }

    protected void startInactivityMonitor() {
        if (pulsar().getConfiguration().isBrokerDeleteInactiveTopicsEnabled()) {
            int interval = pulsar().getConfiguration().getBrokerDeleteInactiveTopicsFrequencySeconds();
            inactivityMonitor.scheduleAtFixedRate(safeRun(() -> checkGC()), interval, interval,
                    TimeUnit.SECONDS);
        }

        // Deduplication info checker
        long duplicationCheckerIntervalInSeconds = TimeUnit.MINUTES
                .toSeconds(pulsar().getConfiguration().getBrokerDeduplicationProducerInactivityTimeoutMinutes()) / 3;
        inactivityMonitor.scheduleAtFixedRate(safeRun(this::checkMessageDeduplicationInfo),
                duplicationCheckerIntervalInSeconds,
                duplicationCheckerIntervalInSeconds, TimeUnit.SECONDS);

        // Inactive subscriber checker
        if (pulsar().getConfiguration().getSubscriptionExpiryCheckIntervalInMinutes() > 0) {
            long subscriptionExpiryCheckIntervalInSeconds =
                    TimeUnit.MINUTES.toSeconds(pulsar().getConfiguration()
                            .getSubscriptionExpiryCheckIntervalInMinutes());
            inactivityMonitor.scheduleAtFixedRate(safeRun(this::checkInactiveSubscriptions),
                    subscriptionExpiryCheckIntervalInSeconds,
                    subscriptionExpiryCheckIntervalInSeconds, TimeUnit.SECONDS);
        }
    }

    protected void startMessageExpiryMonitor() {
        int interval = pulsar().getConfiguration().getMessageExpiryCheckIntervalInMinutes();
        messageExpiryMonitor.scheduleAtFixedRate(safeRun(this::checkMessageExpiry), interval, interval,
                TimeUnit.MINUTES);
    }

    protected void startCheckReplicationPolicies() {
        int interval = pulsar.getConfig().getReplicationPolicyCheckDurationSeconds();
        if (interval > 0) {
            messageExpiryMonitor.scheduleAtFixedRate(safeRun(this::checkReplicationPolicies), interval, interval,
                    TimeUnit.SECONDS);
        }
    }

    protected void startCompactionMonitor() {
        int interval = pulsar().getConfiguration().getBrokerServiceCompactionMonitorIntervalInSeconds();
        if (interval > 0) {
            compactionMonitor.scheduleAtFixedRate(safeRun(() -> checkCompaction()),
                                                  interval, interval, TimeUnit.SECONDS);
        }
    }

    protected void startConsumedLedgersMonitor() {
        int interval = pulsar().getConfiguration().getRetentionCheckIntervalInSeconds();
        if (interval > 0) {
            consumedLedgersMonitor.scheduleAtFixedRate(safeRun(this::checkConsumedLedgers),
                                                            interval, interval, TimeUnit.SECONDS);
        }
    }

    protected void startBacklogQuotaChecker() {
        if (pulsar().getConfiguration().isBacklogQuotaCheckEnabled()) {
            final int interval = pulsar().getConfiguration().getBacklogQuotaCheckIntervalInSeconds();
            log.info("Scheduling a thread to check backlog quota after [{}] seconds in background", interval);
            backlogQuotaChecker.scheduleAtFixedRate(safeRun(this::monitorBacklogQuota), interval, interval,
                    TimeUnit.SECONDS);
        } else {
            log.info("Backlog quota check monitoring is disabled");
        }

    }

    /**
     * Schedules and monitors publish-throttling for all owned topics that has publish-throttling configured. It also
     * disables and shutdowns publish-rate-limiter monitor task if broker disables it.
     */
    public synchronized void setupTopicPublishRateLimiterMonitor() {
        // set topic PublishRateLimiterMonitor
        long topicTickTimeMs = pulsar().getConfiguration().getTopicPublisherThrottlingTickTimeMillis();
        if (topicTickTimeMs > 0) {
            if (this.topicPublishRateLimiterMonitor == null) {
                this.topicPublishRateLimiterMonitor = Executors.newSingleThreadScheduledExecutor(
                        new DefaultThreadFactory("pulsar-topic-publish-rate-limiter-monitor"));
                if (topicTickTimeMs > 0) {
                    // schedule task that sums up publish-rate across all cnx on a topic
                    topicPublishRateLimiterMonitor.scheduleAtFixedRate(safeRun(() -> checkTopicPublishThrottlingRate()),
                            topicTickTimeMs, topicTickTimeMs, TimeUnit.MILLISECONDS);
                    // schedule task that refreshes rate-limiting bucket
                    topicPublishRateLimiterMonitor.scheduleAtFixedRate(safeRun(() -> refreshTopicPublishRate()), 1, 1,
                            TimeUnit.SECONDS);
                }
            }
        } else {
            // disable publish-throttling for all topics
            if (this.topicPublishRateLimiterMonitor != null) {
                try {
                    this.topicPublishRateLimiterMonitor.awaitTermination(30, TimeUnit.SECONDS);
                } catch (InterruptedException e) {
                    log.warn("failed to shutdown topicPublishRateLimiterMonitor", e);
                }
                // make sure topics are not being throttled
                refreshTopicPublishRate();
                this.topicPublishRateLimiterMonitor = null;
            }
        }
    }

    /**
     * Schedules and monitors publish-throttling for broker that has publish-throttling configured. It also
     * disables and shutdowns publish-rate-limiter monitor for broker task if broker disables it.
     */
    public synchronized void setupBrokerPublishRateLimiterMonitor() {
        // set broker PublishRateLimiterMonitor
        long brokerTickTimeMs = pulsar().getConfiguration().getBrokerPublisherThrottlingTickTimeMillis();
        if (brokerTickTimeMs > 0) {
            if (this.brokerPublishRateLimiterMonitor == null) {
                this.brokerPublishRateLimiterMonitor = Executors.newSingleThreadScheduledExecutor(
                    new DefaultThreadFactory("pulsar-broker-publish-rate-limiter-monitor"));
                if (brokerTickTimeMs > 0) {
                    // schedule task that sums up publish-rate across all cnx on a topic,
                    // and check the rate limit exceeded or not.
                    brokerPublishRateLimiterMonitor.scheduleAtFixedRate(
                        safeRun(() -> checkBrokerPublishThrottlingRate()),
                        brokerTickTimeMs,
                        brokerTickTimeMs,
                        TimeUnit.MILLISECONDS);
                    // schedule task that refreshes rate-limiting bucket
                    brokerPublishRateLimiterMonitor.scheduleAtFixedRate(
                        safeRun(() -> refreshBrokerPublishRate()),
                        1,
                        1,
                        TimeUnit.SECONDS);
                }
            }
        } else {
            // disable publish-throttling for broker.
            if (this.brokerPublishRateLimiterMonitor != null) {
                try {
                    this.brokerPublishRateLimiterMonitor.awaitTermination(30, TimeUnit.SECONDS);
                } catch (InterruptedException e) {
                    log.warn("failed to shutdown brokerPublishRateLimiterMonitor", e);
                }
                // make sure topics are not being throttled
                refreshBrokerPublishRate();
                this.brokerPublishRateLimiterMonitor = null;
            }
        }
    }

    public void close() throws IOException {
        try {
            closeAsync().get();
        } catch (ExecutionException e) {
            if (e.getCause() instanceof IOException) {
                throw (IOException) e.getCause();
            } else {
                throw new PulsarServerException(e.getCause());
            }
        } catch (InterruptedException e) {
            Thread.currentThread().interrupt();
        }
    }

    public CompletableFuture<Void> closeAsync() {
        try {
            log.info("Shutting down Pulsar Broker service");

            // unloads all namespaces gracefully without disrupting mutually
            unloadNamespaceBundlesGracefully();

            // close replication clients
            replicationClients.forEach((cluster, client) -> {
                try {
                    client.shutdown();
                } catch (Exception e) {
                    log.warn("Error shutting down repl client for cluster {}", cluster, e);
                }
            });

            // close replication admins
            clusterAdmins.forEach((cluster, admin) -> {
                try {
                    admin.close();
                } catch (Exception e) {
                    log.warn("Error shutting down repl admin for cluster {}", cluster, e);
                }
            });

            CompletableFuture<CompletableFuture<Void>> cancellableDownstreamFutureReference = new CompletableFuture<>();
            log.info("Event loops shutting down gracefully...");
            CompletableFuture<Void> shutdownFuture =
                    CompletableFuture.allOf(shutdownEventLoopGracefully(acceptorGroup),
                            shutdownEventLoopGracefully(workerGroup))
                            .handle((v, t) -> {
                                if (t != null) {
                                    log.warn("Error shutting down event loops gracefully", t);
                                } else {
                                    log.info("Event loops shutdown completed.");
                                }
                                return null;
                            })
                            .thenCompose(__ -> {
                                log.info("Continuing to second phase in shutdown.");

                                List<CompletableFuture<Void>> asyncCloseFutures = new ArrayList<>();

                                if (listenChannel != null && listenChannel.isOpen()) {
                                    asyncCloseFutures.add(closeChannel(listenChannel));
                                }

                                if (listenChannelTls != null && listenChannelTls.isOpen()) {
                                    asyncCloseFutures.add(closeChannel(listenChannelTls));
                                }

                                if (interceptor != null) {
                                    interceptor.close();
                                    interceptor = null;
                                }

                                try {
                                    authenticationService.close();
                                } catch (IOException e) {
                                    log.warn("Error in closing authenticationService", e);
                                }
                                pulsarStats.close();
                                try {
                                    delayedDeliveryTrackerFactory.close();
                                } catch (IOException e) {
                                    log.warn("Error in closing delayedDeliveryTrackerFactory", e);
                                }

                                asyncCloseFutures.add(GracefulExecutorServicesShutdown
                                        .initiate()
                                        .timeout(
                                                Duration.ofMillis(
                                                        (long) (GRACEFUL_SHUTDOWN_TIMEOUT_RATIO_OF_TOTAL_TIMEOUT
                                                                * pulsar.getConfiguration()
                                                                .getBrokerShutdownTimeoutMs())))
                                        .shutdown(
                                                statsUpdater,
                                                inactivityMonitor,
                                                messageExpiryMonitor,
                                                compactionMonitor,
                                                consumedLedgersMonitor,
                                                backlogQuotaChecker,
                                                topicOrderedExecutor,
                                                topicPublishRateLimiterMonitor,
                                                brokerPublishRateLimiterMonitor,
                                                deduplicationSnapshotMonitor)
                                        .handle());

                                CompletableFuture<Void> combined =
                                        FutureUtil.waitForAllAndSupportCancel(asyncCloseFutures);
                                cancellableDownstreamFutureReference.complete(combined);
                                combined.handle((v, t) -> {
                                    if (t == null) {
                                        log.info("Broker service completely shut down");
                                    } else {
                                        if (t instanceof CancellationException) {
                                            log.warn("Broker service didn't complete gracefully. "
                                                    + "Terminating Broker service.");
                                        } else {
                                            log.warn("Broker service shut down completed with exception", t);
                                        }
                                    }
                                    return null;
                                });
                                return combined;
                            });
            FutureUtil.whenCancelledOrTimedOut(shutdownFuture, () -> cancellableDownstreamFutureReference
                    .thenAccept(future -> future.cancel(false)));
            return shutdownFuture;
        } catch (Exception e) {
            return FutureUtil.failedFuture(e);
        }
    }

    CompletableFuture<Void> shutdownEventLoopGracefully(EventLoopGroup eventLoopGroup) {
        long brokerShutdownTimeoutMs = pulsar.getConfiguration().getBrokerShutdownTimeoutMs();
        long quietPeriod = Math.min((long) (
                GRACEFUL_SHUTDOWN_QUIET_PERIOD_RATIO_OF_TOTAL_TIMEOUT * brokerShutdownTimeoutMs),
                GRACEFUL_SHUTDOWN_QUIET_PERIOD_MAX_MS);
        long timeout = (long) (GRACEFUL_SHUTDOWN_TIMEOUT_RATIO_OF_TOTAL_TIMEOUT * brokerShutdownTimeoutMs);
        return NettyFutureUtil.toCompletableFutureVoid(
                eventLoopGroup.shutdownGracefully(quietPeriod,
                        timeout, TimeUnit.MILLISECONDS));
    }

    private CompletableFuture<Void> closeChannel(Channel channel) {
        return ChannelFutures.toCompletableFuture(channel.close())
                .handle((c, t) -> {
                    // log problem if closing of channel fails
                    // ignore RejectedExecutionException
                    if (t != null && !(t instanceof RejectedExecutionException)) {
                        log.warn("Cannot close channel {}", channel, t);
                    }
                    return null;
                });
    }

    /**
     * It unloads all owned namespacebundles gracefully.
     * <ul>
     * <li>First it makes current broker unavailable and isolates from the clusters so, it will not serve any new
     * requests.</li>
     * <li>Second it starts unloading namespace bundle one by one without closing the connection in order to avoid
     * disruption for other namespacebundles which are sharing the same connection from the same client.</li>
     * </ul>
     */
    public void unloadNamespaceBundlesGracefully() {
        try {
            log.info("Unloading namespace-bundles...");
            // make broker-node unavailable from the cluster
            if (pulsar.getLoadManager() != null && pulsar.getLoadManager().get() != null) {
                try {
                    pulsar.getLoadManager().get().disableBroker();
                } catch (PulsarServerException.NotFoundException ne) {
                    log.warn("Broker load-manager znode doesn't exist ", ne);
                    // still continue and release bundle ownership as broker's registration node doesn't exist.
                }
            }

            // unload all namespace-bundles gracefully
            long closeTopicsStartTime = System.nanoTime();
            Set<NamespaceBundle> serviceUnits = pulsar.getNamespaceService().getOwnedServiceUnits();
            serviceUnits.forEach(su -> {
                if (su instanceof NamespaceBundle) {
                    try {
                        pulsar.getNamespaceService().unloadNamespaceBundle(su, 1, TimeUnit.MINUTES).get();
                    } catch (Exception e) {
                        log.warn("Failed to unload namespace bundle {}", su, e);
                    }
                }
            });

            double closeTopicsTimeSeconds = TimeUnit.NANOSECONDS.toMillis((System.nanoTime() - closeTopicsStartTime))
                    / 1000.0;
            log.info("Unloading {} namespace-bundles completed in {} seconds", serviceUnits.size(),
                    closeTopicsTimeSeconds);
        } catch (Exception e) {
            log.error("Failed to disable broker from loadbalancer list {}", e.getMessage(), e);
        }
    }

    public CompletableFuture<Optional<Topic>> getTopicIfExists(final String topic) {
        return getTopic(topic, false /* createIfMissing */);
    }

    public CompletableFuture<Topic> getOrCreateTopic(final String topic) {
        return getTopic(topic, isAllowAutoTopicCreation(topic)).thenApply(Optional::get);
    }

    public CompletableFuture<Optional<Topic>> getTopic(final String topic, boolean createIfMissing) {
        try {
            CompletableFuture<Optional<Topic>> topicFuture = topics.get(topic);
            if (topicFuture != null) {
                if (topicFuture.isCompletedExceptionally()
                        || (topicFuture.isDone() && !topicFuture.getNow(Optional.empty()).isPresent())) {
                    // Exceptional topics should be recreated.
                    topics.remove(topic, topicFuture);
                } else {
                    // a non-existing topic in the cache shouldn't prevent creating a topic
                    if (createIfMissing) {
                        if (topicFuture.isDone() && topicFuture.getNow(Optional.empty()).isPresent()) {
                            return topicFuture;
                        } else {
                            return topicFuture.thenCompose(value -> {
                                if (!value.isPresent()) {
                                    // retry and create topic
                                    return getTopic(topic, createIfMissing);
                                } else {
                                    // in-progress future completed successfully
                                    return CompletableFuture.completedFuture(value);
                                }
                            });
                        }
                    } else {
                        return topicFuture;
                    }
                }
            }
            final boolean isPersistentTopic = TopicName.get(topic).getDomain().equals(TopicDomain.persistent);
            if (isPersistentTopic) {
                return topics.computeIfAbsent(topic, (topicName) -> {
                    return this.loadOrCreatePersistentTopic(topicName, createIfMissing);
                });
            } else {
                return topics.computeIfAbsent(topic, (name) -> {
                    final TopicName topicName = TopicName.get(name);
                    if (topicName.isPartitioned()) {
                        final TopicName partitionedTopicName = TopicName.get(topicName.getPartitionedTopicName());
                        return this.fetchPartitionedTopicMetadataAsync(partitionedTopicName).thenCompose((metadata) -> {
                            if (topicName.getPartitionIndex() < metadata.partitions) {
                                return createNonPersistentTopic(name);
                            }
                            return CompletableFuture.completedFuture(Optional.empty());
                        });
                    } else if (createIfMissing) {
                        return createNonPersistentTopic(name);
                    } else {
                        return CompletableFuture.completedFuture(Optional.empty());
                    }
                });
            }
        } catch (IllegalArgumentException e) {
            log.warn("[{}] Illegalargument exception when loading topic", topic, e);
            return FutureUtil.failedFuture(e);
        } catch (RuntimeException e) {
            Throwable cause = e.getCause();
            if (cause instanceof ServiceUnitNotReadyException) {
                log.warn("[{}] Service unit is not ready when loading the topic", topic);
            } else {
                log.warn("[{}] Unexpected exception when loading topic: {}", topic, e.getMessage(), e);
            }

            return FutureUtil.failedFuture(cause);
        }
    }

    public CompletableFuture<SchemaVersion> deleteSchemaStorage(String topic) {
        Optional<Topic> optTopic = getTopicReference(topic);
        if (optTopic.isPresent()) {
            return optTopic.get().deleteSchema();
        } else {
            return CompletableFuture.completedFuture(null);
        }
    }

    public CompletableFuture<Void> deleteTopic(String topic, boolean forceDelete) {
        return deleteTopic(topic, forceDelete, false);
    }

    public CompletableFuture<Void> deleteTopic(String topic, boolean forceDelete, boolean deleteSchema) {
        Optional<Topic> optTopic = getTopicReference(topic);
        if (optTopic.isPresent()) {
            Topic t = optTopic.get();
            if (forceDelete) {
                if (deleteSchema) {
                    return t.deleteSchema().thenCompose(schemaVersion -> {
                        log.info("Successfully delete topic {}'s schema of version {}", t.getName(), schemaVersion);
                        return t.deleteForcefully();
                    });
                } else {
                    return t.deleteForcefully();
                }
            }

            // v2 topics have a global name so check if the topic is replicated.
            if (t.isReplicated()) {
                // Delete is disallowed on global topic
                final List<String> clusters = t.getReplicators().keys();
                log.error("Delete forbidden topic {} is replicated on clusters {}", topic, clusters);
                return FutureUtil.failedFuture(
                        new IllegalStateException("Delete forbidden topic is replicated on clusters " + clusters));
            }

            if (deleteSchema) {
                return t.deleteSchema().thenCompose(schemaVersion -> {
                    log.info("Successfully delete topic {}'s schema of version {}", t.getName(), schemaVersion);
                    return t.delete();
                });
            } else {
                return t.delete();
            }
        }

        // Topic is not loaded, though we still might be able to delete from metadata
        TopicName tn = TopicName.get(topic);
        if (!tn.isPersistent()) {
            // Nothing to do if it's not persistent
            return CompletableFuture.completedFuture(null);
        }

        CompletableFuture<Void> future = new CompletableFuture<>();
        managedLedgerFactory.asyncDelete(tn.getPersistenceNamingEncoding(), new DeleteLedgerCallback() {
            @Override
            public void deleteLedgerComplete(Object ctx) {
                future.complete(null);
            }

            @Override
            public void deleteLedgerFailed(ManagedLedgerException exception, Object ctx) {
                future.completeExceptionally(exception);
            }
        }, null);

        return future;
    }

    private CompletableFuture<Optional<Topic>> createNonPersistentTopic(String topic) {
        if (!pulsar.getConfiguration().isEnableNonPersistentTopics()) {
            if (log.isDebugEnabled()) {
                log.debug("Broker is unable to load non-persistent topic {}", topic);
            }
            return FutureUtil.failedFuture(
                    new NotAllowedException("Broker is not unable to load non-persistent topic"));
        }
        final long topicCreateTimeMs = TimeUnit.NANOSECONDS.toMillis(System.nanoTime());
        NonPersistentTopic nonPersistentTopic = new NonPersistentTopic(topic, this);

        CompletableFuture<Optional<Topic>> future = nonPersistentTopic.initialize()
                .thenCompose(__ -> nonPersistentTopic.checkReplication())
                .thenApply(__ -> {
            log.info("Created topic {}", nonPersistentTopic);
            long topicLoadLatencyMs = TimeUnit.NANOSECONDS.toMillis(System.nanoTime()) - topicCreateTimeMs;
            pulsarStats.recordTopicLoadTimeValue(topic, topicLoadLatencyMs);
            addTopicToStatsMaps(TopicName.get(topic), nonPersistentTopic);
            return Optional.of(nonPersistentTopic);
        });

        future.exceptionally((ex) -> {
            log.warn("Replication check failed. Removing topic from topics list {}, {}", topic, ex);
            nonPersistentTopic.stopReplProducers().whenComplete((v, exception) -> {
                pulsar.getExecutor().execute(() -> topics.remove(topic, future));
            });

            return null;
        });

        return future;
    }

    private <T> CompletableFuture<T> futureWithDeadline() {
        return FutureUtil.createFutureWithTimeout(FUTURE_DEADLINE_TIMEOUT_DURATION, executor(),
                () -> FUTURE_DEADLINE_TIMEOUT_EXCEPTION);
    }

    public PulsarClient getReplicationClient(String cluster) {
        PulsarClient client = replicationClients.get(cluster);
        if (client != null) {
            return client;
        }

        return replicationClients.computeIfAbsent(cluster, key -> {
            try {
                String path = PulsarWebResource.path("clusters", cluster);
                ClusterData data = pulsar.getPulsarResources().getClusterResources().get(path)
                        .orElseThrow(() -> new MetadataStoreException.NotFoundException(path));
                ClientBuilder clientBuilder = PulsarClient.builder()
                        .enableTcpNoDelay(false)
                        .connectionsPerBroker(pulsar.getConfiguration().getReplicationConnectionsPerBroker())
                        .statsInterval(0, TimeUnit.SECONDS);
                if (data.getAuthenticationPlugin() != null && data.getAuthenticationParameters() != null) {
                    clientBuilder.authentication(data.getAuthenticationPlugin(), data.getAuthenticationParameters());
                } else if (pulsar.getConfiguration().isAuthenticationEnabled()) {
                    clientBuilder.authentication(pulsar.getConfiguration().getBrokerClientAuthenticationPlugin(),
                            pulsar.getConfiguration().getBrokerClientAuthenticationParameters());
                }
                String serviceUrlTls = isNotBlank(data.getBrokerServiceUrlTls()) ? data.getBrokerServiceUrlTls()
                        : data.getServiceUrlTls();
                if (data.isBrokerClientTlsEnabled()) {
                    configTlsSettings(clientBuilder, serviceUrlTls,
                            data.isBrokerClientTlsEnabledWithKeyStore(), data.isTlsAllowInsecureConnection(),
                            data.getBrokerClientTlsTrustStoreType(), data.getBrokerClientTlsTrustStore(),
                            data.getBrokerClientTlsTrustStorePassword(), data.getBrokerClientTrustCertsFilePath());
                } else if (pulsar.getConfiguration().isBrokerClientTlsEnabled()) {
                    configTlsSettings(clientBuilder, serviceUrlTls,
                            pulsar.getConfiguration().isBrokerClientTlsEnabledWithKeyStore(),
                            pulsar.getConfiguration().isTlsAllowInsecureConnection(),
                            pulsar.getConfiguration().getBrokerClientTlsTrustStoreType(),
                            pulsar.getConfiguration().getBrokerClientTlsTrustStore(),
                            pulsar.getConfiguration().getBrokerClientTlsTrustStorePassword(),
                            pulsar.getConfiguration().getBrokerClientTrustCertsFilePath());
                } else {
                    clientBuilder.serviceUrl(
                            isNotBlank(data.getBrokerServiceUrl()) ? data.getBrokerServiceUrl() : data.getServiceUrl());
                }
                if (data.getProxyProtocol() != null && StringUtils.isNotBlank(data.getProxyServiceUrl())) {
                    clientBuilder.proxyServiceUrl(data.getProxyServiceUrl(), data.getProxyProtocol());
                    log.info("Configuring proxy-url {} with protocol {}", data.getProxyServiceUrl(),
                            data.getProxyProtocol());
                }
                if (StringUtils.isNotBlank(data.getListenerName())) {
                    clientBuilder.listenerName(data.getListenerName());
                    log.info("Configuring listenerName {}", data.getListenerName());
                }
                // Share all the IO threads across broker and client connections
                ClientConfigurationData conf = ((ClientBuilderImpl) clientBuilder).getClientConfigurationData();
                return new PulsarClientImpl(conf, workerGroup);
            } catch (Exception e) {
                throw new RuntimeException(e);
            }
        });
    }

    private void configTlsSettings(ClientBuilder clientBuilder, String serviceUrl,
                                   boolean brokerClientTlsEnabledWithKeyStore, boolean isTlsAllowInsecureConnection,
                                   String brokerClientTlsTrustStoreType, String brokerClientTlsTrustStore,
                                   String brokerClientTlsTrustStorePassword, String brokerClientTrustCertsFilePath) {
        clientBuilder
                .serviceUrl(serviceUrl)
                .enableTls(true)
                .allowTlsInsecureConnection(isTlsAllowInsecureConnection);
        if (brokerClientTlsEnabledWithKeyStore) {
            clientBuilder.useKeyStoreTls(true)
                    .tlsTrustStoreType(brokerClientTlsTrustStoreType)
                    .tlsTrustStorePath(brokerClientTlsTrustStore)
                    .tlsTrustStorePassword(brokerClientTlsTrustStorePassword);
        } else {
            clientBuilder.tlsTrustCertsFilePath(brokerClientTrustCertsFilePath);
        }
    }

    public PulsarAdmin getClusterPulsarAdmin(String cluster) {
        PulsarAdmin admin = clusterAdmins.get(cluster);
        if (admin != null) {
            return admin;
        }
        return clusterAdmins.computeIfAbsent(cluster, key -> {
            try {
                String path = PulsarWebResource.path("clusters", cluster);
                ClusterData data = pulsar.getPulsarResources().getClusterResources().get(path)
                        .orElseThrow(() -> new MetadataStoreException.NotFoundException(path));

                ServiceConfiguration conf = pulsar.getConfig();

                boolean isTlsUrl = conf.isBrokerClientTlsEnabled() && isNotBlank(data.getServiceUrlTls());
                String adminApiUrl = isTlsUrl ? data.getServiceUrlTls() : data.getServiceUrl();
                PulsarAdminBuilder builder = PulsarAdmin.builder().serviceHttpUrl(adminApiUrl)
                        .authentication(
                                conf.getBrokerClientAuthenticationPlugin(),
                                conf.getBrokerClientAuthenticationParameters());

                if (isTlsUrl) {
                    builder.allowTlsInsecureConnection(conf.isTlsAllowInsecureConnection());
                    if (conf.isBrokerClientTlsEnabledWithKeyStore()) {
                        builder.useKeyStoreTls(true)
                                .tlsTrustStoreType(conf.getBrokerClientTlsTrustStoreType())
                                .tlsTrustStorePath(conf.getBrokerClientTlsTrustStore())
                                .tlsTrustStorePassword(conf.getBrokerClientTlsTrustStorePassword());
                    } else {
                        builder.tlsTrustCertsFilePath(conf.getBrokerClientTrustCertsFilePath());
                    }
                }

                // most of the admin request requires to make zk-call so, keep the max read-timeout based on
                // zk-operation timeout
                builder.readTimeout(conf.getZooKeeperOperationTimeoutSeconds(), TimeUnit.SECONDS);

                PulsarAdmin adminClient = builder.build();
                log.info("created admin with url {} ", adminApiUrl);
                return adminClient;
            } catch (Exception e) {
                throw new RuntimeException(e);
            }
        });
    }

    /**
     * It creates a topic async and returns CompletableFuture. It also throttles down configured max-concurrent topic
     * loading and puts them into queue once in-process topics are created.
     *
     * @param topic persistent-topic name
     * @return CompletableFuture<Topic>
     * @throws RuntimeException
     */
    protected CompletableFuture<Optional<Topic>> loadOrCreatePersistentTopic(final String topic,
            boolean createIfMissing) throws RuntimeException {
        final CompletableFuture<Optional<Topic>> topicFuture = FutureUtil.createFutureWithTimeout(
                Duration.ofSeconds(pulsar.getConfiguration().getTopicLoadTimeoutSeconds()), executor(),
                () -> FAILED_TO_LOAD_TOPIC_TIMEOUT_EXCEPTION);
        if (!pulsar.getConfiguration().isEnablePersistentTopics()) {
            if (log.isDebugEnabled()) {
                log.debug("Broker is unable to load persistent topic {}", topic);
            }
            topicFuture.completeExceptionally(new NotAllowedException(
                    "Broker is not unable to load persistent topic"));
            return topicFuture;
        }

        checkTopicNsOwnership(topic)
                .thenRun(() -> {
                    final Semaphore topicLoadSemaphore = topicLoadRequestSemaphore.get();

                    if (topicLoadSemaphore.tryAcquire()) {
                        createPersistentTopic(topic, createIfMissing, topicFuture);
                        topicFuture.handle((persistentTopic, ex) -> {
                            // release permit and process pending topic
                            topicLoadSemaphore.release();
                            createPendingLoadTopic();
                            return null;
                        });
                    } else {
                        pendingTopicLoadingQueue.add(new ImmutablePair<>(topic, topicFuture));
                        if (log.isDebugEnabled()) {
                            log.debug("topic-loading for {} added into pending queue", topic);
                        }
                    }
                });

        return topicFuture;
    }

    private void createPersistentTopic(final String topic, boolean createIfMissing,
                                       CompletableFuture<Optional<Topic>> topicFuture) {

        final long topicCreateTimeMs = TimeUnit.NANOSECONDS.toMillis(System.nanoTime());
        TopicName topicName = TopicName.get(topic);
        if (!pulsar.getNamespaceService().isServiceUnitActive(topicName)) {
            // namespace is being unloaded
            String msg = String.format("Namespace is being unloaded, cannot add topic %s", topic);
            log.warn(msg);
            pulsar.getExecutor().execute(() -> topics.remove(topic, topicFuture));
            topicFuture.completeExceptionally(new ServiceUnitNotReadyException(msg));
            return;
        }

        CompletableFuture<Void> maxTopicsCheck = createIfMissing
                ? checkMaxTopicsPerNamespace(topicName, 1)
                : CompletableFuture.completedFuture(null);

        maxTopicsCheck.thenCompose(__ -> getManagedLedgerConfig(topicName)).thenAccept(managedLedgerConfig -> {
            if (isBrokerEntryMetadataEnabled()) {
                // init managedLedger interceptor
                Set<BrokerEntryMetadataInterceptor> interceptors = new HashSet<>();
                for (BrokerEntryMetadataInterceptor interceptor : brokerEntryMetadataInterceptors) {
                    // add individual AppendOffsetMetadataInterceptor for each topic
                    if (interceptor instanceof AppendIndexMetadataInterceptor) {
                        interceptors.add(new AppendIndexMetadataInterceptor());
                    } else {
                        interceptors.add(interceptor);
                    }
                }
                managedLedgerConfig.setManagedLedgerInterceptor(new ManagedLedgerInterceptorImpl(interceptors));
            }

            managedLedgerConfig.setCreateIfMissing(createIfMissing);

            // Once we have the configuration, we can proceed with the async open operation
            managedLedgerFactory.asyncOpen(topicName.getPersistenceNamingEncoding(), managedLedgerConfig,
                    new OpenLedgerCallback() {
                        @Override
                        public void openLedgerComplete(ManagedLedger ledger, Object ctx) {
                            try {
                                PersistentTopic persistentTopic = isSystemTopic(topic)
                                        ? new SystemTopic(topic, ledger, BrokerService.this)
                                        : new PersistentTopic(topic, ledger, BrokerService.this);
                                CompletableFuture<Void> preCreateSubForCompaction =
                                        CompletableFuture.completedFuture(null);
                                if (persistentTopic instanceof SystemTopic) {
                                    preCreateSubForCompaction = ((SystemTopic) persistentTopic)
                                            .preCreateSubForCompactionIfNeeded();
                                }
                                CompletableFuture<Void> replicationFuture = persistentTopic
                                        .initialize()
                                        .thenCompose(__ -> persistentTopic.checkReplication());
                                FutureUtil.waitForAll(Lists.newArrayList(preCreateSubForCompaction, replicationFuture))
                                .thenCompose(v -> {
                                    // Also check dedup status
                                    return persistentTopic.checkDeduplicationStatus();
                                }).thenRun(() -> {
                                    log.info("Created topic {} - dedup is {}", topic,
                                            persistentTopic.isDeduplicationEnabled() ? "enabled" : "disabled");
                                    long topicLoadLatencyMs = TimeUnit.NANOSECONDS.toMillis(System.nanoTime())
                                            - topicCreateTimeMs;
                                    pulsarStats.recordTopicLoadTimeValue(topic, topicLoadLatencyMs);
                                    if (topicFuture.isCompletedExceptionally()) {
                                        log.warn("{} future is already completed with failure {}, closing the topic",
                                                topic, FutureUtil.getException(topicFuture));
                                        persistentTopic.stopReplProducers().whenComplete((v, exception) -> {
                                            topics.remove(topic, topicFuture);
                                        });
                                    } else {
                                        addTopicToStatsMaps(topicName, persistentTopic);
                                        topicFuture.complete(Optional.of(persistentTopic));
                                    }
                                }).exceptionally((ex) -> {
                                    log.warn(
                                            "Replication or dedup check failed."
                                                    + " Removing topic from topics list {}, {}",
                                            topic, ex);
                                    persistentTopic.stopReplProducers().whenComplete((v, exception) -> {
                                        topics.remove(topic, topicFuture);
                                        topicFuture.completeExceptionally(ex);
                                    });

                                    return null;
                                });
                            } catch (NamingException | PulsarServerException e) {
                                log.warn("Failed to create topic {}-{}", topic, e.getMessage());
                                pulsar.getExecutor().execute(() -> topics.remove(topic, topicFuture));
                                topicFuture.completeExceptionally(e);
                            }
                        }

                        @Override
                        public void openLedgerFailed(ManagedLedgerException exception, Object ctx) {
                            if (!createIfMissing && exception instanceof ManagedLedgerNotFoundException) {
                                // We were just trying to load a topic and the topic doesn't exist
                                topicFuture.complete(Optional.empty());
                            } else {
                                log.warn("Failed to create topic {}", topic, exception);
                                pulsar.getExecutor().execute(() -> topics.remove(topic, topicFuture));
                                topicFuture.completeExceptionally(new PersistenceException(exception));
                            }
                        }
                    }, () -> isTopicNsOwnedByBroker(topicName), null);

        }).exceptionally((exception) -> {
            log.warn("[{}] Failed to get topic configuration: {}", topic, exception.getMessage(), exception);
            // remove topic from topics-map in different thread to avoid possible deadlock if
            // createPersistentTopic-thread only tries to handle this future-result
            pulsar.getExecutor().execute(() -> topics.remove(topic, topicFuture));
            topicFuture.completeExceptionally(exception);
            return null;
        });
    }

    public CompletableFuture<ManagedLedgerConfig> getManagedLedgerConfig(TopicName topicName) {
        NamespaceName namespace = topicName.getNamespaceObject();
        ServiceConfiguration serviceConfig = pulsar.getConfiguration();

        NamespaceResources nsr = pulsar.getPulsarResources().getNamespaceResources();
        return nsr.getPolicies(namespace)
                .thenCombine(nsr.getLocalPolicies(namespace), (policies, localPolicies) -> {
                    PersistencePolicies persistencePolicies = null;
                    RetentionPolicies retentionPolicies = null;
                    OffloadPoliciesImpl topicLevelOffloadPolicies = null;

                    if (pulsar.getConfig().isTopicLevelPoliciesEnabled()) {
                        try {
                            TopicPolicies topicPolicies = pulsar.getTopicPoliciesService().getTopicPolicies(topicName);
                            if (topicPolicies != null) {
                                persistencePolicies = topicPolicies.getPersistence();
                                retentionPolicies = topicPolicies.getRetentionPolicies();
                                topicLevelOffloadPolicies = topicPolicies.getOffloadPolicies();
                            }
                        } catch (BrokerServiceException.TopicPoliciesCacheNotInitException e) {
                            log.debug("Topic {} policies have not been initialized yet.", topicName);
                        }
                    }

                    if (persistencePolicies == null) {
                        persistencePolicies = policies.map(p -> p.persistence).orElseGet(
                                () -> new PersistencePolicies(serviceConfig.getManagedLedgerDefaultEnsembleSize(),
                                        serviceConfig.getManagedLedgerDefaultWriteQuorum(),
                                        serviceConfig.getManagedLedgerDefaultAckQuorum(),
                                        serviceConfig.getManagedLedgerDefaultMarkDeleteRateLimit()));
                    }

                    if (retentionPolicies == null) {
                        retentionPolicies = policies.map(p -> p.retention_policies).orElseGet(
                                () -> new RetentionPolicies(serviceConfig.getDefaultRetentionTimeInMinutes(),
                                        serviceConfig.getDefaultRetentionSizeInMB())
                        );
                    }


                    ManagedLedgerConfig managedLedgerConfig = new ManagedLedgerConfig();
                    managedLedgerConfig.setEnsembleSize(persistencePolicies.getBookkeeperEnsemble());
                    managedLedgerConfig.setWriteQuorumSize(persistencePolicies.getBookkeeperWriteQuorum());
                    managedLedgerConfig.setAckQuorumSize(persistencePolicies.getBookkeeperAckQuorum());
                    if (localPolicies.isPresent() && localPolicies.get().bookieAffinityGroup != null) {
                        managedLedgerConfig
                                .setBookKeeperEnsemblePlacementPolicyClassName(
                                        ZkIsolatedBookieEnsemblePlacementPolicy.class);
                        Map<String, Object> properties = Maps.newHashMap();
                        properties.put(ZkIsolatedBookieEnsemblePlacementPolicy.ISOLATION_BOOKIE_GROUPS,
                                localPolicies.get().bookieAffinityGroup.getBookkeeperAffinityGroupPrimary());
                        properties.put(ZkIsolatedBookieEnsemblePlacementPolicy.SECONDARY_ISOLATION_BOOKIE_GROUPS,
                                localPolicies.get().bookieAffinityGroup.getBookkeeperAffinityGroupSecondary());
                        managedLedgerConfig.setBookKeeperEnsemblePlacementPolicyProperties(properties);
                    }
                    managedLedgerConfig.setThrottleMarkDelete(persistencePolicies.getManagedLedgerMaxMarkDeleteRate());
                    managedLedgerConfig.setDigestType(serviceConfig.getManagedLedgerDigestType());
                    managedLedgerConfig.setPassword(serviceConfig.getManagedLedgerPassword());

                    managedLedgerConfig
                            .setMaxUnackedRangesToPersist(serviceConfig.getManagedLedgerMaxUnackedRangesToPersist());
                    managedLedgerConfig.setMaxUnackedRangesToPersistInZk(
                            serviceConfig.getManagedLedgerMaxUnackedRangesToPersistInZooKeeper());
                    managedLedgerConfig.setMaxEntriesPerLedger(serviceConfig.getManagedLedgerMaxEntriesPerLedger());
                    managedLedgerConfig
                            .setMinimumRolloverTime(serviceConfig.getManagedLedgerMinLedgerRolloverTimeMinutes(),
                                    TimeUnit.MINUTES);
                    managedLedgerConfig
                            .setMaximumRolloverTime(serviceConfig.getManagedLedgerMaxLedgerRolloverTimeMinutes(),
                                    TimeUnit.MINUTES);
                    managedLedgerConfig.setMaxSizePerLedgerMb(serviceConfig.getManagedLedgerMaxSizePerLedgerMbytes());

                    managedLedgerConfig.setMetadataOperationsTimeoutSeconds(
                            serviceConfig.getManagedLedgerMetadataOperationsTimeoutSeconds());
                    managedLedgerConfig
                            .setReadEntryTimeoutSeconds(serviceConfig.getManagedLedgerReadEntryTimeoutSeconds());
                    managedLedgerConfig
                            .setAddEntryTimeoutSeconds(serviceConfig.getManagedLedgerAddEntryTimeoutSeconds());
                    managedLedgerConfig.setMetadataEnsembleSize(serviceConfig.getManagedLedgerDefaultEnsembleSize());
                    managedLedgerConfig.setUnackedRangesOpenCacheSetEnabled(
                            serviceConfig.isManagedLedgerUnackedRangesOpenCacheSetEnabled());
                    managedLedgerConfig.setMetadataWriteQuorumSize(serviceConfig.getManagedLedgerDefaultWriteQuorum());
                    managedLedgerConfig.setMetadataAckQuorumSize(serviceConfig.getManagedLedgerDefaultAckQuorum());
                    managedLedgerConfig
                            .setMetadataMaxEntriesPerLedger(serviceConfig.getManagedLedgerCursorMaxEntriesPerLedger());

                    managedLedgerConfig
                            .setLedgerRolloverTimeout(serviceConfig.getManagedLedgerCursorRolloverTimeInSeconds());
                    managedLedgerConfig
                            .setRetentionTime(retentionPolicies.getRetentionTimeInMinutes(), TimeUnit.MINUTES);
                    managedLedgerConfig.setRetentionSizeInMB(retentionPolicies.getRetentionSizeInMB());
                    managedLedgerConfig.setAutoSkipNonRecoverableData(serviceConfig.isAutoSkipNonRecoverableData());
                    managedLedgerConfig.setLazyCursorRecovery(serviceConfig.isLazyCursorRecovery());

                    OffloadPoliciesImpl nsLevelOffloadPolicies =
                            (OffloadPoliciesImpl) policies.map(p -> p.offload_policies).orElse(null);
                    OffloadPoliciesImpl offloadPolicies = OffloadPoliciesImpl.mergeConfiguration(
                            topicLevelOffloadPolicies,
                            OffloadPoliciesImpl.oldPoliciesCompatible(nsLevelOffloadPolicies, policies.orElse(null)),
                            getPulsar().getConfig().getProperties());
                    if (topicLevelOffloadPolicies != null) {
                        try {
                            LedgerOffloader topicLevelLedgerOffLoader =
                                    pulsar().createManagedLedgerOffloader(offloadPolicies);
                            managedLedgerConfig.setLedgerOffloader(topicLevelLedgerOffLoader);
                        } catch (PulsarServerException e) {
                            throw new RuntimeException(e);
                        }
                    } else {
                        //If the topic level policy is null, use the namespace level
                        managedLedgerConfig
                                .setLedgerOffloader(pulsar.getManagedLedgerOffloader(namespace, offloadPolicies));
                    }

                    managedLedgerConfig.setDeletionAtBatchIndexLevelEnabled(
                            serviceConfig.isAcknowledgmentAtBatchIndexLevelEnabled());
                    managedLedgerConfig.setNewEntriesCheckDelayInMillis(
                            serviceConfig.getManagedLedgerNewEntriesCheckDelayInMillis());

                    return managedLedgerConfig;
                });
    }

    private void addTopicToStatsMaps(TopicName topicName, Topic topic) {
        pulsar.getNamespaceService().getBundleAsync(topicName)
                .thenAccept(namespaceBundle -> {
                    if (namespaceBundle != null) {
                        synchronized (multiLayerTopicsMap) {
                            String serviceUnit = namespaceBundle.toString();
                            multiLayerTopicsMap //
                                    .computeIfAbsent(topicName.getNamespace(), k -> new ConcurrentOpenHashMap<>()) //
                                    .computeIfAbsent(serviceUnit, k -> new ConcurrentOpenHashMap<>()) //
                                    .put(topicName.toString(), topic);
                        }
                    }
                    invalidateOfflineTopicStatCache(topicName);
                })
                .exceptionally(ex -> {
                    log.warn("Got exception when retrieving bundle name during create persistent topic", ex);
                    return null;
                });
    }

    public void refreshTopicToStatsMaps(NamespaceBundle oldBundle) {
        checkNotNull(oldBundle);
        try {
            // retrieve all topics under existing old bundle
            List<Topic> topics = getAllTopicsFromNamespaceBundle(oldBundle.getNamespaceObject().toString(),
                    oldBundle.toString());
            if (!isEmpty(topics)) {
                // add topic under new split bundles which already updated into NamespaceBundleFactory.bundleCache
                topics.stream().forEach(t -> {
                    addTopicToStatsMaps(TopicName.get(t.getName()), t);
                });
                // remove old bundle from the map
                synchronized (multiLayerTopicsMap) {
                    multiLayerTopicsMap.get(oldBundle.getNamespaceObject().toString()).remove(oldBundle.toString());
                    pulsarStats.invalidBundleStats(oldBundle.toString());
                }
            }
        } catch (Exception e) {
            log.warn("Got exception while refreshing topicStats map", e);
        }
    }

    public PersistentOfflineTopicStats getOfflineTopicStat(TopicName topicName) {
        return offlineTopicStatCache.get(topicName);
    }

    public void cacheOfflineTopicStats(TopicName topicName, PersistentOfflineTopicStats offlineTopicStats) {
        offlineTopicStatCache.put(topicName, offlineTopicStats);
    }

    public void invalidateOfflineTopicStatCache(TopicName topicName) {
        PersistentOfflineTopicStats removed = offlineTopicStatCache.remove(topicName);
        if (removed != null) {
            log.info("Removed cached offline topic stat for {} ", topicName.getPersistenceNamingEncoding());
        }
    }

    /**
     * Get a reference to a topic that is currently loaded in the broker.
     *
     * This method will not make the broker attempt to load the topic if it's not already.
     */
    public Optional<Topic> getTopicReference(String topic) {
          CompletableFuture<Optional<Topic>> future = topics.get(topic);
        if (future != null && future.isDone() && !future.isCompletedExceptionally()) {
            return future.join();
        } else {
            return Optional.empty();
        }
    }

    public void updateRates() {
        synchronized (pulsarStats) {
            pulsarStats.updateStats(multiLayerTopicsMap);

            Summary.rotateLatencyCollection();
        }
    }

    public void getDimensionMetrics(Consumer<ByteBuf> consumer) {
        pulsarStats.getDimensionMetrics(consumer);
    }

    public List<Metrics> getTopicMetrics() {
        return pulsarStats.getTopicMetrics();
    }

    public Map<String, NamespaceBundleStats> getBundleStats() {
        return pulsarStats.getBundleStats();
    }

    public Semaphore getLookupRequestSemaphore() {
        return lookupRequestSemaphore.get();
    }

    public void checkGC() {
        forEachTopic(Topic::checkGC);
    }

    public void checkMessageExpiry() {
        forEachTopic(Topic::checkMessageExpiry);
    }

    public void checkReplicationPolicies() {
        forEachTopic(Topic::checkReplication);
    }

    public void checkCompaction() {
        forEachTopic((t) -> {
                if (t instanceof PersistentTopic) {
                    ((PersistentTopic) t).checkCompaction();
                }
            });
    }

    private void checkConsumedLedgers() {
        forEachTopic((t) -> {
            if (t instanceof PersistentTopic) {
                Optional.ofNullable(((PersistentTopic) t).getManagedLedger()).ifPresent(
                        managedLedger -> {
                            managedLedger.trimConsumedLedgersInBackground(Futures.NULL_PROMISE);
                        }
                );
            }
        });
    }

    public void checkMessageDeduplicationInfo() {
        forEachTopic(Topic::checkMessageDeduplicationInfo);
    }

    public void checkInactiveSubscriptions() {
        forEachTopic(Topic::checkInactiveSubscriptions);
    }

    public void checkTopicPublishThrottlingRate() {
        forEachTopic(Topic::checkTopicPublishThrottlingRate);
    }

    private void refreshTopicPublishRate() {
        forEachTopic(Topic::resetTopicPublishCountAndEnableReadIfRequired);
    }

    public void checkBrokerPublishThrottlingRate() {
        brokerPublishRateLimiter.checkPublishRate();
        if (brokerPublishRateLimiter.isPublishRateExceeded()) {
            forEachTopic(topic -> ((AbstractTopic) topic).disableProducerRead());
        }
    }

    private void refreshBrokerPublishRate() {
        boolean doneReset = brokerPublishRateLimiter.resetPublishCount();
        forEachTopic(topic -> topic.resetBrokerPublishCountAndEnableReadIfRequired(doneReset));
    }

    /**
     * Iterates over all loaded topics in the broker.
     */
    public void forEachTopic(Consumer<Topic> consumer) {
        topics.forEach((n, t) -> {
            Optional<Topic> topic = extractTopic(t);
            topic.ifPresent(consumer::accept);
        });
    }

    public BacklogQuotaManager getBacklogQuotaManager() {
        return this.backlogQuotaManager;
    }

    public synchronized void monitorBacklogQuota() {
        forEachTopic(topic -> {
            if (topic instanceof PersistentTopic) {
                PersistentTopic persistentTopic = (PersistentTopic) topic;
                if (persistentTopic.isSizeBacklogExceeded()) {
                    getBacklogQuotaManager().handleExceededBacklogQuota(persistentTopic,
                            BacklogQuota.BacklogQuotaType.destination_storage, false);
                } else if (persistentTopic.isTimeBacklogExceeded()) {
                    getBacklogQuotaManager().handleExceededBacklogQuota(persistentTopic,
                            BacklogQuota.BacklogQuotaType.message_age,
                            pulsar.getConfiguration().isPreciseTimeBasedBacklogQuotaCheck());
                } else {
                    if (log.isDebugEnabled()) {
                        log.debug("quota not exceeded for [{}]", topic.getName());
                    }
                }
            }
        });
    }

    public boolean isTopicNsOwnedByBroker(TopicName topicName) {
        try {
            return pulsar.getNamespaceService().isServiceUnitOwned(topicName);
        } catch (Exception e) {
            log.warn("Failed to check the ownership of the topic: {}, {}", topicName, e.getMessage());
        }
        return false;
    }

    public CompletableFuture<Void> checkTopicNsOwnership(final String topic) {
        TopicName topicName = TopicName.get(topic);

        return pulsar.getNamespaceService().checkTopicOwnership(topicName)
                .thenCompose(ownedByThisInstance -> {
                    if (ownedByThisInstance) {
                        return CompletableFuture.completedFuture(null);
                    } else {
                        String msg = String.format("Namespace bundle for topic (%s) not served by this instance. "
                                        + "Please redo the lookup. Request is denied: namespace=%s", topic,
                                topicName.getNamespace());
                        log.warn(msg);
                        return FutureUtil.failedFuture(new ServiceUnitNotReadyException(msg));
                    }
                });
    }

    public CompletableFuture<Integer> unloadServiceUnit(NamespaceBundle serviceUnit,
            boolean closeWithoutWaitingClientDisconnect, long timeout, TimeUnit unit) {
        CompletableFuture<Integer> future = unloadServiceUnit(serviceUnit, closeWithoutWaitingClientDisconnect);
        ScheduledFuture<?> taskTimeout = executor().schedule(() -> {
            if (!future.isDone()) {
                log.warn("Unloading of {} has timed out", serviceUnit);
                // Complete the future with no error
                future.complete(0);
            }
        }, timeout, unit);

        future.whenComplete((r, ex) -> taskTimeout.cancel(true));
        return future;
    }

    /**
     * Unload all the topic served by the broker service under the given service unit.
     *
     * @param serviceUnit
     * @param closeWithoutWaitingClientDisconnect don't wait for clients to disconnect
     *                                           and forcefully close managed-ledger
     * @return
     */
    private CompletableFuture<Integer> unloadServiceUnit(NamespaceBundle serviceUnit,
                                                         boolean closeWithoutWaitingClientDisconnect) {
        List<CompletableFuture<Void>> closeFutures = Lists.newArrayList();
        topics.forEach((name, topicFuture) -> {
            TopicName topicName = TopicName.get(name);
            if (serviceUnit.includes(topicName)) {
                // Topic needs to be unloaded
                log.info("[{}] Unloading topic", topicName);
                closeFutures.add(topicFuture
                        .thenCompose(t -> t.isPresent() ? t.get().close(closeWithoutWaitingClientDisconnect)
                                : CompletableFuture.completedFuture(null)));
            }
        });

        return FutureUtil.waitForAll(closeFutures).thenApply(v -> closeFutures.size());
    }

    public void cleanUnloadedTopicFromCache(NamespaceBundle serviceUnit) {
        for (String topic : topics.keys()) {
            TopicName topicName = TopicName.get(topic);
            if (getTopicReference(topic).isPresent() && serviceUnit.includes(topicName)) {
                log.info("[{}][{}] Clean unloaded topic from cache.", serviceUnit.toString(), topic);
                pulsar.getBrokerService().removeTopicFromCache(topicName.toString(), serviceUnit);
            }
        }
    }

    public AuthorizationService getAuthorizationService() {
        return authorizationService;
    }

    public CompletableFuture<Void> removeTopicFromCache(String topic) {
        TopicName topicName = TopicName.get(topic);
        return pulsar.getNamespaceService().getBundleAsync(topicName)
                .thenAccept(namespaceBundle -> {
                    removeTopicFromCache(topic, namespaceBundle);
                });
    }

    public void removeTopicFromCache(String topic, NamespaceBundle namespaceBundle) {
        String bundleName = namespaceBundle.toString();
        String namespaceName = TopicName.get(topic).getNamespaceObject().toString();

        synchronized (multiLayerTopicsMap) {
            ConcurrentOpenHashMap<String, ConcurrentOpenHashMap<String, Topic>> namespaceMap = multiLayerTopicsMap
                    .get(namespaceName);
            if (namespaceMap != null) {
                ConcurrentOpenHashMap<String, Topic> bundleMap = namespaceMap.get(bundleName);
                if (bundleMap != null) {
                    bundleMap.remove(topic);
                    if (bundleMap.isEmpty()) {
                        namespaceMap.remove(bundleName);
                    }
                }

                if (namespaceMap.isEmpty()) {
                    multiLayerTopicsMap.remove(namespaceName);
                    final ClusterReplicationMetrics clusterReplicationMetrics = pulsarStats
                            .getClusterReplicationMetrics();
                    replicationClients.forEach((cluster, client) -> {
                        clusterReplicationMetrics.remove(clusterReplicationMetrics.getKeyName(namespaceName,
                                cluster));
                    });
                }
            }
        }

        topics.remove(topic);
    }

    public int getNumberOfNamespaceBundles() {
        this.numberOfNamespaceBundles = 0;
        this.multiLayerTopicsMap.forEach((namespaceName, bundles) -> {
            this.numberOfNamespaceBundles += bundles.size();
        });
        return this.numberOfNamespaceBundles;
    }

    public ConcurrentOpenHashMap<String, CompletableFuture<Optional<Topic>>> getTopics() {
        return topics;
    }


    private void handleMetadataChanges(Notification n) {
        if (n.getPath().startsWith(ConfigurationCacheService.POLICIES_ROOT)) {
            Optional<NamespaceName> ns = NamespaceName.getIfValid(
                    NamespaceBundleFactory.getNamespaceFromPoliciesPath(n.getPath()));
            if (ns.isPresent()) {
                handlePoliciesUpdates(ns.get());
            }
        } else if (n.getPath().equals(BROKER_SERVICE_CONFIGURATION_PATH)) {
            handleDynamicConfigurationUpdates();
        }

        // Ignore unrelated notifications
    }

    private void handlePoliciesUpdates(NamespaceName namespace) {
        pulsar.getPulsarResources().getNamespaceResources().getPolicies(namespace)
                .thenAccept(optPolicies -> {
                    if (!optPolicies.isPresent()) {
                        return;
                    }

                    Policies policies = optPolicies.get();
                    log.info("[{}] updating with {}", namespace, policies);

                    topics.forEach((name, topicFuture) -> {
                        if (namespace.includes(TopicName.get(name))) {
                            // If the topic is already created, immediately apply the updated policies, otherwise
                            // once the topic is created it'll apply the policies update
                            topicFuture.thenAccept(topic -> {
                                if (log.isDebugEnabled()) {
                                    log.debug("Notifying topic that policies have changed: {}", name);
                                }

                                topic.ifPresent(t -> t.onPoliciesUpdate(policies));
                            });
                        }
                    });

                    // sometimes, some brokers don't receive policies-update watch and miss to remove
                    // replication-cluster and still own the bundle. That can cause data-loss for TODO: git-issue
                    unloadDeletedReplNamespace(policies, namespace);
                });
    }

    private void handleDynamicConfigurationUpdates() {
        dynamicConfigurationCache.get(BROKER_SERVICE_CONFIGURATION_PATH)
                .thenAccept(optMap -> {
                    if (!optMap.isPresent()) {
                        return;
                    }
                    Map<String, String> data = optMap.get();
                    data.forEach((configKey, value) -> {
                        Field configField = dynamicConfigurationMap.get(configKey).field;
                        Object newValue = FieldParser.value(data.get(configKey), configField);
                        if (configField != null) {
                            Consumer listener = configRegisteredListeners.get(configKey);
                            try {
                                Object existingValue = configField.get(pulsar.getConfiguration());
                                configField.set(pulsar.getConfiguration(), newValue);
                                log.info("Successfully updated configuration {}/{}", configKey,
                                        data.get(configKey));
                                if (listener != null && !existingValue.equals(newValue)) {
                                    listener.accept(newValue);
                                }
                            } catch (Exception e) {
                                log.error("Failed to update config {}/{}", configKey, newValue);
                            }
                        } else {
                            log.error("Found non-dynamic field in dynamicConfigMap {}/{}", configKey, newValue);
                        }
                    });
                });
    }

    /**
     * Unloads the namespace bundles if local cluster is not part of replication-cluster list into the namespace.
     * So, broker that owns the bundle and doesn't receive the zk-watch will unload the namespace.
     * @param data
     * @param namespace
     */
    private void unloadDeletedReplNamespace(Policies data, NamespaceName namespace) {
        if (!namespace.isGlobal()) {
            return;
        }
        final String localCluster = this.pulsar.getConfiguration().getClusterName();
        if (!data.replication_clusters.contains(localCluster)) {
            pulsar().getNamespaceService().getNamespaceBundleFactory()
                    .getBundlesAsync(namespace).thenAccept(bundles -> {
                bundles.getBundles().forEach(bundle -> {
                    pulsar.getNamespaceService().isNamespaceBundleOwned(bundle).thenAccept(isExist -> {
                        if (isExist) {
                            this.pulsar().getExecutor().submit(() -> {
                                try {
                                    pulsar().getAdminClient().namespaces().unloadNamespaceBundle(namespace.toString(),
                                            bundle.getBundleRange());
                                } catch (Exception e) {
                                    log.error("Failed to unload namespace-bundle {}-{} that not owned by {}, {}",
                                            namespace.toString(), bundle.toString(), localCluster, e.getMessage());
                                }
                            });
                        }
                    });
                });
            });
        }
    }

    public PulsarService pulsar() {
        return pulsar;
    }

    public EventLoopGroup executor() {
        return workerGroup;
    }

    public ConcurrentOpenHashMap<String, PulsarClient> getReplicationClients() {
        return replicationClients;
    }

    public boolean isAuthenticationEnabled() {
        return pulsar.getConfiguration().isAuthenticationEnabled();
    }

    public boolean isAuthorizationEnabled() {
        return pulsar.getConfiguration().isAuthorizationEnabled();
    }

    public int getKeepAliveIntervalSeconds() {
        return keepAliveIntervalSeconds;
    }

    public String generateUniqueProducerName() {
        return producerNameGenerator.getNextId();
    }

    public Map<String, TopicStatsImpl> getTopicStats() {
        HashMap<String, TopicStatsImpl> stats = new HashMap<>();

        forEachTopic(topic -> stats.put(topic.getName(), topic.getStats(false, false)));

        return stats;
    }

    public AuthenticationService getAuthenticationService() {
        return authenticationService;
    }

    public List<Topic> getAllTopicsFromNamespaceBundle(String namespace, String bundle) {
        ConcurrentOpenHashMap<String, ConcurrentOpenHashMap<String, Topic>> map1 = multiLayerTopicsMap.get(namespace);
        if (map1 == null) {
            return Collections.emptyList();
        }

        ConcurrentOpenHashMap<String, Topic> map2 = map1.get(bundle);
        if (map2 == null) {
            return Collections.emptyList();
        }

        return map2.values();
    }

    public MetadataCache<Map<String, String>> getDynamicConfigurationCache() {
        return dynamicConfigurationCache;
    }

    /**
     * Update dynamic-ServiceConfiguration with value present into zk-configuration-map and register listeners on
     * dynamic-ServiceConfiguration field to take appropriate action on change of zk-configuration-map.
     */
    private void updateConfigurationAndRegisterListeners() {
        // (1) Dynamic-config value validation: add validator if updated value required strict check before considering
        // validate configured load-manager classname present into classpath
        addDynamicConfigValidator("loadManagerClassName", (className) -> {
            try {
                Class.forName(className);
            } catch (ClassNotFoundException | NoClassDefFoundError e) {
                log.warn("Configured load-manager class {} not found {}", className, e.getMessage());
                return false;
            }
            return true;
        });

        // (2) update ServiceConfiguration value by reading zk-configuration-map
        updateDynamicServiceConfiguration();

        // (3) Listener Registration
        // add listener on "maxConcurrentLookupRequest" value change
        registerConfigurationListener("maxConcurrentLookupRequest",
                (maxConcurrentLookupRequest) -> lookupRequestSemaphore.set(
                        new Semaphore((int) maxConcurrentLookupRequest, false)));
        // add listener on "maxConcurrentTopicLoadRequest" value change
        registerConfigurationListener("maxConcurrentTopicLoadRequest",
                (maxConcurrentTopicLoadRequest) -> topicLoadRequestSemaphore.set(
                        new Semaphore((int) maxConcurrentTopicLoadRequest, false)));
        registerConfigurationListener("loadManagerClassName", className -> {
            pulsar.getExecutor().execute(() -> {
                try {
                    final LoadManager newLoadManager = LoadManager.create(pulsar);
                    log.info("Created load manager: {}", className);
                    pulsar.getLoadManager().get().stop();
                    newLoadManager.start();
                    pulsar.getLoadManager().set(newLoadManager);
                } catch (Exception ex) {
                    log.warn("Failed to change load manager", ex);
                }
            });
        });
        // add listener to update message-dispatch-rate in msg for topic
        registerConfigurationListener("dispatchThrottlingRatePerTopicInMsg", (dispatchRatePerTopicInMsg) -> {
            updateTopicMessageDispatchRate();
        });
        // add listener to update message-dispatch-rate in byte for topic
        registerConfigurationListener("dispatchThrottlingRatePerTopicInByte", (dispatchRatePerTopicInByte) -> {
            updateTopicMessageDispatchRate();
        });
        // add listener to update managed-ledger config to skipNonRecoverableLedgers
        registerConfigurationListener("autoSkipNonRecoverableData", (skipNonRecoverableLedger) -> {
            updateManagedLedgerConfig();
        });
        // add listener to update message-dispatch-rate in msg for subscription
        registerConfigurationListener("dispatchThrottlingRatePerSubscriptionInMsg", (dispatchRatePerTopicInMsg) -> {
            updateSubscriptionMessageDispatchRate();
        });
        // add listener to update message-dispatch-rate in byte for subscription
        registerConfigurationListener("dispatchThrottlingRatePerSubscriptionInByte", (dispatchRatePerTopicInByte) -> {
            updateSubscriptionMessageDispatchRate();
        });

        // add listener to update message-dispatch-rate in msg for replicator
        registerConfigurationListener("dispatchThrottlingRatePerReplicatorInMsg",
                (dispatchRatePerTopicInMsg) -> {
                    updateReplicatorMessageDispatchRate();
                });
        // add listener to update message-dispatch-rate in byte for replicator
        registerConfigurationListener("dispatchThrottlingRatePerReplicatorInByte",
                (dispatchRatePerTopicInByte) -> {
                    updateReplicatorMessageDispatchRate();
                });

        // add listener to notify broker publish-rate monitoring
        registerConfigurationListener("brokerPublisherThrottlingTickTimeMillis",
                (publisherThrottlingTickTimeMillis) -> {
                    setupBrokerPublishRateLimiterMonitor();
                });
        // add listener to notify broker publish-rate dynamic config
        registerConfigurationListener("brokerPublisherThrottlingMaxMessageRate",
                (brokerPublisherThrottlingMaxMessageRate) ->
                        updateBrokerPublisherThrottlingMaxRate());
        registerConfigurationListener("brokerPublisherThrottlingMaxByteRate",
                (brokerPublisherThrottlingMaxByteRate) ->
                        updateBrokerPublisherThrottlingMaxRate());

        // add listener to notify topic publish-rate monitoring
        if (!preciseTopicPublishRateLimitingEnable) {
            registerConfigurationListener("topicPublisherThrottlingTickTimeMillis",
                    (publisherThrottlingTickTimeMillis) -> {
                        setupTopicPublishRateLimiterMonitor();
                    });
        }

        // add more listeners here
    }

    private void updateBrokerPublisherThrottlingMaxRate() {
        int currentMaxMessageRate = pulsar.getConfiguration().getBrokerPublisherThrottlingMaxMessageRate();
        long currentMaxByteRate = pulsar.getConfiguration().getBrokerPublisherThrottlingMaxByteRate();
        int brokerTickMs = pulsar.getConfiguration().getBrokerPublisherThrottlingTickTimeMillis();

        // not enable
        if (brokerTickMs <= 0 || (currentMaxByteRate <= 0 && currentMaxMessageRate <= 0)) {
            if (brokerPublishRateLimiter != PublishRateLimiter.DISABLED_RATE_LIMITER) {
                refreshBrokerPublishRate();
                brokerPublishRateLimiter = PublishRateLimiter.DISABLED_RATE_LIMITER;
            }
            return;
        }

        final PublishRate publishRate = new PublishRate(currentMaxMessageRate, currentMaxByteRate);

        log.info("Update broker publish rate limiting {}", publishRate);
        // lazy init broker Publish-rateLimiting monitoring if not initialized yet
        this.setupBrokerPublishRateLimiterMonitor();
        if (brokerPublishRateLimiter == null
            || brokerPublishRateLimiter == PublishRateLimiter.DISABLED_RATE_LIMITER) {
            // create new rateLimiter if rate-limiter is disabled
            brokerPublishRateLimiter = new PublishRateLimiterImpl(publishRate);
        } else {
            brokerPublishRateLimiter.update(publishRate);
        }
    }

    private void updateTopicMessageDispatchRate() {
        this.pulsar().getExecutor().execute(() -> {
            // update message-rate for each topic
            forEachTopic(topic -> {
                if (topic.getDispatchRateLimiter().isPresent()) {
                    topic.getDispatchRateLimiter().get().updateDispatchRate();
                }
            });
        });
    }

    private void updateSubscriptionMessageDispatchRate() {
        this.pulsar().getExecutor().submit(() -> {
            // update message-rate for each topic subscription
            forEachTopic(topic -> {
                topic.getSubscriptions().forEach((subName, persistentSubscription) -> {
                    Dispatcher dispatcher = persistentSubscription.getDispatcher();
                    if (dispatcher != null) {
                        dispatcher.getRateLimiter().ifPresent(DispatchRateLimiter::updateDispatchRate);
                    }
                });
            });
        });
    }

    private void updateReplicatorMessageDispatchRate() {
        this.pulsar().getExecutor().submit(() -> {
            // update message-rate for each topic Replicator in Geo-replication
            forEachTopic(topic ->
                topic.getReplicators().forEach((name, persistentReplicator) -> {
                    if (persistentReplicator.getRateLimiter().isPresent()) {
                        persistentReplicator.getRateLimiter().get().updateDispatchRate();
                    }
                }));
        });
    }

    private void updateManagedLedgerConfig() {
        this.pulsar().getExecutor().execute(() -> {
            // update managed-ledger config of each topic

            forEachTopic(topic -> {
                try {
                    if (topic instanceof PersistentTopic) {
                        PersistentTopic persistentTopic = (PersistentTopic) topic;
                        // update skipNonRecoverableLedger configuration
                        persistentTopic.getManagedLedger().getConfig().setAutoSkipNonRecoverableData(
                                pulsar.getConfiguration().isAutoSkipNonRecoverableData());
                    }
                } catch (Exception e) {
                    log.warn("[{}] failed to update managed-ledger config", topic.getName(), e);
                }
            });
        });
    }

    /**
     * Allows a listener to listen on update of {@link ServiceConfiguration} change, so listener can take appropriate
     * action if any specific config-field value has been changed.
     *
     * On notification, listener should first check if config value has been changed and after taking appropriate
     * action, listener should update config value with new value if it has been changed (so, next time listener can
     * compare values on configMap change).
     * @param <T>
     *
     * @param configKey
     *            : configuration field name
     * @param listener
     *            : listener which takes appropriate action on config-value change
     */
    public <T> void registerConfigurationListener(String configKey, Consumer<T> listener) {
        validateConfigKey(configKey);
        configRegisteredListeners.put(configKey, listener);
    }

    private void addDynamicConfigValidator(String key, Predicate<String> validator) {
        validateConfigKey(key);
        if (dynamicConfigurationMap.containsKey(key)) {
            dynamicConfigurationMap.get(key).validator = validator;
        }
    }

    private void validateConfigKey(String key) {
        try {
            ServiceConfiguration.class.getDeclaredField(key);
        } catch (Exception e) {
            log.error("ServiceConfiguration key {} not found {}", key, e.getMessage());
            throw new IllegalArgumentException("Invalid service config " + key, e);
        }
    }

    /**
     * Updates pulsar.ServiceConfiguration's dynamic field with value persistent into zk-dynamic path. It also validates
     * dynamic-value before updating it and throws {@code IllegalArgumentException} if validation fails
     */
    private void updateDynamicServiceConfiguration() {
        Optional<Map<String, String>> configCache = Optional.empty();
        try {
            configCache = dynamicConfigurationCache.get(BROKER_SERVICE_CONFIGURATION_PATH).get();
        } catch (Exception e) {
            log.warn("Failed to read dynamic broker configuration path [{}]:", BROKER_SERVICE_CONFIGURATION_PATH, e);
        }

        configCache.ifPresent(stringStringMap -> stringStringMap.forEach((key, value) -> {
            // validate field
            if (dynamicConfigurationMap.containsKey(key) && dynamicConfigurationMap.get(key).validator != null) {
                if (!dynamicConfigurationMap.get(key).validator.test(value)) {
                    log.error("Failed to validate dynamic config {} with value {}", key, value);
                    throw new IllegalArgumentException(
                            String.format("Failed to validate dynamic-config %s/%s", key, value));
                }
            }
            // update field value
            try {
                Field field = ServiceConfiguration.class.getDeclaredField(key);
                if (field != null && field.isAnnotationPresent(FieldContext.class)) {
                    field.setAccessible(true);
                    field.set(pulsar().getConfiguration(), FieldParser.value(value, field));
                    log.info("Successfully updated {}/{}", key, value);
                }
            } catch (Exception e) {
                log.warn("Failed to update service configuration {}/{}, {}", key, value, e.getMessage());
            }
        }));
    }

    public DelayedDeliveryTrackerFactory getDelayedDeliveryTrackerFactory() {
        return delayedDeliveryTrackerFactory;
    }

    public static List<String> getDynamicConfiguration() {
        return dynamicConfigurationMap.keys();
    }

    public Map<String, String> getRuntimeConfiguration() {
        Map<String, String> configMap = Maps.newHashMap();
        ConcurrentOpenHashMap<String, Object> runtimeConfigurationMap = getRuntimeConfigurationMap();
        runtimeConfigurationMap.forEach((key, value) -> {
            configMap.put(key, String.valueOf(value));
        });
        return configMap;
    }

    public static boolean isDynamicConfiguration(String key) {
        return dynamicConfigurationMap.containsKey(key);
    }

    public static boolean validateDynamicConfiguration(String key, String value) {
        if (dynamicConfigurationMap.containsKey(key) && dynamicConfigurationMap.get(key).validator != null) {
            return dynamicConfigurationMap.get(key).validator.test(value);
        }
        return true;
    }

    private static ConcurrentOpenHashMap<String, ConfigField> prepareDynamicConfigurationMap() {
        ConcurrentOpenHashMap<String, ConfigField> dynamicConfigurationMap = new ConcurrentOpenHashMap<>();
        for (Field field : ServiceConfiguration.class.getDeclaredFields()) {
            if (field != null && field.isAnnotationPresent(FieldContext.class)) {
                field.setAccessible(true);
                if (field.getAnnotation(FieldContext.class).dynamic()) {
                    dynamicConfigurationMap.put(field.getName(), new ConfigField(field));
                }
            }
        }
        return dynamicConfigurationMap;
    }

    private ConcurrentOpenHashMap<String, Object> getRuntimeConfigurationMap() {
        ConcurrentOpenHashMap<String, Object> runtimeConfigurationMap = new ConcurrentOpenHashMap<>();
        for (Field field : ServiceConfiguration.class.getDeclaredFields()) {
            if (field != null && field.isAnnotationPresent(FieldContext.class)) {
                field.setAccessible(true);
                try {
                    Object configValue = field.get(pulsar.getConfiguration());
                    runtimeConfigurationMap.put(field.getName(), configValue == null ? "" : configValue);
                } catch (Exception e) {
                    log.error("Failed to get value of field {}, {}", field.getName(), e.getMessage());
                }
            }
        }
        return runtimeConfigurationMap;
    }

    /**
     * Create pending topic and on completion it picks the next one until processes all topics in
     * {@link #pendingTopicLoadingQueue}.<br/>
     * It also tries to acquire {@link #topicLoadRequestSemaphore} so throttle down newly incoming topics and release
     * permit if it was successful to acquire it.
     */
    private void createPendingLoadTopic() {
        Pair<String, CompletableFuture<Optional<Topic>>> pendingTopic = pendingTopicLoadingQueue.poll();
        if (pendingTopic == null) {
            return;
        }

        final String topic = pendingTopic.getLeft();
        try {
            checkTopicNsOwnership(topic);
            CompletableFuture<Optional<Topic>> pendingFuture = pendingTopic.getRight();
            final Semaphore topicLoadSemaphore = topicLoadRequestSemaphore.get();
            final boolean acquiredPermit = topicLoadSemaphore.tryAcquire();
            createPersistentTopic(topic, true, pendingFuture);
            pendingFuture.handle((persistentTopic, ex) -> {
                // release permit and process next pending topic
                if (acquiredPermit) {
                    topicLoadSemaphore.release();
                }
                createPendingLoadTopic();
                return null;
            });
        } catch (Exception e) {
            log.error("Failed to create pending topic {}", topic, e);
            pendingTopic.getRight()
                    .completeExceptionally((e instanceof RuntimeException && e.getCause() != null) ? e.getCause() : e);
            // schedule to process next pending topic
            inactivityMonitor.schedule(() -> createPendingLoadTopic(), 100, TimeUnit.MILLISECONDS);
        }

    }

    public CompletableFuture<PartitionedTopicMetadata> fetchPartitionedTopicMetadataCheckAllowAutoCreationAsync(
            TopicName topicName) {
        if (pulsar.getNamespaceService() == null) {
            return FutureUtil.failedFuture(new NamingException("namespace service is not ready"));
        }
        return pulsar.getNamespaceService().checkTopicExists(topicName)
                .thenCompose(topicExists -> {
                    return fetchPartitionedTopicMetadataAsync(topicName)
                            .thenCompose(metadata -> {
                                // If topic is already exist, creating partitioned topic is not allowed.
                                if (metadata.partitions == 0
                                        && !topicExists
                                        && !topicName.isPartitioned()
                                        && pulsar.getBrokerService().isAllowAutoTopicCreation(topicName)
                                        && pulsar.getBrokerService().isDefaultTopicTypePartitioned(topicName)) {
                                    return pulsar.getBrokerService().createDefaultPartitionedTopicAsync(topicName);
                                } else {
                                    return CompletableFuture.completedFuture(metadata);
                                }
                            });
                });
    }

    @SuppressWarnings("deprecation")
    private CompletableFuture<PartitionedTopicMetadata> createDefaultPartitionedTopicAsync(TopicName topicName) {
        final int defaultNumPartitions = pulsar.getBrokerService().getDefaultNumPartitions(topicName);
        final int maxPartitions = pulsar().getConfig().getMaxNumPartitionsPerPartitionedTopic();
        checkArgument(defaultNumPartitions > 0,
                "Default number of partitions should be more than 0");
        checkArgument(maxPartitions <= 0 || defaultNumPartitions <= maxPartitions,
                "Number of partitions should be less than or equal to " + maxPartitions);

        PartitionedTopicMetadata configMetadata = new PartitionedTopicMetadata(defaultNumPartitions);

        return checkMaxTopicsPerNamespace(topicName, defaultNumPartitions)
                .thenCompose(__ -> {
                    PartitionedTopicResources partitionResources = pulsar.getPulsarResources().getNamespaceResources()
                            .getPartitionedTopicResources();
                    return partitionResources.createAsync(partitionedTopicPath(topicName), configMetadata)
                            .thenApply(v -> {
                                log.info("partitioned metadata successfully created for {}", topicName);
                                return configMetadata;
                            });
                });
    }

    public CompletableFuture<PartitionedTopicMetadata> fetchPartitionedTopicMetadataAsync(TopicName topicName) {
        // gets the number of partitions from the configuration cache
        return pulsar.getPulsarResources().getNamespaceResources().getPartitionedTopicResources()
                .getAsync(partitionedTopicPath(topicName)).thenApply(metadata -> {
                    // if the partitioned topic is not found in zk, then the topic is not partitioned
                    return metadata.orElseGet(() -> new PartitionedTopicMetadata());
                });
    }

    private static String partitionedTopicPath(TopicName topicName) {
        return String.format("%s/%s/%s/%s",
                ConfigurationCacheService.PARTITIONED_TOPICS_ROOT,
                topicName.getNamespace(),
                topicName.getDomain(),
                topicName.getEncodedLocalName());
    }

    public OrderedExecutor getTopicOrderedExecutor() {
        return topicOrderedExecutor;
    }

    public ConcurrentOpenHashMap<String, ConcurrentOpenHashMap<String, ConcurrentOpenHashMap<String, Topic>>>
    getMultiLayerTopicMap() {
        return multiLayerTopicsMap;
    }

    /**
     * If per-broker unacked message reached to limit then it blocks dispatcher if its unacked message limit has been
     * reached to {@link #maxUnackedMsgsPerDispatcher}.
     *
     * @param dispatcher
     * @param numberOfMessages
     */
    public void addUnAckedMessages(PersistentDispatcherMultipleConsumers dispatcher, int numberOfMessages) {
        // don't block dispatchers if maxUnackedMessages = 0
        if (maxUnackedMessages > 0) {
            totalUnackedMessages.add(numberOfMessages);

            // block dispatcher: if broker is already blocked and dispatcher reaches to max dispatcher limit when broker
            // is blocked
            if (blockedDispatcherOnHighUnackedMsgs.get() && !dispatcher.isBlockedDispatcherOnUnackedMsgs()
                    && dispatcher.getTotalUnackedMessages() > maxUnackedMsgsPerDispatcher) {
                lock.readLock().lock();
                try {
                    log.info("[{}] dispatcher reached to max unack msg limit on blocked-broker {}",
                            dispatcher.getName(), dispatcher.getTotalUnackedMessages());
                    dispatcher.blockDispatcherOnUnackedMsgs();
                    blockedDispatchers.add(dispatcher);
                } finally {
                    lock.readLock().unlock();
                }
            }
        }
    }

    /**
     * Adds given dispatcher's unackMessage count to broker-unack message count and if it reaches to the
     * {@link #maxUnackedMessages} then it blocks all the dispatchers which has unack-messages higher than
     * {@link #maxUnackedMsgsPerDispatcher}. It unblocks all dispatchers once broker-unack message counts decreased to
     * ({@link #maxUnackedMessages}/2)
     *
     */
    public void checkUnAckMessageDispatching() {

        // don't block dispatchers if maxUnackedMessages = 0
        if (maxUnackedMessages <= 0) {
            return;
        }
        long unAckedMessages = totalUnackedMessages.sum();
        if (unAckedMessages >= maxUnackedMessages && blockedDispatcherOnHighUnackedMsgs.compareAndSet(false, true)) {
            // block dispatcher with higher unack-msg when it reaches broker-unack msg limit
            log.info("Starting blocking dispatchers with unacked msgs {} due to reached max broker limit {}",
                    maxUnackedMessages, maxUnackedMsgsPerDispatcher);
            executor().execute(() -> blockDispatchersWithLargeUnAckMessages());
        } else if (blockedDispatcherOnHighUnackedMsgs.get() && unAckedMessages < maxUnackedMessages / 2) {
            // unblock broker-dispatching if received enough acked messages back
            if (blockedDispatcherOnHighUnackedMsgs.compareAndSet(true, false)) {
                unblockDispatchersOnUnAckMessages(blockedDispatchers.values());
            }
        }

    }

    public boolean isBrokerDispatchingBlocked() {
        return blockedDispatcherOnHighUnackedMsgs.get();
    }

    private void blockDispatchersWithLargeUnAckMessages() {
        lock.readLock().lock();
        try {
            forEachTopic(topic -> {
                topic.getSubscriptions().forEach((subName, persistentSubscription) -> {
                    if (persistentSubscription.getDispatcher() instanceof PersistentDispatcherMultipleConsumers) {
                        PersistentDispatcherMultipleConsumers dispatcher =
                                (PersistentDispatcherMultipleConsumers) persistentSubscription
                                        .getDispatcher();
                        int dispatcherUnAckMsgs = dispatcher.getTotalUnackedMessages();
                        if (dispatcherUnAckMsgs > maxUnackedMsgsPerDispatcher) {
                            log.info("[{}] Blocking dispatcher due to reached max broker limit {}",
                                    dispatcher.getName(), dispatcher.getTotalUnackedMessages());
                            dispatcher.blockDispatcherOnUnackedMsgs();
                            blockedDispatchers.add(dispatcher);
                        }
                    }
                });
            });
        } finally {
            lock.readLock().unlock();
        }
    }

    /**
     * Unblocks the dispatchers and removes it from the {@link #blockedDispatchers} list.
     *
     * @param dispatcherList
     */
    public void unblockDispatchersOnUnAckMessages(List<PersistentDispatcherMultipleConsumers> dispatcherList) {
        lock.writeLock().lock();
        try {
            dispatcherList.forEach(dispatcher -> {
                dispatcher.unBlockDispatcherOnUnackedMsgs();
                executor().execute(() -> dispatcher.readMoreEntries());
                log.info("[{}] Dispatcher is unblocked", dispatcher.getName());
                blockedDispatchers.remove(dispatcher);
            });
        } finally {
            lock.writeLock().unlock();
        }
    }

    private static class ConfigField {
        final Field field;
        Predicate<String> validator;

        public ConfigField(Field field) {
            super();
            this.field = field;
        }
    }

    /**
     * Safely extract optional topic instance from a future, in a way to avoid unchecked exceptions and race conditions.
     */
    public static Optional<Topic> extractTopic(CompletableFuture<Optional<Topic>> topicFuture) {
        if (topicFuture.isDone() && !topicFuture.isCompletedExceptionally()) {
            return topicFuture.join();
        } else {
            return Optional.empty();
        }
    }

    public Optional<Integer> getListenPort() {
        if (listenChannel != null) {
            return Optional.of(((InetSocketAddress) listenChannel.localAddress()).getPort());
        } else {
            return Optional.empty();
        }
    }

    public Optional<Integer> getListenPortTls() {
        if (listenChannelTls != null) {
            return Optional.of(((InetSocketAddress) listenChannelTls.localAddress()).getPort());
        } else {
            return Optional.empty();
        }
    }

    private void foreachCnx(Consumer<TransportCnx> consumer) {
        Set<TransportCnx> cnxSet = new HashSet<>();
        topics.forEach((n, t) -> {
            Optional<Topic> topic = extractTopic(t);
            topic.ifPresent(value -> value.getProducers().values().forEach(producer -> cnxSet.add(producer.getCnx())));
        });
        cnxSet.forEach(consumer);
    }

    public boolean isAllowAutoTopicCreation(final String topic) {
        TopicName topicName = TopicName.get(topic);
        return isAllowAutoTopicCreation(topicName);
    }

    public boolean isAllowAutoTopicCreation(final TopicName topicName) {
        //System topic can always be created automatically
        if (pulsar.getConfiguration().isSystemTopicEnabled() && checkTopicIsEventsNames(topicName)) {
            return true;
        }
        AutoTopicCreationOverride autoTopicCreationOverride = getAutoTopicCreationOverride(topicName);
        if (autoTopicCreationOverride != null) {
            return autoTopicCreationOverride.isAllowAutoTopicCreation();
        } else {
            return pulsar.getConfiguration().isAllowAutoTopicCreation();
        }
    }

    public boolean isDefaultTopicTypePartitioned(final TopicName topicName) {
        AutoTopicCreationOverride autoTopicCreationOverride = getAutoTopicCreationOverride(topicName);
        if (autoTopicCreationOverride != null) {
            return TopicType.PARTITIONED.toString().equals(autoTopicCreationOverride.getTopicType());
        } else {
            return pulsar.getConfiguration().isDefaultTopicTypePartitioned();
        }
    }

    public int getDefaultNumPartitions(final TopicName topicName) {
        AutoTopicCreationOverride autoTopicCreationOverride = getAutoTopicCreationOverride(topicName);
        if (autoTopicCreationOverride != null) {
            return autoTopicCreationOverride.getDefaultNumPartitions();
        } else {
            return pulsar.getConfiguration().getDefaultNumPartitions();
        }
    }

    private AutoTopicCreationOverride getAutoTopicCreationOverride(final TopicName topicName) {
        try {
            Optional<Policies> policies = pulsar.getConfigurationCache().policiesCache()
                            .get(AdminResource.path(POLICIES, topicName.getNamespace()));
            // If namespace policies have the field set, it will override the broker-level setting
            if (policies.isPresent() && policies.get().autoTopicCreationOverride != null) {
                return policies.get().autoTopicCreationOverride;
            }
        } catch (Throwable t) {
            // Ignoring since if we don't have policies, we fallback on the default
            log.warn("Got exception when reading autoTopicCreateOverride policy for {}: {};",
                    topicName, t.getMessage(), t);
            return null;
        }
        log.debug("No autoTopicCreateOverride policy found for {}", topicName);
        return null;
    }

    public boolean isAllowAutoSubscriptionCreation(final String topic) {
        TopicName topicName = TopicName.get(topic);
        return isAllowAutoSubscriptionCreation(topicName);
    }

    public boolean isAllowAutoSubscriptionCreation(final TopicName topicName) {
        AutoSubscriptionCreationOverride autoSubscriptionCreationOverride =
                getAutoSubscriptionCreationOverride(topicName);
        if (autoSubscriptionCreationOverride != null) {
            return autoSubscriptionCreationOverride.isAllowAutoSubscriptionCreation();
        } else {
            return pulsar.getConfiguration().isAllowAutoSubscriptionCreation();
        }
    }

    private AutoSubscriptionCreationOverride getAutoSubscriptionCreationOverride(final TopicName topicName) {
        try {
            Optional<Policies> policies = pulsar.getConfigurationCache().policiesCache()
                    .get(AdminResource.path(POLICIES, topicName.getNamespace()));
            // If namespace policies have the field set, it will override the broker-level setting
            if (policies.isPresent() && policies.get().autoSubscriptionCreationOverride != null) {
                return policies.get().autoSubscriptionCreationOverride;
            }
        } catch (Throwable t) {
            // Ignoring since if we don't have policies, we fallback on the default
            log.warn("Got exception when reading autoSubscriptionCreateOverride policy for {}: {};",
                    topicName, t.getMessage(), t);
            return null;
        }
        log.debug("No autoSubscriptionCreateOverride policy found for {}", topicName);
        return null;
    }
    private boolean isSystemTopic(String topic) {
        return SystemTopicClient.isSystemTopic(TopicName.get(topic));
    }

    /**
     * Get {@link TopicPolicies} for the parameterized topic.
     * @param topicName
     * @return TopicPolicies, if they exist. Otherwise, the value will not be present.
     */
    public Optional<TopicPolicies> getTopicPolicies(TopicName topicName) {
        if (!pulsar().getConfig().isTopicLevelPoliciesEnabled()) {
            return Optional.empty();
        }
        try {
            return Optional.ofNullable(pulsar.getTopicPoliciesService().getTopicPolicies(topicName));
        } catch (BrokerServiceException.TopicPoliciesCacheNotInitException e) {
            log.debug("Topic {} policies have not been initialized yet.", topicName.getPartitionedTopicName());
            return Optional.empty();
        }
    }

<<<<<<< HEAD
    public CompletableFuture<Void> deleteTopicPolicies(TopicName topicName) {
        if (!pulsar().getConfig().isTopicLevelPoliciesEnabled()) {
            return CompletableFuture.completedFuture(null);
        }
        TopicName cloneTopicName = TopicName.get(topicName.getPartitionedTopicName());
        return pulsar.getTopicPoliciesService().deleteTopicPoliciesAsync(cloneTopicName);
    }

    private <T> boolean checkMaxTopicsPerNamespace(TopicName topicName, int numPartitions,
                                            CompletableFuture<T> topicFuture) {
        Integer maxTopicsPerNamespace;
        try {
            maxTopicsPerNamespace = pulsar.getConfigurationCache().policiesCache()
                    .get(AdminResource.path(POLICIES, topicName.getNamespace()))
                    .map(p -> p.max_topics_per_namespace)
                    .orElse(null);

            if (maxTopicsPerNamespace == null) {
                maxTopicsPerNamespace = pulsar.getConfig().getMaxTopicsPerNamespace();
            }

            // new create check
            if (maxTopicsPerNamespace > 0 && !SystemTopicClient.isSystemTopic(topicName)) {
                String partitionedTopicPath = PulsarWebResource.joinPath(MANAGED_LEDGER_PATH_ZNODE,
                        topicName.getNamespace(), topicName.getDomain().value());
                List<String> topics = pulsar().getLocalZkCache().getZooKeeper()
                        .getChildren(partitionedTopicPath, false);
                // exclude created system topic
                long topicsCount =
                        topics.stream().filter(t -> !SystemTopicClient.isSystemTopic(TopicName.get(t))).count();
                if (topicsCount + numPartitions > maxTopicsPerNamespace) {
                    log.error("Failed to create persistent topic {}, "
                            + "exceed maximum number of topics in namespace", topicName);
                    topicFuture.completeExceptionally(new RestException(Response.Status.PRECONDITION_FAILED,
                            "Exceed maximum number of topics in namespace."));
                    return false;
                }
            }
        } catch (KeeperException.NoNodeException e) {
            // NoNode means there are no partitioned topics in this domain for this namespace
        } catch (Exception e) {
            log.error("Failed to create partitioned topic {}", topicName, e);
                topicFuture.completeExceptionally(new RestException(e));
                return false;
        }

        return true;
=======
    private CompletableFuture<Void> checkMaxTopicsPerNamespace(TopicName topicName, int numPartitions) {
        return pulsar.getPulsarResources().getNamespaceResources()
                .getPolicies(topicName.getNamespaceObject())
                .thenCompose(optPolicies -> {
                    int maxTopicsPerNamespace = optPolicies.map(p -> p.max_topics_per_namespace)
                            .orElse(pulsar.getConfig().getMaxTopicsPerNamespace());

                    if (maxTopicsPerNamespace > 0 && !SystemTopicClient.isSystemTopic(topicName)) {
                        return pulsar().getPulsarResources().getTopicResources()
                                .getExistingPartitions(topicName)
                                .thenCompose(topics -> {
                                    // exclude created system topic
                                    long topicsCount = topics.stream()
                                            .filter(t -> !SystemTopicClient.isSystemTopic(TopicName.get(t)))
                                            .count();
                                    if (topicsCount + numPartitions > maxTopicsPerNamespace) {
                                        log.error("Failed to create persistent topic {}, "
                                                + "exceed maximum number of topics in namespace", topicName);
                                        return FutureUtil.failedFuture(
                                                new RestException(Response.Status.PRECONDITION_FAILED,
                                                        "Exceed maximum number of topics in namespace."));
                                    } else {
                                        return CompletableFuture.completedFuture(null);
                                    }
                                });
                    } else {
                        return CompletableFuture.completedFuture(null);
                    }
                });
>>>>>>> 0584628c
    }

    public void setInterceptor(BrokerInterceptor interceptor) {
        this.interceptor = interceptor;
    }

    public Set<BrokerEntryMetadataInterceptor> getBrokerEntryMetadataInterceptors() {
        return brokerEntryMetadataInterceptors;
    }

    public boolean isBrokerEntryMetadataEnabled() {
        return !brokerEntryMetadataInterceptors.isEmpty();
    }

    public void pausedConnections(int numberOfConnections) {
        pausedConnections.add(numberOfConnections);
    }

    public void resumedConnections(int numberOfConnections) {
        pausedConnections.add(-numberOfConnections);
    }

    public long getPausedConnections() {
        return pausedConnections.longValue();
    }
}<|MERGE_RESOLUTION|>--- conflicted
+++ resolved
@@ -2556,7 +2556,6 @@
         }
     }
 
-<<<<<<< HEAD
     public CompletableFuture<Void> deleteTopicPolicies(TopicName topicName) {
         if (!pulsar().getConfig().isTopicLevelPoliciesEnabled()) {
             return CompletableFuture.completedFuture(null);
@@ -2565,46 +2564,6 @@
         return pulsar.getTopicPoliciesService().deleteTopicPoliciesAsync(cloneTopicName);
     }
 
-    private <T> boolean checkMaxTopicsPerNamespace(TopicName topicName, int numPartitions,
-                                            CompletableFuture<T> topicFuture) {
-        Integer maxTopicsPerNamespace;
-        try {
-            maxTopicsPerNamespace = pulsar.getConfigurationCache().policiesCache()
-                    .get(AdminResource.path(POLICIES, topicName.getNamespace()))
-                    .map(p -> p.max_topics_per_namespace)
-                    .orElse(null);
-
-            if (maxTopicsPerNamespace == null) {
-                maxTopicsPerNamespace = pulsar.getConfig().getMaxTopicsPerNamespace();
-            }
-
-            // new create check
-            if (maxTopicsPerNamespace > 0 && !SystemTopicClient.isSystemTopic(topicName)) {
-                String partitionedTopicPath = PulsarWebResource.joinPath(MANAGED_LEDGER_PATH_ZNODE,
-                        topicName.getNamespace(), topicName.getDomain().value());
-                List<String> topics = pulsar().getLocalZkCache().getZooKeeper()
-                        .getChildren(partitionedTopicPath, false);
-                // exclude created system topic
-                long topicsCount =
-                        topics.stream().filter(t -> !SystemTopicClient.isSystemTopic(TopicName.get(t))).count();
-                if (topicsCount + numPartitions > maxTopicsPerNamespace) {
-                    log.error("Failed to create persistent topic {}, "
-                            + "exceed maximum number of topics in namespace", topicName);
-                    topicFuture.completeExceptionally(new RestException(Response.Status.PRECONDITION_FAILED,
-                            "Exceed maximum number of topics in namespace."));
-                    return false;
-                }
-            }
-        } catch (KeeperException.NoNodeException e) {
-            // NoNode means there are no partitioned topics in this domain for this namespace
-        } catch (Exception e) {
-            log.error("Failed to create partitioned topic {}", topicName, e);
-                topicFuture.completeExceptionally(new RestException(e));
-                return false;
-        }
-
-        return true;
-=======
     private CompletableFuture<Void> checkMaxTopicsPerNamespace(TopicName topicName, int numPartitions) {
         return pulsar.getPulsarResources().getNamespaceResources()
                 .getPolicies(topicName.getNamespaceObject())
@@ -2634,7 +2593,6 @@
                         return CompletableFuture.completedFuture(null);
                     }
                 });
->>>>>>> 0584628c
     }
 
     public void setInterceptor(BrokerInterceptor interceptor) {
