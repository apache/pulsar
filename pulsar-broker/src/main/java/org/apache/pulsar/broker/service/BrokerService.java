/**
 * Licensed to the Apache Software Foundation (ASF) under one
 * or more contributor license agreements.  See the NOTICE file
 * distributed with this work for additional information
 * regarding copyright ownership.  The ASF licenses this file
 * to you under the Apache License, Version 2.0 (the
 * "License"); you may not use this file except in compliance
 * with the License.  You may obtain a copy of the License at
 *
 *   http://www.apache.org/licenses/LICENSE-2.0
 *
 * Unless required by applicable law or agreed to in writing,
 * software distributed under the License is distributed on an
 * "AS IS" BASIS, WITHOUT WARRANTIES OR CONDITIONS OF ANY
 * KIND, either express or implied.  See the License for the
 * specific language governing permissions and limitations
 * under the License.
 */
package org.apache.pulsar.broker.service;

import static com.google.common.base.Preconditions.checkArgument;
import static com.google.common.base.Preconditions.checkNotNull;
import static org.apache.bookkeeper.mledger.util.SafeRun.safeRun;
import static org.apache.commons.collections.CollectionUtils.isEmpty;
import static org.apache.commons.lang3.StringUtils.isNotBlank;
import static org.apache.pulsar.broker.cache.ConfigurationCacheService.POLICIES;
import static org.apache.pulsar.broker.cache.LocalZooKeeperCacheService.LOCAL_POLICIES_ROOT;
import static org.apache.pulsar.broker.web.PulsarWebResource.joinPath;

import com.google.common.annotations.VisibleForTesting;
import com.google.common.collect.Lists;
import com.google.common.collect.Maps;
import com.google.common.collect.Queues;
import io.netty.bootstrap.ServerBootstrap;
import io.netty.buffer.ByteBuf;
import io.netty.channel.AdaptiveRecvByteBufAllocator;
import io.netty.channel.Channel;
import io.netty.channel.ChannelInitializer;
import io.netty.channel.ChannelOption;
import io.netty.channel.EventLoopGroup;
import io.netty.channel.socket.SocketChannel;
import io.netty.handler.ssl.SslContext;
import io.netty.util.concurrent.DefaultThreadFactory;
import java.io.Closeable;
import java.io.IOException;
import java.lang.reflect.Field;
import java.net.InetSocketAddress;
import java.net.SocketAddress;
import java.util.Collections;
import java.util.HashMap;
import java.util.List;
import java.util.Map;
import java.util.Optional;
import java.util.Set;
import java.util.concurrent.CompletableFuture;
import java.util.concurrent.ConcurrentLinkedQueue;
import java.util.concurrent.Executors;
import java.util.concurrent.ScheduledExecutorService;
import java.util.concurrent.Semaphore;
import java.util.concurrent.TimeUnit;
import java.util.concurrent.TimeoutException;
import java.util.concurrent.atomic.AtomicBoolean;
import java.util.concurrent.atomic.AtomicLong;
import java.util.concurrent.atomic.AtomicReference;
import java.util.concurrent.atomic.LongAdder;
import java.util.concurrent.locks.ReadWriteLock;
import java.util.concurrent.locks.ReentrantReadWriteLock;
import java.util.function.Consumer;
import java.util.function.Predicate;
import lombok.AccessLevel;
import lombok.Getter;
import lombok.Setter;
import org.apache.bookkeeper.common.util.OrderedExecutor;
import org.apache.bookkeeper.common.util.OrderedScheduler;
import org.apache.bookkeeper.mledger.AsyncCallbacks.OpenLedgerCallback;
import org.apache.bookkeeper.mledger.ManagedLedger;
import org.apache.bookkeeper.mledger.ManagedLedgerConfig;
import org.apache.bookkeeper.mledger.ManagedLedgerException;
import org.apache.bookkeeper.mledger.ManagedLedgerException.ManagedLedgerNotFoundException;
import org.apache.bookkeeper.mledger.ManagedLedgerFactory;
import org.apache.bookkeeper.mledger.util.Futures;
import org.apache.bookkeeper.util.ZkUtils;
import org.apache.commons.lang3.tuple.ImmutablePair;
import org.apache.commons.lang3.tuple.Pair;
import org.apache.pulsar.broker.PulsarServerException;
import org.apache.pulsar.broker.PulsarService;
import org.apache.pulsar.broker.ServiceConfiguration;
import org.apache.pulsar.broker.admin.AdminResource;
import org.apache.pulsar.broker.authentication.AuthenticationService;
import org.apache.pulsar.broker.authorization.AuthorizationService;
import org.apache.pulsar.broker.cache.ConfigurationCacheService;
import org.apache.pulsar.broker.delayed.DelayedDeliveryTrackerFactory;
import org.apache.pulsar.broker.delayed.DelayedDeliveryTrackerLoader;
import org.apache.pulsar.broker.loadbalance.LoadManager;
import org.apache.pulsar.broker.service.BrokerServiceException.NamingException;
import org.apache.pulsar.broker.service.BrokerServiceException.NotAllowedException;
import org.apache.pulsar.broker.service.BrokerServiceException.PersistenceException;
import org.apache.pulsar.broker.service.BrokerServiceException.ServerMetadataException;
import org.apache.pulsar.broker.service.BrokerServiceException.ServiceUnitNotReadyException;
import org.apache.pulsar.broker.service.nonpersistent.NonPersistentTopic;
import org.apache.pulsar.broker.service.persistent.DispatchRateLimiter;
import org.apache.pulsar.broker.service.persistent.PersistentDispatcherMultipleConsumers;
import org.apache.pulsar.broker.service.persistent.PersistentTopic;
import org.apache.pulsar.broker.stats.ClusterReplicationMetrics;
import org.apache.pulsar.broker.stats.prometheus.metrics.Summary;
import org.apache.pulsar.broker.web.PulsarWebResource;
import org.apache.pulsar.broker.zookeeper.aspectj.ClientCnxnAspect;
import org.apache.pulsar.broker.zookeeper.aspectj.ClientCnxnAspect.EventListner;
import org.apache.pulsar.client.admin.PulsarAdmin;
import org.apache.pulsar.client.admin.PulsarAdminBuilder;
import org.apache.pulsar.client.api.ClientBuilder;
import org.apache.pulsar.client.api.PulsarClient;
import org.apache.pulsar.client.api.PulsarClientException;
import org.apache.pulsar.client.impl.ClientBuilderImpl;
import org.apache.pulsar.client.impl.PulsarClientImpl;
import org.apache.pulsar.client.impl.conf.ClientConfigurationData;
import org.apache.pulsar.common.allocator.PulsarByteBufAllocator;
import org.apache.pulsar.common.configuration.FieldContext;
import org.apache.pulsar.common.naming.NamespaceBundle;
import org.apache.pulsar.common.naming.NamespaceBundleFactory;
import org.apache.pulsar.common.naming.NamespaceBundles;
import org.apache.pulsar.common.naming.NamespaceName;
import org.apache.pulsar.common.naming.TopicDomain;
import org.apache.pulsar.common.naming.TopicName;
import org.apache.pulsar.common.partition.PartitionedTopicMetadata;
import org.apache.pulsar.common.policies.data.AutoSubscriptionCreationOverride;
import org.apache.pulsar.common.policies.data.AutoTopicCreationOverride;
import org.apache.pulsar.common.policies.data.ClusterData;
import org.apache.pulsar.common.policies.data.LocalPolicies;
import org.apache.pulsar.common.policies.data.OffloadPolicies;
import org.apache.pulsar.common.policies.data.PersistencePolicies;
import org.apache.pulsar.common.policies.data.PersistentOfflineTopicStats;
import org.apache.pulsar.common.policies.data.Policies;
import org.apache.pulsar.common.policies.data.PublishRate;
import org.apache.pulsar.common.policies.data.RetentionPolicies;
import org.apache.pulsar.common.policies.data.TopicStats;
import org.apache.pulsar.common.policies.data.TopicType;
import org.apache.pulsar.common.stats.Metrics;
import org.apache.pulsar.common.util.FieldParser;
import org.apache.pulsar.common.util.FutureUtil;
import org.apache.pulsar.common.util.ObjectMapperFactory;
import org.apache.pulsar.common.util.collections.ConcurrentOpenHashMap;
import org.apache.pulsar.common.util.collections.ConcurrentOpenHashSet;
import org.apache.pulsar.common.util.netty.EventLoopUtil;
import org.apache.pulsar.policies.data.loadbalancer.NamespaceBundleStats;
import org.apache.pulsar.zookeeper.ZkIsolatedBookieEnsemblePlacementPolicy;
import org.apache.pulsar.zookeeper.ZooKeeperCacheListener;
import org.apache.pulsar.zookeeper.ZooKeeperDataCache;
import org.apache.zookeeper.CreateMode;
import org.apache.zookeeper.KeeperException;
import org.apache.zookeeper.ZooDefs;
import org.apache.zookeeper.ZooDefs.Ids;
import org.apache.zookeeper.data.Stat;
import org.slf4j.Logger;
import org.slf4j.LoggerFactory;

@Getter(AccessLevel.PUBLIC)
@Setter(AccessLevel.PROTECTED)
public class BrokerService implements Closeable, ZooKeeperCacheListener<Policies> {
    private static final Logger log = LoggerFactory.getLogger(BrokerService.class);

    private final PulsarService pulsar;
    private final ManagedLedgerFactory managedLedgerFactory;

    private final ConcurrentOpenHashMap<String, CompletableFuture<Optional<Topic>>> topics;

    private final ConcurrentOpenHashMap<String, PulsarClient> replicationClients;
    private final ConcurrentOpenHashMap<String, PulsarAdmin> clusterAdmins;

    // Multi-layer topics map:
    // Namespace --> Bundle --> topicName --> topic
    private final ConcurrentOpenHashMap<String, ConcurrentOpenHashMap<String, ConcurrentOpenHashMap<String, Topic>>> multiLayerTopicsMap;
    private int numberOfNamespaceBundles = 0;

    private final EventLoopGroup acceptorGroup;
    private final EventLoopGroup workerGroup;
    private final OrderedExecutor topicOrderedExecutor;
    // offline topic backlog cache
    private final ConcurrentOpenHashMap<TopicName, PersistentOfflineTopicStats> offlineTopicStatCache;
    private static final ConcurrentOpenHashMap<String, ConfigField> dynamicConfigurationMap = prepareDynamicConfigurationMap();
    private final ConcurrentOpenHashMap<String, Consumer<?>> configRegisteredListeners;

    private final ConcurrentLinkedQueue<Pair<String, CompletableFuture<Optional<Topic>>>> pendingTopicLoadingQueue;

    private AuthorizationService authorizationService = null;
    private final ScheduledExecutorService statsUpdater;
    private final ScheduledExecutorService backlogQuotaChecker;

    protected final AtomicReference<Semaphore> lookupRequestSemaphore;
    protected final AtomicReference<Semaphore> topicLoadRequestSemaphore;

    private final ScheduledExecutorService inactivityMonitor;
    private final ScheduledExecutorService messageExpiryMonitor;
    private final ScheduledExecutorService compactionMonitor;
    private final ScheduledExecutorService messagePublishBufferMonitor;
    private final ScheduledExecutorService consumedLedgersMonitor;
    private ScheduledExecutorService topicPublishRateLimiterMonitor;
    private ScheduledExecutorService brokerPublishRateLimiterMonitor;
    protected volatile PublishRateLimiter brokerPublishRateLimiter = PublishRateLimiter.DISABLED_RATE_LIMITER;

    private DistributedIdGenerator producerNameGenerator;

    public final static String producerNameGeneratorPath = "/counters/producer-name";

    private final BacklogQuotaManager backlogQuotaManager;

    private final int keepAliveIntervalSeconds;
    private final PulsarStats pulsarStats;
    private final EventListner zkStatsListener;
    private final AuthenticationService authenticationService;

    public static final String BROKER_SERVICE_CONFIGURATION_PATH = "/admin/configuration";
    private final ZooKeeperDataCache<Map<String, String>> dynamicConfigurationCache;

    private static final LongAdder totalUnackedMessages = new LongAdder();
    private final int maxUnackedMessages;
    public final int maxUnackedMsgsPerDispatcher;
    private static final AtomicBoolean blockedDispatcherOnHighUnackedMsgs = new AtomicBoolean(false);
    private final ConcurrentOpenHashSet<PersistentDispatcherMultipleConsumers> blockedDispatchers;
    private final ReadWriteLock lock = new ReentrantReadWriteLock();

    private final DelayedDeliveryTrackerFactory delayedDeliveryTrackerFactory;
    private final ServerBootstrap defaultServerBootstrap;

    private Channel listenChannel;
    private Channel listenChannelTls;

    private final long maxMessagePublishBufferBytes;
    private final long resumeProducerReadMessagePublishBufferBytes;
    private volatile boolean reachMessagePublishBufferThreshold;

    public BrokerService(PulsarService pulsar) throws Exception {
        this.pulsar = pulsar;
        this.maxMessagePublishBufferBytes = pulsar.getConfiguration().getMaxMessagePublishBufferSizeInMB() > 0 ?
            pulsar.getConfiguration().getMaxMessagePublishBufferSizeInMB() * 1024L * 1024L : -1;
        this.resumeProducerReadMessagePublishBufferBytes = this.maxMessagePublishBufferBytes / 2;
        this.managedLedgerFactory = pulsar.getManagedLedgerFactory();
        this.topics = new ConcurrentOpenHashMap<>();
        this.replicationClients = new ConcurrentOpenHashMap<>();
        this.clusterAdmins = new ConcurrentOpenHashMap<>();
        this.keepAliveIntervalSeconds = pulsar.getConfiguration().getKeepAliveIntervalSeconds();
        this.configRegisteredListeners = new ConcurrentOpenHashMap<>();
        this.pendingTopicLoadingQueue = Queues.newConcurrentLinkedQueue();

        this.multiLayerTopicsMap = new ConcurrentOpenHashMap<>();
        this.pulsarStats = new PulsarStats(pulsar);
        this.offlineTopicStatCache = new ConcurrentOpenHashMap<>();

        this.topicOrderedExecutor = OrderedScheduler.newSchedulerBuilder()
                .numThreads(pulsar.getConfiguration().getNumWorkerThreadsForNonPersistentTopic())
                .name("broker-topic-workers").build();
        final DefaultThreadFactory acceptorThreadFactory = new DefaultThreadFactory("pulsar-acceptor");
        final DefaultThreadFactory workersThreadFactory = new DefaultThreadFactory("pulsar-io");
        final int numThreads = pulsar.getConfiguration().getNumIOThreads();
        log.info("Using {} threads for broker service IO", numThreads);

        this.acceptorGroup = EventLoopUtil.newEventLoopGroup(1, acceptorThreadFactory);
        this.workerGroup = EventLoopUtil.newEventLoopGroup(numThreads, workersThreadFactory);
        this.statsUpdater = Executors
                .newSingleThreadScheduledExecutor(new DefaultThreadFactory("pulsar-stats-updater"));
        if (pulsar.getConfiguration().isAuthorizationEnabled()) {
            this.authorizationService = new AuthorizationService(pulsar.getConfiguration(),
                    pulsar.getConfigurationCache());
        }

        if (pulsar.getConfigurationCache() != null) {
            pulsar.getConfigurationCache().policiesCache().registerListener(this);
        }

        this.inactivityMonitor = Executors
                .newSingleThreadScheduledExecutor(new DefaultThreadFactory("pulsar-inactivity-monitor"));
        this.messageExpiryMonitor = Executors
                .newSingleThreadScheduledExecutor(new DefaultThreadFactory("pulsar-msg-expiry-monitor"));
        this.compactionMonitor =
            Executors.newSingleThreadScheduledExecutor(new DefaultThreadFactory("pulsar-compaction-monitor"));
        this.messagePublishBufferMonitor =
            Executors.newSingleThreadScheduledExecutor(new DefaultThreadFactory("pulsar-publish-buffer-monitor"));
        this.consumedLedgersMonitor = Executors
                .newSingleThreadScheduledExecutor(new DefaultThreadFactory("consumed-Ledgers-monitor"));

        this.backlogQuotaManager = new BacklogQuotaManager(pulsar);
        this.backlogQuotaChecker = Executors
                .newSingleThreadScheduledExecutor(new DefaultThreadFactory("pulsar-backlog-quota-checker"));
        this.authenticationService = new AuthenticationService(pulsar.getConfiguration());
        this.dynamicConfigurationCache = new ZooKeeperDataCache<Map<String, String>>(pulsar().getLocalZkCache()) {
            @Override
            public Map<String, String> deserialize(String key, byte[] content) throws Exception {
                return ObjectMapperFactory.getThreadLocal().readValue(content, HashMap.class);
            }
        };
        this.blockedDispatchers = new ConcurrentOpenHashSet<>();
        // update dynamic configuration and register-listener
        updateConfigurationAndRegisterListeners();
        this.lookupRequestSemaphore = new AtomicReference<Semaphore>(
                new Semaphore(pulsar.getConfiguration().getMaxConcurrentLookupRequest(), false));
        this.topicLoadRequestSemaphore = new AtomicReference<Semaphore>(
                new Semaphore(pulsar.getConfiguration().getMaxConcurrentTopicLoadRequest(), false));
        if (pulsar.getConfiguration().getMaxUnackedMessagesPerBroker() > 0
                && pulsar.getConfiguration().getMaxUnackedMessagesPerSubscriptionOnBrokerBlocked() > 0.0) {
            this.maxUnackedMessages = pulsar.getConfiguration().getMaxUnackedMessagesPerBroker();
            this.maxUnackedMsgsPerDispatcher = (int) ((maxUnackedMessages
                    * pulsar.getConfiguration().getMaxUnackedMessagesPerSubscriptionOnBrokerBlocked()) / 100);
            log.info("Enabling per-broker unack-message limit {} and dispatcher-limit {} on blocked-broker",
                    maxUnackedMessages, maxUnackedMsgsPerDispatcher);
            // block misbehaving dispatcher by checking periodically
            pulsar.getExecutor().scheduleAtFixedRate(() -> checkUnAckMessageDispatching(), 600, 30, TimeUnit.SECONDS);
        } else {
            this.maxUnackedMessages = 0;
            this.maxUnackedMsgsPerDispatcher = 0;
            log.info(
                    "Disabling per broker unack-msg blocking due invalid unAckMsgSubscriptionPercentageLimitOnBrokerBlocked {} ",
                    pulsar.getConfiguration().getMaxUnackedMessagesPerSubscriptionOnBrokerBlocked());
        }

        // register listener to capture zk-latency
        zkStatsListener = (eventType, latencyMs) -> pulsarStats.recordZkLatencyTimeValue(eventType, latencyMs);

        this.delayedDeliveryTrackerFactory = DelayedDeliveryTrackerLoader
                .loadDelayedDeliveryTrackerFactory(pulsar.getConfiguration());

        this.defaultServerBootstrap = defaultServerBootstrap();
    }

    // This call is used for starting additional protocol handlers
    public void startProtocolHandlers(
        Map<String, Map<InetSocketAddress, ChannelInitializer<SocketChannel>>> protocolHandlers) {

        protocolHandlers.forEach((protocol, initializers) -> {
            initializers.forEach((address, initializer) -> {
                try {
                    startProtocolHandler(protocol, address, initializer);
                } catch (IOException e) {
                    log.error("{}", e.getMessage(), e.getCause());
                    throw new RuntimeException(e.getMessage(), e.getCause());
                }
            });
        });
    }

    private void startProtocolHandler(String protocol,
                                      SocketAddress address,
                                      ChannelInitializer<SocketChannel> initializer) throws IOException {
        ServerBootstrap bootstrap = defaultServerBootstrap.clone();
        bootstrap.childHandler(initializer);
        try {
            bootstrap.bind(address).sync();
        } catch (Exception e) {
            throw new IOException("Failed to bind protocol `" + protocol + "` on " + address, e);
        }
        log.info("Successfully bind protocol `{}` on {}", protocol, address);
    }

    private ServerBootstrap defaultServerBootstrap() {
        ServerBootstrap bootstrap = new ServerBootstrap();
        bootstrap.childOption(ChannelOption.ALLOCATOR, PulsarByteBufAllocator.DEFAULT);
        bootstrap.group(acceptorGroup, workerGroup);
        bootstrap.childOption(ChannelOption.TCP_NODELAY, true);
        bootstrap.childOption(ChannelOption.RCVBUF_ALLOCATOR,
            new AdaptiveRecvByteBufAllocator(1024, 16 * 1024, 1 * 1024 * 1024));
        bootstrap.channel(EventLoopUtil.getServerSocketChannelClass(workerGroup));
        EventLoopUtil.enableTriggeredMode(bootstrap);
        return bootstrap;
    }

    public void start() throws Exception {
        this.producerNameGenerator = new DistributedIdGenerator(pulsar.getZkClient(), producerNameGeneratorPath,
                pulsar.getConfiguration().getClusterName());

        ServerBootstrap bootstrap = defaultServerBootstrap.clone();

        ServiceConfiguration serviceConfig = pulsar.getConfiguration();

        bootstrap.childHandler(new PulsarChannelInitializer(pulsar, false));

        Optional<Integer> port = serviceConfig.getBrokerServicePort();
        if (port.isPresent()) {
            // Bind and start to accept incoming connections.
            InetSocketAddress addr = new InetSocketAddress(pulsar.getBindAddress(), port.get());
            try {
                listenChannel = bootstrap.bind(addr).sync().channel();
                log.info("Started Pulsar Broker service on {}", listenChannel.localAddress());
            } catch (Exception e) {
                throw new IOException("Failed to bind Pulsar broker on " + addr, e);
            }
        }

        Optional<Integer> tlsPort = serviceConfig.getBrokerServicePortTls();
        if (tlsPort.isPresent()) {
            ServerBootstrap tlsBootstrap = bootstrap.clone();
            tlsBootstrap.childHandler(new PulsarChannelInitializer(pulsar, true));
            try {
                listenChannelTls = tlsBootstrap.bind(new InetSocketAddress(pulsar.getBindAddress(), tlsPort.get())).sync()
                        .channel();
                log.info("Started Pulsar Broker TLS service on {} - TLS provider: {}", listenChannelTls.localAddress(),
                        SslContext.defaultServerProvider());
            } catch (Exception e) {
                throw new IOException(String.format("Failed to start Pulsar Broker TLS service on %s:%d",
                        pulsar.getBindAddress(), tlsPort.get()), e);
            }
        }

        // start other housekeeping functions
        this.startStatsUpdater(
                serviceConfig.getStatsUpdateInitialDelayInSecs(),
                serviceConfig.getStatsUpdateFrequencyInSecs());
        this.startInactivityMonitor();
        this.startMessageExpiryMonitor();
        this.startCompactionMonitor();
        this.startMessagePublishBufferMonitor();
        this.startConsumedLedgersMonitor();
        this.startBacklogQuotaChecker();
        this.updateBrokerPublisherThrottlingMaxRate();
        this.startCheckReplicationPolicies();
        // register listener to capture zk-latency
        ClientCnxnAspect.addListener(zkStatsListener);
        ClientCnxnAspect.registerExecutor(pulsar.getExecutor());
    }

    protected void startStatsUpdater(int statsUpdateInitailDelayInSecs, int statsUpdateFrequencyInSecs) {
        statsUpdater.scheduleAtFixedRate(safeRun(this::updateRates),
                statsUpdateInitailDelayInSecs, statsUpdateFrequencyInSecs, TimeUnit.SECONDS);

        // Ensure the broker starts up with initial stats
        updateRates();
    }

    protected void startInactivityMonitor() {
        if (pulsar().getConfiguration().isBrokerDeleteInactiveTopicsEnabled()) {
            int interval = pulsar().getConfiguration().getBrokerDeleteInactiveTopicsFrequencySeconds();
            int maxInactiveDurationInSec = pulsar().getConfiguration().getBrokerDeleteInactiveTopicsMaxInactiveDurationSeconds();
            inactivityMonitor.scheduleAtFixedRate(safeRun(() -> checkGC(maxInactiveDurationInSec)), interval, interval,
                    TimeUnit.SECONDS);
        }

        // Deduplication info checker
        long duplicationCheckerIntervalInSeconds = TimeUnit.MINUTES
                .toSeconds(pulsar().getConfiguration().getBrokerDeduplicationProducerInactivityTimeoutMinutes()) / 3;
        inactivityMonitor.scheduleAtFixedRate(safeRun(this::checkMessageDeduplicationInfo), duplicationCheckerIntervalInSeconds,
                duplicationCheckerIntervalInSeconds, TimeUnit.SECONDS);

        // Inactive subscriber checker
        if (pulsar().getConfiguration().getSubscriptionExpiryCheckIntervalInMinutes() > 0) {
            long subscriptionExpiryCheckIntervalInSeconds =
                    TimeUnit.MINUTES.toSeconds(pulsar().getConfiguration().getSubscriptionExpiryCheckIntervalInMinutes());
            inactivityMonitor.scheduleAtFixedRate(safeRun(this::checkInactiveSubscriptions),
                    subscriptionExpiryCheckIntervalInSeconds, subscriptionExpiryCheckIntervalInSeconds, TimeUnit.SECONDS);
        }
    }

    protected void startMessageExpiryMonitor() {
        int interval = pulsar().getConfiguration().getMessageExpiryCheckIntervalInMinutes();
        messageExpiryMonitor.scheduleAtFixedRate(safeRun(this::checkMessageExpiry), interval, interval,
                TimeUnit.MINUTES);
    }

    protected void startCheckReplicationPolicies() {
        int interval = pulsar.getConfig().getReplicatioPolicyCheckDurationSeconds();
        if (interval > 0) {
            messageExpiryMonitor.scheduleAtFixedRate(safeRun(this::checkReplicationPolicies), interval, interval,
                    TimeUnit.SECONDS);
        }
    }

    protected void startCompactionMonitor() {
        int interval = pulsar().getConfiguration().getBrokerServiceCompactionMonitorIntervalInSeconds();
        if (interval > 0) {
            compactionMonitor.scheduleAtFixedRate(safeRun(() -> checkCompaction()),
                                                  interval, interval, TimeUnit.SECONDS);
        }
    }

    protected void startMessagePublishBufferMonitor() {
        int interval = pulsar().getConfiguration().getMessagePublishBufferCheckIntervalInMillis();
        if (interval > 0 && maxMessagePublishBufferBytes > 0) {
            messagePublishBufferMonitor.scheduleAtFixedRate(safeRun(this::checkMessagePublishBuffer),
                                                            interval, interval, TimeUnit.MILLISECONDS);
        }
    }

    protected void startConsumedLedgersMonitor() {
        int interval = pulsar().getConfiguration().getRetentionCheckIntervalInSeconds();
        if (interval > 0) {
            consumedLedgersMonitor.scheduleAtFixedRate(safeRun(this::checkConsumedLedgers),
                                                            interval, interval, TimeUnit.SECONDS);
        }
    }

    protected void startBacklogQuotaChecker() {
        if (pulsar().getConfiguration().isBacklogQuotaCheckEnabled()) {
            final int interval = pulsar().getConfiguration().getBacklogQuotaCheckIntervalInSeconds();
            log.info("Scheduling a thread to check backlog quota after [{}] seconds in background", interval);
            backlogQuotaChecker.scheduleAtFixedRate(safeRun(this::monitorBacklogQuota), interval, interval,
                    TimeUnit.SECONDS);
        } else {
            log.info("Backlog quota check monitoring is disabled");
        }

    }

    /**
     * Schedules and monitors publish-throttling for all owned topics that has publish-throttling configured. It also
     * disables and shutdowns publish-rate-limiter monitor task if broker disables it.
     */
    public synchronized void setupTopicPublishRateLimiterMonitor() {
        // set topic PublishRateLimiterMonitor
        long topicTickTimeMs = pulsar().getConfiguration().getTopicPublisherThrottlingTickTimeMillis();
        if (topicTickTimeMs > 0) {
            if (this.topicPublishRateLimiterMonitor == null) {
                this.topicPublishRateLimiterMonitor = Executors.newSingleThreadScheduledExecutor(
                        new DefaultThreadFactory("pulsar-topic-publish-rate-limiter-monitor"));
                if (topicTickTimeMs > 0) {
                    // schedule task that sums up publish-rate across all cnx on a topic
                    topicPublishRateLimiterMonitor.scheduleAtFixedRate(safeRun(() -> checkTopicPublishThrottlingRate()),
                            topicTickTimeMs, topicTickTimeMs, TimeUnit.MILLISECONDS);
                    // schedule task that refreshes rate-limiting bucket
                    topicPublishRateLimiterMonitor.scheduleAtFixedRate(safeRun(() -> refreshTopicPublishRate()), 1, 1,
                            TimeUnit.SECONDS);
                }
            }
        } else {
            // disable publish-throttling for all topics
            if (this.topicPublishRateLimiterMonitor != null) {
                try {
                    this.topicPublishRateLimiterMonitor.awaitTermination(30, TimeUnit.SECONDS);
                } catch (InterruptedException e) {
                    log.warn("failed to shutdown topicPublishRateLimiterMonitor", e);
                }
                // make sure topics are not being throttled
                refreshTopicPublishRate();
                this.topicPublishRateLimiterMonitor = null;
            }
        }
    }

    /**
     * Schedules and monitors publish-throttling for broker that has publish-throttling configured. It also
     * disables and shutdowns publish-rate-limiter monitor for broker task if broker disables it.
     */
    public synchronized void setupBrokerPublishRateLimiterMonitor() {
        // set broker PublishRateLimiterMonitor
        long brokerTickTimeMs = pulsar().getConfiguration().getBrokerPublisherThrottlingTickTimeMillis();
        if (brokerTickTimeMs > 0) {
            if (this.brokerPublishRateLimiterMonitor == null) {
                this.brokerPublishRateLimiterMonitor = Executors.newSingleThreadScheduledExecutor(
                    new DefaultThreadFactory("pulsar-broker-publish-rate-limiter-monitor"));
                if (brokerTickTimeMs > 0) {
                    // schedule task that sums up publish-rate across all cnx on a topic,
                    // and check the rate limit exceeded or not.
                    brokerPublishRateLimiterMonitor.scheduleAtFixedRate(
                        safeRun(() -> checkBrokerPublishThrottlingRate()),
                        brokerTickTimeMs,
                        brokerTickTimeMs,
                        TimeUnit.MILLISECONDS);
                    // schedule task that refreshes rate-limiting bucket
                    brokerPublishRateLimiterMonitor.scheduleAtFixedRate(
                        safeRun(() -> refreshBrokerPublishRate()),
                        1,
                        1,
                        TimeUnit.SECONDS);
                }
            }
        } else {
            // disable publish-throttling for broker.
            if (this.brokerPublishRateLimiterMonitor != null) {
                try {
                    this.brokerPublishRateLimiterMonitor.awaitTermination(30, TimeUnit.SECONDS);
                } catch (InterruptedException e) {
                    log.warn("failed to shutdown brokerPublishRateLimiterMonitor", e);
                }
                // make sure topics are not being throttled
                refreshBrokerPublishRate();
                this.brokerPublishRateLimiterMonitor = null;
            }
        }
    }

    @Override
    public void close() throws IOException {
        log.info("Shutting down Pulsar Broker service");

        if (pulsar.getConfigurationCache() != null) {
            pulsar.getConfigurationCache().policiesCache().unregisterListener(this);
        }

        // unloads all namespaces gracefully without disrupting mutually
        unloadNamespaceBundlesGracefully();

        // close replication clients
        replicationClients.forEach((cluster, client) -> {
            try {
                client.shutdown();
            } catch (PulsarClientException e) {
                log.warn("Error shutting down repl client for cluster {}", cluster, e);
            }
        });

        // close replication admins
        clusterAdmins.forEach((cluster, admin) -> {
            try {
                admin.close();
            } catch (Exception e) {
                log.warn("Error shutting down repl admin for cluster {}", cluster, e);
            }
        });

        if (listenChannel != null) {
            listenChannel.close();
        }

        if (listenChannelTls != null) {
            listenChannelTls.close();
        }

        acceptorGroup.shutdownGracefully();
        workerGroup.shutdownGracefully();
        statsUpdater.shutdown();
        inactivityMonitor.shutdown();
        messageExpiryMonitor.shutdown();
        compactionMonitor.shutdown();
        backlogQuotaChecker.shutdown();
        authenticationService.close();
        pulsarStats.close();
        ClientCnxnAspect.removeListener(zkStatsListener);
        ClientCnxnAspect.registerExecutor(null);
        topicOrderedExecutor.shutdown();
        delayedDeliveryTrackerFactory.close();
        if (topicPublishRateLimiterMonitor != null) {
            topicPublishRateLimiterMonitor.shutdown();
        }
        if (brokerPublishRateLimiterMonitor != null) {
            brokerPublishRateLimiterMonitor.shutdown();
        }

        log.info("Broker service completely shut down");
    }

    /**
     * It unloads all owned namespacebundles gracefully.
     * <ul>
     * <li>First it makes current broker unavailable and isolates from the clusters so, it will not serve any new
     * requests.</li>
     * <li>Second it starts unloading namespace bundle one by one without closing the connection in order to avoid
     * disruption for other namespacebundles which are sharing the same connection from the same client.</li>
     * <ul>
     *
     */
    public void unloadNamespaceBundlesGracefully() {
        try {
            // make broker-node unavailable from the cluster
            if (pulsar.getLoadManager() != null && pulsar.getLoadManager().get() != null) {
                try {
                    pulsar.getLoadManager().get().disableBroker();
                } catch (PulsarServerException.NotFoundException ne) {
                    log.warn("Broker load-manager znode doesn't exist ", ne);
                    // still continue and release bundle ownership as broker's registration node doesn't exist.
                }
            }

            // unload all namespace-bundles gracefully
            long closeTopicsStartTime = System.nanoTime();
            Set<NamespaceBundle> serviceUnits = pulsar.getNamespaceService().getOwnedServiceUnits();
            serviceUnits.forEach(su -> {
                if (su instanceof NamespaceBundle) {
                    try {
                        pulsar.getNamespaceService().unloadNamespaceBundle(su, 1, TimeUnit.MINUTES);
                    } catch (Exception e) {
                        log.warn("Failed to unload namespace bundle {}", su, e);
                    }
                }
            });

            double closeTopicsTimeSeconds = TimeUnit.NANOSECONDS.toMillis((System.nanoTime() - closeTopicsStartTime))
                    / 1000.0;
            log.info("Unloading {} namespace-bundles completed in {} seconds", serviceUnits.size(),
                    closeTopicsTimeSeconds);
        } catch (Exception e) {
            log.error("Failed to disable broker from loadbalancer list {}", e.getMessage(), e);
        }
    }

    public CompletableFuture<Optional<Topic>> getTopicIfExists(final String topic) {
        return getTopic(topic, false /* createIfMissing */);
    }

    public CompletableFuture<Topic> getOrCreateTopic(final String topic) {
        return getTopic(topic, isAllowAutoTopicCreation(topic)).thenApply(Optional::get);
    }

    public CompletableFuture<Optional<Topic>> getTopic(final String topic, boolean createIfMissing) {
        try {
            CompletableFuture<Optional<Topic>> topicFuture = topics.get(topic);
            if (topicFuture != null) {
                if (topicFuture.isCompletedExceptionally()
                        || (topicFuture.isDone() && !topicFuture.getNow(Optional.empty()).isPresent())) {
                    // Exceptional topics should be recreated.
                    topics.remove(topic, topicFuture);
                } else {
                    return topicFuture;
                }
            }
            final boolean isPersistentTopic = TopicName.get(topic).getDomain().equals(TopicDomain.persistent);
            return topics.computeIfAbsent(topic, (topicName) -> {
                    return isPersistentTopic ? this.loadOrCreatePersistentTopic(topicName, createIfMissing)
                        : createNonPersistentTopic(topicName);
            });
        } catch (IllegalArgumentException e) {
            log.warn("[{}] Illegalargument exception when loading topic", topic, e);
            return failedFuture(e);
        } catch (RuntimeException e) {
            Throwable cause = e.getCause();
            if (cause instanceof ServiceUnitNotReadyException) {
                log.warn("[{}] Service unit is not ready when loading the topic", topic);
            } else {
                log.warn("[{}] Unexpected exception when loading topic: {}", topic, e.getMessage(), e);
            }

            return failedFuture(cause);
        }
    }

    private CompletableFuture<Optional<Topic>> createNonPersistentTopic(String topic) {
        CompletableFuture<Optional<Topic>> topicFuture = futureWithDeadline();

        if (!pulsar.getConfiguration().isEnableNonPersistentTopics()) {
            if (log.isDebugEnabled()) {
                log.debug("Broker is unable to load non-persistent topic {}", topic);
            }
            topicFuture.completeExceptionally(
                    new NotAllowedException("Broker is not unable to load non-persistent topic"));
            return topicFuture;
        }
        final long topicCreateTimeMs = TimeUnit.NANOSECONDS.toMillis(System.nanoTime());
        NonPersistentTopic nonPersistentTopic = new NonPersistentTopic(topic, this);
        CompletableFuture<Void> replicationFuture = nonPersistentTopic.checkReplication();
        replicationFuture.thenRun(() -> {
            log.info("Created topic {}", nonPersistentTopic);
            long topicLoadLatencyMs = TimeUnit.NANOSECONDS.toMillis(System.nanoTime()) - topicCreateTimeMs;
            pulsarStats.recordTopicLoadTimeValue(topic, topicLoadLatencyMs);
            addTopicToStatsMaps(TopicName.get(topic), nonPersistentTopic);
            topicFuture.complete(Optional.of(nonPersistentTopic));
        });
        replicationFuture.exceptionally((ex) -> {
            log.warn("Replication check failed. Removing topic from topics list {}, {}", topic, ex);
            nonPersistentTopic.stopReplProducers().whenComplete((v, exception) -> {
                pulsar.getExecutor().execute(() -> topics.remove(topic, topicFuture));
                topicFuture.completeExceptionally(ex);
            });

            return null;
        });

        return topicFuture;
    }

    private static <T> CompletableFuture<T> failedFuture(Throwable t) {
        CompletableFuture<T> future = new CompletableFuture<>();
        future.completeExceptionally(t);
        return future;
    }

    private <T> CompletableFuture<T> futureWithDeadline(Long delay, TimeUnit unit, Exception exp) {
        CompletableFuture<T> future = new CompletableFuture<T>();
        executor().schedule(() -> {
            if (!future.isDone()) {
                future.completeExceptionally(exp);
            }
        }, delay, unit);
        return future;
    }

    private <T> CompletableFuture<T> futureWithDeadline() {
        return futureWithDeadline(60000L, TimeUnit.MILLISECONDS, new TimeoutException("Future didn't finish within deadline"));
    }

    public PulsarClient getReplicationClient(String cluster) {
        PulsarClient client = replicationClients.get(cluster);
        if (client != null) {
            return client;
        }

        return replicationClients.computeIfAbsent(cluster, key -> {
            try {
                String path = PulsarWebResource.path("clusters", cluster);
                ClusterData data = this.pulsar.getConfigurationCache().clustersCache().get(path)
                        .orElseThrow(() -> new KeeperException.NoNodeException(path));
                ClientBuilder clientBuilder = PulsarClient.builder()
                        .enableTcpNoDelay(false)
                        .connectionsPerBroker(pulsar.getConfiguration().getReplicationConnectionsPerBroker())
                        .statsInterval(0, TimeUnit.SECONDS);
                if (pulsar.getConfiguration().isAuthenticationEnabled()) {
                    clientBuilder.authentication(pulsar.getConfiguration().getBrokerClientAuthenticationPlugin(),
                            pulsar.getConfiguration().getBrokerClientAuthenticationParameters());
                }
                if (pulsar.getConfiguration().isBrokerClientTlsEnabled()) {
                    clientBuilder
                            .serviceUrl(isNotBlank(data.getBrokerServiceUrlTls()) ? data.getBrokerServiceUrlTls()
                                    : data.getServiceUrlTls())
                            .enableTls(true)
                            .allowTlsInsecureConnection(pulsar.getConfiguration().isTlsAllowInsecureConnection());
                    if (pulsar.getConfiguration().isBrokerClientTlsEnabledWithKeyStore()) {
                        clientBuilder.useKeyStoreTls(true)
                                .tlsTrustStoreType(pulsar.getConfiguration().getBrokerClientTlsTrustStoreType())
                                .tlsTrustStorePath(pulsar.getConfiguration().getBrokerClientTlsTrustStore())
                                .tlsTrustStorePassword(pulsar.getConfiguration()
                                        .getBrokerClientTlsTrustStorePassword());
                    } else {
                        clientBuilder.tlsTrustCertsFilePath(pulsar.getConfiguration()
                                .getBrokerClientTrustCertsFilePath());
                    }
                } else {
                    clientBuilder.serviceUrl(
                            isNotBlank(data.getBrokerServiceUrl()) ? data.getBrokerServiceUrl() : data.getServiceUrl());
                }

                // Share all the IO threads across broker and client connections
                ClientConfigurationData conf = ((ClientBuilderImpl) clientBuilder).getClientConfigurationData();
                return new PulsarClientImpl(conf, workerGroup);
            } catch (Exception e) {
                throw new RuntimeException(e);
            }
        });
    }

    public PulsarAdmin getClusterPulsarAdmin(String cluster) {
        PulsarAdmin admin = clusterAdmins.get(cluster);
        if (admin != null) {
            return admin;
        }
        return clusterAdmins.computeIfAbsent(cluster, key -> {
            try {
                String path = PulsarWebResource.path("clusters", cluster);
                ClusterData data = this.pulsar.getConfigurationCache().clustersCache().get(path)
                        .orElseThrow(() -> new KeeperException.NoNodeException(path));

                ServiceConfiguration conf = pulsar.getConfig();

                boolean isTlsUrl = conf.isBrokerClientTlsEnabled() && isNotBlank(data.getServiceUrlTls());
                String adminApiUrl = isTlsUrl ? data.getServiceUrlTls() : data.getServiceUrl();
                PulsarAdminBuilder builder = PulsarAdmin.builder().serviceHttpUrl(adminApiUrl) //
                        .authentication( //
                                conf.getBrokerClientAuthenticationPlugin(), //
                                conf.getBrokerClientAuthenticationParameters());

                if (isTlsUrl) {
                    builder.allowTlsInsecureConnection(conf.isTlsAllowInsecureConnection());
                    if (conf.isBrokerClientTlsEnabledWithKeyStore()) {
                        builder.useKeyStoreTls(true)
                                .tlsTrustStoreType(conf.getBrokerClientTlsTrustStoreType())
                                .tlsTrustStorePath(conf.getBrokerClientTlsTrustStore())
                                .tlsTrustStorePassword(conf.getBrokerClientTlsTrustStorePassword());
                    } else {
                        builder.tlsTrustCertsFilePath(conf.getBrokerClientTrustCertsFilePath());
                    }
                }

                // most of the admin request requires to make zk-call so, keep the max read-timeout based on
                // zk-operation timeout
                builder.readTimeout(conf.getZooKeeperOperationTimeoutSeconds(), TimeUnit.SECONDS);

                PulsarAdmin adminClient = builder.build();
                log.info("created admin with url {} ", adminApiUrl);
                return adminClient;
            } catch (Exception e) {
                throw new RuntimeException(e);
            }
        });
    }

    /**
     * It creates a topic async and returns CompletableFuture. It also throttles down configured max-concurrent topic
     * loading and puts them into queue once in-process topics are created.
     *
     * @param topic persistent-topic name
     * @return CompletableFuture<Topic>
     * @throws RuntimeException
     */
    protected CompletableFuture<Optional<Topic>> loadOrCreatePersistentTopic(final String topic,
            boolean createIfMissing) throws RuntimeException {
        checkTopicNsOwnership(topic);
        final CompletableFuture<Optional<Topic>> topicFuture = futureWithDeadline(pulsar.getConfiguration().getTopicLoadTimeoutSeconds(),
                TimeUnit.SECONDS, new TimeoutException("Failed to load topic within timeout"));
        if (!pulsar.getConfiguration().isEnablePersistentTopics()) {
            if (log.isDebugEnabled()) {
                log.debug("Broker is unable to load persistent topic {}", topic);
            }
            topicFuture.completeExceptionally(new NotAllowedException("Broker is not unable to load persistent topic"));
            return topicFuture;
        }

        final Semaphore topicLoadSemaphore = topicLoadRequestSemaphore.get();

        if (topicLoadSemaphore.tryAcquire()) {
            createPersistentTopic(topic, createIfMissing, topicFuture);
            topicFuture.handle((persistentTopic, ex) -> {
                // release permit and process pending topic
                topicLoadSemaphore.release();
                createPendingLoadTopic();
                return null;
            });
        } else {
            pendingTopicLoadingQueue.add(new ImmutablePair<String, CompletableFuture<Optional<Topic>>>(topic, topicFuture));
            if (log.isDebugEnabled()) {
                log.debug("topic-loading for {} added into pending queue", topic);
            }
        }
        return topicFuture;
    }

    private void createPersistentTopic(final String topic, boolean createIfMissing,
    		CompletableFuture<Optional<Topic>> topicFuture) {

        final long topicCreateTimeMs = TimeUnit.NANOSECONDS.toMillis(System.nanoTime());
        TopicName topicName = TopicName.get(topic);
        if (!pulsar.getNamespaceService().isServiceUnitActive(topicName)) {
            // namespace is being unloaded
            String msg = String.format("Namespace is being unloaded, cannot add topic %s", topic);
            log.warn(msg);
            pulsar.getExecutor().execute(() -> topics.remove(topic, topicFuture));
            topicFuture.completeExceptionally(new ServiceUnitNotReadyException(msg));
            return;
        }

        getManagedLedgerConfig(topicName).thenAccept(managedLedgerConfig -> {
            managedLedgerConfig.setCreateIfMissing(createIfMissing);

            // Once we have the configuration, we can proceed with the async open operation
            managedLedgerFactory.asyncOpen(topicName.getPersistenceNamingEncoding(), managedLedgerConfig,
                    new OpenLedgerCallback() {
                        @Override
                        public void openLedgerComplete(ManagedLedger ledger, Object ctx) {
                            try {
                                PersistentTopic persistentTopic = new PersistentTopic(topic, ledger,
                                        BrokerService.this);
                                CompletableFuture<Void> replicationFuture = persistentTopic.checkReplication();
                                replicationFuture.thenCompose(v -> {
                                    // Also check dedup status
                                    return persistentTopic.checkDeduplicationStatus();
                                }).thenRun(() -> {
                                    log.info("Created topic {} - dedup is {}", topic,
                                            persistentTopic.isDeduplicationEnabled() ? "enabled" : "disabled");
                                    long topicLoadLatencyMs = TimeUnit.NANOSECONDS.toMillis(System.nanoTime())
                                            - topicCreateTimeMs;
                                    pulsarStats.recordTopicLoadTimeValue(topic, topicLoadLatencyMs);
                                    addTopicToStatsMaps(topicName, persistentTopic);
                                    topicFuture.complete(Optional.of(persistentTopic));
                                }).exceptionally((ex) -> {
                                    log.warn(
                                            "Replication or dedup check failed. Removing topic from topics list {}, {}",
                                            topic, ex);
                                    persistentTopic.stopReplProducers().whenComplete((v, exception) -> {
                                        topics.remove(topic, topicFuture);
                                        topicFuture.completeExceptionally(ex);
                                    });

                                    return null;
                                });
                            } catch (NamingException e) {
                                log.warn("Failed to create topic {}-{}", topic, e.getMessage());
                                pulsar.getExecutor().execute(() -> topics.remove(topic, topicFuture));
                                topicFuture.completeExceptionally(e);
                            }
                        }

                        @Override
                        public void openLedgerFailed(ManagedLedgerException exception, Object ctx) {
                            if (!createIfMissing && exception instanceof ManagedLedgerNotFoundException) {
                                // We were just trying to load a topic and the topic doesn't exist
                                topicFuture.complete(Optional.empty());
                            } else {
                                log.warn("Failed to create topic {}", topic, exception);
                                pulsar.getExecutor().execute(() -> topics.remove(topic, topicFuture));
                                topicFuture.completeExceptionally(new PersistenceException(exception));
                            }
                        }
                    }, () -> isTopicNsOwnedByBroker(topicName), null);

        }).exceptionally((exception) -> {
            log.warn("[{}] Failed to get topic configuration: {}", topic, exception.getMessage(), exception);
            // remove topic from topics-map in different thread to avoid possible deadlock if
            // createPersistentTopic-thread only tries to handle this future-result
            pulsar.getExecutor().execute(() -> topics.remove(topic, topicFuture));
            topicFuture.completeExceptionally(exception);
            return null;
        });
    }

    public CompletableFuture<ManagedLedgerConfig> getManagedLedgerConfig(TopicName topicName) {
        CompletableFuture<ManagedLedgerConfig> future = futureWithDeadline();
        // Execute in background thread, since getting the policies might block if the z-node wasn't already cached
        pulsar.getOrderedExecutor().executeOrdered(topicName, safeRun(() -> {
            NamespaceName namespace = topicName.getNamespaceObject();
            ServiceConfiguration serviceConfig = pulsar.getConfiguration();

            // Get persistence policy for this topic
            Optional<Policies> policies = Optional.empty();
            Optional<LocalPolicies> localPolicies = Optional.empty();
            try {
                policies = pulsar
                        .getConfigurationCache().policiesCache().get(AdminResource.path(POLICIES,
                                namespace.toString()));
                String path = joinPath(LOCAL_POLICIES_ROOT, topicName.getNamespaceObject().toString());
                localPolicies = pulsar().getLocalZkCacheService().policiesCache().get(path);
            } catch (Throwable t) {
                // Ignoring since if we don't have policies, we fallback on the default
                log.warn("Got exception when reading persistence policy for {}: {}", topicName, t.getMessage(), t);
                future.completeExceptionally(t);
                return;
            }

            PersistencePolicies persistencePolicies = policies.map(p -> p.persistence).orElseGet(
                    () -> new PersistencePolicies(serviceConfig.getManagedLedgerDefaultEnsembleSize(),
                            serviceConfig.getManagedLedgerDefaultWriteQuorum(),
                            serviceConfig.getManagedLedgerDefaultAckQuorum(),
                            serviceConfig.getManagedLedgerDefaultMarkDeleteRateLimit()));

            RetentionPolicies retentionPolicies = policies.map(p -> p.retention_policies).orElseGet(
                    () -> new RetentionPolicies(serviceConfig.getDefaultRetentionTimeInMinutes(),
                            serviceConfig.getDefaultRetentionSizeInMB())
            );

            ManagedLedgerConfig managedLedgerConfig = new ManagedLedgerConfig();
            managedLedgerConfig.setEnsembleSize(persistencePolicies.getBookkeeperEnsemble());
            managedLedgerConfig.setWriteQuorumSize(persistencePolicies.getBookkeeperWriteQuorum());
            managedLedgerConfig.setAckQuorumSize(persistencePolicies.getBookkeeperAckQuorum());
            if (localPolicies.isPresent() && localPolicies.get().bookieAffinityGroup != null) {
                managedLedgerConfig
                        .setBookKeeperEnsemblePlacementPolicyClassName(ZkIsolatedBookieEnsemblePlacementPolicy.class);
                Map<String, Object> properties = Maps.newHashMap();
                properties.put(ZkIsolatedBookieEnsemblePlacementPolicy.ISOLATION_BOOKIE_GROUPS,
                        localPolicies.get().bookieAffinityGroup.bookkeeperAffinityGroupPrimary);
                properties.put(ZkIsolatedBookieEnsemblePlacementPolicy.SECONDARY_ISOLATION_BOOKIE_GROUPS,
                        localPolicies.get().bookieAffinityGroup.bookkeeperAffinityGroupSecondary);
                managedLedgerConfig.setBookKeeperEnsemblePlacementPolicyProperties(properties);
            }
            managedLedgerConfig.setThrottleMarkDelete(persistencePolicies.getManagedLedgerMaxMarkDeleteRate());
            managedLedgerConfig.setDigestType(serviceConfig.getManagedLedgerDigestType());
            managedLedgerConfig.setPassword(serviceConfig.getManagedLedgerPassword());

            managedLedgerConfig.setMaxUnackedRangesToPersist(serviceConfig.getManagedLedgerMaxUnackedRangesToPersist());
            managedLedgerConfig.setMaxUnackedRangesToPersistInZk(serviceConfig.getManagedLedgerMaxUnackedRangesToPersistInZooKeeper());
            managedLedgerConfig.setMaxEntriesPerLedger(serviceConfig.getManagedLedgerMaxEntriesPerLedger());
            managedLedgerConfig.setMinimumRolloverTime(serviceConfig.getManagedLedgerMinLedgerRolloverTimeMinutes(),
                    TimeUnit.MINUTES);
            managedLedgerConfig.setMaximumRolloverTime(serviceConfig.getManagedLedgerMaxLedgerRolloverTimeMinutes(),
                    TimeUnit.MINUTES);
            managedLedgerConfig.setMaxSizePerLedgerMb(2048);

            managedLedgerConfig.setMetadataOperationsTimeoutSeconds(
                    serviceConfig.getManagedLedgerMetadataOperationsTimeoutSeconds());
            managedLedgerConfig.setReadEntryTimeoutSeconds(serviceConfig.getManagedLedgerReadEntryTimeoutSeconds());
            managedLedgerConfig.setAddEntryTimeoutSeconds(serviceConfig.getManagedLedgerAddEntryTimeoutSeconds());
            managedLedgerConfig.setMetadataEnsembleSize(serviceConfig.getManagedLedgerDefaultEnsembleSize());
            managedLedgerConfig.setUnackedRangesOpenCacheSetEnabled(
                    serviceConfig.isManagedLedgerUnackedRangesOpenCacheSetEnabled());
            managedLedgerConfig.setMetadataWriteQuorumSize(serviceConfig.getManagedLedgerDefaultWriteQuorum());
            managedLedgerConfig.setMetadataAckQuorumSize(serviceConfig.getManagedLedgerDefaultAckQuorum());
            managedLedgerConfig
                    .setMetadataMaxEntriesPerLedger(serviceConfig.getManagedLedgerCursorMaxEntriesPerLedger());

            managedLedgerConfig.setLedgerRolloverTimeout(serviceConfig.getManagedLedgerCursorRolloverTimeInSeconds());
            managedLedgerConfig.setRetentionTime(retentionPolicies.getRetentionTimeInMinutes(), TimeUnit.MINUTES);
            managedLedgerConfig.setRetentionSizeInMB(retentionPolicies.getRetentionSizeInMB());
            managedLedgerConfig.setAutoSkipNonRecoverableData(serviceConfig.isAutoSkipNonRecoverableData());
            OffloadPolicies offloadPolicies = policies.map(p -> p.offload_policies).orElse(null);
<<<<<<< HEAD

=======
>>>>>>> add2eae1
            managedLedgerConfig.setLedgerOffloader(pulsar.getManagedLedgerOffloader(namespace, offloadPolicies));

            future.complete(managedLedgerConfig);
        }, (exception) -> future.completeExceptionally(exception)));

        return future;
    }

    private void addTopicToStatsMaps(TopicName topicName, Topic topic) {
        try {
            NamespaceBundle namespaceBundle = pulsar.getNamespaceService().getBundle(topicName);

            if (namespaceBundle != null) {
                synchronized (multiLayerTopicsMap) {
                    String serviceUnit = namespaceBundle.toString();
                    multiLayerTopicsMap //
                            .computeIfAbsent(topicName.getNamespace(), k -> new ConcurrentOpenHashMap<>()) //
                            .computeIfAbsent(serviceUnit, k -> new ConcurrentOpenHashMap<>()) //
                            .put(topicName.toString(), topic);
                }
            }
            invalidateOfflineTopicStatCache(topicName);
        } catch (Exception e) {
            log.warn("Got exception when retrieving bundle name during create persistent topic", e);
        }
    }

    public void refreshTopicToStatsMaps(NamespaceBundle oldBundle) {
        checkNotNull(oldBundle);
        try {
            // retrieve all topics under existing old bundle
            List<Topic> topics = getAllTopicsFromNamespaceBundle(oldBundle.getNamespaceObject().toString(),
                    oldBundle.toString());
            if (!isEmpty(topics)) {
                // add topic under new split bundles which already updated into NamespaceBundleFactory.bundleCache
                topics.stream().forEach(t -> {
                    addTopicToStatsMaps(TopicName.get(t.getName()), t);
                });
                // remove old bundle from the map
                synchronized (multiLayerTopicsMap) {
                    multiLayerTopicsMap.get(oldBundle.getNamespaceObject().toString()).remove(oldBundle.toString());
                    pulsarStats.invalidBundleStats(oldBundle.toString());
                }
            }
        } catch (Exception e) {
            log.warn("Got exception while refreshing topicStats map", e);
        }
    }

    public PersistentOfflineTopicStats getOfflineTopicStat(TopicName topicName) {
        return offlineTopicStatCache.get(topicName);
    }

    public void cacheOfflineTopicStats(TopicName topicName, PersistentOfflineTopicStats offlineTopicStats) {
        offlineTopicStatCache.put(topicName, offlineTopicStats);
    }

    public void invalidateOfflineTopicStatCache(TopicName topicName) {
        PersistentOfflineTopicStats removed = offlineTopicStatCache.remove(topicName);
        if (removed != null) {
            log.info("Removed cached offline topic stat for {} ", topicName.getPersistenceNamingEncoding());
        }
    }

    /**
     * Get a reference to a topic that is currently loaded in the broker.
     *
     * This method will not make the broker attempt to load the topic if it's not already.
     */
    public Optional<Topic> getTopicReference(String topic) {
          CompletableFuture<Optional<Topic>> future = topics.get(topic);
        if (future != null && future.isDone() && !future.isCompletedExceptionally()) {
            return future.join();
        } else {
            return Optional.empty();
        }
    }

    public void updateRates() {
        synchronized (pulsarStats) {
            pulsarStats.updateStats(multiLayerTopicsMap);

            Summary.rotateLatencyCollection();
        }
    }

    public void getDimensionMetrics(Consumer<ByteBuf> consumer) {
        pulsarStats.getDimensionMetrics(consumer);
    }

    public List<Metrics> getTopicMetrics() {
        return pulsarStats.getTopicMetrics();
    }

    public Map<String, NamespaceBundleStats> getBundleStats() {
        return pulsarStats.getBundleStats();
    }

    public Semaphore getLookupRequestSemaphore() {
        return lookupRequestSemaphore.get();
    }

    public void checkGC(int maxInactiveDurationInSec) {
        forEachTopic(topic -> topic.checkGC(maxInactiveDurationInSec,
            pulsar.getConfiguration().getBrokerDeleteInactiveTopicsMode()));
    }

    public void checkMessageExpiry() {
        forEachTopic(Topic::checkMessageExpiry);
    }

    public void checkReplicationPolicies() {
        forEachTopic(Topic::checkReplication);
    }

    public void checkCompaction() {
        forEachTopic((t) -> {
                if (t instanceof PersistentTopic) {
                    ((PersistentTopic) t).checkCompaction();
                }
            });
    }

    private void checkConsumedLedgers() {
        forEachTopic((t) -> {
            if (t instanceof PersistentTopic) {
                Optional.ofNullable(((PersistentTopic) t).getManagedLedger()).ifPresent(
                        managedLedger -> {
                            managedLedger.trimConsumedLedgersInBackground(Futures.NULL_PROMISE);
                        }
                );
            }
        });
    }

    public void checkMessageDeduplicationInfo() {
        forEachTopic(Topic::checkMessageDeduplicationInfo);
    }

    public void checkInactiveSubscriptions() {
        forEachTopic(Topic::checkInactiveSubscriptions);
    }

    public void checkTopicPublishThrottlingRate() {
        forEachTopic(Topic::checkTopicPublishThrottlingRate);
    }

    private void refreshTopicPublishRate() {
        forEachTopic(Topic::resetTopicPublishCountAndEnableReadIfRequired);
    }

    public void checkBrokerPublishThrottlingRate() {
        brokerPublishRateLimiter.checkPublishRate();
        if (brokerPublishRateLimiter.isPublishRateExceeded()) {
            forEachTopic(topic -> ((AbstractTopic) topic).disableProducerRead());
        }
    }

    private void refreshBrokerPublishRate() {
        boolean doneReset = brokerPublishRateLimiter.resetPublishCount();
        forEachTopic(topic -> topic.resetBrokerPublishCountAndEnableReadIfRequired(doneReset));
    }

    /**
     * Iterates over all loaded topics in the broker
     */
    public void forEachTopic(Consumer<Topic> consumer) {
        topics.forEach((n, t) -> {
            Optional<Topic> topic = extractTopic(t);
            topic.ifPresent(consumer::accept);
        });
    }

    public BacklogQuotaManager getBacklogQuotaManager() {
        return this.backlogQuotaManager;
    }

    /**
     *
     * @param topic
     *            needing quota enforcement check
     * @return determine if quota enforcement needs to be done for topic
     */
    public boolean isBacklogExceeded(PersistentTopic topic) {
        TopicName topicName = TopicName.get(topic.getName());
        long backlogQuotaLimitInBytes = getBacklogQuotaManager().getBacklogQuotaLimit(topicName.getNamespace());
        if (backlogQuotaLimitInBytes < 0) {
            return false;
        }
        if (log.isDebugEnabled()) {
            log.debug("[{}] - backlog quota limit = [{}]", topic.getName(), backlogQuotaLimitInBytes);
        }

        // check if backlog exceeded quota
        long storageSize = topic.getBacklogSize();
        if (log.isDebugEnabled()) {
            log.debug("[{}] Storage size = [{}], limit [{}]", topic.getName(), storageSize, backlogQuotaLimitInBytes);
        }

        return (storageSize >= backlogQuotaLimitInBytes);
    }

    public void monitorBacklogQuota() {
        forEachTopic(topic -> {
            if (topic instanceof PersistentTopic) {
                PersistentTopic persistentTopic = (PersistentTopic) topic;
                if (isBacklogExceeded(persistentTopic)) {
                    getBacklogQuotaManager().handleExceededBacklogQuota(persistentTopic);
                } else {
                    if (log.isDebugEnabled()) {
                        log.debug("quota not exceeded for [{}]", topic.getName());
                    }
                }
            }
        });
    }

    public boolean isTopicNsOwnedByBroker(TopicName topicName) throws RuntimeException {
        try {
            return pulsar.getNamespaceService().isServiceUnitOwned(topicName);
        } catch (Exception e) {
            log.warn("Failed to check the ownership of the topic: {}, {}", topicName, e.getMessage());
        }
        return false;
    }

    public void checkTopicNsOwnership(final String topic) throws RuntimeException {
        TopicName topicName = TopicName.get(topic);
        boolean ownedByThisInstance;
        try {
            ownedByThisInstance = pulsar.getNamespaceService().isServiceUnitOwned(topicName);
        } catch (Exception e) {
            log.debug("Failed to check the ownership of the topic: {}", topicName, e);
            throw new RuntimeException(new ServerMetadataException(e));
        }

        if (!ownedByThisInstance) {
            String msg = String.format("Namespace bundle for topic (%s) not served by this instance. Please redo the lookup. "
                    + "Request is denied: namespace=%s", topic, topicName.getNamespace());
            log.warn(msg);
            throw new RuntimeException(new ServiceUnitNotReadyException(msg));
        }
    }

    /**
     * Unload all the topic served by the broker service under the given service unit
     *
     * @param serviceUnit
     * @param closeWithoutWaitingClientDisconnect don't wait for clients to disconnect and forcefully close managed-ledger
     * @return
     */
    public CompletableFuture<Integer> unloadServiceUnit(NamespaceBundle serviceUnit, boolean closeWithoutWaitingClientDisconnect) {
        CompletableFuture<Integer> result = futureWithDeadline();
        List<CompletableFuture<Void>> closeFutures = Lists.newArrayList();
        topics.forEach((name, topicFuture) -> {
            TopicName topicName = TopicName.get(name);
            if (serviceUnit.includes(topicName)) {
                // Topic needs to be unloaded
                log.info("[{}] Unloading topic", topicName);
                closeFutures.add(topicFuture
                        .thenCompose(t -> t.isPresent() ? t.get().close(closeWithoutWaitingClientDisconnect) : CompletableFuture.completedFuture(null)));
            }
        });
        CompletableFuture<Void> aggregator = FutureUtil.waitForAll(closeFutures);
        aggregator.thenAccept(res -> result.complete(closeFutures.size())).exceptionally(ex -> {
            result.completeExceptionally(ex);
            return null;
        });
        return result;
    }

    public AuthorizationService getAuthorizationService() {
        return authorizationService;
    }

    public void removeTopicFromCache(String topic) {
        TopicName topicName = null;
        NamespaceBundle namespaceBundle = null;
        try {
            topicName = TopicName.get(topic);
            namespaceBundle = pulsar.getNamespaceService().getBundle(topicName);
            checkArgument(namespaceBundle instanceof NamespaceBundle);

            String bundleName = namespaceBundle.toString();
            String namespaceName = topicName.getNamespaceObject().toString();

            synchronized (multiLayerTopicsMap) {
                ConcurrentOpenHashMap<String, ConcurrentOpenHashMap<String, Topic>> namespaceMap = multiLayerTopicsMap
                        .get(namespaceName);
                ConcurrentOpenHashMap<String, Topic> bundleMap = namespaceMap.get(bundleName);
                bundleMap.remove(topic);
                if (bundleMap.isEmpty()) {
                    namespaceMap.remove(bundleName);
                }

                if (namespaceMap.isEmpty()) {
                    multiLayerTopicsMap.remove(namespaceName);
                    final ClusterReplicationMetrics clusterReplicationMetrics = pulsarStats
                            .getClusterReplicationMetrics();
                    replicationClients.forEach((cluster, client) -> {
                        clusterReplicationMetrics.remove(clusterReplicationMetrics.getKeyName(namespaceName, cluster));
                    });
                }
            }
        } catch (Exception e) {
            log.warn("Got exception when retrieving bundle name {} for topic {} during removeTopicFromCache", topicName,
                    namespaceBundle, e);
        }

        topics.remove(topic);
    }

    public int getNumberOfNamespaceBundles() {
        this.numberOfNamespaceBundles = 0;
        this.multiLayerTopicsMap.forEach((namespaceName, bundles) -> {
            this.numberOfNamespaceBundles += bundles.size();
        });
        return this.numberOfNamespaceBundles;
    }

    public ConcurrentOpenHashMap<String, CompletableFuture<Optional<Topic>>> getTopics() {
        return topics;
    }

    @Override
    public void onUpdate(String path, Policies data, Stat stat) {
        final NamespaceName namespace = NamespaceName.get(NamespaceBundleFactory.getNamespaceFromPoliciesPath(path));

        log.info("{} updating with {}", path, data);

        topics.forEach((name, topicFuture) -> {
            if (namespace.includes(TopicName.get(name))) {
                // If the topic is already created, immediately apply the updated policies, otherwise once the topic is
                // created it'll apply the policies update
                topicFuture.thenAccept(topic -> {
                    if (log.isDebugEnabled()) {
                        log.debug("Notifying topic that policies have changed: {}", name);
                    }

                    topic.ifPresent(t -> t.onPoliciesUpdate(data));
                });
            }
        });

        // sometimes, some brokers don't receive policies-update watch and miss to remove replication-cluster and still
        // own the bundle. That can cause data-loss for TODO: git-issue
        unloadDeletedReplNamespace(data, namespace);
    }

    /**
     * Unloads the namespace bundles if local cluster is not part of replication-cluster list into the namespace.
     * So, broker that owns the bundle and doesn't receive the zk-watch will unload the namespace.
     * @param data
     * @param namespace
     */
    private void unloadDeletedReplNamespace(Policies data, NamespaceName namespace) {
        if (!namespace.isGlobal()) {
            return;
        }
        final String localCluster = this.pulsar.getConfiguration().getClusterName();
        if (!data.replication_clusters.contains(localCluster)) {
            try {
                NamespaceBundles bundles = pulsar().getNamespaceService().getNamespaceBundleFactory()
                        .getBundles(namespace);
                bundles.getBundles().forEach(bundle -> {
                    pulsar.getNamespaceService().isNamespaceBundleOwned(bundle).thenAccept(isExist -> {
                        if (isExist) {
                            this.pulsar().getExecutor().submit(() -> {
                                try {
                                    pulsar().getAdminClient().namespaces().unloadNamespaceBundle(namespace.toString(),
                                            bundle.getBundleRange());
                                } catch (Exception e) {
                                    log.error("Failed to unload namespace-bundle {}-{} that not owned by {}, {}",
                                            namespace.toString(), bundle.toString(), localCluster, e.getMessage());
                                }
                            });
                        }
                    });
                });
            } catch (Exception e) {
                log.error("Failed to unload locally not owned bundles {}", e.getMessage(), e);
            }
        }
    }

    public PulsarService pulsar() {
        return pulsar;
    }

    public ScheduledExecutorService executor() {
        return workerGroup;
    }

    public ConcurrentOpenHashMap<String, PulsarClient> getReplicationClients() {
        return replicationClients;
    }

    public boolean isAuthenticationEnabled() {
        return pulsar.getConfiguration().isAuthenticationEnabled();
    }

    public boolean isAuthorizationEnabled() {
        return authorizationService != null;
    }

    public int getKeepAliveIntervalSeconds() {
        return keepAliveIntervalSeconds;
    }

    public String generateUniqueProducerName() {
        return producerNameGenerator.getNextId();
    }

    public Map<String, TopicStats> getTopicStats() {
        HashMap<String, TopicStats> stats = new HashMap<>();

        forEachTopic(topic -> stats.put(topic.getName(), topic.getStats(false)));

        return stats;
    }

    public AuthenticationService getAuthenticationService() {
        return authenticationService;
    }

    public List<Topic> getAllTopicsFromNamespaceBundle(String namespace, String bundle) {
        ConcurrentOpenHashMap<String, ConcurrentOpenHashMap<String, Topic>> map1 = multiLayerTopicsMap.get(namespace);
        if (map1 == null) {
            return Collections.emptyList();
        }

        ConcurrentOpenHashMap<String, Topic> map2 = map1.get(bundle);
        if (map2 == null) {
            return Collections.emptyList();
        }

        return map2.values();
    }

    public ZooKeeperDataCache<Map<String, String>> getDynamicConfigurationCache() {
        return dynamicConfigurationCache;
    }

    /**
     * Update dynamic-ServiceConfiguration with value present into zk-configuration-map and register listeners on
     * dynamic-ServiceConfiguration field to take appropriate action on change of zk-configuration-map.
     */
    private void updateConfigurationAndRegisterListeners() {
        // (1) Dynamic-config value validation: add validator if updated value required strict check before considering
        // validate configured load-manager classname present into classpath
        addDynamicConfigValidator("loadManagerClassName", (className) -> {
            try {
                Class.forName(className);
            } catch (ClassNotFoundException | NoClassDefFoundError e) {
                log.warn("Configured load-manager class {} not found {}", className, e.getMessage());
                return false;
            }
            return true;
        });

        // (2) update ServiceConfiguration value by reading zk-configuration-map
        updateDynamicServiceConfiguration();

        // (3) Listener Registration
        // add listener on "maxConcurrentLookupRequest" value change
        registerConfigurationListener("maxConcurrentLookupRequest",
                (maxConcurrentLookupRequest) -> lookupRequestSemaphore.set(new Semaphore((int) maxConcurrentLookupRequest, false)));
        // add listener on "maxConcurrentTopicLoadRequest" value change
        registerConfigurationListener("maxConcurrentTopicLoadRequest",
                (maxConcurrentTopicLoadRequest) -> topicLoadRequestSemaphore.set(new Semaphore((int) maxConcurrentTopicLoadRequest, false)));
        registerConfigurationListener("loadManagerClassName", className -> {
            try {
                final LoadManager newLoadManager = LoadManager.create(pulsar);
                log.info("Created load manager: {}", className);
                pulsar.getLoadManager().get().stop();
                newLoadManager.start();
                pulsar.getLoadManager().set(newLoadManager);
            } catch (Exception ex) {
                log.warn("Failed to change load manager", ex);
            }
        });
        // add listener to update message-dispatch-rate in msg for topic
        registerConfigurationListener("dispatchThrottlingRatePerTopicInMsg", (dispatchRatePerTopicInMsg) -> {
            updateTopicMessageDispatchRate();
        });
        // add listener to update message-dispatch-rate in byte for topic
        registerConfigurationListener("dispatchThrottlingRatePerTopicInByte", (dispatchRatePerTopicInByte) -> {
            updateTopicMessageDispatchRate();
        });
        // add listener to update managed-ledger config to skipNonRecoverableLedgers
        registerConfigurationListener("autoSkipNonRecoverableData", (skipNonRecoverableLedger) -> {
            updateManagedLedgerConfig();
        });
        // add listener to update message-dispatch-rate in msg for subscription
        registerConfigurationListener("dispatchThrottlingRatePerSubscriptionInMsg", (dispatchRatePerTopicInMsg) -> {
            updateSubscriptionMessageDispatchRate();
        });
        // add listener to update message-dispatch-rate in byte for subscription
        registerConfigurationListener("dispatchThrottlingRatePerSubscriptionInByte", (dispatchRatePerTopicInByte) -> {
            updateSubscriptionMessageDispatchRate();
        });

        // add listener to update message-dispatch-rate in msg for replicator
        registerConfigurationListener("dispatchThrottlingRatePerReplicatorInMsg", (dispatchRatePerTopicInMsg) -> {
            updateReplicatorMessageDispatchRate();
        });
        // add listener to update message-dispatch-rate in byte for replicator
        registerConfigurationListener("dispatchThrottlingRatePerReplicatorInByte", (dispatchRatePerTopicInByte) -> {
            updateReplicatorMessageDispatchRate();
        });

        // add listener to notify broker publish-rate monitoring
        registerConfigurationListener("brokerPublisherThrottlingTickTimeMillis", (publisherThrottlingTickTimeMillis) -> {
            setupBrokerPublishRateLimiterMonitor();
        });
        // add listener to notify broker publish-rate dynamic config
        registerConfigurationListener("brokerPublisherThrottlingMaxMessageRate",
            (brokerPublisherThrottlingMaxMessageRate) ->
                updateBrokerPublisherThrottlingMaxRate());
        registerConfigurationListener("brokerPublisherThrottlingMaxByteRate",
            (brokerPublisherThrottlingMaxByteRate) ->
                updateBrokerPublisherThrottlingMaxRate());

        // add listener to notify topic publish-rate monitoring
        registerConfigurationListener("topicPublisherThrottlingTickTimeMillis", (publisherThrottlingTickTimeMillis) -> {
            setupTopicPublishRateLimiterMonitor();
        });

        // add more listeners here
    }

    private void updateBrokerPublisherThrottlingMaxRate() {
        int currentMaxMessageRate = pulsar.getConfiguration().getBrokerPublisherThrottlingMaxMessageRate();
        long currentMaxByteRate = pulsar.getConfiguration().getBrokerPublisherThrottlingMaxByteRate();
        int brokerTickMs = pulsar.getConfiguration().getBrokerPublisherThrottlingTickTimeMillis();

        // not enable
        if (brokerTickMs <= 0 || (currentMaxByteRate <= 0 && currentMaxMessageRate <= 0)) {
            if (brokerPublishRateLimiter != PublishRateLimiter.DISABLED_RATE_LIMITER) {
                refreshBrokerPublishRate();
                brokerPublishRateLimiter = PublishRateLimiter.DISABLED_RATE_LIMITER;
            }
            return;
        }

        final PublishRate publishRate = new PublishRate(currentMaxMessageRate, currentMaxByteRate);

        log.info("Update broker publish rate limiting {}", publishRate);
        // lazy init broker Publish-rateLimiting monitoring if not initialized yet
        this.setupBrokerPublishRateLimiterMonitor();
        if (brokerPublishRateLimiter == null
            || brokerPublishRateLimiter == PublishRateLimiter.DISABLED_RATE_LIMITER) {
            // create new rateLimiter if rate-limiter is disabled
            brokerPublishRateLimiter = new PublishRateLimiterImpl(publishRate);
        } else {
            brokerPublishRateLimiter.update(publishRate);
        }
    }

    private void updateTopicMessageDispatchRate() {
        this.pulsar().getExecutor().execute(() -> {
            // update message-rate for each topic
            forEachTopic(topic -> {
                if (topic.getDispatchRateLimiter().isPresent()) {
                    topic.getDispatchRateLimiter().get().updateDispatchRate();
                }
            });
        });
    }

    private void updateSubscriptionMessageDispatchRate() {
        this.pulsar().getExecutor().submit(() -> {
            // update message-rate for each topic subscription
            forEachTopic(topic -> {
                topic.getSubscriptions().forEach((subName, persistentSubscription) -> {
                    Dispatcher dispatcher = persistentSubscription.getDispatcher();
                    if (dispatcher != null) {
                        dispatcher.getRateLimiter().ifPresent(DispatchRateLimiter::updateDispatchRate);
                    }
                });
            });
        });
    }

    private void updateReplicatorMessageDispatchRate() {
        this.pulsar().getExecutor().submit(() -> {
            // update message-rate for each topic Replicator in Geo-replication
            forEachTopic(topic ->
                topic.getReplicators().forEach((name, persistentReplicator) -> {
                    if (persistentReplicator.getRateLimiter().isPresent()) {
                        persistentReplicator.getRateLimiter().get().updateDispatchRate();
                    }
                }));
        });
    }

    private void updateManagedLedgerConfig() {
        this.pulsar().getExecutor().execute(() -> {
            // update managed-ledger config of each topic

            forEachTopic(topic -> {
                try {
                    if (topic instanceof PersistentTopic) {
                        PersistentTopic persistentTopic = (PersistentTopic) topic;
                        // update skipNonRecoverableLedger configuration
                        persistentTopic.getManagedLedger().getConfig().setAutoSkipNonRecoverableData(
                                pulsar.getConfiguration().isAutoSkipNonRecoverableData());
                    }
                } catch (Exception e) {
                    log.warn("[{}] failed to update managed-ledger config", topic.getName(), e);
                }
            });
        });
    }

    /**
     * Allows a listener to listen on update of {@link ServiceConfiguration} change, so listener can take appropriate
     * action if any specific config-field value has been changed.
     * </p>
     * On notification, listener should first check if config value has been changed and after taking appropriate
     * action, listener should update config value with new value if it has been changed (so, next time listener can
     * compare values on configMap change).
     * @param <T>
     *
     * @param configKey
     *            : configuration field name
     * @param listener
     *            : listener which takes appropriate action on config-value change
     */
    public <T> void registerConfigurationListener(String configKey, Consumer<T> listener) {
        validateConfigKey(configKey);
        configRegisteredListeners.put(configKey, listener);
    }

    private void addDynamicConfigValidator(String key, Predicate<String> validator) {
        validateConfigKey(key);
        if (dynamicConfigurationMap.containsKey(key)) {
            dynamicConfigurationMap.get(key).validator = validator;
        }
    }

    private void validateConfigKey(String key) {
        try {
            ServiceConfiguration.class.getDeclaredField(key);
        } catch (Exception e) {
            log.error("ServiceConfiguration key {} not found {}", key, e.getMessage());
            throw new IllegalArgumentException("Invalid service config " + key, e);
        }
    }

    /**
     * Updates pulsar.ServiceConfiguration's dynamic field with value persistent into zk-dynamic path. It also validates
     * dynamic-value before updating it and throws {@code IllegalArgumentException} if validation fails
     */
    private void updateDynamicServiceConfiguration() {

        Optional<Map<String, String>> configCache = Optional.empty();
        try {
            // create dynamic-config znode if not present
            if (pulsar.getZkClient().exists(BROKER_SERVICE_CONFIGURATION_PATH, false) == null) {
                try {
                    byte[] data = ObjectMapperFactory.getThreadLocal().writeValueAsBytes(Maps.newHashMap());
                    ZkUtils.createFullPathOptimistic(pulsar.getZkClient(), BROKER_SERVICE_CONFIGURATION_PATH, data,
                            Ids.OPEN_ACL_UNSAFE, CreateMode.PERSISTENT);
                } catch (KeeperException.NodeExistsException e) {
                    // Ok
                }
            }
            configCache = dynamicConfigurationCache.get(BROKER_SERVICE_CONFIGURATION_PATH);
        } catch (Exception e) {
            log.warn("Failed to read zookeeper path [{}]:", BROKER_SERVICE_CONFIGURATION_PATH, e);
        }
        configCache.ifPresent(stringStringMap -> stringStringMap.forEach((key, value) -> {
            // validate field
            if (dynamicConfigurationMap.containsKey(key) && dynamicConfigurationMap.get(key).validator != null) {
                if (!dynamicConfigurationMap.get(key).validator.test(value)) {
                    log.error("Failed to validate dynamic config {} with value {}", key, value);
                    throw new IllegalArgumentException(
                            String.format("Failed to validate dynamic-config %s/%s", key, value));
                }
            }
            // update field value
            try {
                Field field = ServiceConfiguration.class.getDeclaredField(key);
                if (field != null && field.isAnnotationPresent(FieldContext.class)) {
                    field.setAccessible(true);
                    field.set(pulsar().getConfiguration(), FieldParser.value(value, field));
                    log.info("Successfully updated {}/{}", key, value);
                }
            } catch (Exception e) {
                log.warn("Failed to update service configuration {}/{}, {}", key, value, e.getMessage());
            }
        }));
        // register a listener: it updates field value and triggers appropriate registered field-listener only if
        // field's value has been changed so, registered doesn't have to update field value in ServiceConfiguration
        dynamicConfigurationCache.registerListener(new ZooKeeperCacheListener<Map<String, String>>() {
            @SuppressWarnings("unchecked")
            @Override
            public void onUpdate(String path, Map<String, String> data, Stat stat) {
                if (BROKER_SERVICE_CONFIGURATION_PATH.equalsIgnoreCase(path) && data != null) {
                    data.forEach((configKey, value) -> {
                        Field configField = dynamicConfigurationMap.get(configKey).field;
                        Object newValue = FieldParser.value(data.get(configKey), configField);
                        if (configField != null) {
                            Consumer listener = configRegisteredListeners.get(configKey);
                            try {
                                Object existingValue = configField.get(pulsar.getConfiguration());
                                configField.set(pulsar.getConfiguration(), newValue);
                                log.info("Successfully updated configuration {}/{}", configKey,
                                        data.get(configKey));
                                if (listener != null && !existingValue.equals(newValue)) {
                                    listener.accept(newValue);
                                }
                            } catch (Exception e) {
                                log.error("Failed to update config {}/{}", configKey, newValue);
                            }
                        } else {
                            log.error("Found non-dynamic field in dynamicConfigMap {}/{}", configKey, newValue);
                        }
                    });
                }
            }
        });

    }

    public DelayedDeliveryTrackerFactory getDelayedDeliveryTrackerFactory() {
        return delayedDeliveryTrackerFactory;
    }

    public static List<String> getDynamicConfiguration() {
        return dynamicConfigurationMap.keys();
    }

    public Map<String, String> getRuntimeConfiguration() {
        Map<String, String> configMap = Maps.newHashMap();
        ConcurrentOpenHashMap<String, Object> runtimeConfigurationMap = getRuntimeConfigurationMap();
        runtimeConfigurationMap.forEach((key, value) -> {
            configMap.put(key, String.valueOf(value));
        });
        return configMap;
    }

    public static boolean isDynamicConfiguration(String key) {
        return dynamicConfigurationMap.containsKey(key);
    }

    public static boolean validateDynamicConfiguration(String key, String value) {
        if (dynamicConfigurationMap.containsKey(key) && dynamicConfigurationMap.get(key).validator != null) {
            return dynamicConfigurationMap.get(key).validator.test(value);
        }
        return true;
    }

    private static ConcurrentOpenHashMap<String, ConfigField> prepareDynamicConfigurationMap() {
        ConcurrentOpenHashMap<String, ConfigField> dynamicConfigurationMap = new ConcurrentOpenHashMap<>();
        for (Field field : ServiceConfiguration.class.getDeclaredFields()) {
            if (field != null && field.isAnnotationPresent(FieldContext.class)) {
                field.setAccessible(true);
                if (field.getAnnotation(FieldContext.class).dynamic()) {
                    dynamicConfigurationMap.put(field.getName(), new ConfigField(field));
                }
            }
        }
        return dynamicConfigurationMap;
    }

    private ConcurrentOpenHashMap<String, Object> getRuntimeConfigurationMap() {
        ConcurrentOpenHashMap<String, Object> runtimeConfigurationMap = new ConcurrentOpenHashMap<>();
        for (Field field : ServiceConfiguration.class.getDeclaredFields()) {
            if (field != null && field.isAnnotationPresent(FieldContext.class)) {
                field.setAccessible(true);
                try {
                    Object configValue = field.get(pulsar.getConfiguration());
                    runtimeConfigurationMap.put(field.getName(), configValue == null ? "" : configValue);
                } catch (Exception e) {
                    log.error("Failed to get value of field {}, {}", field.getName(), e.getMessage());
                }
            }
        }
        return runtimeConfigurationMap;
    }

    /**
     * Create pending topic and on completion it picks the next one until processes all topics in
     * {@link #pendingTopicLoadingQueue}.<br/>
     * It also tries to acquire {@link #topicLoadRequestSemaphore} so throttle down newly incoming topics and release
     * permit if it was successful to acquire it.
     */
    private void createPendingLoadTopic() {
        Pair<String, CompletableFuture<Optional<Topic>>> pendingTopic = pendingTopicLoadingQueue.poll();
        if (pendingTopic == null) {
            return;
        }

        final String topic = pendingTopic.getLeft();
        try {
            checkTopicNsOwnership(topic);
            CompletableFuture<Optional<Topic>> pendingFuture = pendingTopic.getRight();
            final Semaphore topicLoadSemaphore = topicLoadRequestSemaphore.get();
            final boolean acquiredPermit = topicLoadSemaphore.tryAcquire();
            createPersistentTopic(topic, true, pendingFuture);
            pendingFuture.handle((persistentTopic, ex) -> {
                // release permit and process next pending topic
                if (acquiredPermit) {
                    topicLoadSemaphore.release();
                }
                createPendingLoadTopic();
                return null;
            });
        } catch (RuntimeException re) {
            log.error("Failed to create pending topic {} {}", topic, re);
            pendingTopic.getRight().completeExceptionally(re.getCause());
            // schedule to process next pending topic
            inactivityMonitor.schedule(() -> createPendingLoadTopic(), 100, TimeUnit.MILLISECONDS);
        }

    }

    public CompletableFuture<PartitionedTopicMetadata> fetchPartitionedTopicMetadataCheckAllowAutoCreationAsync(TopicName topicName) {
        return pulsar.getNamespaceService().checkTopicExists(topicName)
                .thenCompose(topicExists -> {
                    return fetchPartitionedTopicMetadataAsync(topicName)
                            .thenCompose(metadata -> {
                                // If topic is already exist, creating partitioned topic is not allowed.
                                if (metadata.partitions == 0
                                        && !topicExists
                                        && !topicName.isPartitioned()
                                        && pulsar.getBrokerService().isAllowAutoTopicCreation(topicName)
                                        && pulsar.getBrokerService().isDefaultTopicTypePartitioned(topicName)) {
                                    return pulsar.getBrokerService().createDefaultPartitionedTopicAsync(topicName);
                                } else {
                                    return CompletableFuture.completedFuture(metadata);
                                }
                            });
                });
    }

    @SuppressWarnings("deprecation")
    private CompletableFuture<PartitionedTopicMetadata> createDefaultPartitionedTopicAsync(TopicName topicName) {
        final int defaultNumPartitions = pulsar.getBrokerService().getDefaultNumPartitions(topicName);
        final int maxPartitions = pulsar().getConfig().getMaxNumPartitionsPerPartitionedTopic();
        checkArgument(defaultNumPartitions > 0, "Default number of partitions should be more than 0");
        checkArgument(maxPartitions <= 0 || defaultNumPartitions <= maxPartitions, "Number of partitions should be less than or equal to " + maxPartitions);

        PartitionedTopicMetadata configMetadata = new PartitionedTopicMetadata(defaultNumPartitions);
        CompletableFuture<PartitionedTopicMetadata> partitionedTopicFuture = futureWithDeadline();

        try {
            byte[] content = ObjectMapperFactory.getThreadLocal().writeValueAsBytes(configMetadata);

            ZkUtils.asyncCreateFullPathOptimistic(pulsar.getGlobalZkCache().getZooKeeper(),
                    partitionedTopicPath(topicName), content,
                    ZooDefs.Ids.OPEN_ACL_UNSAFE, CreateMode.PERSISTENT, (rc, path1, ctx, name) -> {
                        if (rc == KeeperException.Code.OK.intValue()) {
                            // Sync data to all quorums and the observers
                            pulsar.getGlobalZkCache().getZooKeeper().sync(partitionedTopicPath(topicName),
                                (rc2, path2, ctx2) -> {
                                    if (rc2 == KeeperException.Code.OK.intValue()) {
                                        partitionedTopicFuture.complete(configMetadata);
                                    } else {
                                        partitionedTopicFuture.completeExceptionally(KeeperException.create(rc2));
                                    }
                            }, null);
                        } else {
                            partitionedTopicFuture.completeExceptionally(KeeperException.create(rc));
                        }
                    }, null);

        } catch (Exception e) {
            log.error("Failed to create default partitioned topic.", e);
            return FutureUtil.failedFuture(e);
        }

        return partitionedTopicFuture;
    }

    public CompletableFuture<PartitionedTopicMetadata> fetchPartitionedTopicMetadataAsync(TopicName topicName) {
        // gets the number of partitions from the zk cache
        return pulsar.getGlobalZkCache().getDataAsync(partitionedTopicPath(topicName), (key, content) -> {
            return ObjectMapperFactory.getThreadLocal().readValue(content, PartitionedTopicMetadata.class);
        }).thenApply(metadata -> {
            // if the partitioned topic is not found in zk, then the topic is not partitioned
            return metadata.orElseGet(() -> new PartitionedTopicMetadata());
        });
    }

    private static String partitionedTopicPath(TopicName topicName) {
        return String.format("%s/%s/%s/%s",
                ConfigurationCacheService.PARTITIONED_TOPICS_ROOT,
                topicName.getNamespace(),
                topicName.getDomain(),
                topicName.getEncodedLocalName());
    }

    public OrderedExecutor getTopicOrderedExecutor() {
        return topicOrderedExecutor;
    }

    public ConcurrentOpenHashMap<String, ConcurrentOpenHashMap<String, ConcurrentOpenHashMap<String, Topic>>> getMultiLayerTopicMap() {
        return multiLayerTopicsMap;
    }

    /**
     * If per-broker unacked message reached to limit then it blocks dispatcher if its unacked message limit has been
     * reached to {@link #maxUnackedMsgsPerDispatcher}
     *
     * @param dispatcher
     * @param numberOfMessages
     */
    public void addUnAckedMessages(PersistentDispatcherMultipleConsumers dispatcher, int numberOfMessages) {
        // don't block dispatchers if maxUnackedMessages = 0
        if (maxUnackedMessages > 0) {
            totalUnackedMessages.add(numberOfMessages);

            // block dispatcher: if broker is already blocked and dispatcher reaches to max dispatcher limit when broker
            // is blocked
            if (blockedDispatcherOnHighUnackedMsgs.get() && !dispatcher.isBlockedDispatcherOnUnackedMsgs()
                    && dispatcher.getTotalUnackedMessages() > maxUnackedMsgsPerDispatcher) {
                lock.readLock().lock();
                try {
                    log.info("[{}] dispatcher reached to max unack msg limit on blocked-broker {}",
                            dispatcher.getName(), dispatcher.getTotalUnackedMessages());
                    dispatcher.blockDispatcherOnUnackedMsgs();
                    blockedDispatchers.add(dispatcher);
                } finally {
                    lock.readLock().unlock();
                }
            }
        }
    }

    /**
     * Adds given dispatcher's unackMessage count to broker-unack message count and if it reaches to the
     * {@link #maxUnackedMessages} then it blocks all the dispatchers which has unack-messages higher than
     * {@link #maxUnackedMsgsPerDispatcher}. It unblocks all dispatchers once broker-unack message counts decreased to
     * ({@link #maxUnackedMessages}/2)
     *
     */
    public void checkUnAckMessageDispatching() {

        // don't block dispatchers if maxUnackedMessages = 0
        if (maxUnackedMessages <= 0) {
            return;
        }
        long unAckedMessages = totalUnackedMessages.sum();
        if (unAckedMessages >= maxUnackedMessages && blockedDispatcherOnHighUnackedMsgs.compareAndSet(false, true)) {
            // block dispatcher with higher unack-msg when it reaches broker-unack msg limit
            log.info("Starting blocking dispatchers with unacked msgs {} due to reached max broker limit {}",
                    maxUnackedMessages, maxUnackedMsgsPerDispatcher);
            executor().execute(() -> blockDispatchersWithLargeUnAckMessages());
        } else if (blockedDispatcherOnHighUnackedMsgs.get() && unAckedMessages < maxUnackedMessages / 2) {
            // unblock broker-dispatching if received enough acked messages back
            if (blockedDispatcherOnHighUnackedMsgs.compareAndSet(true, false)) {
                unblockDispatchersOnUnAckMessages(blockedDispatchers.values());
            }
        }

    }

    public boolean isBrokerDispatchingBlocked() {
        return blockedDispatcherOnHighUnackedMsgs.get();
    }

    private void blockDispatchersWithLargeUnAckMessages() {
        lock.readLock().lock();
        try {
            forEachTopic(topic -> {
                topic.getSubscriptions().forEach((subName, persistentSubscription) -> {
                    if (persistentSubscription.getDispatcher() instanceof PersistentDispatcherMultipleConsumers) {
                        PersistentDispatcherMultipleConsumers dispatcher = (PersistentDispatcherMultipleConsumers) persistentSubscription
                                .getDispatcher();
                        int dispatcherUnAckMsgs = dispatcher.getTotalUnackedMessages();
                        if (dispatcherUnAckMsgs > maxUnackedMsgsPerDispatcher) {
                            log.info("[{}] Blocking dispatcher due to reached max broker limit {}",
                                    dispatcher.getName(), dispatcher.getTotalUnackedMessages());
                            dispatcher.blockDispatcherOnUnackedMsgs();
                            blockedDispatchers.add(dispatcher);
                        }
                    }
                });
            });
        } finally {
            lock.readLock().unlock();
        }
    }

    /**
     * Unblocks the dispatchers and removes it from the {@link #blockedDispatchers} list
     *
     * @param dispatcherList
     */
    public void unblockDispatchersOnUnAckMessages(List<PersistentDispatcherMultipleConsumers> dispatcherList) {
        lock.writeLock().lock();
        try {
            dispatcherList.forEach(dispatcher -> {
                dispatcher.unBlockDispatcherOnUnackedMsgs();
                executor().execute(() -> dispatcher.readMoreEntries());
                log.info("[{}] Dispatcher is unblocked", dispatcher.getName());
                blockedDispatchers.remove(dispatcher);
            });
        } finally {
            lock.writeLock().unlock();
        }
    }

    private static class ConfigField {
        final Field field;
        Predicate<String> validator;

        public ConfigField(Field field) {
            super();
            this.field = field;
        }
    }

    /**
     * Safely extract optional topic instance from a future, in a way to avoid unchecked exceptions and race conditions.
     */
    public static Optional<Topic> extractTopic(CompletableFuture<Optional<Topic>> topicFuture) {
        if (topicFuture.isDone() && !topicFuture.isCompletedExceptionally()) {
            return topicFuture.join();
        } else {
            return Optional.empty();
        }
    }

    public Optional<Integer> getListenPort() {
        if (listenChannel != null) {
            return Optional.of(((InetSocketAddress) listenChannel.localAddress()).getPort());
        } else {
            return Optional.empty();
        }
    }

    public Optional<Integer> getListenPortTls() {
        if (listenChannelTls != null) {
            return Optional.of(((InetSocketAddress) listenChannelTls.localAddress()).getPort());
        } else {
            return Optional.empty();
        }
    }

    @VisibleForTesting
    void checkMessagePublishBuffer() {
        AtomicLong currentMessagePublishBufferBytes = new AtomicLong();
        foreachProducer(producer -> currentMessagePublishBufferBytes.addAndGet(producer.getCnx().getMessagePublishBufferSize()));
        if (currentMessagePublishBufferBytes.get() >= maxMessagePublishBufferBytes
            && !reachMessagePublishBufferThreshold) {
            reachMessagePublishBufferThreshold = true;
            forEachTopic(topic -> ((AbstractTopic) topic).disableProducerRead());
        }
        if (currentMessagePublishBufferBytes.get() < resumeProducerReadMessagePublishBufferBytes
            && reachMessagePublishBufferThreshold) {
            reachMessagePublishBufferThreshold = false;
            forEachTopic(topic -> ((AbstractTopic) topic).enableProducerReadForPublishBufferLimiting());
        }
    }

    private void foreachProducer(Consumer<Producer> consumer) {
        topics.forEach((n, t) -> {
            Optional<Topic> topic = extractTopic(t);
            topic.ifPresent(value -> value.getProducers().values().forEach(consumer));
        });
    }

    public boolean isReachMessagePublishBufferThreshold() {
        return reachMessagePublishBufferThreshold;
    }

    @VisibleForTesting
    long getCurrentMessagePublishBufferSize() {
        AtomicLong currentMessagePublishBufferBytes = new AtomicLong();
        foreachProducer(producer -> currentMessagePublishBufferBytes.addAndGet(producer.getCnx().getMessagePublishBufferSize()));
        return currentMessagePublishBufferBytes.get();
    }

    public boolean isAllowAutoTopicCreation(final String topic) {
        TopicName topicName = TopicName.get(topic);
        return isAllowAutoTopicCreation(topicName);
    }

    public boolean isAllowAutoTopicCreation(final TopicName topicName) {
        AutoTopicCreationOverride autoTopicCreationOverride = getAutoTopicCreationOverride(topicName);
        if (autoTopicCreationOverride != null) {
            return autoTopicCreationOverride.allowAutoTopicCreation;
        } else {
            return pulsar.getConfiguration().isAllowAutoTopicCreation();
        }
    }

    public boolean isDefaultTopicTypePartitioned(final TopicName topicName) {
        AutoTopicCreationOverride autoTopicCreationOverride = getAutoTopicCreationOverride(topicName);
        if (autoTopicCreationOverride != null) {
            return TopicType.PARTITIONED.toString().equals(autoTopicCreationOverride.topicType);
        } else {
            return pulsar.getConfiguration().isDefaultTopicTypePartitioned();
        }
    }

    public int getDefaultNumPartitions(final TopicName topicName) {
        AutoTopicCreationOverride autoTopicCreationOverride = getAutoTopicCreationOverride(topicName);
        if (autoTopicCreationOverride != null) {
            return autoTopicCreationOverride.defaultNumPartitions;
        } else {
            return pulsar.getConfiguration().getDefaultNumPartitions();
        }
    }

    private AutoTopicCreationOverride getAutoTopicCreationOverride(final TopicName topicName) {
        try {
            Optional<Policies> policies = pulsar.getConfigurationCache().policiesCache()
                            .get(AdminResource.path(POLICIES, topicName.getNamespace()));
            // If namespace policies have the field set, it will override the broker-level setting
            if (policies.isPresent() && policies.get().autoTopicCreationOverride != null) {
                return policies.get().autoTopicCreationOverride;
            }
        } catch (Throwable t) {
            // Ignoring since if we don't have policies, we fallback on the default
            log.warn("Got exception when reading autoTopicCreateOverride policy for {}: {};", topicName, t.getMessage(), t);
            return null;
        }
        log.warn("No autoTopicCreateOverride policy found for {}", topicName);
        return null;
    }

    public boolean isAllowAutoSubscriptionCreation(final String topic) {
        TopicName topicName = TopicName.get(topic);
        return isAllowAutoSubscriptionCreation(topicName);
    }

    public boolean isAllowAutoSubscriptionCreation(final TopicName topicName) {
        AutoSubscriptionCreationOverride autoSubscriptionCreationOverride = getAutoSubscriptionCreationOverride(topicName);
        if (autoSubscriptionCreationOverride != null) {
            return autoSubscriptionCreationOverride.allowAutoSubscriptionCreation;
        } else {
            return pulsar.getConfiguration().isAllowAutoSubscriptionCreation();
        }
    }

    private AutoSubscriptionCreationOverride getAutoSubscriptionCreationOverride(final TopicName topicName) {
        try {
            Optional<Policies> policies = pulsar.getConfigurationCache().policiesCache()
                    .get(AdminResource.path(POLICIES, topicName.getNamespace()));
            // If namespace policies have the field set, it will override the broker-level setting
            if (policies.isPresent() && policies.get().autoSubscriptionCreationOverride != null) {
                return policies.get().autoSubscriptionCreationOverride;
            }
        } catch (Throwable t) {
            // Ignoring since if we don't have policies, we fallback on the default
            log.warn("Got exception when reading autoSubscriptionCreateOverride policy for {}: {};", topicName, t.getMessage(), t);
            return null;
        }
        log.warn("No autoSubscriptionCreateOverride policy found for {}", topicName);
        return null;
    }
}<|MERGE_RESOLUTION|>--- conflicted
+++ resolved
@@ -1062,10 +1062,6 @@
             managedLedgerConfig.setRetentionSizeInMB(retentionPolicies.getRetentionSizeInMB());
             managedLedgerConfig.setAutoSkipNonRecoverableData(serviceConfig.isAutoSkipNonRecoverableData());
             OffloadPolicies offloadPolicies = policies.map(p -> p.offload_policies).orElse(null);
-<<<<<<< HEAD
-
-=======
->>>>>>> add2eae1
             managedLedgerConfig.setLedgerOffloader(pulsar.getManagedLedgerOffloader(namespace, offloadPolicies));
 
             future.complete(managedLedgerConfig);
