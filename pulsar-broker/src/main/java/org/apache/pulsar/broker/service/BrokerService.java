--- conflicted
+++ resolved
@@ -1273,50 +1273,8 @@
     }
 
     public CompletableFuture<ManagedLedgerConfig> getManagedLedgerConfig(TopicName topicName) {
-<<<<<<< HEAD
         NamespaceName namespace = topicName.getNamespaceObject();
         ServiceConfiguration serviceConfig = pulsar.getConfiguration();
-=======
-        CompletableFuture<ManagedLedgerConfig> future = futureWithDeadline();
-        // Execute in background thread, since getting the policies might block if the z-node wasn't already cached
-        pulsar.getOrderedExecutor().executeOrdered(topicName, safeRun(() -> {
-            NamespaceName namespace = topicName.getNamespaceObject();
-            ServiceConfiguration serviceConfig = pulsar.getConfiguration();
-
-            // Get persistence policy for this topic
-            Optional<Policies> policies = Optional.empty();
-            Optional<LocalPolicies> localPolicies = Optional.empty();
-
-            PersistencePolicies persistencePolicies = null;
-            RetentionPolicies retentionPolicies = null;
-            OffloadPoliciesImpl topicLevelOffloadPolicies = null;
-
-            if (pulsar.getConfig().isTopicLevelPoliciesEnabled()) {
-                try {
-                    TopicPolicies topicPolicies = pulsar.getTopicPoliciesService().getTopicPolicies(topicName);
-                    if (topicPolicies != null) {
-                        persistencePolicies = topicPolicies.getPersistence();
-                        retentionPolicies = topicPolicies.getRetentionPolicies();
-                        topicLevelOffloadPolicies = topicPolicies.getOffloadPolicies();
-                    }
-                } catch (BrokerServiceException.TopicPoliciesCacheNotInitException e) {
-                    log.debug("Topic {} policies have not been initialized yet.", topicName);
-                }
-            }
-
-            try {
-                policies = pulsar
-                        .getConfigurationCache().policiesCache().get(AdminResource.path(POLICIES,
-                                namespace.toString()));
-                String path = joinPath(LOCAL_POLICIES_ROOT, topicName.getNamespaceObject().toString());
-                localPolicies = pulsar().getLocalZkCacheService().policiesCache().get(path);
-            } catch (Throwable t) {
-                // Ignoring since if we don't have policies, we fallback on the default
-                log.warn("Got exception when reading persistence policy for {}: {}", topicName, t.getMessage(), t);
-                future.completeExceptionally(t);
-                return;
-            }
->>>>>>> 791c0ac5
 
         NamespaceResources nsr = pulsar.getPulsarResources().getNamespaceResources();
         return nsr.getPolicies(namespace)
@@ -1326,13 +1284,8 @@
                     OffloadPoliciesImpl topicLevelOffloadPolicies = null;
 
                     if (pulsar.getConfig().isTopicLevelPoliciesEnabled()) {
-                        TopicName cloneTopicName = topicName;
-                        if (topicName.isPartitioned()) {
-                            cloneTopicName = TopicName.get(topicName.getPartitionedTopicName());
-                        }
                         try {
-                            TopicPolicies topicPolicies = pulsar.getTopicPoliciesService()
-                                    .getTopicPolicies(cloneTopicName);
+                            TopicPolicies topicPolicies = pulsar.getTopicPoliciesService().getTopicPolicies(topicName);
                             if (topicPolicies != null) {
                                 persistencePolicies = topicPolicies.getPersistence();
                                 retentionPolicies = topicPolicies.getRetentionPolicies();
