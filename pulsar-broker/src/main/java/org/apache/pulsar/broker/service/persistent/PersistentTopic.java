--- conflicted
+++ resolved
@@ -2737,12 +2737,9 @@
         }
         replicators.forEach((name, replicator) -> replicator.getRateLimiter()
                 .ifPresent(DispatchRateLimiter::updateDispatchRate));
-<<<<<<< HEAD
+        updateUnackedMessagesExceededOnConsumer(null);
 
         checkDeduplicationStatus();
-=======
-        updateUnackedMessagesExceededOnConsumer(null);
->>>>>>> b8170ee2
     }
 
     private Optional<Policies> getNamespacePolicies() {
