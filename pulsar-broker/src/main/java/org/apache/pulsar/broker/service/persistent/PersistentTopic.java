--- conflicted
+++ resolved
@@ -1215,18 +1215,12 @@
                     return null;
                 });
 
-<<<<<<< HEAD
-                closeClientFuture.thenAccept(delete -> {
-                    // We can proceed with the deletion if either:
-                    //  1. No one is connected
-                    //  2. We want to kick out everyone and forcefully delete the topic.
-                    //     In this case, we shouldn't care if the usageCount is 0 or not, just proceed
-                    if (currentUsageCount() ==  0 || (closeIfClientsConnected && !failIfHasSubscriptions)) {
-                        CompletableFuture<Void> deleteTopicAuthenticationFuture = new CompletableFuture<>();
-                        brokerService.deleteTopicAuthenticationWithRetry(topic, deleteTopicAuthenticationFuture, 5);
-
-                        deleteTopicAuthenticationFuture.thenCompose(__ -> deleteSchema())
-                                .thenCompose(__ -> {
+                closeClientFuture.thenAccept(__ -> {
+                    CompletableFuture<Void> deleteTopicAuthenticationFuture = new CompletableFuture<>();
+                    brokerService.deleteTopicAuthenticationWithRetry(topic, deleteTopicAuthenticationFuture, 5);
+
+                        deleteTopicAuthenticationFuture.thenCompose(ignore -> deleteSchema())
+                                .thenCompose(ignore -> {
                                     if (!this.getBrokerService().getPulsar().getBrokerService()
                                             .isSystemTopic(TopicName.get(topic))) {
                                         return deleteTopicPolicies();
@@ -1234,7 +1228,7 @@
                                         return CompletableFuture.completedFuture(null);
                                     }
                                 })
-                                .thenCompose(__ -> transactionBufferCleanupAndClose())
+                                .thenCompose(ignore -> transactionBufferCleanupAndClose())
                                 .whenComplete((v, ex) -> {
                                     if (ex != null) {
                                         log.error("[{}] Error deleting topic", topic, ex);
@@ -1243,43 +1237,6 @@
                                     } else {
                                         List<CompletableFuture<Void>> subsDeleteFutures = new ArrayList<>();
                                         subscriptions.forEach((sub, p) -> subsDeleteFutures.add(unsubscribe(sub)));
-
-                                        FutureUtil.waitForAll(subsDeleteFutures).whenComplete((f, e) -> {
-                                            if (e != null) {
-                                                log.error("[{}] Error deleting topic", topic, e);
-                                                unfenceTopicToResume();
-                                                deleteFuture.completeExceptionally(e);
-                                            } else {
-                                                ledger.asyncDelete(new AsyncCallbacks.DeleteLedgerCallback() {
-                                                    @Override
-                                                    public void deleteLedgerComplete(Object ctx) {
-                                                        brokerService.removeTopicFromCache(PersistentTopic.this);
-
-                                                        dispatchRateLimiter.ifPresent(DispatchRateLimiter::close);
-
-                                                        subscribeRateLimiter.ifPresent(SubscribeRateLimiter::close);
-
-                                                        unregisterTopicPolicyListener();
-
-                                                        log.info("[{}] Topic deleted", topic);
-                                                        deleteFuture.complete(null);
-                                                    }
-=======
-                closeClientFuture.thenAccept(__ -> {
-                    CompletableFuture<Void> deleteTopicAuthenticationFuture = new CompletableFuture<>();
-                    brokerService.deleteTopicAuthenticationWithRetry(topic, deleteTopicAuthenticationFuture, 5);
-
-                    deleteTopicAuthenticationFuture.thenCompose(ignore -> deleteSchema())
-                            .thenCompose(ignore -> deleteTopicPolicies())
-                            .thenCompose(ignore -> transactionBufferCleanupAndClose())
-                            .whenComplete((v, ex) -> {
-                                if (ex != null) {
-                                    log.error("[{}] Error deleting topic", topic, ex);
-                                    unfenceTopicToResume();
-                                    deleteFuture.completeExceptionally(ex);
-                                } else {
-                                    List<CompletableFuture<Void>> subsDeleteFutures = new ArrayList<>();
-                                    subscriptions.forEach((sub, p) -> subsDeleteFutures.add(unsubscribe(sub)));
 
                                     FutureUtil.waitForAll(subsDeleteFutures).whenComplete((f, e) -> {
                                         if (e != null) {
@@ -1301,7 +1258,6 @@
                                                     log.info("[{}] Topic deleted", topic);
                                                     deleteFuture.complete(null);
                                                 }
->>>>>>> 79a3f850
 
                                                 @Override
                                                 public void
