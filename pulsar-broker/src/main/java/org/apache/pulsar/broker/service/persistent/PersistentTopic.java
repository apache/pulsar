/**
 * Licensed to the Apache Software Foundation (ASF) under one
 * or more contributor license agreements.  See the NOTICE file
 * distributed with this work for additional information
 * regarding copyright ownership.  The ASF licenses this file
 * to you under the Apache License, Version 2.0 (the
 * "License"); you may not use this file except in compliance
 * with the License.  You may obtain a copy of the License at
 *
 *   http://www.apache.org/licenses/LICENSE-2.0
 *
 * Unless required by applicable law or agreed to in writing,
 * software distributed under the License is distributed on an
 * "AS IS" BASIS, WITHOUT WARRANTIES OR CONDITIONS OF ANY
 * KIND, either express or implied.  See the License for the
 * specific language governing permissions and limitations
 * under the License.
 */
package org.apache.pulsar.broker.service.persistent;

import static com.google.common.base.Preconditions.checkArgument;
import static com.google.common.base.Preconditions.checkNotNull;
import javax.ws.rs.core.Response;
import static org.apache.commons.lang3.StringUtils.isBlank;
import static org.apache.pulsar.broker.cache.ConfigurationCacheService.POLICIES;

import com.carrotsearch.hppc.ObjectObjectHashMap;
import com.google.common.annotations.VisibleForTesting;
import com.google.common.collect.Lists;
import com.google.common.collect.Maps;
import com.google.common.collect.Sets;
import io.netty.buffer.ByteBuf;
import io.netty.util.concurrent.FastThreadLocal;

import java.util.Collections;
import java.util.List;
import java.util.Map;
import java.util.Optional;
import java.util.Set;
import java.util.concurrent.CancellationException;
import java.util.concurrent.CompletableFuture;
import java.util.concurrent.CompletionException;
import java.util.concurrent.ExecutionException;
import java.util.concurrent.TimeUnit;
import java.util.concurrent.atomic.AtomicBoolean;
import java.util.concurrent.atomic.AtomicLong;
import java.util.concurrent.atomic.AtomicLongFieldUpdater;
import java.util.function.BiFunction;

import org.apache.bookkeeper.mledger.AsyncCallbacks;
import org.apache.bookkeeper.mledger.AsyncCallbacks.AddEntryCallback;
import org.apache.bookkeeper.mledger.AsyncCallbacks.CloseCallback;
import org.apache.bookkeeper.mledger.AsyncCallbacks.DeleteCursorCallback;
import org.apache.bookkeeper.mledger.AsyncCallbacks.OffloadCallback;
import org.apache.bookkeeper.mledger.AsyncCallbacks.OpenCursorCallback;
import org.apache.bookkeeper.mledger.AsyncCallbacks.TerminateCallback;
import org.apache.bookkeeper.mledger.Entry;
import org.apache.bookkeeper.mledger.ManagedCursor;
import org.apache.bookkeeper.mledger.ManagedCursor.IndividualDeletedEntries;
import org.apache.bookkeeper.mledger.ManagedLedger;
import org.apache.bookkeeper.mledger.ManagedLedgerException;
import org.apache.bookkeeper.mledger.ManagedLedgerException.ManagedLedgerAlreadyClosedException;
import org.apache.bookkeeper.mledger.ManagedLedgerException.ManagedLedgerFencedException;
import org.apache.bookkeeper.mledger.ManagedLedgerException.ManagedLedgerTerminatedException;
import org.apache.bookkeeper.mledger.Position;
import org.apache.bookkeeper.mledger.impl.ManagedCursorImpl;
import org.apache.bookkeeper.mledger.impl.ManagedLedgerImpl;
import org.apache.bookkeeper.mledger.impl.PositionImpl;
import org.apache.pulsar.broker.PulsarServerException;
import org.apache.pulsar.broker.ServiceConfiguration;
import org.apache.pulsar.broker.admin.AdminResource;
import org.apache.pulsar.broker.service.AbstractTopic;
import org.apache.pulsar.broker.service.BrokerService;
import org.apache.pulsar.broker.service.BrokerServiceException;
import org.apache.pulsar.broker.service.BrokerServiceException.AlreadyRunningException;
import org.apache.pulsar.broker.service.BrokerServiceException.ConsumerBusyException;
import org.apache.pulsar.broker.service.BrokerServiceException.NamingException;
import org.apache.pulsar.broker.service.BrokerServiceException.NotAllowedException;
import org.apache.pulsar.broker.service.BrokerServiceException.PersistenceException;
import org.apache.pulsar.broker.service.BrokerServiceException.ServerMetadataException;
import org.apache.pulsar.broker.service.BrokerServiceException.SubscriptionBusyException;
import org.apache.pulsar.broker.service.BrokerServiceException.TopicBusyException;
import org.apache.pulsar.broker.service.BrokerServiceException.TopicClosedException;
import org.apache.pulsar.broker.service.BrokerServiceException.TopicFencedException;
import org.apache.pulsar.broker.service.BrokerServiceException.TopicTerminatedException;
import org.apache.pulsar.broker.service.BrokerServiceException.UnsupportedVersionException;
import org.apache.pulsar.broker.service.Consumer;
import org.apache.pulsar.broker.service.Dispatcher;
import org.apache.pulsar.broker.service.Producer;
import org.apache.pulsar.broker.service.Replicator;
import org.apache.pulsar.broker.service.ServerCnx;
import org.apache.pulsar.broker.service.StreamingStats;
import org.apache.pulsar.broker.service.Subscription;
import org.apache.pulsar.broker.service.Topic;
import org.apache.pulsar.broker.service.TopicPolicyListener;
import org.apache.pulsar.broker.service.persistent.DispatchRateLimiter.Type;
import org.apache.pulsar.broker.stats.ClusterReplicationMetrics;
import org.apache.pulsar.broker.stats.NamespaceStats;
import org.apache.pulsar.broker.stats.ReplicationMetrics;
import org.apache.pulsar.broker.transaction.buffer.TransactionBuffer;
<<<<<<< HEAD
import org.apache.pulsar.broker.transaction.pendingack.PendingAckHandle;
import org.apache.pulsar.broker.transaction.pendingack.TransactionPendingAckStoreProvider;
import org.apache.pulsar.broker.transaction.pendingack.impl.MLPendingAckStoreProvider;
import org.apache.pulsar.broker.transaction.pendingack.impl.PendingAckHandleImpl;
=======
>>>>>>> 974009f3
import org.apache.pulsar.client.admin.LongRunningProcessStatus;
import org.apache.pulsar.client.admin.OffloadProcessStatus;
import org.apache.pulsar.client.api.MessageId;
import org.apache.pulsar.client.api.transaction.TxnID;
import org.apache.pulsar.client.impl.BatchMessageIdImpl;
import org.apache.pulsar.client.impl.MessageIdImpl;
import org.apache.pulsar.client.impl.MessageImpl;
import org.apache.pulsar.common.api.proto.PulsarApi;
import org.apache.pulsar.common.api.proto.PulsarApi.CommandSubscribe.InitialPosition;
import org.apache.pulsar.common.api.proto.PulsarApi.CommandSubscribe.SubType;
import org.apache.pulsar.common.naming.TopicName;
import org.apache.pulsar.common.policies.data.BacklogQuota;
import org.apache.pulsar.common.policies.data.ConsumerStats;
import org.apache.pulsar.common.policies.data.InactiveTopicDeleteMode;
import org.apache.pulsar.common.policies.data.PersistentTopicInternalStats;
import org.apache.pulsar.common.policies.data.PersistentTopicInternalStats.CursorStats;
import org.apache.pulsar.common.policies.data.PersistentTopicInternalStats.LedgerInfo;
import org.apache.pulsar.common.policies.data.Policies;
import org.apache.pulsar.common.policies.data.PublisherStats;
import org.apache.pulsar.common.policies.data.ReplicatorStats;
import org.apache.pulsar.common.policies.data.RetentionPolicies;
import org.apache.pulsar.common.policies.data.SubscriptionStats;
import org.apache.pulsar.common.policies.data.TopicPolicies;
import org.apache.pulsar.common.policies.data.TopicStats;
import org.apache.pulsar.common.protocol.Commands;
import org.apache.pulsar.common.protocol.schema.SchemaData;
import org.apache.pulsar.common.protocol.schema.SchemaVersion;
import org.apache.pulsar.common.util.Codec;
import org.apache.pulsar.common.util.DateFormatter;
import org.apache.pulsar.common.util.FutureUtil;

import org.apache.pulsar.common.util.RestException;
import org.apache.pulsar.common.util.collections.ConcurrentOpenHashMap;
import org.apache.pulsar.compaction.CompactedTopic;
import org.apache.pulsar.compaction.CompactedTopicImpl;
import org.apache.pulsar.compaction.Compactor;
import org.apache.pulsar.policies.data.loadbalancer.NamespaceBundleStats;
import org.apache.pulsar.utils.StatsOutputStream;
import org.apache.zookeeper.KeeperException;
import org.slf4j.Logger;
import org.slf4j.LoggerFactory;

public class PersistentTopic extends AbstractTopic implements Topic, AddEntryCallback, TopicPolicyListener<TopicPolicies> {

    // Managed ledger associated with the topic
    protected final ManagedLedger ledger;

    // Subscriptions to this topic
    private final ConcurrentOpenHashMap<String, PersistentSubscription> subscriptions;

    private final ConcurrentOpenHashMap<String, Replicator> replicators;

    protected static final AtomicLongFieldUpdater<PersistentTopic> USAGE_COUNT_UPDATER =
            AtomicLongFieldUpdater.newUpdater(PersistentTopic.class, "usageCount");
    @SuppressWarnings("unused")
    private volatile long usageCount = 0;

    static final String DEDUPLICATION_CURSOR_NAME = "pulsar.dedup";

    private static final double MESSAGE_EXPIRY_THRESHOLD = 1.5;

    private static final long POLICY_UPDATE_FAILURE_RETRY_TIME_SECONDS = 60;

    // topic has every published chunked message since topic is loaded
    public boolean msgChunkPublished;

    private Optional<DispatchRateLimiter> dispatchRateLimiter = Optional.empty();
    private Optional<SubscribeRateLimiter> subscribeRateLimiter = Optional.empty();
    public volatile long delayedDeliveryTickTimeMillis = 1000;
    private final long backloggedCursorThresholdEntries;
    public volatile boolean delayedDeliveryEnabled = false;
    public static final int MESSAGE_RATE_BACKOFF_MS = 1000;

    protected final MessageDeduplication messageDeduplication;

    private static final long COMPACTION_NEVER_RUN = -0xfebecffeL;
    private CompletableFuture<Long> currentCompaction = CompletableFuture.completedFuture(COMPACTION_NEVER_RUN);
    private final CompactedTopic compactedTopic;

    private CompletableFuture<MessageIdImpl> currentOffload = CompletableFuture.completedFuture(
            (MessageIdImpl)MessageId.earliest);

    private volatile Optional<ReplicatedSubscriptionsController> replicatedSubscriptionsController = Optional.empty();

    private static final FastThreadLocal<TopicStatsHelper> threadLocalTopicStats = new FastThreadLocal<TopicStatsHelper>() {
        @Override
        protected TopicStatsHelper initialValue() {
            return new TopicStatsHelper();
        }
    };

    private final AtomicLong pendingWriteOps = new AtomicLong(0);
    private volatile double lastUpdatedAvgPublishRateInMsg = 0;
    private volatile double lastUpdatedAvgPublishRateInByte = 0;

    private volatile int maxUnackedMessagesOnSubscription = -1;
    private volatile boolean isClosingOrDeleting = false;

    private static class TopicStatsHelper {
        public double averageMsgSize;
        public double aggMsgRateIn;
        public double aggMsgThroughputIn;
        public double aggMsgThrottlingFailure;
        public double aggMsgRateOut;
        public double aggMsgThroughputOut;
        public final ObjectObjectHashMap<String, PublisherStats> remotePublishersStats;

        public TopicStatsHelper() {
            remotePublishersStats = new ObjectObjectHashMap<>();
            reset();
        }

        public void reset() {
            averageMsgSize = 0;
            aggMsgRateIn = 0;
            aggMsgThroughputIn = 0;
            aggMsgRateOut = 0;
            aggMsgThrottlingFailure = 0;
            aggMsgThroughputOut = 0;
            remotePublishersStats.clear();
        }
    }

    public PersistentTopic(String topic, ManagedLedger ledger, BrokerService brokerService) throws NamingException {
        super(topic, brokerService);
        this.ledger = ledger;
        this.subscriptions = new ConcurrentOpenHashMap<>(16, 1);
        this.replicators = new ConcurrentOpenHashMap<>(16, 1);
        USAGE_COUNT_UPDATER.set(this, 0);
        this.delayedDeliveryEnabled = brokerService.pulsar().getConfiguration().isDelayedDeliveryEnabled();
        this.delayedDeliveryTickTimeMillis = brokerService.pulsar().getConfiguration().getDelayedDeliveryTickTimeMillis();
        this.backloggedCursorThresholdEntries = brokerService.pulsar().getConfiguration().getManagedLedgerCursorBackloggedThreshold();

        initializeDispatchRateLimiterIfNeeded(Optional.empty());
        registerTopicPolicyListener();


        this.compactedTopic = new CompactedTopicImpl(brokerService.pulsar().getBookKeeperClient());

        for (ManagedCursor cursor : ledger.getCursors()) {
            if (cursor.getName().startsWith(replicatorPrefix)) {
                String localCluster = brokerService.pulsar().getConfiguration().getClusterName();
                String remoteCluster = PersistentReplicator.getRemoteCluster(cursor.getName());
                boolean isReplicatorStarted = addReplicationCluster(remoteCluster, this, cursor.getName(), localCluster);
                if (!isReplicatorStarted) {
                    throw new NamingException(
                        PersistentTopic.this.getName() + " Failed to start replicator " + remoteCluster);
                }
            } else if (cursor.getName().equals(DEDUPLICATION_CURSOR_NAME)) {
                // This is not a regular subscription, we are going to ignore it for now and let the message dedup logic
                // to take care of it
            } else {
                final String subscriptionName = Codec.decode(cursor.getName());
                subscriptions.put(subscriptionName, createPersistentSubscription(subscriptionName, cursor,
                    PersistentSubscription.isCursorFromReplicatedSubscription(cursor)));
                // subscription-cursor gets activated by default: deactivate as there is no active subscription right
                // now
                subscriptions.get(subscriptionName).deactivateCursor();
            }
        }
        this.messageDeduplication = new MessageDeduplication(brokerService.pulsar(), this, ledger);

        try {
            Policies policies = brokerService.pulsar().getConfigurationCache().policiesCache()
                    .get(AdminResource.path(POLICIES, TopicName.get(topic).getNamespace()))
                    .orElseThrow(() -> new KeeperException.NoNodeException());
            this.isEncryptionRequired = policies.encryption_required;

            setSchemaCompatibilityStrategy(policies);
            isAllowAutoUpdateSchema = policies.is_allow_auto_update_schema;

            schemaValidationEnforced = policies.schema_validation_enforced;
            if (policies.inactive_topic_policies != null) {
                inactiveTopicPolicies = policies.inactive_topic_policies;
            }

            maxUnackedMessagesOnConsumer = unackedMessagesExceededOnConsumer(policies);
            maxUnackedMessagesOnSubscription = unackedMessagesExceededOnSubscription(policies);
        } catch (Exception e) {
            log.warn("[{}] Error getting policies {} and isEncryptionRequired will be set to false", topic, e.getMessage());
            isEncryptionRequired = false;
        }

        checkReplicatedSubscriptionControllerState();
    }
    // for testing purposes
    @VisibleForTesting
    PersistentTopic(String topic, BrokerService brokerService, ManagedLedger ledger, MessageDeduplication messageDeduplication) {
        super(topic, brokerService);
        this.ledger = ledger;
        this.messageDeduplication = messageDeduplication;
        this.subscriptions = new ConcurrentOpenHashMap<>(16, 1);
        this.replicators = new ConcurrentOpenHashMap<>(16, 1);
        this.compactedTopic = new CompactedTopicImpl(brokerService.pulsar().getBookKeeperClient());
        this.backloggedCursorThresholdEntries = brokerService.pulsar().getConfiguration().getManagedLedgerCursorBackloggedThreshold();
    }

    private void initializeDispatchRateLimiterIfNeeded(Optional<Policies> policies) {
        synchronized (dispatchRateLimiter) {
            // dispatch rate limiter for topic
            if (!dispatchRateLimiter.isPresent() && DispatchRateLimiter
                    .isDispatchRateNeeded(brokerService, policies, topic, Type.TOPIC)) {
                this.dispatchRateLimiter = Optional.of(new DispatchRateLimiter(this, Type.TOPIC));
            }
            if (!subscribeRateLimiter.isPresent() && SubscribeRateLimiter
                    .isDispatchRateNeeded(brokerService, policies, topic)) {
                this.subscribeRateLimiter = Optional.of(new SubscribeRateLimiter(this));
            }

            // dispatch rate limiter for each subscription
            subscriptions.forEach((name, subscription) -> {
                Dispatcher dispatcher = subscription.getDispatcher();
                if (dispatcher != null) {
                    dispatcher.initializeDispatchRateLimiterIfNeeded(policies);
                }
            });

            // dispatch rate limiter for each replicator
            replicators.forEach((name, replicator) ->
                replicator.initializeDispatchRateLimiterIfNeeded(policies));
        }
    }

    private PersistentSubscription createPersistentSubscription(String subscriptionName, ManagedCursor cursor,
            boolean replicated) {
        checkNotNull(compactedTopic);
        if (subscriptionName.equals(Compactor.COMPACTION_SUBSCRIPTION)) {
            return new CompactorSubscription(this, compactedTopic, subscriptionName, cursor);
        } else {
            return new PersistentSubscription(this, subscriptionName, cursor, replicated);
        }
    }

    @Override
    public void publishMessage(ByteBuf headersAndPayload, PublishContext publishContext) {
        pendingWriteOps.incrementAndGet();
        if (isFenced) {
            publishContext.completed(new TopicFencedException("fenced"), -1, -1);
            decrementPendingWriteOpsAndCheck();
            return;
        }

        MessageDeduplication.MessageDupStatus status = messageDeduplication.isDuplicate(publishContext, headersAndPayload);
        switch (status) {
            case NotDup:
                ledger.asyncAddEntry(headersAndPayload, this, publishContext);
                break;
            case Dup:
                // Immediately acknowledge duplicated message
                publishContext.completed(null, -1, -1);
                decrementPendingWriteOpsAndCheck();
                break;
            default:
                publishContext.completed(new MessageDeduplication.MessageDupUnknownException(), -1, -1);
                decrementPendingWriteOpsAndCheck();

        }
    }

    private void decrementPendingWriteOpsAndCheck() {
        long pending = pendingWriteOps.decrementAndGet();
        if (pending == 0 && isFenced && !isClosingOrDeleting) {
            synchronized (this) {
                if (isFenced && !isClosingOrDeleting) {
                    messageDeduplication.resetHighestSequenceIdPushed();
                    log.info("[{}] Un-fencing topic...", topic);
                    // signal to managed ledger that we are ready to resume by creating a new ledger
                    ledger.readyToCreateNewLedger();

                    isFenced = false;
                }

            }
        }
    }

    @Override
    public void addComplete(Position pos, Object ctx) {
        PublishContext publishContext = (PublishContext) ctx;
        PositionImpl position = (PositionImpl) pos;

        // Message has been successfully persisted
        messageDeduplication.recordMessagePersisted(publishContext, position);
        publishContext.completed(null, position.getLedgerId(), position.getEntryId());

        decrementPendingWriteOpsAndCheck();
    }

    @Override
    public synchronized void addFailed(ManagedLedgerException exception, Object ctx) {
        if (exception instanceof ManagedLedgerFencedException) {
            // If the managed ledger has been fenced, we cannot continue using it. We need to close and reopen
            close();
        } else {

            // fence topic when failed to write a message to BK
            isFenced = true;
            // close all producers
            List<CompletableFuture<Void>> futures = Lists.newArrayList();
            producers.values().forEach(producer -> futures.add(producer.disconnect()));
            FutureUtil.waitForAll(futures).handle((BiFunction<Void, Throwable, Void>) (aVoid, throwable) -> {
                decrementPendingWriteOpsAndCheck();
                return null;
            });

            PublishContext callback = (PublishContext) ctx;

            if (exception instanceof ManagedLedgerAlreadyClosedException) {
                if (log.isDebugEnabled()) {
                    log.debug("[{}] Failed to persist msg in store: {}", topic, exception.getMessage());
                }

                callback.completed(new TopicClosedException(exception), -1, -1);
                return;

            } else {
                log.warn("[{}] Failed to persist msg in store: {}", topic, exception.getMessage());
            }

            if (exception instanceof ManagedLedgerTerminatedException) {
                // Signal the producer that this topic is no longer available
                callback.completed(new TopicTerminatedException(exception), -1, -1);
            } else {
                // Use generic persistence exception
                callback.completed(new PersistenceException(exception), -1, -1);
            }
        }
    }

    @Override
    public void addProducer(Producer producer) throws BrokerServiceException {
        checkArgument(producer.getTopic() == this);

        lock.readLock().lock();
        try {
            brokerService.checkTopicNsOwnership(getName());

            checkTopicFenced();

            if (ledger.isTerminated()) {
                log.warn("[{}] Attempting to add producer to a terminated topic", topic);
                throw new TopicTerminatedException("Topic was already terminated");
            }

            internalAddProducer(producer);

            USAGE_COUNT_UPDATER.incrementAndGet(this);
            if (log.isDebugEnabled()) {
                log.debug("[{}] [{}] Added producer -- count: {}", topic, producer.getProducerName(), USAGE_COUNT_UPDATER.get(this));
            }
            messageDeduplication.producerAdded(producer.getProducerName());

            // Start replication producers if not already
            startReplProducers();
        } finally {
            lock.readLock().unlock();
        }
    }

    private boolean hasRemoteProducers() {
        AtomicBoolean foundRemote = new AtomicBoolean(false);
        producers.values().forEach(producer -> {
            if (producer.isRemote()) {
                foundRemote.set(true);
            }
        });

        return foundRemote.get();
    }

    public void startReplProducers() {
        // read repl-cluster from policies to avoid restart of replicator which are in process of disconnect and close
        try {
            Policies policies = brokerService.pulsar().getConfigurationCache().policiesCache()
                    .get(AdminResource.path(POLICIES, TopicName.get(topic).getNamespace()))
                    .orElseThrow(() -> new KeeperException.NoNodeException());
            if (policies.replication_clusters != null) {
                Set<String> configuredClusters = Sets.newTreeSet(policies.replication_clusters);
                replicators.forEach((region, replicator) -> {
                    if (configuredClusters.contains(region)) {
                        replicator.startProducer();
                    }
                });
            }
        } catch (Exception e) {
            if (log.isDebugEnabled()) {
                log.debug("[{}] Error getting policies while starting repl-producers {}", topic, e.getMessage());
            }
            replicators.forEach((region, replicator) -> replicator.startProducer());
        }
    }

    public CompletableFuture<Void> stopReplProducers() {
        List<CompletableFuture<Void>> closeFutures = Lists.newArrayList();
        replicators.forEach((region, replicator) -> closeFutures.add(replicator.disconnect()));
        return FutureUtil.waitForAll(closeFutures);
    }

    private synchronized CompletableFuture<Void> closeReplProducersIfNoBacklog() {
        List<CompletableFuture<Void>> closeFutures = Lists.newArrayList();
        replicators.forEach((region, replicator) -> closeFutures.add(replicator.disconnect(true)));
        return FutureUtil.waitForAll(closeFutures);
    }

    @Override
    public void removeProducer(Producer producer) {
        checkArgument(producer.getTopic() == this);

        if (producers.remove(producer.getProducerName(), producer)) {
            handleProducerRemoved(producer);
        }
    }

    @Override
    protected void handleProducerRemoved(Producer producer) {
        // decrement usage only if this was a valid producer close
        USAGE_COUNT_UPDATER.decrementAndGet(this);
        if (log.isDebugEnabled()) {
            log.debug("[{}] [{}] Removed producer -- count: {}", topic, producer.getProducerName(),
                    USAGE_COUNT_UPDATER.get(this));
        }
        lastActive = System.nanoTime();

        messageDeduplication.producerRemoved(producer.getProducerName());
    }

    @Override
    public CompletableFuture<Consumer> subscribe(final ServerCnx cnx, String subscriptionName, long consumerId,
            SubType subType, int priorityLevel, String consumerName, boolean isDurable, MessageId startMessageId,
            Map<String, String> metadata, boolean readCompacted, InitialPosition initialPosition,
            long startMessageRollbackDurationSec, boolean replicatedSubscriptionState, PulsarApi.KeySharedMeta keySharedMeta) {

        final CompletableFuture<Consumer> future = new CompletableFuture<>();

        try {
            brokerService.checkTopicNsOwnership(getName());
        } catch (Exception e) {
            future.completeExceptionally(e);
            return future;
        }

        if (readCompacted && !(subType == SubType.Failover || subType == SubType.Exclusive)) {
            future.completeExceptionally(
                    new NotAllowedException("readCompacted only allowed on failover or exclusive subscriptions"));
            return future;
        }

        if (replicatedSubscriptionState
                && !brokerService.pulsar().getConfiguration().isEnableReplicatedSubscriptions()) {
            future.completeExceptionally(
                    new NotAllowedException("Replicated Subscriptions is disabled by broker.")
            );
            return future;
        }

        if (subType == SubType.Key_Shared
            && !brokerService.pulsar().getConfiguration().isSubscriptionKeySharedEnable()) {
            future.completeExceptionally(
                new NotAllowedException("Key_Shared subscription is disabled by broker.")
            );
            return future;
        }
        if (isBlank(subscriptionName)) {
            if (log.isDebugEnabled()) {
                log.debug("[{}] Empty subscription name", topic);
            }
            future.completeExceptionally(new NamingException("Empty subscription name"));
            return future;
        }

        if (hasBatchMessagePublished && !cnx.isBatchMessageCompatibleVersion()) {
            if (log.isDebugEnabled()) {
                log.debug("[{}] Consumer doesn't support batch-message {}", topic, subscriptionName);
            }
            future.completeExceptionally(new UnsupportedVersionException("Consumer doesn't support batch-message"));
            return future;
        }

        if (subscriptionName.startsWith(replicatorPrefix) || subscriptionName.equals(DEDUPLICATION_CURSOR_NAME)) {
            log.warn("[{}] Failed to create subscription for {}", topic, subscriptionName);
            future.completeExceptionally(new NamingException("Subscription with reserved subscription name attempted"));
            return future;
        }

        if (cnx.getRemoteAddress() != null && cnx.getRemoteAddress().toString().contains(":")) {
            SubscribeRateLimiter.ConsumerIdentifier consumer = new SubscribeRateLimiter.ConsumerIdentifier(
                    cnx.getRemoteAddress().toString().split(":")[0], consumerName, consumerId);
            if (subscribeRateLimiter.isPresent() && !subscribeRateLimiter.get().subscribeAvailable(consumer) || !subscribeRateLimiter.get().tryAcquire(consumer)) {
                log.warn("[{}] Failed to create subscription for {} {} limited by {}, available {}",
                        topic, subscriptionName, consumer, subscribeRateLimiter.get().getSubscribeRate(),
                        subscribeRateLimiter.get().getAvailableSubscribeRateLimit(consumer));
                future.completeExceptionally(new NotAllowedException("Subscribe limited by subscribe rate limit per consumer."));
                return future;
            }

        }

        lock.readLock().lock();
        try {
            if (isFenced) {
                log.warn("[{}] Attempting to subscribe to a fenced topic", topic);
                future.completeExceptionally(new TopicFencedException("Topic is temporarily unavailable"));
                return future;
            }
            USAGE_COUNT_UPDATER.incrementAndGet(this);
            if (log.isDebugEnabled()) {
                log.debug("[{}] [{}] [{}] Added consumer -- count: {}", topic, subscriptionName, consumerName,
                        USAGE_COUNT_UPDATER.get(this));
            }
        } finally {
            lock.readLock().unlock();
        }

        CompletableFuture<? extends Subscription> subscriptionFuture = isDurable ? //
                getDurableSubscription(subscriptionName, initialPosition, startMessageRollbackDurationSec, replicatedSubscriptionState) //
                : getNonDurableSubscription(subscriptionName, startMessageId, initialPosition, startMessageRollbackDurationSec);

        int maxUnackedMessages = isDurable
                ? getMaxUnackedMessagesOnConsumer()
                : 0;

        subscriptionFuture.thenAccept(subscription -> {
            Consumer consumer = new Consumer(subscription, subType, topic, consumerId, priorityLevel, consumerName,
                    maxUnackedMessages, cnx, cnx.getRole(), metadata, readCompacted, initialPosition, keySharedMeta);
            addConsumerToSubscription(subscription, consumer).thenAccept(v -> {
                try {
                if (!cnx.isActive()) {
                    consumer.close();
                        if (log.isDebugEnabled()) {
                            log.debug("[{}] [{}] [{}] Subscribe failed -- count: {}", topic, subscriptionName,
                                    consumer.consumerName(), USAGE_COUNT_UPDATER.get(PersistentTopic.this));
                        }
                        USAGE_COUNT_UPDATER.decrementAndGet(PersistentTopic.this);
                        future.completeExceptionally(
                                new BrokerServiceException("Connection was closed while the opening the cursor "));
                    } else {
                        checkReplicatedSubscriptionControllerState();
                        log.info("[{}][{}] Created new subscription for {}", topic, subscriptionName, consumerId);
                        future.complete(consumer);
                    }
                } catch (BrokerServiceException e) {
                    if (e instanceof ConsumerBusyException) {
                        log.warn("[{}][{}] Consumer {} {} already connected", topic, subscriptionName, consumerId,
                                consumerName);
                    } else if (e instanceof SubscriptionBusyException) {
                        log.warn("[{}][{}] {}", topic, subscriptionName, e.getMessage());
                    }

                    USAGE_COUNT_UPDATER.decrementAndGet(PersistentTopic.this);
                    future.completeExceptionally(e);
                }
            }).exceptionally(e -> {
                if (e instanceof ConsumerBusyException) {
                    log.warn("[{}][{}] Consumer {} {} already connected", topic, subscriptionName, consumerId,
                            consumerName);
                } else if (e instanceof SubscriptionBusyException) {
                    log.warn("[{}][{}] {}", topic, subscriptionName, e.getMessage());
                }

                USAGE_COUNT_UPDATER.decrementAndGet(PersistentTopic.this);
                future.completeExceptionally(e);
                return null;
            });
        }).exceptionally(ex -> {
            log.error("[{}] Failed to create subscription: {} error: {}", topic, subscriptionName, ex);
            USAGE_COUNT_UPDATER.decrementAndGet(PersistentTopic.this);
            future.completeExceptionally(new PersistenceException(ex));
            return null;
        });

        return future;
    }

    private int unackedMessagesExceededOnSubscription(Policies data) {
        final int maxUnackedMessages = data.max_unacked_messages_per_subscription > -1 ?
                data.max_unacked_messages_per_subscription :
                brokerService.pulsar().getConfiguration().getMaxUnackedMessagesPerSubscription();

        return maxUnackedMessages;
    }

    private int unackedMessagesExceededOnConsumer(Policies data) {
        final int maxUnackedMessages = data.max_unacked_messages_per_consumer > -1 ?
                data.max_unacked_messages_per_consumer :
                brokerService.pulsar().getConfiguration().getMaxUnackedMessagesPerConsumer();

        return maxUnackedMessages;
    }

    private CompletableFuture<Subscription> getDurableSubscription(String subscriptionName,
            InitialPosition initialPosition, long startMessageRollbackDurationSec, boolean replicated) {
        CompletableFuture<Subscription> subscriptionFuture = new CompletableFuture<>();

        if (checkMaxSubscriptionsPerTopicExceed()) {
            subscriptionFuture.completeExceptionally(new RestException(Response.Status.PRECONDITION_FAILED,
                    "Exceed the maximum number of subscriptions of the topic: " + topic));
            return subscriptionFuture;
        }

        Map<String, Long> properties = PersistentSubscription.getBaseCursorProperties(replicated);

        ledger.asyncOpenCursor(Codec.encode(subscriptionName), initialPosition, properties, new OpenCursorCallback() {
            @Override
            public void openCursorComplete(ManagedCursor cursor, Object ctx) {
                if (log.isDebugEnabled()) {
                    log.debug("[{}][{}] Opened cursor", topic, subscriptionName);
                }

                PersistentSubscription subscription = subscriptions.computeIfAbsent(subscriptionName,
                        name -> createPersistentSubscription(subscriptionName, cursor, replicated));

                if (replicated && !subscription.isReplicated()) {
                    // Flip the subscription state
                    subscription.setReplicated(replicated);
                }
                subscriptionFuture.complete(subscription);
            }

            @Override
            public void openCursorFailed(ManagedLedgerException exception, Object ctx) {
                log.warn("[{}] Failed to create subscription for {}: {}", topic, subscriptionName, exception.getMessage());
                USAGE_COUNT_UPDATER.decrementAndGet(PersistentTopic.this);
                subscriptionFuture.completeExceptionally(new PersistenceException(exception));
                if (exception instanceof ManagedLedgerFencedException) {
                    // If the managed ledger has been fenced, we cannot continue using it. We need to close and reopen
                    close();
                }
            }
        }, null);
        return subscriptionFuture;
    }

    private CompletableFuture<? extends Subscription> getNonDurableSubscription(String subscriptionName,
            MessageId startMessageId, InitialPosition initialPosition, long startMessageRollbackDurationSec) {
        log.info("[{}][{}] Creating non-durable subscription at msg id {}", topic, subscriptionName, startMessageId);

        CompletableFuture<Subscription> subscriptionFuture = new CompletableFuture<>();
        if (checkMaxSubscriptionsPerTopicExceed()) {
            subscriptionFuture.completeExceptionally(new RestException(Response.Status.PRECONDITION_FAILED,
                    "Exceed the maximum number of subscriptions of the topic: " + topic));
            return subscriptionFuture;
        }

        synchronized (ledger) {
            // Create a new non-durable cursor only for the first consumer that connects
            PersistentSubscription subscription = subscriptions.get(subscriptionName);

            if (subscription == null) {
                MessageIdImpl msgId = startMessageId != null ? (MessageIdImpl) startMessageId
                        : (MessageIdImpl) MessageId.latest;

                long ledgerId = msgId.getLedgerId();
                long entryId = msgId.getEntryId();
                // Ensure that the start message id starts from a valid entry.
                if (ledgerId >= 0 && entryId >= 0
                        && msgId instanceof BatchMessageIdImpl) {
                    // When the start message is relative to a batch, we need to take one step back on the previous
                    // message,
                    // because the "batch" might not have been consumed in its entirety.
                    // The client will then be able to discard the first messages if needed.
                    entryId = msgId.getEntryId() - 1;
                }

                Position startPosition = new PositionImpl(ledgerId, entryId);
                ManagedCursor cursor = null;
                try {
                    cursor = ledger.newNonDurableCursor(startPosition, subscriptionName, initialPosition);
                } catch (ManagedLedgerException e) {
                    return FutureUtil.failedFuture(e);
                }

                subscription = new PersistentSubscription(this, subscriptionName, cursor, false);
                subscriptions.put(subscriptionName, subscription);
            }

            if (startMessageRollbackDurationSec > 0) {
                long timestamp = System.currentTimeMillis()
                        - TimeUnit.SECONDS.toMillis(startMessageRollbackDurationSec);
                final Subscription finalSubscription = subscription;
                subscription.resetCursor(timestamp).handle((s, ex) -> {
                    if (ex != null) {
                        log.warn("[{}] Failed to reset cursor {} position at timestamp {}", topic, subscriptionName,
                                startMessageRollbackDurationSec);
                    }
                    subscriptionFuture.complete(finalSubscription);
                    return null;
                });
                return subscriptionFuture;
            } else {
                return CompletableFuture.completedFuture(subscription);
            }
        }
    }

    @Override
    public CompletableFuture<Subscription> createSubscription(String subscriptionName, InitialPosition initialPosition, boolean replicateSubscriptionState) {
        return getDurableSubscription(subscriptionName, initialPosition, 0 /*avoid reseting cursor*/, replicateSubscriptionState);
    }

    /**
     * Delete the cursor ledger for a given subscription
     *
     * @param subscriptionName
     *            Subscription for which the cursor ledger is to be deleted
     * @return Completable future indicating completion of unsubscribe operation Completed exceptionally with:
     *         ManagedLedgerException if cursor ledger delete fails
     */
    @Override
    public CompletableFuture<Void> unsubscribe(String subscriptionName) {
        CompletableFuture<Void> unsubscribeFuture = new CompletableFuture<>();

        ledger.asyncDeleteCursor(Codec.encode(subscriptionName), new DeleteCursorCallback() {
            @Override
            public void deleteCursorComplete(Object ctx) {
                if (log.isDebugEnabled()) {
                    log.debug("[{}][{}] Cursor deleted successfully", topic, subscriptionName);
                }
                subscriptions.remove(subscriptionName);
                unsubscribeFuture.complete(null);
                lastActive = System.nanoTime();
            }

            @Override
            public void deleteCursorFailed(ManagedLedgerException exception, Object ctx) {
                if (log.isDebugEnabled()) {
                    log.debug("[{}][{}] Error deleting cursor for subscription", topic, subscriptionName, exception);
                }
                unsubscribeFuture.completeExceptionally(new PersistenceException(exception));
            }
        }, null);

        return unsubscribeFuture;
    }

    void removeSubscription(String subscriptionName) {
        subscriptions.remove(subscriptionName);
    }

    /**
     * Delete the managed ledger associated with this topic
     *
     * @return Completable future indicating completion of delete operation Completed exceptionally with:
     *         IllegalStateException if topic is still active ManagedLedgerException if ledger delete operation fails
     */
    @Override
    public CompletableFuture<Void> delete() {
        return delete(false, false, false);
    }

    private CompletableFuture<Void> delete(boolean failIfHasSubscriptions, boolean failIfHasBacklogs, boolean deleteSchema) {
        return delete(failIfHasSubscriptions, failIfHasBacklogs, false, deleteSchema);
    }

    /**
     * Forcefully close all producers/consumers/replicators and deletes the topic. this function is used when local
     * cluster is removed from global-namespace replication list. Because broker doesn't allow lookup if local cluster
     * is not part of replication cluster list.
     *
     * @return
     */
    @Override
    public CompletableFuture<Void> deleteForcefully() {
        return delete(false, false, true, false);
    }

    /**
     * Delete the managed ledger associated with this topic
     *
     * @param failIfHasSubscriptions
     *            Flag indicating whether delete should succeed if topic still has unconnected subscriptions. Set to
     *            false when called from admin API (it will delete the subs too), and set to true when called from GC
     *            thread
     * @param closeIfClientsConnected
     *            Flag indicate whether explicitly close connected producers/consumers/replicators before trying to delete topic. If
     *            any client is connected to a topic and if this flag is disable then this operation fails.
     * @param deleteSchema
     *            Flag indicating whether delete the schema defined for topic if exist.
     *
     * @return Completable future indicating completion of delete operation Completed exceptionally with:
     *         IllegalStateException if topic is still active ManagedLedgerException if ledger delete operation fails
     */
    private CompletableFuture<Void> delete(boolean failIfHasSubscriptions,
                                           boolean failIfHasBacklogs,
                                           boolean closeIfClientsConnected,
                                           boolean deleteSchema) {
        CompletableFuture<Void> deleteFuture = new CompletableFuture<>();

        lock.writeLock().lock();
        try {
            if (isClosingOrDeleting) {
                log.warn("[{}] Topic is already being closed or deleted", topic);
                return FutureUtil.failedFuture(new TopicFencedException("Topic is already fenced"));
            } else if (failIfHasSubscriptions && !subscriptions.isEmpty()) {
                return FutureUtil.failedFuture(new TopicBusyException("Topic has subscriptions"));
            } else if (failIfHasBacklogs && hasBacklogs()) {
                return FutureUtil.failedFuture(new TopicBusyException("Topic has subscriptions did not catch up"));
            }

            fenceTopicToCloseOrDelete(); // Avoid clients reconnections while deleting
            CompletableFuture<Void> closeClientFuture = new CompletableFuture<>();
            if (closeIfClientsConnected) {
                List<CompletableFuture<Void>> futures = Lists.newArrayList();
                replicators.forEach((cluster, replicator) -> futures.add(replicator.disconnect()));
                producers.values().forEach(producer -> futures.add(producer.disconnect()));
                subscriptions.forEach((s, sub) -> futures.add(sub.disconnect()));
                FutureUtil.waitForAll(futures).thenRun(() -> {
                    closeClientFuture.complete(null);
                }).exceptionally(ex -> {
                    log.error("[{}] Error closing clients", topic, ex);
                    unfenceTopicToResume();
                    closeClientFuture.completeExceptionally(ex);
                    return null;
                });
            } else {
                closeClientFuture.complete(null);
            }

            closeClientFuture.thenAccept(delete -> {
                // We can proceed with the deletion if either:
                //  1. No one is connected
                //  2. We want to kick out everyone and forcefully delete the topic.
                //     In this case, we shouldn't care if the usageCount is 0 or not, just proceed
                if (USAGE_COUNT_UPDATER.get(this) == 0 || (closeIfClientsConnected && !failIfHasSubscriptions)) {
                    CompletableFuture<SchemaVersion> deleteSchemaFuture = deleteSchema ?
                            deleteSchema()
                            : CompletableFuture.completedFuture(null);

                    deleteSchemaFuture.whenComplete((v, ex) -> {
                        if (ex != null) {
                            log.error("[{}] Error deleting topic", topic, ex);
                            unfenceTopicToResume();
                            deleteFuture.completeExceptionally(ex);
                        } else {
                            ledger.asyncDelete(new AsyncCallbacks.DeleteLedgerCallback() {
                                @Override
                                public void deleteLedgerComplete(Object ctx) {
                                    brokerService.removeTopicFromCache(topic);

                                    dispatchRateLimiter.ifPresent(DispatchRateLimiter::close);

                                    subscribeRateLimiter.ifPresent(SubscribeRateLimiter::close);

                                    brokerService.pulsar().getTopicPoliciesService().unregisterListener(TopicName.get(topic), getPersistentTopic());
                                    log.info("[{}] Topic deleted", topic);
                                    deleteFuture.complete(null);
                                }

                                @Override
                                public void deleteLedgerFailed(ManagedLedgerException exception, Object ctx) {
                                    if (exception.getCause() instanceof KeeperException.NoNodeException) {
                                        log.info("[{}] Topic is already deleted {}", topic, exception.getMessage());
                                        deleteLedgerComplete(ctx);
                                    } else {
                                        unfenceTopicToResume();
                                        log.error("[{}] Error deleting topic", topic, exception);
                                        deleteFuture.completeExceptionally(new PersistenceException(exception));
                                    }
                                }
                            }, null);
                        }
                    });
                } else {
                    unfenceTopicToResume();
                    deleteFuture.completeExceptionally(new TopicBusyException(
                            "Topic has " + USAGE_COUNT_UPDATER.get(this) + " connected producers/consumers"));
                }
            }).exceptionally(ex->{
                unfenceTopicToResume();
                deleteFuture.completeExceptionally(
                        new TopicBusyException("Failed to close clients before deleting topic."));
                return null;
            });
        } finally {
            lock.writeLock().unlock();
        }

        return deleteFuture;
    }

    public CompletableFuture<Void> close() {
        return close(false);
    }

    /**
     * Close this topic - close all producers and subscriptions associated with this topic
     *
     * @param closeWithoutWaitingClientDisconnect don't wait for client disconnect and forcefully close managed-ledger
     * @return Completable future indicating completion of close operation
     */
    @Override
    public CompletableFuture<Void> close(boolean closeWithoutWaitingClientDisconnect) {
        CompletableFuture<Void> closeFuture = new CompletableFuture<>();

        lock.writeLock().lock();
        try {
            // closing managed-ledger waits until all producers/consumers/replicators get closed. Sometimes, broker
            // forcefully wants to close managed-ledger without waiting all resources to be closed.
            if (!isClosingOrDeleting || closeWithoutWaitingClientDisconnect) {
                fenceTopicToCloseOrDelete();
            } else {
                log.warn("[{}] Topic is already being closed or deleted", topic);
                closeFuture.completeExceptionally(new TopicFencedException("Topic is already fenced"));
                return closeFuture;
            }
        } finally {
            lock.writeLock().unlock();
        }

        List<CompletableFuture<Void>> futures = Lists.newArrayList();

        replicators.forEach((cluster, replicator) -> futures.add(replicator.disconnect()));
        producers.values().forEach(producer -> futures.add(producer.disconnect()));
        subscriptions.forEach((s, sub) -> futures.add(sub.disconnect()));

        CompletableFuture<Void> clientCloseFuture = closeWithoutWaitingClientDisconnect ? CompletableFuture.completedFuture(null)
                : FutureUtil.waitForAll(futures);

        clientCloseFuture.thenRun(() -> {
            // After having disconnected all producers/consumers, close the managed ledger
            ledger.asyncClose(new CloseCallback() {
                @Override
                public void closeComplete(Object ctx) {
                    // Everything is now closed, remove the topic from map
                    brokerService.removeTopicFromCache(topic);

                    replicatedSubscriptionsController.ifPresent(ReplicatedSubscriptionsController::close);

                    dispatchRateLimiter.ifPresent(DispatchRateLimiter::close);

                    subscribeRateLimiter.ifPresent(SubscribeRateLimiter::close);

                    brokerService.pulsar().getTopicPoliciesService().unregisterListener(TopicName.get(topic), getPersistentTopic());
                    log.info("[{}] Topic closed", topic);
                    closeFuture.complete(null);
                }

                @Override
                public void closeFailed(ManagedLedgerException exception, Object ctx) {
                    log.error("[{}] Failed to close managed ledger, proceeding anyway.", topic, exception);
                    brokerService.removeTopicFromCache(topic);
                    closeFuture.complete(null);
                }
            }, null);
        }).exceptionally(exception -> {
            log.error("[{}] Error closing topic", topic, exception);
            unfenceTopicToResume();
            closeFuture.completeExceptionally(exception);
            return null;
        });

        return closeFuture;
    }

    private CompletableFuture<Void> checkReplicationAndRetryOnFailure() {
        CompletableFuture<Void> result = new CompletableFuture<Void>();
        checkReplication().thenAccept(res -> {
            log.info("[{}] Policies updated successfully", topic);
            result.complete(null);
        }).exceptionally(th -> {
            log.error("[{}] Policies update failed {}, scheduled retry in {} seconds", topic, th.getMessage(),
                    POLICY_UPDATE_FAILURE_RETRY_TIME_SECONDS, th);
            if (!(th.getCause() instanceof TopicFencedException)) {
                // retriable exception
                brokerService.executor().schedule(this::checkReplicationAndRetryOnFailure,
                        POLICY_UPDATE_FAILURE_RETRY_TIME_SECONDS, TimeUnit.SECONDS);
            }
            result.completeExceptionally(th);
            return null;
        });
        return result;
    }

    public CompletableFuture<Void> checkDeduplicationStatus() {
        return messageDeduplication.checkStatus();
    }

    private CompletableFuture<Void> checkPersistencePolicies() {
        TopicName topicName = TopicName.get(topic);
        CompletableFuture<Void> future = new CompletableFuture<>();
        brokerService.getManagedLedgerConfig(topicName).thenAccept(config -> {
            // update managed-ledger config and managed-cursor.markDeleteRate
            this.ledger.setConfig(config);
            future.complete(null);
        }).exceptionally(ex -> {
            log.warn("[{}] Failed to update persistence-policies {}", topic, ex.getMessage());
            future.completeExceptionally(ex);
            return null;
        });
        return future;
    }

    @Override
    public CompletableFuture<Void> checkReplication() {
        TopicName name = TopicName.get(topic);
        if (!name.isGlobal()) {
            return CompletableFuture.completedFuture(null);
        }

        if (log.isDebugEnabled()) {
            log.debug("[{}] Checking replication status", name);
        }

        Policies policies = null;
        try {
            policies = brokerService.pulsar().getConfigurationCache().policiesCache()
                    .get(AdminResource.path(POLICIES, name.getNamespace()))
                    .orElseThrow(() -> new KeeperException.NoNodeException());
        } catch (Exception e) {
            CompletableFuture<Void> future = new CompletableFuture<>();
            future.completeExceptionally(new ServerMetadataException(e));
            return future;
        }
        //Ignore current broker's config for messageTTL for replication.
        final int newMessageTTLinSeconds;
        try {
            newMessageTTLinSeconds = getMessageTTL();
        } catch (Exception e) {
            return FutureUtil.failedFuture(new ServerMetadataException(e));
        }

        Set<String> configuredClusters;
        if (policies.replication_clusters != null) {
            configuredClusters = Sets.newTreeSet(policies.replication_clusters);
        } else {
            configuredClusters = Collections.emptySet();
        }

        String localCluster = brokerService.pulsar().getConfiguration().getClusterName();

        // if local cluster is removed from global namespace cluster-list : then delete topic forcefully because pulsar
        // doesn't serve global topic without local repl-cluster configured.
        if (TopicName.get(topic).isGlobal() && !configuredClusters.contains(localCluster)) {
            log.info("Deleting topic [{}] because local cluster is not part of global namespace repl list {}",
                    topic, configuredClusters);
            return deleteForcefully();
        }

        List<CompletableFuture<Void>> futures = Lists.newArrayList();

        // Check for missing replicators
        for (String cluster : configuredClusters) {
            if (cluster.equals(localCluster)) {
                continue;
            }

            if (!replicators.containsKey(cluster)) {
                futures.add(startReplicator(cluster));
            }
        }

        // Check for replicators to be stopped
        replicators.forEach((cluster, replicator) -> {
            // Update message TTL
            ((PersistentReplicator) replicator).updateMessageTTL(newMessageTTLinSeconds);

            if (!cluster.equals(localCluster)) {
                if (!configuredClusters.contains(cluster)) {
                    futures.add(removeReplicator(cluster));
                }
            }

        });

        return FutureUtil.waitForAll(futures);
    }

    @Override
    public void checkMessageExpiry() {
        try {
            //If topic level policy or message ttl is not set, fall back to namespace level config.
            int message_ttl_in_seconds = getMessageTTL();

            if (message_ttl_in_seconds != 0) {
                subscriptions.forEach((subName, sub) -> sub.expireMessages(message_ttl_in_seconds));
                replicators.forEach((region, replicator) -> ((PersistentReplicator)replicator).expireMessages(message_ttl_in_seconds));
            }
        } catch (Exception e) {
            if (log.isDebugEnabled()) {
                log.debug("[{}] Error getting policies", topic);
            }
        }
    }

    @Override
    public void checkMessageDeduplicationInfo() {
        messageDeduplication.purgeInactiveProducers();
    }

    public void checkCompaction() {
        TopicName name = TopicName.get(topic);
        try {
            Long compactionThreshold = Optional.ofNullable(getTopicPolicies(name))
                .map(TopicPolicies::getCompactionThreshold)
                .orElse(null);
            if (compactionThreshold == null) {
                Policies policies = brokerService.pulsar().getConfigurationCache().policiesCache()
                    .get(AdminResource.path(POLICIES, name.getNamespace()))
                    .orElseThrow(() -> new KeeperException.NoNodeException());
                compactionThreshold = policies.compaction_threshold;
            }


            if (isSystemTopic() || compactionThreshold != 0
                && currentCompaction.isDone()) {

                long backlogEstimate = 0;

                PersistentSubscription compactionSub = subscriptions.get(Compactor.COMPACTION_SUBSCRIPTION);
                if (compactionSub != null) {
                    backlogEstimate = compactionSub.estimateBacklogSize();
                } else {
                    // compaction has never run, so take full backlog size
                    backlogEstimate = ledger.getEstimatedBacklogSize();
                }

                if (backlogEstimate > compactionThreshold) {
                    try {
                        triggerCompaction();
                    } catch (AlreadyRunningException are) {
                        log.debug("[{}] Compaction already running, so don't trigger again, "
                                  + "even though backlog({}) is over threshold({})",
                                  name, backlogEstimate, compactionThreshold);
                    }
                }
            }
        } catch (Exception e) {
            log.debug("[{}] Error getting policies", topic);
        }
    }

    CompletableFuture<Void> startReplicator(String remoteCluster) {
        log.info("[{}] Starting replicator to remote: {}", topic, remoteCluster);
        final CompletableFuture<Void> future = new CompletableFuture<>();

        String replicatorName = PersistentReplicator.getReplicatorName(replicatorPrefix, remoteCluster);
        String localCluster = brokerService.pulsar().getConfiguration().getClusterName();
        boolean isReplicatorStarted = addReplicationCluster(remoteCluster, PersistentTopic.this, replicatorName, localCluster);
        if (isReplicatorStarted) {
            future.complete(null);
        } else {
            future.completeExceptionally(new NamingException(
                PersistentTopic.this.getName() + " Failed to start replicator " + remoteCluster));
        }

        return future;
    }

    protected boolean addReplicationCluster(String remoteCluster, PersistentTopic persistentTopic, String replicatorName,
            String localCluster) {
        AtomicBoolean isReplicatorStarted = new AtomicBoolean(true);
        replicators.computeIfAbsent(remoteCluster, r -> {
            try {
                return new PersistentReplicator(PersistentTopic.this, replicatorName, localCluster, remoteCluster,
                        brokerService, ledger);
            } catch (NamingException e) {
                isReplicatorStarted.set(false);
                log.error("[{}] Replicator startup failed due to partitioned-topic {}", topic, remoteCluster);
            }
            return null;
        });
        // clean up replicator if startup is failed
        if (!isReplicatorStarted.get()) {
            replicators.remove(remoteCluster);
        }
        return isReplicatorStarted.get();
    }

    CompletableFuture<Void> removeReplicator(String remoteCluster) {
        log.info("[{}] Removing replicator to {}", topic, remoteCluster);
        final CompletableFuture<Void> future = new CompletableFuture<>();

        String name = PersistentReplicator.getReplicatorName(replicatorPrefix, remoteCluster);

        replicators.get(remoteCluster).disconnect().thenRun(() -> {

            ledger.asyncDeleteCursor(name, new DeleteCursorCallback() {
                @Override
                public void deleteCursorComplete(Object ctx) {
                    replicators.remove(remoteCluster);
                    future.complete(null);
                }

                @Override
                public void deleteCursorFailed(ManagedLedgerException exception, Object ctx) {
                    log.error("[{}] Failed to delete cursor {} {}", topic, name, exception.getMessage(), exception);
                    future.completeExceptionally(new PersistenceException(exception));
                }
            }, null);

        }).exceptionally(e -> {
            log.error("[{}] Failed to close replication producer {} {}", topic, name, e.getMessage(), e);
            future.completeExceptionally(e);
            return null;
        });

        return future;
    }

    public boolean isDeduplicationEnabled() {
        return messageDeduplication.isEnabled();
    }

    @Override
    public int getNumberOfConsumers() {
        int count = 0;
        for (PersistentSubscription subscription : subscriptions.values()) {
            count += subscription.getConsumers().size();
        }
        return count;
    }

    @Override
    public ConcurrentOpenHashMap<String, PersistentSubscription> getSubscriptions() {
        return subscriptions;
    }

    @Override
    public PersistentSubscription getSubscription(String subscriptionName) {
        return subscriptions.get(subscriptionName);
    }

    @Override
    public ConcurrentOpenHashMap<String, Replicator> getReplicators() {
        return replicators;
    }

    public Replicator getPersistentReplicator(String remoteCluster) {
        return replicators.get(remoteCluster);
    }

    public ManagedLedger getManagedLedger() {
        return ledger;
    }

    @Override
    public void updateRates(NamespaceStats nsStats, NamespaceBundleStats bundleStats, StatsOutputStream topicStatsStream,
            ClusterReplicationMetrics replStats, String namespace, boolean hydratePublishers) {

        TopicStatsHelper topicStatsHelper = threadLocalTopicStats.get();
        topicStatsHelper.reset();

        replicators.forEach((region, replicator) -> replicator.updateRates());

        nsStats.producerCount += producers.size();
        bundleStats.producerCount += producers.size();
        topicStatsStream.startObject(topic);

        // start publisher stats
        topicStatsStream.startList("publishers");
        producers.values().forEach(producer -> {
            producer.updateRates();
            PublisherStats publisherStats = producer.getStats();

            topicStatsHelper.aggMsgRateIn += publisherStats.msgRateIn;
            topicStatsHelper.aggMsgThroughputIn += publisherStats.msgThroughputIn;

            if (producer.isRemote()) {
                topicStatsHelper.remotePublishersStats.put(producer.getRemoteCluster(), publisherStats);
            }

            // Populate consumer specific stats here
            if (hydratePublishers) {
                StreamingStats.writePublisherStats(topicStatsStream, publisherStats);
            }
        });
        topicStatsStream.endList();
        // if publish-rate increases (eg: 0 to 1K) then pick max publish-rate and if publish-rate decreases then keep
        // average rate.
        lastUpdatedAvgPublishRateInMsg = topicStatsHelper.aggMsgRateIn > lastUpdatedAvgPublishRateInMsg
                ? topicStatsHelper.aggMsgRateIn
                : (topicStatsHelper.aggMsgRateIn + lastUpdatedAvgPublishRateInMsg) / 2;
        lastUpdatedAvgPublishRateInByte = topicStatsHelper.aggMsgThroughputIn > lastUpdatedAvgPublishRateInByte
                ? topicStatsHelper.aggMsgThroughputIn
                : (topicStatsHelper.aggMsgThroughputIn + lastUpdatedAvgPublishRateInByte) / 2;
        // Start replicator stats
        topicStatsStream.startObject("replication");
        nsStats.replicatorCount += topicStatsHelper.remotePublishersStats.size();
        replicators.forEach((cluster, replicator) -> {
            // Update replicator cursor state
            try {
                ((PersistentReplicator) replicator).updateCursorState();
            } catch (Exception e) {
                log.warn("[{}] Failed to update cursro state ", topic, e);
            }


            // Update replicator stats
            ReplicatorStats rStat = replicator.getStats();

            // Add incoming msg rates
            PublisherStats pubStats = topicStatsHelper.remotePublishersStats.get(replicator.getRemoteCluster());
            rStat.msgRateIn = pubStats != null ? pubStats.msgRateIn : 0;
            rStat.msgThroughputIn = pubStats != null ? pubStats.msgThroughputIn : 0;
            rStat.inboundConnection = pubStats != null ? pubStats.getAddress() : null;
            rStat.inboundConnectedSince = pubStats != null ? pubStats.getConnectedSince() : null;

            topicStatsHelper.aggMsgRateOut += rStat.msgRateOut;
            topicStatsHelper.aggMsgThroughputOut += rStat.msgThroughputOut;

            // Populate replicator specific stats here
            topicStatsStream.startObject(cluster);
            topicStatsStream.writePair("connected", rStat.connected);
            topicStatsStream.writePair("msgRateExpired", rStat.msgRateExpired);
            topicStatsStream.writePair("msgRateIn", rStat.msgRateIn);
            topicStatsStream.writePair("msgRateOut", rStat.msgRateOut);
            topicStatsStream.writePair("msgThroughputIn", rStat.msgThroughputIn);
            topicStatsStream.writePair("msgThroughputOut", rStat.msgThroughputOut);
            topicStatsStream.writePair("replicationBacklog", rStat.replicationBacklog);
            topicStatsStream.writePair("replicationDelayInSeconds", rStat.replicationDelayInSeconds);
            topicStatsStream.writePair("inboundConnection", rStat.inboundConnection);
            topicStatsStream.writePair("inboundConnectedSince", rStat.inboundConnectedSince);
            topicStatsStream.writePair("outboundConnection", rStat.outboundConnection);
            topicStatsStream.writePair("outboundConnectedSince", rStat.outboundConnectedSince);
            topicStatsStream.endObject();

            nsStats.msgReplBacklog += rStat.replicationBacklog;
            // replication delay for a namespace is the max repl-delay among all the topics under this namespace
            if (rStat.replicationDelayInSeconds > nsStats.maxMsgReplDelayInSeconds) {
                nsStats.maxMsgReplDelayInSeconds = rStat.replicationDelayInSeconds;
            }

            if (replStats.isMetricsEnabled()) {
                String namespaceClusterKey = replStats.getKeyName(namespace, cluster);
                ReplicationMetrics replicationMetrics = replStats.get(namespaceClusterKey);
                boolean update = false;
                if (replicationMetrics == null) {
                    replicationMetrics = ReplicationMetrics.get();
                    update = true;
                }
                replicationMetrics.connected += rStat.connected ? 1 : 0;
                replicationMetrics.msgRateOut += rStat.msgRateOut;
                replicationMetrics.msgThroughputOut += rStat.msgThroughputOut;
                replicationMetrics.msgReplBacklog += rStat.replicationBacklog;
                if (update) {
                    replStats.put(namespaceClusterKey, replicationMetrics);
                }
            }
        });

        // Close replication
        topicStatsStream.endObject();

        // Start subscription stats
        topicStatsStream.startObject("subscriptions");
        nsStats.subsCount += subscriptions.size();

        subscriptions.forEach((subscriptionName, subscription) -> {
            double subMsgRateOut = 0;
            double subMsgThroughputOut = 0;
            double subMsgRateRedeliver = 0;

            // Start subscription name & consumers
            try {
                topicStatsStream.startObject(subscriptionName);
                topicStatsStream.startList("consumers");

                for (Consumer consumer : subscription.getConsumers()) {
                    ++nsStats.consumerCount;
                    ++bundleStats.consumerCount;
                    consumer.updateRates();

                    ConsumerStats consumerStats = consumer.getStats();
                    subMsgRateOut += consumerStats.msgRateOut;
                    subMsgThroughputOut += consumerStats.msgThroughputOut;
                    subMsgRateRedeliver += consumerStats.msgRateRedeliver;

                    StreamingStats.writeConsumerStats(topicStatsStream, subscription.getType(), consumerStats);
                }

                // Close Consumer stats
                topicStatsStream.endList();

                // Populate subscription specific stats here
                topicStatsStream.writePair("msgBacklog", subscription.getNumberOfEntriesInBacklog(false));
                topicStatsStream.writePair("msgRateExpired", subscription.getExpiredMessageRate());
                topicStatsStream.writePair("msgRateOut", subMsgRateOut);
                topicStatsStream.writePair("msgThroughputOut", subMsgThroughputOut);
                topicStatsStream.writePair("msgRateRedeliver", subMsgRateRedeliver);
                topicStatsStream.writePair("numberOfEntriesSinceFirstNotAckedMessage", subscription.getNumberOfEntriesSinceFirstNotAckedMessage());
                topicStatsStream.writePair("totalNonContiguousDeletedMessagesRange", subscription.getTotalNonContiguousDeletedMessagesRange());
                topicStatsStream.writePair("type", subscription.getTypeString());
                if (Subscription.isIndividualAckMode(subscription.getType())) {
                    if(subscription.getDispatcher() instanceof PersistentDispatcherMultipleConsumers) {
                        PersistentDispatcherMultipleConsumers dispatcher = (PersistentDispatcherMultipleConsumers)subscription.getDispatcher();
                        topicStatsStream.writePair("blockedSubscriptionOnUnackedMsgs",  dispatcher.isBlockedDispatcherOnUnackedMsgs());
                        topicStatsStream.writePair("unackedMessages", dispatcher.getTotalUnackedMessages());
                    }
                }

                // Close consumers
                topicStatsStream.endObject();

                topicStatsHelper.aggMsgRateOut += subMsgRateOut;
                topicStatsHelper.aggMsgThroughputOut += subMsgThroughputOut;
                nsStats.msgBacklog += subscription.getNumberOfEntriesInBacklog(false);
            } catch (Exception e) {
                log.error("Got exception when creating consumer stats for subscription {}: {}", subscriptionName,
                        e.getMessage(), e);
            }
        });

        // Close subscription
        topicStatsStream.endObject();

        // Remaining dest stats.
        topicStatsHelper.averageMsgSize = topicStatsHelper.aggMsgRateIn == 0.0 ? 0.0
                : (topicStatsHelper.aggMsgThroughputIn / topicStatsHelper.aggMsgRateIn);
        topicStatsStream.writePair("producerCount", producers.size());
        topicStatsStream.writePair("averageMsgSize", topicStatsHelper.averageMsgSize);
        topicStatsStream.writePair("msgRateIn", topicStatsHelper.aggMsgRateIn);
        topicStatsStream.writePair("msgRateOut", topicStatsHelper.aggMsgRateOut);
        topicStatsStream.writePair("msgInCount", getMsgInCounter());
        topicStatsStream.writePair("bytesInCount", getBytesInCounter());
        topicStatsStream.writePair("msgOutCount", getMsgOutCounter());
        topicStatsStream.writePair("bytesOutCount", getBytesOutCounter());
        topicStatsStream.writePair("msgThroughputIn", topicStatsHelper.aggMsgThroughputIn);
        topicStatsStream.writePair("msgThroughputOut", topicStatsHelper.aggMsgThroughputOut);
        topicStatsStream.writePair("storageSize", ledger.getTotalSize());
        topicStatsStream.writePair("backlogSize", ledger.getEstimatedBacklogSize());
        topicStatsStream.writePair("pendingAddEntriesCount", ((ManagedLedgerImpl) ledger).getPendingAddEntriesCount());

        nsStats.msgRateIn += topicStatsHelper.aggMsgRateIn;
        nsStats.msgRateOut += topicStatsHelper.aggMsgRateOut;
        nsStats.msgThroughputIn += topicStatsHelper.aggMsgThroughputIn;
        nsStats.msgThroughputOut += topicStatsHelper.aggMsgThroughputOut;
        nsStats.storageSize += ledger.getEstimatedBacklogSize();

        bundleStats.msgRateIn += topicStatsHelper.aggMsgRateIn;
        bundleStats.msgRateOut += topicStatsHelper.aggMsgRateOut;
        bundleStats.msgThroughputIn += topicStatsHelper.aggMsgThroughputIn;
        bundleStats.msgThroughputOut += topicStatsHelper.aggMsgThroughputOut;
        bundleStats.cacheSize += ((ManagedLedgerImpl) ledger).getCacheSize();

        // Close topic object
        topicStatsStream.endObject();

        // add publish-latency metrics
        this.addEntryLatencyStatsUsec.refresh();
        NamespaceStats.copy(this.addEntryLatencyStatsUsec.getBuckets(), nsStats.addLatencyBucket);
        this.addEntryLatencyStatsUsec.reset();
    }

    public double getLastUpdatedAvgPublishRateInMsg() {
        return lastUpdatedAvgPublishRateInMsg;
    }

    public double getLastUpdatedAvgPublishRateInByte() {
        return lastUpdatedAvgPublishRateInByte;
    }

    @Override
    public TopicStats getStats(boolean getPreciseBacklog) {

        TopicStats stats = new TopicStats();

        ObjectObjectHashMap<String, PublisherStats> remotePublishersStats = new ObjectObjectHashMap<String, PublisherStats>();

        producers.values().forEach(producer -> {
            PublisherStats publisherStats = producer.getStats();
            stats.msgRateIn += publisherStats.msgRateIn;
            stats.msgThroughputIn += publisherStats.msgThroughputIn;

            if (producer.isRemote()) {
                remotePublishersStats.put(producer.getRemoteCluster(), publisherStats);
            } else {
                stats.publishers.add(publisherStats);
            }
        });

        stats.averageMsgSize = stats.msgRateIn == 0.0 ? 0.0 : (stats.msgThroughputIn / stats.msgRateIn);
        stats.msgInCounter = getMsgInCounter();
        stats.bytesInCounter = getBytesInCounter();
        stats.msgChunkPublished = this.msgChunkPublished;

        subscriptions.forEach((name, subscription) -> {
            SubscriptionStats subStats = subscription.getStats(getPreciseBacklog);

            stats.msgRateOut += subStats.msgRateOut;
            stats.msgThroughputOut += subStats.msgThroughputOut;
            stats.bytesOutCounter += subStats.bytesOutCounter;
            stats.msgOutCounter += subStats.msgOutCounter;
            stats.subscriptions.put(name, subStats);
        });

        replicators.forEach((cluster, replicator) -> {
            ReplicatorStats replicatorStats = replicator.getStats();

            // Add incoming msg rates
            PublisherStats pubStats = remotePublishersStats.get(replicator.getRemoteCluster());
            if (pubStats != null) {
                replicatorStats.msgRateIn = pubStats.msgRateIn;
                replicatorStats.msgThroughputIn = pubStats.msgThroughputIn;
                replicatorStats.inboundConnection = pubStats.getAddress();
                replicatorStats.inboundConnectedSince = pubStats.getConnectedSince();
            }

            stats.msgRateOut += replicatorStats.msgRateOut;
            stats.msgThroughputOut += replicatorStats.msgThroughputOut;

            stats.replication.put(replicator.getRemoteCluster(), replicatorStats);
        });

        stats.storageSize = ledger.getTotalSize();
        stats.backlogSize = ledger.getEstimatedBacklogSize();
        stats.deduplicationStatus = messageDeduplication.getStatus().toString();

        return stats;
    }

    @Override
    public CompletableFuture<PersistentTopicInternalStats> getInternalStats(boolean includeLedgerMetadata) {

        CompletableFuture<PersistentTopicInternalStats> statFuture = new CompletableFuture<>();
        PersistentTopicInternalStats stats = new PersistentTopicInternalStats();

        ManagedLedgerImpl ml = (ManagedLedgerImpl) ledger;
        stats.entriesAddedCounter = ml.getEntriesAddedCounter();
        stats.numberOfEntries = ml.getNumberOfEntries();
        stats.totalSize = ml.getTotalSize();
        stats.currentLedgerEntries = ml.getCurrentLedgerEntries();
        stats.currentLedgerSize = ml.getCurrentLedgerSize();
        stats.lastLedgerCreatedTimestamp = DateFormatter.format(ml.getLastLedgerCreatedTimestamp());
        if (ml.getLastLedgerCreationFailureTimestamp() != 0) {
            stats.lastLedgerCreationFailureTimestamp = DateFormatter.format(ml.getLastLedgerCreationFailureTimestamp());
        }

        stats.waitingCursorsCount = ml.getWaitingCursorsCount();
        stats.pendingAddEntriesCount = ml.getPendingAddEntriesCount();

        stats.lastConfirmedEntry = ml.getLastConfirmedEntry().toString();
        stats.state = ml.getState();

        stats.ledgers = Lists.newArrayList();
        List<CompletableFuture<String>> futures = includeLedgerMetadata ? Lists.newArrayList() : null;
        ml.getLedgersInfo().forEach((id, li) -> {
            LedgerInfo info = new LedgerInfo();
            info.ledgerId = li.getLedgerId();
            info.entries = li.getEntries();
            info.size = li.getSize();
            info.offloaded = li.hasOffloadContext() && li.getOffloadContext().getComplete();
            stats.ledgers.add(info);
            if (futures != null) {
                futures.add(ml.getLedgerMetadata(li.getLedgerId()).handle((lMetadata, ex) -> {
                    if (ex == null) {
                        info.metadata = lMetadata;
                    }
                    return null;
                }));
            }
        });

        // Add ledger info for compacted topic ledger if exist.
        LedgerInfo info = new LedgerInfo();
        info.ledgerId = -1;
        info.entries = -1;
        info.size = -1;

        try {
            Optional<CompactedTopicImpl.CompactedTopicContext> compactedTopicContext = ((CompactedTopicImpl) compactedTopic)
                    .getCompactedTopicContext();
            if (compactedTopicContext.isPresent()) {
                CompactedTopicImpl.CompactedTopicContext ledgerContext = compactedTopicContext.get();
                info.ledgerId = ledgerContext.getLedger().getId();
                info.entries = ledgerContext.getLedger().getLastAddConfirmed() + 1;
                info.size = ledgerContext.getLedger().getLength();
            }
        } catch (ExecutionException | InterruptedException e) {
            log.warn("[{}]Fail to get ledger information for compacted topic.", topic);
        }
        stats.compactedLedger = info;

        stats.cursors = Maps.newTreeMap();
        ml.getCursors().forEach(c -> {
            ManagedCursorImpl cursor = (ManagedCursorImpl) c;
            CursorStats cs = new CursorStats();
            cs.markDeletePosition = cursor.getMarkDeletedPosition().toString();
            cs.readPosition = cursor.getReadPosition().toString();
            cs.waitingReadOp = cursor.hasPendingReadRequest();
            cs.pendingReadOps = cursor.getPendingReadOpsCount();
            cs.messagesConsumedCounter = cursor.getMessagesConsumedCounter();
            cs.cursorLedger = cursor.getCursorLedger();
            cs.cursorLedgerLastEntry = cursor.getCursorLedgerLastEntry();
            cs.individuallyDeletedMessages = cursor.getIndividuallyDeletedMessages();
            cs.lastLedgerSwitchTimestamp = DateFormatter.format(cursor.getLastLedgerSwitchTimestamp());
            cs.state = cursor.getState();
            cs.numberOfEntriesSinceFirstNotAckedMessage = cursor.getNumberOfEntriesSinceFirstNotAckedMessage();
            cs.totalNonContiguousDeletedMessagesRange = cursor.getTotalNonContiguousDeletedMessagesRange();
            cs.properties = cursor.getProperties();
            stats.cursors.put(cursor.getName(), cs);
        });
        if (futures != null) {
            FutureUtil.waitForAll(futures).handle((res, ex) -> {
                statFuture.complete(stats);
                return null;
            });
        } else {
            statFuture.complete(stats);
        }
        return statFuture;
    }

    public long getBacklogSize() {
        return ledger.getEstimatedBacklogSize();
    }

    public boolean isActive(InactiveTopicDeleteMode deleteMode) {
        switch (deleteMode) {
            case delete_when_no_subscriptions:
                if (!subscriptions.isEmpty()) {
                    return true;
                }
                break;
            case delete_when_subscriptions_caught_up:
                if (hasBacklogs()) {
                    return true;
                }
                break;
        }
        if (TopicName.get(topic).isGlobal()) {
            // no local producers
            return hasLocalProducers();
        } else {
            return USAGE_COUNT_UPDATER.get(this) != 0;
        }
    }

    private boolean hasBacklogs() {
        return subscriptions.values().stream().anyMatch(sub -> sub.getNumberOfEntriesInBacklog(false) > 0);
    }

    @Override
    public void checkGC() {
        if (!isDeleteWhileInactive()) {
            // This topic is not included in GC
            return;
        }
        InactiveTopicDeleteMode deleteMode = inactiveTopicPolicies.getInactiveTopicDeleteMode();
        int maxInactiveDurationInSec = inactiveTopicPolicies.getMaxInactiveDurationSeconds();
        if (isActive(deleteMode)) {
            lastActive = System.nanoTime();
        } else if (System.nanoTime() - lastActive < TimeUnit.SECONDS.toNanos(maxInactiveDurationInSec)) {
            // Gc interval did not expire yet
            return;
        } else if (shouldTopicBeRetained()) {
            // Topic activity is still within the retention period
            return;
        } else {
            CompletableFuture<Void> replCloseFuture = new CompletableFuture<>();

            if (TopicName.get(topic).isGlobal()) {
                // For global namespace, close repl producers first.
                // Once all repl producers are closed, we can delete the topic,
                // provided no remote producers connected to the broker.
                if (log.isDebugEnabled()) {
                    log.debug("[{}] Global topic inactive for {} seconds, closing repl producers.", topic,
                        maxInactiveDurationInSec);
                }
                closeReplProducersIfNoBacklog().thenRun(() -> {
                    if (hasRemoteProducers()) {
                        if (log.isDebugEnabled()) {
                            log.debug("[{}] Global topic has connected remote producers. Not a candidate for GC",
                                    topic);
                        }
                        replCloseFuture
                                .completeExceptionally(new TopicBusyException("Topic has connected remote producers"));
                    } else {
                        log.info("[{}] Global topic inactive for {} seconds, closed repl producers", topic,
                            maxInactiveDurationInSec);
                        replCloseFuture.complete(null);
                    }
                }).exceptionally(e -> {
                    if (log.isDebugEnabled()) {
                        log.debug("[{}] Global topic has replication backlog. Not a candidate for GC", topic);
                    }
                    replCloseFuture.completeExceptionally(e.getCause());
                    return null;
                });
            } else {
                replCloseFuture.complete(null);
            }

            replCloseFuture.thenCompose(v -> delete(deleteMode == InactiveTopicDeleteMode.delete_when_no_subscriptions,
                deleteMode == InactiveTopicDeleteMode.delete_when_subscriptions_caught_up, true))
                    .thenRun(() -> log.info("[{}] Topic deleted successfully due to inactivity", topic))
                    .exceptionally(e -> {
                        if (e.getCause() instanceof TopicBusyException) {
                            // topic became active again
                            if (log.isDebugEnabled()) {
                                log.debug("[{}] Did not delete busy topic: {}", topic, e.getCause().getMessage());
                            }
                        } else {
                            log.warn("[{}] Inactive topic deletion failed", topic, e);
                        }
                        return null;
                    });

        }
    }

    @Override
    public void checkInactiveSubscriptions() {
        TopicName name = TopicName.get(topic);
        try {
            Policies policies = brokerService.pulsar().getConfigurationCache().policiesCache()
                    .get(AdminResource.path(POLICIES, name.getNamespace()))
                    .orElseThrow(() -> new KeeperException.NoNodeException());
            final int defaultExpirationTime = brokerService.pulsar().getConfiguration()
                    .getSubscriptionExpirationTimeMinutes();
            final long expirationTimeMillis = TimeUnit.MINUTES
                    .toMillis((policies.subscription_expiration_time_minutes <= 0 && defaultExpirationTime > 0)
                            ? defaultExpirationTime
                            : policies.subscription_expiration_time_minutes);
            if (expirationTimeMillis > 0) {
                subscriptions.forEach((subName, sub) -> {
                    if (sub.dispatcher != null && sub.dispatcher.isConsumerConnected() || sub.isReplicated()) {
                        return;
                    }
                    if (System.currentTimeMillis() - sub.cursor.getLastActive() > expirationTimeMillis) {
                        sub.delete().thenAccept(v -> log.info("[{}][{}] The subscription was deleted due to expiration",
                                topic, subName));
                    }
                });
            }
        } catch (Exception e) {
            if (log.isDebugEnabled()) {
                log.debug("[{}] Error getting policies", topic);
            }
        }
    }

    @Override
    public void checkBackloggedCursors() {
        // activate caught up cursors which include consumers
        subscriptions.forEach((subName, subscription) -> {
            if (!subscription.getConsumers().isEmpty()
                && subscription.getCursor().getNumberOfEntries() < backloggedCursorThresholdEntries) {
                subscription.getCursor().setActive();
            } else {
                subscription.getCursor().setInactive();
            }
        });
    }

    /**
     * Check whether the topic should be retained (based on time), even tough there are no producers/consumers and it's
     * marked as inactive.
     */
    private boolean shouldTopicBeRetained() {
        TopicName name = TopicName.get(topic);
        RetentionPolicies retentionPolicies = null;
        try {
            retentionPolicies = Optional.ofNullable(getTopicPolicies(name))
                    .map(TopicPolicies::getRetentionPolicies)
                    .orElse(null);
            if (retentionPolicies == null){
                retentionPolicies = brokerService.pulsar().getConfigurationCache().policiesCache()
                        .get(AdminResource.path(POLICIES, name.getNamespace()))
                        .map(p -> p.retention_policies)
                        .orElse(null);
            }
            if (retentionPolicies == null){
                // If no policies, the default is to have no retention and delete the inactive topic
                retentionPolicies = new RetentionPolicies(
                        brokerService.pulsar().getConfiguration().getDefaultRetentionTimeInMinutes(),
                        brokerService.pulsar().getConfiguration().getDefaultRetentionSizeInMB());
            }
        } catch (Exception e) {
            if (log.isDebugEnabled()) {
                log.debug("[{}] Error getting policies", topic);
            }
            // Don't delete in case we cannot get the policies
            return true;
        }

        long retentionTime = TimeUnit.MINUTES.toNanos(retentionPolicies.getRetentionTimeInMinutes());
        // Negative retention time means the topic should be retained indefinitely,
        // because its own data has to be retained
        return retentionTime < 0 || (System.nanoTime() - lastActive) < retentionTime;
    }

    @Override
    public CompletableFuture<Void> onPoliciesUpdate(Policies data) {
        if (log.isDebugEnabled()) {
            log.debug("[{}] isEncryptionRequired changes: {} -> {}", topic, isEncryptionRequired, data.encryption_required);
        }
        isEncryptionRequired = data.encryption_required;

        setSchemaCompatibilityStrategy(data);
        isAllowAutoUpdateSchema = data.is_allow_auto_update_schema;

        schemaValidationEnforced = data.schema_validation_enforced;

        maxUnackedMessagesOnConsumer = unackedMessagesExceededOnConsumer(data);
        maxUnackedMessagesOnSubscription = unackedMessagesExceededOnSubscription(data);

        if (data.delayed_delivery_policies != null) {
            delayedDeliveryTickTimeMillis = data.delayed_delivery_policies.getTickTime();
            delayedDeliveryEnabled = data.delayed_delivery_policies.isActive();
        }
        //If the topic-level policy already exists, the namespace-level policy cannot override the topic-level policy.
        TopicPolicies topicPolicies = getTopicPolicies(TopicName.get(topic));
        if (data.inactive_topic_policies != null) {
            if (topicPolicies == null || !topicPolicies.isInactiveTopicPoliciesSet()) {
                this.inactiveTopicPolicies = data.inactive_topic_policies;
            }
        } else {
            ServiceConfiguration cfg = brokerService.getPulsar().getConfiguration();
            resetInactiveTopicPolicies(cfg.getBrokerDeleteInactiveTopicsMode()
                    , cfg.getBrokerDeleteInactiveTopicsMaxInactiveDurationSeconds(), cfg.isBrokerDeleteInactiveTopicsEnabled());
        }

        initializeDispatchRateLimiterIfNeeded(Optional.ofNullable(data));

        this.updateMaxPublishRate(data);

        producers.values().forEach(producer -> {
            producer.checkPermissions();
            producer.checkEncryption();
        });
        subscriptions.forEach((subName, sub) -> {
            sub.getConsumers().forEach(Consumer::checkPermissions);
            Dispatcher dispatcher = sub.getDispatcher();
            // If the topic-level policy already exists, the namespace-level policy cannot override
            // the topic-level policy.
            if (dispatcher != null && (topicPolicies == null || !topicPolicies.isSubscriptionDispatchRateSet())) {
                dispatcher.getRateLimiter().ifPresent(rateLimiter -> rateLimiter.onPoliciesUpdate(data));
            }
        });
        replicators.forEach((name, replicator) ->
            replicator.getRateLimiter().ifPresent(rateLimiter -> rateLimiter.onPoliciesUpdate(data))
        );
        checkMessageExpiry();
        CompletableFuture<Void> replicationFuture = checkReplicationAndRetryOnFailure();
        CompletableFuture<Void> dedupFuture = checkDeduplicationStatus();
        CompletableFuture<Void> persistentPoliciesFuture = checkPersistencePolicies();
        // update rate-limiter if policies updated
        if (this.dispatchRateLimiter.isPresent()) {
            if (topicPolicies == null || !topicPolicies.isDispatchRateSet()) {
                dispatchRateLimiter.get().onPoliciesUpdate(data);
            }
        }
        if (this.subscribeRateLimiter.isPresent()) {
            subscribeRateLimiter.get().onPoliciesUpdate(data);
        }
        return CompletableFuture.allOf(replicationFuture, dedupFuture, persistentPoliciesFuture);
    }

    /**
     *
     * @return Backlog quota for topic
     */
    @Override
    public BacklogQuota getBacklogQuota() {
        TopicName topicName = TopicName.get(this.getName());
        return brokerService.getBacklogQuotaManager().getBacklogQuota(topicName);
    }

    /**
     *
     * @return quota exceeded status for blocking producer creation
     */
    @Override
    public boolean isBacklogQuotaExceeded(String producerName) {
        BacklogQuota backlogQuota = getBacklogQuota();

        if (backlogQuota != null) {
            BacklogQuota.RetentionPolicy retentionPolicy = backlogQuota.getPolicy();

            if ((retentionPolicy == BacklogQuota.RetentionPolicy.producer_request_hold
                    || retentionPolicy == BacklogQuota.RetentionPolicy.producer_exception)
                    && isBacklogExceeded()) {
                log.info("[{}] Backlog quota exceeded. Cannot create producer [{}]", this.getName(), producerName);
                return true;
            } else {
                return false;
            }
        }
        return false;
    }

    /**
     * @return determine if quota enforcement needs to be done for topic
     */
    public boolean isBacklogExceeded() {
        TopicName topicName = TopicName.get(getName());
        long backlogQuotaLimitInBytes = brokerService.getBacklogQuotaManager().getBacklogQuotaLimit(topicName);
        if (backlogQuotaLimitInBytes < 0) {
            return false;
        }
        if (log.isDebugEnabled()) {
            log.debug("[{}] - backlog quota limit = [{}]", getName(), backlogQuotaLimitInBytes);
        }

        // check if backlog exceeded quota
        long storageSize = getBacklogSize();
        if (log.isDebugEnabled()) {
            log.debug("[{}] Storage size = [{}], limit [{}]", getName(), storageSize, backlogQuotaLimitInBytes);
        }

        return (storageSize >= backlogQuotaLimitInBytes);
    }

    @Override
    public boolean isReplicated() {
        return !replicators.isEmpty();
    }

    public CompletableFuture<MessageId> terminate() {
        CompletableFuture<MessageId> future = new CompletableFuture<>();
        ledger.asyncTerminate(new TerminateCallback() {
            @Override
            public void terminateComplete(Position lastCommittedPosition, Object ctx) {
                producers.values().forEach(Producer::disconnect);
                subscriptions.forEach((name, sub) -> sub.topicTerminated());

                PositionImpl lastPosition = (PositionImpl) lastCommittedPosition;
                MessageId messageId = new MessageIdImpl(lastPosition.getLedgerId(), lastPosition.getEntryId(), -1);

                log.info("[{}] Topic terminated at {}", getName(), messageId);
                future.complete(messageId);
            }

            @Override
            public void terminateFailed(ManagedLedgerException exception, Object ctx) {
                future.completeExceptionally(exception);
            }
        }, null);

        return future;
    }

    public boolean isOldestMessageExpired(ManagedCursor cursor, long messageTTLInSeconds) {
        MessageImpl msg = null;
        Entry entry = null;
        boolean isOldestMessageExpired = false;
        try {
            entry = cursor.getNthEntry(1, IndividualDeletedEntries.Include);
            if (entry != null) {
                msg = MessageImpl.deserialize(entry.getDataBuffer());
                isOldestMessageExpired = messageTTLInSeconds != 0 && System.currentTimeMillis() > (msg.getPublishTime()
                        + TimeUnit.SECONDS.toMillis((long) (messageTTLInSeconds * MESSAGE_EXPIRY_THRESHOLD)));
            }
        } catch (Exception e) {
            log.warn("[{}] Error while getting the oldest message", topic, e);
        } finally {
            if (entry != null) {
                entry.release();
            }
            if (msg != null) {
                msg.recycle();
            }
        }

        return isOldestMessageExpired;
    }

    /**
     * Clears backlog for all cursors in the topic
     *
     * @return
     */
    public CompletableFuture<Void> clearBacklog() {
        log.info("[{}] Clearing backlog on all cursors in the topic.", topic);
        List<CompletableFuture<Void>> futures = Lists.newArrayList();
        List<String> cursors = getSubscriptions().keys();
        cursors.addAll(getReplicators().keys());
        for (String cursor : cursors) {
            futures.add(clearBacklog(cursor));
        }
        return FutureUtil.waitForAll(futures);
    }

    /**
     * Clears backlog for a given cursor in the topic.
     * <p>
     * Note: For a replication cursor, just provide the remote cluster name
     * </p>
     *
     * @param cursorName
     * @return
     */
    public CompletableFuture<Void> clearBacklog(String cursorName) {
        log.info("[{}] Clearing backlog for cursor {} in the topic.", topic, cursorName);
        PersistentSubscription sub = getSubscription(cursorName);
        if (sub != null) {
            return sub.clearBacklog();
        }

        PersistentReplicator repl = (PersistentReplicator) getPersistentReplicator(cursorName);
        if (repl != null) {
            return repl.clearBacklog();
        }

        return FutureUtil.failedFuture(new BrokerServiceException("Cursor not found"));
    }

    @Override
    public Optional<DispatchRateLimiter> getDispatchRateLimiter() {
        return this.dispatchRateLimiter;
    }

    public Optional<SubscribeRateLimiter> getSubscribeRateLimiter() {
        return this.subscribeRateLimiter;
    }

    public long getLastPublishedSequenceId(String producerName) {
        return messageDeduplication.getLastPublishedSequenceId(producerName);
    }

    @Override
    public Position getLastPosition() {
        return ledger.getLastConfirmedEntry();
    }

    @Override
    public CompletableFuture<MessageId> getLastMessageId() {
        CompletableFuture<MessageId> completableFuture = new CompletableFuture<>();
        PositionImpl position = (PositionImpl) ledger.getLastConfirmedEntry();
        int partitionIndex = TopicName.getPartitionIndex(getName());
        if (position.getEntryId() == -1) {
            completableFuture
                    .complete(new MessageIdImpl(position.getLedgerId(), position.getEntryId(), partitionIndex));
        }
        ((ManagedLedgerImpl) ledger).asyncReadEntry(position, new AsyncCallbacks.ReadEntryCallback() {
            @Override
            public void readEntryComplete(Entry entry, Object ctx) {
                PulsarApi.MessageMetadata metadata = Commands.parseMessageMetadata(entry.getDataBuffer());
                if (metadata.hasNumMessagesInBatch()) {
                    completableFuture.complete(new BatchMessageIdImpl(position.getLedgerId(), position.getEntryId(),
                            partitionIndex, metadata.getNumMessagesInBatch() - 1));
                } else {
                    completableFuture
                            .complete(new MessageIdImpl(position.getLedgerId(), position.getEntryId(), partitionIndex));
                }
            }

            @Override
            public void readEntryFailed(ManagedLedgerException exception, Object ctx) {
                completableFuture.completeExceptionally(exception);
            }
        }, null);
        return completableFuture;
    }

    public synchronized void triggerCompaction()
            throws PulsarServerException, AlreadyRunningException {
        if (currentCompaction.isDone()) {
            currentCompaction = brokerService.pulsar().getCompactor().compact(topic);
        } else {
            throw new AlreadyRunningException("Compaction already in progress");
        }
    }

    public synchronized LongRunningProcessStatus compactionStatus() {
        final CompletableFuture<Long> current;
        synchronized (this) {
            current = currentCompaction;
        }
        if (!current.isDone()) {
            return LongRunningProcessStatus.forStatus(LongRunningProcessStatus.Status.RUNNING);
        } else {
            try {
                if (current.join() == COMPACTION_NEVER_RUN) {
                    return LongRunningProcessStatus.forStatus(LongRunningProcessStatus.Status.NOT_RUN);
                } else {
                    return LongRunningProcessStatus.forStatus(LongRunningProcessStatus.Status.SUCCESS);
                }
            } catch (CancellationException | CompletionException e) {
                return LongRunningProcessStatus.forError(e.getMessage());
            }
        }
    }

    public synchronized void triggerOffload(MessageIdImpl messageId) throws AlreadyRunningException {
        if (currentOffload.isDone()) {
            CompletableFuture<MessageIdImpl> promise = currentOffload = new CompletableFuture<>();
            log.info("[{}] Starting offload operation at messageId {}", topic, messageId);
            getManagedLedger().asyncOffloadPrefix(
                    PositionImpl.get(messageId.getLedgerId(), messageId.getEntryId()),
                    new OffloadCallback() {
                        @Override
                        public void offloadComplete(Position pos, Object ctx) {
                            PositionImpl impl = (PositionImpl)pos;
                            log.info("[{}] Completed successfully offload operation at messageId {}", topic, messageId);
                            promise.complete(new MessageIdImpl(impl.getLedgerId(), impl.getEntryId(), -1));
                        }

                        @Override
                        public void offloadFailed(ManagedLedgerException exception, Object ctx) {
                            log.warn("[{}] Failed offload operation at messageId {}", topic, messageId, exception);
                            promise.completeExceptionally(exception);
                        }
                    }, null);
        } else {
            throw new AlreadyRunningException("Offload already in progress");
        }
    }

    public synchronized OffloadProcessStatus offloadStatus() {
        if (!currentOffload.isDone()) {
            return OffloadProcessStatus.forStatus(LongRunningProcessStatus.Status.RUNNING);
        } else {
            try {
                if (currentOffload.join() == MessageId.earliest) {
                    return OffloadProcessStatus.forStatus(LongRunningProcessStatus.Status.NOT_RUN);
                } else {
                    return OffloadProcessStatus.forSuccess(currentOffload.join());
                }
            } catch (CancellationException | CompletionException e) {
                log.warn("Failed to offload", e.getCause());
                return OffloadProcessStatus.forError(e.getMessage());
            }
        }
    }

    /**
     * Get message TTL for this topic.
     * @return Message TTL in second.
     */
    private int getMessageTTL() throws Exception {
        //Return Topic level message TTL if exist. If topic level policy or message ttl is not set,
        //fall back to namespace level message ttl then message ttl set for current broker.
        TopicName name = TopicName.get(topic);
        TopicPolicies topicPolicies = getTopicPolicies(name);
        Policies policies = brokerService.pulsar().getConfigurationCache().policiesCache()
                .get(AdminResource.path(POLICIES, name.getNamespace()))
                .orElseThrow(KeeperException.NoNodeException::new);
        if (topicPolicies != null && topicPolicies.isMessageTTLSet()) {
            return topicPolicies.getMessageTTLInSeconds();
        }
        if (policies.message_ttl_in_seconds != null) {
            return policies.message_ttl_in_seconds;
        }
        return brokerService.getPulsar().getConfiguration().getTtlDurationDefaultInSeconds();
    }

    private static final Logger log = LoggerFactory.getLogger(PersistentTopic.class);

    @Override
    public CompletableFuture<Void> addSchemaIfIdleOrCheckCompatible(SchemaData schema) {
        return hasSchema()
            .thenCompose((hasSchema) -> {
                    if (hasSchema || isActive(InactiveTopicDeleteMode.delete_when_no_subscriptions) || ledger.getTotalSize() != 0) {
                        return checkSchemaCompatibleForConsumer(schema);
                    } else {
                        return addSchema(schema).thenCompose(schemaVersion ->
                                CompletableFuture.completedFuture(null));
                    }
                });
    }

    private synchronized void checkReplicatedSubscriptionControllerState() {
        AtomicBoolean shouldBeEnabled = new AtomicBoolean(false);
        subscriptions.forEach((name, subscription) -> {
            if (subscription.isReplicated()) {
                shouldBeEnabled.set(true);
            }
        });

        if (shouldBeEnabled.get() == false) {
            log.info("[{}] There are no replicated subscriptions on the topic", topic);
        }

        checkReplicatedSubscriptionControllerState(shouldBeEnabled.get());
    }

    private synchronized void checkReplicatedSubscriptionControllerState(boolean shouldBeEnabled) {
        boolean isCurrentlyEnabled = replicatedSubscriptionsController.isPresent();
        boolean isEnableReplicatedSubscriptions = brokerService.pulsar().getConfiguration().isEnableReplicatedSubscriptions();

        if (shouldBeEnabled && !isCurrentlyEnabled && isEnableReplicatedSubscriptions) {
            log.info("[{}] Enabling replicated subscriptions controller", topic);
            replicatedSubscriptionsController = Optional.of(new ReplicatedSubscriptionsController(this,
                    brokerService.pulsar().getConfiguration().getClusterName()));
        } else if (isCurrentlyEnabled && !shouldBeEnabled || !isEnableReplicatedSubscriptions) {
            log.info("[{}] Disabled replicated subscriptions controller", topic);
            replicatedSubscriptionsController.ifPresent(ReplicatedSubscriptionsController::close);
            replicatedSubscriptionsController = Optional.empty();
        }
    }

    void receivedReplicatedSubscriptionMarker(Position position, int markerType, ByteBuf payload) {
        ReplicatedSubscriptionsController ctrl = replicatedSubscriptionsController.orElse(null);
        if (ctrl == null) {
            // Force to start the replication controller
            checkReplicatedSubscriptionControllerState(true /* shouldBeEnabled */);
            ctrl = replicatedSubscriptionsController.get();
        }

        ctrl.receivedReplicatedSubscriptionMarker(position, markerType, payload);
     }

    Optional<ReplicatedSubscriptionsController> getReplicatedSubscriptionController() {
        return replicatedSubscriptionsController;
    }

    public CompactedTopic getCompactedTopic() {
        return compactedTopic;
    }

    @Override
    public boolean isSystemTopic() {
        return false;
    }

    private void fenceTopicToCloseOrDelete() {
        isClosingOrDeleting = true;
        isFenced = true;
    }

    private void unfenceTopicToResume() {
        isFenced = false;
        isClosingOrDeleting = false;
    }

    @Override
    public CompletableFuture<TransactionBuffer> getTransactionBuffer(boolean createIfMissing) {
        if (transactionBuffer == null && createIfMissing) {
            transactionBufferLock.lock();
            try {
                if (transactionBuffer == null) {
                    transactionBuffer = brokerService.getPulsar().getTransactionBufferProvider()
                            .newTransactionBuffer(this);
                }
            } finally {
                transactionBufferLock.unlock();
            }
        }
        return transactionBuffer;
    }

    @Override
    public void publishTxnMessage(TxnID txnID, ByteBuf headersAndPayload, long batchSize, PublishContext publishContext) {
        pendingWriteOps.incrementAndGet();
        if (isFenced) {
            publishContext.completed(new TopicFencedException("fenced"), -1, -1);
            decrementPendingWriteOpsAndCheck();
            return;
        }

        MessageDeduplication.MessageDupStatus status = messageDeduplication.isDuplicate(publishContext, headersAndPayload);
        switch (status) {
            case NotDup:
                getTransactionBuffer(true)
                        .thenCompose(txnBuffer -> txnBuffer.appendBufferToTxn(
                                txnID, publishContext.getSequenceId(), batchSize, headersAndPayload))
                        .thenAccept(position -> {
                            decrementPendingWriteOpsAndCheck();
                            publishContext.completed(null,
                                    ((PositionImpl)position).getLedgerId(), ((PositionImpl)position).getEntryId());
                        })
                        .exceptionally(throwable -> {
                            decrementPendingWriteOpsAndCheck();
                            publishContext.completed(new Exception(throwable), -1, -1);
                            return null;
                        });
                break;
            case Dup:
                // Immediately acknowledge duplicated message
                publishContext.completed(null, -1, -1);
                decrementPendingWriteOpsAndCheck();
                break;
            default:
                publishContext.completed(new MessageDeduplication.MessageDupUnknownException(), -1, -1);
                decrementPendingWriteOpsAndCheck();

        }
    }

    @Override
    public CompletableFuture<Void> endTxn(TxnID txnID, int txnAction) {
        CompletableFuture<Void> completableFuture = new CompletableFuture<>();
        getTransactionBuffer(false).thenAccept(tb -> {

            CompletableFuture<Void> future = new CompletableFuture<>();
            if (PulsarApi.TxnAction.COMMIT_VALUE == txnAction) {
                future = tb.commitTxn(txnID);
            } else if (PulsarApi.TxnAction.ABORT_VALUE == txnAction) {
                future = tb.abortTxn(txnID);
            } else {
                future.completeExceptionally(new Exception("Unsupported txnAction " + txnAction));
            }

            future.whenComplete((ignored, throwable) -> {
                if (throwable != null) {
                    completableFuture.completeExceptionally(throwable);
                    return;
                }
                completableFuture.complete(null);
            });
        }).exceptionally(tbThrowable -> {
            completableFuture.completeExceptionally(tbThrowable);
            return null;
        });
        return completableFuture;
    }

    public long getDelayedDeliveryTickTimeMillis() {
        TopicPolicies topicPolicies = getTopicPolicies(TopicName.get(topic));
        //Topic level setting has higher priority than namespace level
        if (topicPolicies != null && topicPolicies.isDelayedDeliveryTickTimeMillisSet()) {
            return topicPolicies.getDelayedDeliveryTickTimeMillis();
        }
        return delayedDeliveryTickTimeMillis;
    }

    public int getMaxUnackedMessagesOnConsumer() {
        TopicPolicies topicPolicies = getTopicPolicies(TopicName.get(topic));
        if (topicPolicies != null && topicPolicies.isMaxUnackedMessagesOnConsumerSet()) {
            return topicPolicies.getMaxUnackedMessagesOnConsumer();
        }
        return maxUnackedMessagesOnConsumer;
    }

    public boolean isDelayedDeliveryEnabled() {
        TopicPolicies topicPolicies = getTopicPolicies(TopicName.get(topic));
        //Topic level setting has higher priority than namespace level
        if (topicPolicies != null && topicPolicies.isDelayedDeliveryEnabledSet()) {
            return topicPolicies.getDelayedDeliveryEnabled();
        }
        return delayedDeliveryEnabled;
    }

    public int getMaxUnackedMessagesOnSubscription() {
        TopicPolicies topicPolicies = getTopicPolicies(TopicName.get(topic));
        //Topic level setting has higher priority than namespace level
        if (topicPolicies != null && topicPolicies.isMaxUnackedMessagesOnSubscriptionSet()) {
            return topicPolicies.getMaxUnackedMessagesOnSubscription();
        }
        return maxUnackedMessagesOnSubscription;
    }

    @Override
    public void onUpdate(TopicPolicies policies) {
        if (log.isDebugEnabled()) {
            log.debug("[{}] update topic policy: {}", topic, policies);
        }
        if (policies == null) {
            return;
        }
        Optional<Policies> namespacePolicies = getNamespacePolicies();
        initializeTopicDispatchRateLimiterIfNeeded(policies);

        dispatchRateLimiter.ifPresent(limiter -> {
            if (policies.isDispatchRateSet()) {
                dispatchRateLimiter.get().updateDispatchRate(policies.getDispatchRate());
            } else {
                dispatchRateLimiter.get().updateDispatchRate();
            }
        });

        subscriptions.forEach((subName, sub) -> {
            sub.getConsumers().forEach(Consumer::checkPermissions);
            Dispatcher dispatcher = sub.getDispatcher();
            if (policies.isSubscriptionDispatchRateSet()) {
                dispatcher.getRateLimiter().ifPresent(rateLimiter ->
                        rateLimiter.updateDispatchRate(policies.getSubscriptionDispatchRate()));
            } else {
                dispatcher.getRateLimiter().ifPresent(rateLimiter ->
                        rateLimiter.updateDispatchRate());
            }
        });

        if (policies.getPublishRate() != null) {
            updatePublishDispatcher(policies.getPublishRate());
        } else {
            updateMaxPublishRate(namespacePolicies.orElse(null));
        }

        if (policies.isInactiveTopicPoliciesSet()) {
            inactiveTopicPolicies = policies.getInactiveTopicPolicies();
        } else if (namespacePolicies.isPresent() && namespacePolicies.get().inactive_topic_policies != null) {
            //topic-level policies is null , so use namespace-level
            inactiveTopicPolicies = namespacePolicies.get().inactive_topic_policies;
        } else {
            //namespace-level policies is null , so use broker level
            ServiceConfiguration cfg = brokerService.getPulsar().getConfiguration();
            resetInactiveTopicPolicies(cfg.getBrokerDeleteInactiveTopicsMode()
                    , cfg.getBrokerDeleteInactiveTopicsMaxInactiveDurationSeconds(), cfg.isBrokerDeleteInactiveTopicsEnabled());
        }

        initializeTopicSubscribeRateLimiterIfNeeded(Optional.ofNullable(policies));
        if (this.subscribeRateLimiter.isPresent() && policies != null) {
            subscribeRateLimiter.ifPresent(subscribeRateLimiter ->
                subscribeRateLimiter.onSubscribeRateUpdate(policies.getSubscribeRate()));
        }
    }

    private Optional<Policies> getNamespacePolicies() {
        return DispatchRateLimiter.getPolicies(brokerService, topic);
    }

    private void initializeTopicDispatchRateLimiterIfNeeded(TopicPolicies policies) {
        synchronized (dispatchRateLimiter) {
            if (!dispatchRateLimiter.isPresent() && policies.getDispatchRate() != null) {
                this.dispatchRateLimiter = Optional.of(new DispatchRateLimiter(this, Type.TOPIC));
            }
        }
    }

    private void initializeTopicSubscribeRateLimiterIfNeeded(Optional<TopicPolicies> policies) {
        synchronized (subscribeRateLimiter) {
            if (!subscribeRateLimiter.isPresent() && policies.isPresent() &&
                    policies.get().getSubscribeRate() != null) {
                this.subscribeRateLimiter = Optional.of(new SubscribeRateLimiter(this));
            }
        }
    }

    private PersistentTopic getPersistentTopic() {
        return this;
    }

    private void registerTopicPolicyListener() {
        if (brokerService.pulsar().getConfig().isSystemTopicEnabled() &&
                brokerService.pulsar().getConfig().isTopicLevelPoliciesEnabled()) {
            TopicName topicName = TopicName.get(topic);
            TopicName cloneTopicName = topicName;
            if (topicName.isPartitioned()) {
                cloneTopicName = TopicName.get(topicName.getPartitionedTopicName());
            }

            brokerService.getPulsar().getTopicPoliciesService().registerListener(cloneTopicName, this);
        }
    }

    @VisibleForTesting
    public MessageDeduplication getMessageDeduplication() {
        return messageDeduplication;
    }

    private boolean checkMaxSubscriptionsPerTopicExceed() {
        final int maxSubscriptionsPerTopic = brokerService.pulsar().getConfig().getMaxSubscriptionsPerTopic();
        if (maxSubscriptionsPerTopic > 0) {
            if (subscriptions != null && subscriptions.size() >= maxSubscriptionsPerTopic) {
                return true;
            }
        }

        return false;
    }
}<|MERGE_RESOLUTION|>--- conflicted
+++ resolved
@@ -31,7 +31,6 @@
 import com.google.common.collect.Sets;
 import io.netty.buffer.ByteBuf;
 import io.netty.util.concurrent.FastThreadLocal;
-
 import java.util.Collections;
 import java.util.List;
 import java.util.Map;
@@ -98,13 +97,6 @@
 import org.apache.pulsar.broker.stats.NamespaceStats;
 import org.apache.pulsar.broker.stats.ReplicationMetrics;
 import org.apache.pulsar.broker.transaction.buffer.TransactionBuffer;
-<<<<<<< HEAD
-import org.apache.pulsar.broker.transaction.pendingack.PendingAckHandle;
-import org.apache.pulsar.broker.transaction.pendingack.TransactionPendingAckStoreProvider;
-import org.apache.pulsar.broker.transaction.pendingack.impl.MLPendingAckStoreProvider;
-import org.apache.pulsar.broker.transaction.pendingack.impl.PendingAckHandleImpl;
-=======
->>>>>>> 974009f3
 import org.apache.pulsar.client.admin.LongRunningProcessStatus;
 import org.apache.pulsar.client.admin.OffloadProcessStatus;
 import org.apache.pulsar.client.api.MessageId;
@@ -135,7 +127,6 @@
 import org.apache.pulsar.common.util.Codec;
 import org.apache.pulsar.common.util.DateFormatter;
 import org.apache.pulsar.common.util.FutureUtil;
-
 import org.apache.pulsar.common.util.RestException;
 import org.apache.pulsar.common.util.collections.ConcurrentOpenHashMap;
 import org.apache.pulsar.compaction.CompactedTopic;
@@ -627,36 +618,28 @@
                 : 0;
 
         subscriptionFuture.thenAccept(subscription -> {
-            Consumer consumer = new Consumer(subscription, subType, topic, consumerId, priorityLevel, consumerName,
-                    maxUnackedMessages, cnx, cnx.getRole(), metadata, readCompacted, initialPosition, keySharedMeta);
-            addConsumerToSubscription(subscription, consumer).thenAccept(v -> {
-                try {
+            try {
+                Consumer consumer = new Consumer(subscription, subType, topic, consumerId, priorityLevel, consumerName,
+                                                 maxUnackedMessages, cnx, cnx.getRole(), metadata, readCompacted, initialPosition, keySharedMeta);
+                addConsumerToSubscription(subscription, consumer);
+
+                checkBackloggedCursors();
+
                 if (!cnx.isActive()) {
                     consumer.close();
-                        if (log.isDebugEnabled()) {
-                            log.debug("[{}] [{}] [{}] Subscribe failed -- count: {}", topic, subscriptionName,
-                                    consumer.consumerName(), USAGE_COUNT_UPDATER.get(PersistentTopic.this));
-                        }
-                        USAGE_COUNT_UPDATER.decrementAndGet(PersistentTopic.this);
-                        future.completeExceptionally(
-                                new BrokerServiceException("Connection was closed while the opening the cursor "));
-                    } else {
-                        checkReplicatedSubscriptionControllerState();
-                        log.info("[{}][{}] Created new subscription for {}", topic, subscriptionName, consumerId);
-                        future.complete(consumer);
+                    if (log.isDebugEnabled()) {
+                        log.debug("[{}] [{}] [{}] Subscribe failed -- count: {}", topic, subscriptionName,
+                                consumer.consumerName(), USAGE_COUNT_UPDATER.get(PersistentTopic.this));
                     }
-                } catch (BrokerServiceException e) {
-                    if (e instanceof ConsumerBusyException) {
-                        log.warn("[{}][{}] Consumer {} {} already connected", topic, subscriptionName, consumerId,
-                                consumerName);
-                    } else if (e instanceof SubscriptionBusyException) {
-                        log.warn("[{}][{}] {}", topic, subscriptionName, e.getMessage());
-                    }
-
                     USAGE_COUNT_UPDATER.decrementAndGet(PersistentTopic.this);
-                    future.completeExceptionally(e);
-                }
-            }).exceptionally(e -> {
+                    future.completeExceptionally(
+                            new BrokerServiceException("Connection was closed while the opening the cursor "));
+                } else {
+                    checkReplicatedSubscriptionControllerState();
+                    log.info("[{}][{}] Created new subscription for {}", topic, subscriptionName, consumerId);
+                    future.complete(consumer);
+                }
+            } catch (BrokerServiceException e) {
                 if (e instanceof ConsumerBusyException) {
                     log.warn("[{}][{}] Consumer {} {} already connected", topic, subscriptionName, consumerId,
                             consumerName);
@@ -666,8 +649,7 @@
 
                 USAGE_COUNT_UPDATER.decrementAndGet(PersistentTopic.this);
                 future.completeExceptionally(e);
-                return null;
-            });
+            }
         }).exceptionally(ex -> {
             log.error("[{}] Failed to create subscription: {} error: {}", topic, subscriptionName, ex);
             USAGE_COUNT_UPDATER.decrementAndGet(PersistentTopic.this);
