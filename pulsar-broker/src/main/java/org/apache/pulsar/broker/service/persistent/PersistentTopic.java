--- conflicted
+++ resolved
@@ -2124,8 +2124,6 @@
     }
 
     /**
-<<<<<<< HEAD
-=======
      * Get {@link TopicPolicies} for this topic.
      * @param topicName
      * @return TopicPolicies is exist else return null.
@@ -2144,7 +2142,6 @@
     }
 
     /**
->>>>>>> a809d8f6
      * Get message TTL for this topic.
      * @param topicPolicies TopicPolicies
      * @param policies      NameSpace policy
