--- conflicted
+++ resolved
@@ -321,11 +321,9 @@
                 if (isFenced) {
                     messageDeduplication.resetHighestSequenceIdPushed();
                     log.info("[{}] Un-fencing topic...", topic);
-<<<<<<< HEAD
                     // signal to managed ledger that we are ready to resume by creating a new ledger
                     ledger.readyToCreateNewLedger();
-=======
->>>>>>> 8e95f438
+
                     isFenced = false;
                 }
 
