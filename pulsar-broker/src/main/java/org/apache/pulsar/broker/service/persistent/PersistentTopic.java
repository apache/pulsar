--- conflicted
+++ resolved
@@ -103,7 +103,6 @@
 import org.apache.pulsar.broker.stats.ReplicationMetrics;
 import org.apache.pulsar.broker.transaction.buffer.TransactionBuffer;
 import org.apache.pulsar.broker.transaction.buffer.impl.TransactionBufferDisable;
-import org.apache.pulsar.broker.transaction.pendingack.impl.MLPendingAckStore;
 import org.apache.pulsar.client.admin.LongRunningProcessStatus;
 import org.apache.pulsar.client.admin.OffloadProcessStatus;
 import org.apache.pulsar.client.api.MessageId;
@@ -301,20 +300,11 @@
         }
 
         checkReplicatedSubscriptionControllerState();
-<<<<<<< HEAD
-
-        if (brokerService.getPulsar().getConfig().isTransactionCoordinatorEnabled()
-                && !checkTopicIsEventsNames(topic)
-                && !topic.contains(TopicName.TRANSACTION_COORDINATOR_ASSIGN.getLocalName())
-                && !topic.contains(MLPendingAckStore.PENDING_ACK_STORE_SUFFIX)
-                && !topic.contains(MLTransactionLogImpl.TRANSACTION_LOG_PREFIX)) {
-=======
         TopicName topicName = TopicName.get(topic);
         if (brokerService.getPulsar().getConfiguration().isTransactionCoordinatorEnabled()
                 && !checkTopicIsEventsNames(topic)
                 && !topicName.getEncodedLocalName().startsWith(TopicName.TRANSACTION_COORDINATOR_ASSIGN.getLocalName())
                 && !topicName.getEncodedLocalName().startsWith(MLTransactionLogImpl.TRANSACTION_LOG_PREFIX)) {
->>>>>>> 4e1e06a6
             this.transactionBuffer = brokerService.getPulsar()
                     .getTransactionBufferProvider().newTransactionBuffer(this, transactionCompletableFuture);
         } else {
