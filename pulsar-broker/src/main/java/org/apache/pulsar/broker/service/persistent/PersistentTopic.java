/*
 * Licensed to the Apache Software Foundation (ASF) under one
 * or more contributor license agreements.  See the NOTICE file
 * distributed with this work for additional information
 * regarding copyright ownership.  The ASF licenses this file
 * to you under the Apache License, Version 2.0 (the
 * "License"); you may not use this file except in compliance
 * with the License.  You may obtain a copy of the License at
 *
 *   http://www.apache.org/licenses/LICENSE-2.0
 *
 * Unless required by applicable law or agreed to in writing,
 * software distributed under the License is distributed on an
 * "AS IS" BASIS, WITHOUT WARRANTIES OR CONDITIONS OF ANY
 * KIND, either express or implied.  See the License for the
 * specific language governing permissions and limitations
 * under the License.
 */
package org.apache.pulsar.broker.service.persistent;

import static java.util.Objects.requireNonNull;
import static org.apache.commons.lang3.StringUtils.isBlank;
import static org.apache.pulsar.broker.service.persistent.SubscribeRateLimiter.isSubscribeRateEnabled;
import static org.apache.pulsar.common.naming.SystemTopicNames.isEventSystemTopic;
import static org.apache.pulsar.common.protocol.Commands.DEFAULT_CONSUMER_EPOCH;
import static org.apache.pulsar.compaction.Compactor.COMPACTION_SUBSCRIPTION;
import com.carrotsearch.hppc.ObjectObjectHashMap;
import com.google.common.annotations.VisibleForTesting;
import com.google.common.collect.Sets;
import io.netty.buffer.ByteBuf;
import io.netty.util.concurrent.FastThreadLocal;
import java.time.Clock;
import java.util.ArrayList;
import java.util.Collections;
import java.util.EnumSet;
import java.util.HashMap;
import java.util.List;
import java.util.Map;
import java.util.Objects;
import java.util.Optional;
import java.util.Set;
import java.util.concurrent.CancellationException;
import java.util.concurrent.CompletableFuture;
import java.util.concurrent.CompletionException;
import java.util.concurrent.ExecutionException;
import java.util.concurrent.ExecutorService;
import java.util.concurrent.ScheduledFuture;
import java.util.concurrent.TimeUnit;
import java.util.concurrent.atomic.AtomicBoolean;
import java.util.concurrent.atomic.AtomicLong;
import java.util.function.BiFunction;
import java.util.stream.Collectors;
import javax.annotation.Nonnull;
import lombok.Getter;
import org.apache.bookkeeper.client.api.LedgerMetadata;
import org.apache.bookkeeper.mledger.AsyncCallbacks;
import org.apache.bookkeeper.mledger.AsyncCallbacks.AddEntryCallback;
import org.apache.bookkeeper.mledger.AsyncCallbacks.CloseCallback;
import org.apache.bookkeeper.mledger.AsyncCallbacks.DeleteCursorCallback;
import org.apache.bookkeeper.mledger.AsyncCallbacks.OffloadCallback;
import org.apache.bookkeeper.mledger.AsyncCallbacks.OpenCursorCallback;
import org.apache.bookkeeper.mledger.AsyncCallbacks.TerminateCallback;
import org.apache.bookkeeper.mledger.AsyncCallbacks.UpdatePropertiesCallback;
import org.apache.bookkeeper.mledger.Entry;
import org.apache.bookkeeper.mledger.ManagedCursor;
import org.apache.bookkeeper.mledger.ManagedCursor.IndividualDeletedEntries;
import org.apache.bookkeeper.mledger.ManagedLedger;
import org.apache.bookkeeper.mledger.ManagedLedgerException;
import org.apache.bookkeeper.mledger.ManagedLedgerException.ManagedLedgerAlreadyClosedException;
import org.apache.bookkeeper.mledger.ManagedLedgerException.ManagedLedgerFencedException;
import org.apache.bookkeeper.mledger.ManagedLedgerException.ManagedLedgerTerminatedException;
import org.apache.bookkeeper.mledger.ManagedLedgerException.MetadataNotFoundException;
import org.apache.bookkeeper.mledger.ManagedLedgerException.NonRecoverableLedgerException;
import org.apache.bookkeeper.mledger.Position;
import org.apache.bookkeeper.mledger.impl.ManagedCursorContainer;
import org.apache.bookkeeper.mledger.impl.ManagedCursorImpl;
import org.apache.bookkeeper.mledger.impl.ManagedLedgerImpl;
import org.apache.bookkeeper.mledger.impl.PositionImpl;
import org.apache.bookkeeper.mledger.impl.ShadowManagedLedgerImpl;
import org.apache.bookkeeper.mledger.util.Futures;
import org.apache.bookkeeper.net.BookieId;
import org.apache.commons.collections4.CollectionUtils;
import org.apache.commons.lang3.StringUtils;
import org.apache.pulsar.broker.PulsarServerException;
import org.apache.pulsar.broker.delayed.BucketDelayedDeliveryTrackerFactory;
import org.apache.pulsar.broker.delayed.DelayedDeliveryTrackerFactory;
import org.apache.pulsar.broker.loadbalance.extensions.channel.ServiceUnitStateChannelImpl;
import org.apache.pulsar.broker.loadbalance.extensions.channel.ServiceUnitStateCompactionStrategy;
import org.apache.pulsar.broker.namespace.NamespaceService;
import org.apache.pulsar.broker.resources.NamespaceResources.PartitionedTopicResources;
import org.apache.pulsar.broker.service.AbstractReplicator;
import org.apache.pulsar.broker.service.AbstractTopic;
import org.apache.pulsar.broker.service.BrokerService;
import org.apache.pulsar.broker.service.BrokerServiceException;
import org.apache.pulsar.broker.service.BrokerServiceException.AlreadyRunningException;
import org.apache.pulsar.broker.service.BrokerServiceException.ConsumerBusyException;
import org.apache.pulsar.broker.service.BrokerServiceException.NamingException;
import org.apache.pulsar.broker.service.BrokerServiceException.NotAllowedException;
import org.apache.pulsar.broker.service.BrokerServiceException.PersistenceException;
import org.apache.pulsar.broker.service.BrokerServiceException.SubscriptionBusyException;
import org.apache.pulsar.broker.service.BrokerServiceException.SubscriptionConflictUnloadException;
import org.apache.pulsar.broker.service.BrokerServiceException.SubscriptionNotFoundException;
import org.apache.pulsar.broker.service.BrokerServiceException.TopicBacklogQuotaExceededException;
import org.apache.pulsar.broker.service.BrokerServiceException.TopicBusyException;
import org.apache.pulsar.broker.service.BrokerServiceException.TopicClosedException;
import org.apache.pulsar.broker.service.BrokerServiceException.TopicFencedException;
import org.apache.pulsar.broker.service.BrokerServiceException.TopicMigratedException;
import org.apache.pulsar.broker.service.BrokerServiceException.TopicTerminatedException;
import org.apache.pulsar.broker.service.BrokerServiceException.UnsupportedSubscriptionException;
import org.apache.pulsar.broker.service.BrokerServiceException.UnsupportedVersionException;
import org.apache.pulsar.broker.service.Consumer;
import org.apache.pulsar.broker.service.Dispatcher;
import org.apache.pulsar.broker.service.Producer;
import org.apache.pulsar.broker.service.Replicator;
import org.apache.pulsar.broker.service.StreamingStats;
import org.apache.pulsar.broker.service.Subscription;
import org.apache.pulsar.broker.service.SubscriptionOption;
import org.apache.pulsar.broker.service.Topic;
import org.apache.pulsar.broker.service.TransportCnx;
import org.apache.pulsar.broker.service.persistent.DispatchRateLimiter.Type;
import org.apache.pulsar.broker.service.schema.BookkeeperSchemaStorage;
import org.apache.pulsar.broker.stats.ClusterReplicationMetrics;
import org.apache.pulsar.broker.stats.NamespaceStats;
import org.apache.pulsar.broker.stats.ReplicationMetrics;
import org.apache.pulsar.broker.transaction.buffer.TransactionBuffer;
import org.apache.pulsar.broker.transaction.buffer.impl.TransactionBufferDisable;
import org.apache.pulsar.broker.transaction.pendingack.impl.MLPendingAckStore;
import org.apache.pulsar.client.admin.LongRunningProcessStatus;
import org.apache.pulsar.client.admin.OffloadProcessStatus;
import org.apache.pulsar.client.admin.PulsarAdmin;
import org.apache.pulsar.client.admin.PulsarAdminException.ConflictException;
import org.apache.pulsar.client.api.MessageId;
import org.apache.pulsar.client.api.transaction.TxnID;
import org.apache.pulsar.client.impl.BatchMessageIdImpl;
import org.apache.pulsar.client.impl.MessageIdImpl;
import org.apache.pulsar.client.impl.MessageImpl;
import org.apache.pulsar.client.impl.PulsarClientImpl;
import org.apache.pulsar.common.api.proto.CommandSubscribe;
import org.apache.pulsar.common.api.proto.CommandSubscribe.InitialPosition;
import org.apache.pulsar.common.api.proto.CommandSubscribe.SubType;
import org.apache.pulsar.common.api.proto.KeySharedMeta;
import org.apache.pulsar.common.api.proto.MessageMetadata;
import org.apache.pulsar.common.api.proto.TxnAction;
import org.apache.pulsar.common.naming.NamespaceName;
import org.apache.pulsar.common.naming.SystemTopicNames;
import org.apache.pulsar.common.naming.TopicName;
import org.apache.pulsar.common.policies.data.BacklogQuota;
import org.apache.pulsar.common.policies.data.BacklogQuota.BacklogQuotaType;
import org.apache.pulsar.common.policies.data.ClusterData;
import org.apache.pulsar.common.policies.data.ClusterData.ClusterUrl;
import org.apache.pulsar.common.policies.data.InactiveTopicDeleteMode;
import org.apache.pulsar.common.policies.data.ManagedLedgerInternalStats.CursorStats;
import org.apache.pulsar.common.policies.data.ManagedLedgerInternalStats.LedgerInfo;
import org.apache.pulsar.common.policies.data.PersistentTopicInternalStats;
import org.apache.pulsar.common.policies.data.Policies;
import org.apache.pulsar.common.policies.data.RetentionPolicies;
import org.apache.pulsar.common.policies.data.SubscribeRate;
import org.apache.pulsar.common.policies.data.TopicPolicies;
import org.apache.pulsar.common.policies.data.TransactionBufferStats;
import org.apache.pulsar.common.policies.data.TransactionInBufferStats;
import org.apache.pulsar.common.policies.data.TransactionInPendingAckStats;
import org.apache.pulsar.common.policies.data.TransactionPendingAckStats;
import org.apache.pulsar.common.policies.data.stats.ConsumerStatsImpl;
import org.apache.pulsar.common.policies.data.stats.PublisherStatsImpl;
import org.apache.pulsar.common.policies.data.stats.ReplicatorStatsImpl;
import org.apache.pulsar.common.policies.data.stats.SubscriptionStatsImpl;
import org.apache.pulsar.common.policies.data.stats.TopicMetricBean;
import org.apache.pulsar.common.policies.data.stats.TopicStatsImpl;
import org.apache.pulsar.common.protocol.Commands;
import org.apache.pulsar.common.protocol.schema.SchemaData;
import org.apache.pulsar.common.schema.SchemaType;
import org.apache.pulsar.common.topics.TopicCompactionStrategy;
import org.apache.pulsar.common.util.Codec;
import org.apache.pulsar.common.util.DateFormatter;
import org.apache.pulsar.common.util.FutureUtil;
import org.apache.pulsar.common.util.collections.ConcurrentOpenHashMap;
import org.apache.pulsar.compaction.CompactedTopicContext;
import org.apache.pulsar.compaction.CompactedTopicImpl;
import org.apache.pulsar.compaction.Compactor;
import org.apache.pulsar.compaction.CompactorMXBean;
import org.apache.pulsar.compaction.PulsarTopicCompactionService;
import org.apache.pulsar.compaction.TopicCompactionService;
import org.apache.pulsar.metadata.api.MetadataStoreException;
import org.apache.pulsar.policies.data.loadbalancer.NamespaceBundleStats;
import org.apache.pulsar.utils.StatsOutputStream;
import org.slf4j.Logger;
import org.slf4j.LoggerFactory;


public class PersistentTopic extends AbstractTopic implements Topic, AddEntryCallback {

    // Managed ledger associated with the topic
    protected final ManagedLedger ledger;

    // Subscriptions to this topic
    private final ConcurrentOpenHashMap<String, PersistentSubscription> subscriptions;

    private final ConcurrentOpenHashMap<String/*RemoteCluster*/, Replicator> replicators;
    private final ConcurrentOpenHashMap<String/*ShadowTopic*/, Replicator> shadowReplicators;
    @Getter
    private volatile List<String> shadowTopics;
    private final TopicName shadowSourceTopic;

    static final String DEDUPLICATION_CURSOR_NAME = "pulsar.dedup";

    public static boolean isDedupCursorName(String name) {
        return DEDUPLICATION_CURSOR_NAME.equals(name);
    }
    private static final String TOPIC_EPOCH_PROPERTY_NAME = "pulsar.topic.epoch";

    private static final double MESSAGE_EXPIRY_THRESHOLD = 1.5;

    private static final long POLICY_UPDATE_FAILURE_RETRY_TIME_SECONDS = 60;

    private static final String MIGRATION_CLUSTER_NAME = "migration-cluster";
    private volatile boolean migrationSubsCreated = false;

    // topic has every published chunked message since topic is loaded
    public boolean msgChunkPublished;

    private Optional<DispatchRateLimiter> dispatchRateLimiter = Optional.empty();
    private final Object dispatchRateLimiterLock = new Object();
    private Optional<SubscribeRateLimiter> subscribeRateLimiter = Optional.empty();
    private final long backloggedCursorThresholdEntries;
    public static final int MESSAGE_RATE_BACKOFF_MS = 1000;

    protected final MessageDeduplication messageDeduplication;

    private static final Long COMPACTION_NEVER_RUN = -0xfebecffeL;
    private CompletableFuture<Long> currentCompaction = CompletableFuture.completedFuture(COMPACTION_NEVER_RUN);
    private TopicCompactionService topicCompactionService;

    // TODO: Create compaction strategy from topic policy when exposing strategic compaction to users.
    private static Map<String, TopicCompactionStrategy> strategicCompactionMap = Map.of(
            ServiceUnitStateChannelImpl.TOPIC,
            new ServiceUnitStateCompactionStrategy());

    private CompletableFuture<MessageIdImpl> currentOffload = CompletableFuture.completedFuture(
            (MessageIdImpl) MessageId.earliest);

    private volatile Optional<ReplicatedSubscriptionsController> replicatedSubscriptionsController = Optional.empty();

    private static final FastThreadLocal<TopicStatsHelper> threadLocalTopicStats =
            new FastThreadLocal<TopicStatsHelper>() {
                @Override
                protected TopicStatsHelper initialValue() {
                    return new TopicStatsHelper();
                }
            };

    private final AtomicLong pendingWriteOps = new AtomicLong(0);
    private volatile double lastUpdatedAvgPublishRateInMsg = 0;
    private volatile double lastUpdatedAvgPublishRateInByte = 0;

    private volatile boolean isClosingOrDeleting = false;

    private ScheduledFuture<?> fencedTopicMonitoringTask = null;

    @Getter
    protected final TransactionBuffer transactionBuffer;

    // Record the last time a data message (ie: not an internal Pulsar marker) is published on the topic
    private volatile long lastDataMessagePublishedTimestamp = 0;
    @Getter
    private final ExecutorService orderedExecutor;

    private static class TopicStatsHelper {
        public double averageMsgSize;
        public double aggMsgRateIn;
        public double aggMsgThroughputIn;
        public double aggMsgThrottlingFailure;
        public double aggMsgRateOut;
        public double aggMsgThroughputOut;
        public final ObjectObjectHashMap<String, PublisherStatsImpl> remotePublishersStats;

        public TopicStatsHelper() {
            remotePublishersStats = new ObjectObjectHashMap<>();
            reset();
        }

        public void reset() {
            averageMsgSize = 0;
            aggMsgRateIn = 0;
            aggMsgThroughputIn = 0;
            aggMsgRateOut = 0;
            aggMsgThrottlingFailure = 0;
            aggMsgThroughputOut = 0;
            remotePublishersStats.clear();
        }
    }

    public PersistentTopic(String topic, ManagedLedger ledger, BrokerService brokerService) {
        super(topic, brokerService);
        // null check for backwards compatibility with tests which mock the broker service
        this.orderedExecutor = brokerService.getTopicOrderedExecutor() != null
                ? brokerService.getTopicOrderedExecutor().chooseThread(topic)
                : null;
        this.ledger = ledger;
        this.subscriptions = ConcurrentOpenHashMap.<String, PersistentSubscription>newBuilder()
                        .expectedItems(16)
                        .concurrencyLevel(1)
                        .build();
        this.replicators = ConcurrentOpenHashMap.<String, Replicator>newBuilder()
                .expectedItems(16)
                .concurrencyLevel(1)
                .build();
        this.shadowReplicators = ConcurrentOpenHashMap.<String, Replicator>newBuilder()
                .expectedItems(16)
                .concurrencyLevel(1)
                .build();
        this.backloggedCursorThresholdEntries =
                brokerService.pulsar().getConfiguration().getManagedLedgerCursorBackloggedThreshold();
        registerTopicPolicyListener();

        this.messageDeduplication = new MessageDeduplication(brokerService.pulsar(), this, ledger);
        if (ledger.getProperties().containsKey(TOPIC_EPOCH_PROPERTY_NAME)) {
            topicEpoch = Optional.of(Long.parseLong(ledger.getProperties().get(TOPIC_EPOCH_PROPERTY_NAME)));
        }

        TopicName topicName = TopicName.get(topic);
        if (brokerService.getPulsar().getConfiguration().isTransactionCoordinatorEnabled()
                && !isEventSystemTopic(topicName)) {
            this.transactionBuffer = brokerService.getPulsar()
                    .getTransactionBufferProvider().newTransactionBuffer(this);
        } else {
            this.transactionBuffer = new TransactionBufferDisable();
        }
        transactionBuffer.syncMaxReadPositionForNormalPublish((PositionImpl) ledger.getLastConfirmedEntry());
        if (ledger instanceof ShadowManagedLedgerImpl) {
            shadowSourceTopic = TopicName.get(ledger.getConfig().getShadowSource());
        } else {
            shadowSourceTopic = null;
        }
    }

    @Override
    public CompletableFuture<Void> initialize() {
        List<CompletableFuture<Void>> futures = new ArrayList<>();
        futures.add(brokerService.getPulsar().newTopicCompactionService(topic).thenAccept(service -> {
            PersistentTopic.this.topicCompactionService = service;
            this.createPersistentSubscriptions();
        }));

        for (ManagedCursor cursor : ledger.getCursors()) {
            if (cursor.getName().startsWith(replicatorPrefix)) {
                String localCluster = brokerService.pulsar().getConfiguration().getClusterName();
                String remoteCluster = PersistentReplicator.getRemoteCluster(cursor.getName());
                futures.add(addReplicationCluster(remoteCluster, cursor, localCluster));
            }
        }
        return FutureUtil.waitForAll(futures).thenCompose(__ ->
            brokerService.pulsar().getPulsarResources().getNamespaceResources()
                .getPoliciesAsync(TopicName.get(topic).getNamespaceObject())
                .thenAcceptAsync(optPolicies -> {
                    if (!optPolicies.isPresent()) {
                        isEncryptionRequired = false;
                        updatePublishDispatcher();
                        updateResourceGroupLimiter(new Policies());
                        initializeDispatchRateLimiterIfNeeded();
                        updateSubscribeRateLimiter();
                        return;
                    }

                    Policies policies = optPolicies.get();

                    this.updateTopicPolicyByNamespacePolicy(policies);

                    initializeDispatchRateLimiterIfNeeded();

                    updateSubscribeRateLimiter();

                    updatePublishDispatcher();

                    updateResourceGroupLimiter(policies);

                    this.isEncryptionRequired = policies.encryption_required;

                    isAllowAutoUpdateSchema = policies.is_allow_auto_update_schema;
                }, getOrderedExecutor())
                .thenCompose(ignore -> initTopicPolicy())
                .exceptionally(ex -> {
                    log.warn("[{}] Error getting policies {} and isEncryptionRequired will be set to false",
                            topic, ex.getMessage());
                    isEncryptionRequired = false;
                    return null;
                }));
    }

    // for testing purposes
    @VisibleForTesting
    PersistentTopic(String topic, BrokerService brokerService, ManagedLedger ledger,
                    MessageDeduplication messageDeduplication) {
        super(topic, brokerService);
        // null check for backwards compatibility with tests which mock the broker service
        this.orderedExecutor = brokerService.getTopicOrderedExecutor() != null
                ? brokerService.getTopicOrderedExecutor().chooseThread(topic)
                : null;
        this.ledger = ledger;
        this.messageDeduplication = messageDeduplication;
        this.subscriptions = ConcurrentOpenHashMap.<String, PersistentSubscription>newBuilder()
                .expectedItems(16)
                .concurrencyLevel(1)
                .build();
        this.replicators = ConcurrentOpenHashMap.<String, Replicator>newBuilder()
                .expectedItems(16)
                .concurrencyLevel(1)
                .build();
        this.shadowReplicators = ConcurrentOpenHashMap.<String, Replicator>newBuilder()
                .expectedItems(16)
                .concurrencyLevel(1)
                .build();
        this.backloggedCursorThresholdEntries =
                brokerService.pulsar().getConfiguration().getManagedLedgerCursorBackloggedThreshold();

        if (brokerService.pulsar().getConfiguration().isTransactionCoordinatorEnabled()) {
            this.transactionBuffer = brokerService.getPulsar()
                    .getTransactionBufferProvider().newTransactionBuffer(this);
        } else {
            this.transactionBuffer = new TransactionBufferDisable();
        }
        shadowSourceTopic = null;
    }

    private void initializeDispatchRateLimiterIfNeeded() {
        synchronized (dispatchRateLimiterLock) {
            // dispatch rate limiter for topic
            if (!dispatchRateLimiter.isPresent()
                && DispatchRateLimiter.isDispatchRateEnabled(topicPolicies.getDispatchRate().get())) {
                this.dispatchRateLimiter = Optional.of(new DispatchRateLimiter(this, Type.TOPIC));
            }
        }
    }

    @VisibleForTesting
    public AtomicLong getPendingWriteOps() {
        return pendingWriteOps;
    }

    private void createPersistentSubscriptions() {
        for (ManagedCursor cursor : ledger.getCursors()) {
                if (cursor.getName().equals(DEDUPLICATION_CURSOR_NAME)
                        || cursor.getName().startsWith(replicatorPrefix)) {
                    // This is not a regular subscription, we are going to
                    // ignore it for now and let the message dedup logic to take care of it
                } else {
                    final String subscriptionName = Codec.decode(cursor.getName());
                    subscriptions.put(subscriptionName, createPersistentSubscription(subscriptionName, cursor,
                            PersistentSubscription.isCursorFromReplicatedSubscription(cursor),
                            cursor.getCursorProperties()));
                    // subscription-cursor gets activated by default: deactivate as there is no active subscription
                    // right now
                    subscriptions.get(subscriptionName).deactivateCursor();
                }
        }
        checkReplicatedSubscriptionControllerState();
    }

    /**
     * Unload a subscriber.
     * @throws SubscriptionNotFoundException If subscription not founded.
     * @throws UnsupportedSubscriptionException If the subscription is typed compaction.
     * @throws SubscriptionConflictUnloadException Conflict topic-close, topic-delete, another-subscribe-unload,
     *     cannot unload subscription now
     */
    public CompletableFuture<Void> unloadSubscription(@Nonnull String subName) {
        final PersistentSubscription sub = subscriptions.get(subName);
        if (sub == null) {
            return CompletableFuture.failedFuture(
                    new SubscriptionNotFoundException(String.format("Subscription %s not found", subName)));
        }
        if (Compactor.COMPACTION_SUBSCRIPTION.equals(sub.getName())){
            return CompletableFuture.failedFuture(
                    new UnsupportedSubscriptionException(String.format("Unsupported subscription: %s", subName)));
        }
        // Fence old subscription -> Rewind cursor -> Replace with a new subscription.
        return sub.disconnect().thenCompose(ignore -> {
            if (!lock.writeLock().tryLock()) {
                return CompletableFuture.failedFuture(new SubscriptionConflictUnloadException(String.format("Conflict"
                        + " topic-close, topic-delete, another-subscribe-unload, cannot unload subscription %s now",
                        topic, subName)));
            }
            try {
                if (isFenced) {
                    return CompletableFuture.failedFuture(new TopicFencedException(String.format(
                            "Topic[%s] is fenced, can not unload subscription %s now", topic, subName)));
                }
                if (sub != subscriptions.get(subName)) {
                    // Another task already finished.
                    return CompletableFuture.failedFuture(new SubscriptionConflictUnloadException(String.format(
                            "Another unload subscriber[%s] has been finished, do not repeat call.", subName)));
                }
                sub.getCursor().rewind();
                PersistentSubscription subNew = PersistentTopic.this.createPersistentSubscription(sub.getName(),
                        sub.getCursor(), sub.isReplicated(), sub.getSubscriptionProperties());
                subscriptions.put(subName, subNew);
                return CompletableFuture.completedFuture(null);
            } finally {
                lock.writeLock().unlock();
            }
        });
    }

    private PersistentSubscription createPersistentSubscription(String subscriptionName, ManagedCursor cursor,
            boolean replicated, Map<String, String> subscriptionProperties) {
        requireNonNull(topicCompactionService);
        if (isCompactionSubscription(subscriptionName)
                && topicCompactionService instanceof PulsarTopicCompactionService pulsarTopicCompactionService) {
            CompactedTopicImpl compactedTopic = pulsarTopicCompactionService.getCompactedTopic();
            return new PulsarCompactorSubscription(this, compactedTopic, subscriptionName, cursor);
        } else {
            return new PersistentSubscription(this, subscriptionName, cursor, replicated, subscriptionProperties);
        }
    }

    private static boolean isCompactionSubscription(String subscriptionName) {
        return COMPACTION_SUBSCRIPTION.equals(subscriptionName);
    }

    @Override
    public void publishMessage(ByteBuf headersAndPayload, PublishContext publishContext) {
        pendingWriteOps.incrementAndGet();
        if (isFenced) {
            publishContext.completed(new TopicFencedException("fenced"), -1, -1);
            decrementPendingWriteOpsAndCheck();
            return;
        }
        if (isExceedMaximumMessageSize(headersAndPayload.readableBytes(), publishContext)) {
            publishContext.completed(new NotAllowedException("Exceed maximum message size")
                    , -1, -1);
            decrementPendingWriteOpsAndCheck();
            return;
        }

        MessageDeduplication.MessageDupStatus status =
                messageDeduplication.isDuplicate(publishContext, headersAndPayload);
        switch (status) {
            case NotDup:
                asyncAddEntry(headersAndPayload, publishContext);
                break;
            case Dup:
                // Immediately acknowledge duplicated message
                publishContext.completed(null, -1, -1);
                decrementPendingWriteOpsAndCheck();
                break;
            default:
                publishContext.completed(new MessageDeduplication.MessageDupUnknownException(), -1, -1);
                decrementPendingWriteOpsAndCheck();

        }
    }

    public void updateSubscribeRateLimiter() {
        SubscribeRate subscribeRate = getSubscribeRate();
        synchronized (subscribeRateLimiter) {
            if (isSubscribeRateEnabled(subscribeRate)) {
                if (subscribeRateLimiter.isPresent()) {
                    this.subscribeRateLimiter.get().onSubscribeRateUpdate(subscribeRate);
                } else {
                    this.subscribeRateLimiter = Optional.of(new SubscribeRateLimiter(this));
                }
            } else {
                if (subscribeRateLimiter.isPresent()) {
                    subscribeRateLimiter.get().close();
                    subscribeRateLimiter = Optional.empty();
                }
            }
        }
    }

    private void asyncAddEntry(ByteBuf headersAndPayload, PublishContext publishContext) {
        if (brokerService.isBrokerEntryMetadataEnabled()) {
            ledger.asyncAddEntry(headersAndPayload,
                    (int) publishContext.getNumberOfMessages(), this, publishContext);
        } else {
            ledger.asyncAddEntry(headersAndPayload, this, publishContext);
        }
    }

    public void asyncReadEntry(PositionImpl position, AsyncCallbacks.ReadEntryCallback callback, Object ctx) {
        if (ledger instanceof ManagedLedgerImpl) {
            ((ManagedLedgerImpl) ledger).asyncReadEntry(position, callback, ctx);
        } else {
            callback.readEntryFailed(new ManagedLedgerException(
                    "Unexpected managedledger implementation, doesn't support "
                            + "direct read entry operation."), ctx);
        }
    }

    public PositionImpl getPositionAfterN(PositionImpl startPosition, long n) throws ManagedLedgerException {
        if (ledger instanceof ManagedLedgerImpl) {
            return ((ManagedLedgerImpl) ledger).getPositionAfterN(startPosition, n,
                    ManagedLedgerImpl.PositionBound.startExcluded);
        } else {
            throw new ManagedLedgerException("Unexpected managedledger implementation, doesn't support "
                    + "getPositionAfterN operation.");
        }
    }

    public PositionImpl getFirstPosition() throws ManagedLedgerException {
        if (ledger instanceof ManagedLedgerImpl) {
            return ((ManagedLedgerImpl) ledger).getFirstPosition();
        } else {
            throw new ManagedLedgerException("Unexpected managedledger implementation, doesn't support "
                    + "getFirstPosition operation.");
        }
    }

    public long getNumberOfEntries() {
        return ledger.getNumberOfEntries();
    }

    private void decrementPendingWriteOpsAndCheck() {
        long pending = pendingWriteOps.decrementAndGet();
        if (pending == 0 && isFenced && !isClosingOrDeleting) {
            synchronized (this) {
                if (isFenced && !isClosingOrDeleting) {
                    messageDeduplication.resetHighestSequenceIdPushed();
                    log.info("[{}] Un-fencing topic...", topic);
                    // signal to managed ledger that we are ready to resume by creating a new ledger
                    ledger.readyToCreateNewLedger();

                    unfence();
                }

            }
        }
    }

    @Override
    public void addComplete(Position pos, ByteBuf entryData, Object ctx) {
        PublishContext publishContext = (PublishContext) ctx;
        PositionImpl position = (PositionImpl) pos;

        // Message has been successfully persisted
        messageDeduplication.recordMessagePersisted(publishContext, position);

        if (!publishContext.isMarkerMessage()) {
            lastDataMessagePublishedTimestamp = Clock.systemUTC().millis();
        }

        // in order to sync the max position when cursor read entries
        transactionBuffer.syncMaxReadPositionForNormalPublish((PositionImpl) ledger.getLastConfirmedEntry());
        publishContext.setMetadataFromEntryData(entryData);
        publishContext.completed(null, position.getLedgerId(), position.getEntryId());
        decrementPendingWriteOpsAndCheck();
    }

    @Override
    public synchronized void addFailed(ManagedLedgerException exception, Object ctx) {
        PublishContext callback = (PublishContext) ctx;
        if (exception instanceof ManagedLedgerFencedException) {
            // If the managed ledger has been fenced, we cannot continue using it. We need to close and reopen
            close();
        } else {
            // fence topic when failed to write a message to BK
            fence();
            // close all producers
            CompletableFuture<Void> disconnectProducersFuture;
            if (producers.size() > 0) {
                List<CompletableFuture<Void>> futures = new ArrayList<>();
                // send migration url metadata to producers before disconnecting them
                if (isMigrated()) {
                    if (isReplicationBacklogExist()) {
                        log.info("Topic {} is migrated but replication backlog exists. Closing producers.", topic);
                    } else {
                        producers.forEach((__, producer) -> producer.topicMigrated(getMigratedClusterUrl()));
                    }
                }
                producers.forEach((__, producer) -> futures.add(producer.disconnect()));
                disconnectProducersFuture = FutureUtil.waitForAll(futures);
            } else {
                disconnectProducersFuture = CompletableFuture.completedFuture(null);
            }
            disconnectProducersFuture.handle((BiFunction<Void, Throwable, Void>) (aVoid, throwable) -> {
                decrementPendingWriteOpsAndCheck();
                return null;
            });

            if (exception instanceof ManagedLedgerAlreadyClosedException) {
                if (log.isDebugEnabled()) {
                    log.debug("[{}] Failed to persist msg in store: {}", topic, exception.getMessage());
                }

                callback.completed(new TopicClosedException(exception), -1, -1);
                return;

            } else {
                log.warn("[{}] Failed to persist msg in store: {}", topic, exception.getMessage());
            }

            if (exception instanceof ManagedLedgerTerminatedException && !isMigrated()) {
                // Signal the producer that this topic is no longer available
                callback.completed(new TopicTerminatedException(exception), -1, -1);
            } else {
                // Use generic persistence exception
                callback.completed(new PersistenceException(exception), -1, -1);
            }
        }
    }

    @Override
    public CompletableFuture<Optional<Long>> addProducer(Producer producer,
            CompletableFuture<Void> producerQueuedFuture) {
        return super.addProducer(producer, producerQueuedFuture).thenCompose(topicEpoch -> {
            messageDeduplication.producerAdded(producer.getProducerName());

            // Start replication producers if not already
            return startReplProducers().thenApply(__ -> topicEpoch);
        });
    }

    @Override
    public CompletableFuture<Void> checkIfTransactionBufferRecoverCompletely(boolean isTxnEnabled) {
        return getTransactionBuffer().checkIfTBRecoverCompletely(isTxnEnabled);
    }

    @Override
    protected CompletableFuture<Long> incrementTopicEpoch(Optional<Long> currentEpoch) {
        long newEpoch = currentEpoch.orElse(-1L) + 1;
        return setTopicEpoch(newEpoch);
    }

    @Override
    protected CompletableFuture<Long> setTopicEpoch(long newEpoch) {
        CompletableFuture<Long> future = new CompletableFuture<>();
        ledger.asyncSetProperty(TOPIC_EPOCH_PROPERTY_NAME, String.valueOf(newEpoch), new UpdatePropertiesCallback() {
            @Override
            public void updatePropertiesComplete(Map<String, String> properties, Object ctx) {
                log.info("[{}] Updated topic epoch to {}", getName(), newEpoch);
                future.complete(newEpoch);
            }

            @Override
            public void updatePropertiesFailed(ManagedLedgerException exception, Object ctx) {
                log.warn("[{}] Failed to update topic epoch to {}: {}", getName(), newEpoch, exception.getMessage());
                future.completeExceptionally(exception);
            }
        }, null);

        return future;
    }

    private boolean hasRemoteProducers() {
        if (producers.isEmpty()) {
            return false;
        }
        for (Producer producer : producers.values()) {
            if (producer.isRemote()) {
                return true;
            }
        }
        return false;
    }

    public CompletableFuture<Void> startReplProducers() {
        // read repl-cluster from policies to avoid restart of replicator which are in process of disconnect and close
        return brokerService.pulsar().getPulsarResources().getNamespaceResources()
                .getPoliciesAsync(TopicName.get(topic).getNamespaceObject())
                .thenAcceptAsync(optPolicies -> {
                    if (optPolicies.isPresent()) {
                        if (optPolicies.get().replication_clusters != null) {
                            Set<String> configuredClusters = Sets.newTreeSet(optPolicies.get().replication_clusters);
                            replicators.forEach((region, replicator) -> {
                                if (configuredClusters.contains(region)) {
                                    replicator.startProducer();
                                }
                            });
                        }
                    } else {
                        replicators.forEach((region, replicator) -> replicator.startProducer());
                    }
                }, getOrderedExecutor()).exceptionally(ex -> {
            if (log.isDebugEnabled()) {
                log.debug("[{}] Error getting policies while starting repl-producers {}", topic, ex.getMessage());
            }
            replicators.forEach((region, replicator) -> replicator.startProducer());
            return null;
        });
    }

    public CompletableFuture<Void> stopReplProducers() {
        List<CompletableFuture<Void>> closeFutures = new ArrayList<>();
        replicators.forEach((region, replicator) -> closeFutures.add(replicator.disconnect()));
        shadowReplicators.forEach((__, replicator) -> closeFutures.add(replicator.disconnect()));
        return FutureUtil.waitForAll(closeFutures);
    }

    private synchronized CompletableFuture<Void> closeReplProducersIfNoBacklog() {
        List<CompletableFuture<Void>> closeFutures = new ArrayList<>();
        replicators.forEach((region, replicator) -> closeFutures.add(replicator.disconnect(true)));
        shadowReplicators.forEach((__, replicator) -> closeFutures.add(replicator.disconnect(true)));
        return FutureUtil.waitForAll(closeFutures);
    }

    @Override
    protected void handleProducerRemoved(Producer producer) {
        super.handleProducerRemoved(producer);
        messageDeduplication.producerRemoved(producer.getProducerName());
    }

    @Override
    public CompletableFuture<Consumer> subscribe(SubscriptionOption option) {
        return internalSubscribe(option.getCnx(), option.getSubscriptionName(), option.getConsumerId(),
                option.getSubType(), option.getPriorityLevel(), option.getConsumerName(), option.isDurable(),
                option.getStartMessageId(), option.getMetadata(), option.isReadCompacted(),
                option.getInitialPosition(), option.getStartMessageRollbackDurationSec(),
                option.isReplicatedSubscriptionStateArg(), option.getKeySharedMeta(),
                option.getSubscriptionProperties().orElse(Collections.emptyMap()),
                option.getConsumerEpoch(), option.getSchemaType());
    }

    private CompletableFuture<Consumer> internalSubscribe(final TransportCnx cnx, String subscriptionName,
                                                          long consumerId, SubType subType, int priorityLevel,
                                                          String consumerName, boolean isDurable,
                                                          MessageId startMessageId,
                                                          Map<String, String> metadata, boolean readCompacted,
                                                          InitialPosition initialPosition,
                                                          long startMessageRollbackDurationSec,
                                                          boolean replicatedSubscriptionStateArg,
                                                          KeySharedMeta keySharedMeta,
                                                          Map<String, String> subscriptionProperties,
                                                          long consumerEpoch,
                                                          SchemaType schemaType) {
        if (readCompacted && !(subType == SubType.Failover || subType == SubType.Exclusive)) {
            return FutureUtil.failedFuture(new NotAllowedException(
                    "readCompacted only allowed on failover or exclusive subscriptions"));
        }

        return brokerService.checkTopicNsOwnership(getName()).thenCompose(__ -> {
            boolean replicatedSubscriptionState = replicatedSubscriptionStateArg;

            if (replicatedSubscriptionState
                    && !brokerService.pulsar().getConfiguration().isEnableReplicatedSubscriptions()) {
                log.warn("[{}] Replicated Subscription is disabled by broker.", getName());
                replicatedSubscriptionState = false;
            }

            if (subType == SubType.Key_Shared
                    && !brokerService.pulsar().getConfiguration().isSubscriptionKeySharedEnable()) {
                return FutureUtil.failedFuture(
                        new NotAllowedException("Key_Shared subscription is disabled by broker."));
            }

            try {
                if (!SystemTopicNames.isTopicPoliciesSystemTopic(topic)
                        && !checkSubscriptionTypesEnable(subType)) {
                    return FutureUtil.failedFuture(
                            new NotAllowedException("Topic[{" + topic + "}] doesn't support "
                                    + subType.name() + " sub type!"));
                }
            } catch (Exception e) {
                return FutureUtil.failedFuture(e);
            }

            if (isBlank(subscriptionName)) {
                if (log.isDebugEnabled()) {
                    log.debug("[{}] Empty subscription name", topic);
                }
                return FutureUtil.failedFuture(new NamingException("Empty subscription name"));
            }

            if (hasBatchMessagePublished && !cnx.isBatchMessageCompatibleVersion()) {
                if (log.isDebugEnabled()) {
                    log.debug("[{}] Consumer doesn't support batch-message {}", topic, subscriptionName);
                }
                return FutureUtil.failedFuture(
                        new UnsupportedVersionException("Consumer doesn't support batch-message"));
            }

            if (subscriptionName.startsWith(replicatorPrefix)
                    || subscriptionName.equals(DEDUPLICATION_CURSOR_NAME)) {
                log.warn("[{}] Failed to create subscription for {}", topic, subscriptionName);
                return FutureUtil.failedFuture(
                        new NamingException("Subscription with reserved subscription name attempted"));
            }

            if (cnx.clientAddress() != null && cnx.clientAddress().toString().contains(":")
                    && subscribeRateLimiter.isPresent()) {
                SubscribeRateLimiter.ConsumerIdentifier consumer = new SubscribeRateLimiter.ConsumerIdentifier(
                        cnx.clientAddress().toString().split(":")[0], consumerName, consumerId);
                if (!subscribeRateLimiter.get().subscribeAvailable(consumer)
                        || !subscribeRateLimiter.get().tryAcquire(consumer)) {
                    log.warn("[{}] Failed to create subscription for {} {} limited by {}, available {}",
                            topic, subscriptionName, consumer, subscribeRateLimiter.get().getSubscribeRate(),
                            subscribeRateLimiter.get().getAvailableSubscribeRateLimit(consumer));
                    return FutureUtil.failedFuture(
                            new NotAllowedException("Subscribe limited by subscribe rate limit per consumer."));
                }
            }

            lock.readLock().lock();
            try {
                if (isFenced) {
                    log.warn("[{}] Attempting to subscribe to a fenced topic", topic);
                    return FutureUtil.failedFuture(new TopicFencedException("Topic is temporarily unavailable"));
                }
                handleConsumerAdded(subscriptionName, consumerName);
            } finally {
                lock.readLock().unlock();
            }

            CompletableFuture<? extends Subscription> subscriptionFuture = isDurable ? //
                    getDurableSubscription(subscriptionName, initialPosition, startMessageRollbackDurationSec,
                            replicatedSubscriptionState, subscriptionProperties)
                    : getNonDurableSubscription(subscriptionName, startMessageId, initialPosition,
                    startMessageRollbackDurationSec, readCompacted, subscriptionProperties);

            CompletableFuture<Consumer> future = subscriptionFuture.thenCompose(subscription -> {
                Consumer consumer = new Consumer(subscription, subType, topic, consumerId, priorityLevel,
                        consumerName, isDurable, cnx, cnx.getAuthRole(), metadata,
                        readCompacted, keySharedMeta, startMessageId, consumerEpoch, schemaType);

                return addConsumerToSubscription(subscription, consumer).thenCompose(v -> {
                    if (subscription instanceof PersistentSubscription persistentSubscription) {
                        checkBackloggedCursor(persistentSubscription);
                    }
                    if (!cnx.isActive()) {
                        try {
                            consumer.close();
                        } catch (BrokerServiceException e) {
                            if (e instanceof ConsumerBusyException) {
                                log.warn("[{}][{}] Consumer {} {} already connected: {}",
                                        topic, subscriptionName, consumerId, consumerName, e.getMessage());
                            } else if (e instanceof SubscriptionBusyException) {
                                log.warn("[{}][{}] {}", topic, subscriptionName, e.getMessage());
                            }

                            decrementUsageCount();
                            return FutureUtil.failedFuture(e);
                        }
                        if (log.isDebugEnabled()) {
                            log.debug("[{}] [{}] [{}] Subscribe failed -- count: {}", topic, subscriptionName,
                                    consumer.consumerName(), currentUsageCount());
                        }

                        decrementUsageCount();
                        return FutureUtil.failedFuture(
                                new BrokerServiceException("Connection was closed while the opening the cursor "));
                    } else {
                        checkReplicatedSubscriptionControllerState();
                        if (log.isDebugEnabled()) {
                            log.debug("[{}][{}] Created new subscription for {}", topic, subscriptionName, consumerId);
                        }
                        return CompletableFuture.completedFuture(consumer);
                    }
                });
            });

            future.exceptionally(ex -> {
                decrementUsageCount();

                if (ex.getCause() instanceof ConsumerBusyException) {
                    log.warn("[{}][{}] Consumer {} {} already connected: {}", topic, subscriptionName, consumerId,
                            consumerName, ex.getCause().getMessage());
                    Consumer consumer = null;
                    try {
                        consumer = subscriptionFuture.isDone() ? getActiveConsumer(subscriptionFuture.get()) : null;
                        // cleanup consumer if connection is already closed
                        if (consumer != null && !consumer.cnx().isActive()) {
                            consumer.close();
                        }
                    } catch (Exception be) {
                        log.error("Failed to clean up consumer on closed connection {}, {}", consumer, be.getMessage());
                    }
                } else if (ex.getCause() instanceof SubscriptionBusyException) {
                    log.warn("[{}][{}] {}", topic, subscriptionName, ex.getMessage());
                } else if (ex.getCause() instanceof BrokerServiceException.SubscriptionFencedException
                        && isCompactionSubscription(subscriptionName)) {
                    log.warn("[{}] Failed to create compaction subscription: {}", topic, ex.getMessage());
                } else {
                    log.error("[{}] Failed to create subscription: {}", topic, subscriptionName, ex);
                }
                return null;
            });
            return future;
        });
    }

    @Override
    public CompletableFuture<Consumer> subscribe(final TransportCnx cnx, String subscriptionName, long consumerId,
                                                 SubType subType, int priorityLevel, String consumerName,
                                                 boolean isDurable, MessageId startMessageId,
                                                 Map<String, String> metadata, boolean readCompacted,
                                                 InitialPosition initialPosition,
                                                 long startMessageRollbackDurationSec,
                                                 boolean replicatedSubscriptionStateArg,
                                                 KeySharedMeta keySharedMeta) {
        return internalSubscribe(cnx, subscriptionName, consumerId, subType, priorityLevel, consumerName,
                isDurable, startMessageId, metadata, readCompacted, initialPosition, startMessageRollbackDurationSec,
                replicatedSubscriptionStateArg, keySharedMeta, null, DEFAULT_CONSUMER_EPOCH, null);
    }

    private CompletableFuture<Subscription> getDurableSubscription(String subscriptionName,
            InitialPosition initialPosition, long startMessageRollbackDurationSec, boolean replicated,
                                                                   Map<String, String> subscriptionProperties) {
        CompletableFuture<Subscription> subscriptionFuture = new CompletableFuture<>();
        if (checkMaxSubscriptionsPerTopicExceed(subscriptionName)) {
            subscriptionFuture.completeExceptionally(new NotAllowedException(
                    "Exceed the maximum number of subscriptions of the topic: " + topic));
            return subscriptionFuture;
        }

        Map<String, Long> properties = PersistentSubscription.getBaseCursorProperties(replicated);

        ledger.asyncOpenCursor(Codec.encode(subscriptionName), initialPosition, properties, subscriptionProperties,
                new OpenCursorCallback() {
            @Override
            public void openCursorComplete(ManagedCursor cursor, Object ctx) {
                if (log.isDebugEnabled()) {
                    log.debug("[{}][{}] Opened cursor", topic, subscriptionName);
                }

                PersistentSubscription subscription = subscriptions.get(subscriptionName);
                if (subscription == null) {
                    subscription = subscriptions.computeIfAbsent(subscriptionName,
                                  name -> createPersistentSubscription(subscriptionName, cursor,
                                          replicated, subscriptionProperties));
                } else {
                    // if subscription exists, check if it's a non-durable subscription
                    if (subscription.getCursor() != null && !subscription.getCursor().isDurable()) {
                        subscriptionFuture.completeExceptionally(
                                new NotAllowedException("NonDurable subscription with the same name already exists."));
                        return;
                    }
                }
                if (replicated && !subscription.isReplicated()) {
                    // Flip the subscription state
                    subscription.setReplicated(replicated);
                }

                if (startMessageRollbackDurationSec > 0) {
                    resetSubscriptionCursor(subscription, subscriptionFuture, startMessageRollbackDurationSec);
                } else {
                    subscriptionFuture.complete(subscription);
                }
            }

            @Override
            public void openCursorFailed(ManagedLedgerException exception, Object ctx) {
                log.warn("[{}] Failed to create subscription for {}: {}", topic, subscriptionName,
                        exception.getMessage());
                decrementUsageCount();
                subscriptionFuture.completeExceptionally(new PersistenceException(exception));
                if (exception instanceof ManagedLedgerFencedException) {
                    // If the managed ledger has been fenced, we cannot continue using it. We need to close and reopen
                    close();
                }
            }
        }, null);
        return subscriptionFuture;
    }

    private CompletableFuture<? extends Subscription> getNonDurableSubscription(String subscriptionName,
            MessageId startMessageId, InitialPosition initialPosition, long startMessageRollbackDurationSec,
            boolean isReadCompacted, Map<String, String> subscriptionProperties) {
        log.info("[{}][{}] Creating non-durable subscription at msg id {} - {}",
                topic, subscriptionName, startMessageId, subscriptionProperties);

        CompletableFuture<Subscription> subscriptionFuture = new CompletableFuture<>();
        if (checkMaxSubscriptionsPerTopicExceed(subscriptionName)) {
            subscriptionFuture.completeExceptionally(new NotAllowedException(
                    "Exceed the maximum number of subscriptions of the topic: " + topic));
            return subscriptionFuture;
        }

        synchronized (ledger) {
            // Create a new non-durable cursor only for the first consumer that connects
            PersistentSubscription subscription = subscriptions.get(subscriptionName);

            if (subscription == null) {
                MessageIdImpl msgId = startMessageId != null ? (MessageIdImpl) startMessageId
                        : (MessageIdImpl) MessageId.latest;

                long ledgerId = msgId.getLedgerId();
                long entryId = msgId.getEntryId();
                // Ensure that the start message id starts from a valid entry.
                if (ledgerId >= 0 && entryId >= 0
                        && msgId instanceof BatchMessageIdImpl) {
                    // When the start message is relative to a batch, we need to take one step back on the previous
                    // message,
                    // because the "batch" might not have been consumed in its entirety.
                    // The client will then be able to discard the first messages if needed.
                    entryId = msgId.getEntryId() - 1;
                }

                Position startPosition = new PositionImpl(ledgerId, entryId);
                ManagedCursor cursor = null;
                try {
                    cursor = ledger.newNonDurableCursor(startPosition, subscriptionName, initialPosition,
                            isReadCompacted);
                } catch (ManagedLedgerException e) {
                    return FutureUtil.failedFuture(e);
                }

                subscription = new PersistentSubscription(this, subscriptionName, cursor, false,
                        subscriptionProperties);
                subscriptions.put(subscriptionName, subscription);
            } else {
                // if subscription exists, check if it's a durable subscription
                if (subscription.getCursor() != null && subscription.getCursor().isDurable()) {
                    return FutureUtil.failedFuture(
                            new NotAllowedException("Durable subscription with the same name already exists."));
                }
            }

            if (startMessageRollbackDurationSec > 0) {
                resetSubscriptionCursor(subscription, subscriptionFuture, startMessageRollbackDurationSec);
                return subscriptionFuture;
            } else {
                return CompletableFuture.completedFuture(subscription);
            }
        }
    }

    private void resetSubscriptionCursor(Subscription subscription, CompletableFuture<Subscription> subscriptionFuture,
                                         long startMessageRollbackDurationSec) {
        long timestamp = System.currentTimeMillis()
                - TimeUnit.SECONDS.toMillis(startMessageRollbackDurationSec);
        final Subscription finalSubscription = subscription;
        subscription.resetCursor(timestamp).handle((s, ex) -> {
            if (ex != null) {
                log.warn("[{}] Failed to reset cursor {} position at timestamp {}, caused by {}", topic,
                        subscription.getName(), startMessageRollbackDurationSec, ex.getMessage());
            }
            subscriptionFuture.complete(finalSubscription);
            return null;
        });
    }

    @Override
    public CompletableFuture<Subscription> createSubscription(String subscriptionName, InitialPosition initialPosition,
                                                              boolean replicateSubscriptionState,
                                                              Map<String, String> subscriptionProperties) {
        return getDurableSubscription(subscriptionName, initialPosition,
                0 /*avoid reseting cursor*/, replicateSubscriptionState, subscriptionProperties);
    }

    /**
     * Delete the cursor ledger for a given subscription.
     *
     * @param subscriptionName Subscription for which the cursor ledger is to be deleted
     * @return Completable future indicating completion of unsubscribe operation Completed exceptionally with:
     *         ManagedLedgerException if cursor ledger delete fails
     */
    @Override
    public CompletableFuture<Void> unsubscribe(String subscriptionName) {
        CompletableFuture<Void> unsubscribeFuture = new CompletableFuture<>();

        TopicName tn = TopicName.get(MLPendingAckStore
                .getTransactionPendingAckStoreSuffix(topic,
                        Codec.encode(subscriptionName)));
        if (brokerService.pulsar().getConfiguration().isTransactionCoordinatorEnabled()) {
            getBrokerService().getManagedLedgerFactory().asyncDelete(tn.getPersistenceNamingEncoding(),
                    getBrokerService().getManagedLedgerConfig(tn),
                    new AsyncCallbacks.DeleteLedgerCallback() {
                        @Override
                        public void deleteLedgerComplete(Object ctx) {
                            asyncDeleteCursorWithClearDelayedMessage(subscriptionName, unsubscribeFuture);
                        }

                        @Override
                        public void deleteLedgerFailed(ManagedLedgerException exception, Object ctx) {
                            if (exception instanceof MetadataNotFoundException) {
                                asyncDeleteCursorWithClearDelayedMessage(subscriptionName, unsubscribeFuture);
                                return;
                            }

                            unsubscribeFuture.completeExceptionally(exception);
                            log.error("[{}][{}] Error deleting subscription pending ack store",
                                    topic, subscriptionName, exception);
                        }
                    }, null);
        } else {
            asyncDeleteCursorWithClearDelayedMessage(subscriptionName, unsubscribeFuture);
        }

        return unsubscribeFuture;
    }

    private void asyncDeleteCursorWithClearDelayedMessage(String subscriptionName,
                                                          CompletableFuture<Void> unsubscribeFuture) {
        PersistentSubscription persistentSubscription = subscriptions.get(subscriptionName);
        if (persistentSubscription == null) {
            log.warn("[{}][{}] Can't find subscription, skip clear delayed message", topic, subscriptionName);
            unsubscribeFuture.complete(null);
            return;
        }
        if (!isDelayedDeliveryEnabled()
                || !(brokerService.getDelayedDeliveryTrackerFactory() instanceof BucketDelayedDeliveryTrackerFactory)) {
            asyncDeleteCursor(subscriptionName, unsubscribeFuture);
            return;
        }

        Dispatcher dispatcher = persistentSubscription.getDispatcher();
        if (dispatcher == null) {
            DelayedDeliveryTrackerFactory delayedDeliveryTrackerFactory =
                    brokerService.getDelayedDeliveryTrackerFactory();
            if (delayedDeliveryTrackerFactory instanceof BucketDelayedDeliveryTrackerFactory
                    bucketDelayedDeliveryTrackerFactory) {
                ManagedCursor cursor = persistentSubscription.getCursor();
                bucketDelayedDeliveryTrackerFactory.cleanResidualSnapshots(cursor).whenComplete((__, ex) -> {
                    if (ex != null) {
                        unsubscribeFuture.completeExceptionally(ex);
                    } else {
                        asyncDeleteCursor(subscriptionName, unsubscribeFuture);
                    }
                });
            }
            return;
        }

        dispatcher.clearDelayedMessages().whenComplete((__, ex) -> {
            if (ex != null) {
                unsubscribeFuture.completeExceptionally(ex);
            } else {
                asyncDeleteCursor(subscriptionName, unsubscribeFuture);
            }
        });
    }

    private void asyncDeleteCursor(String subscriptionName, CompletableFuture<Void> unsubscribeFuture) {
        ledger.asyncDeleteCursor(Codec.encode(subscriptionName), new DeleteCursorCallback() {
            @Override
            public void deleteCursorComplete(Object ctx) {
                if (log.isDebugEnabled()) {
                    log.debug("[{}][{}] Cursor deleted successfully", topic, subscriptionName);
                }
                removeSubscription(subscriptionName);
                unsubscribeFuture.complete(null);
                lastActive = System.nanoTime();
            }

            @Override
            public void deleteCursorFailed(ManagedLedgerException exception, Object ctx) {
                if (log.isDebugEnabled()) {
                    log.debug("[{}][{}] Error deleting cursor for subscription",
                            topic, subscriptionName, exception);
                }
                if (exception instanceof ManagedLedgerException.ManagedLedgerNotFoundException) {
                    unsubscribeFuture.complete(null);
                    lastActive = System.nanoTime();
                    return;
                }
                unsubscribeFuture.completeExceptionally(new PersistenceException(exception));
            }
        }, null);
    }

    void removeSubscription(String subscriptionName) {
        PersistentSubscription sub = subscriptions.remove(subscriptionName);
        if (sub != null) {
            // preserve accumulative stats form removed subscription
            SubscriptionStatsImpl stats = sub.getStats(false, false, false);
            bytesOutFromRemovedSubscriptions.add(stats.bytesOutCounter);
            msgOutFromRemovedSubscriptions.add(stats.msgOutCounter);
        }
    }

    /**
     * Delete the managed ledger associated with this topic.
     *
     * @return Completable future indicating completion of delete operation Completed exceptionally with:
     *         IllegalStateException if topic is still active ManagedLedgerException if ledger delete operation fails
     */
    @Override
    public CompletableFuture<Void> delete() {
        return delete(false, false, false);
    }

    /**
     * Forcefully close all producers/consumers/replicators and deletes the topic. this function is used when local
     * cluster is removed from global-namespace replication list. Because broker doesn't allow lookup if local cluster
     * is not part of replication cluster list.
     *
     * @return
     */
    @Override
    public CompletableFuture<Void> deleteForcefully() {
        return delete(false, false, true);
    }

    /**
     * Delete the managed ledger associated with this topic.
     *
     * @param failIfHasSubscriptions
     *            Flag indicating whether delete should succeed if topic still has unconnected subscriptions. Set to
     *            false when called from admin API (it will delete the subs too), and set to true when called from GC
     *            thread
     * @param failIfHasBacklogs
     *            Flag indicating whether delete should succeed if topic has backlogs. Set to false when called from
     *            admin API (it will delete the subs too), and set to true when called from GC thread
     * @param closeIfClientsConnected
     *            Flag indicate whether explicitly close connected
     *            producers/consumers/replicators before trying to delete topic.
     *            If any client is connected to a topic and if this flag is disable then this operation fails.
     *
     * @return Completable future indicating completion of delete operation Completed exceptionally with:
     *         IllegalStateException if topic is still active ManagedLedgerException if ledger delete operation fails
     */
    private CompletableFuture<Void> delete(boolean failIfHasSubscriptions,
                                           boolean failIfHasBacklogs,
                                           boolean closeIfClientsConnected) {

        lock.writeLock().lock();
        try {
            if (isClosingOrDeleting) {
                log.warn("[{}] Topic is already being closed or deleted", topic);
                return FutureUtil.failedFuture(new TopicFencedException("Topic is already fenced"));
            }
            // We can proceed with the deletion if either:
            //  1. No one is connected and no subscriptions
            //  2. The topic have subscriptions but no backlogs for all subscriptions
            //     if delete_when_no_subscriptions is applied
            //  3. We want to kick out everyone and forcefully delete the topic.
            //     In this case, we shouldn't care if the usageCount is 0 or not, just proceed
            if (!closeIfClientsConnected) {
                if (failIfHasSubscriptions && !subscriptions.isEmpty()) {
                    return FutureUtil.failedFuture(
                            new TopicBusyException("Topic has subscriptions: " + subscriptions.keys()));
                } else if (failIfHasBacklogs) {
                    if (hasBacklogs()) {
                        List<String> backlogSubs =
                                subscriptions.values().stream()
                                        .filter(sub -> sub.getNumberOfEntriesInBacklog(false) > 0)
                                        .map(PersistentSubscription::getName).toList();
                        return FutureUtil.failedFuture(
                                new TopicBusyException("Topic has subscriptions did not catch up: " + backlogSubs));
                    } else if (!producers.isEmpty()) {
                        return FutureUtil.failedFuture(new TopicBusyException(
                                "Topic has " + producers.size() + " connected producers"));
                    }
                } else if (currentUsageCount() > 0) {
                    return FutureUtil.failedFuture(new TopicBusyException(
                            "Topic has " + currentUsageCount() + " connected producers/consumers"));
                }
            }

            fenceTopicToCloseOrDelete(); // Avoid clients reconnections while deleting

            return getBrokerService().getPulsar().getPulsarResources().getNamespaceResources()
                        .getPartitionedTopicResources().runWithMarkDeleteAsync(TopicName.get(topic), () -> {
                CompletableFuture<Void> deleteFuture = new CompletableFuture<>();

                CompletableFuture<Void> closeClientFuture = new CompletableFuture<>();
                List<CompletableFuture<Void>> futures = new ArrayList<>();
                subscriptions.forEach((s, sub) -> futures.add(sub.disconnect()));
                if (closeIfClientsConnected) {
                    replicators.forEach((cluster, replicator) -> futures.add(replicator.disconnect()));
                    shadowReplicators.forEach((__, replicator) -> futures.add(replicator.disconnect()));
                    producers.values().forEach(producer -> futures.add(producer.disconnect()));
                }
                FutureUtil.waitForAll(futures).thenRunAsync(() -> {
                    closeClientFuture.complete(null);
                }, getOrderedExecutor()).exceptionally(ex -> {
                    log.error("[{}] Error closing clients", topic, ex);
                    unfenceTopicToResume();
                    closeClientFuture.completeExceptionally(ex);
                    return null;
                });

                closeClientFuture.thenAccept(__ -> {
                    CompletableFuture<Void> deleteTopicAuthenticationFuture = new CompletableFuture<>();
                    brokerService.deleteTopicAuthenticationWithRetry(topic, deleteTopicAuthenticationFuture, 5);

                        deleteTopicAuthenticationFuture.thenCompose(ignore -> deleteSchema())
                                .thenCompose(ignore -> {
                                    if (!SystemTopicNames.isTopicPoliciesSystemTopic(topic)
                                            && brokerService.getPulsar().getConfiguration().isSystemTopicEnabled()) {
                                        return deleteTopicPolicies();
                                    } else {
                                        return CompletableFuture.completedFuture(null);
                                    }
                                })
                                .thenCompose(ignore -> transactionBufferCleanupAndClose())
                                .whenComplete((v, ex) -> {
                                    if (ex != null) {
                                        log.error("[{}] Error deleting topic", topic, ex);
                                        unfenceTopicToResume();
                                        deleteFuture.completeExceptionally(ex);
                                    } else {
                                        List<CompletableFuture<Void>> subsDeleteFutures = new ArrayList<>();
                                        subscriptions.forEach((sub, p) -> subsDeleteFutures.add(unsubscribe(sub)));

                                    FutureUtil.waitForAll(subsDeleteFutures).whenComplete((f, e) -> {
                                        if (e != null) {
                                            log.error("[{}] Error deleting topic", topic, e);
                                            unfenceTopicToResume();
                                            deleteFuture.completeExceptionally(e);
                                        } else {
                                            ledger.asyncDelete(new AsyncCallbacks.DeleteLedgerCallback() {
                                                @Override
                                                public void deleteLedgerComplete(Object ctx) {
                                                    brokerService.removeTopicFromCache(PersistentTopic.this);

                                                    dispatchRateLimiter.ifPresent(DispatchRateLimiter::close);

                                                    subscribeRateLimiter.ifPresent(SubscribeRateLimiter::close);

                                                    unregisterTopicPolicyListener();

                                                    log.info("[{}] Topic deleted", topic);
                                                    deleteFuture.complete(null);
                                                }

                                                @Override
                                                public void
                                                deleteLedgerFailed(ManagedLedgerException exception,
                                                                   Object ctx) {
                                                    if (exception.getCause()
                                                            instanceof MetadataStoreException.NotFoundException) {
                                                        log.info("[{}] Topic is already deleted {}",
                                                                topic, exception.getMessage());
                                                        deleteLedgerComplete(ctx);
                                                    } else {
                                                        log.error("[{}] Error deleting topic",
                                                                topic, exception);
                                                        unfenceTopicToResume();
                                                        deleteFuture.completeExceptionally(
                                                                new PersistenceException(exception));
                                                    }
                                                }
                                            }, null);

                                        }
                                    });
                                }
                            });
                }).exceptionally(ex->{
                    unfenceTopicToResume();
                    deleteFuture.completeExceptionally(
                            new TopicBusyException("Failed to close clients before deleting topic."));
                    return null;
                });

                return deleteFuture;
                }).whenComplete((value, ex) -> {
                    if (ex != null) {
                        log.error("[{}] Error deleting topic", topic, ex);
                        unfenceTopicToResume();
                    }
                });
        } finally {
            lock.writeLock().unlock();
        }

    }

    public CompletableFuture<Void> close() {
        return close(false);
    }

    /**
     * Close this topic - close all producers and subscriptions associated with this topic.
     *
     * @param closeWithoutWaitingClientDisconnect don't wait for client disconnect and forcefully close managed-ledger
     * @return Completable future indicating completion of close operation
     */
    @Override
    public CompletableFuture<Void> close(boolean closeWithoutWaitingClientDisconnect) {
        CompletableFuture<Void> closeFuture = new CompletableFuture<>();

        lock.writeLock().lock();
        try {
            // closing managed-ledger waits until all producers/consumers/replicators get closed. Sometimes, broker
            // forcefully wants to close managed-ledger without waiting all resources to be closed.
            if (!isClosingOrDeleting || closeWithoutWaitingClientDisconnect) {
                fenceTopicToCloseOrDelete();
            } else {
                log.warn("[{}] Topic is already being closed or deleted", topic);
                closeFuture.completeExceptionally(new TopicFencedException("Topic is already fenced"));
                return closeFuture;
            }
        } finally {
            lock.writeLock().unlock();
        }

        List<CompletableFuture<Void>> futures = new ArrayList<>();

        futures.add(transactionBuffer.closeAsync());
        replicators.forEach((cluster, replicator) -> futures.add(replicator.disconnect()));
        shadowReplicators.forEach((__, replicator) -> futures.add(replicator.disconnect()));
        producers.values().forEach(producer -> futures.add(producer.disconnect()));
        if (topicPublishRateLimiter != null) {
            topicPublishRateLimiter.close();
        }
        subscriptions.forEach((s, sub) -> futures.add(sub.disconnect()));
        if (this.resourceGroupPublishLimiter != null) {
            this.resourceGroupPublishLimiter.unregisterRateLimitFunction(this.getName());
        }

        //close entry filters
        if (entryFilters != null) {
            entryFilters.getRight().forEach((filter) -> {
                try {
                    filter.close();
                } catch (Throwable e) {
                    log.warn("Error shutting down entry filter {}", filter, e);
                }
            });
        }

        if (topicCompactionService != null) {
            try {
                topicCompactionService.close();
            } catch (Exception e) {
                log.warn("Error close topicCompactionService ", e);
            }
        }

        CompletableFuture<Void> clientCloseFuture = closeWithoutWaitingClientDisconnect
                ? CompletableFuture.completedFuture(null)
                : FutureUtil.waitForAll(futures);

        clientCloseFuture.thenRun(() -> {
            // After having disconnected all producers/consumers, close the managed ledger
            ledger.asyncClose(new CloseCallback() {
                @Override
                public void closeComplete(Object ctx) {
                    // Everything is now closed, remove the topic from map
                    disposeTopic(closeFuture);
                }

                @Override
                public void closeFailed(ManagedLedgerException exception, Object ctx) {
                    log.error("[{}] Failed to close managed ledger, proceeding anyway.", topic, exception);
                    disposeTopic(closeFuture);
                }
            }, null);
        }).exceptionally(exception -> {
            log.error("[{}] Error closing topic", topic, exception);
            unfenceTopicToResume();
            closeFuture.completeExceptionally(exception);
            return null;
        });

        return closeFuture;
    }

    private void disposeTopic(CompletableFuture<?> closeFuture) {
        brokerService.removeTopicFromCache(PersistentTopic.this)
                .thenRun(() -> {
                    replicatedSubscriptionsController.ifPresent(ReplicatedSubscriptionsController::close);

                    dispatchRateLimiter.ifPresent(DispatchRateLimiter::close);

                    subscribeRateLimiter.ifPresent(SubscribeRateLimiter::close);

                    unregisterTopicPolicyListener();
                    log.info("[{}] Topic closed", topic);
                    cancelFencedTopicMonitoringTask();
                    closeFuture.complete(null);
                })
                .exceptionally(ex -> {
                    closeFuture.completeExceptionally(ex);
                    return null;
                });
    }

    @VisibleForTesting
    CompletableFuture<Void> checkReplicationAndRetryOnFailure() {
        CompletableFuture<Void> result = new CompletableFuture<Void>();
        checkReplication().thenAccept(res -> {
            result.complete(null);
        }).exceptionally(th -> {
            log.error("[{}] Policies update failed {}, scheduled retry in {} seconds", topic, th.getMessage(),
                    POLICY_UPDATE_FAILURE_RETRY_TIME_SECONDS, th);
            if (!(th.getCause() instanceof TopicFencedException)) {
                // retriable exception
                brokerService.executor().schedule(this::checkReplicationAndRetryOnFailure,
                        POLICY_UPDATE_FAILURE_RETRY_TIME_SECONDS, TimeUnit.SECONDS);
            }
            result.completeExceptionally(th);
            return null;
        });
        return result;
    }

    public CompletableFuture<Void> checkDeduplicationStatus() {
        return messageDeduplication.checkStatus();
    }

    @VisibleForTesting
    CompletableFuture<Void> checkPersistencePolicies() {
        TopicName topicName = TopicName.get(topic);
        CompletableFuture<Void> future = new CompletableFuture<>();
        brokerService.getManagedLedgerConfig(topicName).thenAccept(config -> {
            // update managed-ledger config and managed-cursor.markDeleteRate
            this.ledger.setConfig(config);
            future.complete(null);
        }).exceptionally(ex -> {
            log.warn("[{}] Failed to update persistence-policies {}", topic, ex.getMessage());
            future.completeExceptionally(ex);
            return null;
        });
        return future;
    }

    @Override
    public CompletableFuture<Void> checkReplication() {
        TopicName name = TopicName.get(topic);
        if (!name.isGlobal() || NamespaceService.isHeartbeatNamespace(name)) {
            return CompletableFuture.completedFuture(null);
        }

        if (log.isDebugEnabled()) {
            log.debug("[{}] Checking replication status", name);
        }

        List<String> configuredClusters = topicPolicies.getReplicationClusters().get();
        int newMessageTTLInSeconds = topicPolicies.getMessageTTLInSeconds().get();

        String localCluster = brokerService.pulsar().getConfiguration().getClusterName();

        // if local cluster is removed from global namespace cluster-list : then delete topic forcefully
        // because pulsar doesn't serve global topic without local repl-cluster configured.
        if (TopicName.get(topic).isGlobal() && !configuredClusters.contains(localCluster)) {
            log.info("Deleting topic [{}] because local cluster is not part of "
                    + " global namespace repl list {}", topic, configuredClusters);
            return deleteForcefully();
        }

        List<CompletableFuture<Void>> futures = new ArrayList<>();

        // Check for missing replicators
        for (String cluster : configuredClusters) {
            if (cluster.equals(localCluster)) {
                continue;
            }
            if (!replicators.containsKey(cluster)) {
                futures.add(startReplicator(cluster));
            }
        }

        // Check for replicators to be stopped
        replicators.forEach((cluster, replicator) -> {
            // Update message TTL
            ((PersistentReplicator) replicator).updateMessageTTL(newMessageTTLInSeconds);
            if (!cluster.equals(localCluster)) {
                if (!configuredClusters.contains(cluster)) {
                    futures.add(removeReplicator(cluster));
                }
            }
        });

        futures.add(checkShadowReplication());

        return FutureUtil.waitForAll(futures);
    }

    private CompletableFuture<Void> checkShadowReplication() {
        if (CollectionUtils.isEmpty(shadowTopics)) {
            return CompletableFuture.completedFuture(null);
        }
        List<String> configuredShadowTopics = shadowTopics;
        int newMessageTTLInSeconds = topicPolicies.getMessageTTLInSeconds().get();

        if (log.isDebugEnabled()) {
            log.debug("[{}] Checking shadow replication status, shadowTopics={}", topic, configuredShadowTopics);
        }
        List<CompletableFuture<Void>> futures = new ArrayList<>();

        // Check for missing replicators
        for (String shadowTopic : configuredShadowTopics) {
            if (!shadowReplicators.containsKey(shadowTopic)) {
                futures.add(startShadowReplicator(shadowTopic));
            }
        }

        // Check for replicators to be stopped
        shadowReplicators.forEach((shadowTopic, replicator) -> {
            // Update message TTL
            ((PersistentReplicator) replicator).updateMessageTTL(newMessageTTLInSeconds);
            if (!configuredShadowTopics.contains(shadowTopic)) {
                futures.add(removeShadowReplicator(shadowTopic));
            }
        });
        return FutureUtil.waitForAll(futures);
    }

    @Override
    public void checkMessageExpiry() {
        int messageTtlInSeconds = topicPolicies.getMessageTTLInSeconds().get();
        if (messageTtlInSeconds != 0) {
            subscriptions.forEach((__, sub) -> sub.expireMessages(messageTtlInSeconds));
            replicators.forEach((__, replicator)
                    -> ((PersistentReplicator) replicator).expireMessages(messageTtlInSeconds));
            shadowReplicators.forEach((__, replicator)
                    -> ((PersistentReplicator) replicator).expireMessages(messageTtlInSeconds));
        }
    }

    @Override
    public void checkMessageDeduplicationInfo() {
        messageDeduplication.purgeInactiveProducers();
    }

    public boolean isCompactionEnabled() {
        Long compactionThreshold = topicPolicies.getCompactionThreshold().get();
        return compactionThreshold != null && compactionThreshold > 0;
    }

    public void checkCompaction() {
        TopicName name = TopicName.get(topic);
        try {
            long compactionThreshold = topicPolicies.getCompactionThreshold().get();
            if (isCompactionEnabled() && currentCompaction.isDone()) {

                long backlogEstimate = 0;

                PersistentSubscription compactionSub = subscriptions.get(COMPACTION_SUBSCRIPTION);
                if (compactionSub != null) {
                    backlogEstimate = compactionSub.estimateBacklogSize();
                } else {
                    // compaction has never run, so take full backlog size,
                    // or total size if we have no durable subs yet.
                    backlogEstimate = subscriptions.isEmpty() || subscriptions.values().stream()
                                .noneMatch(sub -> sub.getCursor().isDurable())
                            ? ledger.getTotalSize()
                            : ledger.getEstimatedBacklogSize();
                }

                if (backlogEstimate > compactionThreshold) {
                    if (log.isDebugEnabled()) {
                        log.debug(
                                "topic:{} backlogEstimate:{} is bigger than compactionThreshold:{}. Triggering "
                                        + "compaction", topic, backlogEstimate, compactionThreshold);
                    }
                    try {
                        triggerCompaction();
                    } catch (AlreadyRunningException are) {
                        log.debug("[{}] Compaction already running, so don't trigger again, "
                                  + "even though backlog({}) is over threshold({})",
                                  name, backlogEstimate, compactionThreshold);
                    }
                }
            }
        } catch (Exception e) {
            log.warn("[{}] Error getting policies and skipping compaction check", topic, e);
        }
    }

    public CompletableFuture<Void> preCreateSubscriptionForCompactionIfNeeded() {
        if (subscriptions.containsKey(COMPACTION_SUBSCRIPTION)) {
            // The compaction cursor is already there, nothing to do
            return CompletableFuture.completedFuture(null);
        }

        return isCompactionEnabled()
                // If a topic has a compaction policy setup, we must make sure that the compaction cursor
                // is pre-created, in order to ensure all the data will be seen by the compactor.
                ? createSubscription(COMPACTION_SUBSCRIPTION, CommandSubscribe.InitialPosition.Earliest, false, null)
                        .thenCompose(__ -> CompletableFuture.completedFuture(null))
                : CompletableFuture.completedFuture(null);
    }

    CompletableFuture<Void> startReplicator(String remoteCluster) {
        log.info("[{}] Starting replicator to remote: {}", topic, remoteCluster);
        final CompletableFuture<Void> future = new CompletableFuture<>();

        String name = PersistentReplicator.getReplicatorName(replicatorPrefix, remoteCluster);
        ledger.asyncOpenCursor(name, new OpenCursorCallback() {
            @Override
            public void openCursorComplete(ManagedCursor cursor, Object ctx) {
                String localCluster = brokerService.pulsar().getConfiguration().getClusterName();
                addReplicationCluster(remoteCluster, cursor, localCluster).whenComplete((__, ex) -> {
                    if (ex == null) {
                        future.complete(null);
                    } else {
                        future.completeExceptionally(ex);
                    }
                });
            }

            @Override
            public void openCursorFailed(ManagedLedgerException exception, Object ctx) {
                future.completeExceptionally(new PersistenceException(exception));
            }

        }, null);

        return future;
    }

    private CompletableFuture<Boolean> checkReplicationCluster(String remoteCluster) {
        return brokerService.getPulsar().getPulsarResources().getNamespaceResources()
                .getPoliciesAsync(TopicName.get(topic).getNamespaceObject())
                .thenApply(optPolicies -> optPolicies.map(policies -> policies.replication_clusters)
                        .orElse(Collections.emptySet()).contains(remoteCluster)
                        || topicPolicies.getReplicationClusters().get().contains(remoteCluster));
    }

    protected CompletableFuture<Void> addReplicationCluster(String remoteCluster, ManagedCursor cursor,
            String localCluster) {
        return AbstractReplicator.validatePartitionedTopicAsync(PersistentTopic.this.getName(), brokerService)
                .thenCompose(__ -> checkReplicationCluster(remoteCluster))
                .thenCompose(clusterExists -> {
                    if (!clusterExists) {
                        log.warn("Remove the replicator because the cluster '{}' does not exist", remoteCluster);
                        return removeReplicator(remoteCluster).thenApply(__ -> null);
                    }
                    return brokerService.pulsar().getPulsarResources().getClusterResources()
                            .getClusterAsync(remoteCluster)
                            .thenApply(clusterData ->
                                    brokerService.getReplicationClient(remoteCluster, clusterData));
                })
                .thenAccept(replicationClient -> {
                    if (replicationClient == null) {
                        return;
                    }
                    Replicator replicator = replicators.computeIfAbsent(remoteCluster, r -> {
                        try {
                            return new GeoPersistentReplicator(PersistentTopic.this, cursor, localCluster,
                                    remoteCluster, brokerService, (PulsarClientImpl) replicationClient);
                        } catch (PulsarServerException e) {
                            log.error("[{}] Replicator startup failed {}", topic, remoteCluster, e);
                        }
                        return null;
                    });

                    // clean up replicator if startup is failed
                    if (replicator == null) {
                        replicators.removeNullValue(remoteCluster);
                    }
                });
    }

    CompletableFuture<Void> removeReplicator(String remoteCluster) {
        log.info("[{}] Removing replicator to {}", topic, remoteCluster);
        final CompletableFuture<Void> future = new CompletableFuture<>();

        String name = PersistentReplicator.getReplicatorName(replicatorPrefix, remoteCluster);

        Optional.ofNullable(replicators.get(remoteCluster)).map(Replicator::disconnect)
                .orElse(CompletableFuture.completedFuture(null)).thenRun(() -> {
            ledger.asyncDeleteCursor(name, new DeleteCursorCallback() {
                @Override
                public void deleteCursorComplete(Object ctx) {
                    replicators.remove(remoteCluster);
                    future.complete(null);
                }

                @Override
                public void deleteCursorFailed(ManagedLedgerException exception, Object ctx) {
                    log.error("[{}] Failed to delete cursor {} {}", topic, name, exception.getMessage(), exception);
                    future.completeExceptionally(new PersistenceException(exception));
                }
            }, null);

        }).exceptionally(e -> {
            log.error("[{}] Failed to close replication producer {} {}", topic, name, e.getMessage(), e);
            future.completeExceptionally(e);
            return null;
        });

        return future;
    }

    CompletableFuture<Void> startShadowReplicator(String shadowTopic) {
        log.info("[{}] Starting shadow topic replicator to remote: {}", topic, shadowTopic);

        String name = ShadowReplicator.getShadowReplicatorName(replicatorPrefix, shadowTopic);
        ManagedCursor cursor;
        try {
            cursor = ledger.newNonDurableCursor(PositionImpl.LATEST, name);
        } catch (ManagedLedgerException e) {
            log.error("[{}]Open non-durable cursor for shadow replicator failed, name={}", topic, name, e);
            return FutureUtil.failedFuture(e);
        }
        CompletableFuture<Void> future = addShadowReplicationCluster(shadowTopic, cursor);
        future.exceptionally(ex -> {
            log.error("[{}] Add shadow replication cluster failed, shadowTopic={}", topic, shadowTopic, ex);
            return null;
        });
        return future;
    }

    protected CompletableFuture<Void> addShadowReplicationCluster(String shadowTopic, ManagedCursor cursor) {
        String localCluster = brokerService.pulsar().getConfiguration().getClusterName();
        return AbstractReplicator.validatePartitionedTopicAsync(PersistentTopic.this.getName(), brokerService)
                .thenCompose(__ -> brokerService.pulsar().getPulsarResources().getClusterResources()
                        .getClusterAsync(localCluster)
                        .thenApply(clusterData -> brokerService.getReplicationClient(localCluster, clusterData)))
                .thenAccept(replicationClient -> {
                    Replicator replicator = shadowReplicators.computeIfAbsent(shadowTopic, r -> {
                        try {
                            return new ShadowReplicator(shadowTopic, PersistentTopic.this, cursor, brokerService,
                                    (PulsarClientImpl) replicationClient);
                        } catch (PulsarServerException e) {
                            log.error("[{}] ShadowReplicator startup failed {}", topic, shadowTopic, e);
                        }
                        return null;
                    });

                    // clean up replicator if startup is failed
                    if (replicator == null) {
                        shadowReplicators.removeNullValue(shadowTopic);
                    }
                });
    }

    CompletableFuture<Void> removeShadowReplicator(String shadowTopic) {
        log.info("[{}] Removing shadow topic replicator to {}", topic, shadowTopic);
        final CompletableFuture<Void> future = new CompletableFuture<>();
        String name = ShadowReplicator.getShadowReplicatorName(replicatorPrefix, shadowTopic);
        shadowReplicators.get(shadowTopic).disconnect().thenRun(() -> {

            ledger.asyncDeleteCursor(name, new DeleteCursorCallback() {
                @Override
                public void deleteCursorComplete(Object ctx) {
                    shadowReplicators.remove(shadowTopic);
                    future.complete(null);
                }

                @Override
                public void deleteCursorFailed(ManagedLedgerException exception, Object ctx) {
                    log.error("[{}] Failed to delete shadow topic replication cursor {} {}",
                            topic, name, exception.getMessage(), exception);
                    future.completeExceptionally(new PersistenceException(exception));
                }
            }, null);

        }).exceptionally(e -> {
            log.error("[{}] Failed to close shadow topic replication producer {} {}", topic, name, e.getMessage(), e);
            future.completeExceptionally(e);
            return null;
        });

        return future;
    }

    public boolean isDeduplicationEnabled() {
        return messageDeduplication.isEnabled();
    }

    @Override
    public int getNumberOfConsumers() {
        int count = 0;
        for (PersistentSubscription subscription : subscriptions.values()) {
            count += subscription.getConsumers().size();
        }
        return count;
    }

    @Override
    public int getNumberOfSameAddressConsumers(final String clientAddress) {
        return getNumberOfSameAddressConsumers(clientAddress, subscriptions.values());
    }

    @Override
    protected String getSchemaId() {
        if (shadowSourceTopic == null) {
            return super.getSchemaId();
        } else {
            //reuse schema from shadow source.
            String base = shadowSourceTopic.getPartitionedTopicName();
            return TopicName.get(base).getSchemaName();
        }
    }

    @Override
    public ConcurrentOpenHashMap<String, PersistentSubscription> getSubscriptions() {
        return subscriptions;
    }

    @Override
    public PersistentSubscription getSubscription(String subscriptionName) {
        return subscriptions.get(subscriptionName);
    }

    @Override
    public ConcurrentOpenHashMap<String, Replicator> getReplicators() {
        return replicators;
    }

    @Override
    public ConcurrentOpenHashMap<String, Replicator> getShadowReplicators() {
        return shadowReplicators;
    }

    public Replicator getPersistentReplicator(String remoteCluster) {
        return replicators.get(remoteCluster);
    }

    public ManagedLedger getManagedLedger() {
        return ledger;
    }

    @Override
    public void updateRates(NamespaceStats nsStats, NamespaceBundleStats bundleStats,
                            StatsOutputStream topicStatsStream,
                            ClusterReplicationMetrics replStats, String namespace, boolean hydratePublishers) {
        this.publishRateLimitedTimes = 0;
        TopicStatsHelper topicStatsHelper = threadLocalTopicStats.get();
        topicStatsHelper.reset();

        replicators.forEach((region, replicator) -> replicator.updateRates());

        nsStats.producerCount += producers.size();
        bundleStats.producerCount += producers.size();
        topicStatsStream.startObject(topic);

        // start publisher stats
        topicStatsStream.startList("publishers");
        producers.values().forEach(producer -> {
            producer.updateRates();
            PublisherStatsImpl publisherStats = producer.getStats();

            topicStatsHelper.aggMsgRateIn += publisherStats.msgRateIn;
            topicStatsHelper.aggMsgThroughputIn += publisherStats.msgThroughputIn;

            if (producer.isRemote()) {
                topicStatsHelper.remotePublishersStats.put(producer.getRemoteCluster(), publisherStats);
            }

            // Populate consumer specific stats here
            if (hydratePublishers) {
                StreamingStats.writePublisherStats(topicStatsStream, publisherStats);
            }
        });
        topicStatsStream.endList();
        // if publish-rate increases (eg: 0 to 1K) then pick max publish-rate and if publish-rate decreases then keep
        // average rate.
        lastUpdatedAvgPublishRateInMsg = topicStatsHelper.aggMsgRateIn > lastUpdatedAvgPublishRateInMsg
                ? topicStatsHelper.aggMsgRateIn
                : (topicStatsHelper.aggMsgRateIn + lastUpdatedAvgPublishRateInMsg) / 2;
        lastUpdatedAvgPublishRateInByte = topicStatsHelper.aggMsgThroughputIn > lastUpdatedAvgPublishRateInByte
                ? topicStatsHelper.aggMsgThroughputIn
                : (topicStatsHelper.aggMsgThroughputIn + lastUpdatedAvgPublishRateInByte) / 2;
        // Start replicator stats
        topicStatsStream.startObject("replication");
        nsStats.replicatorCount += topicStatsHelper.remotePublishersStats.size();
        replicators.forEach((cluster, replicator) -> {
            // Update replicator cursor state
            try {
                ((PersistentReplicator) replicator).updateCursorState();
            } catch (Exception e) {
                log.warn("[{}] Failed to update cursor state ", topic, e);
            }

            // Update replicator stats
            ReplicatorStatsImpl rStat = replicator.getStats();

            // Add incoming msg rates
            PublisherStatsImpl pubStats = topicStatsHelper.remotePublishersStats.get(replicator.getRemoteCluster());
            rStat.msgRateIn = pubStats != null ? pubStats.msgRateIn : 0;
            rStat.msgThroughputIn = pubStats != null ? pubStats.msgThroughputIn : 0;
            rStat.inboundConnection = pubStats != null ? pubStats.getAddress() : null;
            rStat.inboundConnectedSince = pubStats != null ? pubStats.getConnectedSince() : null;

            topicStatsHelper.aggMsgRateOut += rStat.msgRateOut;
            topicStatsHelper.aggMsgThroughputOut += rStat.msgThroughputOut;

            // Populate replicator specific stats here
            topicStatsStream.startObject(cluster);
            topicStatsStream.writePair("connected", rStat.connected);
            topicStatsStream.writePair("msgRateExpired", rStat.msgRateExpired);
            topicStatsStream.writePair("msgRateIn", rStat.msgRateIn);
            topicStatsStream.writePair("msgRateOut", rStat.msgRateOut);
            topicStatsStream.writePair("msgThroughputIn", rStat.msgThroughputIn);
            topicStatsStream.writePair("msgThroughputOut", rStat.msgThroughputOut);
            topicStatsStream.writePair("replicationBacklog", rStat.replicationBacklog);
            topicStatsStream.writePair("replicationDelayInSeconds", rStat.replicationDelayInSeconds);
            topicStatsStream.writePair("inboundConnection", rStat.inboundConnection);
            topicStatsStream.writePair("inboundConnectedSince", rStat.inboundConnectedSince);
            topicStatsStream.writePair("outboundConnection", rStat.outboundConnection);
            topicStatsStream.writePair("outboundConnectedSince", rStat.outboundConnectedSince);
            topicStatsStream.endObject();

            nsStats.msgReplBacklog += rStat.replicationBacklog;

            if (replStats.isMetricsEnabled()) {
                String namespaceClusterKey = replStats.getKeyName(namespace, cluster);
                ReplicationMetrics replicationMetrics = replStats.get(namespaceClusterKey);
                boolean update = false;
                if (replicationMetrics == null) {
                    replicationMetrics = ReplicationMetrics.get();
                    update = true;
                }
                replicationMetrics.connected += rStat.connected ? 1 : 0;
                replicationMetrics.msgRateOut += rStat.msgRateOut;
                replicationMetrics.msgThroughputOut += rStat.msgThroughputOut;
                replicationMetrics.msgReplBacklog += rStat.replicationBacklog;
                if (update) {
                    replStats.put(namespaceClusterKey, replicationMetrics);
                }
                // replication delay for a namespace is the max repl-delay among all the topics under this namespace
                if (rStat.replicationDelayInSeconds > replicationMetrics.maxMsgReplDelayInSeconds) {
                    replicationMetrics.maxMsgReplDelayInSeconds = rStat.replicationDelayInSeconds;
                }
            }
        });

        // Close replication
        topicStatsStream.endObject();

        // Start subscription stats
        topicStatsStream.startObject("subscriptions");
        nsStats.subsCount += subscriptions.size();

        subscriptions.forEach((subscriptionName, subscription) -> {
            double subMsgRateOut = 0;
            double subMsgThroughputOut = 0;
            double subMsgRateRedeliver = 0;
            double subMsgAckRate = 0;

            // Start subscription name & consumers
            try {
                topicStatsStream.startObject(subscriptionName);
                topicStatsStream.startList("consumers");

                for (Consumer consumer : subscription.getConsumers()) {
                    ++nsStats.consumerCount;
                    ++bundleStats.consumerCount;
                    consumer.updateRates();

                    ConsumerStatsImpl consumerStats = consumer.getStats();
                    subMsgRateOut += consumerStats.msgRateOut;
                    subMsgAckRate += consumerStats.messageAckRate;
                    subMsgThroughputOut += consumerStats.msgThroughputOut;
                    subMsgRateRedeliver += consumerStats.msgRateRedeliver;

                    StreamingStats.writeConsumerStats(topicStatsStream, subscription.getType(), consumerStats);
                }

                // Close Consumer stats
                topicStatsStream.endList();

                // Populate subscription specific stats here
                topicStatsStream.writePair("msgBacklog",
                        subscription.getNumberOfEntriesInBacklog(true));
                subscription.getExpiryMonitor().updateRates();
                topicStatsStream.writePair("msgRateExpired", subscription.getExpiredMessageRate());
                topicStatsStream.writePair("msgRateOut", subMsgRateOut);
                topicStatsStream.writePair("messageAckRate", subMsgAckRate);
                topicStatsStream.writePair("msgThroughputOut", subMsgThroughputOut);
                topicStatsStream.writePair("msgRateRedeliver", subMsgRateRedeliver);
                topicStatsStream.writePair("numberOfEntriesSinceFirstNotAckedMessage",
                        subscription.getNumberOfEntriesSinceFirstNotAckedMessage());
                topicStatsStream.writePair("totalNonContiguousDeletedMessagesRange",
                        subscription.getTotalNonContiguousDeletedMessagesRange());
                topicStatsStream.writePair("type", subscription.getTypeString());

                Dispatcher dispatcher0 = subscription.getDispatcher();
                if (null != dispatcher0) {
                    topicStatsStream.writePair("filterProcessedMsgCount",
                            dispatcher0.getFilterProcessedMsgCount());
                    topicStatsStream.writePair("filterAcceptedMsgCount",
                            dispatcher0.getFilterAcceptedMsgCount());
                    topicStatsStream.writePair("filterRejectedMsgCount",
                            dispatcher0.getFilterRejectedMsgCount());
                    topicStatsStream.writePair("filterRescheduledMsgCount",
                            dispatcher0.getFilterRescheduledMsgCount());
                }

                if (Subscription.isIndividualAckMode(subscription.getType())) {
                    if (subscription.getDispatcher() instanceof PersistentDispatcherMultipleConsumers) {
                        PersistentDispatcherMultipleConsumers dispatcher =
                                (PersistentDispatcherMultipleConsumers) subscription.getDispatcher();
                        topicStatsStream.writePair("blockedSubscriptionOnUnackedMsgs",
                                dispatcher.isBlockedDispatcherOnUnackedMsgs());
                        topicStatsStream.writePair("unackedMessages",
                                dispatcher.getTotalUnackedMessages());
                    }
                }

                // Close consumers
                topicStatsStream.endObject();

                topicStatsHelper.aggMsgRateOut += subMsgRateOut;
                topicStatsHelper.aggMsgThroughputOut += subMsgThroughputOut;
                nsStats.msgBacklog += subscription.getNumberOfEntriesInBacklog(false);
                // check stuck subscription
                if (brokerService.getPulsar().getConfig().isUnblockStuckSubscriptionEnabled()) {
                    subscription.checkAndUnblockIfStuck();
                }
            } catch (Exception e) {
                log.error("Got exception when creating consumer stats for subscription {}: {}", subscriptionName,
                        e.getMessage(), e);
            }
        });

        // Close subscription
        topicStatsStream.endObject();

        // Remaining dest stats.
        topicStatsHelper.averageMsgSize = topicStatsHelper.aggMsgRateIn == 0.0 ? 0.0
                : (topicStatsHelper.aggMsgThroughputIn / topicStatsHelper.aggMsgRateIn);
        topicStatsStream.writePair("producerCount", producers.size());
        topicStatsStream.writePair("averageMsgSize", topicStatsHelper.averageMsgSize);
        topicStatsStream.writePair("msgRateIn", topicStatsHelper.aggMsgRateIn);
        topicStatsStream.writePair("msgRateOut", topicStatsHelper.aggMsgRateOut);
        topicStatsStream.writePair("msgInCount", getMsgInCounter());
        topicStatsStream.writePair("bytesInCount", getBytesInCounter());
        topicStatsStream.writePair("msgOutCount", getMsgOutCounter());
        topicStatsStream.writePair("bytesOutCount", getBytesOutCounter());
        topicStatsStream.writePair("msgThroughputIn", topicStatsHelper.aggMsgThroughputIn);
        topicStatsStream.writePair("msgThroughputOut", topicStatsHelper.aggMsgThroughputOut);
        topicStatsStream.writePair("storageSize", ledger.getTotalSize());
        topicStatsStream.writePair("backlogSize", ledger.getEstimatedBacklogSize());
        topicStatsStream.writePair("pendingAddEntriesCount", ((ManagedLedgerImpl) ledger).getPendingAddEntriesCount());
        topicStatsStream.writePair("filteredEntriesCount", getFilteredEntriesCount());

        nsStats.msgRateIn += topicStatsHelper.aggMsgRateIn;
        nsStats.msgRateOut += topicStatsHelper.aggMsgRateOut;
        nsStats.msgThroughputIn += topicStatsHelper.aggMsgThroughputIn;
        nsStats.msgThroughputOut += topicStatsHelper.aggMsgThroughputOut;
        nsStats.storageSize += ledger.getEstimatedBacklogSize();

        bundleStats.msgRateIn += topicStatsHelper.aggMsgRateIn;
        bundleStats.msgRateOut += topicStatsHelper.aggMsgRateOut;
        bundleStats.msgThroughputIn += topicStatsHelper.aggMsgThroughputIn;
        bundleStats.msgThroughputOut += topicStatsHelper.aggMsgThroughputOut;
        bundleStats.cacheSize += ((ManagedLedgerImpl) ledger).getCacheSize();

        // Close topic object
        topicStatsStream.endObject();

        // add publish-latency metrics
        this.addEntryLatencyStatsUsec.refresh();
        NamespaceStats.add(this.addEntryLatencyStatsUsec.getBuckets(), nsStats.addLatencyBucket);
        this.addEntryLatencyStatsUsec.reset();
    }

    public double getLastUpdatedAvgPublishRateInMsg() {
        return lastUpdatedAvgPublishRateInMsg;
    }

    public double getLastUpdatedAvgPublishRateInByte() {
        return lastUpdatedAvgPublishRateInByte;
    }

    @Override
    public TopicStatsImpl getStats(boolean getPreciseBacklog, boolean subscriptionBacklogSize,
                                   boolean getEarliestTimeInBacklog) {
        try {
            return asyncGetStats(getPreciseBacklog, subscriptionBacklogSize, getEarliestTimeInBacklog).get();
        } catch (InterruptedException | ExecutionException e) {
            log.error("[{}] Fail to get stats", topic, e);
            return null;
        }
    }

    @Override
    public CompletableFuture<TopicStatsImpl> asyncGetStats(boolean getPreciseBacklog, boolean subscriptionBacklogSize,
                                                           boolean getEarliestTimeInBacklog) {

        CompletableFuture<TopicStatsImpl> statsFuture = new CompletableFuture<>();
        TopicStatsImpl stats = new TopicStatsImpl();

        ObjectObjectHashMap<String, PublisherStatsImpl> remotePublishersStats = new ObjectObjectHashMap<>();

        producers.values().forEach(producer -> {
            PublisherStatsImpl publisherStats = producer.getStats();
            stats.msgRateIn += publisherStats.msgRateIn;
            stats.msgThroughputIn += publisherStats.msgThroughputIn;

            if (producer.isRemote()) {
                remotePublishersStats.put(producer.getRemoteCluster(), publisherStats);
            }
            stats.addPublisher(publisherStats);
        });

        stats.averageMsgSize = stats.msgRateIn == 0.0 ? 0.0 : (stats.msgThroughputIn / stats.msgRateIn);
        stats.msgInCounter = getMsgInCounter();
        stats.bytesInCounter = getBytesInCounter();
        stats.msgChunkPublished = this.msgChunkPublished;
        stats.waitingPublishers = getWaitingProducersCount();
        stats.bytesOutCounter = bytesOutFromRemovedSubscriptions.longValue();
        stats.msgOutCounter = msgOutFromRemovedSubscriptions.longValue();
        stats.publishRateLimitedTimes = publishRateLimitedTimes;
        TransactionBuffer txnBuffer = getTransactionBuffer();
        stats.ongoingTxnCount = txnBuffer.getOngoingTxnCount();
        stats.abortedTxnCount = txnBuffer.getAbortedTxnCount();
        stats.committedTxnCount = txnBuffer.getCommittedTxnCount();

        subscriptions.forEach((name, subscription) -> {
            SubscriptionStatsImpl subStats =
                    subscription.getStats(getPreciseBacklog, subscriptionBacklogSize, getEarliestTimeInBacklog);

            stats.msgRateOut += subStats.msgRateOut;
            stats.msgThroughputOut += subStats.msgThroughputOut;
            stats.bytesOutCounter += subStats.bytesOutCounter;
            stats.msgOutCounter += subStats.msgOutCounter;
            stats.subscriptions.put(name, subStats);
            stats.nonContiguousDeletedMessagesRanges += subStats.nonContiguousDeletedMessagesRanges;
            stats.nonContiguousDeletedMessagesRangesSerializedSize +=
                    subStats.nonContiguousDeletedMessagesRangesSerializedSize;
            stats.delayedMessageIndexSizeInBytes += subStats.delayedMessageIndexSizeInBytes;

            subStats.bucketDelayedIndexStats.forEach((k, v) -> {
                TopicMetricBean topicMetricBean =
                        stats.bucketDelayedIndexStats.computeIfAbsent(k, __ -> new TopicMetricBean());
                topicMetricBean.name = v.name;
                topicMetricBean.labelsAndValues = v.labelsAndValues;
                topicMetricBean.value += v.value;
            });
        });

        replicators.forEach((cluster, replicator) -> {
            ReplicatorStatsImpl replicatorStats = replicator.getStats();

            // Add incoming msg rates
            PublisherStatsImpl pubStats = remotePublishersStats.get(replicator.getRemoteCluster());
            if (pubStats != null) {
                replicatorStats.msgRateIn = pubStats.msgRateIn;
                replicatorStats.msgThroughputIn = pubStats.msgThroughputIn;
                replicatorStats.inboundConnection = pubStats.getAddress();
                replicatorStats.inboundConnectedSince = pubStats.getConnectedSince();
            }

            stats.msgRateOut += replicatorStats.msgRateOut;
            stats.msgThroughputOut += replicatorStats.msgThroughputOut;

            stats.replication.put(replicator.getRemoteCluster(), replicatorStats);
        });

        stats.storageSize = ledger.getTotalSize();
        stats.backlogSize = ledger.getEstimatedBacklogSize();
        stats.deduplicationStatus = messageDeduplication.getStatus().toString();
        stats.topicEpoch = topicEpoch.orElse(null);
        stats.ownerBroker = brokerService.pulsar().getLookupServiceAddress();
        stats.offloadedStorageSize = ledger.getOffloadedSize();
        stats.lastOffloadLedgerId = ledger.getLastOffloadedLedgerId();
        stats.lastOffloadSuccessTimeStamp = ledger.getLastOffloadedSuccessTimestamp();
        stats.lastOffloadFailureTimeStamp = ledger.getLastOffloadedFailureTimestamp();
        Optional<CompactorMXBean> mxBean = getCompactorMXBean();

        stats.compaction.reset();
        mxBean.flatMap(bean -> bean.getCompactionRecordForTopic(topic)).map(compactionRecord -> {
            stats.compaction.lastCompactionRemovedEventCount = compactionRecord.getLastCompactionRemovedEventCount();
            stats.compaction.lastCompactionSucceedTimestamp = compactionRecord.getLastCompactionSucceedTimestamp();
            stats.compaction.lastCompactionFailedTimestamp = compactionRecord.getLastCompactionFailedTimestamp();
            stats.compaction.lastCompactionDurationTimeInMills =
                    compactionRecord.getLastCompactionDurationTimeInMills();
            return compactionRecord;
        });

        if (getEarliestTimeInBacklog && stats.backlogSize != 0) {
            ledger.getEarliestMessagePublishTimeInBacklog().whenComplete((earliestTime, e) -> {
                if (e != null) {
                    log.error("[{}] Failed to get earliest message publish time in backlog", topic, e);
                    statsFuture.completeExceptionally(e);
                } else {
                    stats.earliestMsgPublishTimeInBacklogs = earliestTime;
                    statsFuture.complete(stats);
                }
            });
        } else {
            statsFuture.complete(stats);
        }

        return statsFuture;
    }

    private Optional<CompactorMXBean> getCompactorMXBean() {
        Compactor compactor = brokerService.pulsar().getNullableCompactor();
        return Optional.ofNullable(compactor).map(c -> c.getStats());
    }

    @Override
    public CompletableFuture<PersistentTopicInternalStats> getInternalStats(boolean includeLedgerMetadata) {

        CompletableFuture<PersistentTopicInternalStats> statFuture = new CompletableFuture<>();
        PersistentTopicInternalStats stats = new PersistentTopicInternalStats();

        ManagedLedgerImpl ml = (ManagedLedgerImpl) ledger;
        stats.entriesAddedCounter = ml.getEntriesAddedCounter();
        stats.numberOfEntries = ml.getNumberOfEntries();
        stats.totalSize = ml.getTotalSize();
        stats.currentLedgerEntries = ml.getCurrentLedgerEntries();
        stats.currentLedgerSize = ml.getCurrentLedgerSize();
        stats.lastLedgerCreatedTimestamp = DateFormatter.format(ml.getLastLedgerCreatedTimestamp());
        if (ml.getLastLedgerCreationFailureTimestamp() != 0) {
            stats.lastLedgerCreationFailureTimestamp = DateFormatter.format(ml.getLastLedgerCreationFailureTimestamp());
        }

        stats.waitingCursorsCount = ml.getWaitingCursorsCount();
        stats.pendingAddEntriesCount = ml.getPendingAddEntriesCount();

        stats.lastConfirmedEntry = ml.getLastConfirmedEntry().toString();
        stats.state = ml.getState().toString();

        stats.ledgers = new ArrayList<>();
        Set<CompletableFuture<?>> futures = Sets.newConcurrentHashSet();
        CompletableFuture<Set<String>> availableBookiesFuture =
                brokerService.pulsar().getPulsarResources().getBookieResources().listAvailableBookiesAsync();
        futures.add(
            availableBookiesFuture
                .whenComplete((bookies, e) -> {
                    if (e != null) {
                        log.error("[{}] Failed to fetch available bookies.", topic, e);
                        statFuture.completeExceptionally(e);
                    } else {
                        ml.getLedgersInfo().forEach((id, li) -> {
                            LedgerInfo info = new LedgerInfo();
                            info.ledgerId = li.getLedgerId();
                            info.entries = li.getEntries();
                            info.size = li.getSize();
                            info.offloaded = li.hasOffloadContext() && li.getOffloadContext().getComplete();
                            stats.ledgers.add(info);
                            if (includeLedgerMetadata) {
                                futures.add(ml.getLedgerMetadata(li.getLedgerId()).handle((lMetadata, ex) -> {
                                    if (ex == null) {
                                        info.metadata = lMetadata;
                                    }
                                    return null;
                                }));
                                futures.add(ml.getEnsemblesAsync(li.getLedgerId()).handle((ensembles, ex) -> {
                                    if (ex == null) {
                                        info.underReplicated =
                                            !bookies.containsAll(ensembles.stream().map(BookieId::toString)
                                                .collect(Collectors.toList()));
                                    }
                                    return null;
                                }));
                            }
                        });
                    }
                })
        );

        // Add ledger info for compacted topic ledger if exist.
        LedgerInfo info = new LedgerInfo();
        info.ledgerId = -1;
        info.entries = -1;
        info.size = -1;

        Optional<CompactedTopicContext> compactedTopicContext = getCompactedTopicContext();
        if (compactedTopicContext.isPresent()) {
            CompactedTopicContext ledgerContext = compactedTopicContext.get();
            info.ledgerId = ledgerContext.getLedger().getId();
            info.entries = ledgerContext.getLedger().getLastAddConfirmed() + 1;
            info.size = ledgerContext.getLedger().getLength();
        }

        stats.compactedLedger = info;

        stats.cursors = new HashMap<>();
        ml.getCursors().forEach(c -> {
            ManagedCursorImpl cursor = (ManagedCursorImpl) c;
            CursorStats cs = new CursorStats();
            cs.markDeletePosition = cursor.getMarkDeletedPosition().toString();
            cs.readPosition = cursor.getReadPosition().toString();
            cs.waitingReadOp = cursor.hasPendingReadRequest();
            cs.pendingReadOps = cursor.getPendingReadOpsCount();
            cs.messagesConsumedCounter = cursor.getMessagesConsumedCounter();
            cs.cursorLedger = cursor.getCursorLedger();
            cs.cursorLedgerLastEntry = cursor.getCursorLedgerLastEntry();
            cs.individuallyDeletedMessages = cursor.getIndividuallyDeletedMessages();
            cs.lastLedgerSwitchTimestamp = DateFormatter.format(cursor.getLastLedgerSwitchTimestamp());
            cs.state = cursor.getState();
            cs.active = cursor.isActive();
            cs.numberOfEntriesSinceFirstNotAckedMessage = cursor.getNumberOfEntriesSinceFirstNotAckedMessage();
            cs.totalNonContiguousDeletedMessagesRange = cursor.getTotalNonContiguousDeletedMessagesRange();
            cs.properties = cursor.getProperties();
            // subscription metrics
            PersistentSubscription sub = subscriptions.get(Codec.decode(c.getName()));
            if (sub != null) {
                if (sub.getDispatcher() instanceof PersistentDispatcherMultipleConsumers) {
                    PersistentDispatcherMultipleConsumers dispatcher = (PersistentDispatcherMultipleConsumers) sub
                            .getDispatcher();
                    cs.subscriptionHavePendingRead = dispatcher.havePendingRead;
                    cs.subscriptionHavePendingReplayRead = dispatcher.havePendingReplayRead;
                } else if (sub.getDispatcher() instanceof PersistentDispatcherSingleActiveConsumer) {
                    PersistentDispatcherSingleActiveConsumer dispatcher = (PersistentDispatcherSingleActiveConsumer) sub
                            .getDispatcher();
                    cs.subscriptionHavePendingRead = dispatcher.havePendingRead;
                }
            }
            stats.cursors.put(cursor.getName(), cs);
        });

        //Schema store ledgers
        String schemaId;
        try {
            schemaId = TopicName.get(topic).getSchemaName();
        } catch (Throwable t) {
            statFuture.completeExceptionally(t);
            return statFuture;
        }


        CompletableFuture<Void> schemaStoreLedgersFuture = new CompletableFuture<>();
        stats.schemaLedgers = Collections.synchronizedList(new ArrayList<>());
        if (brokerService.getPulsar().getSchemaStorage() != null
                && brokerService.getPulsar().getSchemaStorage() instanceof BookkeeperSchemaStorage) {
            ((BookkeeperSchemaStorage) brokerService.getPulsar().getSchemaStorage())
                    .getStoreLedgerIdsBySchemaId(schemaId)
                    .thenAccept(ledgers -> {
                        List<CompletableFuture<Void>> getLedgerMetadataFutures = new ArrayList<>();
                        ledgers.forEach(ledgerId -> {
                            CompletableFuture<Void> completableFuture = new CompletableFuture<>();
                            getLedgerMetadataFutures.add(completableFuture);
                            CompletableFuture<LedgerMetadata> metadataFuture = null;
                            try {
                                metadataFuture = brokerService.getPulsar().getBookKeeperClient()
                                    .getLedgerMetadata(ledgerId);
                            } catch (NullPointerException e) {
                                // related to bookkeeper issue https://github.com/apache/bookkeeper/issues/2741
                                if (log.isDebugEnabled()) {
                                    log.debug("{{}} Failed to get ledger metadata for the schema ledger {}",
                                            topic, ledgerId, e);
                                }
                            }
                            if (metadataFuture != null) {
                                metadataFuture.thenAccept(metadata -> {
                                    LedgerInfo schemaLedgerInfo = new LedgerInfo();
                                    schemaLedgerInfo.ledgerId = metadata.getLedgerId();
                                    schemaLedgerInfo.entries = metadata.getLastEntryId() + 1;
                                    schemaLedgerInfo.size = metadata.getLength();
                                    if (includeLedgerMetadata) {
                                        info.metadata = metadata.toSafeString();
                                    }
                                    stats.schemaLedgers.add(schemaLedgerInfo);
                                    completableFuture.complete(null);
                                }).exceptionally(e -> {
                                    completableFuture.completeExceptionally(e);
                                    return null;
                                });
                            } else {
                                completableFuture.complete(null);
                            }
                        });
                        FutureUtil.waitForAll(getLedgerMetadataFutures).thenRun(() -> {
                            schemaStoreLedgersFuture.complete(null);
                        }).exceptionally(e -> {
                            schemaStoreLedgersFuture.completeExceptionally(e);
                            return null;
                        });
                    }).exceptionally(e -> {
                schemaStoreLedgersFuture.completeExceptionally(e);
                return null;
            });
        } else {
            schemaStoreLedgersFuture.complete(null);
        }
        schemaStoreLedgersFuture.thenRun(() ->
            FutureUtil.waitForAll(futures).handle((res, ex) -> {
                statFuture.complete(stats);
                return null;
            })).exceptionally(e -> {
            statFuture.completeExceptionally(e);
            return null;
        });
        return statFuture;
    }

    public Optional<CompactedTopicContext> getCompactedTopicContext() {
        try {
            if (topicCompactionService instanceof PulsarTopicCompactionService pulsarCompactedService) {
                return pulsarCompactedService.getCompactedTopic().getCompactedTopicContext();
            }
        } catch (ExecutionException | InterruptedException e) {
            log.warn("[{}]Fail to get ledger information for compacted topic.", topic);
        }
        return Optional.empty();
    }

    public long getBacklogSize() {
        return ledger.getEstimatedBacklogSize();
    }

    public boolean isActive(InactiveTopicDeleteMode deleteMode) {
        switch (deleteMode) {
            case delete_when_no_subscriptions:
                if (!subscriptions.isEmpty()) {
                    return true;
                }
                break;
            case delete_when_subscriptions_caught_up:
                if (hasBacklogs()) {
                    return true;
                }
                break;
        }
        if (TopicName.get(topic).isGlobal()) {
            // no local producers
            return hasLocalProducers();
        } else {
            return currentUsageCount() != 0;
        }
    }

    private boolean hasBacklogs() {
        return subscriptions.values().stream().anyMatch(sub -> sub.getNumberOfEntriesInBacklog(false) > 0);
    }

    @Override
    public CompletableFuture<Void> checkClusterMigration() {
        Optional<ClusterUrl> clusterUrl = getMigratedClusterUrl();

        if (!clusterUrl.isPresent()) {
            return CompletableFuture.completedFuture(null);
        }
<<<<<<< HEAD
        CompletableFuture<?> migrated = !isMigrated() ? ledger.asyncMigrate() :
                CompletableFuture.completedFuture(null);
        return migrated.thenApply(__ -> {
            subscriptions.forEach((name, sub) -> {
                if (sub.isSubscriptionMigrated()) {
                    sub.getConsumers().forEach(Consumer::checkAndApplyTopicMigration);
                }
            });
            return null;
        }).thenCompose(__ -> checkAndDisconnectReplicators()).thenCompose(__ -> checkAndUnsubscribeSubscriptions());
=======
        return initMigration().thenCompose(subCreated -> {
            migrationSubsCreated = true;
            CompletableFuture<?> migrated = !isMigrated() ? ledger.asyncMigrate()
                    : CompletableFuture.completedFuture(null);
            return migrated.thenApply(__ -> {
                subscriptions.forEach((name, sub) -> {
                    if (sub.isSubsciptionMigrated()) {
                        sub.getConsumers().forEach(Consumer::checkAndApplyTopicMigration);
                    }
                });
                return null;
            }).thenCompose(__ -> checkAndDisconnectReplicators()).thenCompose(__ -> checkAndUnsubscribeSubscriptions());
        });
    }

    /**
     * Initialize migration for a topic by creating topic's resources at migration cluster.
     */
    private CompletableFuture<Void> initMigration() {
        if (migrationSubsCreated) {
            return CompletableFuture.completedFuture(null);
        }
        log.info("{} initializing subscription created at migration cluster", topic);
        return getMigratedClusterUrlAsync(getBrokerService().getPulsar(), topic).thenCompose(clusterUrl -> {
            if (!brokerService.getPulsar().getConfig().isClusterMigrationAutoResourceCreation()) {
                return CompletableFuture.completedFuture(null);
            }
            if (!clusterUrl.isPresent()) {
                return FutureUtil
                        .failedFuture(new TopicMigratedException("cluster migration service-url is not configured"));
            }
            ClusterUrl url = clusterUrl.get();
            ClusterData clusterData = ClusterData.builder().serviceUrl(url.getServiceUrl())
                    .serviceUrlTls(url.getServiceUrlTls()).brokerServiceUrl(url.getBrokerServiceUrl())
                    .brokerServiceUrlTls(url.getBrokerServiceUrlTls()).build();
            PulsarAdmin admin = getBrokerService().getClusterPulsarAdmin(MIGRATION_CLUSTER_NAME,
                    Optional.of(clusterData));

            // namespace creation
            final String tenant = TopicName.get(topic).getTenant();
            final NamespaceName ns = TopicName.get(topic).getNamespaceObject();
            List<CompletableFuture<Void>> subResults = new ArrayList<>();

            return brokerService.getPulsar().getPulsarResources().getTenantResources().getTenantAsync(tenant)
                    .thenCompose(tenantInfo -> {
                        if (!tenantInfo.isPresent()) {
                            return CompletableFuture.completedFuture(null);
                        }
                        CompletableFuture<Void> ts = new CompletableFuture<>();
                        admin.tenants().createTenantAsync(tenant, tenantInfo.get()).handle((__, ex) -> {
                            if (ex == null || ex instanceof ConflictException) {
                                log.info("[{}] successfully created tenant {} for migration", topic, tenant);
                                ts.complete(null);
                                return null;
                            }
                            log.warn("[{}] Failed to create tenant {} on migration cluster {}", topic, tenant,
                                    ex.getCause().getMessage());
                            ts.completeExceptionally(ex.getCause());
                            return null;
                        });
                        return ts;
                    }).thenCompose(t -> {
                        return brokerService.getPulsar().getPulsarResources().getNamespaceResources()
                                .getPoliciesAsync(ns).thenCompose(policies -> {
                                    if (!policies.isPresent()) {
                                        return CompletableFuture.completedFuture(null);
                                    }
                                    CompletableFuture<Void> nsFuture = new CompletableFuture<>();
                                    admin.namespaces().createNamespaceAsync(ns.toString(), policies.get())
                                            .handle((__, ex) -> {
                                                if (ex == null || ex instanceof ConflictException) {
                                                    log.info("[{}] successfully created namespace {} for migration",
                                                            topic, ns);
                                                    nsFuture.complete(null);
                                                    return null;
                                                }
                                                log.warn("[{}] Failed to create namespace {} on migration cluster {}",
                                                        topic, ns, ex.getCause().getMessage());
                                                nsFuture.completeExceptionally(ex.getCause());
                                                return null;
                                            });
                                    return nsFuture;
                                }).thenCompose(p -> {
                                    subscriptions.forEach((subName, sub) -> {
                                        CompletableFuture<Void> subResult = new CompletableFuture<>();
                                        subResults.add(subResult);
                                        admin.topics().createSubscriptionAsync(topic, subName, MessageId.earliest)
                                                .handle((__, ex) -> {
                                                    if (ex == null || ex instanceof ConflictException) {
                                                        log.info("[{}] successfully created sub {} for migration",
                                                                topic, subName);
                                                        subResult.complete(null);
                                                        return null;
                                                    }
                                                    log.warn("[{}] Failed to create sub {} on migration cluster, {}",
                                                            topic, subName, ex.getCause().getMessage());
                                                    subResult.completeExceptionally(ex.getCause());
                                                    return null;
                                                });
                                    });
                                    return Futures.waitForAll(subResults);
                                });
                    });
        });
>>>>>>> a7acdf6d
    }

    private CompletableFuture<Void> checkAndUnsubscribeSubscriptions() {
        List<CompletableFuture<Void>> futures = new ArrayList<>();
        subscriptions.forEach((s, subscription) -> {
            if (subscription.getNumberOfEntriesInBacklog(true) == 0
                    && subscription.getConsumers().isEmpty()) {
                futures.add(subscription.delete());
            }
        });

        return FutureUtil.waitForAll(futures);
    }

    private CompletableFuture<Void> checkAndDisconnectReplicators() {
        List<CompletableFuture<Void>> futures = new ArrayList<>();
        ConcurrentOpenHashMap<String, Replicator> replicators = getReplicators();
        replicators.forEach((r, replicator) -> {
            if (replicator.getNumberOfEntriesInBacklog() <= 0) {
                futures.add(replicator.disconnect());
            }
        });
        return FutureUtil.waitForAll(futures);
    }

    public boolean isReplicationBacklogExist() {
        ConcurrentOpenHashMap<String, Replicator> replicators = getReplicators();
        if (replicators != null) {
            for (Replicator replicator : replicators.values()) {
                if (replicator.getNumberOfEntriesInBacklog() > 0) {
                    return true;
                }
            }
        }
        return false;
    }

    @Override
    public void checkGC() {
        if (!isDeleteWhileInactive()) {
            // This topic is not included in GC
            return;
        }
        InactiveTopicDeleteMode deleteMode =
                topicPolicies.getInactiveTopicPolicies().get().getInactiveTopicDeleteMode();
        int maxInactiveDurationInSec = topicPolicies.getInactiveTopicPolicies().get().getMaxInactiveDurationSeconds();
        if (isActive(deleteMode)) {
            lastActive = System.nanoTime();
        } else if (System.nanoTime() - lastActive < TimeUnit.SECONDS.toNanos(maxInactiveDurationInSec)) {
            // Gc interval did not expire yet
            return;
        } else if (shouldTopicBeRetained()) {
            // Topic activity is still within the retention period
            return;
        } else {
            CompletableFuture<Void> replCloseFuture = new CompletableFuture<>();

            if (TopicName.get(topic).isGlobal()) {
                // For global namespace, close repl producers first.
                // Once all repl producers are closed, we can delete the topic,
                // provided no remote producers connected to the broker.
                if (log.isDebugEnabled()) {
                    log.debug("[{}] Global topic inactive for {} seconds, closing repl producers.", topic,
                        maxInactiveDurationInSec);
                }
                closeReplProducersIfNoBacklog().thenRun(() -> {
                    if (hasRemoteProducers()) {
                        if (log.isDebugEnabled()) {
                            log.debug("[{}] Global topic has connected remote producers. Not a candidate for GC",
                                    topic);
                        }
                        replCloseFuture
                                .completeExceptionally(new TopicBusyException("Topic has connected remote producers"));
                    } else {
                        log.info("[{}] Global topic inactive for {} seconds, closed repl producers", topic,
                            maxInactiveDurationInSec);
                        replCloseFuture.complete(null);
                    }
                }).exceptionally(e -> {
                    if (log.isDebugEnabled()) {
                        log.debug("[{}] Global topic has replication backlog. Not a candidate for GC", topic);
                    }
                    replCloseFuture.completeExceptionally(e.getCause());
                    return null;
                });
            } else {
                replCloseFuture.complete(null);
            }

            replCloseFuture.thenCompose(v -> delete(deleteMode == InactiveTopicDeleteMode.delete_when_no_subscriptions,
                deleteMode == InactiveTopicDeleteMode.delete_when_subscriptions_caught_up, false))
                    .thenApply((res) -> tryToDeletePartitionedMetadata())
                    .thenRun(() -> log.info("[{}] Topic deleted successfully due to inactivity", topic))
                    .exceptionally(e -> {
                        if (e.getCause() instanceof TopicBusyException) {
                            // topic became active again
                            if (log.isDebugEnabled()) {
                                log.debug("[{}] Did not delete busy topic: {}", topic, e.getCause().getMessage());
                            }
                        } else {
                            log.warn("[{}] Inactive topic deletion failed", topic, e);
                        }
                        return null;
                    });
        }
    }

    private CompletableFuture<Void> tryToDeletePartitionedMetadata() {
        if (TopicName.get(topic).isPartitioned() && !deletePartitionedTopicMetadataWhileInactive()) {
            return CompletableFuture.completedFuture(null);
        }
        TopicName topicName = TopicName.get(TopicName.get(topic).getPartitionedTopicName());
        PartitionedTopicResources partitionedTopicResources = getBrokerService().pulsar().getPulsarResources()
                .getNamespaceResources()
                .getPartitionedTopicResources();
        return partitionedTopicResources.partitionedTopicExistsAsync(topicName)
                .thenCompose(partitionedTopicExist -> {
                    if (!partitionedTopicExist) {
                        return CompletableFuture.completedFuture(null);
                    } else {
                        return getBrokerService().pulsar().getPulsarResources().getNamespaceResources()
                                .getPartitionedTopicResources().runWithMarkDeleteAsync(topicName, () ->
                            getBrokerService()
                                .fetchPartitionedTopicMetadataAsync(topicName)
                                .thenCompose((metadata -> {
                                    List<CompletableFuture<Boolean>> persistentTopicExists =
                                            new ArrayList<>(metadata.partitions);
                                    for (int i = 0; i < metadata.partitions; i++) {
                                        persistentTopicExists.add(brokerService.getPulsar()
                                                .getPulsarResources().getTopicResources()
                                                .persistentTopicExists(topicName.getPartition(i)));
                                    }
                                    List<CompletableFuture<Boolean>> unmodifiablePersistentTopicExists =
                                            Collections.unmodifiableList(persistentTopicExists);
                                    return FutureUtil.waitForAll(unmodifiablePersistentTopicExists)
                                            .thenCompose(unused -> {
                                                // make sure all sub partitions were deleted after all future complete
                                                Optional<Boolean> anyExistPartition = unmodifiablePersistentTopicExists
                                                        .stream()
                                                        .map(CompletableFuture::join)
                                                        .filter(topicExist -> topicExist)
                                                        .findAny();
                                                if (anyExistPartition.isPresent()) {
                                                    log.error("[{}] Delete topic metadata failed because"
                                                            + " another partition exist.", topicName);
                                                    throw new UnsupportedOperationException(
                                                            String.format("Another partition exists for [%s].",
                                                                    topicName));
                                                } else {
                                                    return partitionedTopicResources
                                                            .deletePartitionedTopicAsync(topicName);
                                                }
                                            });
                                }))
                            );
                    }
                });
    }

    @Override
    public void checkInactiveSubscriptions() {
        TopicName name = TopicName.get(topic);
        try {
            Policies policies = brokerService.pulsar().getPulsarResources().getNamespaceResources()
                    .getPolicies(name.getNamespaceObject())
                    .orElseThrow(() -> new MetadataStoreException.NotFoundException());
            final int defaultExpirationTime = brokerService.pulsar().getConfiguration()
                    .getSubscriptionExpirationTimeMinutes();
            final Integer nsExpirationTime = policies.subscription_expiration_time_minutes;
            final long expirationTimeMillis = TimeUnit.MINUTES
                    .toMillis(nsExpirationTime == null ? defaultExpirationTime : nsExpirationTime);
            if (expirationTimeMillis > 0) {
                subscriptions.forEach((subName, sub) -> {
                    if (sub.dispatcher != null && sub.dispatcher.isConsumerConnected()
                            || sub.isReplicated()
                            || isCompactionSubscription(subName)) {
                        return;
                    }
                    if (System.currentTimeMillis() - sub.cursor.getLastActive() > expirationTimeMillis) {
                        sub.delete().thenAccept(v -> log.info("[{}][{}] The subscription was deleted due to expiration "
                                + "with last active [{}]", topic, subName, sub.cursor.getLastActive()));
                    }
                });
            }
        } catch (Exception e) {
            if (log.isDebugEnabled()) {
                log.debug("[{}] Error getting policies", topic);
            }
        }
    }

    @Override
    public void checkBackloggedCursors() {
        subscriptions.forEach((subName, subscription) -> {
            checkBackloggedCursor(subscription);
        });
    }

    private void checkBackloggedCursor(PersistentSubscription subscription) {
        // activate caught up cursor which include consumers
        if (!subscription.getConsumers().isEmpty()
                && subscription.getCursor().getNumberOfEntries() < backloggedCursorThresholdEntries) {
            subscription.getCursor().setActive();
        } else {
            subscription.getCursor().setInactive();
        }
    }

    public void checkInactiveLedgers() {
        ledger.checkInactiveLedgerAndRollOver();
    }

    @Override
    public void checkCursorsToCacheEntries() {
        try {
            ledger.checkCursorsToCacheEntries();
        } catch (Exception e) {
            log.warn("Failed to check cursors to cache entries", e);
        }
    }

    @Override
    public void checkDeduplicationSnapshot() {
        messageDeduplication.takeSnapshot();
    }

    /**
     * Check whether the topic should be retained (based on time), even tough there are no producers/consumers and it's
     * marked as inactive.
     */
    private boolean shouldTopicBeRetained() {
        RetentionPolicies retentionPolicies = topicPolicies.getRetentionPolicies().get();
        long retentionTime = TimeUnit.MINUTES.toNanos(retentionPolicies.getRetentionTimeInMinutes());
        // Negative retention time means the topic should be retained indefinitely,
        // because its own data has to be retained
        return retentionTime < 0 || (System.nanoTime() - lastActive) < retentionTime;
    }

    public CompletableFuture<Void> onLocalPoliciesUpdate() {
        return checkPersistencePolicies();
    }

    @Override
    public void updateDispatchRateLimiter() {
        initializeDispatchRateLimiterIfNeeded();
        dispatchRateLimiter.ifPresent(DispatchRateLimiter::updateDispatchRate);
    }

    @Override
    public CompletableFuture<Void> onPoliciesUpdate(@Nonnull Policies data) {
        requireNonNull(data);
        if (log.isDebugEnabled()) {
            log.debug("[{}] isEncryptionRequired changes: {} -> {}", topic, isEncryptionRequired,
                    data.encryption_required);
        }
        if (data.deleted) {
            log.debug("Ignore the update because it has been deleted : {}", data);
            return CompletableFuture.completedFuture(null);
        }

        updateTopicPolicyByNamespacePolicy(data);

        isEncryptionRequired = data.encryption_required;

        isAllowAutoUpdateSchema = data.is_allow_auto_update_schema;

        updateDispatchRateLimiter();

        updateSubscribeRateLimiter();

        updatePublishDispatcher();

        updateResourceGroupLimiter(data);

        List<CompletableFuture<Void>> producerCheckFutures = new ArrayList<>(producers.size());
        producers.values().forEach(producer -> producerCheckFutures.add(
                producer.checkPermissionsAsync().thenRun(producer::checkEncryption)));

        return FutureUtil.waitForAll(producerCheckFutures).thenCompose((__) -> {
            return updateSubscriptionsDispatcherRateLimiter().thenCompose((___) -> {
                replicators.forEach((name, replicator) -> replicator.updateRateLimiter());
                shadowReplicators.forEach((name, replicator) -> replicator.updateRateLimiter());
                checkMessageExpiry();
                CompletableFuture<Void> replicationFuture = checkReplicationAndRetryOnFailure();
                CompletableFuture<Void> dedupFuture = checkDeduplicationStatus();
                CompletableFuture<Void> persistentPoliciesFuture = checkPersistencePolicies();
                return CompletableFuture.allOf(replicationFuture, dedupFuture, persistentPoliciesFuture,
                        preCreateSubscriptionForCompactionIfNeeded());
            });
        }).exceptionally(ex -> {
            log.error("[{}] update namespace polices : {} error", this.getName(), data, ex);
            throw FutureUtil.wrapToCompletionException(ex);
        });
    }

    /**
     *
     * @return Backlog quota for topic
     */
    @Override
    public BacklogQuota getBacklogQuota(BacklogQuotaType backlogQuotaType) {
        return this.topicPolicies.getBackLogQuotaMap().get(backlogQuotaType).get();
    }

    /**
     *
     * @return quota exceeded status for blocking producer creation
     */
    @Override
    public CompletableFuture<Void> checkBacklogQuotaExceeded(String producerName, BacklogQuotaType backlogQuotaType) {
        BacklogQuota backlogQuota = getBacklogQuota(backlogQuotaType);
        if (backlogQuota != null) {
            BacklogQuota.RetentionPolicy retentionPolicy = backlogQuota.getPolicy();
            if ((retentionPolicy == BacklogQuota.RetentionPolicy.producer_request_hold
                    || retentionPolicy == BacklogQuota.RetentionPolicy.producer_exception)) {
                if (backlogQuotaType == BacklogQuotaType.destination_storage && isSizeBacklogExceeded()) {
                    log.info("[{}] Size backlog quota exceeded. Cannot create producer [{}]", this.getName(),
                            producerName);
                    return FutureUtil.failedFuture(new TopicBacklogQuotaExceededException(retentionPolicy));
                }
                if (backlogQuotaType == BacklogQuotaType.message_age) {
                    return checkTimeBacklogExceeded().thenCompose(isExceeded -> {
                        if (isExceeded) {
                            log.info("[{}] Time backlog quota exceeded. Cannot create producer [{}]", this.getName(),
                                    producerName);
                            return FutureUtil.failedFuture(new TopicBacklogQuotaExceededException(retentionPolicy));
                        } else {
                            return CompletableFuture.completedFuture(null);
                        }
                    });
                }
            } else {
                return CompletableFuture.completedFuture(null);
            }
        }
        return CompletableFuture.completedFuture(null);
    }

    /**
     * @return determine if backlog quota enforcement needs to be done for topic based on size limit
     */
    public boolean isSizeBacklogExceeded() {
        long backlogQuotaLimitInBytes = getBacklogQuota(BacklogQuotaType.destination_storage).getLimitSize();
        if (backlogQuotaLimitInBytes < 0) {
            return false;
        }

        // check if backlog exceeded quota
        long storageSize = getBacklogSize();
        if (log.isDebugEnabled()) {
            log.debug("[{}] Storage size = [{}], backlog quota limit [{}]",
                    getName(), storageSize, backlogQuotaLimitInBytes);
        }

        return (storageSize >= backlogQuotaLimitInBytes);
    }

    /**
     * @return determine if backlog quota enforcement needs to be done for topic based on time limit
     */
    public CompletableFuture<Boolean> checkTimeBacklogExceeded() {
        TopicName topicName = TopicName.get(getName());
        int backlogQuotaLimitInSecond = getBacklogQuota(BacklogQuotaType.message_age).getLimitTime();

        // If backlog quota by time is not set and we have no durable cursor.
        if (backlogQuotaLimitInSecond <= 0
                || ((ManagedCursorContainer) ledger.getCursors()).getSlowestReaderPosition() == null) {
            return CompletableFuture.completedFuture(false);
        }

        if (brokerService.pulsar().getConfiguration().isPreciseTimeBasedBacklogQuotaCheck()) {
            CompletableFuture<Boolean> future = new CompletableFuture<>();
            // Check if first unconsumed message(first message after mark delete position)
            // for slowest cursor's has expired.
            PositionImpl position = ((ManagedLedgerImpl) ledger).getNextValidPosition(((ManagedCursorContainer)
                    ledger.getCursors()).getSlowestReaderPosition());
            ((ManagedLedgerImpl) ledger).asyncReadEntry(position,
                    new AsyncCallbacks.ReadEntryCallback() {
                        @Override
                        public void readEntryComplete(Entry entry, Object ctx) {
                            try {
                                long entryTimestamp = Commands.getEntryTimestamp(entry.getDataBuffer());
                                boolean expired = MessageImpl.isEntryExpired(backlogQuotaLimitInSecond, entryTimestamp);
                                if (expired && log.isDebugEnabled()) {
                                    log.debug("Time based backlog quota exceeded, oldest entry in cursor {}'s backlog"
                                    + "exceeded quota {}", ((ManagedLedgerImpl) ledger).getSlowestConsumer().getName(),
                                            backlogQuotaLimitInSecond);
                                }
                                future.complete(expired);
                            } catch (Exception e) {
                                log.error("[{}][{}] Error deserializing message for backlog check", topicName, e);
                                future.complete(false);
                            } finally {
                                entry.release();
                            }
                        }

                        @Override
                        public void readEntryFailed(ManagedLedgerException exception, Object ctx) {
                            log.error("[{}][{}] Error reading entry for precise time based  backlog check",
                                    topicName, exception);
                            future.complete(false);
                        }
                    }, null);
            return future;
        } else {
            PositionImpl slowestPosition = ((ManagedCursorContainer) ledger.getCursors()).getSlowestReaderPosition();
            try {
                return slowestReaderTimeBasedBacklogQuotaCheck(slowestPosition);
            } catch (Exception e) {
                log.error("[{}][{}] Error reading entry for precise time based backlog check", topicName, e);
                return CompletableFuture.completedFuture(false);
            }
        }
    }

    private CompletableFuture<Boolean> slowestReaderTimeBasedBacklogQuotaCheck(PositionImpl slowestPosition)
            throws ExecutionException, InterruptedException {
        int backlogQuotaLimitInSecond = getBacklogQuota(BacklogQuotaType.message_age).getLimitTime();
        Long ledgerId = slowestPosition.getLedgerId();
        if (((ManagedLedgerImpl) ledger).getLedgersInfo().lastKey().equals(ledgerId)) {
            return CompletableFuture.completedFuture(false);
        }
        int result;
        org.apache.bookkeeper.mledger.proto.MLDataFormats.ManagedLedgerInfo.LedgerInfo
                ledgerInfo = ledger.getLedgerInfo(ledgerId).get();
        if (ledgerInfo != null && ledgerInfo.hasTimestamp() && ledgerInfo.getTimestamp() > 0
                && ((ManagedLedgerImpl) ledger).getClock().millis() - ledgerInfo.getTimestamp()
                > backlogQuotaLimitInSecond * 1000 && (result = slowestPosition.compareTo(
                new PositionImpl(ledgerInfo.getLedgerId(), ledgerInfo.getEntries() - 1))) <= 0) {
            if (result < 0) {
                if (log.isDebugEnabled()) {
                    log.debug("Time based backlog quota exceeded, quota {}, age of ledger "
                                    + "slowest cursor currently on {}", backlogQuotaLimitInSecond * 1000,
                            ((ManagedLedgerImpl) ledger).getClock().millis() - ledgerInfo.getTimestamp());
                }
                return CompletableFuture.completedFuture(true);
            } else {
                return slowestReaderTimeBasedBacklogQuotaCheck(
                        ((ManagedLedgerImpl) ledger).getNextValidPosition(slowestPosition));
            }
        } else {
            return CompletableFuture.completedFuture(false);
        }
    }

    @Override
    public boolean isReplicated() {
        return !replicators.isEmpty();
    }

    @Override
    public boolean isShadowReplicated() {
        return !shadowReplicators.isEmpty();
    }

    public CompletableFuture<MessageId> terminate() {
        CompletableFuture<MessageId> future = new CompletableFuture<>();
        ledger.asyncTerminate(new TerminateCallback() {
            @Override
            public void terminateComplete(Position lastCommittedPosition, Object ctx) {
                producers.values().forEach(Producer::disconnect);
                subscriptions.forEach((name, sub) -> sub.topicTerminated());

                PositionImpl lastPosition = (PositionImpl) lastCommittedPosition;
                MessageId messageId = new MessageIdImpl(lastPosition.getLedgerId(), lastPosition.getEntryId(), -1);

                log.info("[{}] Topic terminated at {}", getName(), messageId);
                future.complete(messageId);
            }

            @Override
            public void terminateFailed(ManagedLedgerException exception, Object ctx) {
                future.completeExceptionally(exception);
            }
        }, null);

        return future;
    }

    public boolean isOldestMessageExpired(ManagedCursor cursor, int messageTTLInSeconds) {
        Entry entry = null;
        boolean isOldestMessageExpired = false;
        try {
            entry = cursor.getNthEntry(1, IndividualDeletedEntries.Include);
            if (entry != null) {
                long entryTimestamp = Commands.getEntryTimestamp(entry.getDataBuffer());
                isOldestMessageExpired = MessageImpl.isEntryExpired(
                        (int) (messageTTLInSeconds * MESSAGE_EXPIRY_THRESHOLD), entryTimestamp);
            }
        } catch (Exception e) {
            if (brokerService.pulsar().getConfiguration().isAutoSkipNonRecoverableData()
                    && e instanceof NonRecoverableLedgerException) {
                // NonRecoverableLedgerException means the ledger or entry can't be read anymore.
                // if AutoSkipNonRecoverableData is set to true, just return true here.
                return true;
            } else {
                log.warn("[{}] [{}] Error while getting the oldest message", topic, cursor.toString(), e);
            }
        } finally {
            if (entry != null) {
                entry.release();
            }
        }

        return isOldestMessageExpired;
    }

    /**
     * Clears backlog for all cursors in the topic.
     *
     * @return
     */
    public CompletableFuture<Void> clearBacklog() {
        log.info("[{}] Clearing backlog on all cursors in the topic.", topic);
        List<CompletableFuture<Void>> futures = new ArrayList<>();
        List<String> cursors = getSubscriptions().keys();
        cursors.addAll(getReplicators().keys());
        cursors.addAll(getShadowReplicators().keys());
        for (String cursor : cursors) {
            futures.add(clearBacklog(cursor));
        }
        return FutureUtil.waitForAll(futures);
    }

    /**
     * Clears backlog for a given cursor in the topic.
     * <p>
     * Note: For a replication cursor, just provide the remote cluster name
     * </p>
     *
     * @param cursorName
     * @return
     */
    public CompletableFuture<Void> clearBacklog(String cursorName) {
        log.info("[{}] Clearing backlog for cursor {} in the topic.", topic, cursorName);
        PersistentSubscription sub = getSubscription(cursorName);
        if (sub != null) {
            return sub.clearBacklog();
        }

        PersistentReplicator repl = (PersistentReplicator) getPersistentReplicator(cursorName);
        if (repl != null) {
            return repl.clearBacklog();
        }

        repl = (PersistentReplicator) shadowReplicators.get(cursorName);
        if (repl != null) {
            return repl.clearBacklog();
        }

        return FutureUtil.failedFuture(new BrokerServiceException("Cursor not found"));
    }

    @Override
    public Optional<DispatchRateLimiter> getDispatchRateLimiter() {
        return this.dispatchRateLimiter;
    }

    @Override
    public Optional<DispatchRateLimiter> getBrokerDispatchRateLimiter() {
        return Optional.ofNullable(this.brokerService.getBrokerDispatchRateLimiter());
    }

    public Optional<SubscribeRateLimiter> getSubscribeRateLimiter() {
        return this.subscribeRateLimiter;
    }

    public long getLastPublishedSequenceId(String producerName) {
        return messageDeduplication.getLastPublishedSequenceId(producerName);
    }

    @Override
    public Position getLastPosition() {
        return ledger.getLastConfirmedEntry();
    }

    @Override
    public CompletableFuture<MessageId> getLastMessageId() {
        CompletableFuture<MessageId> completableFuture = new CompletableFuture<>();
        PositionImpl position = (PositionImpl) ledger.getLastConfirmedEntry();
        String name = getName();
        int partitionIndex = TopicName.getPartitionIndex(name);
        if (log.isDebugEnabled()) {
            log.debug("getLastMessageId {}, partitionIndex{}, position {}", name, partitionIndex, position);
        }
        if (position.getEntryId() == -1) {
            completableFuture
                    .complete(new MessageIdImpl(position.getLedgerId(), position.getEntryId(), partitionIndex));
            return completableFuture;
        }
        ManagedLedgerImpl ledgerImpl = (ManagedLedgerImpl) ledger;
        if (!ledgerImpl.ledgerExists(position.getLedgerId())) {
            completableFuture
                    .complete(MessageId.earliest);
            return completableFuture;
        }
        ledgerImpl.asyncReadEntry(position, new AsyncCallbacks.ReadEntryCallback() {
            @Override
            public void readEntryComplete(Entry entry, Object ctx) {
                try {
                    MessageMetadata metadata = Commands.parseMessageMetadata(entry.getDataBuffer());
                    if (metadata.hasNumMessagesInBatch()) {
                        completableFuture.complete(new BatchMessageIdImpl(position.getLedgerId(), position.getEntryId(),
                                partitionIndex, metadata.getNumMessagesInBatch() - 1));
                    } else {
                        completableFuture
                                .complete(new MessageIdImpl(position.getLedgerId(), position.getEntryId(),
                                        partitionIndex));
                    }
                } finally {
                    entry.release();
                }
            }

            @Override
            public void readEntryFailed(ManagedLedgerException exception, Object ctx) {
                completableFuture.completeExceptionally(exception);
            }
        }, null);
        return completableFuture;
    }

    public synchronized void triggerCompaction()
            throws PulsarServerException, AlreadyRunningException {
        if (currentCompaction.isDone()) {

            if (strategicCompactionMap.containsKey(topic)) {
                currentCompaction = brokerService.pulsar().getStrategicCompactor()
                        .compact(topic, strategicCompactionMap.get(topic));
            } else {
                currentCompaction = topicCompactionService.compact().thenApply(x -> null);
            }
            currentCompaction.whenComplete((ignore, ex) -> {
               if (ex != null){
                   log.warn("[{}] Compaction failure.", topic, ex);
               }
            });
        } else {
            throw new AlreadyRunningException("Compaction already in progress");
        }
    }

    public synchronized LongRunningProcessStatus compactionStatus() {
        final CompletableFuture<Long> current;
        synchronized (this) {
            current = currentCompaction;
        }
        if (!current.isDone()) {
            return LongRunningProcessStatus.forStatus(LongRunningProcessStatus.Status.RUNNING);
        } else {
            try {
                if (Objects.equals(current.join(), COMPACTION_NEVER_RUN)) {
                    return LongRunningProcessStatus.forStatus(LongRunningProcessStatus.Status.NOT_RUN);
                } else {
                    return LongRunningProcessStatus.forStatus(LongRunningProcessStatus.Status.SUCCESS);
                }
            } catch (CancellationException | CompletionException e) {
                return LongRunningProcessStatus.forError(e.getMessage());
            }
        }
    }

    public synchronized void triggerOffload(MessageIdImpl messageId) throws AlreadyRunningException {
        if (currentOffload.isDone()) {
            CompletableFuture<MessageIdImpl> promise = currentOffload = new CompletableFuture<>();
            log.info("[{}] Starting offload operation at messageId {}", topic, messageId);
            getManagedLedger().asyncOffloadPrefix(
                    PositionImpl.get(messageId.getLedgerId(), messageId.getEntryId()),
                    new OffloadCallback() {
                        @Override
                        public void offloadComplete(Position pos, Object ctx) {
                            PositionImpl impl = (PositionImpl) pos;
                            log.info("[{}] Completed successfully offload operation at messageId {}", topic, messageId);
                            promise.complete(new MessageIdImpl(impl.getLedgerId(), impl.getEntryId(), -1));
                        }

                        @Override
                        public void offloadFailed(ManagedLedgerException exception, Object ctx) {
                            log.warn("[{}] Failed offload operation at messageId {}", topic, messageId, exception);
                            promise.completeExceptionally(exception);
                        }
                    }, null);
        } else {
            throw new AlreadyRunningException("Offload already in progress");
        }
    }

    public synchronized OffloadProcessStatus offloadStatus() {
        if (!currentOffload.isDone()) {
            return OffloadProcessStatus.forStatus(LongRunningProcessStatus.Status.RUNNING);
        } else {
            try {
                if (currentOffload.join() == MessageId.earliest) {
                    return OffloadProcessStatus.forStatus(LongRunningProcessStatus.Status.NOT_RUN);
                } else {
                    return OffloadProcessStatus.forSuccess(currentOffload.join());
                }
            } catch (CancellationException | CompletionException e) {
                log.warn("Failed to offload", e.getCause());
                return OffloadProcessStatus.forError(e.getMessage());
            }
        }
    }

    private static final Logger log = LoggerFactory.getLogger(PersistentTopic.class);

    @Override
    public CompletableFuture<Void> addSchemaIfIdleOrCheckCompatible(SchemaData schema) {
        return hasSchema().thenCompose((hasSchema) -> {
            int numActiveConsumersWithoutAutoSchema = subscriptions.values().stream()
                    .mapToInt(subscription -> subscription.getConsumers().stream()
                            .filter(consumer -> consumer.getSchemaType() != SchemaType.AUTO_CONSUME)
                            .toList().size())
                    .sum();
            if (hasSchema
                    || (userCreatedProducerCount > 0)
                    || (numActiveConsumersWithoutAutoSchema != 0)
                    || (ledger.getTotalSize() != 0)) {
                return checkSchemaCompatibleForConsumer(schema);
            } else {
                return addSchema(schema).thenCompose(schemaVersion ->
                        CompletableFuture.completedFuture(null));
            }
        });
    }

    public synchronized void checkReplicatedSubscriptionControllerState() {
        AtomicBoolean shouldBeEnabled = new AtomicBoolean(false);
        subscriptions.forEach((name, subscription) -> {
            if (subscription.isReplicated()) {
                shouldBeEnabled.set(true);
            }
        });

        if (!shouldBeEnabled.get()) {
            if (log.isDebugEnabled()) {
                log.debug("[{}] There are no replicated subscriptions on the topic", topic);
            }
        }

        checkReplicatedSubscriptionControllerState(shouldBeEnabled.get());
    }

    private synchronized void checkReplicatedSubscriptionControllerState(boolean shouldBeEnabled) {
        boolean isCurrentlyEnabled = replicatedSubscriptionsController.isPresent();
        boolean isEnableReplicatedSubscriptions =
                brokerService.pulsar().getConfiguration().isEnableReplicatedSubscriptions();

        if (shouldBeEnabled && !isCurrentlyEnabled && isEnableReplicatedSubscriptions) {
            log.info("[{}] Enabling replicated subscriptions controller", topic);
            replicatedSubscriptionsController = Optional.of(new ReplicatedSubscriptionsController(this,
                    brokerService.pulsar().getConfiguration().getClusterName()));
        } else if (isCurrentlyEnabled && !shouldBeEnabled || !isEnableReplicatedSubscriptions) {
            log.info("[{}] Disabled replicated subscriptions controller", topic);
            replicatedSubscriptionsController.ifPresent(ReplicatedSubscriptionsController::close);
            replicatedSubscriptionsController = Optional.empty();
        }
    }

    void receivedReplicatedSubscriptionMarker(Position position, int markerType, ByteBuf payload) {
        ReplicatedSubscriptionsController ctrl = replicatedSubscriptionsController.orElse(null);
        if (ctrl == null) {
            // Force to start the replication controller
            checkReplicatedSubscriptionControllerState(true /* shouldBeEnabled */);
            ctrl = replicatedSubscriptionsController.get();
        }

        ctrl.receivedReplicatedSubscriptionMarker(position, markerType, payload);
     }

    public Optional<ReplicatedSubscriptionsController> getReplicatedSubscriptionController() {
        return replicatedSubscriptionsController;
    }

    public TopicCompactionService getTopicCompactionService() {
        return this.topicCompactionService;
    }

    @Override
    public boolean isSystemTopic() {
        return false;
    }

    @Override
    public boolean isPersistent() {
        return true;
    }

    private synchronized void cancelFencedTopicMonitoringTask() {
        ScheduledFuture<?> monitoringTask = this.fencedTopicMonitoringTask;
        if (monitoringTask != null && !monitoringTask.isDone()) {
            monitoringTask.cancel(false);
        }
    }

    private synchronized void fence() {
        isFenced = true;
        ScheduledFuture<?> monitoringTask = this.fencedTopicMonitoringTask;
        if (monitoringTask == null || monitoringTask.isDone()) {
            final int timeout = brokerService.pulsar().getConfiguration().getTopicFencingTimeoutSeconds();
            if (timeout > 0) {
                this.fencedTopicMonitoringTask = brokerService.executor().schedule(this::closeFencedTopicForcefully,
                        timeout, TimeUnit.SECONDS);
            }
        }
    }

    private synchronized void unfence() {
        isFenced = false;
        cancelFencedTopicMonitoringTask();
    }

    private void closeFencedTopicForcefully() {
        if (isFenced) {
            final int timeout = brokerService.pulsar().getConfiguration().getTopicFencingTimeoutSeconds();
            if (isClosingOrDeleting) {
                log.warn("[{}] Topic remained fenced for {} seconds and is already closed (pendingWriteOps: {})", topic,
                        timeout, pendingWriteOps.get());
            } else {
                log.error("[{}] Topic remained fenced for {} seconds, so close it (pendingWriteOps: {})", topic,
                        timeout, pendingWriteOps.get());
                close();
            }
        }
    }

    private void fenceTopicToCloseOrDelete() {
        isClosingOrDeleting = true;
        isFenced = true;
    }

    private void unfenceTopicToResume() {
        subscriptions.values().forEach(sub -> sub.resumeAfterFence());
        isFenced = false;
        isClosingOrDeleting = false;
    }

    @Override
    public void publishTxnMessage(TxnID txnID, ByteBuf headersAndPayload, PublishContext publishContext) {
        pendingWriteOps.incrementAndGet();
        // in order to avoid the opAddEntry retain

        // in order to promise the publish txn message orderly, we should change the transactionCompletableFuture

        if (isFenced) {
            publishContext.completed(new TopicFencedException("fenced"), -1, -1);
            decrementPendingWriteOpsAndCheck();
            return;
        }
        if (isExceedMaximumMessageSize(headersAndPayload.readableBytes(), publishContext)) {
            publishContext.completed(new NotAllowedException("Exceed maximum message size"), -1, -1);
            decrementPendingWriteOpsAndCheck();
            return;
        }

        MessageDeduplication.MessageDupStatus status =
                messageDeduplication.isDuplicate(publishContext, headersAndPayload);
        switch (status) {
            case NotDup:
                transactionBuffer.appendBufferToTxn(txnID, publishContext.getSequenceId(), headersAndPayload)
                        .thenAccept(position -> {
                            // Message has been successfully persisted
                            messageDeduplication.recordMessagePersisted(publishContext,
                                    (PositionImpl) position);
                            publishContext.setProperty("txn_id", txnID.toString());
                            publishContext.completed(null, ((PositionImpl) position).getLedgerId(),
                                    ((PositionImpl) position).getEntryId());

                            decrementPendingWriteOpsAndCheck();
                        })
                        .exceptionally(throwable -> {
                            throwable = throwable.getCause();
                            if (throwable instanceof NotAllowedException) {
                              publishContext.completed((NotAllowedException) throwable, -1, -1);
                              decrementPendingWriteOpsAndCheck();
                              return null;
                            } else if (!(throwable instanceof ManagedLedgerException)) {
                                throwable = new ManagedLedgerException(throwable);
                            }
                            addFailed((ManagedLedgerException) throwable, publishContext);
                            return null;
                        });
                break;
            case Dup:
                // Immediately acknowledge duplicated message
                publishContext.completed(null, -1, -1);
                decrementPendingWriteOpsAndCheck();
                break;
            default:
                publishContext.completed(new MessageDeduplication.MessageDupUnknownException(), -1, -1);
                decrementPendingWriteOpsAndCheck();

        }

    }

    @Override
    public CompletableFuture<Void> endTxn(TxnID txnID, int txnAction, long lowWaterMark) {
        if (TxnAction.COMMIT_VALUE == txnAction) {
            return transactionBuffer.commitTxn(txnID, lowWaterMark);
        } else if (TxnAction.ABORT_VALUE == txnAction) {
            return transactionBuffer.abortTxn(txnID, lowWaterMark);
        } else {
            return FutureUtil.failedFuture(new NotAllowedException("Unsupported txnAction " + txnAction));
        }
    }

    @Override
    public CompletableFuture<Void> truncate() {
        return ledger.asyncTruncate();
    }

    public long getDelayedDeliveryTickTimeMillis() {
        return topicPolicies.getDelayedDeliveryTickTimeMillis().get();
    }

    public boolean isDelayedDeliveryEnabled() {
        return topicPolicies.getDelayedDeliveryEnabled().get();
    }

    public int getMaxUnackedMessagesOnSubscription() {
        return topicPolicies.getMaxUnackedMessagesOnSubscription().get();
    }

    @Override
    public void onUpdate(TopicPolicies policies) {
        if (log.isDebugEnabled()) {
            log.debug("[{}] update topic policy: {}", topic, policies);
        }
        if (policies == null) {
            return;
        }
        updateTopicPolicy(policies);
        shadowTopics = policies.getShadowTopics();
        updateDispatchRateLimiter();
        updateSubscriptionsDispatcherRateLimiter().thenRun(() -> {
            updatePublishDispatcher();
            updateSubscribeRateLimiter();
            replicators.forEach((name, replicator) -> replicator.updateRateLimiter());
            shadowReplicators.forEach((name, replicator) -> replicator.updateRateLimiter());
            checkMessageExpiry();
        })
        .thenCompose(__ -> checkReplicationAndRetryOnFailure())
        .thenCompose(__ -> checkDeduplicationStatus())
        .thenCompose(__ -> preCreateSubscriptionForCompactionIfNeeded())
        .thenCompose(__ -> checkPersistencePolicies())
        .thenAccept(__ -> log.info("[{}] Policies updated successfully", topic))
        .exceptionally(e -> {
            Throwable t = FutureUtil.unwrapCompletionException(e);
            log.error("[{}] update topic policy error: {}", topic, t.getMessage(), t);
            return null;
        });
    }

    private CompletableFuture<Void> updateSubscriptionsDispatcherRateLimiter() {
        List<CompletableFuture<Void>> subscriptionCheckFutures = new ArrayList<>((int) subscriptions.size());
        subscriptions.forEach((subName, sub) -> {
            List<CompletableFuture<Void>> consumerCheckFutures = new ArrayList<>(sub.getConsumers().size());
            sub.getConsumers().forEach(consumer -> consumerCheckFutures.add(consumer.checkPermissionsAsync()));
            subscriptionCheckFutures.add(FutureUtil.waitForAll(consumerCheckFutures).thenRun(() -> {
                Dispatcher dispatcher = sub.getDispatcher();
                if (dispatcher != null) {
                    dispatcher.updateRateLimiter();
                }
            }));
        });
        return FutureUtil.waitForAll(subscriptionCheckFutures);
    }

    protected CompletableFuture<Void> initTopicPolicy() {
        if (brokerService.pulsar().getConfig().isSystemTopicEnabled()
                && brokerService.pulsar().getConfig().isTopicLevelPoliciesEnabled()) {
            return CompletableFuture.completedFuture(null).thenRunAsync(() -> onUpdate(
                            brokerService.getPulsar().getTopicPoliciesService()
                                    .getTopicPoliciesIfExists(TopicName.getPartitionedTopicName(topic))),
                    brokerService.getTopicOrderedExecutor());
        }
        return CompletableFuture.completedFuture(null);
    }

    @VisibleForTesting
    public MessageDeduplication getMessageDeduplication() {
        return messageDeduplication;
    }

    private boolean checkMaxSubscriptionsPerTopicExceed(String subscriptionName) {
        if (isSystemTopic()) {
            return false;
        }
        //Existing subscriptions are not affected
        if (StringUtils.isNotEmpty(subscriptionName) && getSubscription(subscriptionName) != null) {
            return false;
        }

        Integer maxSubsPerTopic  = topicPolicies.getMaxSubscriptionsPerTopic().get();

        if (maxSubsPerTopic != null && maxSubsPerTopic > 0) {
            return subscriptions != null && subscriptions.size() >= maxSubsPerTopic;
        }

        return false;
    }

    public boolean checkSubscriptionTypesEnable(SubType subType) {
        EnumSet<SubType> subTypesEnabled = topicPolicies.getSubscriptionTypesEnabled().get();
        return subTypesEnabled != null && subTypesEnabled.contains(subType);
    }

    public TransactionBufferStats getTransactionBufferStats(boolean lowWaterMarks) {
        return getTransactionBufferStats(lowWaterMarks, false);
    }

    public TransactionBufferStats getTransactionBufferStats(boolean lowWaterMarks, boolean segmentStats) {
        return this.transactionBuffer.getStats(lowWaterMarks, segmentStats);
    }

    public TransactionPendingAckStats getTransactionPendingAckStats(String subName, boolean lowWaterMarks) {
        return this.subscriptions.get(subName).getTransactionPendingAckStats(lowWaterMarks);
    }

    public PositionImpl getMaxReadPosition() {
        return this.transactionBuffer.getMaxReadPosition();
    }

    public boolean isTxnAborted(TxnID txnID, PositionImpl readPosition) {
        return this.transactionBuffer.isTxnAborted(txnID, readPosition);
    }

    public TransactionInBufferStats getTransactionInBufferStats(TxnID txnID) {
        return this.transactionBuffer.getTransactionInBufferStats(txnID);
    }

    @Override
    protected boolean isTerminated() {
        return ledger.isTerminated();
    }

    @Override
    public boolean isMigrated() {
        return ledger.isMigrated();
    }

    public TransactionInPendingAckStats getTransactionInPendingAckStats(TxnID txnID, String subName) {
        return this.subscriptions.get(subName).getTransactionInPendingAckStats(txnID);
    }

    public CompletableFuture<ManagedLedger> getPendingAckManagedLedger(String subName) {
        PersistentSubscription subscription = subscriptions.get(subName);
        if (subscription == null) {
            return FutureUtil.failedFuture(new SubscriptionNotFoundException((topic
                    + " not found subscription : " + subName)));
        }
        return subscription.getPendingAckManageLedger();
    }

    private CompletableFuture<Void> transactionBufferCleanupAndClose() {
        return transactionBuffer.clearSnapshot().thenCompose(__ -> transactionBuffer.closeAsync());
    }

    public long getLastDataMessagePublishedTimestamp() {
        return lastDataMessagePublishedTimestamp;
    }

    public Optional<TopicName> getShadowSourceTopic() {
        return Optional.ofNullable(shadowSourceTopic);
    }
}<|MERGE_RESOLUTION|>--- conflicted
+++ resolved
@@ -2592,25 +2592,13 @@
         if (!clusterUrl.isPresent()) {
             return CompletableFuture.completedFuture(null);
         }
-<<<<<<< HEAD
-        CompletableFuture<?> migrated = !isMigrated() ? ledger.asyncMigrate() :
-                CompletableFuture.completedFuture(null);
-        return migrated.thenApply(__ -> {
-            subscriptions.forEach((name, sub) -> {
-                if (sub.isSubscriptionMigrated()) {
-                    sub.getConsumers().forEach(Consumer::checkAndApplyTopicMigration);
-                }
-            });
-            return null;
-        }).thenCompose(__ -> checkAndDisconnectReplicators()).thenCompose(__ -> checkAndUnsubscribeSubscriptions());
-=======
         return initMigration().thenCompose(subCreated -> {
             migrationSubsCreated = true;
             CompletableFuture<?> migrated = !isMigrated() ? ledger.asyncMigrate()
                     : CompletableFuture.completedFuture(null);
             return migrated.thenApply(__ -> {
                 subscriptions.forEach((name, sub) -> {
-                    if (sub.isSubsciptionMigrated()) {
+                    if (sub.isSubscriptionMigrated()) {
                         sub.getConsumers().forEach(Consumer::checkAndApplyTopicMigration);
                     }
                 });
@@ -2708,7 +2696,6 @@
                                 });
                     });
         });
->>>>>>> a7acdf6d
     }
 
     private CompletableFuture<Void> checkAndUnsubscribeSubscriptions() {
