--- conflicted
+++ resolved
@@ -2740,13 +2740,9 @@
         }
         replicators.forEach((name, replicator) -> replicator.getRateLimiter()
                 .ifPresent(DispatchRateLimiter::updateDispatchRate));
-<<<<<<< HEAD
         updateUnackedMessagesExceededOnConsumer(namespacePolicies.orElse(null));
-=======
-        updateUnackedMessagesExceededOnConsumer(null);
 
         checkDeduplicationStatus();
->>>>>>> 795e8899
     }
 
     private Optional<Policies> getNamespacePolicies() {
