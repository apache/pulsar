--- conflicted
+++ resolved
@@ -240,14 +240,9 @@
                 brokerService.pulsar().getConfiguration().getDelayedDeliveryTickTimeMillis();
         this.backloggedCursorThresholdEntries =
                 brokerService.pulsar().getConfiguration().getManagedLedgerCursorBackloggedThreshold();
-<<<<<<< HEAD
         this.transactionCompletableFuture = new CompletableFuture<>();
-
-=======
->>>>>>> 81634352
         initializeDispatchRateLimiterIfNeeded(Optional.empty());
         registerTopicPolicyListener();
-
 
         this.compactedTopic = new CompactedTopicImpl(brokerService.pulsar().getBookKeeperClient());
 
