--- conflicted
+++ resolved
@@ -4367,8 +4367,6 @@
         }
         return false;
     }
-<<<<<<< HEAD
-=======
 
     @Override
     public PersistentTopicAttributes getTopicAttributes() {
@@ -4378,5 +4376,4 @@
         return PERSISTENT_TOPIC_ATTRIBUTES_FIELD_UPDATER.updateAndGet(this,
                 old -> old != null ? old : new PersistentTopicAttributes(TopicName.get(topic)));
     }
->>>>>>> c326d8e2
 }