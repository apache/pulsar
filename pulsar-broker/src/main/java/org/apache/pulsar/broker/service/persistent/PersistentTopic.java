/**
 * Licensed to the Apache Software Foundation (ASF) under one
 * or more contributor license agreements.  See the NOTICE file
 * distributed with this work for additional information
 * regarding copyright ownership.  The ASF licenses this file
 * to you under the Apache License, Version 2.0 (the
 * "License"); you may not use this file except in compliance
 * with the License.  You may obtain a copy of the License at
 *
 *   http://www.apache.org/licenses/LICENSE-2.0
 *
 * Unless required by applicable law or agreed to in writing,
 * software distributed under the License is distributed on an
 * "AS IS" BASIS, WITHOUT WARRANTIES OR CONDITIONS OF ANY
 * KIND, either express or implied.  See the License for the
 * specific language governing permissions and limitations
 * under the License.
 */
package org.apache.pulsar.broker.service.persistent;

import static com.google.common.base.Preconditions.checkNotNull;
import static org.apache.commons.lang3.StringUtils.isBlank;
import static org.apache.pulsar.broker.cache.ConfigurationCacheService.POLICIES;
import static org.apache.pulsar.common.events.EventsTopicNames.checkTopicIsEventsNames;
import static org.apache.pulsar.compaction.Compactor.COMPACTION_SUBSCRIPTION;
import com.carrotsearch.hppc.ObjectObjectHashMap;
import com.google.common.annotations.VisibleForTesting;
import com.google.common.collect.Lists;
import com.google.common.collect.Maps;
import com.google.common.collect.Sets;
import io.netty.buffer.ByteBuf;
import io.netty.util.concurrent.FastThreadLocal;
import java.util.ArrayList;
import java.util.Collections;
import java.util.List;
import java.util.Map;
import java.util.Optional;
import java.util.Set;
import java.util.concurrent.CancellationException;
import java.util.concurrent.CompletableFuture;
import java.util.concurrent.CompletionException;
import java.util.concurrent.ExecutionException;
import java.util.concurrent.ScheduledFuture;
import java.util.concurrent.TimeUnit;
import java.util.concurrent.atomic.AtomicBoolean;
import java.util.concurrent.atomic.AtomicLong;
import java.util.concurrent.atomic.LongAdder;
import java.util.function.BiFunction;
import java.util.stream.Collectors;
import org.apache.bookkeeper.client.api.LedgerMetadata;
import org.apache.bookkeeper.mledger.AsyncCallbacks;
import org.apache.bookkeeper.mledger.AsyncCallbacks.AddEntryCallback;
import org.apache.bookkeeper.mledger.AsyncCallbacks.CloseCallback;
import org.apache.bookkeeper.mledger.AsyncCallbacks.DeleteCursorCallback;
import org.apache.bookkeeper.mledger.AsyncCallbacks.OffloadCallback;
import org.apache.bookkeeper.mledger.AsyncCallbacks.OpenCursorCallback;
import org.apache.bookkeeper.mledger.AsyncCallbacks.TerminateCallback;
import org.apache.bookkeeper.mledger.AsyncCallbacks.UpdatePropertiesCallback;
import org.apache.bookkeeper.mledger.Entry;
import org.apache.bookkeeper.mledger.ManagedCursor;
import org.apache.bookkeeper.mledger.ManagedCursor.IndividualDeletedEntries;
import org.apache.bookkeeper.mledger.ManagedLedger;
import org.apache.bookkeeper.mledger.ManagedLedgerException;
import org.apache.bookkeeper.mledger.ManagedLedgerException.ManagedLedgerAlreadyClosedException;
import org.apache.bookkeeper.mledger.ManagedLedgerException.ManagedLedgerFencedException;
import org.apache.bookkeeper.mledger.ManagedLedgerException.ManagedLedgerTerminatedException;
import org.apache.bookkeeper.mledger.ManagedLedgerException.MetadataNotFoundException;
import org.apache.bookkeeper.mledger.Position;
import org.apache.bookkeeper.mledger.impl.ManagedCursorContainer;
import org.apache.bookkeeper.mledger.impl.ManagedCursorImpl;
import org.apache.bookkeeper.mledger.impl.ManagedLedgerImpl;
import org.apache.bookkeeper.mledger.impl.PositionImpl;
import org.apache.bookkeeper.net.BookieId;
import org.apache.commons.lang3.StringUtils;
import org.apache.pulsar.broker.PulsarServerException;
import org.apache.pulsar.broker.ServiceConfiguration;
import org.apache.pulsar.broker.admin.AdminResource;
import org.apache.pulsar.broker.resources.NamespaceResources.PartitionedTopicResources;
import org.apache.pulsar.broker.service.AbstractTopic;
import org.apache.pulsar.broker.service.BrokerService;
import org.apache.pulsar.broker.service.BrokerServiceException;
import org.apache.pulsar.broker.service.BrokerServiceException.AlreadyRunningException;
import org.apache.pulsar.broker.service.BrokerServiceException.ConsumerBusyException;
import org.apache.pulsar.broker.service.BrokerServiceException.NamingException;
import org.apache.pulsar.broker.service.BrokerServiceException.NotAllowedException;
import org.apache.pulsar.broker.service.BrokerServiceException.PersistenceException;
import org.apache.pulsar.broker.service.BrokerServiceException.ServerMetadataException;
import org.apache.pulsar.broker.service.BrokerServiceException.SubscriptionBusyException;
import org.apache.pulsar.broker.service.BrokerServiceException.SubscriptionNotFoundException;
import org.apache.pulsar.broker.service.BrokerServiceException.TopicBusyException;
import org.apache.pulsar.broker.service.BrokerServiceException.TopicClosedException;
import org.apache.pulsar.broker.service.BrokerServiceException.TopicFencedException;
import org.apache.pulsar.broker.service.BrokerServiceException.TopicTerminatedException;
import org.apache.pulsar.broker.service.BrokerServiceException.UnsupportedVersionException;
import org.apache.pulsar.broker.service.Consumer;
import org.apache.pulsar.broker.service.Dispatcher;
import org.apache.pulsar.broker.service.Producer;
import org.apache.pulsar.broker.service.Replicator;
import org.apache.pulsar.broker.service.StreamingStats;
import org.apache.pulsar.broker.service.Subscription;
import org.apache.pulsar.broker.service.Topic;
import org.apache.pulsar.broker.service.TopicPolicyListener;
import org.apache.pulsar.broker.service.TransportCnx;
import org.apache.pulsar.broker.service.persistent.DispatchRateLimiter.Type;
import org.apache.pulsar.broker.service.schema.BookkeeperSchemaStorage;
import org.apache.pulsar.broker.stats.ClusterReplicationMetrics;
import org.apache.pulsar.broker.stats.NamespaceStats;
import org.apache.pulsar.broker.stats.ReplicationMetrics;
import org.apache.pulsar.broker.transaction.buffer.TransactionBuffer;
import org.apache.pulsar.broker.transaction.buffer.impl.TransactionBufferDisable;
import org.apache.pulsar.broker.transaction.pendingack.impl.MLPendingAckStore;
import org.apache.pulsar.client.admin.LongRunningProcessStatus;
import org.apache.pulsar.client.admin.OffloadProcessStatus;
import org.apache.pulsar.client.api.MessageId;
import org.apache.pulsar.client.api.transaction.TxnID;
import org.apache.pulsar.client.impl.BatchMessageIdImpl;
import org.apache.pulsar.client.impl.MessageIdImpl;
import org.apache.pulsar.client.impl.MessageImpl;
import org.apache.pulsar.common.api.proto.CommandSubscribe.InitialPosition;
import org.apache.pulsar.common.api.proto.CommandSubscribe.SubType;
import org.apache.pulsar.common.api.proto.KeySharedMeta;
import org.apache.pulsar.common.api.proto.MessageMetadata;
import org.apache.pulsar.common.api.proto.TxnAction;
import org.apache.pulsar.common.events.EventsTopicNames;
import org.apache.pulsar.common.naming.TopicName;
import org.apache.pulsar.common.policies.data.BacklogQuota;
import org.apache.pulsar.common.policies.data.InactiveTopicDeleteMode;
import org.apache.pulsar.common.policies.data.ManagedLedgerInternalStats.CursorStats;
import org.apache.pulsar.common.policies.data.ManagedLedgerInternalStats.LedgerInfo;
import org.apache.pulsar.common.policies.data.PersistentTopicInternalStats;
import org.apache.pulsar.common.policies.data.Policies;
import org.apache.pulsar.common.policies.data.RetentionPolicies;
import org.apache.pulsar.common.policies.data.TopicPolicies;
import org.apache.pulsar.common.policies.data.TransactionBufferStats;
import org.apache.pulsar.common.policies.data.TransactionInBufferStats;
import org.apache.pulsar.common.policies.data.TransactionInPendingAckStats;
import org.apache.pulsar.common.policies.data.TransactionPendingAckStats;
import org.apache.pulsar.common.policies.data.stats.ConsumerStatsImpl;
import org.apache.pulsar.common.policies.data.stats.PublisherStatsImpl;
import org.apache.pulsar.common.policies.data.stats.ReplicatorStatsImpl;
import org.apache.pulsar.common.policies.data.stats.SubscriptionStatsImpl;
import org.apache.pulsar.common.policies.data.stats.TopicStatsImpl;
import org.apache.pulsar.common.protocol.Commands;
import org.apache.pulsar.common.protocol.schema.SchemaData;
import org.apache.pulsar.common.protocol.schema.SchemaVersion;
import org.apache.pulsar.common.util.Codec;
import org.apache.pulsar.common.util.DateFormatter;
import org.apache.pulsar.common.util.FutureUtil;
import org.apache.pulsar.common.util.collections.ConcurrentOpenHashMap;
import org.apache.pulsar.compaction.CompactedTopic;
import org.apache.pulsar.compaction.CompactedTopicImpl;
import org.apache.pulsar.metadata.api.MetadataStoreException;
import org.apache.pulsar.policies.data.loadbalancer.NamespaceBundleStats;
import org.apache.pulsar.utils.StatsOutputStream;
import org.slf4j.Logger;
import org.slf4j.LoggerFactory;

public class PersistentTopic extends AbstractTopic
        implements Topic, AddEntryCallback, TopicPolicyListener<TopicPolicies> {

    // Managed ledger associated with the topic
    protected final ManagedLedger ledger;

    // Subscriptions to this topic
    private final ConcurrentOpenHashMap<String, PersistentSubscription> subscriptions;

    private final ConcurrentOpenHashMap<String, Replicator> replicators;

    static final String DEDUPLICATION_CURSOR_NAME = "pulsar.dedup";
    private static final String TOPIC_EPOCH_PROPERTY_NAME = "pulsar.topic.epoch";

    private static final double MESSAGE_EXPIRY_THRESHOLD = 1.5;

    private static final long POLICY_UPDATE_FAILURE_RETRY_TIME_SECONDS = 60;

    // topic has every published chunked message since topic is loaded
    public boolean msgChunkPublished;

    private Optional<DispatchRateLimiter> dispatchRateLimiter = Optional.empty();
    private Optional<SubscribeRateLimiter> subscribeRateLimiter = Optional.empty();
    public volatile long delayedDeliveryTickTimeMillis = 1000;
    private final long backloggedCursorThresholdEntries;
    public volatile boolean delayedDeliveryEnabled = false;
    public static final int MESSAGE_RATE_BACKOFF_MS = 1000;

    protected final MessageDeduplication messageDeduplication;

    private static final long COMPACTION_NEVER_RUN = -0xfebecffeL;
    private CompletableFuture<Long> currentCompaction = CompletableFuture.completedFuture(COMPACTION_NEVER_RUN);
    private final CompactedTopic compactedTopic;

    private CompletableFuture<MessageIdImpl> currentOffload = CompletableFuture.completedFuture(
            (MessageIdImpl) MessageId.earliest);

    private volatile Optional<ReplicatedSubscriptionsController> replicatedSubscriptionsController = Optional.empty();

    private static final FastThreadLocal<TopicStatsHelper> threadLocalTopicStats =
            new FastThreadLocal<TopicStatsHelper>() {
                @Override
                protected TopicStatsHelper initialValue() {
                    return new TopicStatsHelper();
                }
            };

    private final AtomicLong pendingWriteOps = new AtomicLong(0);
    private volatile double lastUpdatedAvgPublishRateInMsg = 0;
    private volatile double lastUpdatedAvgPublishRateInByte = 0;

    private volatile int maxUnackedMessagesOnSubscriptionApplied;
    private volatile boolean isClosingOrDeleting = false;

    private ScheduledFuture<?> fencedTopicMonitoringTask = null;

    // this future is for publish txn message in order.
    private volatile CompletableFuture<Void> transactionCompletableFuture;
    protected final TransactionBuffer transactionBuffer;

    private final LongAdder bytesOutFromRemovedSubscriptions = new LongAdder();
    private final LongAdder msgOutFromRemovedSubscriptions = new LongAdder();

    private static class TopicStatsHelper {
        public double averageMsgSize;
        public double aggMsgRateIn;
        public double aggMsgThroughputIn;
        public double aggMsgThrottlingFailure;
        public double aggMsgRateOut;
        public double aggMsgThroughputOut;
        public final ObjectObjectHashMap<String, PublisherStatsImpl> remotePublishersStats;

        public TopicStatsHelper() {
            remotePublishersStats = new ObjectObjectHashMap<>();
            reset();
        }

        public void reset() {
            averageMsgSize = 0;
            aggMsgRateIn = 0;
            aggMsgThroughputIn = 0;
            aggMsgRateOut = 0;
            aggMsgThrottlingFailure = 0;
            aggMsgThroughputOut = 0;
            remotePublishersStats.clear();
        }
    }

    public PersistentTopic(String topic, ManagedLedger ledger, BrokerService brokerService) throws NamingException {
        super(topic, brokerService);
        this.ledger = ledger;
        this.subscriptions = new ConcurrentOpenHashMap<>(16, 1);
        this.replicators = new ConcurrentOpenHashMap<>(16, 1);
        this.delayedDeliveryEnabled = brokerService.pulsar().getConfiguration().isDelayedDeliveryEnabled();
        this.delayedDeliveryTickTimeMillis =
                brokerService.pulsar().getConfiguration().getDelayedDeliveryTickTimeMillis();
        this.backloggedCursorThresholdEntries =
                brokerService.pulsar().getConfiguration().getManagedLedgerCursorBackloggedThreshold();
        this.transactionCompletableFuture = new CompletableFuture<>();
        initializeDispatchRateLimiterIfNeeded(Optional.empty());
        registerTopicPolicyListener();

        this.compactedTopic = new CompactedTopicImpl(brokerService.pulsar().getBookKeeperClient());

        for (ManagedCursor cursor : ledger.getCursors()) {
            if (cursor.getName().startsWith(replicatorPrefix)) {
                String localCluster = brokerService.pulsar().getConfiguration().getClusterName();
                String remoteCluster = PersistentReplicator.getRemoteCluster(cursor.getName());
                boolean isReplicatorStarted = false;
                try {
                    isReplicatorStarted = addReplicationCluster(remoteCluster, cursor, localCluster);
                } catch (Exception e) {
                    log.warn("[{}] failed to start replication", topic, e);
                }
                if (!isReplicatorStarted) {
                    throw new NamingException(
                            PersistentTopic.this.getName() + " Failed to start replicator " + remoteCluster);
                }
            } else if (cursor.getName().equals(DEDUPLICATION_CURSOR_NAME)) {
                // This is not a regular subscription, we are going to
                // ignore it for now and let the message dedup logic to take care of it
            } else {
                final String subscriptionName = Codec.decode(cursor.getName());
                subscriptions.put(subscriptionName, createPersistentSubscription(subscriptionName, cursor,
                        PersistentSubscription.isCursorFromReplicatedSubscription(cursor)));
                // subscription-cursor gets activated by default: deactivate as there is no active subscription right
                // now
                subscriptions.get(subscriptionName).deactivateCursor();
            }
        }
        this.messageDeduplication = new MessageDeduplication(brokerService.pulsar(), this, ledger);
        if (ledger.getProperties().containsKey(TOPIC_EPOCH_PROPERTY_NAME)) {
            topicEpoch = Optional.of(Long.parseLong(ledger.getProperties().get(TOPIC_EPOCH_PROPERTY_NAME)));
        }

        checkReplicatedSubscriptionControllerState();
        TopicName topicName = TopicName.get(topic);
        if (brokerService.getPulsar().getConfiguration().isTransactionCoordinatorEnabled()
                && !checkTopicIsEventsNames(topicName)) {
            this.transactionBuffer = brokerService.getPulsar()
                    .getTransactionBufferProvider().newTransactionBuffer(this, transactionCompletableFuture);
        } else {
            this.transactionCompletableFuture.complete(null);
            this.transactionBuffer = new TransactionBufferDisable();
        }
        transactionBuffer.syncMaxReadPositionForNormalPublish((PositionImpl) ledger.getLastConfirmedEntry());
    }

    @Override
    public CompletableFuture<Void> initialize() {
        return brokerService.pulsar().getPulsarResources().getNamespaceResources()
                .getAsync(AdminResource.path(POLICIES, TopicName.get(topic).getNamespace()))
                .thenAccept(optPolicies -> {
                    if (!optPolicies.isPresent()) {
                        isEncryptionRequired = false;
                        updateUnackedMessagesAppliedOnSubscription(null);
                        updateUnackedMessagesExceededOnConsumer(null);
                        return;
                    }

                    Policies policies = optPolicies.get();
                    this.isEncryptionRequired = policies.encryption_required;

                    setSchemaCompatibilityStrategy(policies);
                    isAllowAutoUpdateSchema = policies.is_allow_auto_update_schema;

                    schemaValidationEnforced = policies.schema_validation_enforced;
                    if (policies.inactive_topic_policies != null) {
                        inactiveTopicPolicies = policies.inactive_topic_policies;
                    }
                    updateUnackedMessagesAppliedOnSubscription(policies);
                    updateUnackedMessagesExceededOnConsumer(policies);
                }).exceptionally(ex -> {
                    log.warn("[{}] Error getting policies {} and isEncryptionRequired will be set to false",
                            topic, ex.getMessage());
                    isEncryptionRequired = false;
                    updateUnackedMessagesAppliedOnSubscription(null);
                    updateUnackedMessagesExceededOnConsumer(null);
                    return null;
                });
    }

    // for testing purposes
    @VisibleForTesting
    PersistentTopic(String topic, BrokerService brokerService, ManagedLedger ledger,
                    MessageDeduplication messageDeduplication) {
        super(topic, brokerService);
        this.ledger = ledger;
        this.messageDeduplication = messageDeduplication;
        this.subscriptions = new ConcurrentOpenHashMap<>(16, 1);
        this.replicators = new ConcurrentOpenHashMap<>(16, 1);
        this.compactedTopic = new CompactedTopicImpl(brokerService.pulsar().getBookKeeperClient());
        this.backloggedCursorThresholdEntries =
                brokerService.pulsar().getConfiguration().getManagedLedgerCursorBackloggedThreshold();
        this.transactionCompletableFuture = new CompletableFuture<>();
        if (brokerService.pulsar().getConfiguration().isTransactionCoordinatorEnabled()) {
            this.transactionBuffer = brokerService.getPulsar()
                    .getTransactionBufferProvider().newTransactionBuffer(this, transactionCompletableFuture);
        } else {
            this.transactionCompletableFuture.complete(null);
            this.transactionBuffer = new TransactionBufferDisable();
        }
    }

    private void initializeDispatchRateLimiterIfNeeded(Optional<Policies> policies) {
        synchronized (dispatchRateLimiter) {
            // dispatch rate limiter for topic
            if (!dispatchRateLimiter.isPresent() && DispatchRateLimiter
                    .isDispatchRateNeeded(brokerService, policies, topic, Type.TOPIC)) {
                this.dispatchRateLimiter = Optional.of(new DispatchRateLimiter(this, Type.TOPIC));
            }
            if (!subscribeRateLimiter.isPresent() && SubscribeRateLimiter
                    .isDispatchRateNeeded(brokerService, policies, topic)) {
                this.subscribeRateLimiter = Optional.of(new SubscribeRateLimiter(this));
            }

            // dispatch rate limiter for each subscription
            subscriptions.forEach((name, subscription) -> {
                Dispatcher dispatcher = subscription.getDispatcher();
                if (dispatcher != null) {
                    dispatcher.initializeDispatchRateLimiterIfNeeded(policies);
                }
            });

            // dispatch rate limiter for each replicator
            replicators.forEach((name, replicator) ->
                replicator.initializeDispatchRateLimiterIfNeeded(policies));
        }
    }

    private PersistentSubscription createPersistentSubscription(String subscriptionName, ManagedCursor cursor,
            boolean replicated) {
        checkNotNull(compactedTopic);
        if (subscriptionName.equals(COMPACTION_SUBSCRIPTION)) {
            return new CompactorSubscription(this, compactedTopic, subscriptionName, cursor);
        } else {
            return new PersistentSubscription(this, subscriptionName, cursor, replicated);
        }
    }

    @Override
    public void publishMessage(ByteBuf headersAndPayload, PublishContext publishContext) {
        pendingWriteOps.incrementAndGet();
        if (isFenced) {
            publishContext.completed(new TopicFencedException("fenced"), -1, -1);
            decrementPendingWriteOpsAndCheck();
            return;
        }
        if (isExceedMaximumMessageSize(headersAndPayload.readableBytes())) {
            publishContext.completed(new NotAllowedException("Exceed maximum message size")
                    , -1, -1);
            decrementPendingWriteOpsAndCheck();
            return;
        }

        MessageDeduplication.MessageDupStatus status =
                messageDeduplication.isDuplicate(publishContext, headersAndPayload);
        switch (status) {
            case NotDup:
                asyncAddEntry(headersAndPayload, publishContext);
                break;
            case Dup:
                // Immediately acknowledge duplicated message
                publishContext.completed(null, -1, -1);
                decrementPendingWriteOpsAndCheck();
                break;
            default:
                publishContext.completed(new MessageDeduplication.MessageDupUnknownException(), -1, -1);
                decrementPendingWriteOpsAndCheck();

        }
    }

    private void asyncAddEntry(ByteBuf headersAndPayload, PublishContext publishContext) {
        if (brokerService.isBrokerEntryMetadataEnabled()) {
            ledger.asyncAddEntry(headersAndPayload,
                    (int) publishContext.getNumberOfMessages(), this, publishContext);
        } else {
            ledger.asyncAddEntry(headersAndPayload, this, publishContext);
        }
    }

    public void asyncReadEntry(PositionImpl position, AsyncCallbacks.ReadEntryCallback callback, Object ctx) {
        if (ledger instanceof ManagedLedgerImpl) {
            ((ManagedLedgerImpl) ledger).asyncReadEntry(position, callback, ctx);
        } else {
            callback.readEntryFailed(new ManagedLedgerException(
                    "Unexpected managedledger implementation, doesn't support "
                            + "direct read entry operation."), ctx);
        }
    }

    public PositionImpl getPositionAfterN(PositionImpl startPosition, long n) throws ManagedLedgerException {
        if (ledger instanceof ManagedLedgerImpl) {
            return ((ManagedLedgerImpl) ledger).getPositionAfterN(startPosition, n,
                    ManagedLedgerImpl.PositionBound.startExcluded);
        } else {
            throw new ManagedLedgerException("Unexpected managedledger implementation, doesn't support "
                    + "getPositionAfterN operation.");
        }
    }

    public PositionImpl getFirstPosition() throws ManagedLedgerException {
        if (ledger instanceof ManagedLedgerImpl) {
            return ((ManagedLedgerImpl) ledger).getFirstPosition();
        } else {
            throw new ManagedLedgerException("Unexpected managedledger implementation, doesn't support "
                    + "getFirstPosition operation.");
        }
    }

    public long getNumberOfEntries() {
        return ledger.getNumberOfEntries();
    }

    private void decrementPendingWriteOpsAndCheck() {
        long pending = pendingWriteOps.decrementAndGet();
        if (pending == 0 && isFenced && !isClosingOrDeleting) {
            synchronized (this) {
                if (isFenced && !isClosingOrDeleting) {
                    messageDeduplication.resetHighestSequenceIdPushed();
                    log.info("[{}] Un-fencing topic...", topic);
                    // signal to managed ledger that we are ready to resume by creating a new ledger
                    ledger.readyToCreateNewLedger();

                    unfence();
                }

            }
        }
    }

    @Override
    public void addComplete(Position pos, ByteBuf entryData, Object ctx) {
        PublishContext publishContext = (PublishContext) ctx;
        PositionImpl position = (PositionImpl) pos;

        // Message has been successfully persisted
        messageDeduplication.recordMessagePersisted(publishContext, position);
        publishContext.setMetadataFromEntryData(entryData);
        publishContext.completed(null, position.getLedgerId(), position.getEntryId());
        // in order to sync the max position when cursor read entries
        transactionBuffer.syncMaxReadPositionForNormalPublish((PositionImpl) ledger.getLastConfirmedEntry());
        decrementPendingWriteOpsAndCheck();
    }

    @Override
    public synchronized void addFailed(ManagedLedgerException exception, Object ctx) {
        if (exception instanceof ManagedLedgerFencedException) {
            // If the managed ledger has been fenced, we cannot continue using it. We need to close and reopen
            close();
        } else {

            // fence topic when failed to write a message to BK
            fence();
            // close all producers
            List<CompletableFuture<Void>> futures = Lists.newArrayList();
            producers.values().forEach(producer -> futures.add(producer.disconnect()));
            FutureUtil.waitForAll(futures).handle((BiFunction<Void, Throwable, Void>) (aVoid, throwable) -> {
                decrementPendingWriteOpsAndCheck();
                return null;
            });

            PublishContext callback = (PublishContext) ctx;

            if (exception instanceof ManagedLedgerAlreadyClosedException) {
                if (log.isDebugEnabled()) {
                    log.debug("[{}] Failed to persist msg in store: {}", topic, exception.getMessage());
                }

                callback.completed(new TopicClosedException(exception), -1, -1);
                return;

            } else {
                log.warn("[{}] Failed to persist msg in store: {}", topic, exception.getMessage());
            }

            if (exception instanceof ManagedLedgerTerminatedException) {
                // Signal the producer that this topic is no longer available
                callback.completed(new TopicTerminatedException(exception), -1, -1);
            } else {
                // Use generic persistence exception
                callback.completed(new PersistenceException(exception), -1, -1);
            }
        }
    }

    @Override
    public CompletableFuture<Optional<Long>> addProducer(Producer producer,
            CompletableFuture<Void> producerQueuedFuture) {
        return super.addProducer(producer, producerQueuedFuture).thenCompose(topicEpoch -> {
            messageDeduplication.producerAdded(producer.getProducerName());

            // Start replication producers if not already
            return startReplProducers().thenApply(__ -> topicEpoch);
        });
    }

    @Override
    protected CompletableFuture<Long> incrementTopicEpoch(Optional<Long> currentEpoch) {
        long newEpoch = currentEpoch.orElse(-1L) + 1;
        return setTopicEpoch(newEpoch);
    }

    @Override
    protected CompletableFuture<Long> setTopicEpoch(long newEpoch) {
        CompletableFuture<Long> future = new CompletableFuture<>();
        ledger.asyncSetProperty(TOPIC_EPOCH_PROPERTY_NAME, String.valueOf(newEpoch), new UpdatePropertiesCallback() {
            @Override
            public void updatePropertiesComplete(Map<String, String> properties, Object ctx) {
                log.info("[{}] Updated topic epoch to {}", getName(), newEpoch);
                future.complete(newEpoch);
            }

            @Override
            public void updatePropertiesFailed(ManagedLedgerException exception, Object ctx) {
                log.warn("[{}] Failed to update topic epoch to {}: {}", getName(), newEpoch, exception.getMessage());
                future.completeExceptionally(exception);
            }
        }, null);

        return future;
    }

    private boolean hasRemoteProducers() {
        AtomicBoolean foundRemote = new AtomicBoolean(false);
        producers.values().forEach(producer -> {
            if (producer.isRemote()) {
                foundRemote.set(true);
            }
        });

        return foundRemote.get();
    }

    public CompletableFuture<Void> startReplProducers() {
        // read repl-cluster from policies to avoid restart of replicator which are in process of disconnect and close
        return brokerService.pulsar().getPulsarResources().getNamespaceResources()
                .getAsync(AdminResource.path(POLICIES, TopicName.get(topic).getNamespace()))
                .thenAccept(optPolicies -> {
                    if (optPolicies.isPresent()) {
                        if (optPolicies.get().replication_clusters != null) {
                            Set<String> configuredClusters = Sets.newTreeSet(optPolicies.get().replication_clusters);
                            replicators.forEach((region, replicator) -> {
                                if (configuredClusters.contains(region)) {
                                    replicator.startProducer();
                                }
                            });
                        }
                    } else {
                        replicators.forEach((region, replicator) -> replicator.startProducer());
                    }
                }).exceptionally(ex -> {
            if (log.isDebugEnabled()) {
                log.debug("[{}] Error getting policies while starting repl-producers {}", topic, ex.getMessage());
            }
            replicators.forEach((region, replicator) -> replicator.startProducer());
            return null;
        });
    }

    public CompletableFuture<Void> stopReplProducers() {
        List<CompletableFuture<Void>> closeFutures = Lists.newArrayList();
        replicators.forEach((region, replicator) -> closeFutures.add(replicator.disconnect()));
        return FutureUtil.waitForAll(closeFutures);
    }

    private synchronized CompletableFuture<Void> closeReplProducersIfNoBacklog() {
        List<CompletableFuture<Void>> closeFutures = Lists.newArrayList();
        replicators.forEach((region, replicator) -> closeFutures.add(replicator.disconnect(true)));
        return FutureUtil.waitForAll(closeFutures);
    }

    @Override
    protected void handleProducerRemoved(Producer producer) {
        super.handleProducerRemoved(producer);
        messageDeduplication.producerRemoved(producer.getProducerName());
    }

    @Override
    public CompletableFuture<Consumer> subscribe(final TransportCnx cnx, String subscriptionName, long consumerId,
                                                 SubType subType, int priorityLevel, String consumerName,
                                                 boolean isDurable, MessageId startMessageId,
                                                 Map<String, String> metadata, boolean readCompacted,
                                                 InitialPosition initialPosition,
                                                 long startMessageRollbackDurationSec,
                                                 boolean replicatedSubscriptionStateArg,
                                                 KeySharedMeta keySharedMeta) {
        if (readCompacted && !(subType == SubType.Failover || subType == SubType.Exclusive)) {
            return FutureUtil.failedFuture(new NotAllowedException(
                    "readCompacted only allowed on failover or exclusive subscriptions"));
        }

        return brokerService.checkTopicNsOwnership(getName()).thenCompose(__ -> {
            boolean replicatedSubscriptionState = replicatedSubscriptionStateArg;

            if (replicatedSubscriptionState
                    && !brokerService.pulsar().getConfiguration().isEnableReplicatedSubscriptions()) {
                log.warn("[{}] Replicated Subscription is disabled by broker.", getName());
                replicatedSubscriptionState = false;
            }

            if (subType == SubType.Key_Shared
                    && !brokerService.pulsar().getConfiguration().isSubscriptionKeySharedEnable()) {
                return FutureUtil.failedFuture(
                        new NotAllowedException("Key_Shared subscription is disabled by broker."));
            }

            try {
                if (!topic.endsWith(EventsTopicNames.NAMESPACE_EVENTS_LOCAL_NAME)
                        && !checkSubscriptionTypesEnable(subType)) {
                    return FutureUtil.failedFuture(
                            new NotAllowedException("Topic[{" + topic + "}] doesn't support "
                                    + subType.name() + " sub type!"));
                }
            } catch (Exception e) {
                return FutureUtil.failedFuture(e);
            }

            if (isBlank(subscriptionName)) {
                if (log.isDebugEnabled()) {
                    log.debug("[{}] Empty subscription name", topic);
                }
                return FutureUtil.failedFuture(new NamingException("Empty subscription name"));
            }

            if (hasBatchMessagePublished && !cnx.isBatchMessageCompatibleVersion()) {
                if (log.isDebugEnabled()) {
                    log.debug("[{}] Consumer doesn't support batch-message {}", topic, subscriptionName);
                }
                return FutureUtil.failedFuture(
                        new UnsupportedVersionException("Consumer doesn't support batch-message"));
            }

            if (subscriptionName.startsWith(replicatorPrefix)
                    || subscriptionName.equals(DEDUPLICATION_CURSOR_NAME)) {
                log.warn("[{}] Failed to create subscription for {}", topic, subscriptionName);
                return FutureUtil.failedFuture(
                        new NamingException("Subscription with reserved subscription name attempted"));
            }

            if (cnx.clientAddress() != null && cnx.clientAddress().toString().contains(":")) {
                SubscribeRateLimiter.ConsumerIdentifier consumer = new SubscribeRateLimiter.ConsumerIdentifier(
                        cnx.clientAddress().toString().split(":")[0], consumerName, consumerId);
                if (subscribeRateLimiter.isPresent() && !subscribeRateLimiter.get().subscribeAvailable(consumer)
                        || !subscribeRateLimiter.get().tryAcquire(consumer)) {
                    log.warn("[{}] Failed to create subscription for {} {} limited by {}, available {}",
                            topic, subscriptionName, consumer, subscribeRateLimiter.get().getSubscribeRate(),
                            subscribeRateLimiter.get().getAvailableSubscribeRateLimit(consumer));
                    return FutureUtil.failedFuture(
                            new NotAllowedException("Subscribe limited by subscribe rate limit per consumer."));
                }
            }

            lock.readLock().lock();
            try {
                if (isFenced) {
                    log.warn("[{}] Attempting to subscribe to a fenced topic", topic);
                    return FutureUtil.failedFuture(new TopicFencedException("Topic is temporarily unavailable"));
                }
                handleConsumerAdded(subscriptionName, consumerName);
            } finally {
                lock.readLock().unlock();
            }

            CompletableFuture<? extends Subscription> subscriptionFuture = isDurable ? //
                    getDurableSubscription(subscriptionName, initialPosition, startMessageRollbackDurationSec,
                            replicatedSubscriptionState)
                    : getNonDurableSubscription(subscriptionName, startMessageId, initialPosition,
                    startMessageRollbackDurationSec);

            int maxUnackedMessages = isDurable
                    ? getMaxUnackedMessagesOnConsumer()
                    : 0;

            CompletableFuture<Consumer> future = subscriptionFuture.thenCompose(subscription -> {
                Consumer consumer = new Consumer(subscription, subType, topic, consumerId, priorityLevel,
                        consumerName, maxUnackedMessages, cnx, cnx.getAuthRole(), metadata,
                        readCompacted, initialPosition, keySharedMeta);
                return addConsumerToSubscription(subscription, consumer).thenCompose(v -> {
                    checkBackloggedCursors();
                    if (!cnx.isActive()) {
                        try {
                            consumer.close();
                        } catch (BrokerServiceException e) {
                            if (e instanceof ConsumerBusyException) {
                                log.warn("[{}][{}] Consumer {} {} already connected",
                                        topic, subscriptionName, consumerId, consumerName);
                            } else if (e instanceof SubscriptionBusyException) {
                                log.warn("[{}][{}] {}", topic, subscriptionName, e.getMessage());
                            }

                            decrementUsageCount();
                            return FutureUtil.failedFuture(e);
                        }
                        if (log.isDebugEnabled()) {
                            log.debug("[{}] [{}] [{}] Subscribe failed -- count: {}", topic, subscriptionName,
                                    consumer.consumerName(), currentUsageCount());
                        }

                        decrementUsageCount();
                        return FutureUtil.failedFuture(
                                new BrokerServiceException("Connection was closed while the opening the cursor "));
                    } else {
                        checkReplicatedSubscriptionControllerState();
                        log.info("[{}][{}] Created new subscription for {}", topic, subscriptionName, consumerId);
                        return CompletableFuture.completedFuture(consumer);
                    }
                });
            });

            future.exceptionally(ex -> {
                decrementUsageCount();

                if (ex.getCause() instanceof ConsumerBusyException) {
                    log.warn("[{}][{}] Consumer {} {} already connected", topic, subscriptionName, consumerId,
                            consumerName);
                } else if (ex.getCause() instanceof SubscriptionBusyException) {
                    log.warn("[{}][{}] {}", topic, subscriptionName, ex.getMessage());
                } else {
                    log.error("[{}] Failed to create subscription: {} error: {}", topic, subscriptionName, ex);
                }
                return null;
            });
            return future;
        });
    }

    public void updateUnackedMessagesAppliedOnSubscription(Policies policies) {
        maxUnackedMessagesOnSubscriptionApplied = getTopicPolicies()
                .map(TopicPolicies::getMaxUnackedMessagesOnSubscription)
                .orElseGet(() ->
                        policies != null && policies.max_unacked_messages_per_subscription != null
                                ? policies.max_unacked_messages_per_subscription
                                : brokerService.pulsar().getConfiguration().getMaxUnackedMessagesPerSubscription()
                );
    }

    private void updateUnackedMessagesExceededOnConsumer(Policies data) {
        maxUnackedMessagesOnConsumerAppilied = getTopicPolicies()
                .map(TopicPolicies::getMaxUnackedMessagesOnConsumer)
                .orElseGet(() -> data != null && data.max_unacked_messages_per_consumer != null
                        ? data.max_unacked_messages_per_consumer
                        : brokerService.pulsar().getConfiguration().getMaxUnackedMessagesPerConsumer());
        getSubscriptions().forEach((name, sub) -> {
            if (sub != null) {
                sub.getConsumers().forEach(consumer -> {
                    if (consumer.getMaxUnackedMessages() != maxUnackedMessagesOnConsumerAppilied) {
                        consumer.setMaxUnackedMessages(maxUnackedMessagesOnConsumerAppilied);
                    }
                });
            }
        });

    }

    private CompletableFuture<Subscription> getDurableSubscription(String subscriptionName,
            InitialPosition initialPosition, long startMessageRollbackDurationSec, boolean replicated) {
        CompletableFuture<Subscription> subscriptionFuture = new CompletableFuture<>();
        if (checkMaxSubscriptionsPerTopicExceed(subscriptionName)) {
            subscriptionFuture.completeExceptionally(new NotAllowedException(
                    "Exceed the maximum number of subscriptions of the topic: " + topic));
            return subscriptionFuture;
        }

        Map<String, Long> properties = PersistentSubscription.getBaseCursorProperties(replicated);

        ledger.asyncOpenCursor(Codec.encode(subscriptionName), initialPosition, properties, new OpenCursorCallback() {
            @Override
            public void openCursorComplete(ManagedCursor cursor, Object ctx) {
                if (log.isDebugEnabled()) {
                    log.debug("[{}][{}] Opened cursor", topic, subscriptionName);
                }

                PersistentSubscription subscription = subscriptions.computeIfAbsent(subscriptionName,
                        name -> createPersistentSubscription(subscriptionName, cursor, replicated));

                if (replicated && !subscription.isReplicated()) {
                    // Flip the subscription state
                    subscription.setReplicated(replicated);
                }

                if (startMessageRollbackDurationSec > 0) {
                    resetSubscriptionCursor(subscription, subscriptionFuture, startMessageRollbackDurationSec);
                } else {
                    subscriptionFuture.complete(subscription);
                }
            }

            @Override
            public void openCursorFailed(ManagedLedgerException exception, Object ctx) {
                log.warn("[{}] Failed to create subscription for {}: {}", topic, subscriptionName,
                        exception.getMessage());
                decrementUsageCount();
                subscriptionFuture.completeExceptionally(new PersistenceException(exception));
                if (exception instanceof ManagedLedgerFencedException) {
                    // If the managed ledger has been fenced, we cannot continue using it. We need to close and reopen
                    close();
                }
            }
        }, null);
        return subscriptionFuture;
    }

    private CompletableFuture<? extends Subscription> getNonDurableSubscription(String subscriptionName,
            MessageId startMessageId, InitialPosition initialPosition, long startMessageRollbackDurationSec) {
        log.info("[{}][{}] Creating non-durable subscription at msg id {}", topic, subscriptionName, startMessageId);

        CompletableFuture<Subscription> subscriptionFuture = new CompletableFuture<>();
        if (checkMaxSubscriptionsPerTopicExceed(subscriptionName)) {
            subscriptionFuture.completeExceptionally(new NotAllowedException(
                    "Exceed the maximum number of subscriptions of the topic: " + topic));
            return subscriptionFuture;
        }

        synchronized (ledger) {
            // Create a new non-durable cursor only for the first consumer that connects
            PersistentSubscription subscription = subscriptions.get(subscriptionName);

            if (subscription == null) {
                MessageIdImpl msgId = startMessageId != null ? (MessageIdImpl) startMessageId
                        : (MessageIdImpl) MessageId.latest;

                long ledgerId = msgId.getLedgerId();
                long entryId = msgId.getEntryId();
                // Ensure that the start message id starts from a valid entry.
                if (ledgerId >= 0 && entryId >= 0
                        && msgId instanceof BatchMessageIdImpl) {
                    // When the start message is relative to a batch, we need to take one step back on the previous
                    // message,
                    // because the "batch" might not have been consumed in its entirety.
                    // The client will then be able to discard the first messages if needed.
                    entryId = msgId.getEntryId() - 1;
                }

                Position startPosition = new PositionImpl(ledgerId, entryId);
                ManagedCursor cursor = null;
                try {
                    cursor = ledger.newNonDurableCursor(startPosition, subscriptionName, initialPosition);
                } catch (ManagedLedgerException e) {
                    return FutureUtil.failedFuture(e);
                }

                subscription = new PersistentSubscription(this, subscriptionName, cursor, false);
                subscriptions.put(subscriptionName, subscription);
            }

            if (startMessageRollbackDurationSec > 0) {
                resetSubscriptionCursor(subscription, subscriptionFuture, startMessageRollbackDurationSec);
                return subscriptionFuture;
            } else {
                return CompletableFuture.completedFuture(subscription);
            }
        }
    }

    private void resetSubscriptionCursor(Subscription subscription, CompletableFuture<Subscription> subscriptionFuture,
                                         long startMessageRollbackDurationSec) {
        long timestamp = System.currentTimeMillis()
                - TimeUnit.SECONDS.toMillis(startMessageRollbackDurationSec);
        final Subscription finalSubscription = subscription;
        subscription.resetCursor(timestamp).handle((s, ex) -> {
            if (ex != null) {
                log.warn("[{}] Failed to reset cursor {} position at timestamp {}, caused by {}", topic,
                        subscription.getName(), startMessageRollbackDurationSec, ex.getMessage());
            }
            subscriptionFuture.complete(finalSubscription);
            return null;
        });
    }

    @Override
    public CompletableFuture<Subscription> createSubscription(String subscriptionName, InitialPosition initialPosition,
                                                              boolean replicateSubscriptionState) {
        return getDurableSubscription(subscriptionName, initialPosition,
                0 /*avoid reseting cursor*/, replicateSubscriptionState);
    }

    /**
     * Delete the cursor ledger for a given subscription.
     *
     * @param subscriptionName Subscription for which the cursor ledger is to be deleted
     * @return Completable future indicating completion of unsubscribe operation Completed exceptionally with:
     *         ManagedLedgerException if cursor ledger delete fails
     */
    @Override
    public CompletableFuture<Void> unsubscribe(String subscriptionName) {
        CompletableFuture<Void> unsubscribeFuture = new CompletableFuture<>();
        getBrokerService().getManagedLedgerFactory().asyncDelete(TopicName.get(MLPendingAckStore
                .getTransactionPendingAckStoreSuffix(topic, subscriptionName)).getPersistenceNamingEncoding(),
                new AsyncCallbacks.DeleteLedgerCallback() {
            @Override
            public void deleteLedgerComplete(Object ctx) {
                asyncDeleteCursor(subscriptionName, unsubscribeFuture);
            }

            @Override
            public void deleteLedgerFailed(ManagedLedgerException exception, Object ctx) {
                if (exception instanceof MetadataNotFoundException) {
                    asyncDeleteCursor(subscriptionName, unsubscribeFuture);
                    return;
                }

                unsubscribeFuture.completeExceptionally(exception);
                log.error("[{}][{}] Error deleting subscription pending ack store",
                        topic, subscriptionName, exception);
            }
        }, null);

        return unsubscribeFuture;
    }

    private void asyncDeleteCursor(String subscriptionName, CompletableFuture<Void> unsubscribeFuture) {
        ledger.asyncDeleteCursor(Codec.encode(subscriptionName), new DeleteCursorCallback() {
            @Override
            public void deleteCursorComplete(Object ctx) {
                if (log.isDebugEnabled()) {
                    log.debug("[{}][{}] Cursor deleted successfully", topic, subscriptionName);
                }
                removeSubscription(subscriptionName);
                unsubscribeFuture.complete(null);
                lastActive = System.nanoTime();
            }

            @Override
            public void deleteCursorFailed(ManagedLedgerException exception, Object ctx) {
                if (log.isDebugEnabled()) {
                    log.debug("[{}][{}] Error deleting cursor for subscription",
                            topic, subscriptionName, exception);
                }
                unsubscribeFuture.completeExceptionally(new PersistenceException(exception));
            }
        }, null);
    }

    void removeSubscription(String subscriptionName) {
        PersistentSubscription sub = subscriptions.remove(subscriptionName);
        // preserve accumulative stats form removed subscription
        SubscriptionStatsImpl stats = sub.getStats(false, false);
        bytesOutFromRemovedSubscriptions.add(stats.bytesOutCounter);
        msgOutFromRemovedSubscriptions.add(stats.msgOutCounter);
    }

    /**
     * Delete the managed ledger associated with this topic.
     *
     * @return Completable future indicating completion of delete operation Completed exceptionally with:
     *         IllegalStateException if topic is still active ManagedLedgerException if ledger delete operation fails
     */
    @Override
    public CompletableFuture<Void> delete() {
        return delete(false, false, false);
    }

    private CompletableFuture<Void> delete(boolean failIfHasSubscriptions,
                                           boolean failIfHasBacklogs, boolean deleteSchema) {
        return delete(failIfHasSubscriptions, failIfHasBacklogs, false, deleteSchema);
    }

    /**
     * Forcefully close all producers/consumers/replicators and deletes the topic. this function is used when local
     * cluster is removed from global-namespace replication list. Because broker doesn't allow lookup if local cluster
     * is not part of replication cluster list.
     *
     * @return
     */
    @Override
    public CompletableFuture<Void> deleteForcefully() {
        return delete(false, false, true, false);
    }

    /**
     * Delete the managed ledger associated with this topic.
     *
     * @param failIfHasSubscriptions
     *            Flag indicating whether delete should succeed if topic still has unconnected subscriptions. Set to
     *            false when called from admin API (it will delete the subs too), and set to true when called from GC
     *            thread
     * @param closeIfClientsConnected
     *            Flag indicate whether explicitly close connected
     *            producers/consumers/replicators before trying to delete topic.
     *            If any client is connected to a topic and if this flag is disable then this operation fails.
     * @param deleteSchema
     *            Flag indicating whether delete the schema defined for topic if exist.
     *
     * @return Completable future indicating completion of delete operation Completed exceptionally with:
     *         IllegalStateException if topic is still active ManagedLedgerException if ledger delete operation fails
     */
    private CompletableFuture<Void> delete(boolean failIfHasSubscriptions,
                                           boolean failIfHasBacklogs,
                                           boolean closeIfClientsConnected,
                                           boolean deleteSchema) {
        CompletableFuture<Void> deleteFuture = new CompletableFuture<>();

        lock.writeLock().lock();
        try {
            if (isClosingOrDeleting) {
                log.warn("[{}] Topic is already being closed or deleted", topic);
                return FutureUtil.failedFuture(new TopicFencedException("Topic is already fenced"));
            } else if (failIfHasSubscriptions && !subscriptions.isEmpty()) {
                return FutureUtil.failedFuture(new TopicBusyException("Topic has subscriptions"));
            } else if (failIfHasBacklogs && hasBacklogs()) {
                return FutureUtil.failedFuture(new TopicBusyException("Topic has subscriptions did not catch up"));
            }

            fenceTopicToCloseOrDelete(); // Avoid clients reconnections while deleting
            CompletableFuture<Void> closeClientFuture = new CompletableFuture<>();
            if (closeIfClientsConnected) {
                List<CompletableFuture<Void>> futures = Lists.newArrayList();
                replicators.forEach((cluster, replicator) -> futures.add(replicator.disconnect()));
                producers.values().forEach(producer -> futures.add(producer.disconnect()));
                subscriptions.forEach((s, sub) -> futures.add(sub.disconnect()));
                FutureUtil.waitForAll(futures).thenRun(() -> {
                    closeClientFuture.complete(null);
                }).exceptionally(ex -> {
                    log.error("[{}] Error closing clients", topic, ex);
                    unfenceTopicToResume();
                    closeClientFuture.completeExceptionally(ex);
                    return null;
                });
            } else {
                closeClientFuture.complete(null);
            }

            closeClientFuture.thenAccept(delete -> {
                // We can proceed with the deletion if either:
                //  1. No one is connected
                //  2. We want to kick out everyone and forcefully delete the topic.
                //     In this case, we shouldn't care if the usageCount is 0 or not, just proceed
                if (currentUsageCount() ==  0 || (closeIfClientsConnected && !failIfHasSubscriptions)) {
                    CompletableFuture<SchemaVersion> deleteSchemaFuture =
                            deleteSchema ? deleteSchema() : CompletableFuture.completedFuture(null);

                    deleteSchemaFuture.whenComplete((v, ex) -> {
                        if (ex != null) {
                            log.error("[{}] Error deleting topic", topic, ex);
                            unfenceTopicToResume();
                            deleteFuture.completeExceptionally(ex);
                        } else {
<<<<<<< HEAD
                            List<CompletableFuture<Void>> subsDeleteFutures = new ArrayList<>();
                            subscriptions.forEach((sub, p) -> subsDeleteFutures.add(unsubscribe(sub)));

                            FutureUtil.waitForAll(subsDeleteFutures).whenComplete((f, e) -> {
                                if (e != null) {
                                    log.error("[{}] Error deleting topic", topic, e);
                                    unfenceTopicToResume();
                                    deleteFuture.completeExceptionally(e);
                                } else {
                                    ledger.asyncDelete(new AsyncCallbacks.DeleteLedgerCallback() {
                                        @Override
                                        public void deleteLedgerComplete(Object ctx) {
                                            brokerService.removeTopicFromCache(topic);

                                            dispatchRateLimiter.ifPresent(DispatchRateLimiter::close);

                                            subscribeRateLimiter.ifPresent(SubscribeRateLimiter::close);

                                            brokerService.pulsar().getTopicPoliciesService()
                                                    .clean(TopicName.get(topic));
                                            log.info("[{}] Topic deleted", topic);
                                            deleteFuture.complete(null);
                                        }

                                        @Override
                                        public void deleteLedgerFailed(ManagedLedgerException exception, Object ctx) {
                                            if (exception.getCause() instanceof KeeperException.NoNodeException) {
                                                log.info("[{}] Topic is already deleted {}",
                                                        topic, exception.getMessage());
                                                deleteLedgerComplete(ctx);
                                            } else {
                                                unfenceTopicToResume();
                                                log.error("[{}] Error deleting topic", topic, exception);
                                                deleteFuture.completeExceptionally(new PersistenceException(exception));
                                            }
                                        }
                                    }, null);
=======
                            ledger.asyncDelete(new AsyncCallbacks.DeleteLedgerCallback() {
                                @Override
                                public void deleteLedgerComplete(Object ctx) {
                                    brokerService.removeTopicFromCache(topic);

                                    dispatchRateLimiter.ifPresent(DispatchRateLimiter::close);

                                    subscribeRateLimiter.ifPresent(SubscribeRateLimiter::close);

                                    brokerService.pulsar().getTopicPoliciesService().clean(TopicName.get(topic));
                                    log.info("[{}] Topic deleted", topic);
                                    deleteFuture.complete(null);
                                }

                                @Override
                                public void deleteLedgerFailed(ManagedLedgerException exception, Object ctx) {
                                    if (exception.getCause() instanceof MetadataStoreException.NotFoundException) {
                                        log.info("[{}] Topic is already deleted {}", topic, exception.getMessage());
                                        deleteLedgerComplete(ctx);
                                    } else {
                                        unfenceTopicToResume();
                                        log.error("[{}] Error deleting topic", topic, exception);
                                        deleteFuture.completeExceptionally(new PersistenceException(exception));
                                    }
>>>>>>> 80b846eb
                                }
                            });
                        }
                    });
                } else {
                    unfenceTopicToResume();
                    deleteFuture.completeExceptionally(new TopicBusyException(
                            "Topic has " + currentUsageCount() + " connected producers/consumers"));
                }
            }).exceptionally(ex->{
                unfenceTopicToResume();
                deleteFuture.completeExceptionally(
                        new TopicBusyException("Failed to close clients before deleting topic."));
                return null;
            });
        } finally {
            lock.writeLock().unlock();
        }

        return deleteFuture;
    }

    public CompletableFuture<Void> close() {
        return close(false);
    }

    /**
     * Close this topic - close all producers and subscriptions associated with this topic.
     *
     * @param closeWithoutWaitingClientDisconnect don't wait for client disconnect and forcefully close managed-ledger
     * @return Completable future indicating completion of close operation
     */
    @Override
    public CompletableFuture<Void> close(boolean closeWithoutWaitingClientDisconnect) {
        CompletableFuture<Void> closeFuture = new CompletableFuture<>();

        lock.writeLock().lock();
        try {
            // closing managed-ledger waits until all producers/consumers/replicators get closed. Sometimes, broker
            // forcefully wants to close managed-ledger without waiting all resources to be closed.
            if (!isClosingOrDeleting || closeWithoutWaitingClientDisconnect) {
                fenceTopicToCloseOrDelete();
            } else {
                log.warn("[{}] Topic is already being closed or deleted", topic);
                closeFuture.completeExceptionally(new TopicFencedException("Topic is already fenced"));
                return closeFuture;
            }
        } finally {
            lock.writeLock().unlock();
        }

        List<CompletableFuture<Void>> futures = Lists.newArrayList();

        futures.add(transactionBuffer.closeAsync());
        replicators.forEach((cluster, replicator) -> futures.add(replicator.disconnect()));
        producers.values().forEach(producer -> futures.add(producer.disconnect()));
        subscriptions.forEach((s, sub) -> futures.add(sub.disconnect()));

        CompletableFuture<Void> clientCloseFuture = closeWithoutWaitingClientDisconnect
                ? CompletableFuture.completedFuture(null)
                : FutureUtil.waitForAll(futures);

        clientCloseFuture.thenRun(() -> {
            // After having disconnected all producers/consumers, close the managed ledger
            ledger.asyncClose(new CloseCallback() {
                @Override
                public void closeComplete(Object ctx) {
                    // Everything is now closed, remove the topic from map
                    brokerService.removeTopicFromCache(topic)
                            .thenRun(() -> {
                                replicatedSubscriptionsController.ifPresent(ReplicatedSubscriptionsController::close);

                                dispatchRateLimiter.ifPresent(DispatchRateLimiter::close);

                                subscribeRateLimiter.ifPresent(SubscribeRateLimiter::close);

                                brokerService.pulsar().getTopicPoliciesService().clean(TopicName.get(topic));
                                log.info("[{}] Topic closed", topic);
                                closeFuture.complete(null);
                            })
                    .exceptionally(ex -> {
                        closeFuture.completeExceptionally(ex);
                        return null;
                    });
                }

                @Override
                public void closeFailed(ManagedLedgerException exception, Object ctx) {
                    log.error("[{}] Failed to close managed ledger, proceeding anyway.", topic, exception);
                    brokerService.removeTopicFromCache(topic);
                    closeFuture.complete(null);
                }
            }, null);
        }).exceptionally(exception -> {
            log.error("[{}] Error closing topic", topic, exception);
            unfenceTopicToResume();
            closeFuture.completeExceptionally(exception);
            return null;
        });

        return closeFuture;
    }

    @VisibleForTesting
    CompletableFuture<Void> checkReplicationAndRetryOnFailure() {
        CompletableFuture<Void> result = new CompletableFuture<Void>();
        checkReplication().thenAccept(res -> {
            log.info("[{}] Policies updated successfully", topic);
            result.complete(null);
        }).exceptionally(th -> {
            log.error("[{}] Policies update failed {}, scheduled retry in {} seconds", topic, th.getMessage(),
                    POLICY_UPDATE_FAILURE_RETRY_TIME_SECONDS, th);
            if (!(th.getCause() instanceof TopicFencedException)) {
                // retriable exception
                brokerService.executor().schedule(this::checkReplicationAndRetryOnFailure,
                        POLICY_UPDATE_FAILURE_RETRY_TIME_SECONDS, TimeUnit.SECONDS);
            }
            result.completeExceptionally(th);
            return null;
        });
        return result;
    }

    public CompletableFuture<Void> checkDeduplicationStatus() {
        return messageDeduplication.checkStatus();
    }

    private CompletableFuture<Void> checkPersistencePolicies() {
        TopicName topicName = TopicName.get(topic);
        CompletableFuture<Void> future = new CompletableFuture<>();
        brokerService.getManagedLedgerConfig(topicName).thenAccept(config -> {
            // update managed-ledger config and managed-cursor.markDeleteRate
            this.ledger.setConfig(config);
            future.complete(null);
        }).exceptionally(ex -> {
            log.warn("[{}] Failed to update persistence-policies {}", topic, ex.getMessage());
            future.completeExceptionally(ex);
            return null;
        });
        return future;
    }

    @Override
    public CompletableFuture<Void> checkReplication() {
        TopicName name = TopicName.get(topic);
        if (!name.isGlobal()) {
            return CompletableFuture.completedFuture(null);
        }

        if (log.isDebugEnabled()) {
            log.debug("[{}] Checking replication status", name);
        }

        CompletableFuture<Policies> policiesFuture = brokerService.pulsar().getPulsarResources()
                .getNamespaceResources()
                .getAsync(AdminResource.path(POLICIES, TopicName.get(topic).getNamespace()))
                .thenCompose(optPolicies -> {
                            if (!optPolicies.isPresent()) {
                                return FutureUtil.failedFuture(
                                        new ServerMetadataException(
                                                new MetadataStoreException.NotFoundException()));
                            }

                            return CompletableFuture.completedFuture(optPolicies.get());
                        });

        CompletableFuture<Integer> ttlFuture = getMessageTTL();

        return CompletableFuture.allOf(policiesFuture, ttlFuture)
                .thenCompose(__ -> {
                    Policies policies = policiesFuture.join();
                    int newMessageTTLinSeconds = ttlFuture.join();

                    Set<String> configuredClusters;
                    if (policies.replication_clusters != null) {
                        configuredClusters = Sets.newTreeSet(policies.replication_clusters);
                    } else {
                        configuredClusters = Collections.emptySet();
                    }

                    String localCluster = brokerService.pulsar().getConfiguration().getClusterName();

                    // if local cluster is removed from global namespace cluster-list : then delete topic forcefully
                    // because pulsar doesn't serve global topic without local repl-cluster configured.
                    if (TopicName.get(topic).isGlobal() && !configuredClusters.contains(localCluster)) {
                        log.info("Deleting topic [{}] because local cluster is not part of "
                                + " global namespace repl list {}", topic, configuredClusters);
                        return deleteForcefully();
                    }

                    List<CompletableFuture<Void>> futures = Lists.newArrayList();

                    // Check for missing replicators
                    for (String cluster : configuredClusters) {
                        if (cluster.equals(localCluster)) {
                            continue;
                        }

                        if (!replicators.containsKey(cluster)) {
                            futures.add(startReplicator(cluster));
                        }
                    }

                    // Check for replicators to be stopped
                    replicators.forEach((cluster, replicator) -> {
                        // Update message TTL
                        ((PersistentReplicator) replicator).updateMessageTTL(newMessageTTLinSeconds);

                        if (!cluster.equals(localCluster)) {
                            if (!configuredClusters.contains(cluster)) {
                                futures.add(removeReplicator(cluster));
                            }
                        }

                    });

                    return FutureUtil.waitForAll(futures);
                });
    }

    @Override
    public void checkMessageExpiry() {
        getMessageTTL().thenAccept(messageTtlInSeconds -> {
            //If topic level policy or message ttl is not set, fall back to namespace level config.

            if (messageTtlInSeconds != 0) {
                subscriptions.forEach((__, sub) -> sub.expireMessages(messageTtlInSeconds));
                replicators.forEach((__, replicator)
                        -> ((PersistentReplicator) replicator).expireMessages(messageTtlInSeconds));
            }
        });
    }

    @Override
    public void checkMessageDeduplicationInfo() {
        messageDeduplication.purgeInactiveProducers();
    }

    public void checkCompaction() {
        TopicName name = TopicName.get(topic);
        try {
            Long compactionThreshold = getTopicPolicies()
                .map(TopicPolicies::getCompactionThreshold)
                .orElse(null);
            if (compactionThreshold == null) {
                Policies policies = brokerService.pulsar().getConfigurationCache().policiesCache()
                    .get(AdminResource.path(POLICIES, name.getNamespace()))
                    .orElseThrow(() -> new MetadataStoreException.NotFoundException());
                compactionThreshold = policies.compaction_threshold;
            }
            if (compactionThreshold == null) {
                compactionThreshold = brokerService.pulsar().getConfiguration()
                        .getBrokerServiceCompactionThresholdInBytes();
            }

            if (isSystemTopic() || compactionThreshold != 0
                && currentCompaction.isDone()) {

                long backlogEstimate = 0;

                PersistentSubscription compactionSub = subscriptions.get(COMPACTION_SUBSCRIPTION);
                if (compactionSub != null) {
                    backlogEstimate = compactionSub.estimateBacklogSize();
                } else {
                    // compaction has never run, so take full backlog size,
                    // or total size if we have no durable subs yet.
                    backlogEstimate = subscriptions.isEmpty() || subscriptions.values().stream()
                                .noneMatch(sub -> sub.getCursor().isDurable())
                            ? ledger.getTotalSize()
                            : ledger.getEstimatedBacklogSize();
                }

                if (backlogEstimate > compactionThreshold) {
                    try {
                        triggerCompaction();
                    } catch (AlreadyRunningException are) {
                        log.debug("[{}] Compaction already running, so don't trigger again, "
                                  + "even though backlog({}) is over threshold({})",
                                  name, backlogEstimate, compactionThreshold);
                    }
                }
            }
        } catch (Exception e) {
            log.debug("[{}] Error getting policies", topic);
        }
    }

    /**
     * Return if the topic has triggered compaction before or not.
     */
    protected boolean hasCompactionTriggered() {
        return subscriptions.containsKey(COMPACTION_SUBSCRIPTION);
    }

    CompletableFuture<Void> startReplicator(String remoteCluster) {
        log.info("[{}] Starting replicator to remote: {}", topic, remoteCluster);
        final CompletableFuture<Void> future = new CompletableFuture<>();

        String name = PersistentReplicator.getReplicatorName(replicatorPrefix, remoteCluster);
        ledger.asyncOpenCursor(name, new OpenCursorCallback() {
            @Override
            public void openCursorComplete(ManagedCursor cursor, Object ctx) {
                String localCluster = brokerService.pulsar().getConfiguration().getClusterName();
                boolean isReplicatorStarted = addReplicationCluster(remoteCluster, cursor, localCluster);
                if (isReplicatorStarted) {
                    future.complete(null);
                } else {
                    future.completeExceptionally(new NamingException(
                            PersistentTopic.this.getName() + " Failed to start replicator " + remoteCluster));
                }
            }

            @Override
            public void openCursorFailed(ManagedLedgerException exception, Object ctx) {
                future.completeExceptionally(new PersistenceException(exception));
            }

        }, null);

        return future;
    }

    protected boolean addReplicationCluster(String remoteCluster, ManagedCursor cursor, String localCluster) {
        AtomicBoolean isReplicatorStarted = new AtomicBoolean(true);
        replicators.computeIfAbsent(remoteCluster, r -> {
            try {
                return new PersistentReplicator(PersistentTopic.this, cursor, localCluster, remoteCluster,
                        brokerService);
            } catch (NamingException e) {
                isReplicatorStarted.set(false);
                log.error("[{}] Replicator startup failed due to partitioned-topic {}", topic, remoteCluster);
            }
            return null;
        });
        // clean up replicator if startup is failed
        if (!isReplicatorStarted.get()) {
            replicators.remove(remoteCluster);
        }
        return isReplicatorStarted.get();
    }

    CompletableFuture<Void> removeReplicator(String remoteCluster) {
        log.info("[{}] Removing replicator to {}", topic, remoteCluster);
        final CompletableFuture<Void> future = new CompletableFuture<>();

        String name = PersistentReplicator.getReplicatorName(replicatorPrefix, remoteCluster);

        replicators.get(remoteCluster).disconnect().thenRun(() -> {

            ledger.asyncDeleteCursor(name, new DeleteCursorCallback() {
                @Override
                public void deleteCursorComplete(Object ctx) {
                    replicators.remove(remoteCluster);
                    future.complete(null);
                }

                @Override
                public void deleteCursorFailed(ManagedLedgerException exception, Object ctx) {
                    log.error("[{}] Failed to delete cursor {} {}", topic, name, exception.getMessage(), exception);
                    future.completeExceptionally(new PersistenceException(exception));
                }
            }, null);

        }).exceptionally(e -> {
            log.error("[{}] Failed to close replication producer {} {}", topic, name, e.getMessage(), e);
            future.completeExceptionally(e);
            return null;
        });

        return future;
    }

    public boolean isDeduplicationEnabled() {
        return messageDeduplication.isEnabled();
    }

    @Override
    public int getNumberOfConsumers() {
        int count = 0;
        for (PersistentSubscription subscription : subscriptions.values()) {
            count += subscription.getConsumers().size();
        }
        return count;
    }

    @Override
    public int getNumberOfSameAddressConsumers(final String clientAddress) {
        return getNumberOfSameAddressConsumers(clientAddress, subscriptions.values());
    }

    @Override
    public ConcurrentOpenHashMap<String, PersistentSubscription> getSubscriptions() {
        return subscriptions;
    }

    @Override
    public PersistentSubscription getSubscription(String subscriptionName) {
        return subscriptions.get(subscriptionName);
    }

    @Override
    public ConcurrentOpenHashMap<String, Replicator> getReplicators() {
        return replicators;
    }

    public Replicator getPersistentReplicator(String remoteCluster) {
        return replicators.get(remoteCluster);
    }

    public ManagedLedger getManagedLedger() {
        return ledger;
    }

    @Override
    public void updateRates(NamespaceStats nsStats, NamespaceBundleStats bundleStats,
                            StatsOutputStream topicStatsStream,
                            ClusterReplicationMetrics replStats, String namespace, boolean hydratePublishers) {

        TopicStatsHelper topicStatsHelper = threadLocalTopicStats.get();
        topicStatsHelper.reset();

        replicators.forEach((region, replicator) -> replicator.updateRates());

        nsStats.producerCount += producers.size();
        bundleStats.producerCount += producers.size();
        topicStatsStream.startObject(topic);

        // start publisher stats
        topicStatsStream.startList("publishers");
        producers.values().forEach(producer -> {
            producer.updateRates();
            PublisherStatsImpl publisherStats = producer.getStats();

            topicStatsHelper.aggMsgRateIn += publisherStats.msgRateIn;
            topicStatsHelper.aggMsgThroughputIn += publisherStats.msgThroughputIn;

            if (producer.isRemote()) {
                topicStatsHelper.remotePublishersStats.put(producer.getRemoteCluster(), publisherStats);
            }

            // Populate consumer specific stats here
            if (hydratePublishers) {
                StreamingStats.writePublisherStats(topicStatsStream, publisherStats);
            }
        });
        topicStatsStream.endList();
        // if publish-rate increases (eg: 0 to 1K) then pick max publish-rate and if publish-rate decreases then keep
        // average rate.
        lastUpdatedAvgPublishRateInMsg = topicStatsHelper.aggMsgRateIn > lastUpdatedAvgPublishRateInMsg
                ? topicStatsHelper.aggMsgRateIn
                : (topicStatsHelper.aggMsgRateIn + lastUpdatedAvgPublishRateInMsg) / 2;
        lastUpdatedAvgPublishRateInByte = topicStatsHelper.aggMsgThroughputIn > lastUpdatedAvgPublishRateInByte
                ? topicStatsHelper.aggMsgThroughputIn
                : (topicStatsHelper.aggMsgThroughputIn + lastUpdatedAvgPublishRateInByte) / 2;
        // Start replicator stats
        topicStatsStream.startObject("replication");
        nsStats.replicatorCount += topicStatsHelper.remotePublishersStats.size();
        replicators.forEach((cluster, replicator) -> {
            // Update replicator cursor state
            try {
                ((PersistentReplicator) replicator).updateCursorState();
            } catch (Exception e) {
                log.warn("[{}] Failed to update cursro state ", topic, e);
            }


            // Update replicator stats
            ReplicatorStatsImpl rStat = replicator.getStats();

            // Add incoming msg rates
            PublisherStatsImpl pubStats = topicStatsHelper.remotePublishersStats.get(replicator.getRemoteCluster());
            rStat.msgRateIn = pubStats != null ? pubStats.msgRateIn : 0;
            rStat.msgThroughputIn = pubStats != null ? pubStats.msgThroughputIn : 0;
            rStat.inboundConnection = pubStats != null ? pubStats.getAddress() : null;
            rStat.inboundConnectedSince = pubStats != null ? pubStats.getConnectedSince() : null;

            topicStatsHelper.aggMsgRateOut += rStat.msgRateOut;
            topicStatsHelper.aggMsgThroughputOut += rStat.msgThroughputOut;

            // Populate replicator specific stats here
            topicStatsStream.startObject(cluster);
            topicStatsStream.writePair("connected", rStat.connected);
            topicStatsStream.writePair("msgRateExpired", rStat.msgRateExpired);
            topicStatsStream.writePair("msgRateIn", rStat.msgRateIn);
            topicStatsStream.writePair("msgRateOut", rStat.msgRateOut);
            topicStatsStream.writePair("msgThroughputIn", rStat.msgThroughputIn);
            topicStatsStream.writePair("msgThroughputOut", rStat.msgThroughputOut);
            topicStatsStream.writePair("replicationBacklog", rStat.replicationBacklog);
            topicStatsStream.writePair("replicationDelayInSeconds", rStat.replicationDelayInSeconds);
            topicStatsStream.writePair("inboundConnection", rStat.inboundConnection);
            topicStatsStream.writePair("inboundConnectedSince", rStat.inboundConnectedSince);
            topicStatsStream.writePair("outboundConnection", rStat.outboundConnection);
            topicStatsStream.writePair("outboundConnectedSince", rStat.outboundConnectedSince);
            topicStatsStream.endObject();

            nsStats.msgReplBacklog += rStat.replicationBacklog;

            if (replStats.isMetricsEnabled()) {
                String namespaceClusterKey = replStats.getKeyName(namespace, cluster);
                ReplicationMetrics replicationMetrics = replStats.get(namespaceClusterKey);
                boolean update = false;
                if (replicationMetrics == null) {
                    replicationMetrics = ReplicationMetrics.get();
                    update = true;
                }
                replicationMetrics.connected += rStat.connected ? 1 : 0;
                replicationMetrics.msgRateOut += rStat.msgRateOut;
                replicationMetrics.msgThroughputOut += rStat.msgThroughputOut;
                replicationMetrics.msgReplBacklog += rStat.replicationBacklog;
                if (update) {
                    replStats.put(namespaceClusterKey, replicationMetrics);
                }
                // replication delay for a namespace is the max repl-delay among all the topics under this namespace
                if (rStat.replicationDelayInSeconds > replicationMetrics.maxMsgReplDelayInSeconds) {
                    replicationMetrics.maxMsgReplDelayInSeconds = rStat.replicationDelayInSeconds;
                }
            }
        });

        // Close replication
        topicStatsStream.endObject();

        // Start subscription stats
        topicStatsStream.startObject("subscriptions");
        nsStats.subsCount += subscriptions.size();

        subscriptions.forEach((subscriptionName, subscription) -> {
            double subMsgRateOut = 0;
            double subMsgThroughputOut = 0;
            double subMsgRateRedeliver = 0;

            // Start subscription name & consumers
            try {
                topicStatsStream.startObject(subscriptionName);
                topicStatsStream.startList("consumers");

                for (Consumer consumer : subscription.getConsumers()) {
                    ++nsStats.consumerCount;
                    ++bundleStats.consumerCount;
                    consumer.updateRates();

                    ConsumerStatsImpl consumerStats = consumer.getStats();
                    subMsgRateOut += consumerStats.msgRateOut;
                    subMsgThroughputOut += consumerStats.msgThroughputOut;
                    subMsgRateRedeliver += consumerStats.msgRateRedeliver;

                    StreamingStats.writeConsumerStats(topicStatsStream, subscription.getType(), consumerStats);
                }

                // Close Consumer stats
                topicStatsStream.endList();

                // Populate subscription specific stats here
                topicStatsStream.writePair("msgBacklog",
                        subscription.getNumberOfEntriesInBacklog(true));
                topicStatsStream.writePair("msgRateExpired", subscription.getExpiredMessageRate());
                topicStatsStream.writePair("msgRateOut", subMsgRateOut);
                topicStatsStream.writePair("msgThroughputOut", subMsgThroughputOut);
                topicStatsStream.writePair("msgRateRedeliver", subMsgRateRedeliver);
                topicStatsStream.writePair("numberOfEntriesSinceFirstNotAckedMessage",
                        subscription.getNumberOfEntriesSinceFirstNotAckedMessage());
                topicStatsStream.writePair("totalNonContiguousDeletedMessagesRange",
                        subscription.getTotalNonContiguousDeletedMessagesRange());
                topicStatsStream.writePair("type", subscription.getTypeString());
                if (Subscription.isIndividualAckMode(subscription.getType())) {
                    if (subscription.getDispatcher() instanceof PersistentDispatcherMultipleConsumers) {
                        PersistentDispatcherMultipleConsumers dispatcher =
                                (PersistentDispatcherMultipleConsumers) subscription.getDispatcher();
                        topicStatsStream.writePair("blockedSubscriptionOnUnackedMsgs",
                                dispatcher.isBlockedDispatcherOnUnackedMsgs());
                        topicStatsStream.writePair("unackedMessages",
                                dispatcher.getTotalUnackedMessages());
                    }
                }

                // Close consumers
                topicStatsStream.endObject();

                topicStatsHelper.aggMsgRateOut += subMsgRateOut;
                topicStatsHelper.aggMsgThroughputOut += subMsgThroughputOut;
                nsStats.msgBacklog += subscription.getNumberOfEntriesInBacklog(false);
                // check stuck subscription
                if (brokerService.getPulsar().getConfig().isUnblockStuckSubscriptionEnabled()) {
                    subscription.checkAndUnblockIfStuck();
                }
            } catch (Exception e) {
                log.error("Got exception when creating consumer stats for subscription {}: {}", subscriptionName,
                        e.getMessage(), e);
            }
        });

        // Close subscription
        topicStatsStream.endObject();

        // Remaining dest stats.
        topicStatsHelper.averageMsgSize = topicStatsHelper.aggMsgRateIn == 0.0 ? 0.0
                : (topicStatsHelper.aggMsgThroughputIn / topicStatsHelper.aggMsgRateIn);
        topicStatsStream.writePair("producerCount", producers.size());
        topicStatsStream.writePair("averageMsgSize", topicStatsHelper.averageMsgSize);
        topicStatsStream.writePair("msgRateIn", topicStatsHelper.aggMsgRateIn);
        topicStatsStream.writePair("msgRateOut", topicStatsHelper.aggMsgRateOut);
        topicStatsStream.writePair("msgInCount", getMsgInCounter());
        topicStatsStream.writePair("bytesInCount", getBytesInCounter());
        topicStatsStream.writePair("msgOutCount", getMsgOutCounter());
        topicStatsStream.writePair("bytesOutCount", getBytesOutCounter());
        topicStatsStream.writePair("msgThroughputIn", topicStatsHelper.aggMsgThroughputIn);
        topicStatsStream.writePair("msgThroughputOut", topicStatsHelper.aggMsgThroughputOut);
        topicStatsStream.writePair("storageSize", ledger.getTotalSize());
        topicStatsStream.writePair("backlogSize", ledger.getEstimatedBacklogSize());
        topicStatsStream.writePair("pendingAddEntriesCount", ((ManagedLedgerImpl) ledger).getPendingAddEntriesCount());

        nsStats.msgRateIn += topicStatsHelper.aggMsgRateIn;
        nsStats.msgRateOut += topicStatsHelper.aggMsgRateOut;
        nsStats.msgThroughputIn += topicStatsHelper.aggMsgThroughputIn;
        nsStats.msgThroughputOut += topicStatsHelper.aggMsgThroughputOut;
        nsStats.storageSize += ledger.getEstimatedBacklogSize();

        bundleStats.msgRateIn += topicStatsHelper.aggMsgRateIn;
        bundleStats.msgRateOut += topicStatsHelper.aggMsgRateOut;
        bundleStats.msgThroughputIn += topicStatsHelper.aggMsgThroughputIn;
        bundleStats.msgThroughputOut += topicStatsHelper.aggMsgThroughputOut;
        bundleStats.cacheSize += ((ManagedLedgerImpl) ledger).getCacheSize();

        // Close topic object
        topicStatsStream.endObject();

        // add publish-latency metrics
        this.addEntryLatencyStatsUsec.refresh();
        NamespaceStats.add(this.addEntryLatencyStatsUsec.getBuckets(), nsStats.addLatencyBucket);
        this.addEntryLatencyStatsUsec.reset();
    }

    public double getLastUpdatedAvgPublishRateInMsg() {
        return lastUpdatedAvgPublishRateInMsg;
    }

    public double getLastUpdatedAvgPublishRateInByte() {
        return lastUpdatedAvgPublishRateInByte;
    }

    @Override
    public TopicStatsImpl getStats(boolean getPreciseBacklog, boolean subscriptionBacklogSize) {

        TopicStatsImpl stats = new TopicStatsImpl();

        ObjectObjectHashMap<String, PublisherStatsImpl> remotePublishersStats = new ObjectObjectHashMap<>();

        producers.values().forEach(producer -> {
            PublisherStatsImpl publisherStats = producer.getStats();
            stats.msgRateIn += publisherStats.msgRateIn;
            stats.msgThroughputIn += publisherStats.msgThroughputIn;

            if (producer.isRemote()) {
                remotePublishersStats.put(producer.getRemoteCluster(), publisherStats);
            } else {
                stats.publishers.add(publisherStats);
            }
        });

        stats.averageMsgSize = stats.msgRateIn == 0.0 ? 0.0 : (stats.msgThroughputIn / stats.msgRateIn);
        stats.msgInCounter = getMsgInCounter();
        stats.bytesInCounter = getBytesInCounter();
        stats.msgChunkPublished = this.msgChunkPublished;
        stats.waitingPublishers = getWaitingProducersCount();
        stats.bytesOutCounter = bytesOutFromRemovedSubscriptions.longValue();
        stats.msgOutCounter = msgOutFromRemovedSubscriptions.longValue();

        subscriptions.forEach((name, subscription) -> {
            SubscriptionStatsImpl subStats = subscription.getStats(getPreciseBacklog, subscriptionBacklogSize);

            stats.msgRateOut += subStats.msgRateOut;
            stats.msgThroughputOut += subStats.msgThroughputOut;
            stats.bytesOutCounter += subStats.bytesOutCounter;
            stats.msgOutCounter += subStats.msgOutCounter;
            stats.subscriptions.put(name, subStats);
            stats.nonContiguousDeletedMessagesRanges += subStats.nonContiguousDeletedMessagesRanges;
            stats.nonContiguousDeletedMessagesRangesSerializedSize +=
                    subStats.nonContiguousDeletedMessagesRangesSerializedSize;
        });

        replicators.forEach((cluster, replicator) -> {
            ReplicatorStatsImpl replicatorStats = replicator.getStats();

            // Add incoming msg rates
            PublisherStatsImpl pubStats = remotePublishersStats.get(replicator.getRemoteCluster());
            if (pubStats != null) {
                replicatorStats.msgRateIn = pubStats.msgRateIn;
                replicatorStats.msgThroughputIn = pubStats.msgThroughputIn;
                replicatorStats.inboundConnection = pubStats.getAddress();
                replicatorStats.inboundConnectedSince = pubStats.getConnectedSince();
            }

            stats.msgRateOut += replicatorStats.msgRateOut;
            stats.msgThroughputOut += replicatorStats.msgThroughputOut;

            stats.replication.put(replicator.getRemoteCluster(), replicatorStats);
        });

        stats.storageSize = ledger.getTotalSize();
        stats.backlogSize = ledger.getEstimatedBacklogSize();
        stats.deduplicationStatus = messageDeduplication.getStatus().toString();
        stats.topicEpoch = topicEpoch.orElse(null);
        stats.offloadedStorageSize = ledger.getOffloadedSize();
        return stats;
    }

    @Override
    public CompletableFuture<PersistentTopicInternalStats> getInternalStats(boolean includeLedgerMetadata) {

        CompletableFuture<PersistentTopicInternalStats> statFuture = new CompletableFuture<>();
        PersistentTopicInternalStats stats = new PersistentTopicInternalStats();

        ManagedLedgerImpl ml = (ManagedLedgerImpl) ledger;
        stats.entriesAddedCounter = ml.getEntriesAddedCounter();
        stats.numberOfEntries = ml.getNumberOfEntries();
        stats.totalSize = ml.getTotalSize();
        stats.currentLedgerEntries = ml.getCurrentLedgerEntries();
        stats.currentLedgerSize = ml.getCurrentLedgerSize();
        stats.lastLedgerCreatedTimestamp = DateFormatter.format(ml.getLastLedgerCreatedTimestamp());
        if (ml.getLastLedgerCreationFailureTimestamp() != 0) {
            stats.lastLedgerCreationFailureTimestamp = DateFormatter.format(ml.getLastLedgerCreationFailureTimestamp());
        }

        stats.waitingCursorsCount = ml.getWaitingCursorsCount();
        stats.pendingAddEntriesCount = ml.getPendingAddEntriesCount();

        stats.lastConfirmedEntry = ml.getLastConfirmedEntry().toString();
        stats.state = ml.getState().toString();

        stats.ledgers = Lists.newArrayList();
        List<CompletableFuture<String>> futures = includeLedgerMetadata ? Lists.newArrayList() : null;
        CompletableFuture<Set<String>> availableBookiesFuture = brokerService.pulsar().getAvailableBookiesAsync();
        availableBookiesFuture.whenComplete((bookies, e) -> {
            if (e != null) {
                log.error("[{}] Failed to fetch available bookies.", topic, e);
                statFuture.completeExceptionally(e);
            } else {
                ml.getLedgersInfo().forEach((id, li) -> {
                    LedgerInfo info = new LedgerInfo();
                    info.ledgerId = li.getLedgerId();
                    info.entries = li.getEntries();
                    info.size = li.getSize();
                    info.offloaded = li.hasOffloadContext() && li.getOffloadContext().getComplete();
                    stats.ledgers.add(info);
                    if (futures != null) {
                        futures.add(ml.getLedgerMetadata(li.getLedgerId()).handle((lMetadata, ex) -> {
                            if (ex == null) {
                                info.metadata = lMetadata;
                            }
                            return null;
                        }));
                        futures.add(ml.getEnsemblesAsync(li.getLedgerId()).handle((ensembles, ex) -> {
                            if (ex == null) {
                                info.underReplicated = !bookies.containsAll(ensembles.stream().map(BookieId::toString)
                                        .collect(Collectors.toList()));
                            }
                            return null;
                        }));
                    }
                });
            }
        });

        // Add ledger info for compacted topic ledger if exist.
        LedgerInfo info = new LedgerInfo();
        info.ledgerId = -1;
        info.entries = -1;
        info.size = -1;

        try {
            Optional<CompactedTopicImpl.CompactedTopicContext> compactedTopicContext =
                    ((CompactedTopicImpl) compactedTopic)
                            .getCompactedTopicContext();
            if (compactedTopicContext.isPresent()) {
                CompactedTopicImpl.CompactedTopicContext ledgerContext = compactedTopicContext.get();
                info.ledgerId = ledgerContext.getLedger().getId();
                info.entries = ledgerContext.getLedger().getLastAddConfirmed() + 1;
                info.size = ledgerContext.getLedger().getLength();
            }
        } catch (ExecutionException | InterruptedException e) {
            log.warn("[{}]Fail to get ledger information for compacted topic.", topic);
        }
        stats.compactedLedger = info;

        stats.cursors = Maps.newTreeMap();
        ml.getCursors().forEach(c -> {
            ManagedCursorImpl cursor = (ManagedCursorImpl) c;
            CursorStats cs = new CursorStats();
            cs.markDeletePosition = cursor.getMarkDeletedPosition().toString();
            cs.readPosition = cursor.getReadPosition().toString();
            cs.waitingReadOp = cursor.hasPendingReadRequest();
            cs.pendingReadOps = cursor.getPendingReadOpsCount();
            cs.messagesConsumedCounter = cursor.getMessagesConsumedCounter();
            cs.cursorLedger = cursor.getCursorLedger();
            cs.cursorLedgerLastEntry = cursor.getCursorLedgerLastEntry();
            cs.individuallyDeletedMessages = cursor.getIndividuallyDeletedMessages();
            cs.lastLedgerSwitchTimestamp = DateFormatter.format(cursor.getLastLedgerSwitchTimestamp());
            cs.state = cursor.getState();
            cs.numberOfEntriesSinceFirstNotAckedMessage = cursor.getNumberOfEntriesSinceFirstNotAckedMessage();
            cs.totalNonContiguousDeletedMessagesRange = cursor.getTotalNonContiguousDeletedMessagesRange();
            cs.properties = cursor.getProperties();
            // subscription metrics
            PersistentSubscription sub = subscriptions.get(Codec.decode(c.getName()));
            if (sub != null) {
                if (sub.getDispatcher() instanceof PersistentDispatcherMultipleConsumers) {
                    PersistentDispatcherMultipleConsumers dispatcher = (PersistentDispatcherMultipleConsumers) sub
                            .getDispatcher();
                    cs.subscriptionHavePendingRead = dispatcher.havePendingRead;
                    cs.subscriptionHavePendingReplayRead = dispatcher.havePendingReplayRead;
                } else if (sub.getDispatcher() instanceof PersistentDispatcherSingleActiveConsumer) {
                    PersistentDispatcherSingleActiveConsumer dispatcher = (PersistentDispatcherSingleActiveConsumer) sub
                            .getDispatcher();
                    cs.subscriptionHavePendingRead = dispatcher.havePendingRead;
                }
            }
            stats.cursors.put(cursor.getName(), cs);
        });

        //Schema store ledgers
        String schemaId;
        try {
            schemaId = TopicName.get(topic).getSchemaName();
        } catch (Throwable t) {
            statFuture.completeExceptionally(t);
            return statFuture;
        }


        CompletableFuture<Void> schemaStoreLedgersFuture = new CompletableFuture<>();
        stats.schemaLedgers = Collections.synchronizedList(new ArrayList<>());
        if (brokerService.getPulsar().getSchemaStorage() != null
                && brokerService.getPulsar().getSchemaStorage() instanceof BookkeeperSchemaStorage) {
            ((BookkeeperSchemaStorage) brokerService.getPulsar().getSchemaStorage())
                    .getStoreLedgerIdsBySchemaId(schemaId)
                    .thenAccept(ledgers -> {
                        List<CompletableFuture<Void>> getLedgerMetadataFutures = new ArrayList<>();
                        ledgers.forEach(ledgerId -> {
                            CompletableFuture<Void> completableFuture = new CompletableFuture<>();
                            getLedgerMetadataFutures.add(completableFuture);
                            CompletableFuture<LedgerMetadata> metadataFuture = null;
                            try {
                                metadataFuture = brokerService.getPulsar().getBookKeeperClient()
                                    .getLedgerMetadata(ledgerId);
                            } catch (NullPointerException e) {
                                // related to bookkeeper issue https://github.com/apache/bookkeeper/issues/2741
                                if (log.isDebugEnabled()) {
                                    log.debug("{{}} Failed to get ledger metadata for the schema ledger {}",
                                            topic, ledgerId, e);
                                }
                            }
                            if (metadataFuture != null) {
                                metadataFuture.thenAccept(metadata -> {
                                    LedgerInfo schemaLedgerInfo = new LedgerInfo();
                                    schemaLedgerInfo.ledgerId = metadata.getLedgerId();
                                    schemaLedgerInfo.entries = metadata.getLastEntryId() + 1;
                                    schemaLedgerInfo.size = metadata.getLength();
                                    if (includeLedgerMetadata) {
                                        info.metadata = metadata.toSafeString();
                                    }
                                    stats.schemaLedgers.add(schemaLedgerInfo);
                                    completableFuture.complete(null);
                                }).exceptionally(e -> {
                                    completableFuture.completeExceptionally(e);
                                    return null;
                                });
                            } else {
                                completableFuture.complete(null);
                            }
                        });
                        FutureUtil.waitForAll(getLedgerMetadataFutures).thenRun(() -> {
                            schemaStoreLedgersFuture.complete(null);
                        }).exceptionally(e -> {
                            schemaStoreLedgersFuture.completeExceptionally(e);
                            return null;
                        });
                    }).exceptionally(e -> {
                schemaStoreLedgersFuture.completeExceptionally(e);
                return null;
            });
        } else {
            schemaStoreLedgersFuture.complete(null);
        }
        schemaStoreLedgersFuture.thenRun(() -> {
            if (futures != null) {
                FutureUtil.waitForAll(futures).handle((res, ex) -> {
                    statFuture.complete(stats);
                    return null;
                });
            } else {
                statFuture.complete(stats);
            }
        }).exceptionally(e -> {
            statFuture.completeExceptionally(e);
            return null;
        });
        return statFuture;
    }

    public long getBacklogSize() {
        return ledger.getEstimatedBacklogSize();
    }

    public boolean isActive(InactiveTopicDeleteMode deleteMode) {
        switch (deleteMode) {
            case delete_when_no_subscriptions:
                if (!subscriptions.isEmpty()) {
                    return true;
                }
                break;
            case delete_when_subscriptions_caught_up:
                if (hasBacklogs()) {
                    return true;
                }
                break;
        }
        if (TopicName.get(topic).isGlobal()) {
            // no local producers
            return hasLocalProducers();
        } else {
            return currentUsageCount() != 0;
        }
    }

    private boolean hasBacklogs() {
        return subscriptions.values().stream().anyMatch(sub -> sub.getNumberOfEntriesInBacklog(false) > 0);
    }

    @Override
    public void checkGC() {
        if (!isDeleteWhileInactive()) {
            // This topic is not included in GC
            return;
        }
        InactiveTopicDeleteMode deleteMode = inactiveTopicPolicies.getInactiveTopicDeleteMode();
        int maxInactiveDurationInSec = inactiveTopicPolicies.getMaxInactiveDurationSeconds();
        if (isActive(deleteMode)) {
            lastActive = System.nanoTime();
        } else if (System.nanoTime() - lastActive < TimeUnit.SECONDS.toNanos(maxInactiveDurationInSec)) {
            // Gc interval did not expire yet
            return;
        } else if (shouldTopicBeRetained()) {
            // Topic activity is still within the retention period
            return;
        } else {
            CompletableFuture<Void> replCloseFuture = new CompletableFuture<>();

            if (TopicName.get(topic).isGlobal()) {
                // For global namespace, close repl producers first.
                // Once all repl producers are closed, we can delete the topic,
                // provided no remote producers connected to the broker.
                if (log.isDebugEnabled()) {
                    log.debug("[{}] Global topic inactive for {} seconds, closing repl producers.", topic,
                        maxInactiveDurationInSec);
                }
                closeReplProducersIfNoBacklog().thenRun(() -> {
                    if (hasRemoteProducers()) {
                        if (log.isDebugEnabled()) {
                            log.debug("[{}] Global topic has connected remote producers. Not a candidate for GC",
                                    topic);
                        }
                        replCloseFuture
                                .completeExceptionally(new TopicBusyException("Topic has connected remote producers"));
                    } else {
                        log.info("[{}] Global topic inactive for {} seconds, closed repl producers", topic,
                            maxInactiveDurationInSec);
                        replCloseFuture.complete(null);
                    }
                }).exceptionally(e -> {
                    if (log.isDebugEnabled()) {
                        log.debug("[{}] Global topic has replication backlog. Not a candidate for GC", topic);
                    }
                    replCloseFuture.completeExceptionally(e.getCause());
                    return null;
                });
            } else {
                replCloseFuture.complete(null);
            }

            replCloseFuture.thenCompose(v -> delete(deleteMode == InactiveTopicDeleteMode.delete_when_no_subscriptions,
                deleteMode == InactiveTopicDeleteMode.delete_when_subscriptions_caught_up, true))
                    .thenApply((res) -> tryToDeletePartitionedMetadata())
                    .thenRun(() -> log.info("[{}] Topic deleted successfully due to inactivity", topic))
                    .exceptionally(e -> {
                        if (e.getCause() instanceof TopicBusyException) {
                            // topic became active again
                            if (log.isDebugEnabled()) {
                                log.debug("[{}] Did not delete busy topic: {}", topic, e.getCause().getMessage());
                            }
                        } else {
                            log.warn("[{}] Inactive topic deletion failed", topic, e);
                        }
                        return null;
                    });
        }
    }

    private CompletableFuture<Void> tryToDeletePartitionedMetadata() {
        if (TopicName.get(topic).isPartitioned() && !deletePartitionedTopicMetadataWhileInactive()) {
            return CompletableFuture.completedFuture(null);
        }
        TopicName topicName = TopicName.get(TopicName.get(topic).getPartitionedTopicName());
        String path = AdminResource.path(AdminResource.PARTITIONED_TOPIC_PATH_ZNODE, topicName.getNamespace()
                , topicName.getDomain().value(), topicName.getEncodedLocalName());
        try {
            PartitionedTopicResources partitionedTopicResources = getBrokerService().pulsar().getPulsarResources()
                    .getNamespaceResources()
                    .getPartitionedTopicResources();
            if (topicName.isPartitioned() && !partitionedTopicResources.exists(path)) {
                return CompletableFuture.completedFuture(null);
            }
            CompletableFuture<Void> deleteMetadataFuture = new CompletableFuture<>();
            getBrokerService().fetchPartitionedTopicMetadataAsync(TopicName.get(topicName.getPartitionedTopicName()))
                    .thenAccept((metadata -> {
                        // make sure all sub partitions were deleted
                        String managedPath = String.format("/managed-ledgers/%s/%s", topicName.getNamespace()
                                , topicName.getDomain().value());
                        Set<String> cache = null;
                        try {
                            cache = brokerService.pulsar().getLocalZkCacheService()
                                    .managedLedgerListCache().get(managedPath);
                        } catch (Exception e) {
                            deleteMetadataFuture.completeExceptionally(e);
                        }
                        if (cache == null) {
                            return;
                        }
                        for (int i = 0; i < metadata.partitions; i++) {
                            if (cache.contains(topicName.getPartition(i).getLocalName())) {
                                throw new UnsupportedOperationException();
                            }
                        }
                    }))
                    .thenAccept((res) -> partitionedTopicResources.deleteAsync(path).thenAccept((r) -> {
                        deleteMetadataFuture.complete(null);
                    }).exceptionally(ex -> {
                        deleteMetadataFuture.completeExceptionally(ex.getCause());
                        return null;
                    }))
                    .exceptionally((e) -> {
                        if (!(e.getCause() instanceof UnsupportedOperationException)) {
                            log.error("delete metadata fail", e);
                        }
                        deleteMetadataFuture.complete(null);
                        return null;
                    });
            return deleteMetadataFuture;
        } catch (Exception e) {
            return FutureUtil.failedFuture(e);
        }
    }

    @Override
    public void checkInactiveSubscriptions() {
        TopicName name = TopicName.get(topic);
        try {
            Policies policies = brokerService.pulsar().getConfigurationCache().policiesCache()
                    .get(AdminResource.path(POLICIES, name.getNamespace()))
                    .orElseThrow(() -> new MetadataStoreException.NotFoundException());
            final int defaultExpirationTime = brokerService.pulsar().getConfiguration()
                    .getSubscriptionExpirationTimeMinutes();
            final long expirationTimeMillis = TimeUnit.MINUTES
                    .toMillis((policies.subscription_expiration_time_minutes <= 0 && defaultExpirationTime > 0)
                            ? defaultExpirationTime
                            : policies.subscription_expiration_time_minutes);
            if (expirationTimeMillis > 0) {
                subscriptions.forEach((subName, sub) -> {
                    if (sub.dispatcher != null && sub.dispatcher.isConsumerConnected() || sub.isReplicated()) {
                        return;
                    }
                    if (System.currentTimeMillis() - sub.cursor.getLastActive() > expirationTimeMillis) {
                        sub.delete().thenAccept(v -> log.info("[{}][{}] The subscription was deleted due to expiration",
                                topic, subName));
                    }
                });
            }
        } catch (Exception e) {
            if (log.isDebugEnabled()) {
                log.debug("[{}] Error getting policies", topic);
            }
        }
    }

    @Override
    public void checkBackloggedCursors() {
        // activate caught up cursors which include consumers
        subscriptions.forEach((subName, subscription) -> {
            if (!subscription.getConsumers().isEmpty()
                && subscription.getCursor().getNumberOfEntries() < backloggedCursorThresholdEntries) {
                subscription.getCursor().setActive();
            } else {
                subscription.getCursor().setInactive();
            }
        });
    }

    @Override
    public void checkDeduplicationSnapshot() {
        messageDeduplication.takeSnapshot();
    }

    /**
     * Check whether the topic should be retained (based on time), even tough there are no producers/consumers and it's
     * marked as inactive.
     */
    private boolean shouldTopicBeRetained() {
        RetentionPolicies retentionPolicies = null;
        try {
            retentionPolicies = getTopicPolicies()
                    .map(TopicPolicies::getRetentionPolicies)
                    .orElse(null);
            if (retentionPolicies == null){
                TopicName name = TopicName.get(topic);
                retentionPolicies = brokerService.pulsar().getConfigurationCache().policiesCache()
                        .get(AdminResource.path(POLICIES, name.getNamespace()))
                        .map(p -> p.retention_policies)
                        .orElse(null);
            }
            if (retentionPolicies == null){
                // If no policies, the default is to have no retention and delete the inactive topic
                retentionPolicies = new RetentionPolicies(
                        brokerService.pulsar().getConfiguration().getDefaultRetentionTimeInMinutes(),
                        brokerService.pulsar().getConfiguration().getDefaultRetentionSizeInMB());
            }
        } catch (Exception e) {
            if (log.isDebugEnabled()) {
                log.debug("[{}] Error getting policies", topic);
            }
            // Don't delete in case we cannot get the policies
            return true;
        }

        long retentionTime = TimeUnit.MINUTES.toNanos(retentionPolicies.getRetentionTimeInMinutes());
        // Negative retention time means the topic should be retained indefinitely,
        // because its own data has to be retained
        return retentionTime < 0 || (System.nanoTime() - lastActive) < retentionTime;
    }

    @Override
    public CompletableFuture<Void> onPoliciesUpdate(Policies data) {
        if (log.isDebugEnabled()) {
            log.debug("[{}] isEncryptionRequired changes: {} -> {}", topic, isEncryptionRequired,
                    data.encryption_required);
        }
        if (data.deleted) {
            log.debug("Ignore the update because it has been deleted : {}", data);
            return CompletableFuture.completedFuture(null);
        }
        isEncryptionRequired = data.encryption_required;

        setSchemaCompatibilityStrategy(data);
        isAllowAutoUpdateSchema = data.is_allow_auto_update_schema;

        schemaValidationEnforced = data.schema_validation_enforced;
        updateUnackedMessagesAppliedOnSubscription(data);
        updateUnackedMessagesExceededOnConsumer(data);
        maxSubscriptionsPerTopic = data.max_subscriptions_per_topic;

        if (data.delayed_delivery_policies != null) {
            delayedDeliveryTickTimeMillis = data.delayed_delivery_policies.getTickTime();
            delayedDeliveryEnabled = data.delayed_delivery_policies.isActive();
        }
        //If the topic-level policy already exists, the namespace-level policy cannot override the topic-level policy.
        Optional<TopicPolicies> topicPolicies = getTopicPolicies();
        if (data.inactive_topic_policies != null) {
            if (!topicPolicies.isPresent() || !topicPolicies.get().isInactiveTopicPoliciesSet()) {
                this.inactiveTopicPolicies = data.inactive_topic_policies;
            }
        } else {
            ServiceConfiguration cfg = brokerService.getPulsar().getConfiguration();
            resetInactiveTopicPolicies(cfg.getBrokerDeleteInactiveTopicsMode()
                    , cfg.getBrokerDeleteInactiveTopicsMaxInactiveDurationSeconds(),
                    cfg.isBrokerDeleteInactiveTopicsEnabled());
        }

        initializeDispatchRateLimiterIfNeeded(Optional.ofNullable(data));

        this.updateMaxPublishRate(data);

        producers.values().forEach(producer -> {
            producer.checkPermissions();
            producer.checkEncryption();
        });
        subscriptions.forEach((subName, sub) -> {
            sub.getConsumers().forEach(Consumer::checkPermissions);
            Dispatcher dispatcher = sub.getDispatcher();
            // If the topic-level policy already exists, the namespace-level policy cannot override
            // the topic-level policy.
            if (dispatcher != null
                    && (!topicPolicies.isPresent() || !topicPolicies.get().isSubscriptionDispatchRateSet())) {
                dispatcher.getRateLimiter().ifPresent(rateLimiter -> rateLimiter.onPoliciesUpdate(data));
            }
        });
        replicators.forEach((name, replicator) ->
                replicator.getRateLimiter().ifPresent(DispatchRateLimiter::updateDispatchRate)
        );
        checkMessageExpiry();
        CompletableFuture<Void> replicationFuture = checkReplicationAndRetryOnFailure();
        CompletableFuture<Void> dedupFuture = checkDeduplicationStatus();
        CompletableFuture<Void> persistentPoliciesFuture = checkPersistencePolicies();
        // update rate-limiter if policies updated
        if (this.dispatchRateLimiter.isPresent()) {
            if (!topicPolicies.isPresent() || !topicPolicies.get().isDispatchRateSet()) {
                dispatchRateLimiter.get().onPoliciesUpdate(data);
            }
        }
        if (this.subscribeRateLimiter.isPresent()) {
            subscribeRateLimiter.get().onPoliciesUpdate(data);
        }
        return CompletableFuture.allOf(replicationFuture, dedupFuture, persistentPoliciesFuture);
    }

    /**
     *
     * @return Backlog quota for topic
     */
    @Override
    public BacklogQuota getBacklogQuota() {
        TopicName topicName = TopicName.get(this.getName());
        return brokerService.getBacklogQuotaManager().getBacklogQuota(topicName);
    }

    /**
     *
     * @return quota exceeded status for blocking producer creation
     */
    @Override
    public boolean isBacklogQuotaExceeded(String producerName) {
        BacklogQuota backlogQuota = getBacklogQuota();

        if (backlogQuota != null) {
            BacklogQuota.RetentionPolicy retentionPolicy = backlogQuota.getPolicy();

            if ((retentionPolicy == BacklogQuota.RetentionPolicy.producer_request_hold
                    || retentionPolicy == BacklogQuota.RetentionPolicy.producer_exception)
                    && (isSizeBacklogExceeded() || isTimeBacklogExceeded())) {
                log.info("[{}] Backlog quota exceeded. Cannot create producer [{}]", this.getName(), producerName);
                return true;
            } else {
                return false;
            }
        }
        return false;
    }

    /**
     * @return determine if backlog quota enforcement needs to be done for topic based on size limit
     */
    public boolean isSizeBacklogExceeded() {
        TopicName topicName = TopicName.get(getName());
        long backlogQuotaLimitInBytes = brokerService.getBacklogQuotaManager().getBacklogQuotaLimitInSize(topicName);
        if (backlogQuotaLimitInBytes < 0) {
            return false;
        }
        if (log.isDebugEnabled()) {
            log.debug("[{}] - backlog quota limit = [{}]", getName(), backlogQuotaLimitInBytes);
        }

        // check if backlog exceeded quota
        long storageSize = getBacklogSize();
        if (log.isDebugEnabled()) {
            log.debug("[{}] Storage size = [{}], limit [{}]", getName(), storageSize, backlogQuotaLimitInBytes);
        }

        return (storageSize >= backlogQuotaLimitInBytes);
    }

    /**
     * @return determine if backlog quota enforcement needs to be done for topic based on time limit
     */
    public boolean isTimeBacklogExceeded() {
        TopicName topicName = TopicName.get(getName());
        CompletableFuture<Boolean> future = new CompletableFuture<>();
        int backlogQuotaLimitInSecond = brokerService.getBacklogQuotaManager().getBacklogQuotaLimitInTime(topicName);

        // If backlog quota by time is not set and we have no durable cursor.
        if (backlogQuotaLimitInSecond <= 0
                || ((ManagedCursorContainer) ledger.getCursors()).getSlowestReaderPosition() == null) {
            return false;
        }

        if (brokerService.pulsar().getConfiguration().isPreciseTimeBasedBacklogQuotaCheck()) {
            // Check if first unconsumed message(first message after mark delete position)
            // for slowest cursor's has expired.
            PositionImpl position = ((ManagedLedgerImpl) ledger).getNextValidPosition(((ManagedCursorContainer)
                    ledger.getCursors()).getSlowestReaderPosition());
            ((ManagedLedgerImpl) ledger).asyncReadEntry(position,
                    new AsyncCallbacks.ReadEntryCallback() {
                        @Override
                        public void readEntryComplete(Entry entry, Object ctx) {
                            try {
                                long entryTimestamp = MessageImpl.getEntryTimestamp(entry.getDataBuffer());
                                boolean expired = MessageImpl.isEntryExpired(backlogQuotaLimitInSecond, entryTimestamp);
                                if (expired && log.isDebugEnabled()) {
                                    log.debug("Time based backlog quota exceeded, oldest entry in cursor {}'s backlog"
                                    + "exceeded quota {}", ((ManagedLedgerImpl) ledger).getSlowestConsumer().getName(),
                                            backlogQuotaLimitInSecond);
                                }
                                future.complete(expired);
                            } catch (Exception e) {
                                log.error("[{}][{}] Error deserializing message for backlog check", topicName, e);
                                future.complete(false);
                            } finally {
                                entry.release();
                            }
                        }

                        @Override
                        public void readEntryFailed(ManagedLedgerException exception, Object ctx) {
                            log.error("[{}][{}] Error reading entry for precise time based  backlog check",
                                    topicName, exception);
                            future.complete(false);
                        }
                    }, null);

            try {
                return future.get();
            } catch (Exception e) {
                log.error("[{}][{}] Error reading entry for precise time based backlog check", topicName, e);
                return false;
            }
        } else {
            Long ledgerId = ((ManagedCursorContainer) ledger.getCursors()).getSlowestReaderPosition().getLedgerId();
            try {
                org.apache.bookkeeper.mledger.proto.MLDataFormats.ManagedLedgerInfo.LedgerInfo
                        ledgerInfo = ledger.getLedgerInfo(ledgerId).get();
                if (ledgerInfo != null && ledgerInfo.hasTimestamp() && ledgerInfo.getTimestamp() > 0
                        && ((ManagedLedgerImpl) ledger).getClock().millis() - ledgerInfo.getTimestamp()
                        > backlogQuotaLimitInSecond * 1000) {
                    if (log.isDebugEnabled()) {
                        log.debug("Time based backlog quota exceeded, quota {}, age of ledger "
                                        + "slowest cursor currently on {}", backlogQuotaLimitInSecond * 1000,
                                ((ManagedLedgerImpl) ledger).getClock().millis() - ledgerInfo.getTimestamp());
                    }
                    return true;
                } else {
                    return false;
                }
            } catch (Exception e) {
                log.error("[{}][{}] Error reading entry for precise time based backlog check", topicName, e);
                return false;
            }
        }
    }

    @Override
    public boolean isReplicated() {
        return !replicators.isEmpty();
    }

    public CompletableFuture<MessageId> terminate() {
        CompletableFuture<MessageId> future = new CompletableFuture<>();
        ledger.asyncTerminate(new TerminateCallback() {
            @Override
            public void terminateComplete(Position lastCommittedPosition, Object ctx) {
                producers.values().forEach(Producer::disconnect);
                subscriptions.forEach((name, sub) -> sub.topicTerminated());

                PositionImpl lastPosition = (PositionImpl) lastCommittedPosition;
                MessageId messageId = new MessageIdImpl(lastPosition.getLedgerId(), lastPosition.getEntryId(), -1);

                log.info("[{}] Topic terminated at {}", getName(), messageId);
                future.complete(messageId);
            }

            @Override
            public void terminateFailed(ManagedLedgerException exception, Object ctx) {
                future.completeExceptionally(exception);
            }
        }, null);

        return future;
    }

    public boolean isOldestMessageExpired(ManagedCursor cursor, int messageTTLInSeconds) {
        Entry entry = null;
        boolean isOldestMessageExpired = false;
        try {
            entry = cursor.getNthEntry(1, IndividualDeletedEntries.Include);
            if (entry != null) {
                long entryTimestamp = MessageImpl.getEntryTimestamp(entry.getDataBuffer());
                isOldestMessageExpired = MessageImpl.isEntryExpired(
                        (int) (messageTTLInSeconds * MESSAGE_EXPIRY_THRESHOLD), entryTimestamp);
            }
        } catch (Exception e) {
            log.warn("[{}] Error while getting the oldest message", topic, e);
        } finally {
            if (entry != null) {
                entry.release();
            }
        }

        return isOldestMessageExpired;
    }

    /**
     * Clears backlog for all cursors in the topic.
     *
     * @return
     */
    public CompletableFuture<Void> clearBacklog() {
        log.info("[{}] Clearing backlog on all cursors in the topic.", topic);
        List<CompletableFuture<Void>> futures = Lists.newArrayList();
        List<String> cursors = getSubscriptions().keys();
        cursors.addAll(getReplicators().keys());
        for (String cursor : cursors) {
            futures.add(clearBacklog(cursor));
        }
        return FutureUtil.waitForAll(futures);
    }

    /**
     * Clears backlog for a given cursor in the topic.
     * <p>
     * Note: For a replication cursor, just provide the remote cluster name
     * </p>
     *
     * @param cursorName
     * @return
     */
    public CompletableFuture<Void> clearBacklog(String cursorName) {
        log.info("[{}] Clearing backlog for cursor {} in the topic.", topic, cursorName);
        PersistentSubscription sub = getSubscription(cursorName);
        if (sub != null) {
            return sub.clearBacklog();
        }

        PersistentReplicator repl = (PersistentReplicator) getPersistentReplicator(cursorName);
        if (repl != null) {
            return repl.clearBacklog();
        }

        return FutureUtil.failedFuture(new BrokerServiceException("Cursor not found"));
    }

    @Override
    public Optional<DispatchRateLimiter> getDispatchRateLimiter() {
        return this.dispatchRateLimiter;
    }

    public Optional<SubscribeRateLimiter> getSubscribeRateLimiter() {
        return this.subscribeRateLimiter;
    }

    public long getLastPublishedSequenceId(String producerName) {
        return messageDeduplication.getLastPublishedSequenceId(producerName);
    }

    @Override
    public Position getLastPosition() {
        return ledger.getLastConfirmedEntry();
    }

    @Override
    public CompletableFuture<MessageId> getLastMessageId() {
        CompletableFuture<MessageId> completableFuture = new CompletableFuture<>();
        PositionImpl position = (PositionImpl) ledger.getLastConfirmedEntry();
        String name = getName();
        int partitionIndex = TopicName.getPartitionIndex(name);
        if (log.isDebugEnabled()) {
            log.debug("getLastMessageId {}, partitionIndex{}, position {}", name, partitionIndex, position);
        }
        if (position.getEntryId() == -1) {
            completableFuture
                    .complete(new MessageIdImpl(position.getLedgerId(), position.getEntryId(), partitionIndex));
            return completableFuture;
        }
        ManagedLedgerImpl ledgerImpl = (ManagedLedgerImpl) ledger;
        if (!ledgerImpl.ledgerExists(position.getLedgerId())) {
            completableFuture
                    .complete(MessageId.earliest);
            return completableFuture;
        }
        ledgerImpl.asyncReadEntry(position, new AsyncCallbacks.ReadEntryCallback() {
            @Override
            public void readEntryComplete(Entry entry, Object ctx) {
                try {
                    MessageMetadata metadata = Commands.parseMessageMetadata(entry.getDataBuffer());
                    if (metadata.hasNumMessagesInBatch()) {
                        completableFuture.complete(new BatchMessageIdImpl(position.getLedgerId(), position.getEntryId(),
                                partitionIndex, metadata.getNumMessagesInBatch() - 1));
                    } else {
                        completableFuture
                                .complete(new MessageIdImpl(position.getLedgerId(), position.getEntryId(),
                                        partitionIndex));
                    }
                } finally {
                    entry.release();
                }
            }

            @Override
            public void readEntryFailed(ManagedLedgerException exception, Object ctx) {
                completableFuture.completeExceptionally(exception);
            }
        }, null);
        return completableFuture;
    }

    public synchronized void triggerCompaction()
            throws PulsarServerException, AlreadyRunningException {
        if (currentCompaction.isDone()) {
            currentCompaction = brokerService.pulsar().getCompactor().compact(topic);
        } else {
            throw new AlreadyRunningException("Compaction already in progress");
        }
    }

    public synchronized LongRunningProcessStatus compactionStatus() {
        final CompletableFuture<Long> current;
        synchronized (this) {
            current = currentCompaction;
        }
        if (!current.isDone()) {
            return LongRunningProcessStatus.forStatus(LongRunningProcessStatus.Status.RUNNING);
        } else {
            try {
                if (current.join() == COMPACTION_NEVER_RUN) {
                    return LongRunningProcessStatus.forStatus(LongRunningProcessStatus.Status.NOT_RUN);
                } else {
                    return LongRunningProcessStatus.forStatus(LongRunningProcessStatus.Status.SUCCESS);
                }
            } catch (CancellationException | CompletionException e) {
                return LongRunningProcessStatus.forError(e.getMessage());
            }
        }
    }

    public synchronized void triggerOffload(MessageIdImpl messageId) throws AlreadyRunningException {
        if (currentOffload.isDone()) {
            CompletableFuture<MessageIdImpl> promise = currentOffload = new CompletableFuture<>();
            log.info("[{}] Starting offload operation at messageId {}", topic, messageId);
            getManagedLedger().asyncOffloadPrefix(
                    PositionImpl.get(messageId.getLedgerId(), messageId.getEntryId()),
                    new OffloadCallback() {
                        @Override
                        public void offloadComplete(Position pos, Object ctx) {
                            PositionImpl impl = (PositionImpl) pos;
                            log.info("[{}] Completed successfully offload operation at messageId {}", topic, messageId);
                            promise.complete(new MessageIdImpl(impl.getLedgerId(), impl.getEntryId(), -1));
                        }

                        @Override
                        public void offloadFailed(ManagedLedgerException exception, Object ctx) {
                            log.warn("[{}] Failed offload operation at messageId {}", topic, messageId, exception);
                            promise.completeExceptionally(exception);
                        }
                    }, null);
        } else {
            throw new AlreadyRunningException("Offload already in progress");
        }
    }

    public synchronized OffloadProcessStatus offloadStatus() {
        if (!currentOffload.isDone()) {
            return OffloadProcessStatus.forStatus(LongRunningProcessStatus.Status.RUNNING);
        } else {
            try {
                if (currentOffload.join() == MessageId.earliest) {
                    return OffloadProcessStatus.forStatus(LongRunningProcessStatus.Status.NOT_RUN);
                } else {
                    return OffloadProcessStatus.forSuccess(currentOffload.join());
                }
            } catch (CancellationException | CompletionException e) {
                log.warn("Failed to offload", e.getCause());
                return OffloadProcessStatus.forError(e.getMessage());
            }
        }
    }

    /**
     * Get message TTL for this topic.
     * @return Message TTL in second.
     */
    private CompletableFuture<Integer> getMessageTTL() {
        //Return Topic level message TTL if exist. If topic level policy or message ttl is not set,
        //fall back to namespace level message ttl then message ttl set for current broker.
        Optional<Integer> messageTtl = getTopicPolicies().map(TopicPolicies::getMessageTTLInSeconds);
        if (messageTtl.isPresent()) {
            return CompletableFuture.completedFuture(messageTtl.get());
        }
        TopicName name = TopicName.get(topic);

        return brokerService.pulsar().getPulsarResources().getNamespaceResources()
                .getAsync(AdminResource.path(POLICIES, TopicName.get(topic).getNamespace()))
                .thenApply(optPolicies -> {
                    if (optPolicies.isPresent()) {
                        if (optPolicies.get().message_ttl_in_seconds != null) {
                            return optPolicies.get().message_ttl_in_seconds;
                        }
                    }

                    return brokerService.getPulsar().getConfiguration().getTtlDurationDefaultInSeconds();
                });
    }

    private static final Logger log = LoggerFactory.getLogger(PersistentTopic.class);

    @Override
    public CompletableFuture<Void> addSchemaIfIdleOrCheckCompatible(SchemaData schema) {
        return hasSchema()
            .thenCompose((hasSchema) -> {
                int numActiveConsumers = subscriptions.values().stream()
                        .mapToInt(subscription -> subscription.getConsumers().size())
                        .sum();
                if (hasSchema
                        || (!producers.isEmpty())
                        || (numActiveConsumers != 0)
                        || (ledger.getTotalSize() != 0)) {
                    return checkSchemaCompatibleForConsumer(schema);
                } else {
                    return addSchema(schema).thenCompose(schemaVersion ->
                            CompletableFuture.completedFuture(null));
                }
            });
    }

    public synchronized void checkReplicatedSubscriptionControllerState() {
        AtomicBoolean shouldBeEnabled = new AtomicBoolean(false);
        subscriptions.forEach((name, subscription) -> {
            if (subscription.isReplicated()) {
                shouldBeEnabled.set(true);
            }
        });

        if (!shouldBeEnabled.get()) {
            log.info("[{}] There are no replicated subscriptions on the topic", topic);
        }

        checkReplicatedSubscriptionControllerState(shouldBeEnabled.get());
    }

    private synchronized void checkReplicatedSubscriptionControllerState(boolean shouldBeEnabled) {
        boolean isCurrentlyEnabled = replicatedSubscriptionsController.isPresent();
        boolean isEnableReplicatedSubscriptions =
                brokerService.pulsar().getConfiguration().isEnableReplicatedSubscriptions();

        if (shouldBeEnabled && !isCurrentlyEnabled && isEnableReplicatedSubscriptions) {
            log.info("[{}] Enabling replicated subscriptions controller", topic);
            replicatedSubscriptionsController = Optional.of(new ReplicatedSubscriptionsController(this,
                    brokerService.pulsar().getConfiguration().getClusterName()));
        } else if (isCurrentlyEnabled && !shouldBeEnabled || !isEnableReplicatedSubscriptions) {
            log.info("[{}] Disabled replicated subscriptions controller", topic);
            replicatedSubscriptionsController.ifPresent(ReplicatedSubscriptionsController::close);
            replicatedSubscriptionsController = Optional.empty();
        }
    }

    void receivedReplicatedSubscriptionMarker(Position position, int markerType, ByteBuf payload) {
        ReplicatedSubscriptionsController ctrl = replicatedSubscriptionsController.orElse(null);
        if (ctrl == null) {
            // Force to start the replication controller
            checkReplicatedSubscriptionControllerState(true /* shouldBeEnabled */);
            ctrl = replicatedSubscriptionsController.get();
        }

        ctrl.receivedReplicatedSubscriptionMarker(position, markerType, payload);
     }

    public Optional<ReplicatedSubscriptionsController> getReplicatedSubscriptionController() {
        return replicatedSubscriptionsController;
    }

    public CompactedTopic getCompactedTopic() {
        return compactedTopic;
    }

    @Override
    public boolean isSystemTopic() {
        return false;
    }

    private synchronized void fence() {
        isFenced = true;
        ScheduledFuture<?> monitoringTask = this.fencedTopicMonitoringTask;
        if (monitoringTask == null || monitoringTask.isDone()) {
            final int timeout = brokerService.pulsar().getConfiguration().getTopicFencingTimeoutSeconds();
            if (timeout > 0) {
                this.fencedTopicMonitoringTask = brokerService.executor().schedule(this::closeFencedTopicForcefully,
                        timeout, TimeUnit.SECONDS);
            }
        }
    }

    private synchronized void unfence() {
        isFenced = false;
        ScheduledFuture<?> monitoringTask = this.fencedTopicMonitoringTask;
        if (monitoringTask != null && !monitoringTask.isDone()) {
            monitoringTask.cancel(false);
        }
    }

    private void closeFencedTopicForcefully() {
        if (isFenced) {
            final int timeout = brokerService.pulsar().getConfiguration().getTopicFencingTimeoutSeconds();
            if (isClosingOrDeleting) {
                log.warn("[{}] Topic remained fenced for {} seconds and is already closed (pendingWriteOps: {})", topic,
                        timeout, pendingWriteOps.get());
            } else {
                log.error("[{}] Topic remained fenced for {} seconds, so close it (pendingWriteOps: {})", topic,
                        timeout, pendingWriteOps.get());
                close();
            }
        }
    }

    private void fenceTopicToCloseOrDelete() {
        isClosingOrDeleting = true;
        isFenced = true;
    }

    private void unfenceTopicToResume() {
        isFenced = false;
        isClosingOrDeleting = false;
    }

    @Override
    public void publishTxnMessage(TxnID txnID, ByteBuf headersAndPayload, PublishContext publishContext) {
        pendingWriteOps.incrementAndGet();
        // in order to avoid the opAddEntry retain
        headersAndPayload.retain();
        // in order to promise the publish txn message orderly, we should change the transactionCompletableFuture
        this.transactionCompletableFuture = this.transactionCompletableFuture.thenAccept(v -> {
            try {
                if (isFenced) {
                    publishContext.completed(new TopicFencedException("fenced"), -1, -1);
                    decrementPendingWriteOpsAndCheck();
                    return;
                }
                if (isExceedMaximumMessageSize(headersAndPayload.readableBytes())) {
                    publishContext.completed(new NotAllowedException("Exceed maximum message size")
                            , -1, -1);
                    decrementPendingWriteOpsAndCheck();
                    return;
                }

                MessageDeduplication.MessageDupStatus status =
                        messageDeduplication.isDuplicate(publishContext, headersAndPayload);
                switch (status) {
                    case NotDup:
                        transactionBuffer.appendBufferToTxn(txnID, publishContext.getSequenceId(), headersAndPayload)
                                .thenAccept(position -> {
                                    // Message has been successfully persisted
                                    messageDeduplication.recordMessagePersisted(publishContext,
                                            (PositionImpl) position);
                                    publishContext.completed(null, ((PositionImpl) position).getLedgerId(),
                                            ((PositionImpl) position).getEntryId());

                                    decrementPendingWriteOpsAndCheck();
                                })
                                .exceptionally(throwable -> {
                                    addFailed((ManagedLedgerException) throwable, publishContext);
                                    return null;
                                });
                        break;
                    case Dup:
                        // Immediately acknowledge duplicated message
                        publishContext.completed(null, -1, -1);
                        decrementPendingWriteOpsAndCheck();
                        break;
                    default:
                        publishContext.completed(new MessageDeduplication.MessageDupUnknownException(), -1, -1);
                        decrementPendingWriteOpsAndCheck();

                }
            } finally {
                headersAndPayload.release();
            }
        }).exceptionally(e -> {
            headersAndPayload.release();
            return null;
        });
    }

    @Override
    public CompletableFuture<Void> endTxn(TxnID txnID, int txnAction, long lowWaterMark) {
        return this.transactionCompletableFuture.thenCompose(future -> {
            if (TxnAction.COMMIT_VALUE == txnAction) {
                return transactionBuffer.commitTxn(txnID, lowWaterMark);
            } else if (TxnAction.ABORT_VALUE == txnAction) {
                return transactionBuffer.abortTxn(txnID, lowWaterMark);
            } else {
                return FutureUtil.failedFuture(new NotAllowedException("Unsupported txnAction " + txnAction));
            }
        });
    }

    @Override
    public CompletableFuture<Void> truncate() {
        return ledger.asyncTruncate();
    }

    public long getDelayedDeliveryTickTimeMillis() {
        //Topic level setting has higher priority than namespace level
        return getTopicPolicies()
                .map(TopicPolicies::getDelayedDeliveryTickTimeMillis)
                .orElse(delayedDeliveryTickTimeMillis);
    }

    public int getMaxUnackedMessagesOnConsumer() {
        return maxUnackedMessagesOnConsumerAppilied;
    }

    public boolean isDelayedDeliveryEnabled() {
        //Topic level setting has higher priority than namespace level
        return getTopicPolicies()
                .map(TopicPolicies::getDelayedDeliveryEnabled)
                .orElse(delayedDeliveryEnabled);
    }

    public int getMaxUnackedMessagesOnSubscription() {
        return maxUnackedMessagesOnSubscriptionApplied;
    }

    @Override
    public void onUpdate(TopicPolicies policies) {
        if (log.isDebugEnabled()) {
            log.debug("[{}] update topic policy: {}", topic, policies);
        }
        if (policies == null) {
            return;
        }
        Optional<Policies> namespacePolicies = getNamespacePolicies();
        initializeTopicDispatchRateLimiterIfNeeded(policies);

        dispatchRateLimiter.ifPresent(limiter -> {
            if (policies.isDispatchRateSet()) {
                dispatchRateLimiter.get().updateDispatchRate(policies.getDispatchRate());
            } else {
                dispatchRateLimiter.get().updateDispatchRate();
            }
        });

        subscriptions.forEach((subName, sub) -> {
            sub.getConsumers().forEach(Consumer::checkPermissions);
            Dispatcher dispatcher = sub.getDispatcher();
            dispatcher.updateRateLimiter(policies.getSubscriptionDispatchRate());
        });

        if (policies.getPublishRate() != null) {
            updatePublishDispatcher(policies.getPublishRate());
        } else {
            updateMaxPublishRate(namespacePolicies.orElse(null));
        }

        if (policies.isInactiveTopicPoliciesSet()) {
            inactiveTopicPolicies = policies.getInactiveTopicPolicies();
        } else if (namespacePolicies.isPresent() && namespacePolicies.get().inactive_topic_policies != null) {
            //topic-level policies is null , so use namespace-level
            inactiveTopicPolicies = namespacePolicies.get().inactive_topic_policies;
        } else {
            //namespace-level policies is null , so use broker level
            ServiceConfiguration cfg = brokerService.getPulsar().getConfiguration();
            resetInactiveTopicPolicies(cfg.getBrokerDeleteInactiveTopicsMode()
                    , cfg.getBrokerDeleteInactiveTopicsMaxInactiveDurationSeconds(),
                    cfg.isBrokerDeleteInactiveTopicsEnabled());
        }
        updateUnackedMessagesAppliedOnSubscription(namespacePolicies.orElse(null));
        initializeTopicSubscribeRateLimiterIfNeeded(Optional.ofNullable(policies));
        if (this.subscribeRateLimiter.isPresent()) {
            subscribeRateLimiter.ifPresent(subscribeRateLimiter ->
                subscribeRateLimiter.onSubscribeRateUpdate(policies.getSubscribeRate()));
        }
        replicators.forEach((name, replicator) -> replicator.getRateLimiter()
                .ifPresent(DispatchRateLimiter::updateDispatchRate));
        updateUnackedMessagesExceededOnConsumer(namespacePolicies.orElse(null));

        checkDeduplicationStatus();

        // update managed ledger config
        checkPersistencePolicies();
    }

    private Optional<Policies> getNamespacePolicies() {
        return DispatchRateLimiter.getPolicies(brokerService, topic);
    }

    private void initializeTopicDispatchRateLimiterIfNeeded(TopicPolicies policies) {
        synchronized (dispatchRateLimiter) {
            if (!dispatchRateLimiter.isPresent() && policies.getDispatchRate() != null) {
                this.dispatchRateLimiter = Optional.of(new DispatchRateLimiter(this, Type.TOPIC));
            }
        }
    }

    private void initializeTopicSubscribeRateLimiterIfNeeded(Optional<TopicPolicies> policies) {
        synchronized (subscribeRateLimiter) {
            if (!subscribeRateLimiter.isPresent() && policies.isPresent()
                    && policies.get().getSubscribeRate() != null) {
                this.subscribeRateLimiter = Optional.of(new SubscribeRateLimiter(this));
            }
        }
    }

    private PersistentTopic getPersistentTopic() {
        return this;
    }

    private void registerTopicPolicyListener() {
        if (brokerService.pulsar().getConfig().isSystemTopicEnabled()
                && brokerService.pulsar().getConfig().isTopicLevelPoliciesEnabled()) {
            TopicName topicName = TopicName.get(topic);
            TopicName cloneTopicName = topicName;
            if (topicName.isPartitioned()) {
                cloneTopicName = TopicName.get(topicName.getPartitionedTopicName());
            }

            brokerService.getPulsar().getTopicPoliciesService().registerListener(cloneTopicName, this);
        }
    }

    @VisibleForTesting
    public MessageDeduplication getMessageDeduplication() {
        return messageDeduplication;
    }

    private boolean checkMaxSubscriptionsPerTopicExceed(String subscriptionName) {
        //Existing subscriptions are not affected
        if (StringUtils.isNotEmpty(subscriptionName) && getSubscription(subscriptionName) != null) {
            return false;
        }
        Integer maxSubsPerTopic = getTopicPolicies()
                .map(TopicPolicies::getMaxSubscriptionsPerTopic)
                .orElseGet(() -> {
                    if (maxSubscriptionsPerTopic != null) {
                        return maxSubscriptionsPerTopic;
                    } else {
                        return brokerService.pulsar().getConfig().getMaxSubscriptionsPerTopic();
                    }
                });

        if (maxSubsPerTopic > 0) {
            if (subscriptions != null && subscriptions.size() >= maxSubsPerTopic) {
                return true;
            }
        }

        return false;
    }

    public boolean checkSubscriptionTypesEnable(SubType subType) throws Exception {
        TopicName topicName = TopicName.get(topic);
        if (brokerService.pulsar().getConfiguration().isTopicLevelPoliciesEnabled()) {
            try {
                TopicPolicies topicPolicies =
                        brokerService.pulsar().getTopicPoliciesService().getTopicPolicies(TopicName.get(topic));
                if (topicPolicies == null) {
                    return checkNsAndBrokerSubscriptionTypesEnable(topicName, subType);
                } else {
                    if (topicPolicies.getSubscriptionTypesEnabled().isEmpty()) {
                        return checkNsAndBrokerSubscriptionTypesEnable(topicName, subType);
                    }
                    return topicPolicies.getSubscriptionTypesEnabled().contains(subType);
                }
            } catch (BrokerServiceException.TopicPoliciesCacheNotInitException e) {
                return checkNsAndBrokerSubscriptionTypesEnable(topicName, subType);
            }
        } else {
            return checkNsAndBrokerSubscriptionTypesEnable(topicName, subType);
        }
    }

    private boolean checkNsAndBrokerSubscriptionTypesEnable(TopicName topicName, SubType subType) throws Exception {
        Optional<Policies> policies = brokerService.pulsar().getConfigurationCache().policiesCache()
                .get(AdminResource.path(POLICIES, topicName.getNamespaceObject().toString()));
        if (policies.isPresent()) {
            if (policies.get().subscription_types_enabled.isEmpty()) {
                return getBrokerService().getPulsar().getConfiguration()
                        .getSubscriptionTypesEnabled().contains(subType.name());
            } else {
                return policies.get().subscription_types_enabled.contains(subType.name());
            }
        } else {
            return getBrokerService().getPulsar().getConfiguration()
                    .getSubscriptionTypesEnabled().contains(subType.name());
        }
    }

    public TransactionBufferStats getTransactionBufferStats() {
        return this.transactionBuffer.getStats();
    }

    public TransactionPendingAckStats getTransactionPendingAckStats(String subName) {
        return this.subscriptions.get(subName).getTransactionPendingAckStats();
    }

    public PositionImpl getMaxReadPosition() {
        return this.transactionBuffer.getMaxReadPosition();
    }

    public boolean isTxnAborted(TxnID txnID) {
        return this.transactionBuffer.isTxnAborted(txnID);
    }

    public TransactionInBufferStats getTransactionInBufferStats(TxnID txnID) {
        return this.transactionBuffer.getTransactionInBufferStats(txnID);
    }

    @Override
    protected boolean isTerminated() {
        return ledger.isTerminated();
    }

    public TransactionInPendingAckStats getTransactionInPendingAckStats(TxnID txnID, String subName) {
        return this.subscriptions.get(subName).getTransactionInPendingAckStats(txnID);
    }

    public CompletableFuture<ManagedLedger> getPendingAckManagedLedger(String subName) {
        PersistentSubscription subscription = subscriptions.get(subName);
        if (subscription == null) {
            return FutureUtil.failedFuture(new SubscriptionNotFoundException((topic
                    + " not found subscription : " + subName)));
        }
        return subscription.getPendingAckManageLedger();
    }
}<|MERGE_RESOLUTION|>--- conflicted
+++ resolved
@@ -1094,7 +1094,6 @@
                             unfenceTopicToResume();
                             deleteFuture.completeExceptionally(ex);
                         } else {
-<<<<<<< HEAD
                             List<CompletableFuture<Void>> subsDeleteFutures = new ArrayList<>();
                             subscriptions.forEach((sub, p) -> subsDeleteFutures.add(unsubscribe(sub)));
 
@@ -1121,7 +1120,8 @@
 
                                         @Override
                                         public void deleteLedgerFailed(ManagedLedgerException exception, Object ctx) {
-                                            if (exception.getCause() instanceof KeeperException.NoNodeException) {
+                                            if (exception.getCause() instanceof
+                                                    MetadataStoreException.NotFoundException) {
                                                 log.info("[{}] Topic is already deleted {}",
                                                         topic, exception.getMessage());
                                                 deleteLedgerComplete(ctx);
@@ -1132,32 +1132,6 @@
                                             }
                                         }
                                     }, null);
-=======
-                            ledger.asyncDelete(new AsyncCallbacks.DeleteLedgerCallback() {
-                                @Override
-                                public void deleteLedgerComplete(Object ctx) {
-                                    brokerService.removeTopicFromCache(topic);
-
-                                    dispatchRateLimiter.ifPresent(DispatchRateLimiter::close);
-
-                                    subscribeRateLimiter.ifPresent(SubscribeRateLimiter::close);
-
-                                    brokerService.pulsar().getTopicPoliciesService().clean(TopicName.get(topic));
-                                    log.info("[{}] Topic deleted", topic);
-                                    deleteFuture.complete(null);
-                                }
-
-                                @Override
-                                public void deleteLedgerFailed(ManagedLedgerException exception, Object ctx) {
-                                    if (exception.getCause() instanceof MetadataStoreException.NotFoundException) {
-                                        log.info("[{}] Topic is already deleted {}", topic, exception.getMessage());
-                                        deleteLedgerComplete(ctx);
-                                    } else {
-                                        unfenceTopicToResume();
-                                        log.error("[{}] Error deleting topic", topic, exception);
-                                        deleteFuture.completeExceptionally(new PersistenceException(exception));
-                                    }
->>>>>>> 80b846eb
                                 }
                             });
                         }
