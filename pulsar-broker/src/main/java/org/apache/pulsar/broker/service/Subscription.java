--- conflicted
+++ resolved
@@ -95,11 +95,7 @@
         // Default is no-op
     }
 
-<<<<<<< HEAD
-        // Subscription utils
-=======
     // Subscription utils
->>>>>>> 746188ea
     static boolean isCumulativeAckMode(SubType subType) {
         return SubType.Exclusive.equals(subType) || SubType.Failover.equals(subType);
     }
