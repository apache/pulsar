/**
 * Licensed to the Apache Software Foundation (ASF) under one
 * or more contributor license agreements.  See the NOTICE file
 * distributed with this work for additional information
 * regarding copyright ownership.  The ASF licenses this file
 * to you under the Apache License, Version 2.0 (the
 * "License"); you may not use this file except in compliance
 * with the License.  You may obtain a copy of the License at
 *
 *   http://www.apache.org/licenses/LICENSE-2.0
 *
 * Unless required by applicable law or agreed to in writing,
 * software distributed under the License is distributed on an
 * "AS IS" BASIS, WITHOUT WARRANTIES OR CONDITIONS OF ANY
 * KIND, either express or implied.  See the License for the
 * specific language governing permissions and limitations
 * under the License.
 */
package org.apache.pulsar.broker.service;

import java.util.List;
import java.util.Map;
import java.util.concurrent.CompletableFuture;

import org.apache.bookkeeper.mledger.Entry;
import org.apache.bookkeeper.mledger.Position;
import org.apache.bookkeeper.mledger.impl.PositionImpl;
import org.apache.pulsar.common.api.proto.PulsarApi.CommandAck.AckType;
import org.apache.pulsar.common.api.proto.PulsarApi.CommandSubscribe.SubType;
import org.apache.pulsar.common.api.proto.PulsarMarkers.ReplicatedSubscriptionsSnapshot;

public interface Subscription {

    Topic getTopic();

    String getName();

    void addConsumer(Consumer consumer) throws BrokerServiceException;

    void removeConsumer(Consumer consumer) throws BrokerServiceException;

    void consumerFlow(Consumer consumer, int additionalNumberOfMessages);

    void acknowledgeMessage(List<Position> positions, AckType ackType, Map<String,Long> properties);

    String getTopicName();

    boolean isReplicated();

    Dispatcher getDispatcher();

    long getNumberOfEntriesInBacklog();

    default long getNumberOfEntriesDelayed() {
        return 0;
    }

    List<Consumer> getConsumers();

    CompletableFuture<Void> close();

    CompletableFuture<Void> delete();

    CompletableFuture<Void> disconnect();

    CompletableFuture<Void> doUnsubscribe(Consumer consumer);

    CompletableFuture<Void> clearBacklog();

    CompletableFuture<Void> skipMessages(int numMessagesToSkip);

    CompletableFuture<Void> resetCursor(long timestamp);

    CompletableFuture<Void> resetCursor(Position position);

    CompletableFuture<Entry> peekNthMessage(int messagePosition);

    void expireMessages(int messageTTLInSeconds);

    void redeliverUnacknowledgedMessages(Consumer consumer);

    void redeliverUnacknowledgedMessages(Consumer consumer, List<PositionImpl> positions);

    void markTopicWithBatchMessagePublished();

    double getExpiredMessageRate();

    SubType getType();

    String getTypeString();

    void addUnAckedMessages(int unAckMessages);

<<<<<<< HEAD
    default void processReplicatedSubscriptionSnapshot(ReplicatedSubscriptionsSnapshot snapshot) {
        // Default is no-op
=======
    // Subscription utils
    static boolean isCumulativeAckMode(SubType subType) {
        return SubType.Exclusive.equals(subType) || SubType.Failover.equals(subType);
    }

    static boolean isIndividualAckMode(SubType subType) {
        return SubType.Shared.equals(subType) || SubType.Key_Shared.equals(subType);
>>>>>>> 38503b2d
    }
}<|MERGE_RESOLUTION|>--- conflicted
+++ resolved
@@ -91,10 +91,10 @@
 
     void addUnAckedMessages(int unAckMessages);
 
-<<<<<<< HEAD
     default void processReplicatedSubscriptionSnapshot(ReplicatedSubscriptionsSnapshot snapshot) {
         // Default is no-op
-=======
+    }
+
     // Subscription utils
     static boolean isCumulativeAckMode(SubType subType) {
         return SubType.Exclusive.equals(subType) || SubType.Failover.equals(subType);
@@ -102,6 +102,5 @@
 
     static boolean isIndividualAckMode(SubType subType) {
         return SubType.Shared.equals(subType) || SubType.Key_Shared.equals(subType);
->>>>>>> 38503b2d
     }
 }