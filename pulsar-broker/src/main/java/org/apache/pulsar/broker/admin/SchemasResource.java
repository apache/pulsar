--- conflicted
+++ resolved
@@ -42,11 +42,7 @@
 import org.apache.pulsar.broker.service.Topic;
 import org.apache.pulsar.broker.web.RestException;
 import org.apache.pulsar.common.naming.TopicName;
-<<<<<<< HEAD
-import org.apache.pulsar.common.schema.Schema;
-=======
 import org.apache.pulsar.common.schema.SchemaData;
->>>>>>> ae09b75d
 import org.apache.pulsar.common.schema.SchemaType;
 import org.apache.pulsar.common.schema.SchemaVersion;
 
@@ -191,24 +187,14 @@
     }
 
     private void validateDestinationAndAdminOperation(String property, String cluster, String namespace, String topic) {
-<<<<<<< HEAD
         TopicName destinationName = TopicName.get(
-=======
-        TopicName topicName = TopicName.get(
->>>>>>> ae09b75d
             domain(), property, cluster, namespace, decode(topic)
         );
 
         try {
-<<<<<<< HEAD
             validateDestinationExists(destinationName);
             validateAdminAccessOnProperty(destinationName.getProperty());
             validateTopicOwnership(destinationName, false);
-=======
-            validateDestinationExists(topicName);
-            validateAdminAccessOnProperty(topicName.getProperty());
-            validateTopicOwnership(topicName, false);
->>>>>>> ae09b75d
         } catch (RestException e) {
             if (e.getResponse().getStatus() == Response.Status.UNAUTHORIZED.getStatusCode()) {
                 throw new RestException(Response.Status.NOT_FOUND, "Not Found");
