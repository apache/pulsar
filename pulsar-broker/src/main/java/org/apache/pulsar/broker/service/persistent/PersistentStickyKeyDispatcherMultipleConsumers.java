/*
 * Licensed to the Apache Software Foundation (ASF) under one
 * or more contributor license agreements.  See the NOTICE file
 * distributed with this work for additional information
 * regarding copyright ownership.  The ASF licenses this file
 * to you under the Apache License, Version 2.0 (the
 * "License"); you may not use this file except in compliance
 * with the License.  You may obtain a copy of the License at
 *
 *   http://www.apache.org/licenses/LICENSE-2.0
 *
 * Unless required by applicable law or agreed to in writing,
 * software distributed under the License is distributed on an
 * "AS IS" BASIS, WITHOUT WARRANTIES OR CONDITIONS OF ANY
 * KIND, either express or implied.  See the License for the
 * specific language governing permissions and limitations
 * under the License.
 */
package org.apache.pulsar.broker.service.persistent;

import com.google.common.annotations.VisibleForTesting;
import java.util.ArrayList;
import java.util.HashMap;
import java.util.HashSet;
import java.util.Iterator;
import java.util.LinkedHashMap;
import java.util.List;
import java.util.Map;
import java.util.Optional;
import java.util.Set;
import java.util.concurrent.CompletableFuture;
import java.util.concurrent.atomic.AtomicInteger;
import java.util.function.Predicate;
import javax.annotation.Nullable;
import org.apache.bookkeeper.mledger.Entry;
import org.apache.bookkeeper.mledger.ManagedCursor;
import org.apache.bookkeeper.mledger.ManagedLedger;
import org.apache.bookkeeper.mledger.Position;
import org.apache.bookkeeper.mledger.PositionFactory;
import org.apache.bookkeeper.mledger.impl.ManagedCursorImpl;
import org.apache.commons.collections4.MapUtils;
import org.apache.commons.lang3.mutable.MutableBoolean;
import org.apache.commons.lang3.mutable.MutableInt;
import org.apache.pulsar.broker.ServiceConfiguration;
import org.apache.pulsar.broker.service.BrokerServiceException;
import org.apache.pulsar.broker.service.ConsistentHashingStickyKeyConsumerSelector;
import org.apache.pulsar.broker.service.Consumer;
import org.apache.pulsar.broker.service.EntryBatchIndexesAcks;
import org.apache.pulsar.broker.service.EntryBatchSizes;
import org.apache.pulsar.broker.service.HashRangeAutoSplitStickyKeyConsumerSelector;
import org.apache.pulsar.broker.service.HashRangeExclusiveStickyKeyConsumerSelector;
import org.apache.pulsar.broker.service.SendMessageInfo;
import org.apache.pulsar.broker.service.StickyKeyConsumerSelector;
import org.apache.pulsar.broker.service.Subscription;
import org.apache.pulsar.client.api.Range;
import org.apache.pulsar.common.api.proto.CommandSubscribe.SubType;
import org.apache.pulsar.common.api.proto.KeySharedMeta;
import org.apache.pulsar.common.api.proto.KeySharedMode;
import org.apache.pulsar.common.util.FutureUtil;
import org.apache.pulsar.common.util.collections.ConcurrentOpenLongPairRangeSet;
import org.apache.pulsar.common.util.collections.LongPairRangeSet;
import org.slf4j.Logger;
import org.slf4j.LoggerFactory;

public class PersistentStickyKeyDispatcherMultipleConsumers extends PersistentDispatcherMultipleConsumers {

    private final boolean allowOutOfOrderDelivery;
    private final StickyKeyConsumerSelector selector;

    private boolean skipNextReplayToTriggerLookAhead = false;
    private final KeySharedMode keySharedMode;

    /**
     * When a consumer joins, it will be added to this map with the current read position.
     * This means that, in order to preserve ordering, new consumers can only receive old
     * messages, until the mark-delete position will move past this point.
     */
    private final LinkedHashMap<Consumer, Position> recentlyJoinedConsumers;

    /**
     * The lastSentPosition and the individuallySentPositions are not thread safe.
     */
    @Nullable
    private Position lastSentPosition;
    private final LongPairRangeSet<Position> individuallySentPositions;
    private static final LongPairRangeSet.LongPairConsumer<Position> positionRangeConverter = PositionFactory::create;

    PersistentStickyKeyDispatcherMultipleConsumers(PersistentTopic topic, ManagedCursor cursor,
            Subscription subscription, ServiceConfiguration conf, KeySharedMeta ksm) {
        super(topic, cursor, subscription, ksm.isAllowOutOfOrderDelivery());

        this.allowOutOfOrderDelivery = ksm.isAllowOutOfOrderDelivery();
        this.recentlyJoinedConsumers = allowOutOfOrderDelivery ? null : new LinkedHashMap<>();
        this.individuallySentPositions =
                allowOutOfOrderDelivery ? null : new ConcurrentOpenLongPairRangeSet<>(4096, positionRangeConverter);
        this.keySharedMode = ksm.getKeySharedMode();
        switch (this.keySharedMode) {
        case AUTO_SPLIT:
            if (conf.isSubscriptionKeySharedUseConsistentHashing()) {
                selector = new ConsistentHashingStickyKeyConsumerSelector(
                        conf.getSubscriptionKeySharedConsistentHashingReplicaPoints());
            } else {
                selector = new HashRangeAutoSplitStickyKeyConsumerSelector();
            }
            break;

        case STICKY:
            this.selector = new HashRangeExclusiveStickyKeyConsumerSelector();
            break;

        default:
            throw new IllegalArgumentException("Invalid key-shared mode: " + keySharedMode);
        }
    }

    @VisibleForTesting
    public StickyKeyConsumerSelector getSelector() {
        return selector;
    }

    @Override
    public synchronized CompletableFuture<Void> addConsumer(Consumer consumer) {
        if (IS_CLOSED_UPDATER.get(this) == TRUE) {
            log.warn("[{}] Dispatcher is already closed. Closing consumer {}", name, consumer);
            consumer.disconnect();
            return CompletableFuture.completedFuture(null);
        }
        return super.addConsumer(consumer).thenCompose(__ ->
                selector.addConsumer(consumer).handle((result, ex) -> {
                    if (ex != null) {
                        synchronized (PersistentStickyKeyDispatcherMultipleConsumers.this) {
                            consumerSet.removeAll(consumer);
                            consumerList.remove(consumer);
                        }
                        throw FutureUtil.wrapToCompletionException(ex);
                    }
                    return result;
                })
        ).thenRun(() -> {
            synchronized (PersistentStickyKeyDispatcherMultipleConsumers.this) {
                if (!allowOutOfOrderDelivery) {
                    final Position lastSentPositionWhenJoining = updateIfNeededAndGetLastSentPosition();
                    if (lastSentPositionWhenJoining != null) {
                        consumer.setLastSentPositionWhenJoining(lastSentPositionWhenJoining);
                        // If this was the 1st consumer, or if all the messages are already acked, then we
                        // don't need to do anything special
                        if (recentlyJoinedConsumers != null
                                && consumerList.size() > 1
                                && cursor.getNumberOfEntriesSinceFirstNotAckedMessage() > 1) {
                            recentlyJoinedConsumers.put(consumer, lastSentPositionWhenJoining);
                        }
                    }
                }
            }
        });
    }

    @Override
    public synchronized void removeConsumer(Consumer consumer) throws BrokerServiceException {
        // The consumer must be removed from the selector before calling the superclass removeConsumer method.
        // In the superclass removeConsumer method, the pending acks that the consumer has are added to
        // redeliveryMessages. If the consumer has not been removed from the selector at this point,
        // the broker will try to redeliver the messages to the consumer that has already been closed.
        // As a result, the messages are not redelivered to any consumer, and the mark-delete position does not move,
        // eventually causing all consumers to get stuck.
        selector.removeConsumer(consumer);
        super.removeConsumer(consumer);
        if (!allowOutOfOrderDelivery && recentlyJoinedConsumers != null) {
            recentlyJoinedConsumers.remove(consumer);
            if (consumerList.size() == 1) {
                recentlyJoinedConsumers.clear();
            } else if (consumerList.isEmpty()) {
                // The subscription removes consumers if rewind or reset cursor operations are called.
                // The dispatcher must clear lastSentPosition and individuallySentPositions because
                // these operations trigger re-sending messages.
                lastSentPosition = null;
                individuallySentPositions.clear();
            }
            if (removeConsumersFromRecentJoinedConsumers() || !redeliveryMessages.isEmpty()) {
                readMoreEntries();
            }
        }
    }

    @Override
    protected synchronized boolean trySendMessagesToConsumers(ReadType readType, List<Entry> entries) {
        lastNumberOfEntriesDispatched = 0;
        long totalMessagesSent = 0;
        long totalBytesSent = 0;
        long totalEntries = 0;
        int entriesCount = entries.size();

        // Trigger read more messages
        if (entriesCount == 0) {
            return true;
        }

        if (consumerSet.isEmpty()) {
            entries.forEach(Entry::release);
            cursor.rewind();
            return false;
        }

        if (!allowOutOfOrderDelivery) {
            // A corner case that we have to retry a readMoreEntries in order to preserver order delivery.
            // This may happen when consumer closed. See issue #12885 for details.
            Optional<Position> firstReplayPosition = getFirstPositionInReplay();
            if (firstReplayPosition.isPresent()) {
                Position replayPosition = firstReplayPosition.get();
                if (this.minReplayedPosition != null) {
                    // If relayPosition is a new entry wither smaller position is inserted for redelivery during this
                    // async read, it is possible that this relayPosition should dispatch to consumer first. So in
                    // order to preserver order delivery, we need to discard this read result, and try to trigger a
                    // replay read, that containing "relayPosition", by calling readMoreEntries.
                    if (replayPosition.compareTo(minReplayedPosition) < 0) {
                        if (log.isDebugEnabled()) {
                            log.debug("[{}] Position {} (<{}) is inserted for relay during current {} read, "
                                            + "discard this read and retry with readMoreEntries.",
                                    name, replayPosition, minReplayedPosition, readType);
                        }
                        if (readType == ReadType.Normal) {
                            entries.forEach(entry -> {
                                long stickyKeyHash = getStickyKeyHash(entry);
                                addMessageToReplay(entry.getLedgerId(), entry.getEntryId(), stickyKeyHash);
                                entry.release();
                            });
                        } else if (readType == ReadType.Replay) {
                            entries.forEach(Entry::release);
                        }
                        return true;
                    }
                }
            }

            // Update if the markDeletePosition move forward
            updateIfNeededAndGetLastSentPosition();

            // Should not access to individualDeletedMessages from outside managed cursor
            // because it doesn't guarantee thread safety.
            if (lastSentPosition == null) {
                if (cursor.getMarkDeletedPosition() != null) {
                    lastSentPosition = ((ManagedCursorImpl) cursor)
                            .processIndividuallyDeletedMessagesAndGetMarkDeletedPosition(range -> {
                                final Position lower = range.lowerEndpoint();
                                final Position upper = range.upperEndpoint();
                                individuallySentPositions.addOpenClosed(lower.getLedgerId(), lower.getEntryId(),
                                        upper.getLedgerId(), upper.getEntryId());
                                return true;
                            });
                }
            }
        }

        // returns a boolean indicating whether look-ahead could be useful, when there's a consumer
        // with available permits, and it's not able to make progress because of blocked hashes.
        MutableBoolean triggerLookAhead = new MutableBoolean();
        // filter and group the entries by consumer for dispatching
        final Map<Consumer, List<Entry>> entriesByConsumerForDispatching =
                filterAndGroupEntriesForDispatching(entries, readType, triggerLookAhead);

        AtomicInteger remainingConsumersToFinishSending = new AtomicInteger(entriesByConsumerForDispatching.size());
        for (Map.Entry<Consumer, List<Entry>> current : entriesByConsumerForDispatching.entrySet()) {
            Consumer consumer = current.getKey();
            List<Entry> entriesForConsumer = current.getValue();
            if (log.isDebugEnabled()) {
                log.debug("[{}] select consumer {} with messages num {}, read type is {}",
                        name, consumer.consumerName(), entriesForConsumer.size(), readType);
            }
            final ManagedLedgerImpl managedLedger = ((ManagedLedgerImpl) cursor.getManagedLedger());
            for (Entry entry : entriesForConsumer) {
                // remove positions first from replay list first : sendMessages recycles entries
                if (readType == ReadType.Replay) {
                    redeliveryMessages.remove(entry.getLedgerId(), entry.getEntryId());
                }
<<<<<<< HEAD
                // Add positions to individuallySentPositions if necessary
                if (!allowOutOfOrderDelivery) {
                    final Position position = entry.getPosition();
                    // Store to individuallySentPositions even if lastSentPosition is null
                    if ((lastSentPosition == null || position.compareTo(lastSentPosition) > 0)
                            && !individuallySentPositions.contains(position.getLedgerId(), position.getEntryId())) {
                        final Position previousPosition = managedLedger.getPreviousPosition(position);
                        individuallySentPositions.addOpenClosed(previousPosition.getLedgerId(),
                                previousPosition.getEntryId(), position.getLedgerId(), position.getEntryId());
=======
            }

            if (messagesForC > 0) {
                final ManagedLedger managedLedger = cursor.getManagedLedger();
                for (int i = 0; i < messagesForC; i++) {
                    final Entry entry = entriesWithSameKey.get(i);
                    // remove positions first from replay list first : sendMessages recycles entries
                    if (readType == ReadType.Replay) {
                        redeliveryMessages.remove(entry.getLedgerId(), entry.getEntryId());
                    }
                    // Add positions to individuallySentPositions if necessary
                    if (!allowOutOfOrderDelivery) {
                        final Position position = entry.getPosition();
                        // Store to individuallySentPositions even if lastSentPosition is null
                        if ((lastSentPosition == null || position.compareTo(lastSentPosition) > 0)
                                && !individuallySentPositions.contains(position.getLedgerId(), position.getEntryId())) {
                            final Position previousPosition = managedLedger.getPreviousPosition(position);
                            individuallySentPositions.addOpenClosed(previousPosition.getLedgerId(),
                                    previousPosition.getEntryId(), position.getLedgerId(), position.getEntryId());
                        }
>>>>>>> 4f002590
                    }
                }
            }

            SendMessageInfo sendMessageInfo = SendMessageInfo.getThreadLocal();
            EntryBatchSizes batchSizes = EntryBatchSizes.get(entriesForConsumer.size());
            EntryBatchIndexesAcks batchIndexesAcks = EntryBatchIndexesAcks.get(entriesForConsumer.size());
            totalEntries += filterEntriesForConsumer(entriesForConsumer, batchSizes, sendMessageInfo,
                    batchIndexesAcks, cursor, readType == ReadType.Replay, consumer);
            consumer.sendMessages(entriesForConsumer, batchSizes, batchIndexesAcks,
                    sendMessageInfo.getTotalMessages(),
                    sendMessageInfo.getTotalBytes(), sendMessageInfo.getTotalChunkedMessages(),
                    getRedeliveryTracker()).addListener(future -> {
                if (future.isDone() && remainingConsumersToFinishSending.decrementAndGet() == 0) {
                    readMoreEntries();
                }
            });

            TOTAL_AVAILABLE_PERMITS_UPDATER.getAndAdd(this,
                    -(sendMessageInfo.getTotalMessages() - batchIndexesAcks.getTotalAckedIndexCount()));
            totalMessagesSent += sendMessageInfo.getTotalMessages();
            totalBytesSent += sendMessageInfo.getTotalBytes();
        }

        // Update the last sent position and remove ranges from individuallySentPositions if necessary
        if (!allowOutOfOrderDelivery && lastSentPosition != null) {
            final ManagedLedger managedLedger = cursor.getManagedLedger();
            com.google.common.collect.Range<Position> range = individuallySentPositions.firstRange();

            // If the upper bound is before the last sent position, we need to move ahead as these
            // individuallySentPositions are now irrelevant.
            if (range != null && range.upperEndpoint().compareTo(lastSentPosition) <= 0) {
                individuallySentPositions.removeAtMost(lastSentPosition.getLedgerId(),
                        lastSentPosition.getEntryId());
                range = individuallySentPositions.firstRange();
            }

            if (range != null) {
                // If the lowerBound is ahead of the last sent position,
                // verify if there are any entries in-between.
                if (range.lowerEndpoint().compareTo(lastSentPosition) <= 0 || managedLedger
                        .getNumberOfEntries(com.google.common.collect.Range.openClosed(lastSentPosition,
                                range.lowerEndpoint())) <= 0) {
                    if (log.isDebugEnabled()) {
                        log.debug("[{}] Found a position range to last sent: {}", name, range);
                    }
                    Position newLastSentPosition = range.upperEndpoint();
                    Position positionAfterNewLastSent = managedLedger
                            .getNextValidPosition(newLastSentPosition);
                    // sometime ranges are connected but belongs to different ledgers
                    // so, they are placed sequentially
                    // eg: (2:10..3:15] can be returned as (2:10..2:15],[3:0..3:15].
                    // So, try to iterate over connected range and found the last non-connected range
                    // which gives new last sent position.
                    final Position lastConfirmedEntrySnapshot = managedLedger.getLastConfirmedEntry();
                    if (lastConfirmedEntrySnapshot != null) {
                        while (positionAfterNewLastSent.compareTo(lastConfirmedEntrySnapshot) <= 0) {
                            if (individuallySentPositions.contains(positionAfterNewLastSent.getLedgerId(),
                                    positionAfterNewLastSent.getEntryId())) {
                                range = individuallySentPositions.rangeContaining(
                                        positionAfterNewLastSent.getLedgerId(), positionAfterNewLastSent.getEntryId());
                                newLastSentPosition = range.upperEndpoint();
                                positionAfterNewLastSent = managedLedger.getNextValidPosition(newLastSentPosition);
                                // check if next valid position is also deleted and part of the deleted-range
                                continue;
                            }
                            break;
                        }
                    }

                    if (lastSentPosition.compareTo(newLastSentPosition) < 0) {
                        lastSentPosition = newLastSentPosition;
                    }
                    individuallySentPositions.removeAtMost(lastSentPosition.getLedgerId(),
                            lastSentPosition.getEntryId());
                }
            }
        }

        lastNumberOfEntriesDispatched = (int) totalEntries;

        // acquire message-dispatch permits for already delivered messages
        acquirePermitsForDeliveredMessages(topic, cursor, totalEntries, totalMessagesSent, totalBytesSent);

        // trigger read more messages if necessary
        if (triggerLookAhead.booleanValue()) {
            // When all messages get filtered and no messages are sent, we should read more entries, "look ahead"
            // so that a possible next batch of messages might contain messages that can be dispatched.
            // This is done only when there's a consumer with available permits, and it's not able to make progress
            // because of blocked hashes. Without this rule we would be looking ahead in the stream while the
            // new consumers are not ready to accept the new messages,
            // therefore would be most likely only increase the distance between read-position and mark-delete position.
            skipNextReplayToTriggerLookAhead = true;
            // skip backoff delay before reading ahead in the "look ahead" mode to prevent any additional latency
            skipNextBackoff = true;
            return true;
        }

        // if no messages were sent, we should retry after a backoff delay
        if (entriesByConsumerForDispatching.size() == 0) {
            return true;
        }

        return false;
    }

    private boolean isReplayQueueSizeBelowLimit() {
        return redeliveryMessages.size() < getEffectiveLookAheadLimit(serviceConfig, consumerList.size());
    }

    static long getEffectiveLookAheadLimit(ServiceConfiguration serviceConfig, int consumerCount) {
        int perConsumerLimit = serviceConfig.getKeySharedLookAheadMsgInReplayThresholdPerConsumer();
        int perSubscriptionLimit = serviceConfig.getKeySharedLookAheadMsgInReplayThresholdPerSubscription();
        long effectiveLimit;
        if (perConsumerLimit <= 0) {
            effectiveLimit = perSubscriptionLimit;
        } else {
            effectiveLimit = perConsumerLimit * consumerCount;
            if (perSubscriptionLimit > 0 && perSubscriptionLimit < effectiveLimit) {
                effectiveLimit = perSubscriptionLimit;
            }
        }
        if (effectiveLimit <= 0) {
            effectiveLimit = Integer.MAX_VALUE;
        }
        return effectiveLimit;
    }

    // groups the entries by consumer and filters out the entries that should not be dispatched
    // the entries are handled in the order they are received instead of first grouping them by consumer and
    // then filtering them
    private Map<Consumer, List<Entry>> filterAndGroupEntriesForDispatching(List<Entry> entries, ReadType readType,
                                                                           MutableBoolean triggerLookAhead) {
        // entries grouped by consumer
        Map<Consumer, List<Entry>> entriesGroupedByConsumer = new HashMap<>();
        // permits for consumer, permits are for entries/batches
        Map<Consumer, MutableInt> permitsForConsumer = new HashMap<>();
        // maxLastSentPosition cache for consumers, used when recently joined consumers exist
        boolean hasRecentlyJoinedConsumers = hasRecentlyJoinedConsumers();
        Map<Consumer, Position> maxLastSentPositionCache = hasRecentlyJoinedConsumers ? new HashMap<>() : null;
        boolean lookAheadAllowed = isReplayQueueSizeBelowLimit();
        // in normal read mode, keep track of consumers that are blocked by hash, to check if look-ahead could be useful
        Set<Consumer> blockedByHashConsumers = lookAheadAllowed && readType == ReadType.Normal ? new HashSet<>() : null;
        // in replay read mode, keep track of consumers for entries, used for look-ahead check
        Set<Consumer> consumersForEntriesForLookaheadCheck = lookAheadAllowed ? new HashSet<>() : null;

        for (Entry entry : entries) {
            int stickyKeyHash = getStickyKeyHash(entry);
            Consumer consumer = selector.select(stickyKeyHash);
            MutableBoolean blockedByHash = null;
            boolean dispatchEntry = false;
            if (consumer != null) {
                if (lookAheadAllowed) {
                    consumersForEntriesForLookaheadCheck.add(consumer);
                }
                Position maxLastSentPosition = hasRecentlyJoinedConsumers ? maxLastSentPositionCache.computeIfAbsent(
                        consumer, __ -> resolveMaxLastSentPositionForRecentlyJoinedConsumer(consumer, readType)) : null;
                blockedByHash = lookAheadAllowed && readType == ReadType.Normal ? new MutableBoolean(false) : null;
                MutableInt permits =
                        permitsForConsumer.computeIfAbsent(consumer,
                                k -> new MutableInt(getAvailablePermits(consumer)));
                // a consumer was found for the sticky key hash and the entry can be dispatched
                if (permits.intValue() > 0 && canDispatchEntry(entry, readType, stickyKeyHash,
                        maxLastSentPosition, blockedByHash)) {
                    // decrement the permits for the consumer
                    permits.decrement();
                    // allow the entry to be dispatched
                    dispatchEntry = true;
                }
            }
            if (dispatchEntry) {
                // add the entry to consumer's entry list for dispatching
                List<Entry> consumerEntries =
                        entriesGroupedByConsumer.computeIfAbsent(consumer, k -> new ArrayList<>());
                consumerEntries.add(entry);
            } else {
                if (blockedByHash != null && blockedByHash.isTrue()) {
                    // the entry is blocked by hash, add the consumer to the blocked set
                    blockedByHashConsumers.add(consumer);
                }
                // add the message to replay
                addMessageToReplay(entry.getLedgerId(), entry.getEntryId(), stickyKeyHash);
                // release the entry as it will not be dispatched
                entry.release();
            }
        }
        //
        // determine whether look-ahead could be useful for making more progress
        //
        if (lookAheadAllowed && entriesGroupedByConsumer.isEmpty()) {
            // check if look-ahead could be useful for the consumers that are blocked by a hash that is in the replay
            // queue. This check applies only to the normal read mode.
            if (readType == ReadType.Normal) {
                for (Consumer consumer : blockedByHashConsumers) {
                    // if the consumer isn't in the entriesGroupedByConsumer, it means that it won't receive any
                    // messages
                    // if it has available permits, then look-ahead could be useful for this particular consumer
                    // to make further progress
                    if (!entriesGroupedByConsumer.containsKey(consumer)
                            && permitsForConsumer.get(consumer).intValue() > 0) {
                        triggerLookAhead.setTrue();
                        break;
                    }
                }
            }
            // check if look-ahead could be useful for other consumers
            if (!triggerLookAhead.booleanValue()) {
                for (Consumer consumer : getConsumers()) {
                    // filter out the consumers that are already checked when the entries were processed for entries
                    if (!consumersForEntriesForLookaheadCheck.contains(consumer)) {
                        // if another consumer has available permits, then look-ahead could be useful
                        if (getAvailablePermits(consumer) > 0) {
                            triggerLookAhead.setTrue();
                            break;
                        }
                    }
                }
            }
        }
        return entriesGroupedByConsumer;
    }

    // checks if the entry can be dispatched to the consumer
    private boolean canDispatchEntry(Entry entry,
                                     ReadType readType, int stickyKeyHash, Position maxLastSentPosition,
                                     MutableBoolean blockedByHash) {
        // check if the entry can be replayed to a recently joined consumer
        if (maxLastSentPosition != null && entry.getPosition().compareTo(maxLastSentPosition) > 0) {
            return false;
        }

        // If redeliveryMessages contains messages that correspond to the same hash as the entry to be dispatched
        // do not send those messages for order guarantee
        if (readType == ReadType.Normal && redeliveryMessages.containsStickyKeyHash(stickyKeyHash)) {
            if (blockedByHash != null) {
                blockedByHash.setTrue();
            }
            return false;
        }

        return true;
    }

    /**
     * Creates a filter for replaying messages. The filter is stateful and shouldn't be cached or reused.
     * @see PersistentDispatcherMultipleConsumers#createFilterForReplay()
     */
    @Override
    protected Predicate<Position> createFilterForReplay() {
        return new ReplayPositionFilter();
    }

    /**
     * Filter for replaying messages. The filter is stateful for a single invocation and shouldn't be cached, shared
     * or reused. This is a short-lived object, and optimizing it for the "no garbage" coding style of Pulsar is
     * unnecessary since the JVM can optimize allocations for short-lived objects.
     */
    private class ReplayPositionFilter implements Predicate<Position> {
        // tracks the available permits for each consumer for the duration of the filter usage
        // the filter is stateful and shouldn't be shared or reused later
        private final Map<Consumer, MutableInt> availablePermitsMap = new HashMap<>();
        private final Map<Consumer, Position> maxLastSentPositionCache =
                hasRecentlyJoinedConsumers() ? new HashMap<>() : null;

        @Override
        public boolean test(Position position) {
            // if out of order delivery is allowed, then any position will be replayed
            if (isAllowOutOfOrderDelivery()) {
                return true;
            }
            // lookup the sticky key hash for the entry at the replay position
            Long stickyKeyHash = redeliveryMessages.getHash(position.getLedgerId(), position.getEntryId());
            if (stickyKeyHash == null) {
                // the sticky key hash is missing for delayed messages, the filtering will happen at the time of
                // dispatch after reading the entry from the ledger
                if (log.isDebugEnabled()) {
                    log.debug("[{}] replay of entry at position {} doesn't contain sticky key hash.", name, position);
                }
                return true;
            }
            // find the consumer for the sticky key hash
            Consumer consumer = selector.select(stickyKeyHash.intValue());
            // skip replaying the message position if there's no assigned consumer
            if (consumer == null) {
                return false;
            }
            // lookup the available permits for the consumer
            MutableInt availablePermits =
                    availablePermitsMap.computeIfAbsent(consumer,
                            k -> new MutableInt(getAvailablePermits(consumer)));
            // skip replaying the message position if the consumer has no available permits
            if (availablePermits.intValue() <= 0) {
                return false;
            }
            // check if the entry position can be replayed to a recently joined consumer
            Position maxLastSentPosition = maxLastSentPositionCache != null
                    ? maxLastSentPositionCache.computeIfAbsent(consumer, __ ->
                    resolveMaxLastSentPositionForRecentlyJoinedConsumer(consumer, ReadType.Replay))
                    : null;
            if (maxLastSentPosition != null && position.compareTo(maxLastSentPosition) > 0) {
                return false;
            }
            availablePermits.decrement();
            return true;
        }
    }

    /**
     * Contains the logic to resolve the max last sent position for a consumer
     * when the consumer has recently joined. This is only applicable for key shared mode when
     * allowOutOfOrderDelivery=false.
     */
    private Position resolveMaxLastSentPositionForRecentlyJoinedConsumer(Consumer consumer, ReadType readType) {
        if (recentlyJoinedConsumers == null) {
            return null;
        }
        removeConsumersFromRecentJoinedConsumers();
        Position maxLastSentPosition = recentlyJoinedConsumers.get(consumer);
        // At this point, all the old messages were already consumed and this consumer
        // is now ready to receive any message
        if (maxLastSentPosition == null) {
            // The consumer has not recently joined, so we can send all messages
            return null;
        }

        // If the read type is Replay, we should avoid send messages that hold by other consumer to the new consumers,
        // For example, we have 10 messages [0,1,2,3,4,5,6,7,8,9]
        // If the consumer0 get message 0 and 1, and does not acked message 0, then consumer1 joined,
        // when consumer1 get message 2,3, the broker will not dispatch messages to consumer1
        // because of the mark delete position did not move forward.
        // So message 2,3 will stored in the redeliver tracker.
        // Now, consumer2 joined, it will read new messages from the cursor,
        // so the recentJoinedPosition is 4 for consumer2
        // Because of there are messages need to redeliver, so the broker will read the redelivery message first [2,3]
        // message [2,3] is lower than the recentJoinedPosition 4,
        // so the message [2,3] will dispatched to the consumer2
        // But the message [2,3] should not dispatch to consumer2.

        if (readType == ReadType.Replay) {
            Position minLastSentPositionForRecentJoinedConsumer = recentlyJoinedConsumers.values().iterator().next();
            if (minLastSentPositionForRecentJoinedConsumer != null
                    && minLastSentPositionForRecentJoinedConsumer.compareTo(maxLastSentPosition) < 0) {
                maxLastSentPosition = minLastSentPositionForRecentJoinedConsumer;
            }
        }

        return maxLastSentPosition;
    }


    @Override
    public void markDeletePositionMoveForward() {
        // Execute the notification in different thread to avoid a mutex chain here
        // from the delete operation that was completed
        topic.getBrokerService().getTopicOrderedExecutor().execute(() -> {
            synchronized (PersistentStickyKeyDispatcherMultipleConsumers.this) {
                if (hasRecentlyJoinedConsumers()
                        && removeConsumersFromRecentJoinedConsumers()) {
                    // After we process acks, we need to check whether the mark-delete position was advanced and we
                    // can finally read more messages. It's safe to call readMoreEntries() multiple times.
                    readMoreEntries();
                }
            }
        });
    }

    private boolean hasRecentlyJoinedConsumers() {
        return !MapUtils.isEmpty(recentlyJoinedConsumers);
    }

    private boolean removeConsumersFromRecentJoinedConsumers() {
        if (MapUtils.isEmpty(recentlyJoinedConsumers)) {
            return false;
        }
        Iterator<Map.Entry<Consumer, Position>> itr = recentlyJoinedConsumers.entrySet().iterator();
        boolean hasConsumerRemovedFromTheRecentJoinedConsumers = false;
        Position mdp = cursor.getMarkDeletedPosition();
        if (mdp != null) {
            while (itr.hasNext()) {
                Map.Entry<Consumer, Position> entry = itr.next();
                if (entry.getValue().compareTo(mdp) <= 0) {
                    itr.remove();
                    hasConsumerRemovedFromTheRecentJoinedConsumers = true;
                } else {
                    break;
                }
            }
        }
        return hasConsumerRemovedFromTheRecentJoinedConsumers;
    }

    @Nullable
    private synchronized Position updateIfNeededAndGetLastSentPosition() {
        if (lastSentPosition == null) {
            return null;
        }
        final Position mdp = cursor.getMarkDeletedPosition();
        if (mdp != null && mdp.compareTo(lastSentPosition) > 0) {
            lastSentPosition = mdp;
        }
        return lastSentPosition;
    }

    /**
     * The dispatcher will skip replaying messages when all messages in the replay queue are filtered out when
     * skipNextReplayToTriggerLookAhead=true. The flag gets resetted after the call.
     *
     * If we're stuck on replay, we want to move forward reading on the topic (until the configured look ahead
     * limits kick in), instead of keep replaying the same old messages, since the consumer that these
     * messages are routing to might be busy at the moment.
     *
     * Please see {@link ServiceConfiguration#getKeySharedLookAheadMsgInReplayThresholdPerConsumer} and
     * {@link ServiceConfiguration#getKeySharedLookAheadMsgInReplayThresholdPerSubscription} for configuring the limits.
     */
    @Override
    protected synchronized boolean canReplayMessages() {
        if (skipNextReplayToTriggerLookAhead) {
            skipNextReplayToTriggerLookAhead = false;
            return false;
        }
        return true;
    }

    private int getAvailablePermits(Consumer c) {
        // skip consumers that are currently closing
        if (!c.cnx().isActive()) {
            return 0;
        }
        int availablePermits = Math.max(c.getAvailablePermits(), 0);
        if (availablePermits > 0 && c.getMaxUnackedMessages() > 0) {
            // Calculate the maximum number of additional unacked messages allowed
            int maxAdditionalUnackedMessages = Math.max(c.getMaxUnackedMessages() - c.getUnackedMessages(), 0);
            if (maxAdditionalUnackedMessages == 0) {
                // if the consumer has reached the max unacked messages, then no more messages can be dispatched
                return 0;
            }
            // Estimate the remaining permits based on the average messages per entry
            // add "avgMessagesPerEntry - 1" to round up the division to the next integer without the need to use
            // floating point arithmetic
            int avgMessagesPerEntry = Math.max(c.getAvgMessagesPerEntry(), 1);
            int estimatedRemainingPermits =
                    (maxAdditionalUnackedMessages + avgMessagesPerEntry - 1) / avgMessagesPerEntry;
            // return the minimum of current available permits and estimated remaining permits
            return Math.min(availablePermits, estimatedRemainingPermits);
        } else {
            return availablePermits;
        }
    }

    /**
     * For Key_Shared subscription, the dispatcher will not read more entries while there are pending reads
     * or pending replay reads.
     * @return true if there are no pending reads or pending replay reads
     */
    @Override
    protected boolean doesntHavePendingRead() {
        return !havePendingRead && !havePendingReplayRead;
    }

    /**
     * For Key_Shared subscription, the dispatcher will not attempt to read more entries if the replay queue size
     * has reached the limit or if there are no consumers with permits.
     */
    @Override
    protected boolean isNormalReadAllowed() {
        // don't allow reading more if the replay queue size has reached the limit
        if (!isReplayQueueSizeBelowLimit()) {
            return false;
        }
        for (Consumer consumer : consumerList) {
            // skip blocked consumers
            if (consumer == null || consumer.isBlocked()) {
                continue;
            }
            // before reading more, check that there's at least one consumer that has permits
            if (getAvailablePermits(consumer) > 0) {
                return true;
            }
        }
        return false;
    }

    /**
     * When a normal read is not allowed, the dispatcher will reschedule a read with a backoff.
     */
    @Override
    protected void handleNormalReadNotAllowed() {
        if (log.isDebugEnabled()) {
            log.debug("[{}] [{}] Skipping read for the topic since normal read isn't allowed. "
                    + "Rescheduling a read with a backoff.", topic.getName(), getSubscriptionName());
        }
        reScheduleReadWithBackoff();
    }

    @Override
    public SubType getType() {
        return SubType.Key_Shared;
    }

    @Override
    protected Set<? extends Position> asyncReplayEntries(Set<? extends Position> positions) {
        return cursor.asyncReplayEntries(positions, this, ReadType.Replay, true);
    }

    public KeySharedMode getKeySharedMode() {
        return this.keySharedMode;
    }

    public boolean isAllowOutOfOrderDelivery() {
        return this.allowOutOfOrderDelivery;
    }

    public boolean hasSameKeySharedPolicy(KeySharedMeta ksm) {
        return (ksm.getKeySharedMode() == this.keySharedMode
                && ksm.isAllowOutOfOrderDelivery() == this.allowOutOfOrderDelivery);
    }

    public LinkedHashMap<Consumer, Position> getRecentlyJoinedConsumers() {
        return recentlyJoinedConsumers;
    }

    public synchronized String getLastSentPosition() {
        if (lastSentPosition == null) {
            return null;
        }
        return lastSentPosition.toString();
    }

    @VisibleForTesting
    public Position getLastSentPositionField() {
        return lastSentPosition;
    }

    public synchronized String getIndividuallySentPositions() {
        if (individuallySentPositions == null) {
            return null;
        }
        return individuallySentPositions.toString();
    }

    @VisibleForTesting
    public LongPairRangeSet<Position> getIndividuallySentPositionsField() {
        return individuallySentPositions;
    }

    public Map<Consumer, List<Range>> getConsumerKeyHashRanges() {
        return selector.getConsumerKeyHashRanges();
    }

    private static final Logger log = LoggerFactory.getLogger(PersistentStickyKeyDispatcherMultipleConsumers.class);
}<|MERGE_RESOLUTION|>--- conflicted
+++ resolved
@@ -266,13 +266,12 @@
                 log.debug("[{}] select consumer {} with messages num {}, read type is {}",
                         name, consumer.consumerName(), entriesForConsumer.size(), readType);
             }
-            final ManagedLedgerImpl managedLedger = ((ManagedLedgerImpl) cursor.getManagedLedger());
+            final ManagedLedger managedLedger = cursor.getManagedLedger();
             for (Entry entry : entriesForConsumer) {
                 // remove positions first from replay list first : sendMessages recycles entries
                 if (readType == ReadType.Replay) {
                     redeliveryMessages.remove(entry.getLedgerId(), entry.getEntryId());
                 }
-<<<<<<< HEAD
                 // Add positions to individuallySentPositions if necessary
                 if (!allowOutOfOrderDelivery) {
                     final Position position = entry.getPosition();
@@ -282,28 +281,6 @@
                         final Position previousPosition = managedLedger.getPreviousPosition(position);
                         individuallySentPositions.addOpenClosed(previousPosition.getLedgerId(),
                                 previousPosition.getEntryId(), position.getLedgerId(), position.getEntryId());
-=======
-            }
-
-            if (messagesForC > 0) {
-                final ManagedLedger managedLedger = cursor.getManagedLedger();
-                for (int i = 0; i < messagesForC; i++) {
-                    final Entry entry = entriesWithSameKey.get(i);
-                    // remove positions first from replay list first : sendMessages recycles entries
-                    if (readType == ReadType.Replay) {
-                        redeliveryMessages.remove(entry.getLedgerId(), entry.getEntryId());
-                    }
-                    // Add positions to individuallySentPositions if necessary
-                    if (!allowOutOfOrderDelivery) {
-                        final Position position = entry.getPosition();
-                        // Store to individuallySentPositions even if lastSentPosition is null
-                        if ((lastSentPosition == null || position.compareTo(lastSentPosition) > 0)
-                                && !individuallySentPositions.contains(position.getLedgerId(), position.getEntryId())) {
-                            final Position previousPosition = managedLedger.getPreviousPosition(position);
-                            individuallySentPositions.addOpenClosed(previousPosition.getLedgerId(),
-                                    previousPosition.getEntryId(), position.getLedgerId(), position.getEntryId());
-                        }
->>>>>>> 4f002590
                     }
                 }
             }
