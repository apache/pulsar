--- conflicted
+++ resolved
@@ -31,10 +31,7 @@
 import org.apache.commons.lang3.StringUtils;
 import org.apache.pulsar.broker.service.BrokerServiceException;
 import org.apache.pulsar.broker.service.Consumer;
-<<<<<<< HEAD
-=======
 import org.apache.pulsar.broker.service.EntryBatchSizes;
->>>>>>> cb34e6a5
 import org.apache.pulsar.broker.service.HashRangeStickyKeyConsumerSelector;
 import org.apache.pulsar.broker.service.SendMessageInfo;
 import org.apache.pulsar.broker.service.StickyKeyConsumerSelector;
@@ -102,18 +99,11 @@
                     }
 
                     SendMessageInfo sendMessageInfo = SendMessageInfo.getThreadLocal();
-<<<<<<< HEAD
-                    int[] batchSizes = getThreadLocalBatchSizes(subList.size());
-                    filterEntriesForConsumer(subList, batchSizes, sendMessageInfo);
-
-                    consumer.sendMessages(subList, batchSizes, sendMessageInfo);
-=======
                     EntryBatchSizes batchSizes = EntryBatchSizes.get(subList.size());
                     filterEntriesForConsumer(subList, batchSizes, sendMessageInfo);
 
                     consumer.sendMessages(subList, batchSizes, sendMessageInfo.getTotalMessages(),
                             sendMessageInfo.getTotalBytes(), getRedeliveryTracker());
->>>>>>> cb34e6a5
                     entriesWithSameKey.getValue().removeAll(subList);
 
                     totalAvailablePermits -= sendMessageInfo.getTotalMessages();
