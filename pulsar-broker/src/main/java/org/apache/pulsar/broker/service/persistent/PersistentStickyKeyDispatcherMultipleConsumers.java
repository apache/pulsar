/**
 * Licensed to the Apache Software Foundation (ASF) under one
 * or more contributor license agreements.  See the NOTICE file
 * distributed with this work for additional information
 * regarding copyright ownership.  The ASF licenses this file
 * to you under the Apache License, Version 2.0 (the
 * "License"); you may not use this file except in compliance
 * with the License.  You may obtain a copy of the License at
 *
 *   http://www.apache.org/licenses/LICENSE-2.0
 *
 * Unless required by applicable law or agreed to in writing,
 * software distributed under the License is distributed on an
 * "AS IS" BASIS, WITHOUT WARRANTIES OR CONDITIONS OF ANY
 * KIND, either express or implied.  See the License for the
 * specific language governing permissions and limitations
 * under the License.
 */
package org.apache.pulsar.broker.service.persistent;

import io.netty.util.concurrent.FastThreadLocal;

import java.util.ArrayList;
import java.util.HashMap;
import java.util.List;
import java.util.Map;
import java.util.Set;
import java.util.concurrent.atomic.AtomicInteger;

import org.apache.bookkeeper.mledger.Entry;
import org.apache.bookkeeper.mledger.ManagedCursor;
import org.apache.bookkeeper.mledger.Position;
import org.apache.pulsar.broker.service.BrokerServiceException;
import org.apache.pulsar.broker.service.Consumer;
import org.apache.pulsar.broker.service.EntryBatchIndexesAcks;
import org.apache.pulsar.broker.service.EntryBatchSizes;
import org.apache.pulsar.broker.service.SendMessageInfo;
import org.apache.pulsar.broker.service.StickyKeyConsumerSelector;
import org.apache.pulsar.broker.service.Subscription;
import org.apache.pulsar.common.api.proto.PulsarApi.CommandSubscribe.SubType;
import org.slf4j.Logger;
import org.slf4j.LoggerFactory;

public class PersistentStickyKeyDispatcherMultipleConsumers extends PersistentDispatcherMultipleConsumers {

    private final StickyKeyConsumerSelector selector;

    PersistentStickyKeyDispatcherMultipleConsumers(PersistentTopic topic, ManagedCursor cursor,
           Subscription subscription, StickyKeyConsumerSelector selector) {
        super(topic, cursor, subscription);
        this.selector = selector;
    }

    @Override
    public synchronized void addConsumer(Consumer consumer) throws BrokerServiceException {
        super.addConsumer(consumer);
        selector.addConsumer(consumer);
    }

    @Override
    public synchronized void removeConsumer(Consumer consumer) throws BrokerServiceException {
        super.removeConsumer(consumer);
        selector.removeConsumer(consumer);
    }

    private static final FastThreadLocal<Map<Consumer, List<Entry>>> localGroupedEntries = new FastThreadLocal<Map<Consumer, List<Entry>>>() {
        @Override
        protected Map<Consumer, List<Entry>> initialValue() throws Exception {
            return new HashMap<>();
        }
    };

    @Override
    protected void sendMessagesToConsumers(ReadType readType, List<Entry> entries) {
        long totalMessagesSent = 0;
        long totalBytesSent = 0;
        int entriesCount = entries.size();

        // Trigger read more messages
        if (entriesCount == 0) {
            readMoreEntries();
            return;
        }

        if (consumerSet.isEmpty()) {
            entries.forEach(Entry::release);
            cursor.rewind();
            return;
        }

        final Map<Consumer, List<Entry>> groupedEntries = localGroupedEntries.get();
        groupedEntries.clear();

        for (int i = 0; i < entriesCount; i++) {
            Entry entry = entries.get(i);
            Consumer c = selector.select(peekStickyKey(entry.getDataBuffer()));
            groupedEntries.computeIfAbsent(c, k -> new ArrayList<>()).add(entry);
        }

        AtomicInteger keyNumbers = new AtomicInteger(groupedEntries.size());

        for (Map.Entry<Consumer, List<Entry>> current : groupedEntries.entrySet()) {
            Consumer consumer = current.getKey();
            List<Entry> entriesWithSameKey = current.getValue();
            int entriesWithSameKeyCount = entriesWithSameKey.size();

            int messagesForC = Math.min(entriesWithSameKeyCount, consumer.getAvailablePermits());
            if (log.isDebugEnabled()) {
                log.debug("[{}] select consumer {} with messages num {}, read type is {}",
                        name, consumer.consumerName(), messagesForC, readType);
            }

            if (messagesForC < entriesWithSameKeyCount) {
                // We are not able to push all the messages with given key to its consumer,
                // so we discard for now and mark them for later redelivery
                for (int i = messagesForC; i < entriesWithSameKeyCount; i++) {
                    Entry entry = entriesWithSameKey.get(i);
                    messagesToRedeliver.add(entry.getLedgerId(), entry.getEntryId());
                    entry.release();
                    entriesWithSameKey.set(i, null);
                }
            }

            if (messagesForC > 0) {
                // remove positions first from replay list first : sendMessages recycles entries
                if (readType == ReadType.Replay) {
                    for (int i = 0; i < messagesForC; i++) {
                        Entry entry = entriesWithSameKey.get(i);
                        messagesToRedeliver.remove(entry.getLedgerId(), entry.getEntryId());
                    }
                }

                SendMessageInfo sendMessageInfo = SendMessageInfo.getThreadLocal();
<<<<<<< HEAD
                EntryBatchSizes batchSizes = EntryBatchSizes.get(messagesForC);
                filterEntriesForConsumer(entriesWithSameKey, batchSizes, sendMessageInfo);

                consumer.sendMessages(entriesWithSameKey, batchSizes, sendMessageInfo.getTotalMessages(),
                        sendMessageInfo.getTotalBytes(), getRedeliveryTracker()).addListener(future -> {
=======
                EntryBatchSizes batchSizes = EntryBatchSizes.get(subList.size());
                EntryBatchIndexesAcks batchIndexesAcks = EntryBatchIndexesAcks.get();
                filterEntriesForConsumer(subList, batchSizes, sendMessageInfo, batchIndexesAcks, cursor);

                consumer.sendMessages(subList, batchSizes, batchIndexesAcks, sendMessageInfo.getTotalMessages(),
                        sendMessageInfo.getTotalBytes(), sendMessageInfo.getTotalChunkedMessages(),
                        getRedeliveryTracker()).addListener(future -> {
>>>>>>> fcd98527
                            if (future.isSuccess() && keyNumbers.decrementAndGet() == 0) {
                                readMoreEntries();
                            }
                        });
<<<<<<< HEAD
=======

                for (int i = 0; i < messagesForC; i++) {
                    entriesWithSameKey.getValue().remove(0);
                }
>>>>>>> fcd98527

                TOTAL_AVAILABLE_PERMITS_UPDATER.getAndAdd(this, -(sendMessageInfo.getTotalMessages() - batchIndexesAcks.getTotalAckedIndexCount()));
                totalMessagesSent += sendMessageInfo.getTotalMessages();
                totalBytesSent += sendMessageInfo.getTotalBytes();
            }
        }

        // acquire message-dispatch permits for already delivered messages
        if (serviceConfig.isDispatchThrottlingOnNonBacklogConsumerEnabled() || !cursor.isActive()) {
            if (topic.getDispatchRateLimiter().isPresent()) {
                topic.getDispatchRateLimiter().get().tryDispatchPermit(totalMessagesSent, totalBytesSent);
            }

            if (dispatchRateLimiter.isPresent()) {
                dispatchRateLimiter.get().tryDispatchPermit(totalMessagesSent, totalBytesSent);
            }
        }
    }

    @Override
    public SubType getType() {
        return SubType.Key_Shared;
    }

    @Override
    protected Set<? extends Position> asyncReplayEntries(Set<? extends Position> positions) {
        return cursor.asyncReplayEntries(positions, this, ReadType.Replay, true);
    }

    private static final Logger log = LoggerFactory.getLogger(PersistentStickyKeyDispatcherMultipleConsumers.class);

}<|MERGE_RESOLUTION|>--- conflicted
+++ resolved
@@ -131,32 +131,17 @@
                 }
 
                 SendMessageInfo sendMessageInfo = SendMessageInfo.getThreadLocal();
-<<<<<<< HEAD
                 EntryBatchSizes batchSizes = EntryBatchSizes.get(messagesForC);
-                filterEntriesForConsumer(entriesWithSameKey, batchSizes, sendMessageInfo);
+                EntryBatchIndexesAcks batchIndexesAcks = EntryBatchIndexesAcks.get();
+                filterEntriesForConsumer(entriesWithSameKey, batchSizes, sendMessageInfo, batchIndexesAcks, cursor);
 
-                consumer.sendMessages(entriesWithSameKey, batchSizes, sendMessageInfo.getTotalMessages(),
-                        sendMessageInfo.getTotalBytes(), getRedeliveryTracker()).addListener(future -> {
-=======
-                EntryBatchSizes batchSizes = EntryBatchSizes.get(subList.size());
-                EntryBatchIndexesAcks batchIndexesAcks = EntryBatchIndexesAcks.get();
-                filterEntriesForConsumer(subList, batchSizes, sendMessageInfo, batchIndexesAcks, cursor);
-
-                consumer.sendMessages(subList, batchSizes, batchIndexesAcks, sendMessageInfo.getTotalMessages(),
+                consumer.sendMessages(entriesWithSameKey, batchSizes, batchIndexesAcks, sendMessageInfo.getTotalMessages(),
                         sendMessageInfo.getTotalBytes(), sendMessageInfo.getTotalChunkedMessages(),
                         getRedeliveryTracker()).addListener(future -> {
->>>>>>> fcd98527
                             if (future.isSuccess() && keyNumbers.decrementAndGet() == 0) {
                                 readMoreEntries();
                             }
                         });
-<<<<<<< HEAD
-=======
-
-                for (int i = 0; i < messagesForC; i++) {
-                    entriesWithSameKey.getValue().remove(0);
-                }
->>>>>>> fcd98527
 
                 TOTAL_AVAILABLE_PERMITS_UPDATER.getAndAdd(this, -(sendMessageInfo.getTotalMessages() - batchIndexesAcks.getTotalAckedIndexCount()));
                 totalMessagesSent += sendMessageInfo.getTotalMessages();
