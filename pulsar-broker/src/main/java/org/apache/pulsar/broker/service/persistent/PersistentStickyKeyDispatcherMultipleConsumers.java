/**
 * Licensed to the Apache Software Foundation (ASF) under one
 * or more contributor license agreements.  See the NOTICE file
 * distributed with this work for additional information
 * regarding copyright ownership.  The ASF licenses this file
 * to you under the Apache License, Version 2.0 (the
 * "License"); you may not use this file except in compliance
 * with the License.  You may obtain a copy of the License at
 *
 *   http://www.apache.org/licenses/LICENSE-2.0
 *
 * Unless required by applicable law or agreed to in writing,
 * software distributed under the License is distributed on an
 * "AS IS" BASIS, WITHOUT WARRANTIES OR CONDITIONS OF ANY
 * KIND, either express or implied.  See the License for the
 * specific language governing permissions and limitations
 * under the License.
 */
package org.apache.pulsar.broker.service.persistent;

import io.netty.util.concurrent.FastThreadLocal;
import java.util.ArrayList;
import java.util.Collections;
import java.util.HashMap;
import java.util.HashSet;
import java.util.Iterator;
import java.util.LinkedHashMap;
import java.util.List;
import java.util.Map;
import java.util.Set;
import java.util.concurrent.TimeUnit;
import java.util.concurrent.atomic.AtomicInteger;
import org.apache.bookkeeper.mledger.Entry;
import org.apache.bookkeeper.mledger.ManagedCursor;
import org.apache.bookkeeper.mledger.Position;
import org.apache.bookkeeper.mledger.impl.ManagedLedgerImpl;
import org.apache.bookkeeper.mledger.impl.PositionImpl;
import org.apache.pulsar.broker.ServiceConfiguration;
import org.apache.pulsar.broker.service.BrokerServiceException;
import org.apache.pulsar.broker.service.ConsistentHashingStickyKeyConsumerSelector;
import org.apache.pulsar.broker.service.Consumer;
import org.apache.pulsar.broker.service.EntryBatchIndexesAcks;
import org.apache.pulsar.broker.service.EntryBatchSizes;
import org.apache.pulsar.broker.service.HashRangeAutoSplitStickyKeyConsumerSelector;
import org.apache.pulsar.broker.service.HashRangeExclusiveStickyKeyConsumerSelector;
import org.apache.pulsar.broker.service.SendMessageInfo;
import org.apache.pulsar.broker.service.StickyKeyConsumerSelector;
import org.apache.pulsar.broker.service.Subscription;
import org.apache.pulsar.client.api.Range;
import org.apache.pulsar.common.api.proto.CommandSubscribe.SubType;
import org.apache.pulsar.common.api.proto.KeySharedMeta;
import org.apache.pulsar.common.api.proto.KeySharedMode;
import org.slf4j.Logger;
import org.slf4j.LoggerFactory;

public class PersistentStickyKeyDispatcherMultipleConsumers extends PersistentDispatcherMultipleConsumers {

    private final boolean allowOutOfOrderDelivery;
    private final StickyKeyConsumerSelector selector;

    private boolean isDispatcherStuckOnReplays = false;
    private final KeySharedMode keySharedMode;

    /**
     * When a consumer joins, it will be added to this map with the current read position.
     * This means that, in order to preserve ordering, new consumers can only receive old
     * messages, until the mark-delete position will move past this point.
     */
    private final LinkedHashMap<Consumer, PositionImpl> recentlyJoinedConsumers;

    private final Set<Consumer> stuckConsumers;
    private final Set<Consumer> nextStuckConsumers;

    PersistentStickyKeyDispatcherMultipleConsumers(PersistentTopic topic, ManagedCursor cursor,
            Subscription subscription, ServiceConfiguration conf, KeySharedMeta ksm) {
        super(topic, cursor, subscription, ksm.isAllowOutOfOrderDelivery());

        this.allowOutOfOrderDelivery = ksm.isAllowOutOfOrderDelivery();
        this.recentlyJoinedConsumers = allowOutOfOrderDelivery ? null : new LinkedHashMap<>();
        this.stuckConsumers = new HashSet<>();
        this.nextStuckConsumers = new HashSet<>();
        this.keySharedMode = ksm.getKeySharedMode();
        switch (this.keySharedMode) {
        case AUTO_SPLIT:
            if (conf.isSubscriptionKeySharedUseConsistentHashing()) {
                selector = new ConsistentHashingStickyKeyConsumerSelector(
                        conf.getSubscriptionKeySharedConsistentHashingReplicaPoints());
            } else {
                selector = new HashRangeAutoSplitStickyKeyConsumerSelector();
            }
            break;

        case STICKY:
            this.selector = new HashRangeExclusiveStickyKeyConsumerSelector();
            break;

        default:
            throw new IllegalArgumentException("Invalid key-shared mode: " + keySharedMode);
        }
    }

    @Override
    public synchronized void addConsumer(Consumer consumer) throws BrokerServiceException {
        super.addConsumer(consumer);
        try {
            selector.addConsumer(consumer);
        } catch (BrokerServiceException e) {
            consumerSet.removeAll(consumer);
            consumerList.remove(consumer);
            throw e;
        }

        PositionImpl readPositionWhenJoining = (PositionImpl) cursor.getReadPosition();
        consumer.setReadPositionWhenJoining(readPositionWhenJoining);
        // If this was the 1st consumer, or if all the messages are already acked, then we
        // don't need to do anything special
        if (!allowOutOfOrderDelivery
                && recentlyJoinedConsumers != null
                && consumerList.size() > 1
                && cursor.getNumberOfEntriesSinceFirstNotAckedMessage() > 1) {
            recentlyJoinedConsumers.put(consumer, readPositionWhenJoining);
        }
    }

    @Override
    public synchronized void removeConsumer(Consumer consumer) throws BrokerServiceException {
        // The consumer must be removed from the selector before calling the superclass removeConsumer method.
        // In the superclass removeConsumer method, the pending acks that the consumer has are added to
        // redeliveryMessages. If the consumer has not been removed from the selector at this point,
        // the broker will try to redeliver the messages to the consumer that has already been closed.
        // As a result, the messages are not redelivered to any consumer, and the mark-delete position does not move,
        // eventually causing all consumers to get stuck.
        selector.removeConsumer(consumer);
        super.removeConsumer(consumer);
        if (recentlyJoinedConsumers != null) {
            recentlyJoinedConsumers.remove(consumer);
            if (consumerList.size() == 1) {
                recentlyJoinedConsumers.clear();
            }
            if (removeConsumersFromRecentJoinedConsumers() || !redeliveryMessages.isEmpty()) {
                readMoreEntries();
            }
        }
    }

    private static final FastThreadLocal<Map<Consumer, List<Entry>>> localGroupedEntries =
            new FastThreadLocal<Map<Consumer, List<Entry>>>() {
                @Override
                protected Map<Consumer, List<Entry>> initialValue() throws Exception {
                    return new HashMap<>();
                }
            };

    @Override
    protected void sendMessagesToConsumers(ReadType readType, List<Entry> entries) {
        long totalMessagesSent = 0;
        long totalBytesSent = 0;
        long totalEntries = 0;
        int entriesCount = entries.size();

        // Trigger read more messages
        if (entriesCount == 0) {
            readMoreEntries();
            return;
        }

        if (consumerSet.isEmpty()) {
            entries.forEach(Entry::release);
            cursor.rewind();
            return;
        }

        nextStuckConsumers.clear();

        final Map<Consumer, List<Entry>> groupedEntries = localGroupedEntries.get();
        groupedEntries.clear();
        final Map<Consumer, Set<Integer>> consumerStickyKeyHashesMap = new HashMap<>();

        for (Entry entry : entries) {
            int stickyKeyHash = getStickyKeyHash(entry);
            Consumer c = selector.select(stickyKeyHash);
            if (c != null) {
                groupedEntries.computeIfAbsent(c, k -> new ArrayList<>()).add(entry);
                consumerStickyKeyHashesMap.computeIfAbsent(c, k -> new HashSet<>()).add(stickyKeyHash);
            } else {
                entry.release();
            }
        }

        AtomicInteger keyNumbers = new AtomicInteger(groupedEntries.size());

        int currentThreadKeyNumber = groupedEntries.size();
        if (currentThreadKeyNumber == 0) {
            currentThreadKeyNumber = -1;
        }
        for (Map.Entry<Consumer, List<Entry>> current : groupedEntries.entrySet()) {
            Consumer consumer = current.getKey();
            List<Entry> entriesWithSameKey = current.getValue();
            int entriesWithSameKeyCount = entriesWithSameKey.size();
            final int availablePermits = consumer == null ? 0 : Math.max(consumer.getAvailablePermits(), 0);
            int maxMessagesForC = Math.min(entriesWithSameKeyCount, availablePermits);
            int messagesForC = getRestrictedMaxEntriesForConsumer(consumer, entriesWithSameKey, maxMessagesForC,
                    readType, consumerStickyKeyHashesMap.get(consumer));
            if (log.isDebugEnabled()) {
                log.debug("[{}] select consumer {} with messages num {}, read type is {}",
                        name, consumer == null ? "null" : consumer.consumerName(), messagesForC, readType);
            }

            if (messagesForC < entriesWithSameKeyCount) {
                // We are not able to push all the messages with given key to its consumer,
                // so we discard for now and mark them for later redelivery
                for (int i = messagesForC; i < entriesWithSameKeyCount; i++) {
                    Entry entry = entriesWithSameKey.get(i);
                    long stickyKeyHash = getStickyKeyHash(entry);
                    addMessageToReplay(entry.getLedgerId(), entry.getEntryId(), stickyKeyHash);
                    entry.release();
                    entriesWithSameKey.set(i, null);
                }
            }

            if (messagesForC > 0) {
                // remove positions first from replay list first : sendMessages recycles entries
                if (readType == ReadType.Replay) {
                    for (int i = 0; i < messagesForC; i++) {
                        Entry entry = entriesWithSameKey.get(i);
                        redeliveryMessages.remove(entry.getLedgerId(), entry.getEntryId());
                    }
                }

                SendMessageInfo sendMessageInfo = SendMessageInfo.getThreadLocal();
                EntryBatchSizes batchSizes = EntryBatchSizes.get(messagesForC);
                EntryBatchIndexesAcks batchIndexesAcks = EntryBatchIndexesAcks.get(messagesForC);
                totalEntries += filterEntriesForConsumer(entriesWithSameKey, batchSizes, sendMessageInfo,
                        batchIndexesAcks, cursor, readType == ReadType.Replay);

                consumer.sendMessages(entriesWithSameKey, batchSizes, batchIndexesAcks,
                        sendMessageInfo.getTotalMessages(),
                        sendMessageInfo.getTotalBytes(), sendMessageInfo.getTotalChunkedMessages(),
                        getRedeliveryTracker()).addListener(future -> {
                    if (future.isDone() && keyNumbers.decrementAndGet() == 0) {
                        readMoreEntries();
                    }
                });

                TOTAL_AVAILABLE_PERMITS_UPDATER.getAndAdd(this,
                        -(sendMessageInfo.getTotalMessages() - batchIndexesAcks.getTotalAckedIndexCount()));
                totalMessagesSent += sendMessageInfo.getTotalMessages();
                totalBytesSent += sendMessageInfo.getTotalBytes();
            } else {
                currentThreadKeyNumber = keyNumbers.decrementAndGet();
            }
        }

        // acquire message-dispatch permits for already delivered messages
        if (serviceConfig.isDispatchThrottlingOnNonBacklogConsumerEnabled() || !cursor.isActive()) {
<<<<<<< HEAD
            if (topic.getBrokerDispatchRateLimiter().isPresent()) {
                topic.getBrokerDispatchRateLimiter().get().tryDispatchPermit(totalMessagesSent,
                        totalBytesSent);
            }

=======
            long permits = dispatchThrottlingOnBatchMessageEnabled ? totalEntries : totalMessagesSent;
>>>>>>> 4d4db6ba
            if (topic.getDispatchRateLimiter().isPresent()) {
                topic.getDispatchRateLimiter().get().tryDispatchPermit(permits, totalBytesSent);
            }

            if (dispatchRateLimiter.isPresent()) {
                dispatchRateLimiter.get().tryDispatchPermit(permits, totalBytesSent);
            }
        }

        stuckConsumers.clear();

        if (totalMessagesSent == 0 && (recentlyJoinedConsumers == null || recentlyJoinedConsumers.isEmpty())) {
            // This means, that all the messages we've just read cannot be dispatched right now.
            // This condition can only happen when:
            //  1. We have consumers ready to accept messages (otherwise the would not haven been triggered)
            //  2. All keys in the current set of messages are routing to consumers that are currently busy
            //     and stuck is not caused by stuckConsumers
            //
            // The solution here is to move on and read next batch of messages which might hopefully contain
            // also keys meant for other consumers.
            //
            // We do it unless that are "recently joined consumers". In that case, we would be looking
            // ahead in the stream while the new consumers are not ready to accept the new messages,
            // therefore would be most likely only increase the distance between read-position and mark-delete
            // position.
            if (!nextStuckConsumers.isEmpty()) {
                isDispatcherStuckOnReplays = true;
                stuckConsumers.addAll(nextStuckConsumers);
            }
            // readMoreEntries should run regardless whether or not stuck is caused by
            // stuckConsumers for avoid stopping dispatch.
            readMoreEntries();
        }  else if (currentThreadKeyNumber == 0) {
            topic.getBrokerService().executor().schedule(() -> {
                synchronized (PersistentStickyKeyDispatcherMultipleConsumers.this) {
                    readMoreEntries();
                }
            }, 100, TimeUnit.MILLISECONDS);
        }
    }

    private int getRestrictedMaxEntriesForConsumer(Consumer consumer, List<Entry> entries, int maxMessages,
            ReadType readType, Set<Integer> stickyKeyHashes) {
        if (maxMessages == 0) {
            // the consumer was stuck
            nextStuckConsumers.add(consumer);
            return 0;
        }
        if (readType == ReadType.Normal && stickyKeyHashes != null
                && redeliveryMessages.containsStickyKeyHashes(stickyKeyHashes)) {
            // If redeliveryMessages contains messages that correspond to the same hash as the messages
            // that the dispatcher is trying to send, do not send those messages for order guarantee
            return 0;
        }
        if (recentlyJoinedConsumers == null) {
            return maxMessages;
        }
        removeConsumersFromRecentJoinedConsumers();
        PositionImpl maxReadPosition = recentlyJoinedConsumers.get(consumer);
        // At this point, all the old messages were already consumed and this consumer
        // is now ready to receive any message
        if (maxReadPosition == null) {
            // stop to dispatch by stuckConsumers
            if (stuckConsumers.contains(consumer)) {
                if (log.isDebugEnabled()) {
                    log.debug("[{}] stop to dispatch by stuckConsumers, consumer: {}", name, consumer);
                }
                return 0;
            }
            // The consumer has not recently joined, so we can send all messages
            return maxMessages;
        }

        // If the read type is Replay, we should avoid send messages that hold by other consumer to the new consumers,
        // For example, we have 10 messages [0,1,2,3,4,5,6,7,8,9]
        // If the consumer0 get message 0 and 1, and does not acked message 0, then consumer1 joined,
        // when consumer1 get message 2,3, the broker will not dispatch messages to consumer1
        // because of the mark delete position did not move forward.
        // So message 2,3 will stored in the redeliver tracker.
        // Now, consumer2 joined, it will read new messages from the cursor,
        // so the recentJoinedPosition is 4 for consumer2
        // Because of there are messages need to redeliver, so the broker will read the redelivery message first [2,3]
        // message [2,3] is lower than the recentJoinedPosition 4,
        // so the message [2,3] will dispatched to the consumer2
        // But the message [2,3] should not dispatch to consumer2.

        if (readType == ReadType.Replay) {
            PositionImpl minReadPositionForRecentJoinedConsumer = recentlyJoinedConsumers.values().iterator().next();
            if (minReadPositionForRecentJoinedConsumer != null
                    && minReadPositionForRecentJoinedConsumer.compareTo(maxReadPosition) < 0) {
                maxReadPosition = minReadPositionForRecentJoinedConsumer;
            }
        }
        // Here, the consumer is one that has recently joined, so we can only send messages that were
        // published before it has joined.
        for (int i = 0; i < maxMessages; i++) {
            if (((PositionImpl) entries.get(i).getPosition()).compareTo(maxReadPosition) >= 0) {
                // We have already crossed the divider line. All messages in the list are now
                // newer than what we can currently dispatch to this consumer
                return i;
            }
        }

        return maxMessages;
    }

    @Override
    public synchronized void markDeletePositionMoveForward() {
        if (recentlyJoinedConsumers != null && !recentlyJoinedConsumers.isEmpty()
                && removeConsumersFromRecentJoinedConsumers()) {
            // After we process acks, we need to check whether the mark-delete position was advanced and we can finally
            // read more messages. It's safe to call readMoreEntries() multiple times.
            readMoreEntries();
        }
    }

    private boolean removeConsumersFromRecentJoinedConsumers() {
        Iterator<Map.Entry<Consumer, PositionImpl>> itr = recentlyJoinedConsumers.entrySet().iterator();
        boolean hasConsumerRemovedFromTheRecentJoinedConsumers = false;
        PositionImpl mdp = (PositionImpl) cursor.getMarkDeletedPosition();
        if (mdp != null) {
            PositionImpl nextPositionOfTheMarkDeletePosition =
                    ((ManagedLedgerImpl) cursor.getManagedLedger()).getNextValidPosition(mdp);
            while (itr.hasNext()) {
                Map.Entry<Consumer, PositionImpl> entry = itr.next();
                if (entry.getValue().compareTo(nextPositionOfTheMarkDeletePosition) <= 0) {
                    itr.remove();
                    hasConsumerRemovedFromTheRecentJoinedConsumers = true;
                } else {
                    break;
                }
            }
        }
        return hasConsumerRemovedFromTheRecentJoinedConsumers;
    }

    @Override
    protected synchronized Set<PositionImpl> getMessagesToReplayNow(int maxMessagesToRead) {
        if (isDispatcherStuckOnReplays) {
            // If we're stuck on replay, we want to move forward reading on the topic (until the overall max-unacked
            // messages kicks in), instead of keep replaying the same old messages, since the consumer that these
            // messages are routing to might be busy at the moment
            this.isDispatcherStuckOnReplays = false;
            return Collections.emptySet();
        } else {
            return super.getMessagesToReplayNow(maxMessagesToRead);
        }
    }

    @Override
    public SubType getType() {
        return SubType.Key_Shared;
    }

    @Override
    protected Set<? extends Position> asyncReplayEntries(Set<? extends Position> positions) {
        return cursor.asyncReplayEntries(positions, this, ReadType.Replay, true);
    }

    public KeySharedMode getKeySharedMode() {
        return this.keySharedMode;
    }

    public LinkedHashMap<Consumer, PositionImpl> getRecentlyJoinedConsumers() {
        return recentlyJoinedConsumers;
    }

    public Map<Consumer, List<Range>> getConsumerKeyHashRanges() {
        return selector.getConsumerKeyHashRanges();
    }

    public boolean isAllowOutOfOrderDelivery() {
        return allowOutOfOrderDelivery;
    }

    private static final Logger log = LoggerFactory.getLogger(PersistentStickyKeyDispatcherMultipleConsumers.class);

}<|MERGE_RESOLUTION|>--- conflicted
+++ resolved
@@ -253,15 +253,10 @@
 
         // acquire message-dispatch permits for already delivered messages
         if (serviceConfig.isDispatchThrottlingOnNonBacklogConsumerEnabled() || !cursor.isActive()) {
-<<<<<<< HEAD
+            long permits = dispatchThrottlingOnBatchMessageEnabled ? totalEntries : totalMessagesSent;
             if (topic.getBrokerDispatchRateLimiter().isPresent()) {
-                topic.getBrokerDispatchRateLimiter().get().tryDispatchPermit(totalMessagesSent,
-                        totalBytesSent);
-            }
-
-=======
-            long permits = dispatchThrottlingOnBatchMessageEnabled ? totalEntries : totalMessagesSent;
->>>>>>> 4d4db6ba
+                topic.getBrokerDispatchRateLimiter().get().tryDispatchPermit(permits, totalBytesSent);
+            }
             if (topic.getDispatchRateLimiter().isPresent()) {
                 topic.getDispatchRateLimiter().get().tryDispatchPermit(permits, totalBytesSent);
             }
