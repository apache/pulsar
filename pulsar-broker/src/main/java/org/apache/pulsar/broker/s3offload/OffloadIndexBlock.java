/**
 * Licensed to the Apache Software Foundation (ASF) under one
 * or more contributor license agreements.  See the NOTICE file
 * distributed with this work for additional information
 * regarding copyright ownership.  The ASF licenses this file
 * to you under the Apache License, Version 2.0 (the
 * "License"); you may not use this file except in compliance
 * with the License.  You may obtain a copy of the License at
 *
 *   http://www.apache.org/licenses/LICENSE-2.0
 *
 * Unless required by applicable law or agreed to in writing,
 * software distributed under the License is distributed on an
 * "AS IS" BASIS, WITHOUT WARRANTIES OR CONDITIONS OF ANY
 * KIND, either express or implied.  See the License for the
 * specific language governing permissions and limitations
 * under the License.
 */
package org.apache.pulsar.broker.s3offload;

import java.io.Closeable;
import java.io.FilterInputStream;
import java.io.InputStream;
import java.io.IOException;
import org.apache.bookkeeper.client.api.LedgerMetadata;
import org.apache.bookkeeper.common.annotation.InterfaceStability.Unstable;

/**
 *
 * The Index block abstraction used for offload a ledger to long term storage.
 *
 */
@Unstable
public interface OffloadIndexBlock extends Closeable {

    /**
     * Get the content of the index block as InputStream.
     * Read out in format:
     *   | index_magic_header | index_block_len | index_entry_count |
     *   | data_object_size | segment_metadata_length | segment metadata | index entries ... |
     */
    IndexInputStream toStream() throws IOException;

    /**
     * Get the related OffloadIndexEntry that contains the given messageEntryId.
     *
     * @param messageEntryId
     *                      the entry id of message
     * @return the offload index entry
     */
    OffloadIndexEntry getIndexEntryForEntry(long messageEntryId) throws IOException;

    /**
     * Get the entry count that contained in this index Block.
     */
    int getEntryCount();

    /**
     * Get LedgerMetadata.
     */
    LedgerMetadata getLedgerMetadata();

    /**
<<<<<<< HEAD
     * An input stream which knows the size of the stream upfront.
     */
    public static class IndexInputStream extends FilterInputStream {
        final long streamSize;

        public IndexInputStream(InputStream in, long streamSize) {
            super(in);
            this.streamSize = streamSize;
        }

        /**
         * @return the number of bytes in the stream.
         */
        public long getStreamSize() {
            return streamSize;
        }
    }
=======
     * Get the total size of the data object.
     */
    long getDataObjectLength();
>>>>>>> 3e04726c
}
<|MERGE_RESOLUTION|>--- conflicted
+++ resolved
@@ -60,8 +60,12 @@
      */
     LedgerMetadata getLedgerMetadata();
 
+    /*
+     * Get the total size of the data object.
+     */
+    long getDataObjectLength();
+
     /**
-<<<<<<< HEAD
      * An input stream which knows the size of the stream upfront.
      */
     public static class IndexInputStream extends FilterInputStream {
@@ -79,9 +83,4 @@
             return streamSize;
         }
     }
-=======
-     * Get the total size of the data object.
-     */
-    long getDataObjectLength();
->>>>>>> 3e04726c
 }
