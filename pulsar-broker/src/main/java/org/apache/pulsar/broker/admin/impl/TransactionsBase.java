/**
 * Licensed to the Apache Software Foundation (ASF) under one
 * or more contributor license agreements.  See the NOTICE file
 * distributed with this work for additional information
 * regarding copyright ownership.  The ASF licenses this file
 * to you under the Apache License, Version 2.0 (the
 * "License"); you may not use this file except in compliance
 * with the License.  You may obtain a copy of the License at
 *
 *   http://www.apache.org/licenses/LICENSE-2.0
 *
 * Unless required by applicable law or agreed to in writing,
 * software distributed under the License is distributed on an
 * "AS IS" BASIS, WITHOUT WARRANTIES OR CONDITIONS OF ANY
 * KIND, either express or implied.  See the License for the
 * specific language governing permissions and limitations
 * under the License.
 */
package org.apache.pulsar.broker.admin.impl;

import static javax.ws.rs.core.Response.Status.SERVICE_UNAVAILABLE;
import static javax.ws.rs.core.Response.Status.TEMPORARY_REDIRECT;
import com.google.common.collect.Lists;
import java.util.HashMap;
import java.util.List;
<<<<<<< HEAD
=======
import java.util.Map;
>>>>>>> a19de107
import java.util.Optional;
import java.util.concurrent.CompletableFuture;
import javax.ws.rs.container.AsyncResponse;
import javax.ws.rs.core.Response;
import lombok.extern.slf4j.Slf4j;
import org.apache.pulsar.broker.PulsarServerException;
import org.apache.pulsar.broker.admin.AdminResource;
import org.apache.pulsar.broker.service.Topic;
import org.apache.pulsar.broker.service.persistent.PersistentTopic;
import org.apache.pulsar.broker.web.RestException;
import org.apache.pulsar.client.api.transaction.TxnID;
import org.apache.pulsar.common.naming.TopicName;
import org.apache.pulsar.common.policies.data.TransactionCoordinatorStatus;
import org.apache.pulsar.common.policies.data.TransactionInBufferStats;
import org.apache.pulsar.common.util.FutureUtil;
import org.apache.pulsar.transaction.coordinator.TransactionCoordinatorID;

@Slf4j
public abstract class TransactionsBase extends AdminResource {

    protected void internalGetCoordinatorStatus(AsyncResponse asyncResponse, boolean authoritative,
                                                Integer coordinatorId) {
        if (pulsar().getConfig().isTransactionCoordinatorEnabled()) {
            if (coordinatorId != null) {
                validateTopicOwnership(TopicName.TRANSACTION_COORDINATOR_ASSIGN.getPartition(coordinatorId),
                        authoritative);
                asyncResponse.resume(pulsar().getTransactionMetadataStoreService().getStores()
                        .get(TransactionCoordinatorID.get(coordinatorId)).getStatus());
            } else {
                getPartitionedTopicMetadataAsync(TopicName.TRANSACTION_COORDINATOR_ASSIGN,
                        false, false).thenAccept(partitionMetadata -> {
                    if (partitionMetadata.partitions == 0) {
                        asyncResponse.resume(new RestException(Response.Status.NOT_FOUND,
                                "Transaction coordinator not found"));
                        return;
                    }
                    List<CompletableFuture<TransactionCoordinatorStatus>> transactionMetadataStoreInfoFutures =
                            Lists.newArrayList();
                    for (int i = 0; i < partitionMetadata.partitions; i++) {
                        try {
                            transactionMetadataStoreInfoFutures
                                    .add(pulsar().getAdminClient().transactions().getCoordinatorStatusById(i));
                        } catch (PulsarServerException e) {
                            asyncResponse.resume(new RestException(e));
                            return;
                        }
                    }
                    Map<Integer, TransactionCoordinatorStatus> status = new HashMap<>();
                    FutureUtil.waitForAll(transactionMetadataStoreInfoFutures).whenComplete((result, e) -> {
                        if (e != null) {
                            asyncResponse.resume(new RestException(e));
                            return;
                        }

                        for (int i = 0; i < transactionMetadataStoreInfoFutures.size(); i++) {
                            try {
                                status.put(i, transactionMetadataStoreInfoFutures.get(i).get());
                            } catch (Exception exception) {
                                asyncResponse.resume(new RestException(exception.getCause()));
                                return;
                            }
                        }

                        asyncResponse.resume(status);
                    });
                }).exceptionally(ex -> {
                    log.error("[{}] Failed to get transaction coordinator state.", clientAppId(), ex);
                    resumeAsyncResponseExceptionally(asyncResponse, ex);
                    return null;
                });
            }
        } else {
            asyncResponse.resume(new RestException(SERVICE_UNAVAILABLE,
                    "This Broker is not configured with transactionCoordinatorEnabled=true."));
        }
    }

<<<<<<< HEAD
    protected void internalGetTransactionBufferStatus(AsyncResponse asyncResponse,
                                                      boolean authoritative, String topic) {
=======
    protected void internalGetTransactionInPendingAckStats(AsyncResponse asyncResponse, boolean authoritative,
                                                           long mostSigBits, long leastSigBits, String topic,
                                                           String subName) {
>>>>>>> a19de107
        if (pulsar().getConfig().isTransactionCoordinatorEnabled()) {
            validateTopicOwnership(TopicName.get(topic), authoritative);
            CompletableFuture<Optional<Topic>> topicFuture = pulsar().getBrokerService()
                    .getTopics().get(TopicName.get(topic).toString());
            if (topicFuture != null) {
                topicFuture.whenComplete((optionalTopic, e) -> {
<<<<<<< HEAD
=======

>>>>>>> a19de107
                    if (e != null) {
                        asyncResponse.resume(new RestException(e));
                        return;
                    }
<<<<<<< HEAD

=======
>>>>>>> a19de107
                    if (!optionalTopic.isPresent()) {
                        asyncResponse.resume(new RestException(TEMPORARY_REDIRECT,
                                "Topic don't owner by this broker!"));
                        return;
                    }
                    Topic topicObject = optionalTopic.get();
                    if (topicObject instanceof PersistentTopic) {
<<<<<<< HEAD
                        asyncResponse.resume(((PersistentTopic) topicObject).getTransactionBufferStatus());
=======
                        asyncResponse.resume(((PersistentTopic) topicObject)
                                .getTransactionInPendingAckStats(new TxnID(mostSigBits, leastSigBits), subName));
>>>>>>> a19de107
                    } else {
                        asyncResponse.resume(new RestException(NOT_IMPLEMENTED, "Topic is not a persistent topic!"));
                    }
                });
            } else {
                asyncResponse.resume(new RestException(TEMPORARY_REDIRECT, "Topic don't owner by this broker!"));
            }
        } else {
<<<<<<< HEAD
            asyncResponse.resume(new RestException(SERVICE_UNAVAILABLE, "Broker don't support transaction!"));
        }
    }

    protected void internalGetPendingAckStatus(AsyncResponse asyncResponse, boolean authoritative,
                                               String topic, String subName) {
=======
            asyncResponse.resume(new RestException(SERVICE_UNAVAILABLE,
                    "This Broker is not configured with transactionCoordinatorEnabled=true."));
        }
    }

    protected void internalGetTransactionInBufferStats(AsyncResponse asyncResponse, boolean authoritative,
                                                       long mostSigBits, long leastSigBits,
                                                       String topic) {
>>>>>>> a19de107
        if (pulsar().getConfig().isTransactionCoordinatorEnabled()) {
            validateTopicOwnership(TopicName.get(topic), authoritative);
            CompletableFuture<Optional<Topic>> topicFuture = pulsar().getBrokerService()
                    .getTopics().get(TopicName.get(topic).toString());
            if (topicFuture != null) {
                topicFuture.whenComplete((optionalTopic, e) -> {
                    if (e != null) {
                        asyncResponse.resume(new RestException(e));
                        return;
                    }
<<<<<<< HEAD

=======
>>>>>>> a19de107
                    if (!optionalTopic.isPresent()) {
                        asyncResponse.resume(new RestException(TEMPORARY_REDIRECT,
                                "Topic don't owner by this broker!"));
                        return;
                    }
                    Topic topicObject = optionalTopic.get();
                    if (topicObject instanceof PersistentTopic) {
<<<<<<< HEAD
                        asyncResponse.resume(((PersistentTopic) topicObject).getTransactionPendingAckStatus(subName));
=======
                        TransactionInBufferStats transactionInBufferStats = ((PersistentTopic) topicObject)
                                .getTransactionInBufferStats(new TxnID(mostSigBits, leastSigBits));
                        asyncResponse.resume(transactionInBufferStats);
>>>>>>> a19de107
                    } else {
                        asyncResponse.resume(new RestException(NOT_IMPLEMENTED, "Topic is not a persistent topic!"));
                    }
                });
            } else {
                asyncResponse.resume(new RestException(TEMPORARY_REDIRECT, "Topic don't owner by this broker!"));
            }
        } else {
<<<<<<< HEAD
            asyncResponse.resume(new RestException(SERVICE_UNAVAILABLE, "Broker don't support transaction!"));
=======
            asyncResponse.resume(new RestException(SERVICE_UNAVAILABLE,
                    "This Broker is not configured with transactionCoordinatorEnabled=true."));
>>>>>>> a19de107
        }
    }
}<|MERGE_RESOLUTION|>--- conflicted
+++ resolved
@@ -23,10 +23,7 @@
 import com.google.common.collect.Lists;
 import java.util.HashMap;
 import java.util.List;
-<<<<<<< HEAD
-=======
 import java.util.Map;
->>>>>>> a19de107
 import java.util.Optional;
 import java.util.concurrent.CompletableFuture;
 import javax.ws.rs.container.AsyncResponse;
@@ -104,61 +101,36 @@
         }
     }
 
-<<<<<<< HEAD
-    protected void internalGetTransactionBufferStatus(AsyncResponse asyncResponse,
-                                                      boolean authoritative, String topic) {
-=======
     protected void internalGetTransactionInPendingAckStats(AsyncResponse asyncResponse, boolean authoritative,
                                                            long mostSigBits, long leastSigBits, String topic,
                                                            String subName) {
->>>>>>> a19de107
-        if (pulsar().getConfig().isTransactionCoordinatorEnabled()) {
-            validateTopicOwnership(TopicName.get(topic), authoritative);
-            CompletableFuture<Optional<Topic>> topicFuture = pulsar().getBrokerService()
-                    .getTopics().get(TopicName.get(topic).toString());
-            if (topicFuture != null) {
-                topicFuture.whenComplete((optionalTopic, e) -> {
-<<<<<<< HEAD
-=======
-
->>>>>>> a19de107
-                    if (e != null) {
-                        asyncResponse.resume(new RestException(e));
-                        return;
-                    }
-<<<<<<< HEAD
-
-=======
->>>>>>> a19de107
-                    if (!optionalTopic.isPresent()) {
-                        asyncResponse.resume(new RestException(TEMPORARY_REDIRECT,
-                                "Topic don't owner by this broker!"));
-                        return;
-                    }
-                    Topic topicObject = optionalTopic.get();
-                    if (topicObject instanceof PersistentTopic) {
-<<<<<<< HEAD
-                        asyncResponse.resume(((PersistentTopic) topicObject).getTransactionBufferStatus());
-=======
+        if (pulsar().getConfig().isTransactionCoordinatorEnabled()) {
+            validateTopicOwnership(TopicName.get(topic), authoritative);
+            CompletableFuture<Optional<Topic>> topicFuture = pulsar().getBrokerService()
+                    .getTopics().get(TopicName.get(topic).toString());
+            if (topicFuture != null) {
+                topicFuture.whenComplete((optionalTopic, e) -> {
+                    if (e != null) {
+                        asyncResponse.resume(new RestException(e));
+                        return;
+                    }
+                    if (!optionalTopic.isPresent()) {
+                        asyncResponse.resume(new RestException(TEMPORARY_REDIRECT,
+                                "Topic don't owner by this broker!"));
+                        return;
+                    }
+                    Topic topicObject = optionalTopic.get();
+                    if (topicObject instanceof PersistentTopic) {
                         asyncResponse.resume(((PersistentTopic) topicObject)
                                 .getTransactionInPendingAckStats(new TxnID(mostSigBits, leastSigBits), subName));
->>>>>>> a19de107
-                    } else {
-                        asyncResponse.resume(new RestException(NOT_IMPLEMENTED, "Topic is not a persistent topic!"));
-                    }
-                });
-            } else {
-                asyncResponse.resume(new RestException(TEMPORARY_REDIRECT, "Topic don't owner by this broker!"));
-            }
-        } else {
-<<<<<<< HEAD
-            asyncResponse.resume(new RestException(SERVICE_UNAVAILABLE, "Broker don't support transaction!"));
-        }
-    }
-
-    protected void internalGetPendingAckStatus(AsyncResponse asyncResponse, boolean authoritative,
-                                               String topic, String subName) {
-=======
+                    } else {
+                        asyncResponse.resume(new RestException(NOT_IMPLEMENTED, "Topic is not a persistent topic!"));
+                    }
+                });
+            } else {
+                asyncResponse.resume(new RestException(TEMPORARY_REDIRECT, "Topic don't owner by this broker!"));
+            }
+        } else {
             asyncResponse.resume(new RestException(SERVICE_UNAVAILABLE,
                     "This Broker is not configured with transactionCoordinatorEnabled=true."));
         }
@@ -167,49 +139,102 @@
     protected void internalGetTransactionInBufferStats(AsyncResponse asyncResponse, boolean authoritative,
                                                        long mostSigBits, long leastSigBits,
                                                        String topic) {
->>>>>>> a19de107
-        if (pulsar().getConfig().isTransactionCoordinatorEnabled()) {
-            validateTopicOwnership(TopicName.get(topic), authoritative);
-            CompletableFuture<Optional<Topic>> topicFuture = pulsar().getBrokerService()
-                    .getTopics().get(TopicName.get(topic).toString());
-            if (topicFuture != null) {
-                topicFuture.whenComplete((optionalTopic, e) -> {
-                    if (e != null) {
-                        asyncResponse.resume(new RestException(e));
-                        return;
-                    }
-<<<<<<< HEAD
-
-=======
->>>>>>> a19de107
-                    if (!optionalTopic.isPresent()) {
-                        asyncResponse.resume(new RestException(TEMPORARY_REDIRECT,
-                                "Topic don't owner by this broker!"));
-                        return;
-                    }
-                    Topic topicObject = optionalTopic.get();
-                    if (topicObject instanceof PersistentTopic) {
-<<<<<<< HEAD
-                        asyncResponse.resume(((PersistentTopic) topicObject).getTransactionPendingAckStatus(subName));
-=======
+        if (pulsar().getConfig().isTransactionCoordinatorEnabled()) {
+            validateTopicOwnership(TopicName.get(topic), authoritative);
+            CompletableFuture<Optional<Topic>> topicFuture = pulsar().getBrokerService()
+                    .getTopics().get(TopicName.get(topic).toString());
+            if (topicFuture != null) {
+                topicFuture.whenComplete((optionalTopic, e) -> {
+                    if (e != null) {
+                        asyncResponse.resume(new RestException(e));
+                        return;
+                    }
+                    if (!optionalTopic.isPresent()) {
+                        asyncResponse.resume(new RestException(TEMPORARY_REDIRECT,
+                                "Topic don't owner by this broker!"));
+                        return;
+                    }
+                    Topic topicObject = optionalTopic.get();
+                    if (topicObject instanceof PersistentTopic) {
                         TransactionInBufferStats transactionInBufferStats = ((PersistentTopic) topicObject)
                                 .getTransactionInBufferStats(new TxnID(mostSigBits, leastSigBits));
                         asyncResponse.resume(transactionInBufferStats);
->>>>>>> a19de107
-                    } else {
-                        asyncResponse.resume(new RestException(NOT_IMPLEMENTED, "Topic is not a persistent topic!"));
-                    }
-                });
-            } else {
-                asyncResponse.resume(new RestException(TEMPORARY_REDIRECT, "Topic don't owner by this broker!"));
-            }
-        } else {
-<<<<<<< HEAD
-            asyncResponse.resume(new RestException(SERVICE_UNAVAILABLE, "Broker don't support transaction!"));
-=======
+                    } else {
+                        asyncResponse.resume(new RestException(NOT_IMPLEMENTED, "Topic is not a persistent topic!"));
+                    }
+                });
+            } else {
+                asyncResponse.resume(new RestException(TEMPORARY_REDIRECT, "Topic don't owner by this broker!"));
+            }
+        } else {
             asyncResponse.resume(new RestException(SERVICE_UNAVAILABLE,
                     "This Broker is not configured with transactionCoordinatorEnabled=true."));
->>>>>>> a19de107
+        }
+    }
+
+    protected void internalGetTransactionBufferStatus(AsyncResponse asyncResponse,
+                                                      boolean authoritative, String topic) {
+        if (pulsar().getConfig().isTransactionCoordinatorEnabled()) {
+            validateTopicOwnership(TopicName.get(topic), authoritative);
+            CompletableFuture<Optional<Topic>> topicFuture = pulsar().getBrokerService()
+                    .getTopics().get(TopicName.get(topic).toString());
+            if (topicFuture != null) {
+                topicFuture.whenComplete((optionalTopic, e) -> {
+                    if (e != null) {
+                        asyncResponse.resume(new RestException(e));
+                        return;
+                    }
+
+                    if (!optionalTopic.isPresent()) {
+                        asyncResponse.resume(new RestException(TEMPORARY_REDIRECT,
+                                "Topic don't owner by this broker!"));
+                        return;
+                    }
+                    Topic topicObject = optionalTopic.get();
+                    if (topicObject instanceof PersistentTopic) {
+                        asyncResponse.resume(((PersistentTopic) topicObject).getTransactionBufferStatus());
+                    } else {
+                        asyncResponse.resume(new RestException(NOT_IMPLEMENTED, "Topic is not a persistent topic!"));
+                    }
+                });
+            } else {
+                asyncResponse.resume(new RestException(TEMPORARY_REDIRECT, "Topic don't owner by this broker!"));
+            }
+        } else {
+            asyncResponse.resume(new RestException(SERVICE_UNAVAILABLE, "Broker don't support transaction!"));
+        }
+    }
+
+    protected void internalGetPendingAckStatus(AsyncResponse asyncResponse, boolean authoritative,
+                                               String topic, String subName) {
+        if (pulsar().getConfig().isTransactionCoordinatorEnabled()) {
+            validateTopicOwnership(TopicName.get(topic), authoritative);
+            CompletableFuture<Optional<Topic>> topicFuture = pulsar().getBrokerService()
+                    .getTopics().get(TopicName.get(topic).toString());
+            if (topicFuture != null) {
+                topicFuture.whenComplete((optionalTopic, e) -> {
+                    if (e != null) {
+                        asyncResponse.resume(new RestException(e));
+                        return;
+                    }
+
+                    if (!optionalTopic.isPresent()) {
+                        asyncResponse.resume(new RestException(TEMPORARY_REDIRECT,
+                                "Topic don't owner by this broker!"));
+                        return;
+                    }
+                    Topic topicObject = optionalTopic.get();
+                    if (topicObject instanceof PersistentTopic) {
+                        asyncResponse.resume(((PersistentTopic) topicObject).getTransactionPendingAckStatus(subName));
+                    } else {
+                        asyncResponse.resume(new RestException(NOT_IMPLEMENTED, "Topic is not a persistent topic!"));
+                    }
+                });
+            } else {
+                asyncResponse.resume(new RestException(TEMPORARY_REDIRECT, "Topic don't owner by this broker!"));
+            }
+        } else {
+            asyncResponse.resume(new RestException(SERVICE_UNAVAILABLE, "Broker don't support transaction!"));
         }
     }
 }