/**
 * Licensed to the Apache Software Foundation (ASF) under one
 * or more contributor license agreements.  See the NOTICE file
 * distributed with this work for additional information
 * regarding copyright ownership.  The ASF licenses this file
 * to you under the Apache License, Version 2.0 (the
 * "License"); you may not use this file except in compliance
 * with the License.  You may obtain a copy of the License at
 *
 *   http://www.apache.org/licenses/LICENSE-2.0
 *
 * Unless required by applicable law or agreed to in writing,
 * software distributed under the License is distributed on an
 * "AS IS" BASIS, WITHOUT WARRANTIES OR CONDITIONS OF ANY
 * KIND, either express or implied.  See the License for the
 * specific language governing permissions and limitations
 * under the License.
 */
package org.apache.pulsar.broker.admin.impl;

import static com.google.common.base.Preconditions.checkNotNull;
import static org.apache.pulsar.broker.cache.ConfigurationCacheService.POLICIES;
import org.apache.bookkeeper.mledger.AsyncCallbacks;
import org.apache.bookkeeper.mledger.Entry;
import org.apache.bookkeeper.mledger.ManagedLedgerConfig;
import org.apache.bookkeeper.mledger.ManagedLedgerException;
import org.apache.bookkeeper.mledger.ManagedLedgerInfo;
import org.apache.bookkeeper.mledger.Position;
import org.apache.bookkeeper.mledger.impl.ManagedLedgerImpl;
import org.apache.pulsar.common.api.proto.PulsarApi;
import static org.apache.pulsar.common.util.Codec.decode;

import com.github.zafarkhaja.semver.Version;
import com.google.common.collect.Lists;
import com.google.common.collect.Maps;
import com.google.common.collect.Sets;

import io.netty.buffer.ByteBuf;

import java.io.IOException;
import java.util.ArrayList;
import java.util.List;
import java.util.Map;
import java.util.Optional;
import java.util.Set;
import java.util.TreeMap;
import java.util.concurrent.CompletableFuture;
import java.util.concurrent.TimeUnit;
import java.util.concurrent.atomic.AtomicInteger;
import java.util.concurrent.atomic.AtomicReference;
import java.util.function.BiConsumer;

import javax.ws.rs.WebApplicationException;
import javax.ws.rs.container.AsyncResponse;
import javax.ws.rs.core.Response;
import javax.ws.rs.core.Response.ResponseBuilder;
import javax.ws.rs.core.Response.Status;
import javax.ws.rs.core.StreamingOutput;

import org.apache.bookkeeper.mledger.AsyncCallbacks.ManagedLedgerInfoCallback;
import org.apache.bookkeeper.mledger.impl.ManagedLedgerFactoryImpl;
import org.apache.bookkeeper.mledger.impl.ManagedLedgerOfflineBacklog;
import org.apache.bookkeeper.mledger.impl.PositionImpl;
import org.apache.commons.lang3.StringUtils;
import org.apache.pulsar.broker.PulsarServerException;
import org.apache.pulsar.broker.PulsarService;
import org.apache.pulsar.broker.admin.AdminResource;
import org.apache.pulsar.broker.admin.ZkAdminPaths;
import org.apache.pulsar.broker.authentication.AuthenticationDataSource;
import org.apache.pulsar.broker.service.BrokerServiceException.AlreadyRunningException;
import org.apache.pulsar.broker.service.BrokerServiceException.NotAllowedException;
import org.apache.pulsar.broker.service.BrokerServiceException.SubscriptionBusyException;
import org.apache.pulsar.broker.service.BrokerServiceException.SubscriptionInvalidCursorPosition;
import org.apache.pulsar.broker.service.BrokerServiceException.TopicBusyException;
import org.apache.pulsar.broker.service.Subscription;
import org.apache.pulsar.broker.service.Topic;
import org.apache.pulsar.broker.service.persistent.PersistentReplicator;
import org.apache.pulsar.broker.service.persistent.PersistentSubscription;
import org.apache.pulsar.broker.service.persistent.PersistentTopic;
import org.apache.pulsar.broker.web.RestException;
import org.apache.pulsar.client.admin.LongRunningProcessStatus;
import org.apache.pulsar.client.admin.OffloadProcessStatus;
import org.apache.pulsar.client.admin.PulsarAdmin;
import org.apache.pulsar.client.admin.PulsarAdminException;
import org.apache.pulsar.client.admin.PulsarAdminException.NotFoundException;
import org.apache.pulsar.client.admin.PulsarAdminException.PreconditionFailedException;
import org.apache.pulsar.client.api.MessageId;
import org.apache.pulsar.client.api.PulsarClientException;
import org.apache.pulsar.client.impl.MessageIdImpl;
import org.apache.pulsar.common.allocator.PulsarByteBufAllocator;
import org.apache.pulsar.common.protocol.Commands;
import org.apache.pulsar.common.api.proto.PulsarApi.CommandSubscribe.InitialPosition;
import org.apache.pulsar.common.api.proto.PulsarApi.KeyValue;
import org.apache.pulsar.common.api.proto.PulsarApi.MessageMetadata;
import org.apache.pulsar.common.compression.CompressionCodec;
import org.apache.pulsar.common.compression.CompressionCodecProvider;
import org.apache.pulsar.common.naming.TopicDomain;
import org.apache.pulsar.common.naming.TopicName;
import org.apache.pulsar.common.partition.PartitionedTopicMetadata;
import org.apache.pulsar.common.policies.data.AuthAction;
import org.apache.pulsar.common.policies.data.AuthPolicies;
import org.apache.pulsar.common.policies.data.PartitionedTopicInternalStats;
import org.apache.pulsar.common.policies.data.PartitionedTopicStats;
import org.apache.pulsar.common.policies.data.PersistentOfflineTopicStats;
import org.apache.pulsar.common.policies.data.PersistentTopicInternalStats;
import org.apache.pulsar.common.policies.data.Policies;
import org.apache.pulsar.common.policies.data.TopicStats;
import org.apache.pulsar.common.util.DateFormatter;
import org.apache.pulsar.common.util.FutureUtil;
import org.apache.zookeeper.KeeperException;
import org.apache.zookeeper.data.Stat;
import org.slf4j.Logger;
import org.slf4j.LoggerFactory;

/**
 */
public class PersistentTopicsBase extends AdminResource {
    private static final Logger log = LoggerFactory.getLogger(PersistentTopicsBase.class);

    private static final int OFFLINE_TOPIC_STAT_TTL_MINS = 10;
    private static final String DEPRECATED_CLIENT_VERSION_PREFIX = "Pulsar-CPP-v";
    private static final Version LEAST_SUPPORTED_CLIENT_VERSION_PREFIX = Version.forIntegers(1, 21);

    protected List<String> internalGetList() {
        validateAdminAccessForTenant(namespaceName.getTenant());

        // Validate that namespace exists, throws 404 if it doesn't exist
        try {
            policiesCache().get(path(POLICIES, namespaceName.toString()));
        } catch (KeeperException.NoNodeException e) {
            log.warn("[{}] Failed to get topic list {}: Namespace does not exist", clientAppId(), namespaceName);
            throw new RestException(Status.NOT_FOUND, "Namespace does not exist");
        } catch (Exception e) {
            log.error("[{}] Failed to get topic list {}", clientAppId(), namespaceName, e);
            throw new RestException(e);
        }

        List<String> topics = Lists.newArrayList();

        try {
            String path = String.format("/managed-ledgers/%s/%s", namespaceName.toString(), domain());
            for (String topic : managedLedgerListCache().get(path)) {
                if (domain().equals(TopicDomain.persistent.toString())) {
                    topics.add(TopicName.get(domain(), namespaceName, decode(topic)).toString());
                }
            }
        } catch (KeeperException.NoNodeException e) {
            // NoNode means there are no topics in this domain for this namespace
        } catch (Exception e) {
            log.error("[{}] Failed to get topics list for namespace {}", clientAppId(), namespaceName, e);
            throw new RestException(e);
        }

        topics.sort(null);
        return topics;
    }

    protected List<String> internalGetPartitionedTopicList() {
        validateAdminAccessForTenant(namespaceName.getTenant());

        // Validate that namespace exists, throws 404 if it doesn't exist
        try {
            policiesCache().get(path(POLICIES, namespaceName.toString()));
        } catch (KeeperException.NoNodeException e) {
            log.warn("[{}] Failed to get partitioned topic list {}: Namespace does not exist", clientAppId(),
                    namespaceName);
            throw new RestException(Status.NOT_FOUND, "Namespace does not exist");
        } catch (Exception e) {
            log.error("[{}] Failed to get partitioned topic list for namespace {}", clientAppId(), namespaceName, e);
            throw new RestException(e);
        }
        return getPartitionedTopicList(TopicDomain.getEnum(domain()));
    }

    protected Map<String, Set<AuthAction>> internalGetPermissionsOnTopic() {
        // This operation should be reading from zookeeper and it should be allowed without having admin privileges
        validateAdminAccessForTenant(namespaceName.getTenant());

        String topicUri = topicName.toString();

        try {
            Policies policies = policiesCache().get(path(POLICIES, namespaceName.toString()))
                    .orElseThrow(() -> new RestException(Status.NOT_FOUND, "Namespace does not exist"));

            Map<String, Set<AuthAction>> permissions = Maps.newTreeMap();
            AuthPolicies auth = policies.auth_policies;

            // First add namespace level permissions
            for (String role : auth.namespace_auth.keySet()) {
                permissions.put(role, auth.namespace_auth.get(role));
            }

            // Then add topic level permissions
            if (auth.destination_auth.containsKey(topicUri)) {
                for (Map.Entry<String, Set<AuthAction>> entry : auth.destination_auth.get(topicUri).entrySet()) {
                    String role = entry.getKey();
                    Set<AuthAction> topicPermissions = entry.getValue();

                    if (!permissions.containsKey(role)) {
                        permissions.put(role, topicPermissions);
                    } else {
                        // Do the union between namespace and topic level
                        Set<AuthAction> union = Sets.union(permissions.get(role), topicPermissions);
                        permissions.put(role, union);
                    }
                }
            }

            return permissions;
        } catch (Exception e) {
            log.error("[{}] Failed to get permissions for topic {}", clientAppId(), topicUri, e);
            throw new RestException(e);
        }
    }

    protected void validateAdminAndClientPermission() {
        try {
            validateAdminAccessForTenant(topicName.getTenant());
        } catch (Exception ve) {
            try {
                checkAuthorization(pulsar(), topicName, clientAppId(), clientAuthData());
            } catch (RestException re) {
                throw re;
            } catch (Exception e) {
                // unknown error marked as internal server error
                log.warn("Unexpected error while authorizing request. topic={}, role={}. Error: {}",
                        topicName, clientAppId(), e.getMessage(), e);
                throw new RestException(e);
            }
        }
    }

    public void validateAdminOperationOnTopic(boolean authoritative) {
        validateAdminAccessForTenant(topicName.getTenant());
        validateTopicOwnership(topicName, authoritative);
    }

    protected void validateAdminAccessForSubscriber(String subscriptionName, boolean authoritative) {
        validateTopicOwnership(topicName, authoritative);
        try {
            validateAdminAccessForTenant(topicName.getTenant());
        } catch (Exception e) {
            if (log.isDebugEnabled()) {
                log.debug("[{}] failed to validate admin access for {}", topicName, clientAppId());
            }
            validateAdminAccessForSubscriber(subscriptionName);
        }
    }

    private void validateAdminAccessForSubscriber(String subscriptionName) {
        try {
            if (!pulsar().getBrokerService().getAuthorizationService().canConsume(topicName, clientAppId(),
                    clientAuthData(), subscriptionName)) {
                log.warn("[{}} Subscriber {} is not authorized to access api", topicName, clientAppId());
                throw new RestException(Status.UNAUTHORIZED,
                        String.format("Subscriber %s is not authorized to access this operation", clientAppId()));
            }
        } catch (RestException re) {
            throw re;
        } catch (Exception e) {
            // unknown error marked as internal server error
            log.warn("Unexpected error while authorizing request. topic={}, role={}. Error: {}", topicName,
                    clientAppId(), e.getMessage(), e);
            throw new RestException(e);
        }
    }

    private void grantPermissions(String topicUri, String role, Set<AuthAction> actions) {
        try {
            Stat nodeStat = new Stat();
            byte[] content = globalZk().getData(path(POLICIES, namespaceName.toString()), null, nodeStat);
            Policies policies = jsonMapper().readValue(content, Policies.class);

            if (!policies.auth_policies.destination_auth.containsKey(topicUri)) {
                policies.auth_policies.destination_auth.put(topicUri, new TreeMap<String, Set<AuthAction>>());
            }

            policies.auth_policies.destination_auth.get(topicUri).put(role, actions);

            // Write the new policies to zookeeper
            globalZk().setData(path(POLICIES, namespaceName.toString()), jsonMapper().writeValueAsBytes(policies),
                    nodeStat.getVersion());

            // invalidate the local cache to force update
            policiesCache().invalidate(path(POLICIES, namespaceName.toString()));

            log.info("[{}] Successfully granted access for role {}: {} - topic {}", clientAppId(), role, actions,
                    topicUri);

        } catch (KeeperException.NoNodeException e) {
            log.warn("[{}] Failed to grant permissions on topic {}: Namespace does not exist", clientAppId(),
                    topicUri);
            throw new RestException(Status.NOT_FOUND, "Namespace does not exist");
        } catch (KeeperException.BadVersionException e) {
            log.warn("[{}] Failed to grant permissions on topic {}: concurrent modification", clientAppId(),
                    topicUri);
            throw new RestException(Status.CONFLICT, "Concurrent modification");
        } catch (Exception e) {
            log.error("[{}] Failed to grant permissions for topic {}", clientAppId(), topicUri, e);
            throw new RestException(e);
        }
    }

    protected void internalGrantPermissionsOnTopic(String role, Set<AuthAction> actions) {
        // This operation should be reading from zookeeper and it should be allowed without having admin privileges
        validateAdminAccessForTenant(namespaceName.getTenant());
        validatePoliciesReadOnlyAccess();

        PartitionedTopicMetadata meta = getPartitionedTopicMetadata(topicName, true, false);
        int numPartitions = meta.partitions;
        if (numPartitions > 0) {
            for (int i = 0; i < numPartitions; i++) {
                TopicName topicNamePartition = topicName.getPartition(i);
                grantPermissions(topicNamePartition.toString(), role, actions);
            }
        }
        grantPermissions(topicName.toString(), role, actions);
    }

    protected void internalDeleteTopicForcefully(boolean authoritative) {
        validateAdminOperationOnTopic(authoritative);
        Topic topic = getTopicReference(topicName);
        try {
            topic.deleteForcefully().get();
        } catch (Exception e) {
            log.error("[{}] Failed to delete topic forcefully {}", clientAppId(), topicName, e);
            throw new RestException(e);
        }
    }

    private void revokePermissions(String topicUri, String role) {
        Stat nodeStat = new Stat();
        Policies policies;

        try {
            byte[] content = globalZk().getData(path(POLICIES, namespaceName.toString()), null, nodeStat);
            policies = jsonMapper().readValue(content, Policies.class);
        } catch (KeeperException.NoNodeException e) {
            log.warn("[{}] Failed to revoke permissions on topic {}: Namespace does not exist", clientAppId(),
                    topicUri);
            throw new RestException(Status.NOT_FOUND, "Namespace does not exist");
        } catch (KeeperException.BadVersionException e) {
            log.warn("[{}] Failed to revoke permissions on topic {}: concurrent modification", clientAppId(),
                    topicUri);
            throw new RestException(Status.CONFLICT, "Concurrent modification");
        } catch (Exception e) {
            log.error("[{}] Failed to revoke permissions for topic {}", clientAppId(), topicUri, e);
            throw new RestException(e);
        }

        if (!policies.auth_policies.destination_auth.containsKey(topicUri)
                || !policies.auth_policies.destination_auth.get(topicUri).containsKey(role)) {
            log.warn("[{}] Failed to revoke permission from role {} on topic: Not set at topic level",
                    clientAppId(), role, topicUri);
            throw new RestException(Status.PRECONDITION_FAILED, "Permissions are not set at the topic level");
        }

        policies.auth_policies.destination_auth.get(topicUri).remove(role);

        try {
            // Write the new policies to zookeeper
            String namespacePath = path(POLICIES, namespaceName.toString());
            globalZk().setData(namespacePath, jsonMapper().writeValueAsBytes(policies), nodeStat.getVersion());

            // invalidate the local cache to force update
            policiesCache().invalidate(namespacePath);
            globalZkCache().invalidate(namespacePath);

            log.info("[{}] Successfully revoke access for role {} - topic {}", clientAppId(), role,
                    topicUri);
        } catch (Exception e) {
            log.error("[{}] Failed to revoke permissions for topic {}", clientAppId(), topicUri, e);
            throw new RestException(e);
        }

    }

    protected void internalRevokePermissionsOnTopic(String role) {
        // This operation should be reading from zookeeper and it should be allowed without having admin privileges
        validateAdminAccessForTenant(namespaceName.getTenant());
        validatePoliciesReadOnlyAccess();

        PartitionedTopicMetadata meta = getPartitionedTopicMetadata(topicName, true, false);
        int numPartitions = meta.partitions;
        if (numPartitions > 0) {
            for (int i = 0; i < numPartitions; i++) {
                TopicName topicNamePartition = topicName.getPartition(i);
                revokePermissions(topicNamePartition.toString(), role);
            }
        }
        revokePermissions(topicName.toString(), role);
    }

    protected void internalCreatePartitionedTopic(int numPartitions) {
        validateAdminAccessForTenant(topicName.getTenant());
        if (numPartitions <= 0) {
            throw new RestException(Status.NOT_ACCEPTABLE, "Number of partitions should be more than 0");
        }
        validatePartitionTopicName(topicName.getLocalName());
        try {
            boolean topicExist = pulsar().getNamespaceService()
                    .getListOfTopics(topicName.getNamespaceObject(), PulsarApi.CommandGetTopicsOfNamespace.Mode.ALL)
                    .join()
                    .contains(topicName.toString());
            if (topicExist) {
                log.warn("[{}] Failed to create already existing topic {}", clientAppId(), topicName);
                throw new RestException(Status.CONFLICT, "This topic already exists");
            }
        } catch (Exception e) {
            log.error("[{}] Failed to create partitioned topic {}", clientAppId(), topicName, e);
            throw new RestException(e);
        }
        try {
            String path = ZkAdminPaths.partitionedTopicPath(topicName);
            byte[] data = jsonMapper().writeValueAsBytes(new PartitionedTopicMetadata(numPartitions));
            zkCreateOptimistic(path, data);
            tryCreatePartitionsAsync(numPartitions);
            // Sync data to all quorums and the observers
            zkSync(path);
            log.info("[{}] Successfully created partitioned topic {}", clientAppId(), topicName);
        } catch (KeeperException.NodeExistsException e) {
            log.warn("[{}] Failed to create already existing partitioned topic {}", clientAppId(), topicName);
            throw new RestException(Status.CONFLICT, "Partitioned topic already exists");
        } catch (KeeperException.BadVersionException e) {
                log.warn("[{}] Failed to create partitioned topic {}: concurrent modification", clientAppId(),
                        topicName);
                throw new RestException(Status.CONFLICT, "Concurrent modification");
        } catch (Exception e) {
            log.error("[{}] Failed to create partitioned topic {}", clientAppId(), topicName, e);
            throw new RestException(e);
        }
    }

    protected void internalCreateNonPartitionedTopic(boolean authoritative) {
        validateAdminAccessForTenant(topicName.getTenant());
        validateNonPartitionTopicName(topicName.getLocalName());
        if (topicName.isGlobal()) {
            validateGlobalNamespaceOwnership(namespaceName);
        }

        validateTopicOwnership(topicName, authoritative);

        PartitionedTopicMetadata partitionMetadata = getPartitionedTopicMetadata(topicName, authoritative, false);
        if (partitionMetadata.partitions > 0) {
            log.warn("[{}] Partitioned topic with the same name already exists {}", clientAppId(), topicName);
            throw new RestException(Status.CONFLICT, "This topic already exists");
        }

        try {
            Topic createdTopic = getOrCreateTopic(topicName);
            log.info("[{}] Successfully created non-partitioned topic {}", clientAppId(), createdTopic);
        } catch (Exception e) {
            log.error("[{}] Failed to create non-partitioned topic {}", clientAppId(), topicName, e);
            throw new RestException(e);
        }
    }

    /**
     * It updates number of partitions of an existing partitioned topic. It requires partitioned-topic to
     * already exist and number of new partitions must be greater than existing number of partitions. Decrementing
     * number of partitions requires deletion of topic which is not supported.
     *
     * Already created partitioned producers and consumers can't see newly created partitions and it requires to
     * recreate them at application so, newly created producers and consumers can connect to newly added partitions as
     * well. Therefore, it can violate partition ordering at producers until all producers are restarted at application.
     *
     * @param numPartitions
     */
    protected void internalUpdatePartitionedTopic(int numPartitions, boolean updateLocalTopicOnly) {
        validateAdminAccessForTenant(topicName.getTenant());
        // Only do the validation if it's the first hop.
        if (!updateLocalTopicOnly) {
            validatePartitionTopicUpdate(topicName.getLocalName(), numPartitions);
        }

        if (topicName.isGlobal() && isNamespaceReplicated(topicName.getNamespaceObject())) {
            Set<String> clusters = getNamespaceReplicatedClusters(topicName.getNamespaceObject());
            if (!clusters.contains(pulsar().getConfig().getClusterName())) {
                log.error("[{}] local cluster is not part of replicated cluster for namespace {}", clientAppId(),
                        topicName);
                throw new RestException(Status.FORBIDDEN, "Local cluster is not part of replicate cluster list");
            }
            try {
                createSubscriptions(topicName, numPartitions).get();
            } catch (Exception e) {
                if (e.getCause() instanceof RestException) {
                    throw (RestException) e.getCause();
                }
                log.error("[{}] Failed to update partitioned topic {}", clientAppId(), topicName, e);
                throw new RestException(e);
            }
            // if this cluster is the first hop which needs to coordinate with other clusters then update partitions in
            // other clusters and then update number of partitions.
            if (!updateLocalTopicOnly) {
                CompletableFuture<Void> updatePartition = new CompletableFuture<>();
                final String path = ZkAdminPaths.partitionedTopicPath(topicName);
                updatePartitionInOtherCluster(numPartitions, clusters).thenAccept((res) -> {
                    try {
                        byte[] data = jsonMapper().writeValueAsBytes(new PartitionedTopicMetadata(numPartitions));
                        globalZk().setData(path, data, -1, (rc, path1, ctx, stat) -> {
                            if (rc == KeeperException.Code.OK.intValue()) {
                                updatePartition.complete(null);
                            } else {
                                updatePartition.completeExceptionally(KeeperException
                                        .create(KeeperException.Code.get(rc), "failed to create update partitions"));
                            }
                        }, null);
                    } catch (Exception e) {
                        updatePartition.completeExceptionally(e);
                    }

                }).exceptionally(ex -> {
                    updatePartition.completeExceptionally(ex);
                    return null;
                });
                try {
                    updatePartition.get();
                } catch (Exception e) {
                    log.error("{} Failed to update number of partitions in zk for topic {} and partitions {}",
                            clientAppId(), topicName, numPartitions, e);
                    if (e.getCause() instanceof RestException) {
                        throw (RestException) e.getCause();
                    }
                    throw new RestException(e);
                }
            }
            return;
        }
        
        if (numPartitions <= 0) {
            throw new RestException(Status.NOT_ACCEPTABLE, "Number of partitions should be more than 0");
        }
        try {
            updatePartitionedTopic(topicName, numPartitions).get();
        } catch (Exception e) {
            if (e.getCause() instanceof RestException) {
                throw (RestException) e.getCause();
            }
            log.error("[{}] Failed to update partitioned topic {}", clientAppId(), topicName, e);
            throw new RestException(e);
        }
    }

    protected void internalCreateMissedPartitions() {
        PartitionedTopicMetadata metadata = getPartitionedTopicMetadata(topicName, false, false);
        if (metadata != null) {
            tryCreatePartitionsAsync(metadata.partitions);
        }
    }

    private CompletableFuture<Void> updatePartitionInOtherCluster(int numPartitions, Set<String> clusters) {
        List<CompletableFuture<Void>> results = new ArrayList<>(clusters.size() -1);
        clusters.forEach(cluster -> {
            if (cluster.equals(pulsar().getConfig().getClusterName())) {
                return;
            }
            results.add(pulsar().getBrokerService().getClusterPulsarAdmin(cluster).topics()
                    .updatePartitionedTopicAsync(topicName.toString(), numPartitions, true));
        });
        return FutureUtil.waitForAll(results);
    }

    protected PartitionedTopicMetadata internalGetPartitionedMetadata(boolean authoritative, boolean checkAllowAutoCreation) {
        PartitionedTopicMetadata metadata = getPartitionedTopicMetadata(topicName, authoritative, checkAllowAutoCreation);
        if (metadata.partitions > 1) {
            validateClientVersion();
        }
        return metadata;
    }

    protected void internalDeletePartitionedTopic(AsyncResponse asyncResponse, boolean authoritative, boolean force) {
        validateAdminAccessForTenant(topicName.getTenant());

        final CompletableFuture<Void> future = new CompletableFuture<>();

        PartitionedTopicMetadata partitionMetadata = getPartitionedTopicMetadata(topicName, authoritative, false);
        final int numPartitions = partitionMetadata.partitions;
        if (numPartitions > 0) {
            final AtomicInteger count = new AtomicInteger(numPartitions);
            for (int i = 0; i < numPartitions; i++) {
                TopicName topicNamePartition = topicName.getPartition(i);
                try {
                    pulsar().getAdminClient().topics().deleteAsync(topicNamePartition.toString(), force)
                            .whenComplete((r, ex) -> {
                                if (ex != null) {
                                    if (ex instanceof NotFoundException) {
                                        // if the sub-topic is not found, the client might not have called create
                                        // producer or it might have been deleted earlier, so we ignore the 404 error.
                                        // For all other exception, we fail the delete partition method even if a single
                                        // partition is failed to be deleted
                                        if (log.isDebugEnabled()) {
                                            log.debug("[{}] Partition not found: {}", clientAppId(),
                                                    topicNamePartition);
                                        }
                                    } else {
                                        log.error("[{}] Failed to delete partition {}", clientAppId(),
                                                topicNamePartition, ex);
                                        future.completeExceptionally(ex);
                                        return;
                                    }
                                } else {
                                    log.info("[{}] Deleted partition {}", clientAppId(), topicNamePartition);
                                }
                                if (count.decrementAndGet() == 0) {
                                    future.complete(null);
                                }
                            });
                } catch (Exception e) {
                    log.error("[{}] Failed to delete partition {}", clientAppId(), topicNamePartition, e);
                    future.completeExceptionally(e);
                }
            }
        } else {
            future.complete(null);
        }

        future.whenComplete((r, ex) -> {
            if (ex != null) {
                if (ex instanceof PreconditionFailedException) {
                    asyncResponse.resume(
                            new RestException(Status.PRECONDITION_FAILED, "Topic has active producers/subscriptions"));
                    return;
                } else if (ex instanceof PulsarAdminException) {
                    asyncResponse.resume(new RestException((PulsarAdminException) ex));
                    return;
                } else {
                    asyncResponse.resume(new RestException(ex));
                    return;
                }
            }

            // Only tries to delete the znode for partitioned topic when all its partitions are successfully deleted
            String path = path(PARTITIONED_TOPIC_PATH_ZNODE, namespaceName.toString(), domain(),
                    topicName.getEncodedLocalName());
            try {
                globalZk().delete(path, -1);
                globalZkCache().invalidate(path);
                // Sync data to all quorums and the observers
                zkSync(path);
                log.info("[{}] Deleted partitioned topic {}", clientAppId(), topicName);
                asyncResponse.resume(Response.noContent().build());
            } catch (KeeperException.NoNodeException nne) {
                asyncResponse.resume(new RestException(Status.NOT_FOUND, "Partitioned topic does not exist"));
            } catch (KeeperException.BadVersionException e) {
                log.warn("[{}] Failed to delete partitioned topic {}: concurrent modification", clientAppId(),
                        topicName);
                asyncResponse.resume(new RestException(Status.CONFLICT, "Concurrent modification"));
            } catch (Exception e) {
                log.error("[{}] Failed to delete partitioned topic {}", clientAppId(), topicName, e);
                asyncResponse.resume(new RestException(e));
            }
        });
    }

    protected void internalUnloadTopic(AsyncResponse asyncResponse, boolean authoritative) {
        log.info("[{}] Unloading topic {}", clientAppId(), topicName);
        if (topicName.isGlobal()) {
            validateGlobalNamespaceOwnership(namespaceName);
        }
        // If the topic name is a partition name, no need to get partition topic metadata again
        if (topicName.isPartitioned()) {
            internalUnloadNonPartitionedTopic(asyncResponse, authoritative);
        } else {
            getPartitionedTopicMetadataAsync(topicName, authoritative, false).whenComplete((meta, t) -> {
                if (meta.partitions > 0) {
                    final List<CompletableFuture<Void>> futures = Lists.newArrayList();

                    for (int i = 0; i < meta.partitions; i++) {
                        TopicName topicNamePartition = topicName.getPartition(i);
                        try {
                            futures.add(pulsar().getAdminClient().topics().unloadAsync(topicNamePartition.toString()));
                        } catch (Exception e) {
                            log.error("[{}] Failed to unload topic {}", clientAppId(), topicNamePartition, e);
                            asyncResponse.resume(new RestException(e));
                            return;
                        }
                    }

                    FutureUtil.waitForAll(futures).handle((result, exception) -> {
                        if (exception != null) {
                            Throwable th = exception.getCause();
                            if (th instanceof NotFoundException) {
                                asyncResponse.resume(new RestException(Status.NOT_FOUND, th.getMessage()));
                            } else {
                                log.error("[{}] Failed to unload topic {}", clientAppId(), topicName, exception);
                                asyncResponse.resume(new RestException(exception));
                            }
                            return null;
                        }

                        asyncResponse.resume(Response.noContent().build());
                        return null;
                    });
                } else {
                    internalUnloadNonPartitionedTopic(asyncResponse, authoritative);
                }
            }).exceptionally(t -> {
                Throwable th = t.getCause();
                asyncResponse.resume(new RestException(th));
                return null;
            });
        }
    }

    private void internalUnloadNonPartitionedTopic(AsyncResponse asyncResponse, boolean authoritative) {
        validateAdminAccessForTenant(topicName.getTenant());
        validateTopicOwnership(topicName, authoritative);

        Topic topic = getTopicReference(topicName);
        topic.close(false).whenComplete((r, ex) -> {
            if (ex != null) {
                log.error("[{}] Failed to unload topic {}, {}", clientAppId(), topicName, ex.getMessage(), ex);
                asyncResponse.resume(new RestException(ex));

            } else {
                log.info("[{}] Successfully unloaded topic {}", clientAppId(), topicName);
                asyncResponse.resume(Response.noContent().build());
            }
        });
    }

    protected void internalDeleteTopic(boolean authoritative, boolean force) {
        if (force) {
            internalDeleteTopicForcefully(authoritative);
        } else {
            internalDeleteTopic(authoritative);
        }
    }

    protected void internalDeleteTopic(boolean authoritative) {
        validateAdminOperationOnTopic(authoritative);
        Topic topic = getTopicReference(topicName);

        // v2 topics have a global name so check if the topic is replicated.
        if (topic.isReplicated()) {
            // Delete is disallowed on global topic
            final List<String> clusters = topic.getReplicators().keys();
            log.error("[{}] Delete forbidden topic {} is replicated on clusters {}",
                    clientAppId(), topicName, clusters);
            throw new RestException(Status.FORBIDDEN, "Delete forbidden topic is replicated on clusters " + clusters);
        }

        try {
            topic.delete().get();
            log.info("[{}] Successfully removed topic {}", clientAppId(), topicName);
        } catch (Exception e) {
            Throwable t = e.getCause();
            log.error("[{}] Failed to delete topic {}", clientAppId(), topicName, t);
            if (t instanceof TopicBusyException) {
                throw new RestException(Status.PRECONDITION_FAILED, "Topic has active producers/subscriptions");
            } else {
                throw new RestException(t);
            }
        }
    }

    protected void internalGetSubscriptions(AsyncResponse asyncResponse, boolean authoritative) {
        if (topicName.isGlobal()) {
            validateGlobalNamespaceOwnership(namespaceName);
        }
        // If the topic name is a partition name, no need to get partition topic metadata again
        if (topicName.isPartitioned()) {
            internalGetSubscriptionsForNonPartitionedTopic(asyncResponse, authoritative);
        } else {
            PartitionedTopicMetadata partitionMetadata = getPartitionedTopicMetadata(topicName, authoritative, false);
            if (partitionMetadata.partitions > 0) {
                try {
                    // get the subscriptions only from the 1st partition since all the other partitions will have the same
                    // subscriptions
                    pulsar().getAdminClient().topics().getSubscriptionsAsync(topicName.getPartition(0).toString())
                        .whenComplete((r, ex) -> {
                            if (ex != null) {
                                log.warn("[{}] Failed to get list of subscriptions for {}: {}", clientAppId(),
                                    topicName, ex.getMessage());

                                if (ex instanceof PulsarAdminException) {
                                    PulsarAdminException pae = (PulsarAdminException) ex;
                                    if (pae.getStatusCode() == Status.NOT_FOUND.getStatusCode()) {
                                        asyncResponse.resume(new RestException(Status.NOT_FOUND,
                                            "Internal topics have not been generated yet"));
                                        return;
                                    } else {
                                        asyncResponse.resume(new RestException(pae));
                                        return;
                                    }
                                } else {
                                    asyncResponse.resume(new RestException(ex));
                                    return;
                                }
                            }
                            final List<String> subscriptions = Lists.newArrayList();
                            subscriptions.addAll(r);
                            asyncResponse.resume(subscriptions);
                            return;
                        });
                } catch (Exception e) {
                    log.error("[{}] Failed to get list of subscriptions for {}", clientAppId(), topicName, e);
                    asyncResponse.resume(e);
                    return;
                }
            } else {
                internalGetSubscriptionsForNonPartitionedTopic(asyncResponse, authoritative);
            }
        }
    }

    private void internalGetSubscriptionsForNonPartitionedTopic(AsyncResponse asyncResponse, boolean authoritative) {
        validateAdminOperationOnTopic(authoritative);
        Topic topic = getTopicReference(topicName);
        try {
            final List<String> subscriptions = Lists.newArrayList();
            topic.getSubscriptions().forEach((subName, sub) -> subscriptions.add(subName));
            asyncResponse.resume(subscriptions);
            return;
        } catch (Exception e) {
            log.error("[{}] Failed to get list of subscriptions for {}", clientAppId(), topicName, e);
            asyncResponse.resume(new RestException(e));
            return;
        }
    }

    protected TopicStats internalGetStats(boolean authoritative, boolean getPreciseBacklog) {
        validateAdminAndClientPermission();
        if (topicName.isGlobal()) {
            validateGlobalNamespaceOwnership(namespaceName);
        }
        validateTopicOwnership(topicName, authoritative);
        Topic topic = getTopicReference(topicName);
        return topic.getStats(getPreciseBacklog);
    }

    protected PersistentTopicInternalStats internalGetInternalStats(boolean authoritative) {
        validateAdminAndClientPermission();
        if (topicName.isGlobal()) {
            validateGlobalNamespaceOwnership(namespaceName);
        }
        validateTopicOwnership(topicName, authoritative);
        Topic topic = getTopicReference(topicName);
        return topic.getInternalStats();
    }

    protected void internalGetManagedLedgerInfo(AsyncResponse asyncResponse) {
        validateAdminAccessForTenant(topicName.getTenant());
        if (topicName.isGlobal()) {
            validateGlobalNamespaceOwnership(namespaceName);
        }
        String managedLedger = topicName.getPersistenceNamingEncoding();
        pulsar().getManagedLedgerFactory().asyncGetManagedLedgerInfo(managedLedger, new ManagedLedgerInfoCallback() {
            @Override
            public void getInfoComplete(ManagedLedgerInfo info, Object ctx) {
                asyncResponse.resume((StreamingOutput) output -> {
                    jsonMapper().writer().writeValue(output, info);
                });
            }

            @Override
            public void getInfoFailed(ManagedLedgerException exception, Object ctx) {
                asyncResponse.resume(exception);
            }
        }, null);
    }

    protected void internalGetPartitionedStats(AsyncResponse asyncResponse, boolean authoritative,
            boolean perPartition, boolean getPreciseBacklog) {
        PartitionedTopicMetadata partitionMetadata = getPartitionedTopicMetadata(topicName, authoritative, false);
        if (partitionMetadata.partitions == 0) {
            throw new RestException(Status.NOT_FOUND, "Partitioned Topic not found");
        }
        if (topicName.isGlobal()) {
            validateGlobalNamespaceOwnership(namespaceName);
        }
        PartitionedTopicStats stats = new PartitionedTopicStats(partitionMetadata);

        List<CompletableFuture<TopicStats>> topicStatsFutureList = Lists.newArrayList();
        for (int i = 0; i < partitionMetadata.partitions; i++) {
            try {
                topicStatsFutureList
                        .add(pulsar().getAdminClient().topics().getStatsAsync((topicName.getPartition(i).toString()), getPreciseBacklog));
            } catch (PulsarServerException e) {
                asyncResponse.resume(new RestException(e));
                return;
            }
        }

        FutureUtil.waitForAll(topicStatsFutureList).handle((result, exception) -> {
            CompletableFuture<TopicStats> statFuture = null;
            for (int i = 0; i < topicStatsFutureList.size(); i++) {
                statFuture = topicStatsFutureList.get(i);
                if (statFuture.isDone() && !statFuture.isCompletedExceptionally()) {
                    try {
                        stats.add(statFuture.get());
                        if (perPartition) {
                            stats.partitions.put(topicName.getPartition(i).toString(), statFuture.get());
                        }
                    } catch (Exception e) {
                        asyncResponse.resume(new RestException(e));
                        return null;
                    }
                }
            }
            if (perPartition && stats.partitions.isEmpty()) {
                String path = ZkAdminPaths.partitionedTopicPath(topicName);
                try {
                    boolean zkPathExists = zkPathExists(path);
                    if (zkPathExists) {
                        stats.partitions.put(topicName.toString(), new TopicStats());
                    } else {
                        asyncResponse.resume(
                                new RestException(Status.NOT_FOUND, "Internal topics have not been generated yet"));
                        return null;
                    }
                } catch (KeeperException | InterruptedException e) {
                    asyncResponse.resume(new RestException(e));
                    return null;
                }
            }
            asyncResponse.resume(stats);
            return null;
        });
    }

    protected void internalGetPartitionedStatsInternal(AsyncResponse asyncResponse, boolean authoritative) {
        PartitionedTopicMetadata partitionMetadata = getPartitionedTopicMetadata(topicName, authoritative, false);
        if (partitionMetadata.partitions == 0) {
            throw new RestException(Status.NOT_FOUND, "Partitioned Topic not found");
        }
        if (topicName.isGlobal()) {
            validateGlobalNamespaceOwnership(namespaceName);
        }
        PartitionedTopicInternalStats stats = new PartitionedTopicInternalStats(partitionMetadata);

        List<CompletableFuture<PersistentTopicInternalStats>> topicStatsFutureList = Lists.newArrayList();
        for (int i = 0; i < partitionMetadata.partitions; i++) {
            try {
                topicStatsFutureList.add(pulsar().getAdminClient().topics()
                        .getInternalStatsAsync((topicName.getPartition(i).toString())));
            } catch (PulsarServerException e) {
                asyncResponse.resume(new RestException(e));
                return;
            }
        }

        FutureUtil.waitForAll(topicStatsFutureList).handle((result, exception) -> {
            CompletableFuture<PersistentTopicInternalStats> statFuture = null;
            for (int i = 0; i < topicStatsFutureList.size(); i++) {
                statFuture = topicStatsFutureList.get(i);
                if (statFuture.isDone() && !statFuture.isCompletedExceptionally()) {
                    try {
                        stats.partitions.put(topicName.getPartition(i).toString(), statFuture.get());
                    } catch (Exception e) {
                        asyncResponse.resume(new RestException(e));
                        return null;
                    }
                }
            }
            asyncResponse.resume(!stats.partitions.isEmpty() ? stats
                    : new RestException(Status.NOT_FOUND, "Internal topics have not been generated yet"));
            return null;
        });
    }

    protected void internalDeleteSubscription(AsyncResponse asyncResponse, String subName, boolean authoritative) {
        if (topicName.isGlobal()) {
            validateGlobalNamespaceOwnership(namespaceName);
        }
        // If the topic name is a partition name, no need to get partition topic metadata again
        if (topicName.isPartitioned()) {
            internalDeleteSubscriptionForNonPartitionedTopic(asyncResponse, subName, authoritative);
        } else {
            PartitionedTopicMetadata partitionMetadata = getPartitionedTopicMetadata(topicName, authoritative, false);
            if (partitionMetadata.partitions > 0) {
                final List<CompletableFuture<Void>> futures = Lists.newArrayList();

                for (int i = 0; i < partitionMetadata.partitions; i++) {
                    TopicName topicNamePartition = topicName.getPartition(i);
                    try {
                        futures.add(pulsar().getAdminClient().topics()
                            .deleteSubscriptionAsync(topicNamePartition.toString(), subName));
                    } catch (Exception e) {
                        log.error("[{}] Failed to delete subscription {} {}", clientAppId(), topicNamePartition, subName,
                            e);
                        asyncResponse.resume(new RestException(e));
                        return;
                    }
                }

                FutureUtil.waitForAll(futures).handle((result, exception) -> {
                    if (exception != null) {
                        Throwable t = exception.getCause();
                        if (t instanceof NotFoundException) {
                            asyncResponse.resume(new RestException(Status.NOT_FOUND, "Subscription not found"));
                            return null;
                        } else if (t instanceof PreconditionFailedException) {
                            asyncResponse.resume(new RestException(Status.PRECONDITION_FAILED,
                                "Subscription has active connected consumers"));
                            return null;
                        } else {
                            log.error("[{}] Failed to delete subscription {} {}", clientAppId(), topicName, subName, t);
                            asyncResponse.resume(new RestException(t));
                            return null;
                        }
                    }

                    asyncResponse.resume(Response.noContent().build());
                    return null;
                });
            } else {
                internalDeleteSubscriptionForNonPartitionedTopic(asyncResponse, subName, authoritative);
            }
        }
    }

    private void internalDeleteSubscriptionForNonPartitionedTopic(AsyncResponse asyncResponse, String subName, boolean authoritative) {
        validateAdminAccessForSubscriber(subName, authoritative);
        Topic topic = getTopicReference(topicName);
        try {
            Subscription sub = topic.getSubscription(subName);
            checkNotNull(sub);
            sub.delete().get();
            log.info("[{}][{}] Deleted subscription {}", clientAppId(), topicName, subName);
            asyncResponse.resume(Response.noContent().build());
        } catch (Exception e) {
            Throwable t = e.getCause();
            if (e instanceof NullPointerException) {
                asyncResponse.resume(new RestException(Status.NOT_FOUND, "Subscription not found"));
            } else if (t instanceof SubscriptionBusyException) {
                asyncResponse.resume(new RestException(Status.PRECONDITION_FAILED,
                    "Subscription has active connected consumers"));
            } else {
                log.error("[{}] Failed to delete subscription {} {}", clientAppId(), topicName, subName, e);
                asyncResponse.resume(new RestException(t));
            }
        }
    }

    protected void internalSkipAllMessages(AsyncResponse asyncResponse, String subName, boolean authoritative) {
        if (topicName.isGlobal()) {
            validateGlobalNamespaceOwnership(namespaceName);
        }
        // If the topic name is a partition name, no need to get partition topic metadata again
        if (topicName.isPartitioned()) {
            internalSkipAllMessagesForNonPartitionedTopic(asyncResponse, subName, authoritative);
        } else {
            PartitionedTopicMetadata partitionMetadata = getPartitionedTopicMetadata(topicName, authoritative, false);
            if (partitionMetadata.partitions > 0) {
                final List<CompletableFuture<Void>> futures = Lists.newArrayList();

                for (int i = 0; i < partitionMetadata.partitions; i++) {
                    TopicName topicNamePartition = topicName.getPartition(i);
                    try {
                        futures.add(pulsar().getAdminClient().topics().skipAllMessagesAsync(topicNamePartition.toString(),
                            subName));
                    } catch (Exception e) {
                        log.error("[{}] Failed to skip all messages {} {}", clientAppId(), topicNamePartition, subName, e);
                        asyncResponse.resume(new RestException(e));
                        return;
                    }
                }

                FutureUtil.waitForAll(futures).handle((result, exception) -> {
                    if (exception != null) {
                        Throwable t = exception.getCause();
                        if (t instanceof NotFoundException) {
                            asyncResponse.resume(new RestException(Status.NOT_FOUND, "Subscription not found"));
                            return null;
                        } else {
                            log.error("[{}] Failed to skip all messages {} {}", clientAppId(), topicName, subName, t);
                            asyncResponse.resume(new RestException(t));
                            return null;
                        }
                    }

                    asyncResponse.resume(Response.noContent().build());
                    return null;
                });
            } else {
                internalSkipAllMessagesForNonPartitionedTopic(asyncResponse, subName, authoritative);
            }
        }
    }

    private void internalSkipAllMessagesForNonPartitionedTopic(AsyncResponse asyncResponse, String subName, boolean authoritative) {
        validateAdminAccessForSubscriber(subName, authoritative);
        PersistentTopic topic = (PersistentTopic) getTopicReference(topicName);
        BiConsumer<Void, Throwable> biConsumer = (v, ex) -> {
            if (ex != null) {
                asyncResponse.resume(new RestException(ex));
                log.error("[{}] Failed to skip all messages {} {}", clientAppId(), topicName, subName, ex);
            } else {
                asyncResponse.resume(Response.noContent().build());
                log.info("[{}] Cleared backlog on {} {}", clientAppId(), topicName, subName);
            }
        };
        try {
            if (subName.startsWith(topic.getReplicatorPrefix())) {
                String remoteCluster = PersistentReplicator.getRemoteCluster(subName);
                PersistentReplicator repl = (PersistentReplicator) topic.getPersistentReplicator(remoteCluster);
                checkNotNull(repl);
                repl.clearBacklog().whenComplete(biConsumer);
            } else {
                PersistentSubscription sub = topic.getSubscription(subName);
                checkNotNull(sub);
                sub.clearBacklog().whenComplete(biConsumer);
            }
        } catch (Exception e) {
            if (e instanceof NullPointerException) {
                asyncResponse.resume(new RestException(Status.NOT_FOUND, "Subscription not found"));
            } else {
                asyncResponse.resume(new RestException(e));
            }
        }
    }

    protected void internalSkipMessages(String subName, int numMessages, boolean authoritative) {
        if (topicName.isGlobal()) {
            validateGlobalNamespaceOwnership(namespaceName);
        }
        PartitionedTopicMetadata partitionMetadata = getPartitionedTopicMetadata(topicName, authoritative, false);
        if (partitionMetadata.partitions > 0) {
            throw new RestException(Status.METHOD_NOT_ALLOWED, "Skip messages on a partitioned topic is not allowed");
        }
        validateAdminAccessForSubscriber(subName, authoritative);
        PersistentTopic topic = (PersistentTopic) getTopicReference(topicName);
        try {
            if (subName.startsWith(topic.getReplicatorPrefix())) {
                String remoteCluster = PersistentReplicator.getRemoteCluster(subName);
                PersistentReplicator repl = (PersistentReplicator) topic.getPersistentReplicator(remoteCluster);
                checkNotNull(repl);
                repl.skipMessages(numMessages).get();
            } else {
                PersistentSubscription sub = topic.getSubscription(subName);
                checkNotNull(sub);
                sub.skipMessages(numMessages).get();
            }
            log.info("[{}] Skipped {} messages on {} {}", clientAppId(), numMessages, topicName, subName);
        } catch (NullPointerException npe) {
            throw new RestException(Status.NOT_FOUND, "Subscription not found");
        } catch (Exception exception) {
            log.error("[{}] Failed to skip {} messages {} {}", clientAppId(), numMessages, topicName, subName,
                    exception);
            throw new RestException(exception);
        }
    }

    protected void internalExpireMessagesForAllSubscriptions(AsyncResponse asyncResponse, int expireTimeInSeconds,
            boolean authoritative) {
        if (topicName.isGlobal()) {
            validateGlobalNamespaceOwnership(namespaceName);
        }
        // If the topic name is a partition name, no need to get partition topic metadata again
        if (topicName.isPartitioned()) {
            internalExpireMessagesForAllSubscriptionsForNonPartitionedTopic(asyncResponse, expireTimeInSeconds, authoritative);
        } else {
            PartitionedTopicMetadata partitionMetadata = getPartitionedTopicMetadata(topicName, authoritative, false);
            if (partitionMetadata.partitions > 0) {
                final List<CompletableFuture<Void>> futures = Lists.newArrayList();

                // expire messages for each partition topic
                for (int i = 0; i < partitionMetadata.partitions; i++) {
                    TopicName topicNamePartition = topicName.getPartition(i);
                    try {
                        futures.add(pulsar().getAdminClient().topics().expireMessagesForAllSubscriptionsAsync(
                            topicNamePartition.toString(), expireTimeInSeconds));
                    } catch (Exception e) {
                        log.error("[{}] Failed to expire messages up to {} on {}", clientAppId(), expireTimeInSeconds,
                            topicNamePartition, e);
                        asyncResponse.resume(new RestException(e));
                        return;
                    }
                }

                FutureUtil.waitForAll(futures).handle((result, exception) -> {
                    if (exception != null) {
                        Throwable t = exception.getCause();
                        log.error("[{}] Failed to expire messages up to {} on {}", clientAppId(), expireTimeInSeconds,
                            topicName, t);
                        asyncResponse.resume(new RestException(t));
                        return null;
                    }

                    asyncResponse.resume(Response.noContent().build());
                    return null;
                });
            } else {
                internalExpireMessagesForAllSubscriptionsForNonPartitionedTopic(asyncResponse, expireTimeInSeconds, authoritative);
            }
        }
    }

    private void internalExpireMessagesForAllSubscriptionsForNonPartitionedTopic(AsyncResponse asyncResponse, int expireTimeInSeconds,
            boolean authoritative) {
        // validate ownership and redirect if current broker is not owner
        validateAdminOperationOnTopic(authoritative);

        PersistentTopic topic = (PersistentTopic) getTopicReference(topicName);
        final AtomicReference<Throwable> exception = new AtomicReference<>();

        topic.getReplicators().forEach((subName, replicator) -> {
            try {
                internalExpireMessagesForSinglePartition(subName, expireTimeInSeconds, authoritative);
            } catch (Throwable t) {
                exception.set(t);
            }
        });

        topic.getSubscriptions().forEach((subName, subscriber) -> {
            try {
                internalExpireMessagesForSinglePartition(subName, expireTimeInSeconds, authoritative);
            } catch (Throwable t) {
                exception.set(t);
            }
        });

        if (exception.get() != null) {
            if (exception.get() instanceof WebApplicationException) {
                WebApplicationException wae = (WebApplicationException) exception.get();
                asyncResponse.resume(wae);
                return;
            } else {
                asyncResponse.resume(new RestException(exception.get()));
                return;
            }
        }

        asyncResponse.resume(Response.noContent().build());
    }

    protected void internalResetCursor(AsyncResponse asyncResponse, String subName, long timestamp,
            boolean authoritative) {
        if (topicName.isGlobal()) {
            validateGlobalNamespaceOwnership(namespaceName);
        }
        // If the topic name is a partition name, no need to get partition topic metadata again
        if (topicName.isPartitioned()) {
            internalResetCursorForNonPartitionedTopic(asyncResponse, subName, timestamp, authoritative);
        } else {
            PartitionedTopicMetadata partitionMetadata = getPartitionedTopicMetadata(topicName, authoritative, false);
            final int numPartitions = partitionMetadata.partitions;
            if (numPartitions > 0) {
                final CompletableFuture<Void> future = new CompletableFuture<>();
                final AtomicInteger count = new AtomicInteger(numPartitions);
                final AtomicInteger failureCount = new AtomicInteger(0);
                final AtomicReference<Throwable> partitionException = new AtomicReference<>();

                for (int i = 0; i < numPartitions; i++) {
                    TopicName topicNamePartition = topicName.getPartition(i);
                    try {
                        pulsar().getAdminClient().topics()
                            .resetCursorAsync(topicNamePartition.toString(), subName, timestamp).handle((r, ex) -> {
                            if (ex != null) {
                                if (ex instanceof PreconditionFailedException) {
                                    // throw the last exception if all partitions get this error
                                    // any other exception on partition is reported back to user
                                    failureCount.incrementAndGet();
                                    partitionException.set(ex);
                                } else {
                                    log.warn("[{}] [{}] Failed to reset cursor on subscription {} to time {}",
                                        clientAppId(), topicNamePartition, subName, timestamp, ex);
                                    future.completeExceptionally(ex);
                                    return null;
                                }
                            }

                            if (count.decrementAndGet() == 0) {
                                future.complete(null);
                            }

                            return null;
                        });
                    } catch (Exception e) {
                        log.warn("[{}] [{}] Failed to reset cursor on subscription {} to time {}", clientAppId(),
                            topicNamePartition, subName, timestamp, e);
                        future.completeExceptionally(e);
                    }
                }

                future.whenComplete((r, ex) -> {
                    if (ex != null) {
                        if (ex instanceof PulsarAdminException) {
                            asyncResponse.resume(new RestException((PulsarAdminException) ex));
                            return;
                        } else {
                            asyncResponse.resume(new RestException(ex));
                            return;
                        }
                    }

                    // report an error to user if unable to reset for all partitions
                    if (failureCount.get() == numPartitions) {
                        log.warn("[{}] [{}] Failed to reset cursor on subscription {} to time {}", clientAppId(), topicName,
                            subName, timestamp, partitionException.get());
                        asyncResponse.resume(
                            new RestException(Status.PRECONDITION_FAILED, partitionException.get().getMessage()));
                        return;
                    } else if (failureCount.get() > 0) {
                        log.warn("[{}] [{}] Partial errors for reset cursor on subscription {} to time {}", clientAppId(),
                            topicName, subName, timestamp, partitionException.get());
                    }

                    asyncResponse.resume(Response.noContent().build());
                });
            } else {
                internalResetCursorForNonPartitionedTopic(asyncResponse, subName, timestamp, authoritative);
            }
        }
    }

    private void internalResetCursorForNonPartitionedTopic(AsyncResponse asyncResponse, String subName, long timestamp,
                                       boolean authoritative) {
        validateAdminAccessForSubscriber(subName, authoritative);
        log.info("[{}] [{}] Received reset cursor on subscription {} to time {}", clientAppId(), topicName, subName,
            timestamp);
        PersistentTopic topic = (PersistentTopic) getTopicReference(topicName);
        if (topic == null) {
            asyncResponse.resume(new RestException(Status.NOT_FOUND, "Topic not found"));
            return;
        }
        try {
            PersistentSubscription sub = topic.getSubscription(subName);
            checkNotNull(sub);
            sub.resetCursor(timestamp).get();
            log.info("[{}] [{}] Reset cursor on subscription {} to time {}", clientAppId(), topicName, subName,
                timestamp);
            asyncResponse.resume(Response.noContent().build());
        } catch (Exception e) {
            Throwable t = e.getCause();
            log.warn("[{}] [{}] Failed to reset cursor on subscription {} to time {}", clientAppId(), topicName,
                subName, timestamp, e);
            if (e instanceof NullPointerException) {
                asyncResponse.resume(new RestException(Status.NOT_FOUND, "Subscription not found"));
            } else if (e instanceof NotAllowedException) {
                asyncResponse.resume(new RestException(Status.METHOD_NOT_ALLOWED, e.getMessage()));
            } else if (t instanceof SubscriptionInvalidCursorPosition) {
                asyncResponse.resume(new RestException(Status.PRECONDITION_FAILED,
                    "Unable to find position for timestamp specified -" + t.getMessage()));
            } else {
                asyncResponse.resume(new RestException(e));
            }
        }
    }

    protected void internalCreateSubscription(AsyncResponse asyncResponse, String subscriptionName,
            MessageIdImpl messageId, boolean authoritative, boolean replicated) {
        if (topicName.isGlobal()) {
            validateGlobalNamespaceOwnership(namespaceName);
        }
        final MessageIdImpl targetMessageId = messageId == null ? (MessageIdImpl) MessageId.earliest : messageId;
        log.info("[{}][{}] Creating subscription {} at message id {}", clientAppId(), topicName, subscriptionName,
                targetMessageId);
        // If the topic name is a partition name, no need to get partition topic metadata again
        if (topicName.isPartitioned()) {
            internalCreateSubscriptionForNonPartitionedTopic(asyncResponse, subscriptionName, targetMessageId, authoritative, replicated);
        } else {
            PartitionedTopicMetadata partitionMetadata = getPartitionedTopicMetadata(topicName, authoritative, false);
            final int numPartitions = partitionMetadata.partitions;
            if (numPartitions > 0) {
                final CompletableFuture<Void> future = new CompletableFuture<>();
                final AtomicInteger count = new AtomicInteger(numPartitions);
                final AtomicInteger failureCount = new AtomicInteger(0);
                final AtomicReference<Throwable> partitionException = new AtomicReference<>();

                // Create the subscription on each partition
                for (int i = 0; i < numPartitions; i++) {
                    TopicName topicNamePartition = topicName.getPartition(i);
                    try {
                        pulsar().getAdminClient().topics()
                            .createSubscriptionAsync(topicNamePartition.toString(), subscriptionName, targetMessageId)
                            .handle((r, ex) -> {
                                if (ex != null) {
                                    // fail the operation on unknown exception or if all the partitioned failed due to
                                    // subscription-already-exist
                                    if (failureCount.incrementAndGet() == numPartitions
                                        || !(ex instanceof PulsarAdminException.ConflictException)) {
                                        partitionException.set(ex);
                                    }
                                }

                                if (count.decrementAndGet() == 0) {
                                    future.complete(null);
                                }

                                return null;
                            });
                    } catch (Exception e) {
                        log.warn("[{}] [{}] Failed to create subscription {} at message id {}", clientAppId(),
                            topicNamePartition, subscriptionName, targetMessageId, e);
                        future.completeExceptionally(e);
                    }
                }

                future.whenComplete((r, ex) -> {
                    if (ex != null) {
                        if (ex instanceof PulsarAdminException) {
                            asyncResponse.resume(new RestException((PulsarAdminException) ex));
                            return;
                        } else {
                            asyncResponse.resume(new RestException(ex));
                            return;
                        }
                    }

                    if (partitionException.get() != null) {
                        log.warn("[{}] [{}] Failed to create subscription {} at message id {}", clientAppId(), topicName,
                            subscriptionName, targetMessageId, partitionException.get());
                        if (partitionException.get() instanceof PulsarAdminException) {
                            asyncResponse.resume(new RestException((PulsarAdminException) partitionException.get()));
                            return;
                        } else {
                            asyncResponse.resume(new RestException(partitionException.get()));
                            return;
                        }
                    }

                    asyncResponse.resume(Response.noContent().build());
                });
            } else {
                internalCreateSubscriptionForNonPartitionedTopic(asyncResponse, subscriptionName, targetMessageId, authoritative, replicated);
            }
        }
    }

    private void internalCreateSubscriptionForNonPartitionedTopic(AsyncResponse asyncResponse, String subscriptionName,
              MessageIdImpl targetMessageId, boolean authoritative, boolean replicated) {
        validateAdminAccessForSubscriber(subscriptionName, authoritative);

        PersistentTopic topic = (PersistentTopic) getOrCreateTopic(topicName);

        if (topic.getSubscriptions().containsKey(subscriptionName)) {
            asyncResponse.resume(new RestException(Status.CONFLICT, "Subscription already exists for topic"));
            return;
        }

        try {
            PersistentSubscription subscription = (PersistentSubscription) topic
                .createSubscription(subscriptionName, InitialPosition.Latest, replicated).get();
            // Mark the cursor as "inactive" as it was created without a real consumer connected
            subscription.deactivateCursor();
            subscription.resetCursor(PositionImpl.get(targetMessageId.getLedgerId(), targetMessageId.getEntryId()))
                .get();
        } catch (Throwable e) {
            Throwable t = e.getCause();
            log.warn("[{}] [{}] Failed to create subscription {} at message id {}", clientAppId(), topicName,
                subscriptionName, targetMessageId, e);
            if (t instanceof SubscriptionInvalidCursorPosition) {
                asyncResponse.resume(new RestException(Status.PRECONDITION_FAILED,
                    "Unable to find position for position specified: " + t.getMessage()));
                return;
            } else {
                asyncResponse.resume(new RestException(e));
                return;
            }
        }

        log.info("[{}][{}] Successfully created subscription {} at message id {}", clientAppId(), topicName,
            subscriptionName, targetMessageId);
        asyncResponse.resume(Response.noContent().build());
    }

    protected void internalResetCursorOnPosition(String subName, boolean authoritative, MessageIdImpl messageId) {
        if (topicName.isGlobal()) {
            validateGlobalNamespaceOwnership(namespaceName);
        }
        log.info("[{}][{}] received reset cursor on subscription {} to position {}", clientAppId(), topicName,
                subName, messageId);
        // If the topic name is a partition name, no need to get partition topic metadata again
        if (!topicName.isPartitioned() && getPartitionedTopicMetadata(topicName, authoritative, false).partitions > 0) {
            log.warn("[{}] Not supported operation on partitioned-topic {} {}", clientAppId(), topicName,
                    subName);
            throw new RestException(Status.METHOD_NOT_ALLOWED,
                    "Reset-cursor at position is not allowed for partitioned-topic");
        } else {
            validateAdminAccessForSubscriber(subName, authoritative);
            PersistentTopic topic = (PersistentTopic) getTopicReference(topicName);
            if (topic == null) {
                throw new RestException(Status.NOT_FOUND, "Topic not found");
            }
            try {
                PersistentSubscription sub = topic.getSubscription(subName);
                checkNotNull(sub);
                sub.resetCursor(PositionImpl.get(messageId.getLedgerId(), messageId.getEntryId())).get();
                log.info("[{}][{}] successfully reset cursor on subscription {} to position {}", clientAppId(),
                        topicName, subName, messageId);
            } catch (Exception e) {
                Throwable t = e.getCause();
                log.warn("[{}] [{}] Failed to reset cursor on subscription {} to position {}", clientAppId(),
                        topicName, subName, messageId, e);
                if (e instanceof NullPointerException) {
                    throw new RestException(Status.NOT_FOUND, "Subscription not found");
                } else if (t instanceof SubscriptionInvalidCursorPosition) {
                    throw new RestException(Status.PRECONDITION_FAILED,
                            "Unable to find position for position specified: " + t.getMessage());
                } else {
                    throw new RestException(e);
                }
            }
        }
    }

<<<<<<< HEAD
    protected void internalGetMessageById(AsyncResponse asyncResponse, long ledgerId, long entryId,
                                              boolean authoritative) {
        verifyReadOperation(authoritative);

        PersistentTopic topic = (PersistentTopic) getTopicReference(topicName);
        ManagedLedgerImpl ledger = (ManagedLedgerImpl) topic.getManagedLedger();
        Entry entry = null;
        try {
            CompletableFuture<Entry> future = new CompletableFuture<>();
            ledger.asyncReadEntry(new PositionImpl(ledgerId, entryId), new AsyncCallbacks.ReadEntryCallback() {
                @Override
                public void readEntryFailed(ManagedLedgerException exception, Object ctx) {
                    asyncResponse.resume(new RestException(exception));
                }

                @Override
                public void readEntryComplete(Entry entry, Object ctx) {
                    try {
                        asyncResponse.resume(generateResponseWithEntry(entry));
                    } catch (IOException exception) {
                        asyncResponse.resume(new RestException(exception));
                    }
                }
            }, null);
        } catch (NullPointerException npe) {
            asyncResponse.resume(new RestException(Status.NOT_FOUND, "Message not found"));
        } catch (Exception exception) {
            log.error("[{}] Failed to get message with ledgerId {} entryId {} from {}",
                    clientAppId(), ledgerId, entryId, topicName, exception);
            asyncResponse.resume(new RestException(exception));
        } finally {
            if (entry != null) {
                entry.release();
            }
=======
    protected Response internalPeekNthMessage(String subName, int messagePosition, boolean authoritative) {
        if (topicName.isGlobal()) {
            validateGlobalNamespaceOwnership(namespaceName);
        }
        // If the topic name is a partition name, no need to get partition topic metadata again
        if (!topicName.isPartitioned() && getPartitionedTopicMetadata(topicName, authoritative, false).partitions > 0) {
            throw new RestException(Status.METHOD_NOT_ALLOWED, "Peek messages on a partitioned topic is not allowed");
>>>>>>> 77971e49
        }
    }

    protected Response internalPeekNthMessage(String subName, int messagePosition, boolean authoritative) {
        verifyReadOperation(authoritative);
        validateAdminAccessForSubscriber(subName, authoritative);
        if (!(getTopicReference(topicName) instanceof PersistentTopic)) {
            log.error("[{}] Not supported operation of non-persistent topic {} {}", clientAppId(), topicName,
                    subName);
            throw new RestException(Status.METHOD_NOT_ALLOWED,
                    "Skip messages on a non-persistent topic is not allowed");
        }

        PersistentTopic topic = (PersistentTopic) getTopicReference(topicName);
        PersistentReplicator repl = null;
        PersistentSubscription sub = null;
        Entry entry = null;
        if (subName.startsWith(topic.getReplicatorPrefix())) {
            repl = getReplicatorReference(subName, topic);
        } else {
            sub = (PersistentSubscription) getSubscriptionReference(subName, topic);
        }
        try {
            if (subName.startsWith(topic.getReplicatorPrefix())) {
                entry = repl.peekNthMessage(messagePosition).get();
            } else {
                entry = sub.peekNthMessage(messagePosition).get();
            }
            return generateResponseWithEntry(entry);
        } catch (NullPointerException npe) {
            throw new RestException(Status.NOT_FOUND, "Message not found");
        } catch (Exception exception) {
            log.error("[{}] Failed to get message at position {} from {} {}", clientAppId(), messagePosition,
                    topicName, subName, exception);
            throw new RestException(exception);
        } finally {
            if (entry != null) {
                entry.release();
            }
        }
    }

    private void verifyReadOperation(boolean authoritative) {
        if (topicName.isGlobal()) {
            validateGlobalNamespaceOwnership(namespaceName);
        }
        PartitionedTopicMetadata partitionMetadata = getPartitionedTopicMetadata(topicName, authoritative, false);
        if (partitionMetadata.partitions > 0) {
            throw new RestException(Status.METHOD_NOT_ALLOWED, "Peek messages on a partitioned topic is not allowed");
        }
    }

    private Response generateResponseWithEntry(Entry entry) throws IOException {
        checkNotNull(entry);
        PositionImpl pos = (PositionImpl) entry.getPosition();
        ByteBuf metadataAndPayload = entry.getDataBuffer();

        // moves the readerIndex to the payload
        MessageMetadata metadata = Commands.parseMessageMetadata(metadataAndPayload);

        ResponseBuilder responseBuilder = Response.ok();
        responseBuilder.header("X-Pulsar-Message-ID", pos.toString());
        for (KeyValue keyValue : metadata.getPropertiesList()) {
            responseBuilder.header("X-Pulsar-PROPERTY-" + keyValue.getKey(), keyValue.getValue());
        }
        if (metadata.hasPublishTime()) {
            responseBuilder.header("X-Pulsar-publish-time", DateFormatter.format(metadata.getPublishTime()));
        }
        if (metadata.hasEventTime()) {
            responseBuilder.header("X-Pulsar-event-time", DateFormatter.format(metadata.getEventTime()));
        }
        if (metadata.hasNumMessagesInBatch()) {
            responseBuilder.header("X-Pulsar-num-batch-message", metadata.getNumMessagesInBatch());
        }

        // Decode if needed
        CompressionCodec codec = CompressionCodecProvider.getCompressionCodec(metadata.getCompression());
        ByteBuf uncompressedPayload = codec.decode(metadataAndPayload, metadata.getUncompressedSize());

        // Copy into a heap buffer for output stream compatibility
        ByteBuf data = PulsarByteBufAllocator.DEFAULT.heapBuffer(uncompressedPayload.readableBytes(),
                uncompressedPayload.readableBytes());
        data.writeBytes(uncompressedPayload);
        uncompressedPayload.release();

        StreamingOutput stream = output -> {
            output.write(data.array(), data.arrayOffset(), data.readableBytes());
            data.release();
        };

        return responseBuilder.entity(stream).build();
    }

    protected PersistentOfflineTopicStats internalGetBacklog(boolean authoritative) {
        if (topicName.isGlobal()) {
            validateGlobalNamespaceOwnership(namespaceName);
        }
        // Validate that namespace exists, throw 404 if it doesn't exist
        // note that we do not want to load the topic and hence skip validateAdminOperationOnTopic()
        try {
            policiesCache().get(path(POLICIES, namespaceName.toString()));
        } catch (KeeperException.NoNodeException e) {
            log.warn("[{}] Failed to get topic backlog {}: Namespace does not exist", clientAppId(), namespaceName);
            throw new RestException(Status.NOT_FOUND, "Namespace does not exist");
        } catch (Exception e) {
            log.error("[{}] Failed to get topic backlog {}", clientAppId(), namespaceName, e);
            throw new RestException(e);
        }

        PersistentOfflineTopicStats offlineTopicStats = null;
        try {

            offlineTopicStats = pulsar().getBrokerService().getOfflineTopicStat(topicName);
            if (offlineTopicStats != null) {
                // offline topic stat has a cost - so use cached value until TTL
                long elapsedMs = System.currentTimeMillis() - offlineTopicStats.statGeneratedAt.getTime();
                if (TimeUnit.MINUTES.convert(elapsedMs, TimeUnit.MILLISECONDS) < OFFLINE_TOPIC_STAT_TTL_MINS) {
                    return offlineTopicStats;
                }
            }
            final ManagedLedgerConfig config = pulsar().getBrokerService().getManagedLedgerConfig(topicName)
                    .get();
            ManagedLedgerOfflineBacklog offlineTopicBacklog = new ManagedLedgerOfflineBacklog(config.getDigestType(),
                    config.getPassword(), pulsar().getAdvertisedAddress(), false);
            offlineTopicStats = offlineTopicBacklog.estimateUnloadedTopicBacklog(
                    (ManagedLedgerFactoryImpl) pulsar().getManagedLedgerFactory(), topicName);
            pulsar().getBrokerService().cacheOfflineTopicStats(topicName, offlineTopicStats);
        } catch (Exception exception) {
            throw new RestException(exception);
        }
        return offlineTopicStats;
    }

    protected MessageId internalTerminate(boolean authoritative) {
        if (topicName.isGlobal()) {
            validateGlobalNamespaceOwnership(namespaceName);
        }
        PartitionedTopicMetadata partitionMetadata = getPartitionedTopicMetadata(topicName, authoritative, false);
        if (partitionMetadata.partitions > 0) {
            throw new RestException(Status.METHOD_NOT_ALLOWED, "Termination of a partitioned topic is not allowed");
        }
        validateAdminOperationOnTopic(authoritative);
        Topic topic = getTopicReference(topicName);
        try {
            return ((PersistentTopic) topic).terminate().get();
        } catch (Exception exception) {
            log.error("[{}] Failed to terminated topic {}", clientAppId(), topicName, exception);
            throw new RestException(exception);
        }
    }

    protected void internalExpireMessages(AsyncResponse asyncResponse, String subName, int expireTimeInSeconds,
            boolean authoritative) {
        if (topicName.isGlobal()) {
            validateGlobalNamespaceOwnership(namespaceName);
        }
        // If the topic name is a partition name, no need to get partition topic metadata again
        if (topicName.isPartitioned()) {
            try {
                internalExpireMessagesForSinglePartition(subName, expireTimeInSeconds, authoritative);
            } catch (WebApplicationException wae) {
                asyncResponse.resume(wae);
                return;
            } catch (Exception e) {
                asyncResponse.resume(new RestException(e));
                return;
            }
            asyncResponse.resume(Response.noContent().build());
        } else {
            PartitionedTopicMetadata partitionMetadata = getPartitionedTopicMetadata(topicName, authoritative, false);
            if (partitionMetadata.partitions > 0) {
                final List<CompletableFuture<Void>> futures = Lists.newArrayList();

                // expire messages for each partition topic
                for (int i = 0; i < partitionMetadata.partitions; i++) {
                    TopicName topicNamePartition = topicName.getPartition(i);
                    try {
                        futures.add(pulsar().getAdminClient().topics().expireMessagesAsync(topicNamePartition.toString(),
                            subName, expireTimeInSeconds));
                    } catch (Exception e) {
                        log.error("[{}] Failed to expire messages up to {} on {}", clientAppId(), expireTimeInSeconds,
                            topicNamePartition, e);
                        asyncResponse.resume(new RestException(e));
                        return;
                    }
                }

                FutureUtil.waitForAll(futures).handle((result, exception) -> {
                    if (exception != null) {
                        Throwable t = exception.getCause();
                        if (t instanceof NotFoundException) {
                            asyncResponse.resume(new RestException(Status.NOT_FOUND, "Subscription not found"));
                            return null;
                        } else {
                            log.error("[{}] Failed to expire messages up to {} on {}", clientAppId(), expireTimeInSeconds,
                                topicName, t);
                            asyncResponse.resume(new RestException(t));
                            return null;
                        }
                    }

                    asyncResponse.resume(Response.noContent().build());
                    return null;
                });
            } else {
                try {
                    internalExpireMessagesForSinglePartition(subName, expireTimeInSeconds, authoritative);
                } catch (WebApplicationException wae) {
                    asyncResponse.resume(wae);
                    return;
                } catch (Exception e) {
                    asyncResponse.resume(new RestException(e));
                    return;
                }
                asyncResponse.resume(Response.noContent().build());
            }
        }
    }

    private void internalExpireMessagesForSinglePartition(String subName, int expireTimeInSeconds,
            boolean authoritative) {
        if (topicName.isGlobal()) {
            validateGlobalNamespaceOwnership(namespaceName);
        }
        // If the topic name is a partition name, no need to get partition topic metadata again
        if (!topicName.isPartitioned() && getPartitionedTopicMetadata(topicName, authoritative, false).partitions > 0) {
            String msg = "This method should not be called for partitioned topic";
            log.error("[{}] {} {} {}", clientAppId(), msg, topicName, subName);
            throw new IllegalStateException(msg);
        }

        // validate ownership and redirect if current broker is not owner
        validateAdminAccessForSubscriber(subName, authoritative);

        if (!(getTopicReference(topicName) instanceof PersistentTopic)) {
            log.error("[{}] Not supported operation of non-persistent topic {} {}", clientAppId(), topicName, subName);
            throw new RestException(Status.METHOD_NOT_ALLOWED,
                    "Expire messages on a non-persistent topic is not allowed");
        }

        PersistentTopic topic = (PersistentTopic) getTopicReference(topicName);
        try {
            if (subName.startsWith(topic.getReplicatorPrefix())) {
                String remoteCluster = PersistentReplicator.getRemoteCluster(subName);
                PersistentReplicator repl = (PersistentReplicator) topic.getPersistentReplicator(remoteCluster);
                checkNotNull(repl);
                repl.expireMessages(expireTimeInSeconds);
            } else {
                PersistentSubscription sub = topic.getSubscription(subName);
                checkNotNull(sub);
                sub.expireMessages(expireTimeInSeconds);
            }
            log.info("[{}] Message expire started up to {} on {} {}", clientAppId(), expireTimeInSeconds, topicName,
                    subName);
        } catch (NullPointerException npe) {
            throw new RestException(Status.NOT_FOUND, "Subscription not found");
        } catch (Exception exception) {
            log.error("[{}] Failed to expire messages up to {} on {} with subscription {} {}", clientAppId(),
                    expireTimeInSeconds, topicName, subName, exception);
            throw new RestException(exception);
        }
    }

    protected void internalTriggerCompaction(boolean authoritative) {
        validateAdminOperationOnTopic(authoritative);

        PersistentTopic topic = (PersistentTopic) getTopicReference(topicName);
        try {
            topic.triggerCompaction();
        } catch (AlreadyRunningException e) {
            throw new RestException(Status.CONFLICT, e.getMessage());
        } catch (Exception e) {
            throw new RestException(e);
        }
    }

    protected LongRunningProcessStatus internalCompactionStatus(boolean authoritative) {
        validateAdminOperationOnTopic(authoritative);
        PersistentTopic topic = (PersistentTopic) getTopicReference(topicName);
        return topic.compactionStatus();
    }

    protected void internalTriggerOffload(boolean authoritative, MessageIdImpl messageId) {
        validateAdminOperationOnTopic(authoritative);
        PersistentTopic topic = (PersistentTopic) getTopicReference(topicName);
        try {
            topic.triggerOffload(messageId);
        } catch (AlreadyRunningException e) {
            throw new RestException(Status.CONFLICT, e.getMessage());
        } catch (Exception e) {
            log.warn("Unexpected error triggering offload", e);
            throw new RestException(e);
        }
    }

    protected OffloadProcessStatus internalOffloadStatus(boolean authoritative) {
        validateAdminOperationOnTopic(authoritative);
        PersistentTopic topic = (PersistentTopic) getTopicReference(topicName);
        return topic.offloadStatus();
    }

    public static CompletableFuture<PartitionedTopicMetadata> getPartitionedTopicMetadata(PulsarService pulsar,
            String clientAppId, String originalPrincipal, AuthenticationDataSource authenticationData, TopicName topicName) {
        CompletableFuture<PartitionedTopicMetadata> metadataFuture = new CompletableFuture<>();
        try {
            // (1) authorize client
            try {
                checkAuthorization(pulsar, topicName, clientAppId, authenticationData);
            } catch (RestException e) {
                try {
                    validateAdminAccessForTenant(pulsar, clientAppId, originalPrincipal, topicName.getTenant());
                } catch (RestException authException) {
                    log.warn("Failed to authorize {} on cluster {}", clientAppId, topicName.toString());
                    throw new PulsarClientException(String.format("Authorization failed %s on topic %s with error %s",
                            clientAppId, topicName.toString(), authException.getMessage()));
                }
            } catch (Exception ex) {
                // throw without wrapping to PulsarClientException that considers: unknown error marked as internal
                // server error
                log.warn("Failed to authorize {} on cluster {} with unexpected exception {}", clientAppId,
                        topicName.toString(), ex.getMessage(), ex);
                throw ex;
            }

            String path = path(PARTITIONED_TOPIC_PATH_ZNODE, topicName.getNamespace(), topicName.getDomain().toString(),
                    topicName.getEncodedLocalName());

            // validates global-namespace contains local/peer cluster: if peer/local cluster present then lookup can
            // serve/redirect request else fail partitioned-metadata-request so, client fails while creating
            // producer/consumer
            checkLocalOrGetPeerReplicationCluster(pulsar, topicName.getNamespaceObject())
                    .thenCompose(res -> pulsar.getBrokerService()
                            .fetchPartitionedTopicMetadataCheckAllowAutoCreationAsync(topicName))
                    .thenAccept(metadata -> {
                        if (log.isDebugEnabled()) {
                            log.debug("[{}] Total number of partitions for topic {} is {}", clientAppId, topicName,
                                    metadata.partitions);
                        }
                        metadataFuture.complete(metadata);
                    }).exceptionally(ex -> {
                        metadataFuture.completeExceptionally(ex.getCause());
                        return null;
                    });
        } catch (Exception ex) {
            metadataFuture.completeExceptionally(ex);
        }
        return metadataFuture;
    }

    /**
     * Get the Topic object reference from the Pulsar broker
     */
    private Topic getTopicReference(TopicName topicName) {
        try {
            return pulsar().getBrokerService().getTopicIfExists(topicName.toString())
                    .get(pulsar().getConfiguration().getZooKeeperOperationTimeoutSeconds(), TimeUnit.SECONDS)
                    .orElseThrow(() -> topicNotFoundReason(topicName));
        } catch (RestException e) {
            throw e;
        } catch (Exception e) {
            throw new RestException(e);
        }
    }

    private RestException topicNotFoundReason(TopicName topicName) {
        if (!topicName.isPartitioned()) {
            return new RestException(Status.NOT_FOUND, "Topic not found");
        }

        PartitionedTopicMetadata partitionedTopicMetadata = getPartitionedTopicMetadata(
                TopicName.get(topicName.getPartitionedTopicName()), false, false);
        if (partitionedTopicMetadata == null || partitionedTopicMetadata.partitions == 0) {
            final String topicErrorType = partitionedTopicMetadata == null ?
                    "has no metadata" : "has zero partitions";
            return new RestException(Status.NOT_FOUND, String.format(
                    "Partitioned Topic not found: %s %s", topicName.toString(), topicErrorType));
        } else if (!internalGetList().contains(topicName.toString())) {
            return new RestException(Status.NOT_FOUND, "Topic partitions were not yet created");
        }
        return new RestException(Status.NOT_FOUND, "Partitioned Topic not found");
    }

    private Topic getOrCreateTopic(TopicName topicName) {
        return pulsar().getBrokerService().getTopic(topicName.toString(), true).thenApply(Optional::get).join();
    }

    /**
     * Get the Subscription object reference from the Topic reference
     */
    private Subscription getSubscriptionReference(String subName, PersistentTopic topic) {
        try {
            Subscription sub = topic.getSubscription(subName);
            return checkNotNull(sub);
        } catch (Exception e) {
            throw new RestException(Status.NOT_FOUND, "Subscription not found");
        }
    }

    /**
     * Get the Replicator object reference from the Topic reference
     */
    private PersistentReplicator getReplicatorReference(String replName, PersistentTopic topic) {
        try {
            String remoteCluster = PersistentReplicator.getRemoteCluster(replName);
            PersistentReplicator repl = (PersistentReplicator) topic.getPersistentReplicator(remoteCluster);
            return checkNotNull(repl);
        } catch (Exception e) {
            throw new RestException(Status.NOT_FOUND, "Replicator not found");
        }
    }

    private CompletableFuture<Void> updatePartitionedTopic(TopicName topicName, int numPartitions) {
        final String path = ZkAdminPaths.partitionedTopicPath(topicName);

        CompletableFuture<Void> updatePartition = new CompletableFuture<>();
        createSubscriptions(topicName, numPartitions).thenAccept(res -> {
            try {
                byte[] data = jsonMapper().writeValueAsBytes(new PartitionedTopicMetadata(numPartitions));
                globalZk().setData(path, data, -1, (rc, path1, ctx, stat) -> {
                    if (rc == KeeperException.Code.OK.intValue()) {
                        updatePartition.complete(null);
                    } else {
                        updatePartition.completeExceptionally(KeeperException.create(KeeperException.Code.get(rc),
                                "failed to create update partitions"));
                    }
                }, null);
            } catch (Exception e) {
                updatePartition.completeExceptionally(e);
            }
        }).exceptionally(ex -> {
            updatePartition.completeExceptionally(ex);
            return null;
        });

        return updatePartition;
    }

    /**
     * It creates subscriptions for new partitions of existing partitioned-topics
     *
     * @param topicName
     *            : topic-name: persistent://prop/cluster/ns/topic
     * @param numPartitions
     *            : number partitions for the topics
     */
    private CompletableFuture<Void> createSubscriptions(TopicName topicName, int numPartitions) {
        String path = path(PARTITIONED_TOPIC_PATH_ZNODE, topicName.getPersistenceNamingEncoding());
        CompletableFuture<Void> result = new CompletableFuture<>();
        pulsar().getBrokerService().fetchPartitionedTopicMetadataAsync(topicName).thenAccept(partitionMetadata -> {
            if (partitionMetadata.partitions <= 1) {
                result.completeExceptionally(new RestException(Status.CONFLICT, "Topic is not partitioned topic"));
                return;
            }

            if (partitionMetadata.partitions >= numPartitions) {
                result.completeExceptionally(new RestException(Status.CONFLICT,
                        "number of partitions must be more than existing " + partitionMetadata.partitions));
                return;
            }

            PulsarAdmin admin;
            try {
                admin = pulsar().getAdminClient();
            } catch (PulsarServerException e1) {
                result.completeExceptionally(e1);
                return;
            }

            admin.topics().getStatsAsync(topicName.getPartition(0).toString()).thenAccept(stats -> {
                if (stats.subscriptions.size() == 0) {
                    result.complete(null);
                } else {
                    stats.subscriptions.keySet().forEach(subscription -> {
                        List<CompletableFuture<Void>> subscriptionFutures = new ArrayList<>();
                        for (int i = partitionMetadata.partitions; i < numPartitions; i++) {
                            final String topicNamePartition = topicName.getPartition(i).toString();

                            subscriptionFutures.add(admin.topics().createSubscriptionAsync(topicNamePartition,
                                    subscription, MessageId.latest));
                        }

                        FutureUtil.waitForAll(subscriptionFutures).thenRun(() -> {
                            log.info("[{}] Successfully created new partitions {}", clientAppId(), topicName);
                            result.complete(null);
                        }).exceptionally(ex -> {
                            log.warn("[{}] Failed to create subscriptions on new partitions for {}", clientAppId(), topicName, ex);
                            result.completeExceptionally(ex);
                            return null;
                        });
                    });
                }
            }).exceptionally(ex -> {
                if (ex.getCause() instanceof PulsarAdminException.NotFoundException) {
                    // The first partition doesn't exist, so there are currently to subscriptions to recreate
                    result.complete(null);
                } else {
                    log.warn("[{}] Failed to get list of subscriptions of {}", clientAppId(), topicName.getPartition(0), ex);
                    result.completeExceptionally(ex);
                }
                return null;
            });
        }).exceptionally(ex -> {
            log.warn("[{}] Failed to get partition metadata for {}", clientAppId(), topicName.toString());
            result.completeExceptionally(ex);
            return null;
        });
        return result;
    }

    // as described at : (PR: #836) CPP-client old client lib should not be allowed to connect on partitioned-topic.
    // So, all requests from old-cpp-client (< v1.21) must be rejected.
    // Pulsar client-java lib always passes user-agent as X-Java-$version.
    // However, cpp-client older than v1.20 (PR #765) never used to pass it.
    // So, request without user-agent and Pulsar-CPP-vX (X < 1.21) must be rejected
    private void validateClientVersion() {
        if (!pulsar().getConfiguration().isClientLibraryVersionCheckEnabled()) {
            return;
        }
        final String userAgent = httpRequest.getHeader("User-Agent");
        if (StringUtils.isBlank(userAgent)) {
            throw new RestException(Status.METHOD_NOT_ALLOWED,
                    "Client lib is not compatible to access partitioned metadata: version in user-agent is not present");
        }
        // Version < 1.20 for cpp-client is not allowed
        if (userAgent.contains(DEPRECATED_CLIENT_VERSION_PREFIX)) {
            try {
                // Version < 1.20 for cpp-client is not allowed
                String[] tokens = userAgent.split(DEPRECATED_CLIENT_VERSION_PREFIX);
                String[] splits = tokens.length > 1 ? tokens[1].split("-")[0].trim().split("\\.") : null;
                if (splits != null && splits.length > 1) {
                    if (LEAST_SUPPORTED_CLIENT_VERSION_PREFIX.getMajorVersion() > Integer.parseInt(splits[0])
                            || LEAST_SUPPORTED_CLIENT_VERSION_PREFIX.getMinorVersion() > Integer.parseInt(splits[1])) {
                        throw new RestException(Status.METHOD_NOT_ALLOWED,
                                "Client lib is not compatible to access partitioned metadata: version " + userAgent
                                        + " is not supported");
                    }
                }
            } catch (RestException re) {
                throw re;
            } catch (Exception e) {
                log.warn("[{}] Failed to parse version {} ", clientAppId(), userAgent);
            }
        }
        return;
    }

    /**
     * Validate update of number of partition for partitioned topic.
     * If there's already non partition topic with same name and contains partition suffix "-partition-"
     * followed by numeric value X then the new number of partition of that partitioned topic can not be greater
     * than that X else that non partition topic will essentially be overwritten and cause unexpected consequence.
     *
     * @param topicName
     */
    private void validatePartitionTopicUpdate(String topicName, int numberOfPartition) {
        List<String> existingTopicList = internalGetList();
        TopicName partitionTopicName = TopicName.get(domain(), namespaceName, topicName);
        PartitionedTopicMetadata metadata = getPartitionedTopicMetadata(partitionTopicName, false, false);
        int oldPartition = metadata.partitions;
        String prefix = topicName + TopicName.PARTITIONED_TOPIC_SUFFIX;
        for (String exsitingTopicName : existingTopicList) {
            if (exsitingTopicName.contains(prefix)) {
                try {
                    long suffix = Long.parseLong(exsitingTopicName.substring(
                            exsitingTopicName.indexOf(TopicName.PARTITIONED_TOPIC_SUFFIX)
                                    + TopicName.PARTITIONED_TOPIC_SUFFIX.length()));
                    // Skip partition of partitioned topic by making sure the numeric suffix greater than old partition number.
                    if (suffix >= oldPartition && suffix <= (long) numberOfPartition) {
                        log.warn("[{}] Already have non partition topic {} which contains partition " +
                                "suffix '-partition-' and end with numeric value smaller than the new number of partition. " +
                                "Update of partitioned topic {} could cause conflict.", clientAppId(), exsitingTopicName, topicName);
                        throw new RestException(Status.PRECONDITION_FAILED,
                                "Already have non partition topic" + exsitingTopicName + " which contains partition suffix '-partition-' " +
                                        "and end with numeric value and end with numeric value smaller than the new " +
                                        "number of partition. Update of partitioned topic " + topicName + " could cause conflict.");
                    }
                } catch (NumberFormatException e) {
                    // Do nothing, if value after partition suffix is not pure numeric value,
                    // as it can't conflict with internal created partitioned topic's name.
                }
            }
        }
    }

    /**
     * Validate partitioned topic name.
     * Validation will fail and throw RestException if
     * 1) There's already a partitioned topic with same topic name and have some of its partition created.
     * 2) There's already non partition topic with same name and contains partition suffix "-partition-"
     * followed by numeric value. In this case internal created partition of partitioned topic could override
     * the existing non partition topic.
     *
     * @param topicName
     */
    private void validatePartitionTopicName(String topicName) {
        List<String> existingTopicList = internalGetList();
        String prefix = topicName + TopicName.PARTITIONED_TOPIC_SUFFIX;
        for (String existingTopicName : existingTopicList) {
            if (existingTopicName.contains(prefix)) {
                try {
                    Long.parseLong(existingTopicName.substring(
                            existingTopicName.indexOf(TopicName.PARTITIONED_TOPIC_SUFFIX)
                                    + TopicName.PARTITIONED_TOPIC_SUFFIX.length()));
                    log.warn("[{}] Already have topic {} which contains partition " +
                            "suffix '-partition-' and end with numeric value. Creation of partitioned topic {}"
                            + "could cause conflict.", clientAppId(), existingTopicName, topicName);
                    throw new RestException(Status.PRECONDITION_FAILED,
                            "Already have topic " + existingTopicName + " which contains partition suffix '-partition-' " +
                                    "and end with numeric value, Creation of partitioned topic " + topicName +
                                    " could cause conflict.");
                } catch (NumberFormatException e) {
                    // Do nothing, if value after partition suffix is not pure numeric value,
                    // as it can't conflict with internal created partitioned topic's name.
                }
            }
        }
    }

    /**
     * Validate non partition topic name,
     * Validation will fail and throw RestException if
     * 1) Topic name contains partition suffix "-partition-" and the remaining part follow the partition
     * suffix is numeric value larger than the number of partition if there's already a partition topic with same
     * name(the part before suffix "-partition-").
     * 2)Topic name contains partition suffix "-partition-" and the remaining part follow the partition
     * suffix is numeric value but there isn't a partitioned topic with same name.
     *
     * @param topicName
     */
    private void validateNonPartitionTopicName(String topicName) {
        if (topicName.contains(TopicName.PARTITIONED_TOPIC_SUFFIX)) {
            try {
                // First check if what's after suffix "-partition-" is number or not, if not number then can create.
                int partitionIndex = topicName.indexOf(TopicName.PARTITIONED_TOPIC_SUFFIX);
                long suffix = Long.parseLong(topicName.substring(partitionIndex
                        + TopicName.PARTITIONED_TOPIC_SUFFIX.length()));
                TopicName partitionTopicName = TopicName.get(domain(), namespaceName, topicName.substring(0, partitionIndex));
                PartitionedTopicMetadata metadata = getPartitionedTopicMetadata(partitionTopicName, false, false);

                // Partition topic index is 0 to (number of partition - 1)
                if (metadata.partitions > 0 && suffix >= (long) metadata.partitions) {
                    log.warn("[{}] Can't create topic {} with \"-partition-\" followed by" +
                            " a number smaller then number of partition of partitioned topic {}.",
                            clientAppId(), topicName, partitionTopicName.getLocalName());
                    throw new RestException(Status.PRECONDITION_FAILED,
                            "Can't create topic " + topicName + " with \"-partition-\" followed by" +
                            " a number smaller then number of partition of partitioned topic " +
                                    partitionTopicName.getLocalName());
                } else if (metadata.partitions == 0) {
                    log.warn("[{}] Can't create topic {} with \"-partition-\" followed by" +
                                    " numeric value if there isn't a partitioned topic {} created.",
                            clientAppId(), topicName, partitionTopicName.getLocalName());
                    throw new RestException(Status.PRECONDITION_FAILED,
                            "Can't create topic " + topicName + " with \"-partition-\" followed by" +
                                    " numeric value if there isn't a partitioned topic " +
                                    partitionTopicName.getLocalName() + " created.");
                }
                // If there is a  partitioned topic with the same name and numeric suffix is smaller than the
                // number of partition for that partitioned topic, validation will pass.
            } catch (NumberFormatException e) {
                // Do nothing, if value after partition suffix is not pure numeric value,
                // as it can't conflict if user want to create partitioned topic with same
                // topic name prefix in the future.
            }
        }
    }

    protected MessageId internalGetLastMessageId(boolean authoritative) {
        validateAdminOperationOnTopic(authoritative);

        if (!(getTopicReference(topicName) instanceof PersistentTopic)) {
            log.error("[{}] Not supported operation of non-persistent topic {}", clientAppId(), topicName);
            throw new RestException(Status.METHOD_NOT_ALLOWED,
                    "GetLastMessageId on a non-persistent topic is not allowed");
        }
        PersistentTopic topic = (PersistentTopic) getTopicReference(topicName);
        Position position = topic.getLastMessageId();
        int partitionIndex = TopicName.getPartitionIndex(topic.getName());

        MessageId messageId = new MessageIdImpl(((PositionImpl)position).getLedgerId(), ((PositionImpl)position).getEntryId(), partitionIndex);

        return messageId;
    }
}<|MERGE_RESOLUTION|>--- conflicted
+++ resolved
@@ -1496,7 +1496,6 @@
         }
     }
 
-<<<<<<< HEAD
     protected void internalGetMessageById(AsyncResponse asyncResponse, long ledgerId, long entryId,
                                               boolean authoritative) {
         verifyReadOperation(authoritative);
@@ -1531,7 +1530,9 @@
             if (entry != null) {
                 entry.release();
             }
-=======
+        }
+    }
+
     protected Response internalPeekNthMessage(String subName, int messagePosition, boolean authoritative) {
         if (topicName.isGlobal()) {
             validateGlobalNamespaceOwnership(namespaceName);
@@ -1539,7 +1540,6 @@
         // If the topic name is a partition name, no need to get partition topic metadata again
         if (!topicName.isPartitioned() && getPartitionedTopicMetadata(topicName, authoritative, false).partitions > 0) {
             throw new RestException(Status.METHOD_NOT_ALLOWED, "Peek messages on a partitioned topic is not allowed");
->>>>>>> 77971e49
         }
     }
 
