/*
 * Licensed to the Apache Software Foundation (ASF) under one
 * or more contributor license agreements.  See the NOTICE file
 * distributed with this work for additional information
 * regarding copyright ownership.  The ASF licenses this file
 * to you under the Apache License, Version 2.0 (the
 * "License"); you may not use this file except in compliance
 * with the License.  You may obtain a copy of the License at
 *
 *   http://www.apache.org/licenses/LICENSE-2.0
 *
 * Unless required by applicable law or agreed to in writing,
 * software distributed under the License is distributed on an
 * "AS IS" BASIS, WITHOUT WARRANTIES OR CONDITIONS OF ANY
 * KIND, either express or implied.  See the License for the
 * specific language governing permissions and limitations
 * under the License.
 */
package org.apache.pulsar.broker.admin.impl;

import static org.apache.pulsar.common.api.proto.CompressionType.NONE;
import static org.apache.pulsar.common.naming.SystemTopicNames.isSystemTopic;
import static org.apache.pulsar.common.naming.SystemTopicNames.isTransactionCoordinatorAssign;
import static org.apache.pulsar.common.naming.SystemTopicNames.isTransactionInternalName;
import static org.apache.pulsar.common.naming.TopicName.PARTITIONED_TOPIC_SUFFIX;
import com.fasterxml.jackson.core.JsonProcessingException;
import com.fasterxml.jackson.databind.ObjectReader;
import com.github.zafarkhaja.semver.Version;
import com.google.common.base.Throwables;
import com.google.common.collect.Sets;
import com.google.gson.Gson;
import io.netty.buffer.ByteBuf;
import java.io.IOException;
import java.io.UncheckedIOException;
import java.util.ArrayList;
import java.util.Base64;
import java.util.Collections;
import java.util.HashMap;
import java.util.List;
import java.util.Map;
import java.util.Optional;
import java.util.Set;
import java.util.concurrent.CompletableFuture;
import java.util.concurrent.CompletionException;
import java.util.concurrent.ConcurrentHashMap;
import java.util.concurrent.TimeUnit;
import java.util.concurrent.atomic.AtomicInteger;
import java.util.concurrent.atomic.AtomicReference;
import java.util.function.BiConsumer;
import java.util.stream.Collectors;
import java.util.stream.IntStream;
import javax.ws.rs.WebApplicationException;
import javax.ws.rs.container.AsyncResponse;
import javax.ws.rs.core.Response;
import javax.ws.rs.core.Response.ResponseBuilder;
import javax.ws.rs.core.Response.Status;
import javax.ws.rs.core.StreamingOutput;
import org.apache.bookkeeper.mledger.AsyncCallbacks;
import org.apache.bookkeeper.mledger.AsyncCallbacks.ManagedLedgerInfoCallback;
import org.apache.bookkeeper.mledger.Entry;
import org.apache.bookkeeper.mledger.ManagedLedger;
import org.apache.bookkeeper.mledger.ManagedLedgerException;
import org.apache.bookkeeper.mledger.ManagedLedgerInfo;
import org.apache.bookkeeper.mledger.Position;
import org.apache.bookkeeper.mledger.PositionFactory;
import org.apache.bookkeeper.mledger.ScanOutcome;
import org.apache.bookkeeper.mledger.impl.AckSetStateUtil;
import org.apache.bookkeeper.mledger.impl.ManagedLedgerOfflineBacklog;
import org.apache.commons.collections4.CollectionUtils;
import org.apache.commons.collections4.MapUtils;
import org.apache.commons.lang3.StringUtils;
import org.apache.commons.lang3.tuple.Pair;
import org.apache.pulsar.broker.PulsarServerException;
import org.apache.pulsar.broker.PulsarService;
import org.apache.pulsar.broker.admin.AdminResource;
import org.apache.pulsar.broker.authentication.AuthenticationDataSource;
import org.apache.pulsar.broker.authorization.AuthorizationService;
import org.apache.pulsar.broker.service.AnalyzeBacklogResult;
import org.apache.pulsar.broker.service.BrokerServiceException.AlreadyRunningException;
import org.apache.pulsar.broker.service.BrokerServiceException.SubscriptionBusyException;
import org.apache.pulsar.broker.service.BrokerServiceException.SubscriptionInvalidCursorPosition;
import org.apache.pulsar.broker.service.GetStatsOptions;
import org.apache.pulsar.broker.service.MessageExpirer;
import org.apache.pulsar.broker.service.Subscription;
import org.apache.pulsar.broker.service.Topic;
import org.apache.pulsar.broker.service.TopicPoliciesService;
import org.apache.pulsar.broker.service.persistent.PersistentReplicator;
import org.apache.pulsar.broker.service.persistent.PersistentSubscription;
import org.apache.pulsar.broker.service.persistent.PersistentTopic;
import org.apache.pulsar.broker.web.RestException;
import org.apache.pulsar.client.admin.LongRunningProcessStatus;
import org.apache.pulsar.client.admin.OffloadProcessStatus;
import org.apache.pulsar.client.admin.PulsarAdmin;
import org.apache.pulsar.client.admin.PulsarAdminException;
import org.apache.pulsar.client.admin.PulsarAdminException.NotFoundException;
import org.apache.pulsar.client.admin.PulsarAdminException.PreconditionFailedException;
import org.apache.pulsar.client.api.MessageId;
import org.apache.pulsar.client.api.PulsarClientException;
import org.apache.pulsar.client.api.SubscriptionType;
import org.apache.pulsar.client.api.transaction.TxnID;
import org.apache.pulsar.client.impl.MessageIdImpl;
import org.apache.pulsar.client.impl.MessageImpl;
import org.apache.pulsar.common.allocator.PulsarByteBufAllocator;
import org.apache.pulsar.common.api.proto.BrokerEntryMetadata;
import org.apache.pulsar.common.api.proto.CommandSubscribe.InitialPosition;
import org.apache.pulsar.common.api.proto.CommandSubscribe.SubType;
import org.apache.pulsar.common.api.proto.EncryptionKeys;
import org.apache.pulsar.common.api.proto.KeyValue;
import org.apache.pulsar.common.api.proto.MessageMetadata;
import org.apache.pulsar.common.compression.CompressionCodec;
import org.apache.pulsar.common.compression.CompressionCodecProvider;
import org.apache.pulsar.common.naming.NamespaceBundle;
import org.apache.pulsar.common.naming.PartitionedManagedLedgerInfo;
import org.apache.pulsar.common.naming.SystemTopicNames;
import org.apache.pulsar.common.naming.TopicDomain;
import org.apache.pulsar.common.naming.TopicName;
import org.apache.pulsar.common.partition.PartitionedTopicMetadata;
import org.apache.pulsar.common.policies.data.AuthAction;
import org.apache.pulsar.common.policies.data.AutoSubscriptionCreationOverride;
import org.apache.pulsar.common.policies.data.BacklogQuota;
import org.apache.pulsar.common.policies.data.DelayedDeliveryPolicies;
import org.apache.pulsar.common.policies.data.DispatchRate;
import org.apache.pulsar.common.policies.data.EntryFilters;
import org.apache.pulsar.common.policies.data.InactiveTopicPolicies;
import org.apache.pulsar.common.policies.data.NamespaceOperation;
import org.apache.pulsar.common.policies.data.OffloadPoliciesImpl;
import org.apache.pulsar.common.policies.data.PartitionedTopicInternalStats;
import org.apache.pulsar.common.policies.data.PersistencePolicies;
import org.apache.pulsar.common.policies.data.PersistentOfflineTopicStats;
import org.apache.pulsar.common.policies.data.PersistentTopicInternalStats;
import org.apache.pulsar.common.policies.data.PublishRate;
import org.apache.pulsar.common.policies.data.RetentionPolicies;
import org.apache.pulsar.common.policies.data.SchemaCompatibilityStrategy;
import org.apache.pulsar.common.policies.data.SubscribeRate;
import org.apache.pulsar.common.policies.data.SubscriptionPolicies;
import org.apache.pulsar.common.policies.data.TopicOperation;
import org.apache.pulsar.common.policies.data.TopicPolicies;
import org.apache.pulsar.common.policies.data.TopicStats;
import org.apache.pulsar.common.policies.data.impl.AutoSubscriptionCreationOverrideImpl;
import org.apache.pulsar.common.policies.data.impl.BacklogQuotaImpl;
import org.apache.pulsar.common.policies.data.impl.DispatchRateImpl;
import org.apache.pulsar.common.policies.data.stats.PartitionedTopicStatsImpl;
import org.apache.pulsar.common.policies.data.stats.TopicStatsImpl;
import org.apache.pulsar.common.protocol.Commands;
import org.apache.pulsar.common.stats.AnalyzeSubscriptionBacklogResult;
import org.apache.pulsar.common.util.DateFormatter;
import org.apache.pulsar.common.util.FutureUtil;
import org.apache.pulsar.common.util.collections.BitSetRecyclable;
import org.apache.pulsar.compaction.Compactor;
import org.apache.pulsar.metadata.api.MetadataStoreException;
import org.apache.pulsar.transaction.coordinator.TransactionCoordinatorID;
import org.jspecify.annotations.NonNull;
import org.slf4j.Logger;
import org.slf4j.LoggerFactory;

/**
 */
public class PersistentTopicsBase extends AdminResource {
    private static final Logger log = LoggerFactory.getLogger(PersistentTopicsBase.class);

    private static final int OFFLINE_TOPIC_STAT_TTL_MINS = 10;
    private static final String DEPRECATED_CLIENT_VERSION_PREFIX = "Pulsar-CPP-v";
    private static final Version LEAST_SUPPORTED_CLIENT_VERSION_PREFIX = Version.forIntegers(1, 21);

    protected CompletableFuture<List<String>> internalGetListAsync(Optional<String> bundle) {
        return validateNamespaceOperationAsync(namespaceName, NamespaceOperation.GET_TOPICS)
            .thenCompose(__ -> namespaceResources().namespaceExistsAsync(namespaceName))
            .thenAccept(exists -> {
                if (!exists) {
                    throw new RestException(Status.NOT_FOUND, "Namespace does not exist");
                }
            })
            .thenCompose(__ -> topicResources().listPersistentTopicsAsync(namespaceName))
            .thenApply(topics ->
                topics.stream()
                    .filter(topic -> {
                        if (isTransactionInternalName(TopicName.get(topic))) {
                            return false;
                        }
                        if (bundle.isPresent()) {
                            NamespaceBundle b = pulsar().getNamespaceService().getNamespaceBundleFactory()
                                .getBundle(TopicName.get(topic));
                            return b != null && bundle.get().equals(b.getBundleRange());
                        }
                        return true;
                    })
                    .collect(Collectors.toList())
            );
    }

    protected CompletableFuture<List<String>> internalGetPartitionedTopicListAsync() {
        return validateNamespaceOperationAsync(namespaceName, NamespaceOperation.GET_TOPICS)
                .thenCompose(__ -> namespaceResources().namespaceExistsAsync(namespaceName))
                .thenCompose(namespaceExists -> {
                    // Validate that namespace exists, throws 404 if it doesn't exist
                    if (!namespaceExists) {
                        log.warn("[{}] Failed to get partitioned topic list {}: Namespace does not exist",
                                clientAppId(), namespaceName);
                        throw new RestException(Status.NOT_FOUND, "Namespace does not exist");
                    } else {
                        return getPartitionedTopicListAsync(TopicDomain.getEnum(domain()));
                    }
                });
    }

    protected CompletableFuture<Map<String, Set<AuthAction>>> internalGetPermissionsOnTopic() {
        // This operation should be reading from zookeeper and it should be allowed without having admin privileges
        CompletableFuture<Void> validateAccessForTenantCf =
                validateAdminAccessForTenantAsync(namespaceName.getTenant());

        var checkIfTopicExists = !pulsar().getConfiguration().isAllowAclChangesOnNonExistentTopics();
        if (checkIfTopicExists) {
            validateAccessForTenantCf = validateAccessForTenantCf
                    .thenCompose(__ -> internalCheckTopicExists(topicName));
        }

        return validateAccessForTenantCf
                .thenCompose(__ -> getAuthorizationService().getPermissionsAsync(topicName));
    }

    protected void validateCreateTopic(TopicName topicName) {
        if (isTransactionInternalName(topicName)) {
            log.warn("Forbidden to create transaction internal topic: {}", topicName);
            throw new RestException(Status.BAD_REQUEST, "Cannot create topic in system topic format!");
        }
    }

    public void validateAdminOperationOnTopic(boolean authoritative) {
        validateAdminAccessForTenant(topicName.getTenant());
        validateTopicOwnership(topicName, authoritative);
    }

    private CompletableFuture<Void> grantPermissionsAsync(TopicName topicUri, String role, Set<AuthAction> actions) {
        AuthorizationService authService = pulsar().getBrokerService().getAuthorizationService();
        if (null != authService) {
            return authService.grantPermissionAsync(topicUri, actions, role, null/*additional auth-data json*/)
                    .thenAccept(__ -> log.info("[{}] Successfully granted access for role {}: {} - topic {}",
                            clientAppId(), role, actions, topicUri))
                    .exceptionally(ex -> {
                        Throwable realCause = FutureUtil.unwrapCompletionException(ex);
                        //The IllegalArgumentException and the IllegalStateException were historically thrown by the
                        // grantPermissionAsync method, so we catch them here to ensure backwards compatibility.
                        if (realCause instanceof MetadataStoreException.NotFoundException
                                || realCause instanceof IllegalArgumentException) {
                            log.warn("[{}] Failed to set permissions for topic {}: Namespace does not exist",
                                    clientAppId(), topicUri, realCause);
                            throw new RestException(Status.NOT_FOUND, "Topic's namespace does not exist");
                        } else if (realCause instanceof MetadataStoreException.BadVersionException
                                || realCause instanceof IllegalStateException) {
                            log.warn("[{}] Failed to set permissions for topic {}: {}", clientAppId(), topicUri,
                                    realCause.getMessage(), realCause);
                            throw new RestException(Status.CONFLICT, "Concurrent modification");
                        } else {
                            log.error("[{}] Failed to get permissions for topic {}", clientAppId(), topicUri,
                                    realCause);
                            throw new RestException(realCause);
                        }
                    });
        } else {
            String msg = "Authorization is not enabled";
            return FutureUtil.failedFuture(new RestException(Status.NOT_IMPLEMENTED, msg));
        }
    }

    protected void internalGrantPermissionsOnTopic(final AsyncResponse asyncResponse, String role,
                                                   Set<AuthAction> actions) {
        // This operation should be reading from zookeeper and it should be allowed without having admin privileges
        CompletableFuture<Void> validateAccessForTenantCf = validateAdminAccessForTenantAsync(namespaceName.getTenant())
                .thenCompose(__ -> validatePoliciesReadOnlyAccessAsync());

        var checkIfTopicExists = !pulsar().getConfiguration().isAllowAclChangesOnNonExistentTopics();
        if (checkIfTopicExists) {
            validateAccessForTenantCf = validateAccessForTenantCf
                    .thenCompose(__ -> internalCheckTopicExists(topicName));
        }

        validateAccessForTenantCf
                .thenCompose(unused1 -> grantPermissionsAsync(topicName, role, actions))
                .thenAccept(unused -> asyncResponse.resume(Response.noContent().build()))
                .exceptionally(ex -> {
                    Throwable realCause = FutureUtil.unwrapCompletionException(ex);
                    log.error("[{}] Failed to get permissions for topic {}", clientAppId(), topicName, realCause);
                    resumeAsyncResponseExceptionally(asyncResponse, realCause);
                    return null;
                });
    }

    protected void internalRevokePermissionsOnTopic(AsyncResponse asyncResponse, String role) {
        // This operation should be reading from zookeeper and it should be allowed without having admin privileges
        CompletableFuture<Void> validateAccessForTenantCf =
                validateAdminAccessForTenantAsync(namespaceName.getTenant())
                        .thenCompose(__ -> validatePoliciesReadOnlyAccessAsync());

        var checkIfTopicExists = !pulsar().getConfiguration().isAllowAclChangesOnNonExistentTopics();
        if (checkIfTopicExists) {
            validateAccessForTenantCf = validateAccessForTenantCf
                    .thenCompose(__ -> internalCheckTopicExists(topicName));
        }

        validateAccessForTenantCf
                .thenCompose(__ -> getPartitionedTopicMetadataAsync(topicName, true, false)
                .thenCompose(metadata -> {
                    int numPartitions = metadata.partitions;
                    CompletableFuture<Void> future = CompletableFuture.completedFuture(null);
                    if (numPartitions > 0) {
                        for (int i = 0; i < numPartitions; i++) {
                            TopicName topicNamePartition = topicName.getPartition(i);
                            future = future.thenComposeAsync(unused ->
                                    getAuthorizationService().revokePermissionAsync(topicNamePartition, role));
                        }
                    }
                    return future.thenComposeAsync(unused ->
                                    getAuthorizationService().revokePermissionAsync(topicName, role))
                                 .thenAccept(unused -> asyncResponse.resume(Response.noContent().build()));
                })
                ).exceptionally(ex -> {
                    Throwable realCause = FutureUtil.unwrapCompletionException(ex);
                    log.error("[{}] Failed to revoke permissions for topic {}", clientAppId(), topicName, realCause);
                    resumeAsyncResponseExceptionally(asyncResponse, realCause);
                    return null;
                });
    }

    protected CompletableFuture<Void> internalCreateNonPartitionedTopicAsync(boolean authoritative,
                                                     Map<String, String> properties) {
        CompletableFuture<Void> ret = validateNonPartitionTopicNameAsync(topicName.getLocalName());
        if (topicName.isGlobal()) {
            ret = ret.thenCompose(__ -> validateGlobalNamespaceOwnershipAsync(namespaceName));
        }
        return ret.thenCompose(__ -> validateTopicOwnershipAsync(topicName, authoritative))
           .thenCompose(__ -> validateNamespaceOperationAsync(topicName.getNamespaceObject(),
                   NamespaceOperation.CREATE_TOPIC))
           .thenCompose(__ -> getPartitionedTopicMetadataAsync(topicName, false, false))
           .thenAccept(partitionMetadata -> {
               if (partitionMetadata.partitions > 0) {
                   log.warn("[{}] Partitioned topic with the same name already exists {}", clientAppId(), topicName);
                   throw new RestException(Status.CONFLICT, "This topic already exists");
               }
           })
           .thenCompose(__ -> pulsar().getBrokerService().getTopicIfExists(topicName.toString()))
           .thenCompose(existedTopic -> {
               if (existedTopic.isPresent()) {
                   log.warn("[{}] Topic {} already exists", clientAppId(), topicName);
                   throw new RestException(Status.CONFLICT, "This topic already exists");
               }
               return pulsar().getBrokerService().getTopic(topicName.toString(), true, properties);
           })
           .thenAccept(__ -> log.info("[{}] Successfully created non-partitioned topic {}", clientAppId(), topicName));
    }

    /**
     * It updates number of partitions of an existing partitioned topic. It requires partitioned-topic to
     * already exist and number of new partitions must be greater than existing number of partitions. Decrementing
     * number of partitions requires deletion of topic which is not supported.
     *
     * @exception RestException Unprocessable entity, status code: 422. throw it when some pre-check failed.
     * @exception RestException Internal Server Error, status code: 500. throw it when get unknown Exception
     */
    protected @NonNull CompletableFuture<Void> internalUpdatePartitionedTopicAsync(int expectPartitions,
                                                                                   boolean updateLocal,
                                                                                   boolean force) {
        PulsarService pulsarService = pulsar();
        return pulsarService.getBrokerService().fetchPartitionedTopicMetadataAsync(topicName)
            .thenCompose(partitionedTopicMetadata -> {
                int currentMetadataPartitions = partitionedTopicMetadata.partitions;
                if (currentMetadataPartitions <= 0) {
                    throw new RestException(Status.CONFLICT /* Unprocessable entity*/,
                            String.format("Topic %s is not the partitioned topic.", topicName));
                }
                if (expectPartitions < currentMetadataPartitions) {
                    throw new RestException(422 /* Unprocessable entity*/,
                            String.format("Desired partitions %s can't be less than the current partitions %s.",
                                    expectPartitions, currentMetadataPartitions));
                }
                int brokerMaximumPartitionsPerTopic = pulsarService.getConfiguration()
                        .getMaxNumPartitionsPerPartitionedTopic();
                if (brokerMaximumPartitionsPerTopic > 0 && expectPartitions > brokerMaximumPartitionsPerTopic) {
                    throw new RestException(422 /* Unprocessable entity*/,
                            String.format("Desired partitions %s can't be greater than the maximum partitions per"
                                            + " topic %s.",
                                    expectPartitions, brokerMaximumPartitionsPerTopic));
                }
                final PulsarAdmin admin;
                try {
                    admin = pulsarService.getAdminClient();
                } catch (PulsarServerException ex) {
                    throw new RestException(Status.INTERNAL_SERVER_ERROR, Throwables.getRootCause(ex));
                }
                final CompletableFuture<Void> checkFuture;
                if (!force) {
                    checkFuture = admin.topics().getListAsync(topicName.getNamespace(), topicName.getDomain())
                            .thenAccept(topics -> {
                                final List<TopicName> existingPartitions = topics.stream()
                                        .map(TopicName::get)
                                        .filter(candidateTopicName -> candidateTopicName.getPartitionedTopicName()
                                                .equals(topicName.getPartitionedTopicName()))
                                        .collect(Collectors.toList());
                                    // Check whether exist unexpected partition
                                    Optional<Integer> maximumPartitionIndex = existingPartitions.stream()
                                            .map(TopicName::getPartitionIndex)
                                            .max(Integer::compareTo);
                                    if (maximumPartitionIndex.isPresent()
                                            && maximumPartitionIndex.get() >= currentMetadataPartitions) {
                                        List<String> unexpectedPartitions = existingPartitions.stream()
                                                .filter(candidateTopicName ->
                                                        candidateTopicName
                                                                .getPartitionIndex() > currentMetadataPartitions)
                                                .map(TopicName::toString)
                                                .collect(Collectors.toList());
                                        throw new RestException(Status.CONFLICT,
                                                String.format(
                                                        "Exist unexpected topic partition(partition index grater than"
                                                                + " current metadata maximum index %s) %s ",
                                                        currentMetadataPartitions,
                                                        StringUtils.join(unexpectedPartitions, ",")));
                                    }
                            });
                } else {
                    checkFuture = CompletableFuture.completedFuture(null);
                }
                return checkFuture.thenCompose(topics -> {
                    final CompletableFuture<Void> updateMetadataFuture = (expectPartitions == currentMetadataPartitions)
                            // current metadata partitions is equals to expect partitions
                            ? CompletableFuture.completedFuture(null)
                            // update current cluster topic metadata
                            : namespaceResources().getPartitionedTopicResources()
                            .updatePartitionedTopicAsync(topicName, m ->
                                    new PartitionedTopicMetadata(expectPartitions, m.properties));
                return updateMetadataFuture
                    // create missing partitions
                    .thenCompose(__ -> tryCreatePartitionsAsync(expectPartitions))
                    // because we should consider the compatibility.
                    // Copy subscriptions from partition 0 instead of being created by the customer
                    .thenCompose(__ ->
                            admin.topics().getStatsAsync(topicName.getPartition(0).toString())
                                    .thenCompose(stats -> {
                                        List<CompletableFuture<Void>> futures = stats.getSubscriptions().entrySet()
                                                // We must not re-create non-durable subscriptions on the new partitions
                                                .stream().filter(entry -> entry.getValue().isDurable())
                                                .map(entry -> {
                                                    final List<CompletableFuture<Void>> innerFutures =
                                                            new ArrayList<>(expectPartitions);
                                                    for (int i = 0; i < expectPartitions; i++) {
                                                        innerFutures.add(admin.topics().createSubscriptionAsync(
                                                                        topicName.getPartition(i).toString(),
                                                                        entry.getKey(), MessageId.earliest,
                                                                        entry.getValue().isReplicated(),
                                                                        entry.getValue().getSubscriptionProperties())
                                                                .exceptionally(ex -> {
                                                                    Throwable rc =
                                                                            FutureUtil.unwrapCompletionException(ex);
                                                                    if (!(rc instanceof PulsarAdminException
                                                                            .ConflictException)) {
                                                                        log.warn("[{}] got an error while copying"
                                                                                        + " the subscription to the"
                                                                                        + " partition {}.", topicName,
                                                                                Throwables.getRootCause(rc));
                                                                        throw FutureUtil.wrapToCompletionException(rc);
                                                                    }
                                                                    // Ignore subscription already exist exception
                                                                    return null;
                                                                }));
                                                    }
                                                    return FutureUtil.waitForAll(innerFutures);
                                                }).collect(Collectors.toList());
                                        return FutureUtil.waitForAll(futures);
                                    })
                    );
                }).thenCompose(__ -> {
                    if (updateLocal || !topicName.isGlobal()) {
                        return CompletableFuture.completedFuture(null);
                    }
                    // update remote cluster
                    return getReplicationClusters()
                            .thenCompose(replicationClusters -> {
                                if (replicationClusters == null || replicationClusters.isEmpty()) {
                                    return CompletableFuture.completedFuture(null);
                                }
                                boolean containsCurrentCluster =
                                        replicationClusters.contains(pulsar().getConfig().getClusterName());
                                if (!containsCurrentCluster) {
                                    log.error("[{}] local cluster is not part of replicated cluster for namespace {}",
                                            clientAppId(), topicName);
                                    throw new RestException(422,
                                            "Local cluster is not part of replicate cluster list");
                                }
                                if (replicationClusters.size() == 1) {
                                    // The replication clusters just has the current cluster itself.
                                    return CompletableFuture.completedFuture(null);
                                }
                                // Do sync operation to other clusters.
                                List<CompletableFuture<Void>> futures = replicationClusters.stream()
                                        .map(replicationCluster -> admin.clusters().getClusterAsync(replicationCluster)
                                                .thenCompose(clusterData -> pulsarService.getBrokerService()
                                                    .getClusterPulsarAdmin(replicationCluster, Optional.of(clusterData))
                                                        .topics().updatePartitionedTopicAsync(topicName.toString(),
                                                            expectPartitions, true, force)
                                                        .exceptionally(ex -> {
                                                            log.warn("[{}][{}] Update remote cluster partition fail.",
                                                                        topicName, replicationCluster, ex);
                                                            throw FutureUtil.wrapToCompletionException(ex);
                                                        })
                                                )
                                        ).collect(Collectors.toList());
                                return FutureUtil.waitForAll(futures);
                            });
                });
            });
    }

    private CompletableFuture<Set<String>> getReplicationClusters() {
        return namespaceResources().getPoliciesAsync(namespaceName).thenCompose(optionalPolicies -> {
            if (optionalPolicies.isEmpty()) {
                return CompletableFuture.completedFuture(null);
            }
            // Query the topic-level policies only if the namespace-level policies exist.
            // Global policies does not affet Replication.
            final var namespacePolicies = optionalPolicies.get();
            return pulsar().getTopicPoliciesService().getTopicPoliciesAsync(topicName,
                    TopicPoliciesService.GetType.LOCAL_ONLY
            ).thenApply(optionalTopicPolicies -> optionalTopicPolicies.map(TopicPolicies::getReplicationClustersSet)
                    .orElse(namespacePolicies.replication_clusters));
        });
    }

    protected void internalCreateMissedPartitions(AsyncResponse asyncResponse) {
        getPartitionedTopicMetadataAsync(topicName, false, false).thenAccept(metadata -> {
            if (metadata != null && metadata.partitions > 0) {
                CompletableFuture<Void> future = validateNamespaceOperationAsync(topicName.getNamespaceObject(),
                        NamespaceOperation.CREATE_TOPIC);
                future.thenCompose(__ -> tryCreatePartitionsAsync(metadata.partitions)).thenAccept(v -> {
                    asyncResponse.resume(Response.noContent().build());
                }).exceptionally(e -> {
                    log.error("[{}] Failed to create partitions for topic {}", clientAppId(), topicName);
                    resumeAsyncResponseExceptionally(asyncResponse, e);
                    return null;
                });
            } else {
                throw new RestException(Status.NOT_FOUND, String.format("Topic %s does not exist", topicName));
            }
        }).exceptionally(ex -> {
            // If the exception is not redirect exception we need to log it.
            if (!isRedirectException(ex)) {
                log.error("[{}] Failed to create partitions for topic {}",
                        clientAppId(), topicName);
            }
            resumeAsyncResponseExceptionally(asyncResponse, ex);
            return null;
        });
    }

    protected CompletableFuture<Void> internalSetDelayedDeliveryPolicies(DelayedDeliveryPolicies deliveryPolicies,
                                                                         boolean isGlobal) {
        return pulsar().getTopicPoliciesService()
                .updateTopicPoliciesAsync(topicName, isGlobal, deliveryPolicies == null, policies -> {
                    policies.setDelayedDeliveryEnabled(deliveryPolicies == null ? null : deliveryPolicies.isActive());
                    policies.setDelayedDeliveryTickTimeMillis(
                            deliveryPolicies == null ? null : deliveryPolicies.getTickTime());
                    policies.setDelayedDeliveryMaxDelayInMillis(
                            deliveryPolicies == null ? null : deliveryPolicies.getMaxDeliveryDelayInMillis());
                });
    }

    protected PartitionedTopicMetadata internalGetPartitionedMetadata(boolean authoritative,
                                                                      boolean checkAllowAutoCreation) {
        return sync(() -> internalGetPartitionedMetadataAsync(authoritative, checkAllowAutoCreation));
    }

    protected CompletableFuture<PartitionedTopicMetadata> internalGetPartitionedMetadataAsync(
                                                                          boolean authoritative,
                                                                          boolean checkAllowAutoCreation) {
        return getPartitionedTopicMetadataAsync(topicName, authoritative, checkAllowAutoCreation)
                .thenCompose(metadata -> {
                    if (metadata.partitions > 1) {
                        // Some clients does not support partitioned topic.
                        return internalValidateClientVersionAsync().thenApply(__ -> metadata);
                    } else if (metadata.partitions == 1) {
                        return CompletableFuture.completedFuture(metadata);
                    } else {
                        // metadata.partitions == 0
                        // The topic may be a non-partitioned topic, so check if it exists here.
                        // However, when checkAllowAutoCreation is true, the client will create the topic if
                        // it doesn't exist. In this case, `partitions == 0` means the automatically created topic
                        // is a non-partitioned topic so we shouldn't check if the topic exists.
                        return pulsar().getBrokerService().isAllowAutoTopicCreationAsync(topicName)
                                .thenCompose(brokerAllowAutoTopicCreation -> {
                            if (checkAllowAutoCreation && brokerAllowAutoTopicCreation) {
                                // Whether it exists or not, auto create a non-partitioned topic by client.
                                return CompletableFuture.completedFuture(metadata);
                            } else {
                                // If it does not exist, response a Not Found error.
                                // Otherwise, response a non-partitioned metadata.
                                return internalCheckNonPartitionedTopicExists(topicName).thenApply(__ -> metadata);
                            }
                        });
                    }
                });
    }

    protected CompletableFuture<Map<String, String>> internalGetPropertiesAsync(boolean authoritative) {
        return validateTopicOperationAsync(topicName, TopicOperation.GET_METADATA)
                .thenCompose(__ -> validateTopicOwnershipAsync(topicName, authoritative))
                .thenCompose(__ -> {
                    if (topicName.isPartitioned()) {
                        return getPropertiesAsync();
                    }
                    return pulsar().getBrokerService().fetchPartitionedTopicMetadataAsync(topicName)
                            .thenCompose(metadata -> {
                                if (metadata.partitions == 0) {
                                    return getPropertiesAsync();
                                }
                                return CompletableFuture.completedFuture(metadata.properties);
                            });
                });
    }

    private CompletableFuture<Map<String, String>> getPropertiesAsync() {
        return pulsar().getBrokerService().getTopicIfExists(topicName.toString())
                .thenApply(opt -> {
                    if (!opt.isPresent()) {
                        throw new RestException(Status.NOT_FOUND,
                                getTopicNotFoundErrorMessage(topicName.toString()));
                    }
                    return ((PersistentTopic) opt.get()).getManagedLedger().getProperties();
        });
    }

    protected CompletableFuture<Void> internalUpdatePropertiesAsync(boolean authoritative,
                                                                    Map<String, String> properties) {
        if (properties == null || properties.isEmpty()) {
            log.warn("[{}] [{}] properties is empty, ignore update", clientAppId(), topicName);
            return CompletableFuture.completedFuture(null);
        }
        return validateTopicOperationAsync(topicName, TopicOperation.UPDATE_METADATA)
                .thenCompose(__ -> validateTopicOwnershipAsync(topicName, authoritative))
                .thenCompose(__ -> {
                    if (topicName.isPartitioned()) {
                        return internalUpdateNonPartitionedTopicProperties(properties);
                    } else {
                        return pulsar().getBrokerService().fetchPartitionedTopicMetadataAsync(topicName)
                            .thenCompose(metadata -> {
                                if (metadata.partitions == 0) {
                                    return internalUpdateNonPartitionedTopicProperties(properties);
                                }
                                return namespaceResources()
                                    .getPartitionedTopicResources().updatePartitionedTopicAsync(topicName,
                                        p -> new PartitionedTopicMetadata(p.partitions,
                                            p.properties == null ? properties
                                                : MapUtils.putAll(p.properties, properties.entrySet().toArray())));
                            });
                    }
                }).thenAccept(__ ->
                    log.info("[{}] [{}] update properties success with properties {}", clientAppId(),
                            topicName, properties));
    }

    private CompletableFuture<Void> internalUpdateNonPartitionedTopicProperties(Map<String, String> properties) {
        CompletableFuture<Void> future = new CompletableFuture<>();
        pulsar().getBrokerService().getTopicIfExists(topicName.toString())
            .thenAccept(opt -> {
                if (!opt.isPresent()) {
                    throw new RestException(Status.NOT_FOUND,
                        getTopicNotFoundErrorMessage(topicName.toString()));
                }
                ManagedLedger managedLedger = ((PersistentTopic) opt.get()).getManagedLedger();
                managedLedger.asyncSetProperties(properties, new AsyncCallbacks.UpdatePropertiesCallback() {

                    @Override
                    public void updatePropertiesComplete(Map<String, String> properties, Object ctx) {
                        if (managedLedger.getConfig().getProperties() == null) {
                            managedLedger.getConfig().setProperties(new HashMap<>());
                        }
                        managedLedger.getConfig().getProperties().putAll(properties);

                        future.complete(null);
                    }

                    @Override
                    public void updatePropertiesFailed(ManagedLedgerException exception, Object ctx) {
                        future.completeExceptionally(exception);
                    }
                }, null);
            });
        return future;
    }

    protected CompletableFuture<Void> internalRemovePropertiesAsync(boolean authoritative, String key) {
        return validateTopicOperationAsync(topicName, TopicOperation.DELETE_METADATA)
                .thenCompose(__ -> validateTopicOwnershipAsync(topicName, authoritative))
                .thenCompose(__ -> {
                    if (topicName.isPartitioned()) {
                        return internalRemoveNonPartitionedTopicProperties(key);
                    } else {
                        return pulsar().getBrokerService().fetchPartitionedTopicMetadataAsync(topicName)
                                .thenCompose(metadata -> {
                                    if (metadata.partitions == 0) {
                                        return internalRemoveNonPartitionedTopicProperties(key);
                                    }
                                    return namespaceResources()
                                            .getPartitionedTopicResources().updatePartitionedTopicAsync(topicName,
                                                    p -> {
                                                        if (p.properties != null) {
                                                            p.properties.remove(key);
                                                        }
                                                        return new PartitionedTopicMetadata(p.partitions, p.properties);
                                                    });
                                });
                    }
                }).thenAccept(__ ->
                        log.info("[{}] remove [{}] properties success with key {}",
                                clientAppId(), topicName, key));
    }

    private CompletableFuture<Void> internalRemoveNonPartitionedTopicProperties(String key) {
        CompletableFuture<Void> future = new CompletableFuture<>();
        pulsar().getBrokerService().getTopicIfExists(topicName.toString())
                .thenAccept(opt -> {
                    if (!opt.isPresent()) {
                        throw new RestException(Status.NOT_FOUND,
                                getTopicNotFoundErrorMessage(topicName.toString()));
                    }
                    ManagedLedger managedLedger = ((PersistentTopic) opt.get()).getManagedLedger();
                    managedLedger.asyncDeleteProperty(key, new AsyncCallbacks.UpdatePropertiesCallback() {

                        @Override
                        public void updatePropertiesComplete(Map<String, String> properties, Object ctx) {
                            future.complete(null);
                        }

                        @Override
                        public void updatePropertiesFailed(ManagedLedgerException exception, Object ctx) {
                            future.completeExceptionally(exception);
                        }
                    }, null);
                });
        return future;
    }

    protected CompletableFuture<Void> internalCheckTopicExists(TopicName topicName) {
        return pulsar().getNamespaceService().checkTopicExistsAsync(topicName)
                .thenAccept(info -> {
                    boolean exists = info.isExists();
                    info.recycle();
                    if (!exists) {
                        throw new RestException(Status.NOT_FOUND, getTopicNotFoundErrorMessage(topicName.toString()));
                    }
                });
    }

    protected CompletableFuture<Void> internalCheckNonPartitionedTopicExists(TopicName topicName) {
        return pulsar().getNamespaceService().checkNonPartitionedTopicExists(topicName)
                .thenAccept(exist -> {
                    if (!exist) {
                        throw new RestException(Status.NOT_FOUND, getTopicNotFoundErrorMessage(topicName.toString()));
                    }
                });
    }

    protected void internalDeletePartitionedTopic(AsyncResponse asyncResponse,
                                                  boolean authoritative,
                                                  boolean force) {
        validateNamespaceOperationAsync(topicName.getNamespaceObject(), NamespaceOperation.DELETE_TOPIC)
                .thenCompose(__ -> validateTopicOwnershipAsync(topicName, authoritative))
                .thenCompose(__ -> pulsar().getBrokerService()
                        .fetchPartitionedTopicMetadataAsync(topicName)
                        .thenCompose(partitionedMeta -> {
                            final int numPartitions = partitionedMeta.partitions;
                            if (numPartitions < 1) {
                                return pulsar().getNamespaceService().checkNonPartitionedTopicExists(topicName)
                                        .thenApply(exists -> {
                                    if (exists) {
                                        throw new RestException(Response.Status.CONFLICT,
                                                String.format("%s is a non-partitioned topic. Instead of calling"
                                                        + " delete-partitioned-topic please call delete.", topicName));
                                    } else {
                                        throw new RestException(Status.NOT_FOUND,
                                                String.format("Topic %s not found.", topicName));
                                    }
                                });
                            }
                            return internalRemovePartitionsAuthenticationPoliciesAsync()
                                    .thenCompose(unused -> internalRemovePartitionsTopicAsync(numPartitions, force));
                        })
                // Only tries to delete the znode for partitioned topic when all its partitions are successfully deleted
                ).thenCompose(ignore ->
                        pulsar().getBrokerService().deleteSchema(topicName).exceptionally(ex -> null)
                ).thenCompose(ignore ->
                        pulsar().getTopicPoliciesService().deleteTopicPoliciesAsync(topicName).exceptionally(ex -> null)
                ).thenCompose(__ -> getPulsarResources().getNamespaceResources().getPartitionedTopicResources()
                        .runWithMarkDeleteAsync(topicName, () -> namespaceResources()
                                .getPartitionedTopicResources().deletePartitionedTopicAsync(topicName)))
                .thenAccept(__ -> {
                    log.info("[{}] Deleted partitioned topic {}", clientAppId(), topicName);
                    asyncResponse.resume(Response.noContent().build());
                }).exceptionally(ex -> {
                    Throwable realCause = FutureUtil.unwrapCompletionException(ex);
                    if (realCause instanceof PreconditionFailedException) {
                        asyncResponse.resume(
                                new RestException(Status.PRECONDITION_FAILED,
                                        "Topic has active producers/subscriptions"));
                    } else if (realCause instanceof WebApplicationException){
                        asyncResponse.resume(realCause);
                    } else if (realCause instanceof MetadataStoreException.NotFoundException) {
                        log.warn("Namespace policies of {} not found", topicName.getNamespaceObject());
                        asyncResponse.resume(new RestException(
                                new RestException(Status.NOT_FOUND,
                                        getPartitionedTopicNotFoundErrorMessage(topicName.toString()))));
                    } else if (realCause instanceof PulsarAdminException) {
                        asyncResponse.resume(new RestException((PulsarAdminException) realCause));
                    } else if (realCause instanceof MetadataStoreException.BadVersionException) {
                        asyncResponse.resume(new RestException(
                                new RestException(Status.CONFLICT, "Concurrent modification")));
                    } else {
                        // If the exception is not redirect exception we need to log it.
                        if (!isRedirectException(ex)) {
                            log.error("[{}] Fail to Delete partitioned topic {}", clientAppId(), topicName, realCause);
                        }
                        asyncResponse.resume(new RestException(realCause));
                    }
                    return null;
                });
    }

    private CompletableFuture<Void> internalRemovePartitionsTopicAsync(int numPartitions, boolean force) {
        return pulsar().getPulsarResources().getNamespaceResources().getPartitionedTopicResources()
                .runWithMarkDeleteAsync(topicName,
                    () -> internalRemovePartitionsTopicNoAutoCreationDisableAsync(numPartitions, force));
    }

    private CompletableFuture<Void> internalRemovePartitionsTopicNoAutoCreationDisableAsync(int numPartitions,
                                                                                            boolean force) {
        return FutureUtil.waitForAll(IntStream.range(0, numPartitions)
                .mapToObj(i -> {
                    TopicName topicNamePartition = topicName.getPartition(i);
                    try {
                        CompletableFuture<Void> future = new CompletableFuture<>();
                        pulsar().getAdminClient().topics()
                                .deleteAsync(topicNamePartition.toString(), force)
                                .whenComplete((r, ex) -> {
                                    if (ex != null) {
                                        Throwable realCause = FutureUtil.unwrapCompletionException(ex);
                                        if (realCause instanceof NotFoundException){
                                            // if the sub-topic is not found, the client might not have called
                                            // create producer or it might have been deleted earlier,
                                            // so we ignore the 404 error.
                                            // For all other exception,
                                            // we fail the delete partition method even if a single
                                            // partition is failed to be deleted
                                            if (log.isDebugEnabled()) {
                                                log.debug("[{}] Partition not found: {}", clientAppId(),
                                                        topicNamePartition);
                                            }
                                            future.complete(null);
                                        } else {
                                            log.error("[{}] Failed to delete partition {}", clientAppId(),
                                                    topicNamePartition, realCause);
                                            future.completeExceptionally(realCause);
                                        }
                                    } else {
                                        future.complete(null);
                                    }
                                });
                        return future;
                    } catch (PulsarServerException ex) {
                        log.error("[{}] Failed to get admin client while delete partition {}",
                                clientAppId(), topicNamePartition, ex);
                        return FutureUtil.failedFuture(ex);
                    }
                }).collect(Collectors.toList()));
    }

    private CompletableFuture<Void> internalRemovePartitionsAuthenticationPoliciesAsync() {
        CompletableFuture<Void> future = new CompletableFuture<>();
        getAuthorizationService().removePermissionsAsync(topicName)
                .whenComplete((r, ex) -> {
                    if (ex != null){
                        Throwable realCause = FutureUtil.unwrapCompletionException(ex);
                        if (realCause instanceof MetadataStoreException.NotFoundException) {
                            log.warn("Namespace policies of {} not found", topicName.getNamespaceObject());
                            future.complete(null);
                        } else {
                            log.error("Failed to delete authentication policies for partitioned topic {}",
                                    topicName, ex);
                            future.completeExceptionally(realCause);
                        }
                    } else {
                        log.info("Successfully delete authentication policies for partitioned topic {}", topicName);
                        future.complete(null);
                    }
                });
        return future;
    }

    protected void internalUnloadTopic(AsyncResponse asyncResponse, boolean authoritative) {
        log.info("[{}] Unloading topic {}", clientAppId(), topicName);
        CompletableFuture<Void> future = validateTopicOperationAsync(topicName, TopicOperation.UNLOAD);
        future.thenCompose(__ -> {
            if (topicName.isGlobal()) {
                return validateGlobalNamespaceOwnershipAsync(namespaceName);
            }
            return CompletableFuture.completedFuture(null);
        }).thenAccept(__ -> {
           // If the topic name is a partition name, no need to get partition topic metadata again
           if (topicName.isPartitioned()) {
               if (isTransactionCoordinatorAssign(topicName)) {
                   internalUnloadTransactionCoordinatorAsync(asyncResponse, authoritative);
               } else {
                   internalUnloadNonPartitionedTopicAsync(asyncResponse, authoritative);
               }
           } else {
               getPartitionedTopicMetadataAsync(topicName, authoritative, false)
                       .thenAccept(meta -> {
                           if (meta.partitions > 0) {
                               final List<CompletableFuture<Void>> futures = new ArrayList<>(meta.partitions);
                               for (int i = 0; i < meta.partitions; i++) {
                                   TopicName topicNamePartition = topicName.getPartition(i);
                                   try {
                                       futures.add(pulsar().getAdminClient().topics().unloadAsync(
                                               topicNamePartition.toString()));
                                   } catch (Exception e) {
                                       log.error("[{}] Failed to unload topic {}", clientAppId(),
                                               topicNamePartition, e);
                                       asyncResponse.resume(new RestException(e));
                                       return;
                                   }
                               }

                               FutureUtil.waitForAll(futures).handle((result, exception) -> {
                                   if (exception != null) {
                                       Throwable th = exception.getCause();
                                       if (th instanceof NotFoundException) {
                                           asyncResponse.resume(new RestException(Status.NOT_FOUND, th.getMessage()));
                                       } else if (th instanceof WebApplicationException) {
                                           asyncResponse.resume(th);
                                       } else {
                                           log.error("[{}] Failed to unload topic {}", clientAppId(), topicName,
                                                   exception);
                                           asyncResponse.resume(new RestException(exception));
                                       }
                                   } else {
                                       asyncResponse.resume(Response.noContent().build());
                                   }
                                   return null;
                               });
                           } else {
                               internalUnloadNonPartitionedTopicAsync(asyncResponse, authoritative);
                           }
                       }).exceptionally(ex -> {
                           // If the exception is not redirect exception we need to log it.
                           if (isNot307And404Exception(ex)) {
                               log.error("[{}] Failed to get partitioned metadata while unloading topic {}",
                                       clientAppId(), topicName, ex);
                           }
                           resumeAsyncResponseExceptionally(asyncResponse, ex);
                           return null;
                       });
           }
       }).exceptionally(ex -> {
           // If the exception is not redirect exception we need to log it.
           if (isNot307And404Exception(ex)) {
               log.error("[{}] Failed to validate the global namespace ownership while unloading topic {}",
                       clientAppId(), topicName, ex);
           }
           resumeAsyncResponseExceptionally(asyncResponse, ex);
           return null;
       });
    }

    protected CompletableFuture<DelayedDeliveryPolicies> internalGetDelayedDeliveryPolicies(boolean applied,
                                                                                            boolean isGlobal) {
        return getTopicPoliciesAsyncWithRetry(topicName, isGlobal)
            .thenApply(op -> {
                TopicPolicies policies = op.orElseGet(TopicPolicies::new);
                DelayedDeliveryPolicies delayedDeliveryPolicies = null;
                if (policies.isDelayedDeliveryEnabledSet() && policies.isDelayedDeliveryTickTimeMillisSet()) {
                    DelayedDeliveryPolicies.Builder builder = DelayedDeliveryPolicies.builder()
                            .tickTime(policies.getDelayedDeliveryTickTimeMillis())
                            .active(policies.getDelayedDeliveryEnabled());
                    if (policies.isDelayedDeliveryMaxDelayInMillisSet()) {
                        builder.maxDeliveryDelayInMillis(policies.getDelayedDeliveryMaxDelayInMillis());
                    }
                    delayedDeliveryPolicies = builder.build();
                }
                if (delayedDeliveryPolicies == null && applied) {
                    delayedDeliveryPolicies = getNamespacePolicies(namespaceName).delayed_delivery_policies;
                    if (delayedDeliveryPolicies == null) {
                        delayedDeliveryPolicies = DelayedDeliveryPolicies.builder()
                                .tickTime(pulsar().getConfiguration().getDelayedDeliveryTickTimeMillis())
                                .active(pulsar().getConfiguration().isDelayedDeliveryEnabled())
                                .maxDeliveryDelayInMillis(
                                        pulsar().getConfiguration().getDelayedDeliveryMaxDelayInMillis())
                                .build();
                    }
                }
                return delayedDeliveryPolicies;
            });
    }

    protected CompletableFuture<OffloadPoliciesImpl> internalGetOffloadPolicies(boolean applied, boolean isGlobal) {
        return getTopicPoliciesAsyncWithRetry(topicName, isGlobal)
            .thenApply(op -> {
                OffloadPoliciesImpl offloadPolicies = op.map(TopicPolicies::getOffloadPolicies).orElse(null);
                if (applied) {
                    OffloadPoliciesImpl namespacePolicy =
                            (OffloadPoliciesImpl) getNamespacePolicies(namespaceName).offload_policies;
                    offloadPolicies = OffloadPoliciesImpl.mergeConfiguration(offloadPolicies
                            , namespacePolicy, pulsar().getConfiguration().getProperties());
                }
                return offloadPolicies;
            });
    }

    protected CompletableFuture<Void> internalSetOffloadPolicies(OffloadPoliciesImpl offloadPoliciesToSet,
                                                                 boolean isGlobal) {
        return pulsar().getTopicPoliciesService()
                .updateTopicPoliciesAsync(topicName, isGlobal, offloadPoliciesToSet == null, policies -> {
                    policies.setOffloadPolicies(offloadPoliciesToSet);
                });
    }

    protected CompletableFuture<InactiveTopicPolicies> internalGetInactiveTopicPolicies
            (boolean applied, boolean isGlobal) {
        return getTopicPoliciesAsyncWithRetry(topicName, isGlobal)
            .thenApply(op -> op.map(TopicPolicies::getInactiveTopicPolicies)
                .orElseGet(() -> {
                    if (applied) {
                        InactiveTopicPolicies policies = getNamespacePolicies(namespaceName).inactive_topic_policies;
                        return policies == null ? new InactiveTopicPolicies(
                                config().getBrokerDeleteInactiveTopicsMode(),
                                config().getBrokerDeleteInactiveTopicsMaxInactiveDurationSeconds(),
                                config().isBrokerDeleteInactiveTopicsEnabled()) : policies;
                    }
                    return null;
                }));
    }

    protected CompletableFuture<Void> internalSetInactiveTopicPolicies
            (InactiveTopicPolicies inactiveTopicPoliciesToSet, boolean isGlobal) {
        return pulsar().getTopicPoliciesService()
                .updateTopicPoliciesAsync(topicName, isGlobal, inactiveTopicPoliciesToSet == null, policies -> {
                    policies.setInactiveTopicPolicies(inactiveTopicPoliciesToSet);
                });
    }

    protected CompletableFuture<Integer> internalGetMaxUnackedMessagesOnSubscription(boolean applied,
                                                                                     boolean isGlobal) {
        return getTopicPoliciesAsyncWithRetry(topicName, isGlobal)
            .thenApply(op -> op.map(TopicPolicies::getMaxUnackedMessagesOnSubscription)
                .orElseGet(() -> {
                    if (applied) {
                        Integer maxUnackedNum = getNamespacePolicies(namespaceName)
                                .max_unacked_messages_per_subscription;
                        return maxUnackedNum == null ? config().getMaxUnackedMessagesPerSubscription() : maxUnackedNum;
                    }
                    return null;
                }));
    }

    protected CompletableFuture<Void> internalSetMaxUnackedMessagesOnSubscription(Integer maxUnackedNumToSet,
                                                                                  boolean isGlobal) {
        if (maxUnackedNumToSet != null && maxUnackedNumToSet < 0) {
            throw new RestException(Status.PRECONDITION_FAILED,
                    "maxUnackedNum must be 0 or more");
        }

        return pulsar().getTopicPoliciesService()
                .updateTopicPoliciesAsync(topicName, isGlobal, maxUnackedNumToSet == null, policies -> {
                    policies.setMaxUnackedMessagesOnSubscription(maxUnackedNumToSet);
                });
    }

    protected CompletableFuture<Integer> internalGetMaxUnackedMessagesOnConsumer(boolean applied, boolean isGlobal) {
        return getTopicPoliciesAsyncWithRetry(topicName, isGlobal)
            .thenApply(op -> op.map(TopicPolicies::getMaxUnackedMessagesOnConsumer)
                .orElseGet(() -> {
                    if (applied) {
                        Integer maxUnacked = getNamespacePolicies(namespaceName).max_unacked_messages_per_consumer;
                        return maxUnacked == null ? config().getMaxUnackedMessagesPerConsumer() : maxUnacked;
                    }
                    return null;
                }));
    }

    protected CompletableFuture<Void> internalSetMaxUnackedMessagesOnConsumer(Integer maxUnackedNumToSet,
                                                                              boolean isGlobal) {
        if (maxUnackedNumToSet != null && maxUnackedNumToSet < 0) {
            throw new RestException(Status.PRECONDITION_FAILED,
                    "maxUnackedNum must be 0 or more");
        }

        return pulsar().getTopicPoliciesService()
                .updateTopicPoliciesAsync(topicName, isGlobal, maxUnackedNumToSet == null, policies -> {
                    policies.setMaxUnackedMessagesOnConsumer(maxUnackedNumToSet);
                });
    }

    protected CompletableFuture<Void> internalSetDeduplicationSnapshotInterval(Integer intervalToSet,
                                                                               boolean isGlobal) {
        if (intervalToSet != null && intervalToSet < 0) {
            throw new RestException(Status.PRECONDITION_FAILED, "interval must be 0 or more");
        }
        return pulsar().getTopicPoliciesService()
                .updateTopicPoliciesAsync(topicName, isGlobal, intervalToSet == null, policies -> {
                    policies.setDeduplicationSnapshotIntervalSeconds(intervalToSet);
                });
    }

    private void internalUnloadNonPartitionedTopicAsync(AsyncResponse asyncResponse, boolean authoritative) {
        validateTopicOwnershipAsync(topicName, authoritative)
                        .thenCompose(__ -> getTopicReferenceAsync(topicName))
                        .thenCompose(topic -> topic.close(false))
                        .thenRun(() -> {
                            log.info("[{}] Successfully unloaded topic {}", clientAppId(), topicName);
                            asyncResponse.resume(Response.noContent().build());
                        })
                .exceptionally(ex -> {
                    // If the exception is not redirect exception we need to log it.
                    if (isNot307And404Exception(ex)) {
                        log.error("[{}] Failed to unload topic {}, {}", clientAppId(), topicName, ex);
                    }
                    resumeAsyncResponseExceptionally(asyncResponse, ex);
                    return null;
                });
    }

    private void internalUnloadTransactionCoordinatorAsync(AsyncResponse asyncResponse, boolean authoritative) {
        validateTopicOwnershipAsync(topicName, authoritative)
                .thenCompose(v -> pulsar()
                        .getTransactionMetadataStoreService()
                        .removeTransactionMetadataStore(
                                TransactionCoordinatorID.get(topicName.getPartitionIndex())))
                .thenRun(() -> {
                    log.info("[{}] Successfully unloaded tc {}", clientAppId(), topicName.getPartitionIndex());
                    asyncResponse.resume(Response.noContent().build());
                })
                .exceptionally(ex -> {
                    // If the exception is not redirect exception we need to log it.
                    if (isNot307And404Exception(ex)) {
                        log.error("[{}] Failed to unload tc {},{}", clientAppId(),
                                topicName.getPartitionIndex(), ex);
                    }
                    resumeAsyncResponseExceptionally(asyncResponse, ex);
                    return null;
                });
    }

    protected CompletableFuture<Void> internalDeleteTopicAsync(boolean authoritative, boolean force) {
        return validateNamespaceOperationAsync(topicName.getNamespaceObject(), NamespaceOperation.DELETE_TOPIC)
                .thenCompose(__ -> validateTopicOwnershipAsync(topicName, authoritative))
                .thenCompose(__ -> pulsar().getBrokerService().deleteTopic(topicName.toString(), force));
    }

    /**
     * There has a known bug will make Pulsar misidentifies "tp-partition-0-DLQ-partition-0" as "tp-partition-0-DLQ".
     * You can see the details from PR https://github.com/apache/pulsar/pull/19841.
     * This method is a quick fix and will be removed in master branch after #19841 and PIP 263 are done.
     */
    private boolean isUnexpectedTopicName(PartitionedTopicMetadata topicMetadata) {
        if (!topicName.toString().contains(PARTITIONED_TOPIC_SUFFIX)){
            return false;
        }
        if (topicMetadata.partitions <= 0){
            return false;
        }
        return topicName.getPartition(0).toString().equals(topicName.toString());
    }

    protected void internalGetSubscriptions(AsyncResponse asyncResponse, boolean authoritative) {
        CompletableFuture<Void> future = validateTopicOperationAsync(topicName, TopicOperation.GET_SUBSCRIPTIONS);
        future.thenCompose(__ -> {
            if (topicName.isGlobal()) {
                return validateGlobalNamespaceOwnershipAsync(namespaceName);
            } else {
                return CompletableFuture.completedFuture(null);
            }
        }).thenCompose(__ -> validateTopicOwnershipAsync(topicName, authoritative))
        .thenAccept(__ -> {
            // If the topic name is a partition name, no need to get partition topic metadata again
            if (topicName.isPartitioned()) {
                internalGetSubscriptionsForNonPartitionedTopic(asyncResponse);
            } else {
                getPartitionedTopicMetadataAsync(topicName, authoritative, false)
                        .thenAccept(partitionMetadata -> {
                    if (partitionMetadata.partitions > 0 && !isUnexpectedTopicName(partitionMetadata)) {
                        try {
                            final Set<String> subscriptions =
                                    Collections.newSetFromMap(
                                            new ConcurrentHashMap<>(partitionMetadata.partitions));
                            final List<CompletableFuture<Object>> subscriptionFutures = new ArrayList<>();
                            if (topicName.getDomain() == TopicDomain.persistent) {
                                final Map<Integer, CompletableFuture<Boolean>> existsFutures =
                                        new ConcurrentHashMap<>(partitionMetadata.partitions);
                                for (int i = 0; i < partitionMetadata.partitions; i++) {
                                    existsFutures.put(i,
                                            topicResources().persistentTopicExists(topicName.getPartition(i)));
                                }
                                FutureUtil.waitForAll(new ArrayList<>(existsFutures.values()))
                                        .thenApply(unused2 ->
                                        existsFutures.entrySet().stream().filter(e -> e.getValue().join())
                                                .map(item -> topicName.getPartition(item.getKey()).toString())
                                                .collect(Collectors.toList())
                                ).thenAccept(topics -> {
                                    if (log.isDebugEnabled()) {
                                        log.debug("activeTopics : {}", topics);
                                    }
                                    topics.forEach(topic -> {
                                        try {
                                            CompletableFuture<List<String>> subscriptionsAsync = pulsar()
                                                    .getAdminClient()
                                                    .topics().getSubscriptionsAsync(topic);
                                            subscriptionFutures.add(subscriptionsAsync
                                                    .thenApply(subscriptions::addAll));
                                        } catch (PulsarServerException e) {
                                            throw new RestException(e);
                                        }
                                    });
                                }).thenAccept(unused3 -> resumeAsyncResponse(asyncResponse,
                                                subscriptions, subscriptionFutures));
                            } else {
                                for (int i = 0; i < partitionMetadata.partitions; i++) {
                                    CompletableFuture<List<String>> subscriptionsAsync = pulsar()
                                            .getAdminClient().topics()
                                            .getSubscriptionsAsync(topicName.getPartition(i).toString());
                                    subscriptionFutures.add(subscriptionsAsync
                                            .thenApply(subscriptions::addAll));
                                }
                                resumeAsyncResponse(asyncResponse, subscriptions, subscriptionFutures);
                            }
                        } catch (Exception e) {
                            log.error("[{}] Failed to get list of subscriptions for {}",
                                    clientAppId(), topicName, e);
                            asyncResponse.resume(e);
                        }
                    } else {
                        internalGetSubscriptionsForNonPartitionedTopic(asyncResponse);
                    }
                }).exceptionally(ex -> {
                    // If the exception is not redirect exception we need to log it.
                    if (isNot307And404Exception(ex)) {
                        log.error("[{}] Failed to get partitioned topic metadata while get"
                                + " subscriptions for topic {}", clientAppId(), topicName, ex);
                    }
                    resumeAsyncResponseExceptionally(asyncResponse, ex);
                    return null;
                });
            }
        }).exceptionally(ex -> {
            // If the exception is not redirect exception we need to log it.
            if (isNot307And404Exception(ex)) {
                log.error("[{}] Failed to validate the global namespace/topic ownership while get subscriptions"
                        + " for topic {}", clientAppId(), topicName, ex);
            }
            resumeAsyncResponseExceptionally(asyncResponse, ex);
            return null;
        });
    }

    private void resumeAsyncResponse(AsyncResponse asyncResponse, Set<String> subscriptions,
                                     List<CompletableFuture<Object>> subscriptionFutures) {
        FutureUtil.waitForAll(subscriptionFutures).whenComplete((r, ex) -> {
            if (ex != null) {
                log.warn("[{}] Failed to get list of subscriptions for {}: {}", clientAppId(),
                        topicName, ex.getMessage());
                if (ex instanceof PulsarAdminException pae) {
                    if (pae.getStatusCode() == Status.NOT_FOUND.getStatusCode()) {
                        asyncResponse.resume(new RestException(Status.NOT_FOUND,
                                "Internal topics have not been generated yet"));
                    } else {
                        asyncResponse.resume(new RestException(pae));
                    }
                } else {
                    asyncResponse.resume(new RestException(ex));
                }
            } else {
                asyncResponse.resume(subscriptions);
            }
        });
    }

    private void internalGetSubscriptionsForNonPartitionedTopic(AsyncResponse asyncResponse) {
        getTopicReferenceAsync(topicName)
                .thenAccept(topic -> asyncResponse.resume(topic.getSubscriptions().keySet()))
                .exceptionally(ex -> {
                    // If the exception is not redirect exception we need to log it.
                    if (isNot307And404Exception(ex)) {
                        log.error("[{}] Failed to get list of subscriptions for {}", clientAppId(), topicName, ex);
                    }
                    resumeAsyncResponseExceptionally(asyncResponse, ex);
                    return null;
                });
    }

    protected CompletableFuture<? extends TopicStats> internalGetStatsAsync(boolean authoritative,
                                                                            GetStatsOptions getStatsOptions) {
        CompletableFuture<Void> future = validateTopicOperationAsync(topicName, TopicOperation.GET_STATS);
        return future.thenCompose(__ -> {
            if (topicName.isGlobal()) {
                return validateGlobalNamespaceOwnershipAsync(namespaceName);
            } else {
                return CompletableFuture.completedFuture(null);
            }
        }).thenCompose(__ -> validateTopicOwnershipAsync(topicName, authoritative))
        .thenCompose(__ -> getTopicReferenceAsync(topicName))
        .thenCompose(topic -> topic.asyncGetStats(getStatsOptions));
    }

    protected CompletableFuture<PersistentTopicInternalStats> internalGetInternalStatsAsync(boolean authoritative,
                                                                                            boolean metadata) {
        CompletableFuture<Void> future = validateTopicOperationAsync(topicName, TopicOperation.GET_STATS);
        return future.thenCompose(__ -> {
            if (topicName.isGlobal()) {
                return validateGlobalNamespaceOwnershipAsync(namespaceName);
            } else {
                return CompletableFuture.completedFuture(null);
            }
        }).thenCompose(__ -> validateTopicOwnershipAsync(topicName, authoritative))
        .thenCompose(__ -> {
            if (metadata) {
                return validateTopicOperationAsync(topicName, TopicOperation.GET_METADATA);
            }
            return CompletableFuture.completedFuture(null);
        })
        .thenCompose(__ -> getTopicReferenceAsync(topicName))
        .thenCompose(topic -> topic.getInternalStats(metadata));
    }

    protected void internalGetManagedLedgerInfo(AsyncResponse asyncResponse, boolean authoritative) {
        CompletableFuture<Void> future = validateTopicOperationAsync(topicName, TopicOperation.GET_STATS);
        future.thenCompose(__ -> {
            if (topicName.isGlobal()) {
                return validateGlobalNamespaceOwnershipAsync(namespaceName);
            }
            return CompletableFuture.completedFuture(null);
        }).thenAccept(__ -> {
            // If the topic name is a partition name, no need to get partition topic metadata again
            if (topicName.isPartitioned()) {
                internalGetManagedLedgerInfoForNonPartitionedTopic(asyncResponse);
            } else {
                getPartitionedTopicMetadataAsync(topicName, authoritative, false)
                        .thenAccept(partitionMetadata -> {
                    if (partitionMetadata.partitions > 0) {
                        final List<CompletableFuture<Pair<String, ManagedLedgerInfo>>> futures =
                                new ArrayList<>(partitionMetadata.partitions);
                        for (int i = 0; i < partitionMetadata.partitions; i++) {
                            TopicName topicNamePartition = topicName.getPartition(i);
                            try {
                                final ObjectReader managedLedgerInfoReader = objectReader()
                                        .forType(ManagedLedgerInfo.class);
                                futures.add(pulsar().getAdminClient().topics()
                                        .getInternalInfoAsync(topicNamePartition.toString())
                                        .thenApply((response) -> {
                                            try {
                                                return Pair.of(topicNamePartition.toString(), managedLedgerInfoReader
                                                        .readValue(response));
                                            } catch (JsonProcessingException e) {
                                                throw new UncheckedIOException(e);
                                            }
                                        }));
                            } catch (PulsarServerException e) {
                                log.error("[{}] Failed to get admin client while get managed info for {}" ,
                                        clientAppId(), topicNamePartition, e);
                                throw new RestException(e);
                            }
                        }
                        FutureUtil.waitForAll(futures).whenComplete((result, exception) -> {
                            if (exception != null) {
                                Throwable t = exception.getCause();
                                if (t instanceof NotFoundException) {
                                    asyncResponse.resume(new RestException(Status.NOT_FOUND,
                                            getTopicNotFoundErrorMessage(topicName.toString())));
                                } else {
                                    log.error("[{}] Failed to get managed info for {}", clientAppId(), topicName, t);
                                    asyncResponse.resume(new RestException(t));
                                }
                            } else {
                                PartitionedManagedLedgerInfo partitionedManagedLedgerInfo =
                                        new PartitionedManagedLedgerInfo();
                                for (CompletableFuture<Pair<String, ManagedLedgerInfo>> infoFuture : futures) {
                                    Pair<String, ManagedLedgerInfo> info = infoFuture.getNow(null);
                                    partitionedManagedLedgerInfo.partitions.put(info.getKey(), info.getValue());
                                }
                                asyncResponse.resume((StreamingOutput) output -> {
                                    objectWriter().writeValue(output, partitionedManagedLedgerInfo);
                                });
                            }
                        });
                    } else {
                        internalGetManagedLedgerInfoForNonPartitionedTopic(asyncResponse);
                    }
                }).exceptionally(ex -> {
                    // If the exception is not redirect exception we need to log it.
                    if (isNot307And404Exception(ex)) {
                        log.error("[{}] Failed to get partitioned metadata while get managed info for {}",
                                clientAppId(), topicName, ex);
                    }
                    resumeAsyncResponseExceptionally(asyncResponse, ex);
                    return null;
                });
            }
        }).exceptionally(ex -> {
            // If the exception is not redirect exception we need to log it.
            if (isNot307And404Exception(ex)) {
                log.error("[{}] Failed to validate the global namespace ownership while get managed info for {}",
                        clientAppId(), topicName, ex);
            }
            resumeAsyncResponseExceptionally(asyncResponse, ex);
            return null;
        });
    }

    protected void internalGetManagedLedgerInfoForNonPartitionedTopic(AsyncResponse asyncResponse) {
        validateTopicOperationAsync(topicName, TopicOperation.GET_STATS)
                .thenAccept(__ -> {
                    String managedLedger = topicName.getPersistenceNamingEncoding();
                    pulsar().getBrokerService().getManagedLedgerFactoryForTopic(topicName)
                            .thenAccept(managedLedgerFactory -> {
                                managedLedgerFactory.asyncGetManagedLedgerInfo(managedLedger,
                                        new ManagedLedgerInfoCallback() {
                                            @Override
                                            public void getInfoComplete(ManagedLedgerInfo info, Object ctx) {
                                                asyncResponse.resume((StreamingOutput) output -> {
                                                    objectWriter().writeValue(output, info);
                                                });
                                            }

                                            @Override
                                            public void getInfoFailed(ManagedLedgerException exception, Object ctx) {
                                                asyncResponse.resume(exception);
                                            }
                                        }, null);
                            })
                            .exceptionally(ex -> {
                                resumeAsyncResponseExceptionally(asyncResponse, ex);
                                return null;
                            });
                }).exceptionally(ex -> {
                    log.error("[{}] Failed to get managed info for {}", clientAppId(), topicName, ex);
                    resumeAsyncResponseExceptionally(asyncResponse, ex);
                    return null;
                });

    }

    protected void internalGetPartitionedStats(AsyncResponse asyncResponse, boolean authoritative, boolean perPartition,
                                               GetStatsOptions getStatsOptions) {
        CompletableFuture<Void> future = validateTopicOperationAsync(topicName, TopicOperation.GET_STATS);
        future.thenCompose(__ -> {
            if (topicName.isGlobal()) {
                return validateGlobalNamespaceOwnershipAsync(namespaceName);
            }
            return  CompletableFuture.completedFuture(null);
        }).thenCompose(__ -> getPartitionedTopicMetadataAsync(topicName,
                authoritative, false)).thenAccept(partitionMetadata -> {
            if (partitionMetadata.partitions == 0) {
                asyncResponse.resume(new RestException(Status.NOT_FOUND,
                        getPartitionedTopicNotFoundErrorMessage(topicName.toString())));
                return;
            }
            PartitionedTopicStatsImpl stats = new PartitionedTopicStatsImpl(partitionMetadata);
            List<CompletableFuture<TopicStats>> topicStatsFutureList = new ArrayList<>(partitionMetadata.partitions);
            org.apache.pulsar.client.admin.GetStatsOptions statsOptions =
                    new org.apache.pulsar.client.admin.GetStatsOptions(
                            getStatsOptions.isGetPreciseBacklog(),
                            getStatsOptions.isSubscriptionBacklogSize(),
                            getStatsOptions.isGetEarliestTimeInBacklog(),
                            getStatsOptions.isExcludePublishers(),
                            getStatsOptions.isExcludeConsumers()
                    );
            for (int i = 0; i < partitionMetadata.partitions; i++) {
                TopicName partition = topicName.getPartition(i);
                topicStatsFutureList.add(
                    pulsar().getNamespaceService()
                        .isServiceUnitOwnedAsync(partition)
                        .thenCompose(owned -> {
                            if (owned) {
                                return getTopicReferenceAsync(partition)
                                        .thenCompose(ref -> ref.asyncGetStats(getStatsOptions))
                                        .thenApply(s -> (TopicStats) s);
                            } else {
                                try {
                                    return pulsar().getAdminClient().topics().getStatsAsync(
                                        partition.toString(), statsOptions);
                                } catch (PulsarServerException e) {
                                    return FutureUtil.failedFuture(e);
                                }
                            }
                        })
                );
            }

            FutureUtil.waitForAll(topicStatsFutureList).handle((result, exception) -> {
                CompletableFuture<TopicStats> statFuture = null;
                for (int i = 0; i < topicStatsFutureList.size(); i++) {
                    statFuture = topicStatsFutureList.get(i);
                    if (statFuture.isDone() && !statFuture.isCompletedExceptionally()) {
                        try {
                            stats.add(statFuture.get());
                            if (perPartition) {
                                stats.getPartitions().put(topicName.getPartition(i).toString(), statFuture.get());
                            }
                        } catch (Exception e) {
                            asyncResponse.resume(new RestException(e));
                            return null;
                        }
                    }
                }
                if (perPartition && stats.partitions.isEmpty()) {
                    namespaceResources().getPartitionedTopicResources()
                            .partitionedTopicExistsAsync(topicName)
                            .thenAccept(exists -> {
                                if (exists) {
                                    stats.partitions.put(topicName.toString(), new TopicStatsImpl());
                                    asyncResponse.resume(stats);
                                } else {
                                    asyncResponse.resume(
                                            new RestException(Status.NOT_FOUND,
                                                    "Internal topics have not been generated yet"));
                                }
                            });
                } else {
                    asyncResponse.resume(stats);
                }
                return null;
            });
        }).exceptionally(ex -> {
            // If the exception is not redirect exception we need to log it.
            if (isNot307And404Exception(ex)) {
                log.error("[{}] Failed to get partitioned internal stats for {}", clientAppId(), topicName, ex);
            }
            resumeAsyncResponseExceptionally(asyncResponse, ex);
            return null;
        });
    }

    protected void internalGetPartitionedStatsInternal(AsyncResponse asyncResponse, boolean authoritative) {
        CompletableFuture<Void> future = validateTopicOperationAsync(topicName, TopicOperation.GET_STATS);
        future.thenCompose(__ -> {
            if (topicName.isGlobal()) {
                return validateGlobalNamespaceOwnershipAsync(namespaceName);
            } else {
                return CompletableFuture.completedFuture(null);
            }
        }).thenCompose(__ -> getPartitionedTopicMetadataAsync(topicName, authoritative, false))
        .thenAccept(partitionMetadata -> {
            if (partitionMetadata.partitions == 0) {
                asyncResponse.resume(new RestException(Status.NOT_FOUND,
                        getPartitionedTopicNotFoundErrorMessage(topicName.toString())));
                return;
            }

            PartitionedTopicInternalStats stats = new PartitionedTopicInternalStats(partitionMetadata);

            List<CompletableFuture<PersistentTopicInternalStats>> topicStatsFutureList = new ArrayList<>();
            for (int i = 0; i < partitionMetadata.partitions; i++) {
                try {
                    topicStatsFutureList.add(pulsar().getAdminClient().topics()
                            .getInternalStatsAsync((topicName.getPartition(i).toString()), false));
                } catch (PulsarServerException e) {
                    asyncResponse.resume(new RestException(e));
                    return;
                }
            }

            FutureUtil.waitForAll(topicStatsFutureList).handle((result, exception) -> {
                CompletableFuture<PersistentTopicInternalStats> statFuture = null;
                for (int i = 0; i < topicStatsFutureList.size(); i++) {
                    statFuture = topicStatsFutureList.get(i);
                    if (statFuture.isDone() && !statFuture.isCompletedExceptionally()) {
                        try {
                            stats.partitions.put(topicName.getPartition(i).toString(), statFuture.get());
                        } catch (Exception e) {
                            asyncResponse.resume(new RestException(e));
                            return null;
                        }
                    }
                }
                asyncResponse.resume(!stats.partitions.isEmpty() ? stats
                        : new RestException(Status.NOT_FOUND, "Internal topics have not been generated yet"));
                return null;
            });
        }).exceptionally(ex -> {
            // If the exception is not redirect exception we need to log it.
            if (isNot307And404Exception(ex)) {
                log.error("[{}] Failed to get partitioned internal stats for {}", clientAppId(), topicName, ex);
            }
            resumeAsyncResponseExceptionally(asyncResponse, ex);
            return null;
        });
    }

    protected CompletableFuture<Void> internalDeleteSubscriptionAsync(String subName,
                                                                      boolean authoritative,
                                                                      boolean force) {
        CompletableFuture<Void> future = validateTopicOperationAsync(topicName, TopicOperation.UNSUBSCRIBE, subName);
        return future.thenCompose(__ -> {
            if (topicName.isGlobal()) {
                return validateGlobalNamespaceOwnershipAsync(namespaceName);
            } else {
                return CompletableFuture.completedFuture(null);
            }
        }).thenCompose(__ -> {
            if (topicName.isPartitioned()) {
                return internalDeleteSubscriptionForNonPartitionedTopicAsync(subName, authoritative, force);
            } else {
                return getPartitionedTopicMetadataAsync(topicName,
                        authoritative, false).thenCompose(partitionMetadata -> {
                    if (partitionMetadata.partitions > 0) {
                        final List<CompletableFuture<Void>> futures = new ArrayList<>();
                        PulsarAdmin adminClient;
                        try {
                            adminClient = pulsar().getAdminClient();
                        } catch (PulsarServerException e) {
                            return CompletableFuture.failedFuture(e);
                        }
                        for (int i = 0; i < partitionMetadata.partitions; i++) {
                            TopicName topicNamePartition = topicName.getPartition(i);
                            futures.add(adminClient.topics()
                                    .deleteSubscriptionAsync(topicNamePartition.toString(), subName, force));
                        }

                        return FutureUtil.waitForAll(futures).handle((result, exception) -> {
                            if (exception != null) {
                                Throwable t = exception.getCause();
                                if (t instanceof NotFoundException) {
                                    throw new RestException(Status.NOT_FOUND,
                                            "Subscription not found");
                                } else if (t instanceof PreconditionFailedException) {
                                    throw new RestException(Status.PRECONDITION_FAILED,
                                            "Subscription has active connected consumers");
                                } else {
                                    throw new RestException(t);
                                }
                            }
                            return null;
                        });
                    }
                    return internalDeleteSubscriptionForNonPartitionedTopicAsync(subName, authoritative, force);
                });
            }
        });
    }

    // Note: this method expects the caller to check authorization
    private CompletableFuture<Void> internalDeleteSubscriptionForNonPartitionedTopicAsync(String subName,
                                                                                          boolean authoritative,
                                                                                          boolean force) {
        return validateTopicOwnershipAsync(topicName, authoritative)
                .thenCompose(__ -> getTopicReferenceAsync(topicName))
                .thenCompose((topic) -> {
                    Subscription sub = topic.getSubscription(subName);
                    if (sub == null) {
                        throw new RestException(Status.NOT_FOUND,
                                getSubNotFoundErrorMessage(topicName.toString(), subName));
                    }
                    return force ? sub.deleteForcefully() : sub.delete();
                });
    }

    private void internalAnalyzeSubscriptionBacklogForNonPartitionedTopic(AsyncResponse asyncResponse,
                                                                          String subName,
                                                                          Optional<Position> position,
                                                                          boolean authoritative) {
        validateTopicOwnershipAsync(topicName, authoritative)
                .thenCompose(__ -> validateTopicOperationAsync(topicName, TopicOperation.CONSUME, subName))
                .thenCompose(__ -> getTopicReferenceAsync(topicName))
                .thenCompose(topic -> {
                            Subscription sub = topic.getSubscription(subName);
                            if (sub == null) {
                                throw new RestException(Status.NOT_FOUND,
                                        getSubNotFoundErrorMessage(topicName.toString(), subName));
                            }
                            return sub.analyzeBacklog(position);
                        })
                .thenAccept((AnalyzeBacklogResult rawResult) -> {

                        AnalyzeSubscriptionBacklogResult result = new AnalyzeSubscriptionBacklogResult();

                        if (rawResult.getFirstPosition() != null) {
                            result.setFirstMessageId(
                                    rawResult.getFirstPosition().getLedgerId()
                                    + ":"
                                    + rawResult.getFirstPosition().getEntryId());
                        }

                        if (rawResult.getLastPosition() != null) {
                            result.setLastMessageId(rawResult.getLastPosition().getLedgerId()
                                    + ":"
                                    + rawResult.getLastPosition().getEntryId());
                        }

                        result.setEntries(rawResult.getEntries());
                        result.setMessages(rawResult.getMessages());

                        result.setFilterAcceptedEntries(rawResult.getFilterAcceptedEntries());
                        result.setFilterRejectedEntries(rawResult.getFilterRejectedEntries());
                        result.setFilterRescheduledEntries(rawResult.getFilterRescheduledEntries());

                        result.setFilterAcceptedMessages(rawResult.getFilterAcceptedMessages());
                        result.setFilterRejectedMessages(rawResult.getFilterRejectedMessages());
                        result.setFilterRescheduledMessages(rawResult.getFilterRescheduledMessages());
                        result.setAborted(rawResult.getScanOutcome() != ScanOutcome.COMPLETED);
                        log.info("[{}] analyzeBacklog topic {} subscription {} result {}", clientAppId(), subName,
                            topicName, result);
                        asyncResponse.resume(result);
                }).exceptionally(ex -> {
                    Throwable cause = ex.getCause();
                    // If the exception is not redirect exception we need to log it.
                    if (isNot307And404Exception(ex)) {
                        log.error("[{}] Failed to analyze subscription backlog {} {}",
                                clientAppId(), topicName, subName, cause);
                    }
                    resumeAsyncResponseExceptionally(asyncResponse, cause);
                    return null;
                });
    }
    private void internalUpdateSubscriptionPropertiesForNonPartitionedTopic(AsyncResponse asyncResponse,
                                      String subName, Map<String, String> subscriptionProperties,
                                      boolean authoritative) {
        validateTopicOwnershipAsync(topicName, authoritative)
                .thenCompose(__ -> validateTopicOperationAsync(topicName, TopicOperation.CONSUME, subName))
                .thenCompose(__ -> getTopicReferenceAsync(topicName))
                .thenCompose(topic -> {
                    Subscription sub = topic.getSubscription(subName);
                    if (sub == null) {
                        throw new RestException(Status.NOT_FOUND,
                                getSubNotFoundErrorMessage(topicName.toString(), subName));
                    }
                    return sub.updateSubscriptionProperties(subscriptionProperties);
                }).thenRun(() -> {
                    log.info("[{}][{}] Updated subscription {}", clientAppId(), topicName, subName);
                    asyncResponse.resume(Response.noContent().build());
                }).exceptionally(ex -> {
                    Throwable cause = ex.getCause();
                    // If the exception is not redirect exception we need to log it.
                    if (isNot307And404Exception(ex)) {
                        log.error("[{}] Failed to update subscription {} {}", clientAppId(), topicName, subName, cause);
                    }
                    asyncResponse.resume(new RestException(cause));
                    return null;
                });
    }

    private void internalGetSubscriptionPropertiesForNonPartitionedTopic(AsyncResponse asyncResponse,
                                                                            String subName,
                                                                            boolean authoritative) {
        validateTopicOwnershipAsync(topicName, authoritative)
                .thenCompose(__ -> getTopicReferenceAsync(topicName))
                .thenApply((Topic topic) -> {
                    Subscription sub = topic.getSubscription(subName);
                    if (sub == null) {
                        throw new RestException(Status.NOT_FOUND,
                                getSubNotFoundErrorMessage(topicName.toString(), subName));
                    }
                    return sub.getSubscriptionProperties();
                }).thenAccept((Map<String, String> properties) -> {
                    if (properties == null) {
                        properties = Collections.emptyMap();
                    }
                    asyncResponse.resume(Response.ok(properties).build());
                }).exceptionally(ex -> {
                    Throwable cause = ex.getCause();
                    // If the exception is not redirect exception we need to log it.
                    if (isNot307And404Exception(ex)) {
                        log.error("[{}] Failed to update subscription {} {}", clientAppId(), topicName, subName, cause);
                    }
                    asyncResponse.resume(new RestException(cause));
                    return null;
                });
    }

    protected void internalSkipAllMessages(AsyncResponse asyncResponse, String subName, boolean authoritative) {
        CompletableFuture<Void> future = validateTopicOperationAsync(topicName, TopicOperation.SKIP, subName);
        future.thenCompose(__ -> {
            if (topicName.isGlobal()) {
                return validateGlobalNamespaceOwnershipAsync(namespaceName);
            } else {
                return CompletableFuture.completedFuture(null);
            }
        }).thenCompose(__ -> validateTopicOwnershipAsync(topicName, authoritative))
        .thenCompose(__ -> {
            // If the topic name is a partition name, no need to get partition topic metadata again
            if (topicName.isPartitioned()) {
                return internalSkipAllMessagesForNonPartitionedTopicAsync(asyncResponse, subName);
            } else {
                return getPartitionedTopicMetadataAsync(topicName,
                    authoritative, false).thenCompose(partitionMetadata -> {
                    if (partitionMetadata.partitions > 0) {
                        final List<CompletableFuture<Void>> futures = new ArrayList<>();

                        for (int i = 0; i < partitionMetadata.partitions; i++) {
                            TopicName topicNamePartition = topicName.getPartition(i);
                            try {
                                futures.add(pulsar()
                                    .getAdminClient()
                                    .topics()
                                    .skipAllMessagesAsync(topicNamePartition.toString(),
                                        subName));
                            } catch (Exception e) {
                                log.error("[{}] Failed to skip all messages {} {}",
                                    clientAppId(), topicNamePartition, subName, e);
                                asyncResponse.resume(new RestException(e));
                                return CompletableFuture.completedFuture(null);
                            }
                        }

                        return FutureUtil.waitForAll(futures).handle((result, exception) -> {
                            if (exception != null) {
                                Throwable t = exception.getCause();
                                if (t instanceof NotFoundException) {
                                    asyncResponse.resume(
                                        new RestException(Status.NOT_FOUND,
                                                getSubNotFoundErrorMessage(topicName.toString(), subName)));
                                } else {
                                    log.error("[{}] Failed to skip all messages {} {}",
                                        clientAppId(), topicName, subName, t);
                                    asyncResponse.resume(new RestException(t));
                                }
                                return null;
                            }
                            asyncResponse.resume(Response.noContent().build());
                            return null;
                        });
                    } else {
                        return internalSkipAllMessagesForNonPartitionedTopicAsync(asyncResponse, subName);
                    }
                });
            }
        }).exceptionally(ex -> {
            // If the exception is not redirect exception we need to log it.
            if (isNot307And404Exception(ex)) {
                log.error("[{}] Failed to skip all messages for subscription {} on topic {}",
                        clientAppId(), subName, topicName, ex);
            }
            resumeAsyncResponseExceptionally(asyncResponse, ex);
            return null;
        });
    }

    private CompletableFuture<Void> internalSkipAllMessagesForNonPartitionedTopicAsync(AsyncResponse asyncResponse,
                                                                                       String subName) {
        return getTopicReferenceAsync(topicName).thenCompose(t -> {
                    PersistentTopic topic = (PersistentTopic) t;
                    BiConsumer<Void, Throwable> biConsumer = (v, ex) -> {
                        if (ex != null) {
                            asyncResponse.resume(new RestException(ex));
                            log.error("[{}] Failed to skip all messages {} {}",
                                clientAppId(), topicName, subName, ex);
                        } else {
                            asyncResponse.resume(Response.noContent().build());
                            log.info("[{}] Cleared backlog on {} {}", clientAppId(), topicName, subName);
                        }
                    };
                    if (subName.startsWith(topic.getReplicatorPrefix())) {
                        String remoteCluster = PersistentReplicator.getRemoteCluster(subName);
                        PersistentReplicator repl =
                            (PersistentReplicator) topic.getPersistentReplicator(remoteCluster);
                        if (repl == null) {
                            asyncResponse.resume(new RestException(Status.NOT_FOUND,
                                    getSubNotFoundErrorMessage(topicName.toString(), subName)));
                            return CompletableFuture.completedFuture(null);
                        }
                        return repl.clearBacklog().whenComplete(biConsumer);
                    } else {
                        PersistentSubscription sub = topic.getSubscription(subName);
                        if (sub == null) {
                            asyncResponse.resume(new RestException(Status.NOT_FOUND,
                                    getSubNotFoundErrorMessage(topicName.toString(), subName)));
                            return CompletableFuture.completedFuture(null);
                        }
                        return sub.clearBacklog().whenComplete(biConsumer);
                    }
                }).exceptionally(ex -> {
                    // If the exception is not redirect exception we need to log it.
                    if (isNot307And404Exception(ex)) {
                        log.error("[{}] Failed to skip all messages for subscription {} on topic {}",
                                clientAppId(), subName, topicName, ex);
                    }
                    resumeAsyncResponseExceptionally(asyncResponse, ex);
                    return null;
                });
    }

    protected void internalSkipMessages(AsyncResponse asyncResponse, String subName, int numMessages,
                                        boolean authoritative) {
        CompletableFuture<Void> future = validateTopicOperationAsync(topicName, TopicOperation.SKIP, subName);
        future.thenCompose(__ -> {
            if (topicName.isGlobal()) {
                return validateGlobalNamespaceOwnershipAsync(namespaceName);
            } else {
                return CompletableFuture.completedFuture(null);
            }
        }).thenCompose(__ -> validateTopicOwnershipAsync(topicName, authoritative))
        .thenCompose(__ -> getPartitionedTopicMetadataAsync(topicName, authoritative, false))
        .thenCompose(partitionMetadata -> {
             if (partitionMetadata.partitions > 0) {
                 String msg = "Skip messages on a partitioned topic is not allowed";
                 log.warn("[{}] {} {} {}", clientAppId(), msg, topicName, subName);
                 throw new RestException(Status.METHOD_NOT_ALLOWED, msg);
             }
             return getTopicReferenceAsync(topicName).thenCompose(t -> {
                 PersistentTopic topic = (PersistentTopic) t;
                 if (topic == null) {
                     throw new RestException(new RestException(Status.NOT_FOUND,
                             getTopicNotFoundErrorMessage(topicName.toString())));
                 }
                 if (subName.startsWith(topic.getReplicatorPrefix())) {
                     String remoteCluster = PersistentReplicator.getRemoteCluster(subName);
                     PersistentReplicator repl =
                             (PersistentReplicator) topic.getPersistentReplicator(remoteCluster);
                     if (repl == null) {
                         return FutureUtil.failedFuture(
                                 new RestException(Status.NOT_FOUND, "Replicator not found"));
                     }
                     return repl.skipMessages(numMessages).thenAccept(unused -> {
                         log.info("[{}] Skipped {} messages on {} {}", clientAppId(), numMessages,
                                 topicName, subName);
                         asyncResponse.resume(Response.noContent().build());
                         }
                     );
                 } else {
                     PersistentSubscription sub = topic.getSubscription(subName);
                     if (sub == null) {
                         return FutureUtil.failedFuture(
                                 new RestException(Status.NOT_FOUND,
                                         getSubNotFoundErrorMessage(topicName.toString(), subName)));
                     }
                     return sub.skipMessages(numMessages).thenAccept(unused -> {
                         log.info("[{}] Skipped {} messages on {} {}", clientAppId(), numMessages,
                                 topicName, subName);
                         asyncResponse.resume(Response.noContent().build());
                         }
                     );
                 }
             });
         }
        ).exceptionally(ex -> {
            // If the exception is not redirect exception we need to log it.
            if (isNot307And404Exception(ex)) {
                log.error("[{}] Failed to skip {} messages {} {}", clientAppId(), numMessages, topicName,
                        subName, ex);
            }
            resumeAsyncResponseExceptionally(asyncResponse, ex);
            return null;
        });
    }

    protected void internalSkipByMessageIds(AsyncResponse asyncResponse, String subName, boolean authoritative,
                                            Map<String, String> messageIds) {
        CompletableFuture<Void> validationFuture = validateTopicOperationAsync(topicName, TopicOperation.SKIP, subName);
        validationFuture = validationFuture.thenCompose(__ -> {
            if (topicName.isGlobal()) {
                return validateGlobalNamespaceOwnershipAsync(namespaceName);
            } else {
                return CompletableFuture.completedFuture(null);
            }
        });
        validationFuture.thenCompose(__ -> getPartitionedTopicMetadataAsync(topicName, authoritative, false))
                .thenAccept(partitionMetadata -> {
                    if (topicName.isPartitioned()) {
                        internalSkipByMessageIdsForNonPartitionedTopic(asyncResponse, messageIds,
                                subName, authoritative);
                    } else {
                        if (partitionMetadata.partitions > 0) {
                            internalSkipByMessageIdsForPartitionedTopic(asyncResponse, partitionMetadata,
                                    messageIds, subName);
                        } else {
                            internalSkipByMessageIdsForNonPartitionedTopic(asyncResponse, messageIds,
                                    subName, authoritative);
                        }
                    }
                }).exceptionally(ex -> {
                    if (isNot307And404Exception(ex)) {
                        log.error("[{}] Failed to ack messages on topic {}: {}", clientAppId(), topicName, ex);
                    }
                    resumeAsyncResponseExceptionally(asyncResponse, ex);
                    return null;
                });
    }

    private void internalSkipByMessageIdsForPartitionedTopic(AsyncResponse asyncResponse,
                                                             PartitionedTopicMetadata partitionMetadata,
                                                             Map<String, String> messageIds,
                                                             String subName) {
        final List<CompletableFuture<Void>> futures = new ArrayList<>(partitionMetadata.partitions);
        PulsarAdmin admin;
        try {
            admin = pulsar().getAdminClient();
        } catch (PulsarServerException e) {
            asyncResponse.resume(new RestException(e));
            return;
        }
        for (int i = 0; i < partitionMetadata.partitions; i++) {
            TopicName topicNamePartition = topicName.getPartition(i);
            futures.add(admin
                    .topics()
                    .skipMessagesAsync(topicNamePartition.toString(), subName, messageIds));
        }
        FutureUtil.waitForAll(futures).handle((result, exception) -> {
            if (exception != null) {
                Throwable t = FutureUtil.unwrapCompletionException(exception);
                log.warn("[{}] Failed to ack messages on some partitions of {}: {}",
                        clientAppId(), topicName, t.getMessage());
                resumeAsyncResponseExceptionally(asyncResponse, t);
            } else {
                log.info("[{}] Successfully requested cancellation for delayed message on"
                                + " all partitions of topic {}", clientAppId(), topicName);
                asyncResponse.resume(Response.noContent().build());
            }
            return null;
        });
    }

    private void internalSkipByMessageIdsForNonPartitionedTopic(AsyncResponse asyncResponse,
                                                                Map<String, String> messageIds,
                                                                String subName,
                                                                boolean authoritative) {
        validateTopicOwnershipAsync(topicName, authoritative)
                .thenCompose(__ -> getTopicReferenceAsync(topicName))
                .thenCompose(optTopic -> {
                    if (!(optTopic instanceof PersistentTopic persistentTopic)) {
                        throw new RestException(Status.METHOD_NOT_ALLOWED, "Cancel delayed message on a non-persistent"
                                + " topic is not allowed");
                    }
                    log.info("[{}] Cancelling delayed message for subscription {} on topic {}", clientAppId(),
                            subName, topicName);
                    return internalSkipByMessageIdsForSubscriptionAsync(persistentTopic, subName, messageIds);
                })
                .thenAccept(__ -> asyncResponse.resume(Response.noContent().build()))
                .exceptionally(ex -> {
                    Throwable t = FutureUtil.unwrapCompletionException(ex);
                    if (isNot307And404Exception(t)) {
                        log.error("[{}] Error in internalSkipByMessageIdsForNonPartitionedTopic for {}: {}",
                                clientAppId(), topicName, t.getMessage(), t);
                    }
                    resumeAsyncResponseExceptionally(asyncResponse, t);
                    return null;
                });
    }

    private CompletableFuture<Void> internalSkipByMessageIdsForSubscriptionAsync(
            PersistentTopic topic, String subName, Map<String, String> messageIds) {
        Subscription sub = topic.getSubscription(subName);
        if (sub == null) {
            return FutureUtil.failedFuture(new RestException(Status.NOT_FOUND,
                    getSubNotFoundErrorMessage(topic.getName(), subName)));
        }
        return sub.skipMessages(messageIds);
    }

    protected void internalExpireMessagesForAllSubscriptions(AsyncResponse asyncResponse, int expireTimeInSeconds,
            boolean authoritative) {
        CompletableFuture<Void> future = validateTopicOperationAsync(topicName, TopicOperation.EXPIRE_MESSAGES);
        future.thenCompose(__ -> {
            if (topicName.isGlobal()) {
                return validateGlobalNamespaceOwnershipAsync(namespaceName);
            } else {
                return CompletableFuture.completedFuture(null);
            }
        }).thenCompose(__ -> getPartitionedTopicMetadataAsync(topicName, authoritative, false))
        .thenAccept(partitionMetadata -> {
            if (topicName.isPartitioned()) {
                internalExpireMessagesForAllSubscriptionsForNonPartitionedTopic(asyncResponse,
                        partitionMetadata, expireTimeInSeconds, authoritative);
            } else {
                if (partitionMetadata.partitions > 0) {
                    final List<CompletableFuture<Void>> futures = new ArrayList<>(partitionMetadata.partitions);

                    // expire messages for each partition topic
                    for (int i = 0; i < partitionMetadata.partitions; i++) {
                        TopicName topicNamePartition = topicName.getPartition(i);
                        try {
                            futures.add(pulsar()
                                    .getAdminClient()
                                    .topics()
                                    .expireMessagesForAllSubscriptionsAsync(
                                            topicNamePartition.toString(), expireTimeInSeconds));
                        } catch (Exception e) {
                            log.error("[{}] Failed to expire messages up to {} on {}",
                                    clientAppId(), expireTimeInSeconds,
                                    topicNamePartition, e);
                            asyncResponse.resume(new RestException(e));
                            return;
                        }
                    }

                    FutureUtil.waitForAll(futures).handle((result, exception) -> {
                        if (exception != null) {
                            Throwable t = FutureUtil.unwrapCompletionException(exception);
                            if (t instanceof PulsarAdminException) {
                                log.warn("[{}] Failed to expire messages up to {} on {}: {}", clientAppId(),
                                        expireTimeInSeconds, topicName, t.toString());
                            } else {
                                log.error("[{}] Failed to expire messages up to {} on {}", clientAppId(),
                                        expireTimeInSeconds, topicName, t);
                            }
                            resumeAsyncResponseExceptionally(asyncResponse, t);
                            return null;
                        }
                        asyncResponse.resume(Response.noContent().build());
                        return null;
                    });
                } else {
                    internalExpireMessagesForAllSubscriptionsForNonPartitionedTopic(asyncResponse,
                            partitionMetadata, expireTimeInSeconds, authoritative);
                }
            }
        }
        ).exceptionally(ex -> {
            // If the exception is not redirect exception we need to log it.
            if (isNot307And404Exception(ex)) {
                log.error("[{}] Failed to expire messages for all subscription on topic {}", clientAppId(), topicName,
                        ex);
            }
            resumeAsyncResponseExceptionally(asyncResponse, ex);
            return null;
        });

    }

    private void internalExpireMessagesForAllSubscriptionsForNonPartitionedTopic(AsyncResponse asyncResponse,
                                                                                 PartitionedTopicMetadata
                                                                                 partitionMetadata,
                                                                                 int expireTimeInSeconds,
                                                                                 boolean authoritative) {
        // validate ownership and redirect if current broker is not owner
        validateTopicOwnershipAsync(topicName, authoritative)
                .thenCompose(__ -> getTopicReferenceAsync(topicName).thenAccept(t -> {
                     if (t == null) {
                         resumeAsyncResponseExceptionally(asyncResponse, new RestException(Status.NOT_FOUND,
                                 getTopicNotFoundErrorMessage(topicName.toString())));
                         return;
                     }
                    if (!(t instanceof PersistentTopic topic)) {
                        resumeAsyncResponseExceptionally(asyncResponse, new RestException(Status.METHOD_NOT_ALLOWED,
                                "Expire messages for all subscriptions on a non-persistent topic is not allowed"));
                        return;
                    }
                    final List<CompletableFuture<Void>> futures =
                            new ArrayList<>(topic.getReplicators().size());
                    List<String> subNames =
                            new ArrayList<>(topic.getSubscriptions().size());
                    subNames.addAll(topic.getSubscriptions().keySet().stream().filter(
                            subName -> !subName.equals(Compactor.COMPACTION_SUBSCRIPTION)).toList());
                    for (int i = 0; i < subNames.size(); i++) {
                        try {
                            futures.add(internalExpireMessagesByTimestampForSinglePartitionAsync(partitionMetadata,
                                    subNames.get(i), expireTimeInSeconds));
                        } catch (Exception e) {
                            log.error("[{}] Failed to expire messages for all subscription up to {} on {}",
                                    clientAppId(), expireTimeInSeconds, topicName, e);
                            asyncResponse.resume(new RestException(e));
                            return;
                        }
                    }

                    FutureUtil.waitForAll(futures).handle((result, exception) -> {
                        if (exception != null) {
                            Throwable throwable = FutureUtil.unwrapCompletionException(exception);
                            if (throwable instanceof RestException) {
                                log.warn("[{}] Failed to expire messages for all subscription up to {} on {}: {}",
                                        clientAppId(), expireTimeInSeconds, topicName, throwable.toString());
                            } else {
                                log.error("[{}] Failed to expire messages for all subscription up to {} on {}",
                                        clientAppId(), expireTimeInSeconds, topicName, throwable);
                            }
                            resumeAsyncResponseExceptionally(asyncResponse, throwable);
                            return null;
                        }
                        asyncResponse.resume(Response.noContent().build());
                        return null;
                    });
                        })
                ).exceptionally(ex -> {
            // If the exception is not redirect exception we need to log it.
            if (isNot307And404Exception(ex)) {
                log.error("[{}] Failed to expire messages for all subscription up to {} on {}", clientAppId(),
                        expireTimeInSeconds, topicName, ex);
            }
            resumeAsyncResponseExceptionally(asyncResponse, ex);
            return null;
        });
    }

    protected CompletableFuture<Void> internalResetCursorAsync(String subName, long timestamp,
            boolean authoritative) {
        CompletableFuture<Void> future = validateTopicOperationAsync(topicName, TopicOperation.RESET_CURSOR, subName);
        return future.thenCompose(__ -> {
            if (topicName.isGlobal()) {
                return validateGlobalNamespaceOwnershipAsync(namespaceName);
            } else {
                return CompletableFuture.completedFuture(null);
            }
        }).thenCompose(__ -> validateTopicOwnershipAsync(topicName, authoritative))
        .thenCompose(__ -> {
            // If the topic name is a partition name, no need to get partition topic metadata again
            if (topicName.isPartitioned()) {
                return internalResetCursorForNonPartitionedTopic(subName, timestamp, authoritative);
            } else {
                return internalResetCursorForPartitionedTopic(subName, timestamp, authoritative);
            }
        });
    }

    private CompletableFuture<Void> internalResetCursorForPartitionedTopic(String subName, long timestamp,
                                                                           boolean authoritative) {
        return getPartitionedTopicMetadataAsync(topicName, authoritative, false)
            .thenCompose(partitionMetadata -> {
                final int numPartitions = partitionMetadata.partitions;
                if (numPartitions > 0) {
                    final CompletableFuture<Void> future = new CompletableFuture<>();
                    final AtomicInteger count = new AtomicInteger(numPartitions);
                    final AtomicInteger failureCount = new AtomicInteger(0);
                    final AtomicReference<Throwable> partitionException = new AtomicReference<>();

                    for (int i = 0; i < numPartitions; i++) {
                        TopicName topicNamePartition = topicName.getPartition(i);
                        try {
                            pulsar().getAdminClient().topics()
                                .resetCursorAsync(topicNamePartition.toString(),
                                    subName, timestamp).handle((r, ex) -> {
                                    if (ex != null) {
                                        if (ex instanceof PreconditionFailedException) {
                                            // throw the last exception if all partitions get this error
                                            // any other exception on partition is reported back to user
                                            failureCount.incrementAndGet();
                                            partitionException.set(ex);
                                        } else {
                                            log.warn("[{}] [{}] Failed to reset cursor on subscription {} to time {}",
                                                clientAppId(), topicNamePartition, subName, timestamp, ex);
                                            future.completeExceptionally(ex);
                                            return null;
                                        }
                                    }

                                    if (count.decrementAndGet() == 0) {
                                        future.complete(null);
                                    }

                                    return null;
                                });
                        } catch (Exception e) {
                            log.warn("[{}] [{}] Failed to reset cursor on subscription {} to time {}", clientAppId(),
                                topicNamePartition, subName, timestamp, e);
                            future.completeExceptionally(e);
                        }
                    }

                    return future.whenComplete((r, ex) -> {
                        // report an error to user if unable to reset for all partitions
                        if (failureCount.get() == numPartitions) {
                            log.warn("[{}] [{}] Failed to reset cursor on subscription {} to time {}",
                                clientAppId(), topicName,
                                subName, timestamp, partitionException.get());
                            throw new RestException(Status.PRECONDITION_FAILED, partitionException.get().getMessage());
                        } else if (failureCount.get() > 0) {
                            log.warn("[{}] [{}] Partial errors for reset cursor on subscription {} to time {}",
                                clientAppId(), topicName, subName, timestamp, partitionException.get());
                        }
                    });
                } else {
                    return internalResetCursorForNonPartitionedTopic(subName, timestamp, authoritative);
                }
            });
    }

    private CompletableFuture<Void> internalResetCursorForNonPartitionedTopic(String subName, long timestamp,
                                       boolean authoritative) {
        return validateTopicOwnershipAsync(topicName, authoritative)
            .thenCompose(__ -> validateTopicOperationAsync(topicName, TopicOperation.RESET_CURSOR, subName))
            .thenCompose(__ -> {
                log.info("[{}] [{}] Received reset cursor on subscription {} to time {}",
                    clientAppId(), topicName, subName, timestamp);
                return getTopicReferenceAsync(topicName);
            })
            .thenCompose(topic -> {
                Subscription sub = topic.getSubscription(subName);
                if (sub == null) {
                    throw new RestException(Status.NOT_FOUND,
                        getSubNotFoundErrorMessage(topicName.toString(), subName));
                }
                return sub.resetCursor(timestamp);
            })
            .thenRun(() ->
                log.info("[{}][{}] Reset cursor on subscription {} to time {}",
                    clientAppId(), topicName, subName, timestamp));
    }

    protected void internalCreateSubscription(AsyncResponse asyncResponse, String subscriptionName,
            MessageIdImpl messageId, boolean authoritative, boolean replicated, Map<String, String> properties) {
        CompletableFuture<Void> ret = validateTopicOperationAsync(topicName, TopicOperation.SUBSCRIBE,
                subscriptionName);
        ret.thenCompose(__ -> {
            if (topicName.isGlobal()) {
                return validateGlobalNamespaceOwnershipAsync(namespaceName);
            }
            return CompletableFuture.completedFuture(null);
        }).thenAccept(__ -> {
            final MessageIdImpl targetMessageId = messageId == null ? (MessageIdImpl) MessageId.latest : messageId;
            log.info("[{}][{}] Creating subscription {} at message id {} with properties {}", clientAppId(),
                    topicName, subscriptionName, targetMessageId, properties);
            // If the topic name is a partition name, no need to get partition topic metadata again
            if (topicName.isPartitioned()) {
                internalCreateSubscriptionForNonPartitionedTopic(asyncResponse,
                        subscriptionName, targetMessageId, authoritative, replicated, properties);
            } else {
                pulsar().getBrokerService().isAllowAutoTopicCreationAsync(topicName)
                        .thenCompose(allowAutoTopicCreation -> getPartitionedTopicMetadataAsync(topicName,
                                authoritative, allowAutoTopicCreation).thenAccept(partitionMetadata -> {
                            final int numPartitions = partitionMetadata.partitions;
                            if (numPartitions > 0) {
                                final CompletableFuture<Void> future = new CompletableFuture<>();
                                final AtomicInteger count = new AtomicInteger(numPartitions);
                                final AtomicInteger failureCount = new AtomicInteger(0);
                                final AtomicReference<Throwable> partitionException = new AtomicReference<>();

                                // Create the subscription on each partition
                                for (int i = 0; i < numPartitions; i++) {
                                    TopicName topicNamePartition = topicName.getPartition(i);
                                    try {
                                        pulsar().getAdminClient().topics()
                                                .createSubscriptionAsync(topicNamePartition.toString(),
                                                        subscriptionName, targetMessageId, false, properties)
                                                .handle((r, ex) -> {
                                                    if (ex != null) {
                                                        // fail the operation on unknown exception or
                                                        // if all the partitioned failed due to
                                                        // subscription-already-exist
                                                        if (failureCount.incrementAndGet() == numPartitions
                                                                || !(ex instanceof PulsarAdminException
                                                                        .ConflictException)) {
                                                            partitionException.set(ex);
                                                        }
                                                    }

                                                    if (count.decrementAndGet() == 0) {
                                                        future.complete(null);
                                                    }

                                                    return null;
                                                });
                                    } catch (Exception e) {
                                        log.warn("[{}] [{}] Failed to create subscription {} at message id {}",
                                              clientAppId(), topicNamePartition, subscriptionName, targetMessageId, e);
                                        future.completeExceptionally(e);
                                    }
                                }

                                future.whenComplete((r, ex) -> {
                                    if (ex != null) {
                                        if (ex instanceof PulsarAdminException) {
                                            asyncResponse.resume(new RestException((PulsarAdminException) ex));
                                            return;
                                        } else {
                                            asyncResponse.resume(new RestException(ex));
                                            return;
                                        }
                                    }

                                    if (partitionException.get() != null) {
                                        log.warn("[{}] [{}] Failed to create subscription {} at message id {}",
                                                clientAppId(), topicName,
                                                subscriptionName, targetMessageId, partitionException.get());
                                        if (partitionException.get() instanceof PulsarAdminException) {
                                            asyncResponse.resume(
                                                    new RestException((PulsarAdminException) partitionException.get()));
                                            return;
                                        } else {
                                            asyncResponse.resume(new RestException(partitionException.get()));
                                            return;
                                        }
                                    }

                                    asyncResponse.resume(Response.noContent().build());
                                });
                            } else {
                                internalCreateSubscriptionForNonPartitionedTopic(asyncResponse,
                                        subscriptionName, targetMessageId, authoritative, replicated, properties);
                            }

                        })).exceptionally(ex -> {
                    // If the exception is not redirect exception we need to log it.
                    if (isNot307And404Exception(ex)) {
                        log.error("[{}] Failed to create subscription {} on topic {}",
                                clientAppId(), subscriptionName, topicName, ex);
                    }
                    resumeAsyncResponseExceptionally(asyncResponse, ex);
                    return null;
                });
            }
        }).exceptionally(ex -> {
            // If the exception is not redirect exception we need to log it.
            if (isNot307And404Exception(ex)) {
                log.error("[{}] Failed to create subscription {} on topic {}",
                        clientAppId(), subscriptionName, topicName, ex);
            }
            resumeAsyncResponseExceptionally(asyncResponse, ex);
            return null;
        });
    }

    private void internalCreateSubscriptionForNonPartitionedTopic(
            AsyncResponse asyncResponse, String subscriptionName,
            MessageIdImpl targetMessageId, boolean authoritative, boolean replicated,
            Map<String, String> properties) {

        validateTopicOwnershipAsync(topicName, authoritative)
                .thenCompose(__ -> validateTopicOperationAsync(topicName, TopicOperation.SUBSCRIBE, subscriptionName))
                .thenCompose(__ -> pulsar().getBrokerService().isAllowAutoTopicCreationAsync(topicName))
                .thenCompose(isAllowAutoTopicCreation -> pulsar().getBrokerService()
                        .getTopic(topicName.toString(), isAllowAutoTopicCreation))
                .thenApply(optTopic -> {
                    if (optTopic.isPresent()) {
                        return optTopic.get();
                    } else {
                        throw new RestException(Status.PRECONDITION_FAILED,
                                "Topic does not exist and cannot be auto-created");
                    }
        }).thenCompose(topic -> {
            if (topic.getSubscriptions().containsKey(subscriptionName)) {
                throw new RestException(Status.CONFLICT, "Subscription already exists for topic");
            }

            return topic.createSubscription(subscriptionName, InitialPosition.Latest, replicated, properties);
        }).thenCompose(subscription -> {
            // Mark the cursor as "inactive" as it was created without a real consumer connected
            ((PersistentSubscription) subscription).deactivateCursor();
            return subscription.resetCursor(
                    PositionFactory.create(targetMessageId.getLedgerId(), targetMessageId.getEntryId()));
        }).thenRun(() -> {
            log.info("[{}][{}] Successfully created subscription {} at message id {}", clientAppId(),
                    topicName, subscriptionName, targetMessageId);
            asyncResponse.resume(Response.noContent().build());
        }).exceptionally(ex -> {
            Throwable t = (ex instanceof CompletionException ? ex.getCause() : ex);
            if (!(t instanceof WebApplicationException)) {
                log.warn("[{}][{}] Failed to create subscription {} at message id {}", clientAppId(), topicName,
                        subscriptionName, targetMessageId, t);
            }

            if (t instanceof SubscriptionInvalidCursorPosition) {
                asyncResponse.resume(new RestException(Status.PRECONDITION_FAILED,
                        "Unable to find position for position specified: " + t.getMessage()));
            } else if (t instanceof SubscriptionBusyException) {
                asyncResponse.resume(new RestException(Status.PRECONDITION_FAILED,
                        "Failed for Subscription Busy: " + t.getMessage()));
            } else {
                resumeAsyncResponseExceptionally(asyncResponse, t);
            }
            return null;
        });
    }

    protected void internalUpdateSubscriptionProperties(AsyncResponse asyncResponse, String subName,
                                                        Map<String, String> subscriptionProperties,
                                                        boolean authoritative) {
        CompletableFuture<Void> future = validateTopicOperationAsync(topicName, TopicOperation.SUBSCRIBE, subName);
        future.thenCompose(__ -> {
            if (topicName.isGlobal()) {
                return validateGlobalNamespaceOwnershipAsync(namespaceName);
            }
            return CompletableFuture.completedFuture(null);
        }).thenCompose(__ -> validateTopicOwnershipAsync(topicName, authoritative)).thenAccept(__ -> {
            if (topicName.isPartitioned()) {
                internalUpdateSubscriptionPropertiesForNonPartitionedTopic(asyncResponse, subName,
                        subscriptionProperties, authoritative);
            } else {
                getPartitionedTopicMetadataAsync(topicName,
                        authoritative, false).thenAcceptAsync(partitionMetadata -> {
                    if (partitionMetadata.partitions > 0) {
                        final List<CompletableFuture<Void>> futures = new ArrayList<>();

                        for (int i = 0; i < partitionMetadata.partitions; i++) {
                            TopicName topicNamePartition = topicName.getPartition(i);
                            try {
                                futures.add(pulsar().getAdminClient().topics()
                                        .updateSubscriptionPropertiesAsync(topicNamePartition.toString(),
                                                subName, subscriptionProperties));
                            } catch (Exception e) {
                                log.error("[{}] Failed to update properties for subscription {} {}",
                                        clientAppId(), topicNamePartition, subName,
                                        e);
                                asyncResponse.resume(new RestException(e));
                                return;
                            }
                        }

                        FutureUtil.waitForAll(futures).handle((result, exception) -> {
                            if (exception != null) {
                                Throwable t = exception.getCause();
                                if (t instanceof NotFoundException) {
                                    asyncResponse.resume(new RestException(Status.NOT_FOUND,
                                            getSubNotFoundErrorMessage(topicName.toString(), subName)));
                                    return null;
                                } else if (t instanceof PreconditionFailedException) {
                                    asyncResponse.resume(new RestException(Status.PRECONDITION_FAILED,
                                            "Subscription has active connected consumers"));
                                    return null;
                                } else {
                                    log.error("[{}] Failed to update properties for subscription {} {}",
                                            clientAppId(), topicName, subName, t);
                                    asyncResponse.resume(new RestException(t));
                                    return null;
                                }
                            }

                            asyncResponse.resume(Response.noContent().build());
                            return null;
                        });
                    } else {
                        internalUpdateSubscriptionPropertiesForNonPartitionedTopic(asyncResponse, subName,
                                subscriptionProperties, authoritative);
                    }
                }, pulsar().getExecutor()).exceptionally(ex -> {
                    log.error("[{}] Failed to update properties for subscription {} from topic {}",
                            clientAppId(), subName, topicName, ex);
                    resumeAsyncResponseExceptionally(asyncResponse, ex);
                    return null;
                });
            }
        }).exceptionally(ex -> {
            // If the exception is not redirect exception we need to log it.
            if (isNot307And404Exception(ex)) {
                log.error("[{}] Failed to update subscription {} from topic {}",
                        clientAppId(), subName, topicName, ex);
            }
            resumeAsyncResponseExceptionally(asyncResponse, ex);
            return null;
        });
    }

    protected void internalAnalyzeSubscriptionBacklog(AsyncResponse asyncResponse, String subName,
                                                      Optional<Position> position,
                                                      boolean authoritative) {
        CompletableFuture<Void> future = validateTopicOperationAsync(topicName, TopicOperation.CONSUME, subName);
        future.thenCompose(__ -> {
            if (topicName.isGlobal()) {
                return validateGlobalNamespaceOwnershipAsync(namespaceName);
            }
            return CompletableFuture.completedFuture(null);
        }).thenCompose(__ -> validateTopicOwnershipAsync(topicName, authoritative))
                .thenCompose(__ -> {
                    if (topicName.isPartitioned()) {
                        return CompletableFuture.completedFuture(null);
                    } else {
                        return getPartitionedTopicMetadataAsync(topicName, authoritative, false)
                                .thenAccept(metadata -> {
                                    if (metadata.partitions > 0) {
                                        throw new RestException(Status.METHOD_NOT_ALLOWED,
                                                "Analyze backlog on a partitioned topic is not allowed, "
                                                        + "please try do it on specific topic partition");
                                    }
                                });
                    }
                })
                .thenAccept(__ -> {
                   internalAnalyzeSubscriptionBacklogForNonPartitionedTopic(asyncResponse, subName,
                           position, authoritative);
                })
                .exceptionally(ex -> {
                    // If the exception is not redirect exception we need to log it.
                    if (isNot307And404Exception(ex)) {
                        log.error("[{}] Failed to analyze back log of subscription {} from topic {}",
                                clientAppId(), subName, topicName, ex);
                    }
                    resumeAsyncResponseExceptionally(asyncResponse, ex);
                    return null;
        });
    }

    protected void internalGetSubscriptionProperties(AsyncResponse asyncResponse, String subName,
                                                        boolean authoritative) {
        CompletableFuture<Void> future = validateTopicOperationAsync(topicName, TopicOperation.CONSUME, subName);
        future.thenCompose(__ -> {
            if (topicName.isGlobal()) {
                return validateGlobalNamespaceOwnershipAsync(namespaceName);
            }
            return CompletableFuture.completedFuture(null);
        }).thenCompose(__ -> validateTopicOwnershipAsync(topicName, authoritative)).thenAccept(__ -> {
            if (topicName.isPartitioned()) {
                internalGetSubscriptionPropertiesForNonPartitionedTopic(asyncResponse, subName,
                        authoritative);
            } else {
                getPartitionedTopicMetadataAsync(topicName,
                        authoritative, false).thenAcceptAsync(partitionMetadata -> {
                    if (partitionMetadata.partitions > 0) {
                        final List<CompletableFuture<Map<String, String>>> futures = new ArrayList<>();

                        for (int i = 0; i < partitionMetadata.partitions; i++) {
                            TopicName topicNamePartition = topicName.getPartition(i);
                            try {
                                futures.add(pulsar().getAdminClient().topics()
                                        .getSubscriptionPropertiesAsync(topicNamePartition.toString(),
                                                subName));
                            } catch (Exception e) {
                                log.error("[{}] Failed to update properties for subscription {} {}",
                                        clientAppId(), topicNamePartition, subName,
                                        e);
                                asyncResponse.resume(new RestException(e));
                                return;
                            }
                        }

                        FutureUtil.waitForAll(futures).handle((result, exception) -> {
                            if (exception != null) {
                                Throwable t = exception.getCause();
                                if (t instanceof NotFoundException) {
                                    asyncResponse.resume(new RestException(Status.NOT_FOUND,
                                            getSubNotFoundErrorMessage(topicName.toString(), subName)));
                                    return null;
                                } else {
                                    log.error("[{}] Failed to get properties for subscription {} {}",
                                            clientAppId(), topicName, subName, t);
                                    asyncResponse.resume(new RestException(t));
                                    return null;
                                }
                            }

                            Map<String, String> aggregatedResult = new HashMap<>();
                            futures.forEach(f -> {
                                // in theory all the partitions have the same properties
                                try {
                                    aggregatedResult.putAll(f.get());
                                } catch (Exception impossible) {
                                    // we already waited for this Future
                                    asyncResponse.resume(new RestException(impossible));
                                }
                            });

                            asyncResponse.resume(Response.ok(aggregatedResult).build());
                            return null;
                        });
                    } else {
                        internalGetSubscriptionPropertiesForNonPartitionedTopic(asyncResponse, subName,
                                authoritative);
                    }
                }, pulsar().getExecutor()).exceptionally(ex -> {
                    log.error("[{}] Failed to update properties for subscription {} from topic {}",
                            clientAppId(), subName, topicName, ex);
                    resumeAsyncResponseExceptionally(asyncResponse, ex);
                    return null;
                });
            }
        }).exceptionally(ex -> {
            // If the exception is not redirect exception we need to log it.
            if (isNot307And404Exception(ex)) {
                log.error("[{}] Failed to update subscription {} from topic {}",
                        clientAppId(), subName, topicName, ex);
            }
            resumeAsyncResponseExceptionally(asyncResponse, ex);
            return null;
        });
    }

    protected void internalResetCursorOnPosition(AsyncResponse asyncResponse, String subName, boolean authoritative,
            MessageIdImpl messageId, boolean isExcluded, int batchIndex) {
        CompletableFuture<Void> ret = validateTopicOperationAsync(topicName, TopicOperation.RESET_CURSOR, subName);
        ret.thenCompose(__ -> {
            // If the topic name is a partition name, no need to get partition topic metadata again
            if (!topicName.isPartitioned()) {
                return getPartitionedTopicMetadataAsync(topicName, authoritative, false)
                        .thenCompose(topicMetadata -> {
                            if (topicMetadata.partitions > 0) {
                                log.warn("[{}] Not supported operation on partitioned-topic {} {}",
                                        clientAppId(), topicName, subName);
                                throw new CompletionException(new RestException(Status.METHOD_NOT_ALLOWED,
                                        "Reset-cursor at position is not allowed for partitioned-topic"));
                            }
                            return CompletableFuture.completedFuture(null);
                        });
            } else {
                return CompletableFuture.completedFuture(null);
            }
        }).thenCompose(__ -> {
            if (topicName.isGlobal()) {
                return validateGlobalNamespaceOwnershipAsync(namespaceName);
            } else {
                return CompletableFuture.completedFuture(null);
            }
        }).thenCompose(__ -> {
            log.info("[{}][{}] received reset cursor on subscription {} to position {}", clientAppId(), topicName,
                    subName, messageId);
            return validateTopicOwnershipAsync(topicName, authoritative);
        }).thenCompose(ignore -> getTopicReferenceAsync(topicName))
        .thenAccept(topic -> {
            if (topic == null) {
                asyncResponse.resume(new RestException(Status.NOT_FOUND,
                        getTopicNotFoundErrorMessage(topicName.toString())));
                return;
            }
            PersistentSubscription sub = ((PersistentTopic) topic).getSubscription(subName);
            if (sub == null) {
                asyncResponse.resume(new RestException(Status.NOT_FOUND,
                        getSubNotFoundErrorMessage(topicName.toString(), subName)));
                return;
            }
            CompletableFuture<Integer> batchSizeFuture = new CompletableFuture<>();
            getEntryBatchSize(batchSizeFuture, (PersistentTopic) topic, messageId, batchIndex);
            batchSizeFuture.thenAccept(bi -> {
                Position seekPosition = calculatePositionAckSet(isExcluded, bi, batchIndex,
                        messageId);
                sub.resetCursor(seekPosition).thenRun(() -> {
                    log.info("[{}][{}] successfully reset cursor on subscription {}"
                                    + " to position {}", clientAppId(),
                            topicName, subName, messageId);
                    asyncResponse.resume(Response.noContent().build());
                }).exceptionally(ex -> {
                    Throwable t = (ex instanceof CompletionException ? ex.getCause() : ex);
                    log.warn("[{}][{}] Failed to reset cursor on subscription {}"
                                    + " to position {}", clientAppId(),
                            topicName, subName, messageId, t);
                    if (t instanceof SubscriptionInvalidCursorPosition) {
                        asyncResponse.resume(new RestException(Status.PRECONDITION_FAILED,
                                "Unable to find position for position specified: "
                                        + t.getMessage()));
                    } else if (t instanceof SubscriptionBusyException) {
                        asyncResponse.resume(new RestException(Status.PRECONDITION_FAILED,
                                "Failed for Subscription Busy: " + t.getMessage()));
                    } else {
                        resumeAsyncResponseExceptionally(asyncResponse, t);
                    }
                    return null;
                });
            }).exceptionally(e -> {
                asyncResponse.resume(e);
                return null;
            });
        }).exceptionally(ex -> {
            // If the exception is not redirect exception we need to log it.
            if (isNot307And404Exception(ex)) {
                log.warn("[{}][{}] Failed to reset cursor on subscription {} to position {}",
                        clientAppId(), topicName, subName, messageId, ex.getCause());
            }
            resumeAsyncResponseExceptionally(asyncResponse, ex.getCause());
            return null;
        });
    }

    private void getEntryBatchSize(CompletableFuture<Integer> batchSizeFuture, PersistentTopic topic,
                                   MessageIdImpl messageId, int batchIndex) {
        if (batchIndex >= 0) {
            try {
                ManagedLedger ledger = topic.getManagedLedger();
                ledger.asyncReadEntry(PositionFactory.create(messageId.getLedgerId(),
                        messageId.getEntryId()), new AsyncCallbacks.ReadEntryCallback() {
                    @Override
                    public void readEntryFailed(ManagedLedgerException exception, Object ctx) {
                        // Since we can't read the message from the storage layer,
                        // it might be an already delete message ID or an invalid message ID
                        // We should fall back to non batch index seek.
                        batchSizeFuture.complete(0);
                    }

                    @Override
                    public void readEntryComplete(Entry entry, Object ctx) {
                        try {
                            try {
                                if (entry == null) {
                                    batchSizeFuture.complete(0);
                                } else {
                                    MessageMetadata metadata = entry.getMessageMetadata();
                                    if (metadata == null) {
                                        metadata = Commands.parseMessageMetadata(entry.getDataBuffer());
                                    }
                                    batchSizeFuture.complete(metadata.getNumMessagesInBatch());
                                }
                            } catch (Exception e) {
                                batchSizeFuture.completeExceptionally(new RestException(e));
                            }
                        } finally {
                            if (entry != null) {
                                entry.release();
                            }
                        }
                    }

                    @Override
                    public String toString() {
                        return String.format("Topic [%s] get entry batch size",
                                PersistentTopicsBase.this.topicName);
                    }
                }, null);
            } catch (NullPointerException npe) {
                batchSizeFuture.completeExceptionally(new RestException(Status.NOT_FOUND, "Message not found"));
            } catch (Exception exception) {
                log.error("[{}] Failed to get message with ledgerId {} entryId {} from {}",
                        clientAppId(), messageId.getLedgerId(), messageId.getEntryId(), topicName, exception);
                batchSizeFuture.completeExceptionally(new RestException(exception));
            }
        } else {
            batchSizeFuture.complete(0);
        }
    }

    private Position calculatePositionAckSet(boolean isExcluded, int batchSize,
                                                 int batchIndex, MessageIdImpl messageId) {
        Position seekPosition;
        if (batchSize > 0) {
            long[] ackSet;
            BitSetRecyclable bitSet = BitSetRecyclable.create();
            bitSet.set(0, batchSize);
            if (isExcluded) {
                bitSet.clear(0, Math.max(batchIndex + 1, 0));
                if (bitSet.length() > 0) {
                    ackSet = bitSet.toLongArray();
                    seekPosition = AckSetStateUtil.createPositionWithAckSet(messageId.getLedgerId(),
                            messageId.getEntryId(), ackSet);
                } else {
                    seekPosition = PositionFactory.create(messageId.getLedgerId(), messageId.getEntryId());
                    seekPosition = seekPosition.getNext();
                }
            } else {
                if (batchIndex - 1 >= 0) {
                    bitSet.clear(0, batchIndex);
                    ackSet = bitSet.toLongArray();
                    seekPosition = AckSetStateUtil.createPositionWithAckSet(messageId.getLedgerId(),
                            messageId.getEntryId(), ackSet);
                } else {
                    seekPosition = PositionFactory.create(messageId.getLedgerId(), messageId.getEntryId());
                }
            }
            bitSet.recycle();
        } else {
            seekPosition = PositionFactory.create(messageId.getLedgerId(), messageId.getEntryId());
            seekPosition = isExcluded ? seekPosition.getNext() : seekPosition;
        }
        return seekPosition;
    }

    protected CompletableFuture<Response> internalGetMessageById(long ledgerId, long entryId, boolean authoritative) {
        CompletableFuture<Void> future = validateTopicOperationAsync(topicName, TopicOperation.PEEK_MESSAGES);
        return future.thenCompose(__ -> {
            if (topicName.isGlobal()) {
                return validateGlobalNamespaceOwnershipAsync(namespaceName);
            } else {
                return CompletableFuture.completedFuture(null);
            }
        }).thenCompose(__ -> {
            if (topicName.isPartitioned()) {
                return CompletableFuture.completedFuture(null);
            } else {
                return getPartitionedTopicMetadataAsync(topicName, authoritative, false)
                        .thenAccept(topicMetadata -> {
                            if (topicMetadata.partitions > 0) {
                                log.warn("[{}] Not supported getMessageById operation on partitioned-topic {}",
                                        clientAppId(), topicName);
                                throw new RestException(Status.METHOD_NOT_ALLOWED,
                                        "GetMessageById is not allowed on partitioned-topic");
                            }
                        });
            }
        }).thenCompose(ignore -> validateTopicOwnershipAsync(topicName, authoritative))
        .thenCompose(__ -> getTopicReferenceAsync(topicName))
        .thenCompose(topic -> {
            CompletableFuture<Response> results = new CompletableFuture<>();
            ManagedLedger ledger = ((PersistentTopic) topic).getManagedLedger();
            ledger.asyncReadEntry(PositionFactory.create(ledgerId, entryId),
                    new AsyncCallbacks.ReadEntryCallback() {
                        @Override
                        public void readEntryFailed(ManagedLedgerException exception,
                                                    Object ctx) {
                            if (exception instanceof ManagedLedgerException.LedgerNotExistException) {
                                results.completeExceptionally(
                                        new RestException(Status.NOT_FOUND, "Message id not found"));
                                return;
                            }
                            results.completeExceptionally(new RestException(exception));
                        }

                        @Override
                        public void readEntryComplete(Entry entry, Object ctx) {
                            try {
                                results.complete(generateResponseWithEntry(entry, (PersistentTopic) topic));
                            } catch (IOException exception) {
                                results.completeExceptionally(new RestException(exception));
                            } finally {
                                if (entry != null) {
                                    entry.release();
                                }
                            }
                        }

                        @Override
                        public String toString() {
                            return String.format("Topic [%s] internal get message by id",
                                    PersistentTopicsBase.this.topicName);
                        }
                    }, null);
            return results;
        });
    }

    protected CompletableFuture<MessageId> internalGetMessageIdByTimestampAsync(long timestamp, boolean authoritative) {
        CompletableFuture<Void> future = validateTopicOperationAsync(topicName, TopicOperation.PEEK_MESSAGES);
        return future.thenCompose(__ -> {
            if (topicName.isGlobal()) {
                return validateGlobalNamespaceOwnershipAsync(namespaceName);
            } else {
                return CompletableFuture.completedFuture(null);
            }
        }).thenCompose(__ -> {
                if (topicName.isPartitioned()) {
                    return CompletableFuture.completedFuture(null);
                } else {
                    return getPartitionedTopicMetadataAsync(topicName, authoritative, false)
                        .thenAccept(metadata -> {
                            if (metadata.partitions > 0) {
                                throw new RestException(Status.METHOD_NOT_ALLOWED,
                                    "Get message ID by timestamp on a partitioned topic is not allowed, "
                                        + "please try do it on specific topic partition");
                            }
                        });
                }
            }).thenCompose(__ -> validateTopicOwnershipAsync(topicName, authoritative))
            .thenCompose(__ -> getTopicReferenceAsync(topicName))
            .thenCompose(topic -> {
                if (!(topic instanceof PersistentTopic persistentTopic)) {
                    log.error("[{}] Not supported operation of non-persistent topic {} ", clientAppId(), topicName);
                    throw new RestException(Status.METHOD_NOT_ALLOWED,
                        "Get message ID by timestamp on a non-persistent topic is not allowed");
                }
<<<<<<< HEAD
=======
                final PersistentTopic persistentTopic = (PersistentTopic) topic;
                final var compactionService = persistentTopic.getTopicCompactionService();
>>>>>>> 678db6b3

                return compactionService.getLastMessagePosition().thenCompose(messagePosition -> {
                    if (timestamp == messagePosition.publishTime()) {
                        return CompletableFuture.completedFuture(new MessageIdImpl(messagePosition.ledgerId(),
                                messagePosition.entryId(), topicName.getPartitionIndex()));
                    } else if (timestamp < messagePosition.publishTime()) {
                        return persistentTopic.getTopicCompactionService().findEntryByPublishTime(timestamp)
                                .thenApply(__ -> new MessageIdImpl(__.getLedgerId(), __.getEntryId(),
                                        topicName.getPartitionIndex()));
                    } else {
                        return findMessageIdByPublishTime(timestamp, persistentTopic.getManagedLedger());
                    }
                });
            });
    }

    private CompletableFuture<MessageId> findMessageIdByPublishTime(long timestamp, ManagedLedger managedLedger) {
        return managedLedger.asyncFindPosition(entry -> {
            try {
                long entryTimestamp = entry.getEntryTimestamp();
                return MessageImpl.isEntryPublishedEarlierThan(entryTimestamp, timestamp);
            } catch (Exception e) {
                log.error("[{}] Error deserializing message for message position find",
                    topicName,
                    e);
            } finally {
                entry.release();
            }
            return false;
        }).thenApply(position -> {
            if (position == null) {
                return null;
            } else {
                return new MessageIdImpl(position.getLedgerId(), position.getEntryId(),
                    topicName.getPartitionIndex());
            }
        });
    }

    protected CompletableFuture<Response> internalPeekNthMessageAsync(String subName, int messagePosition,
                                                                      boolean authoritative) {
        CompletableFuture<Void> ret = validateTopicOperationAsync(topicName, TopicOperation.PEEK_MESSAGES, subName);
        return ret.thenCompose(__ -> {
            // If the topic name is a partition name, no need to get partition topic metadata again
            if (!topicName.isPartitioned()) {
                return getPartitionedTopicMetadataAsync(topicName, authoritative, false)
                        .thenCompose(topicMetadata -> {
                            if (topicMetadata.partitions > 0) {
                                throw new RestException(Status.METHOD_NOT_ALLOWED,
                                        "Peek messages on a partitioned topic is not allowed");
                            }
                            return CompletableFuture.completedFuture(null);
                        });
            } else {
                return CompletableFuture.completedFuture(null);
            }
        }).thenCompose(__ -> validateTopicOwnershipAsync(topicName, authoritative))
        .thenCompose(__ -> getTopicReferenceAsync(topicName))
        .thenCompose(topic -> {
            CompletableFuture<Entry> entry;
            if (!(topic instanceof PersistentTopic)) {
                log.error("[{}] Not supported operation of non-persistent topic {} {}", clientAppId(),
                        topicName, subName);
                throw new RestException(Status.METHOD_NOT_ALLOWED,
                        "Peek messages on a non-persistent topic is not allowed");
            } else {
                if (subName.startsWith(((PersistentTopic) topic).getReplicatorPrefix())) {
                    PersistentReplicator repl = getReplicatorReference(subName, (PersistentTopic) topic);
                    entry = repl.peekNthMessage(messagePosition);
                } else {
                    PersistentSubscription sub =
                            (PersistentSubscription) getSubscriptionReference(subName, (PersistentTopic) topic);
                    entry = sub.peekNthMessage(messagePosition);
                }
            }
            return entry.thenApply(e -> Pair.of(e, (PersistentTopic) topic));
        }).thenCompose(entryTopicPair -> {
            Entry entry = entryTopicPair.getLeft();
            PersistentTopic persistentTopic = entryTopicPair.getRight();
            try {
                Response response = generateResponseWithEntry(entry, persistentTopic);
                return CompletableFuture.completedFuture(response);
            } catch (NullPointerException npe) {
                throw new RestException(Status.NOT_FOUND, "Message not found");
            } catch (Exception exception) {
                log.error("[{}] Failed to peek message at position {} from {} {}", clientAppId(),
                        messagePosition, topicName, subName, exception);
                throw new RestException(exception);
            } finally {
                if (entry != null) {
                    entry.release();
                }
            }
        });
    }

    protected CompletableFuture<Response> internalExamineMessageAsync(String initialPosition, long messagePosition,
                                                                      boolean authoritative) {
        long messagePositionLocal = messagePosition < 1 ? 1 : messagePosition;
        String initialPositionLocal = initialPosition == null ? "latest" : initialPosition;
        CompletableFuture<Void> ret = validateTopicOperationAsync(topicName, TopicOperation.PEEK_MESSAGES);
        return ret.thenCompose(__ -> {
            if (topicName.isGlobal()) {
                return validateGlobalNamespaceOwnershipAsync(namespaceName);
            } else {
                return CompletableFuture.completedFuture(null);
            }
        }).thenCompose(__ -> validateTopicOwnershipAsync(topicName, authoritative))
        .thenCompose(__ -> {
            if (!topicName.isPartitioned()) {
                return getPartitionedTopicMetadataAsync(topicName, authoritative, false)
                        .thenCompose(partitionedTopicMetadata -> {
                            if (partitionedTopicMetadata.partitions > 0) {
                                throw new RestException(Status.METHOD_NOT_ALLOWED,
                                        "Examine messages on a partitioned topic is not allowed, "
                                                + "please try examine message on specific topic partition");
                            } else {
                                return CompletableFuture.completedFuture(null);
                            }
                        });
            }
            return CompletableFuture.completedFuture(null);
        }).thenCompose(__ -> getTopicReferenceAsync(topicName))
        .thenCompose(topic -> {
            if (!(topic instanceof PersistentTopic persistentTopic)) {
                log.error("[{}] Not supported operation of non-persistent topic {} ", clientAppId(), topicName);
                throw new RestException(Status.METHOD_NOT_ALLOWED,
                        "Examine messages on a non-persistent topic is not allowed");
            }
            try {
                long totalMessage = persistentTopic.getNumberOfEntries();
                if (totalMessage <= 0) {
                    throw new RestException(Status.PRECONDITION_FAILED,
                            "Could not examine messages due to the total message is zero");
                }
                Position startPosition = persistentTopic.getFirstPosition();

                long messageToSkip = initialPositionLocal.equals("earliest") ? messagePositionLocal :
                        totalMessage - messagePositionLocal + 1;
                CompletableFuture<Entry> future = new CompletableFuture<>();
                Position readPosition = persistentTopic.getPositionAfterN(startPosition, messageToSkip);
                persistentTopic.asyncReadEntry(readPosition, new AsyncCallbacks.ReadEntryCallback() {
                    @Override
                    public void readEntryComplete(Entry entry, Object ctx) {
                        future.complete(entry);
                    }

                    @Override
                    public void readEntryFailed(ManagedLedgerException exception, Object ctx) {
                        future.completeExceptionally(exception);
                    }

                    @Override
                    public String toString() {
                        return String.format("Topic [%s] internal examine message async",
                                PersistentTopicsBase.this.topicName);
                    }
                }, null);
                return future.thenApply(entry -> Pair.of(entry, (PersistentTopic) topic));
            } catch (ManagedLedgerException exception) {
                log.error("[{}] Failed to examine message at position {} from {} due to {}", clientAppId(),
                        messagePosition,
                        topicName, exception);
                throw new RestException(exception);
            }
        }).thenApply(entryTopicPair -> {
            Entry entry = entryTopicPair.getLeft();
            PersistentTopic persistentTopic = entryTopicPair.getRight();
            try {
                return generateResponseWithEntry(entry, persistentTopic);
            } catch (IOException exception) {
                throw new RestException(exception);
            } finally {
                if (entry != null) {
                    entry.release();
                }
            }
        });
    }

    private Response generateResponseWithEntry(Entry entry, PersistentTopic persistentTopic) throws IOException {
        checkNotNull(entry);
        Position pos = entry.getPosition();
        ByteBuf metadataAndPayload = entry.getDataBuffer();
        boolean isEncrypted = false;

        long totalSize = metadataAndPayload.readableBytes();
        BrokerEntryMetadata brokerEntryMetadata = Commands.peekBrokerEntryMetadataIfExist(metadataAndPayload);
        MessageMetadata metadata = entry.getMessageMetadata();
        if (metadata == null) {
            metadata = Commands.parseMessageMetadata(metadataAndPayload);
        } else {
            Commands.skipMessageMetadata(metadataAndPayload);
        }

        ResponseBuilder responseBuilder = Response.ok();
        responseBuilder.header("X-Pulsar-Message-ID", pos.toString());

        Map<String, String> properties = metadata.getPropertiesList().stream()
                .collect(Collectors.toMap(KeyValue::getKey, KeyValue::getValue, (v1, v2) -> v2));
        responseBuilder.header("X-Pulsar-PROPERTY", new Gson().toJson(properties));

        if (brokerEntryMetadata != null) {
            if (brokerEntryMetadata.hasBrokerTimestamp()) {
                responseBuilder.header("X-Pulsar-Broker-Entry-METADATA-timestamp",
                        DateFormatter.format(brokerEntryMetadata.getBrokerTimestamp()));
            }
            if (brokerEntryMetadata.hasIndex()) {
                responseBuilder.header("X-Pulsar-Broker-Entry-METADATA-index", brokerEntryMetadata.getIndex());
            }
        }
        if (metadata.hasPublishTime()) {
            responseBuilder.header("X-Pulsar-publish-time", DateFormatter.format(metadata.getPublishTime()));
        }
        if (metadata.hasEventTime()) {
            responseBuilder.header("X-Pulsar-event-time", DateFormatter.format(metadata.getEventTime()));
        }
        if (metadata.hasDeliverAtTime()) {
            responseBuilder.header("X-Pulsar-deliver-at-time", DateFormatter.format(metadata.getDeliverAtTime()));
        }
        if (metadata.hasNumMessagesInBatch()) {
            responseBuilder.header("X-Pulsar-num-batch-message", metadata.getNumMessagesInBatch());
            responseBuilder.header("X-Pulsar-batch-size", totalSize
                    - metadata.getSerializedSize());
        }
        if (metadata.hasNullValue()) {
            responseBuilder.header("X-Pulsar-null-value", metadata.isNullValue());
        }
        if (metadata.hasNumChunksFromMsg()) {
            responseBuilder.header("X-Pulsar-PROPERTY-TOTAL-CHUNKS", Integer.toString(metadata.getNumChunksFromMsg()));
            responseBuilder.header("X-Pulsar-PROPERTY-CHUNK-ID", Integer.toString(metadata.getChunkId()));
        }
        responseBuilder.header("X-Pulsar-Is-Encrypted", metadata.getEncryptionKeysCount() > 0);

        if (metadata.hasProducerName()) {
            responseBuilder.header("X-Pulsar-producer-name", metadata.getProducerName());
        }
        if (metadata.hasSequenceId()) {
            responseBuilder.header("X-Pulsar-sequence-id", metadata.getSequenceId());
        }
        if (metadata.hasReplicatedFrom()) {
            responseBuilder.header("X-Pulsar-replicated-from", metadata.getReplicatedFrom());
        }
        for (String replicatedTo : metadata.getReplicateTosList()) {
            responseBuilder.header("X-Pulsar-replicated-to", replicatedTo);
        }
        if (metadata.hasPartitionKey()) {
            responseBuilder.header("X-Pulsar-partition-key", metadata.getPartitionKey());
        }
        if (metadata.hasCompression()) {
            responseBuilder.header("X-Pulsar-compression", metadata.getCompression());
        }
        if (metadata.hasUncompressedSize()) {
            responseBuilder.header("X-Pulsar-uncompressed-size", metadata.getUncompressedSize());
        }
        if (metadata.hasEncryptionAlgo()) {
            responseBuilder.header("X-Pulsar-encryption-algo", metadata.getEncryptionAlgo());
        }
        for (EncryptionKeys encryptionKeys : metadata.getEncryptionKeysList()) {
            responseBuilder.header("X-Pulsar-Base64-encryption-keys",
                    Base64.getEncoder().encodeToString(encryptionKeys.toByteArray()));
            isEncrypted = true;
        }
        if (metadata.hasEncryptionParam()) {
            responseBuilder.header("X-Pulsar-Base64-encryption-param",
                    Base64.getEncoder().encodeToString(metadata.getEncryptionParam()));
        }
        if (metadata.hasSchemaVersion()) {
            responseBuilder.header("X-Pulsar-Base64-schema-version",
                    Base64.getEncoder().encodeToString(metadata.getSchemaVersion()));
        }
        if (metadata.hasPartitionKeyB64Encoded()) {
            responseBuilder.header("X-Pulsar-partition-key-b64-encoded", metadata.isPartitionKeyB64Encoded());
        }
        if (metadata.hasOrderingKey()) {
            responseBuilder.header("X-Pulsar-Base64-ordering-key",
                    Base64.getEncoder().encodeToString(metadata.getOrderingKey()));
        }
        if (metadata.hasMarkerType()) {
            responseBuilder.header("X-Pulsar-marker-type", metadata.getMarkerType());
        }
        if (metadata.hasTxnidLeastBits()) {
            responseBuilder.header("X-Pulsar-txnid-least-bits", metadata.getTxnidLeastBits());
        }
        if (metadata.hasTxnidMostBits()) {
            responseBuilder.header("X-Pulsar-txnid-most-bits", metadata.getTxnidMostBits());
        }
        if (metadata.hasHighestSequenceId()) {
            responseBuilder.header("X-Pulsar-highest-sequence-id", metadata.getHighestSequenceId());
        }
        if (metadata.hasUuid()) {
            responseBuilder.header("X-Pulsar-uuid", metadata.getUuid());
        }
        if (metadata.hasNumChunksFromMsg()) {
            responseBuilder.header("X-Pulsar-num-chunks-from-msg", metadata.getNumChunksFromMsg());
        }
        if (metadata.hasTotalChunkMsgSize()) {
            responseBuilder.header("X-Pulsar-total-chunk-msg-size", metadata.getTotalChunkMsgSize());
        }
        if (metadata.hasChunkId()) {
            responseBuilder.header("X-Pulsar-chunk-id", metadata.getChunkId());
        }
        if (metadata.hasNullPartitionKey()) {
            responseBuilder.header("X-Pulsar-null-partition-key", metadata.isNullPartitionKey());
        }
        if (metadata.hasTxnidMostBits() && metadata.hasTxnidLeastBits()) {
            TxnID txnID = new TxnID(metadata.getTxnidMostBits(), metadata.getTxnidLeastBits());
            boolean isTxnAborted = persistentTopic.isTxnAborted(txnID, entry.getPosition());
            responseBuilder.header("X-Pulsar-txn-aborted", isTxnAborted);
        }
        boolean isTxnUncommitted = (entry.getPosition())
                .compareTo(persistentTopic.getMaxReadPosition()) > 0;
        responseBuilder.header("X-Pulsar-txn-uncommitted", isTxnUncommitted);

        // Decode if needed
        CompressionCodec codec = CompressionCodecProvider
                .getCompressionCodec(isEncrypted ? NONE : metadata.getCompression());
        ByteBuf uncompressedPayload = codec.decode(metadataAndPayload, metadata.getUncompressedSize());

        // Copy into a heap buffer for output stream compatibility
        ByteBuf data = PulsarByteBufAllocator.DEFAULT.heapBuffer(uncompressedPayload.readableBytes(),
                uncompressedPayload.readableBytes());
        data.writeBytes(uncompressedPayload);
        uncompressedPayload.release();

        StreamingOutput stream = output -> {
            output.write(data.array(), data.arrayOffset(), data.readableBytes());
            data.release();
        };

        return responseBuilder.entity(stream).build();
    }

    protected CompletableFuture<PersistentOfflineTopicStats> internalGetBacklogAsync(boolean authoritative) {
        CompletableFuture<Void> ret;
        if (topicName.isGlobal()) {
            ret = validateGlobalNamespaceOwnershipAsync(namespaceName);
        } else {
            ret = CompletableFuture.completedFuture(null);
        }
        // Validate that namespace exists, throw 404 if it doesn't exist
        // note that we do not want to load the topic and hence skip authorization check
        return ret.thenCompose(__ -> namespaceResources().getPoliciesAsync(namespaceName))
                .thenCompose(__ -> {
                    PersistentOfflineTopicStats offlineTopicStats =
                            pulsar().getBrokerService().getOfflineTopicStat(topicName);
                    if (offlineTopicStats != null) {
                        // offline topic stat has a cost - so use cached value until TTL
                        long elapsedMs = System.currentTimeMillis() - offlineTopicStats.statGeneratedAt.getTime();
                        if (TimeUnit.MINUTES.convert(elapsedMs, TimeUnit.MILLISECONDS) < OFFLINE_TOPIC_STAT_TTL_MINS) {
                            return CompletableFuture.completedFuture(offlineTopicStats);
                        }
                    }

                    return pulsar().getBrokerService().getManagedLedgerConfig(topicName)
                            .thenCompose(config -> {
                                ManagedLedgerOfflineBacklog offlineTopicBacklog =
                                        new ManagedLedgerOfflineBacklog(config.getDigestType(), config.getPassword(),
                                                pulsar().getAdvertisedAddress(), false);
                                try {
                                    PersistentOfflineTopicStats estimateOfflineTopicStats =
                                            offlineTopicBacklog.estimateUnloadedTopicBacklog(
                                                    pulsar().getBrokerService()
                                                            .getManagedLedgerFactoryForTopic(topicName,
                                                                    config.getStorageClassName()),
                                                    topicName);
                                    pulsar().getBrokerService()
                                            .cacheOfflineTopicStats(topicName, estimateOfflineTopicStats);
                                    return CompletableFuture.completedFuture(estimateOfflineTopicStats);
                                } catch (Exception e) {
                                    throw new RestException(e);
                                }
                            });

                });
    }

    protected CompletableFuture<Map<BacklogQuota.BacklogQuotaType, BacklogQuota>> internalGetBacklogQuota(
            boolean applied, boolean isGlobal) {
        return getTopicPoliciesAsyncWithRetry(topicName, isGlobal)
            .thenApply(op -> {
                Map<BacklogQuota.BacklogQuotaType, BacklogQuota> quotaMap = op
                        .map(TopicPolicies::getBackLogQuotaMap)
                        .map(map -> {
                            HashMap<BacklogQuota.BacklogQuotaType, BacklogQuota> hashMap = new HashMap<>();
                            map.forEach((key, value) -> hashMap.put(BacklogQuota.BacklogQuotaType.valueOf(key), value));
                            return hashMap;
                        }).orElse(new HashMap<>());
                if (applied && quotaMap.isEmpty()) {
                    quotaMap = getNamespacePolicies(namespaceName).backlog_quota_map;
                    if (quotaMap.isEmpty()) {
                        for (BacklogQuota.BacklogQuotaType backlogQuotaType : BacklogQuota.BacklogQuotaType.values()) {
                            quotaMap.put(
                                    backlogQuotaType,
                                    namespaceBacklogQuota(namespaceName, backlogQuotaType)
                            );
                        }
                    }
                }
                return quotaMap;
        });
    }

    protected void internalGetBacklogSizeByMessageId(AsyncResponse asyncResponse,
                                                     MessageIdImpl messageId, boolean authoritative) {
        CompletableFuture<Void> ret = validateTopicOperationAsync(topicName, TopicOperation.GET_BACKLOG_SIZE);
        ret.thenCompose(__ -> {
            // If the topic name is a partition name, no need to get partition topic metadata again
            if (!topicName.isPartitioned()) {
                return getPartitionedTopicMetadataAsync(topicName, authoritative, false)
                        .thenCompose(topicMetadata -> {
                            if (topicMetadata.partitions > 0) {
                                log.warn("[{}] Not supported calculate backlog size operation on partitioned-topic {}",
                                        clientAppId(), topicName);
                                asyncResponse.resume(new RestException(Status.METHOD_NOT_ALLOWED,
                                        "calculate backlog size is not allowed for partitioned-topic"));
                            }
                            return CompletableFuture.completedFuture(null);
                        });
            } else {
                return CompletableFuture.completedFuture(null);
            }
        }).thenCompose(__ -> {
            if (topicName.isGlobal()) {
                return validateGlobalNamespaceOwnershipAsync(namespaceName);
            } else {
                return CompletableFuture.completedFuture(null);
            }
        }).thenCompose(__ -> validateTopicOwnershipAsync(topicName, authoritative))
        .thenCompose(unused -> getTopicReferenceAsync(topicName))
        .thenAccept(t -> {
            PersistentTopic topic = (PersistentTopic) t;
            Position pos = PositionFactory.create(messageId.getLedgerId(),
                    messageId.getEntryId());
            if (topic == null) {
                asyncResponse.resume(new RestException(Status.NOT_FOUND,
                        getTopicNotFoundErrorMessage(topicName.toString())));
                return;
            }
            ManagedLedger managedLedger = topic.getManagedLedger();
            if (messageId.getLedgerId() == -1) {
                asyncResponse.resume(managedLedger.getTotalSize());
            } else {
                asyncResponse.resume(managedLedger.getEstimatedBacklogSize(pos));
            }
        }).exceptionally(ex -> {
            // If the exception is not redirect exception we need to log it.
            if (!isNot307And404Exception(ex)) {
                log.error("[{}] Failed to validate global namespace ownership "
                        + "to get backlog size for topic {}", clientAppId(), topicName, ex);
            }
            resumeAsyncResponseExceptionally(asyncResponse, ex);
            return null;
        });
    }

    protected CompletableFuture<Void> internalSetBacklogQuota(BacklogQuota.BacklogQuotaType backlogQuotaType,
                                                              BacklogQuotaImpl backlogQuota, boolean isGlobal) {
        BacklogQuota.BacklogQuotaType finalBacklogQuotaType = backlogQuotaType == null
                ? BacklogQuota.BacklogQuotaType.destination_storage : backlogQuotaType;
        try {
            // Null value means delete backlog quota.
            if (backlogQuota != null) {
                backlogQuota.validate();
            }
        } catch (IllegalArgumentException e) {
            RestException restException = new RestException(Status.BAD_REQUEST, String.format("Set namespace[%s]"
                + " backlog quota failed because the data validation failed. %s", namespaceName, e.getMessage()));
            return CompletableFuture.failedFuture(restException);
        }

        return validatePoliciesReadOnlyAccessAsync()
                .thenCompose(__ -> getTopicPoliciesAsyncWithRetry(topicName, isGlobal))
                .thenCompose(op -> {
                    TopicPolicies topicPolicies = op.orElseGet(TopicPolicies::new);
                    return getRetentionPoliciesAsync(topicName, topicPolicies)
                            .thenCompose(retentionPolicies -> {
                                if (!checkBacklogQuota(backlogQuota, retentionPolicies)) {
                                    log.warn(
                                            "[{}] Failed to update backlog configuration for topic {}: conflicts with"
                                                    + " retention quota",
                                            clientAppId(), topicName);
                                    return FutureUtil.failedFuture(new RestException(Status.PRECONDITION_FAILED,
                                            "Backlog Quota exceeds configured retention quota for topic. "
                                                    + "Please increase retention quota and retry"));
                                }
                                return pulsar().getTopicPoliciesService()
                                        .updateTopicPoliciesAsync(topicName, isGlobal, backlogQuota == null,
                                                policies -> {
                                            if (backlogQuota != null) {
                                                policies.getBackLogQuotaMap()
                                                        .put(finalBacklogQuotaType.name(), backlogQuota);
                                            } else {
                                                policies.getBackLogQuotaMap().remove(finalBacklogQuotaType.name());
                                            }
                                            Map<String, BacklogQuotaImpl> backLogQuotaMap =
                                                    policies.getBackLogQuotaMap();
                                            try {
                                                log.info(
                                                        "[{}] Successfully updated backlog quota map: namespace={}, "
                                                                + "topic={}, map={}",
                                                        clientAppId(),
                                                        namespaceName,
                                                        topicName.getLocalName(),
                                                        objectWriter().writeValueAsString(backLogQuotaMap));
                                            } catch (JsonProcessingException ignore) {
                                            }
                                        });
                            });
                });
    }

    protected CompletableFuture<Void> internalSetReplicationClusters(List<String> clusterIds, boolean isGlobal) {
        if (CollectionUtils.isEmpty(clusterIds)) {
            return CompletableFuture.failedFuture(new RestException(Status.PRECONDITION_FAILED,
                    "ClusterIds should not be null or empty"));
        }
        Set<String> replicationClustersSet = Sets.newHashSet(clusterIds);
        return validatePoliciesReadOnlyAccessAsync()
                .thenAccept(__ -> {
                    if (replicationClustersSet.contains("global")) {
                        throw new RestException(Status.PRECONDITION_FAILED,
                                "Cannot specify global in the list of replication clusters");
                    }
                })
                .thenCompose(__ -> {
                    // Set a topic-level replicated clusters that do not contain local cluster is not meaningful, except
                    // the following scenario: User has two clusters, which enabled Geo-Replication through a global
                    // metadata store, the resources named partitioned topic metadata and the resource namespace-level
                    // "replicated clusters" are shared between multi clusters. Pulsar can hardly delete a specify
                    // partitioned topic. To support this use case, the following steps can implement it:
                    // 1. set a global topic-level replicated clusters that do not contain local cluster.
                    // 2. the local cluster will remove the subtopics automatically, and remove the schemas and local
                    //    topic policies. Just leave the global topic policies there, which prevents the namespace level
                    //    replicated clusters policy taking affect.
                    boolean clustersDoesNotContainsLocal = CollectionUtils.isEmpty(clusterIds)
                            || !clusterIds.contains(pulsar().getConfig().getClusterName());
                    if (clustersDoesNotContainsLocal && !isGlobal) {
                        return FutureUtil.failedFuture(new RestException(Response.Status.PRECONDITION_FAILED,
                                "Can not remove local cluster from the local topic-level replication clusters policy"));
                    }
                    if (isGlobal) {
                        return getNamespacePoliciesAsync(namespaceName).thenCompose(v -> {
                            // Since global policies depends on namespace level replication, users only can set global
                            // policies when namespace level replication exists. Otherwise, the policies will never be
                            // copied to the remote side, which is meaningless.
                            if (v == null || v.replication_clusters.size() < 2) {
                                return FutureUtil.failedFuture(new RestException(Response.Status.PRECONDITION_FAILED,
                                    "Please do not use the global topic level policy when namespace-level replication"
                                    + " is not enabled, because the global level policy relies on namespace-level"
                                    + " replication"));
                            }
                            for (String clusterId : clusterIds) {
                                if (v.replication_clusters.contains(clusterId)) {
                                    continue;
                                }
                                return FutureUtil.failedFuture(new RestException(Response.Status.PRECONDITION_FAILED,
                                    "The policies at the global topic level will only be copied to the clusters"
                                    + " included in the namespace level replication. Therefore, please do not set the"
                                    + " policies including other clusters"));
                            }
                            return CompletableFuture.completedFuture(null);
                        });
                    }
                    return CompletableFuture.completedFuture(null);
                })
                .thenCompose(__ -> clustersAsync())
                .thenCompose(clusters -> {
                    List<CompletableFuture<Void>> futures = new ArrayList<>(replicationClustersSet.size());
                    for (String clusterId : replicationClustersSet) {
                        if (!clusters.contains(clusterId)) {
                            throw new RestException(Status.FORBIDDEN, "Invalid cluster id: " + clusterId);
                        }
                        futures.add(validatePeerClusterConflictAsync(clusterId, replicationClustersSet));
                        futures.add(validateClusterForTenantAsync(namespaceName.getTenant(), clusterId));
                    }
                    return FutureUtil.waitForAll(futures);
                }).thenCompose(__ -> {
                    if (!pulsar().getConfig().isCreateTopicToRemoteClusterForReplication()) {
                        log.info("[{}] Skip creating partitioned for topic {} for the remote clusters {}",
                                clientAppId(), topicName, replicationClustersSet.stream().filter(v ->
                                        !pulsar().getConfig().getClusterName().equals(v)).collect(Collectors.toList()));
                        return CompletableFuture.completedFuture(null);
                    }
                    // Sync to create partitioned topic on the remote cluster if needed.
                    TopicName topicNameWithoutPartition = TopicName.get(topicName.getPartitionedTopicName());
                    return pulsar().getPulsarResources().getNamespaceResources().getPartitionedTopicResources()
                        .getPartitionedTopicMetadataAsync(topicNameWithoutPartition).thenCompose(topicMetaOp -> {
                            // Skip to create topic if the topic is non-partitioned, because the replicator will create
                            // it automatically.
                            if (topicMetaOp.isEmpty()) {
                                return CompletableFuture.completedFuture(null);
                            }
                                return FutureUtil.waitForAll(
                                        internalCreatePartitionedTopicToReplicatedClustersInBackground(
                                                replicationClustersSet, topicMetaOp.get().partitions).values());
                        });
                })
                .thenCompose(__ -> pulsar().getTopicPoliciesService().updateTopicPoliciesAsync(topicName, isGlobal,
                        false, policies -> {
                    policies.setReplicationClusters(clusterIds);
                    log.info("[{}] Successfully set replication clusters for namespace={}, "
                                    + "topic={}, clusters={}",
                            clientAppId(),
                            namespaceName,
                            topicName.getLocalName(),
                            policies.getReplicationClusters());
                })); // Replication clusters are typically local policy
    }

    protected CompletableFuture<Void> internalRemoveReplicationClusters(boolean isGlobal) {
        return validatePoliciesReadOnlyAccessAsync()
                .thenCompose(__ -> pulsar().getTopicPoliciesService().updateTopicPoliciesAsync(topicName, isGlobal,
                        true, policies -> {
                    policies.setReplicationClusters(null);
                    log.info("[{}] Successfully removed replication clusters for namespace={}, "
                                    + "topic={}, clusters set to null",
                            clientAppId(),
                            namespaceName,
                            topicName.getLocalName());
                }));
    }

    protected CompletableFuture<Boolean> internalGetDeduplication(boolean applied, boolean isGlobal) {
        return getTopicPoliciesAsyncWithRetry(topicName, isGlobal)
            .thenApply(op -> op.map(TopicPolicies::getDeduplicationEnabled)
                .orElseGet(() -> {
                    if (applied) {
                        Boolean enabled = getNamespacePolicies(namespaceName).deduplicationEnabled;
                        return enabled == null ? config().isBrokerDeduplicationEnabled() : enabled;
                    }
                    return null;
                }));
    }

    protected CompletableFuture<Void> internalSetDeduplication(Boolean enabledToSet, boolean isGlobal) {
        return pulsar().getTopicPoliciesService()
                .updateTopicPoliciesAsync(topicName, isGlobal, enabledToSet == null, policies -> {
                    policies.setDeduplicationEnabled(enabledToSet);
                });
    }

    protected CompletableFuture<Void> internalSetMessageTTL(Integer ttlInSecondToSet, boolean isGlobal) {
        //Validate message ttl value.
        if (ttlInSecondToSet != null && ttlInSecondToSet < 0) {
            return FutureUtil.failedFuture(new RestException(Status.PRECONDITION_FAILED,
                    "Invalid value for message TTL"));
        }

        return pulsar().getTopicPoliciesService()
                .updateTopicPoliciesAsync(topicName, isGlobal, ttlInSecondToSet == null, policies -> {
                    policies.setMessageTTLInSeconds(ttlInSecondToSet);
                    log.info("[{}] Successfully set topic message ttl: namespace={}, topic={}, ttl={}",
                            clientAppId(), namespaceName, topicName.getLocalName(), ttlInSecondToSet);
                });
    }

    private CompletableFuture<RetentionPolicies> getRetentionPoliciesAsync(TopicName topicName,
                                                                           TopicPolicies topicPolicies) {
        RetentionPolicies retentionPolicies = topicPolicies.getRetentionPolicies();
        if (retentionPolicies != null) {
            return CompletableFuture.completedFuture(retentionPolicies);
        }
        return getNamespacePoliciesAsync(topicName.getNamespaceObject())
                .thenApply(policies -> policies.retention_policies);
    }

    protected CompletableFuture<RetentionPolicies> internalGetRetention(boolean applied, boolean isGlobal) {
        return getTopicPoliciesAsyncWithRetry(topicName, isGlobal)
            .thenApply(op -> op.map(TopicPolicies::getRetentionPolicies).orElseGet(() -> {
                if (applied) {
                    RetentionPolicies policies = getNamespacePolicies(namespaceName).retention_policies;
                    return policies == null ? new RetentionPolicies(
                            config().getDefaultRetentionTimeInMinutes(), config().getDefaultRetentionSizeInMB())
                            : policies;
                }
                return null;
            }));
    }

    protected CompletableFuture<Void> internalSetRetention(RetentionPolicies retentionToSet, boolean isGlobal) {
        validateRetentionPolicies(retentionToSet);
        if (retentionToSet == null) {
            return CompletableFuture.completedFuture(null);
        }
        return getNamespacePoliciesAsync(topicName.getNamespaceObject())
                .thenCompose(currentNamespacePolicies -> getTopicPoliciesAsyncWithRetry(topicName, isGlobal)
                        .thenCompose(op -> {
                            TopicPolicies currentTopicPolicies = op.orElseGet(TopicPolicies::new);
                            for (BacklogQuota.BacklogQuotaType backlogQuotaType :
                                    BacklogQuota.BacklogQuotaType.values()) {
                                BacklogQuota backlogQuota =
                                        currentTopicPolicies.getBackLogQuotaMap().get(backlogQuotaType.name());
                                if (backlogQuota == null) {
                                    backlogQuota = currentNamespacePolicies.backlog_quota_map.get(backlogQuotaType);
                                }
                                if (!checkBacklogQuota(backlogQuota, retentionToSet)) {
                                    log.warn("[{}] Failed to update retention quota configuration for topic {}: "
                                            + "conflicts with retention quota", clientAppId(), topicName);
                                    return FutureUtil.failedFuture(new RestException(Status.PRECONDITION_FAILED,
                                            "Retention Quota must exceed configured backlog quota for topic. "
                                                    + "Please increase retention quota and retry"));
                                }
                            }
                            return pulsar().getTopicPoliciesService()
                                    .updateTopicPoliciesAsync(topicName, isGlobal, false, policies -> {
                                        policies.setRetentionPolicies(retentionToSet);
                                    });
                        }));
    }

    protected CompletableFuture<Void> internalRemoveRetention(boolean isGlobal) {
        return pulsar().getTopicPoliciesService().updateTopicPoliciesAsync(topicName, isGlobal, true, policies -> {
            policies.setRetentionPolicies(null);
        });
    }

    protected CompletableFuture<Void> internalSetDispatcherPauseOnAckStatePersistent(boolean isGlobal) {
        return pulsar().getTopicPoliciesService().updateTopicPoliciesAsync(topicName, isGlobal, false, policies -> {
            policies.setDispatcherPauseOnAckStatePersistentEnabled(true);
        });
    }

    protected CompletableFuture<Void> internalRemoveDispatcherPauseOnAckStatePersistent(boolean isGlobal) {
        return pulsar().getTopicPoliciesService().updateTopicPoliciesAsync(topicName, isGlobal, true, policies -> {
            policies.setDispatcherPauseOnAckStatePersistentEnabled(false);
        });
    }

    protected CompletableFuture<Boolean> internalGetDispatcherPauseOnAckStatePersistent(boolean applied,
                                                                                        boolean isGlobal) {
        return getTopicPoliciesAsyncWithRetry(topicName, isGlobal)
            .thenApply(op -> op.map(TopicPolicies::getDispatcherPauseOnAckStatePersistentEnabled)
                .orElse(false));
}

    protected CompletableFuture<PersistencePolicies> internalGetPersistence(boolean applied, boolean isGlobal) {
        return getTopicPoliciesAsyncWithRetry(topicName, isGlobal)
            .thenApply(op -> op.map(TopicPolicies::getPersistence)
                .orElseGet(() -> {
                    if (applied) {
                        PersistencePolicies namespacePolicy = getNamespacePolicies(namespaceName)
                                .persistence;
                        return namespacePolicy == null
                                ? new PersistencePolicies(
                                pulsar().getConfiguration().getManagedLedgerDefaultEnsembleSize(),
                                pulsar().getConfiguration().getManagedLedgerDefaultWriteQuorum(),
                                pulsar().getConfiguration().getManagedLedgerDefaultAckQuorum(),
                                pulsar().getConfiguration().getManagedLedgerDefaultMarkDeleteRateLimit())
                                : namespacePolicy;
                    }
                    return null;
                }));
    }

    protected CompletableFuture<Void> internalSetPersistence(PersistencePolicies persistencePoliciesToSet,
                                                             boolean isGlobal) {
        validatePersistencePolicies(persistencePoliciesToSet);
        return pulsar().getTopicPoliciesService()
                .updateTopicPoliciesAsync(topicName, isGlobal, persistencePoliciesToSet == null, policies -> {
                    policies.setPersistence(persistencePoliciesToSet);
                });
    }

    protected CompletableFuture<Void> internalRemovePersistence(boolean isGlobal) {
        return pulsar().getTopicPoliciesService().updateTopicPoliciesAsync(topicName, isGlobal, true, policies -> {
            policies.setPersistence(null);
        });
    }

    protected CompletableFuture<Void> internalSetMaxMessageSize(Integer maxMessageSizeToSet, boolean isGlobal) {
        if (maxMessageSizeToSet != null && (maxMessageSizeToSet < 0
                || maxMessageSizeToSet > config().getMaxMessageSize())) {
            throw new RestException(Status.PRECONDITION_FAILED
                    , "topic-level maxMessageSize must be greater than or equal to 0 "
                    + "and must be smaller than that in the broker-level");
        }

        return pulsar().getTopicPoliciesService()
                .updateTopicPoliciesAsync(topicName, isGlobal, maxMessageSizeToSet == null, policies -> {
                    policies.setMaxMessageSize(maxMessageSizeToSet);
                });
    }

    protected CompletableFuture<Optional<Integer>> internalGetMaxMessageSize(boolean isGlobal) {
        return getTopicPoliciesAsyncWithRetry(topicName, isGlobal)
                .thenApply(op -> op.map(TopicPolicies::getMaxMessageSize));
    }

    protected CompletableFuture<Integer> internalGetMaxProducers(boolean applied, boolean isGlobal) {
        return getTopicPoliciesAsyncWithRetry(topicName, isGlobal)
            .thenApply(op -> op.map(TopicPolicies::getMaxProducerPerTopic)
                .orElseGet(() -> {
                    if (applied) {
                        Integer maxProducer = getNamespacePolicies(namespaceName).max_producers_per_topic;
                        return maxProducer == null ? config().getMaxProducersPerTopic() : maxProducer;
                    }
                    return null;
                }));
    }

    protected CompletableFuture<Void> internalSetMaxProducers(Integer maxProducersToSet, boolean isGlobal) {
        if (maxProducersToSet != null && maxProducersToSet < 0) {
            throw new RestException(Status.PRECONDITION_FAILED,
                    "maxProducers must be 0 or more");
        }
        return pulsar().getTopicPoliciesService()
                .updateTopicPoliciesAsync(topicName, isGlobal, maxProducersToSet == null, policies -> {
                    policies.setMaxProducerPerTopic(maxProducersToSet);
                });
    }

    protected CompletableFuture<Optional<Integer>> internalGetMaxSubscriptionsPerTopic(boolean isGlobal) {
        return getTopicPoliciesAsyncWithRetry(topicName, isGlobal)
                .thenApply(op -> op.map(TopicPolicies::getMaxSubscriptionsPerTopic));
    }

    protected CompletableFuture<Void> internalSetMaxSubscriptionsPerTopic(Integer maxSubscriptionsToSet,
                                                                          boolean isGlobal) {
        if (maxSubscriptionsToSet != null && maxSubscriptionsToSet < 0) {
            throw new RestException(Status.PRECONDITION_FAILED,
                    "maxSubscriptionsPerTopic must be 0 or more");
        }

        return pulsar().getTopicPoliciesService()
                .updateTopicPoliciesAsync(topicName, isGlobal, maxSubscriptionsToSet == null, policies -> {
                    policies.setMaxSubscriptionsPerTopic(maxSubscriptionsToSet);
                });
    }

    protected CompletableFuture<DispatchRateImpl> internalGetReplicatorDispatchRate(boolean applied, boolean isGlobal) {
        return getTopicPoliciesAsyncWithRetry(topicName, isGlobal)
            .thenApply(op -> op.map(TopicPolicies::getReplicatorDispatchRate)
                .orElseGet(() -> {
                    if (applied) {
                        DispatchRateImpl namespacePolicy = getNamespacePolicies(namespaceName)
                                .replicatorDispatchRate.get(pulsar().getConfiguration().getClusterName());
                        return namespacePolicy == null ? replicatorDispatchRate() : namespacePolicy;
                    }
                    return null;
                }));
    }

    protected CompletableFuture<Void> internalSetReplicatorDispatchRate(DispatchRateImpl dispatchRateToSet,
                                                                        boolean isGlobal) {
        return pulsar().getTopicPoliciesService()
                .updateTopicPoliciesAsync(topicName, isGlobal, dispatchRateToSet == null, policies -> {
                    policies.setReplicatorDispatchRate(dispatchRateToSet);
                });
    }

    protected CompletableFuture<Void> preValidation(boolean authoritative) {
        if (!config().isTopicLevelPoliciesEnabled()) {
            return FutureUtil.failedFuture(new RestException(Status.METHOD_NOT_ALLOWED,
                    "Topic level policies is disabled, to enable the topic level policy and retry."));
        }
        if (topicName.isPartitioned()) {
            return FutureUtil.failedFuture(new RestException(Status.PRECONDITION_FAILED,
                    "Not allowed to set/get topic policy for a partition"));
        }
        CompletableFuture<Void> ret;
        if (topicName.isGlobal()) {
            ret = validateGlobalNamespaceOwnershipAsync(namespaceName);
        } else {
            ret = CompletableFuture.completedFuture(null);
        }
        return ret
                .thenCompose(__ -> checkTopicExistsAsync(topicName))
                .thenCompose(topicExistsInfo -> {
                    if (!topicExistsInfo.isExists()) {
                        topicExistsInfo.recycle();
                        throw new RestException(Status.NOT_FOUND, getTopicNotFoundErrorMessage(topicName.toString()));
                    } else {
                        return getPartitionedTopicMetadataAsync(topicName, false, false)
                            .thenCompose(metadata -> {
                                if (metadata.partitions > 0) {
                                    return validateTopicOwnershipAsync(TopicName.get(topicName.toString()
                                    + PARTITIONED_TOPIC_SUFFIX + 0), authoritative);
                                } else {
                                    return validateTopicOwnershipAsync(topicName, authoritative);
                                }
                        });
                    }
        });
    }

    protected CompletableFuture<Void> internalRemoveMaxProducers(boolean isGlobal) {
        return pulsar().getTopicPoliciesService().updateTopicPoliciesAsync(topicName, isGlobal, true, policies -> {
            policies.setMaxProducerPerTopic(null);
        });
    }

    protected CompletableFuture<Integer> internalGetMaxConsumers(boolean applied, boolean isGlobal) {
        return getTopicPoliciesAsyncWithRetry(topicName, isGlobal)
            .thenApply(op -> op.map(TopicPolicies::getMaxConsumerPerTopic)
                .orElseGet(() -> {
                    if (applied) {
                        Integer maxConsumer = getNamespacePolicies(namespaceName).max_consumers_per_topic;
                        return maxConsumer == null ? config().getMaxConsumersPerTopic() : maxConsumer;
                    }
                    return null;
                }));
    }

    protected CompletableFuture<Void> internalSetMaxConsumers(Integer maxConsumersToSet, boolean isGlobal) {
        if (maxConsumersToSet != null && maxConsumersToSet < 0) {
            throw new RestException(Status.PRECONDITION_FAILED,
                    "maxConsumers must be 0 or more");
        }
        return pulsar().getTopicPoliciesService()
                .updateTopicPoliciesAsync(topicName, isGlobal, maxConsumersToSet == null, policies -> {
                    policies.setMaxConsumerPerTopic(maxConsumersToSet);
                });
    }

    protected CompletableFuture<Void> internalRemoveMaxConsumers(boolean isGlobal) {
        return pulsar().getTopicPoliciesService().updateTopicPoliciesAsync(topicName, isGlobal, true, policies -> {
            policies.setMaxConsumerPerTopic(null);
        });
    }

    protected CompletableFuture<MessageId> internalTerminateAsync(boolean authoritative) {
        if (SystemTopicNames.isSystemTopic(topicName)) {
            return FutureUtil.failedFuture(new RestException(Status.METHOD_NOT_ALLOWED,
                    "Termination of a system topic is not allowed"));
        }

        CompletableFuture<Void> ret = validateTopicOperationAsync(topicName, TopicOperation.TERMINATE);
        return ret.thenCompose(__ -> {
            if (topicName.isGlobal()) {
                return validateGlobalNamespaceOwnershipAsync(namespaceName);
            } else {
                return CompletableFuture.completedFuture(null);
            }
        }).thenCompose(__ -> validateTopicOwnershipAsync(topicName, authoritative))
        .thenCompose(__ -> getPartitionedTopicMetadataAsync(topicName, authoritative, false))
        .thenAccept(partitionMetadata -> {
            if (partitionMetadata.partitions > 0) {
                throw new RestException(Status.METHOD_NOT_ALLOWED,
                        "Termination of a partitioned topic is not allowed");
            }
        })
        .thenCompose(__ -> getTopicReferenceAsync(topicName))
        .thenCompose(topic -> {
            if (!(topic instanceof PersistentTopic)) {
                throw new RestException(Status.METHOD_NOT_ALLOWED,
                        "Termination of a non-persistent topic is not allowed");
            }
            return ((PersistentTopic) topic).terminate();
        });
    }

    protected void internalTerminatePartitionedTopic(AsyncResponse asyncResponse, boolean authoritative) {
        if (topicName.isPartitioned()) {
            String msg = "Termination of a non-partitioned topic is not allowed using partitioned-terminate"
                    + ", please use terminate commands";
            log.error("[{}] [{}] {}", clientAppId(), topicName, msg);
            asyncResponse.resume(new RestException(Status.METHOD_NOT_ALLOWED, msg));
            return;
        }
        CompletableFuture<Void> future = validateTopicOperationAsync(topicName, TopicOperation.TERMINATE);
        future.thenCompose(__ -> {
            if (topicName.isGlobal()) {
                return validateGlobalNamespaceOwnershipAsync(namespaceName);
            } else {
                return CompletableFuture.completedFuture(null);
            }
        }).thenCompose(unused -> getPartitionedTopicMetadataAsync(topicName, authoritative, false))
        .thenAccept(partitionMetadata -> {
            if (partitionMetadata.partitions == 0) {
                String msg = "Termination of a non-partitioned topic is not allowed using partitioned-terminate"
                        + ", please use terminate commands";
                log.error("[{}] [{}] {}", clientAppId(), topicName, msg);
                asyncResponse.resume(new RestException(Status.METHOD_NOT_ALLOWED, msg));
                return;
            }
            if (partitionMetadata.partitions > 0) {
                Map<Integer, MessageId> messageIds = new ConcurrentHashMap<>(partitionMetadata.partitions);
                final List<CompletableFuture<MessageId>> futures =
                        new ArrayList<>(partitionMetadata.partitions);

                for (int i = 0; i < partitionMetadata.partitions; i++) {
                    TopicName topicNamePartition = topicName.getPartition(i);
                    try {
                        int finalI = i;
                        futures.add(pulsar().getAdminClient().topics()
                                .terminateTopicAsync(topicNamePartition.toString())
                                .whenComplete((messageId, throwable) -> {
                                    if (throwable != null) {
                                        log.error("[{}] Failed to terminate topic {}", clientAppId(),
                                                topicNamePartition, throwable);
                                        asyncResponse.resume(new RestException(throwable));
                                    }
                                    messageIds.put(finalI, messageId);
                                }));
                    } catch (Exception e) {
                        log.error("[{}] Failed to terminate topic {}", clientAppId(), topicNamePartition,
                                e);
                        throw new RestException(e);
                    }
                }
                FutureUtil.waitForAll(futures).handle((result, exception) -> {
                    if (exception != null) {
                        Throwable t = exception.getCause();
                        if (t instanceof NotFoundException) {
                            asyncResponse.resume(new RestException(Status.NOT_FOUND,
                                    getTopicNotFoundErrorMessage(topicName.toString())));
                        } else {
                            log.error("[{}] Failed to terminate topic {}", clientAppId(), topicName, t);
                            asyncResponse.resume(new RestException(t));
                        }
                    }
                    asyncResponse.resume(messageIds);
                    return null;
                });
            }
        }).exceptionally(ex -> {
            // If the exception is not redirect exception we need to log it.
            if (isNot307And404Exception(ex)) {
                log.error("[{}] Failed to terminate topic {}", clientAppId(), topicName, ex);
            }
            resumeAsyncResponseExceptionally(asyncResponse, ex);
            return null;
        });
    }

    protected void internalExpireMessagesByTimestamp(AsyncResponse asyncResponse, String subName,
                                                     int expireTimeInSeconds, boolean authoritative) {
        CompletableFuture<Void> future = validateTopicOperationAsync(topicName, TopicOperation.EXPIRE_MESSAGES,
                subName);
        future.thenCompose(__ -> {
            if (topicName.isGlobal()) {
                return validateGlobalNamespaceOwnershipAsync(namespaceName);
            } else {
                return CompletableFuture.completedFuture(null);
            }
        }).thenCompose(__ -> validateTopicOwnershipAsync(topicName, authoritative))
        .thenCompose(__ ->
            // If the topic name is a partition name, no need to get partition topic metadata again
            getPartitionedTopicMetadataAsync(topicName, authoritative, false)
                    .thenCompose(partitionMetadata -> {
                        if (topicName.isPartitioned()) {
                            return internalExpireMessagesByTimestampForSinglePartitionAsync
                                    (partitionMetadata, subName, expireTimeInSeconds)
                                    .thenAccept(unused3 ->
                                            asyncResponse.resume(Response.noContent().build()));
                        } else {
                            if (partitionMetadata.partitions > 0) {
                                return CompletableFuture.completedFuture(null).thenAccept(unused -> {
                                    final List<CompletableFuture<Void>> futures = new ArrayList<>();

                                    // expire messages for each partition topic
                                    for (int i = 0; i < partitionMetadata.partitions; i++) {
                                        TopicName topicNamePartition = topicName.getPartition(i);
                                        try {
                                            futures.add(pulsar()
                                                    .getAdminClient()
                                                    .topics()
                                                    .expireMessagesAsync(topicNamePartition.toString(),
                                                            subName, expireTimeInSeconds));
                                        } catch (Exception e) {
                                            log.error("[{}] Failed to expire messages up to {} on {}",
                                                    clientAppId(),
                                                    expireTimeInSeconds, topicNamePartition, e);
                                            asyncResponse.resume(new RestException(e));
                                            return;
                                        }
                                    }

                                    FutureUtil.waitForAll(futures).handle((result, exception) -> {
                                        if (exception != null) {
                                            Throwable t = FutureUtil.unwrapCompletionException(exception);
                                            if (t instanceof NotFoundException) {
                                                asyncResponse.resume(new RestException(Status.NOT_FOUND,
                                                        getSubNotFoundErrorMessage(topicName.toString(),
                                                                subName)));
                                                return null;
                                            } else {
                                                if (t instanceof PulsarAdminException) {
                                                    log.warn("[{}] Failed to expire messages up "
                                                            + "to {} on {}: {}", clientAppId(),
                                                                    expireTimeInSeconds, topicName,
                                                                            t.toString());
                                                } else {
                                                    log.error("[{}] Failed to expire messages up "
                                                            + "to {} on {}", clientAppId(),
                                                                    expireTimeInSeconds, topicName, t);
                                                }
                                                resumeAsyncResponseExceptionally(asyncResponse, t);
                                                return null;
                                            }
                                        }
                                        asyncResponse.resume(Response.noContent().build());
                                        return null;
                                    });
                                });
                            } else {
                                return internalExpireMessagesByTimestampForSinglePartitionAsync
                                        (partitionMetadata, subName, expireTimeInSeconds)
                                        .thenAccept(unused ->
                                                asyncResponse.resume(Response.noContent().build()));
                            }
                        }
                    })
        ).exceptionally(ex -> {
            Throwable cause = FutureUtil.unwrapCompletionException(ex);
            // If the exception is not redirect exception we need to log it.
            if (isNot307And404Exception(cause)) {
                if (cause instanceof RestException) {
                    log.warn("[{}] Failed to expire messages up to {} on {}: {}", clientAppId(), expireTimeInSeconds,
                            topicName, cause.toString());
                } else {
                    log.error("[{}] Failed to expire messages up to {} on {}", clientAppId(), expireTimeInSeconds,
                            topicName, cause);
                }
            }
            resumeAsyncResponseExceptionally(asyncResponse, cause);
            return null;
        });
    }

    private CompletableFuture<Void> internalExpireMessagesByTimestampForSinglePartitionAsync(
            PartitionedTopicMetadata partitionMetadata, String subName, int expireTimeInSeconds) {
        if (!topicName.isPartitioned() && partitionMetadata.partitions > 0) {
            String msg = "This method should not be called for partitioned topic";
            return FutureUtil.failedFuture(new IllegalStateException(msg));
        } else {
            final CompletableFuture<Void> resultFuture = new CompletableFuture<>();
            getTopicReferenceAsync(topicName).thenAccept(t -> {
                 if (t == null) {
                     resultFuture.completeExceptionally(new RestException(Status.NOT_FOUND,
                             getTopicNotFoundErrorMessage(topicName.toString())));
                     return;
                 }
                if (!(t instanceof PersistentTopic topic)) {
                    resultFuture.completeExceptionally(new RestException(Status.METHOD_NOT_ALLOWED,
                            "Expire messages on a non-persistent topic is not allowed"));
                    return;
                }

                final MessageExpirer messageExpirer;
                if (subName.startsWith(topic.getReplicatorPrefix())) {
                    String remoteCluster = PersistentReplicator.getRemoteCluster(subName);
                    messageExpirer = (PersistentReplicator) topic.getPersistentReplicator(remoteCluster);
                } else {
                    messageExpirer = topic.getSubscription(subName);
                }
                if (messageExpirer == null) {
                    final String message = subName.startsWith(topic.getReplicatorPrefix())
                            ? "Replicator not found" : getSubNotFoundErrorMessage(topicName.toString(), subName);
                    resultFuture.completeExceptionally(new RestException(Status.NOT_FOUND, message));
                    return;
                }
                if (messageExpirer.expireMessages(expireTimeInSeconds)) {
                    log.info("[{}] Message expire started up to {} on {} {}", clientAppId(),
                            expireTimeInSeconds, topicName, subName);
                    resultFuture.complete(null);
                } else {
                    if (log.isDebugEnabled()) {
                        log.debug("Expire message by timestamp not issued on topic {} for subscription {} "
                                + "due to ongoing message expiration not finished or subscription almost"
                                + " catch up. If it's performed on a partitioned topic operation might "
                                + "succeeded on other partitions, please check stats of individual "
                                + "partition.", topicName, subName);
                    }
                    resultFuture.completeExceptionally(new RestException(Status.CONFLICT, "Expire message "
                            + "by timestamp not issued on topic " + topicName + " for subscription "
                            + subName + " due to ongoing message expiration not finished or subscription "
                            + "almost catch  up. If it's performed on a partitioned topic operation might"
                            + " succeeded on other partitions, please check stats of individual partition."
                    ));
                }
            }).exceptionally(e -> {
                resultFuture.completeExceptionally(FutureUtil.unwrapCompletionException(e));
                return null;
            });
            return resultFuture;
        }
    }

    protected void internalExpireMessagesByPosition(AsyncResponse asyncResponse, String subName, boolean authoritative,
                                                 MessageIdImpl messageId, boolean isExcluded, int batchIndex) {
        if (messageId.getPartitionIndex() != topicName.getPartitionIndex()) {
            String msg = "Invalid parameter for expire message by position, partition index of "
                    + "passed in message position doesn't match partition index for the topic";
            log.warn("[{}] {} {}({}).", clientAppId(), msg, topicName, messageId);
            asyncResponse.resume(new RestException(Status.PRECONDITION_FAILED, msg));
            return;
        }
        CompletableFuture<Void> ret = validateTopicOperationAsync(topicName, TopicOperation.EXPIRE_MESSAGES, subName);
        ret.thenCompose(__ -> {
            // If the topic name is a partition name, no need to get partition topic metadata again
            if (!topicName.isPartitioned()) {
                return getPartitionedTopicMetadataAsync(topicName, authoritative, false)
                        .thenCompose(topicMetadata -> {
                            if (topicMetadata.partitions > 0) {
                                String msg = "Expire message at position is not supported for partitioned-topic";
                                log.warn("[{}] {} {}({}) {}", clientAppId(), msg, topicName, messageId, subName);
                                asyncResponse.resume(new RestException(Status.METHOD_NOT_ALLOWED, msg));
                            }
                            return CompletableFuture.completedFuture(null);
                        });
            } else {
                return CompletableFuture.completedFuture(null);
            }
        }).thenCompose(__ -> {
            if (topicName.isGlobal()) {
                return validateGlobalNamespaceOwnershipAsync(namespaceName);
            } else {
                return CompletableFuture.completedFuture(null);
            }
        }).thenCompose(__ -> validateTopicOwnershipAsync(topicName, authoritative))
        .thenCompose(__ -> {
            log.info("[{}][{}] Received expire messages on subscription {} to position {}", clientAppId(),
                    topicName, subName, messageId);
            return internalExpireMessagesNonPartitionedTopicByPosition(asyncResponse, subName,
                    messageId, isExcluded, batchIndex);
        }).exceptionally(ex -> {
            // If the exception is not redirect exception we need to log it.
            if (isNot307And404Exception(ex)) {
                log.error("[{}] Failed to expire messages up to {} on subscription {} to position {}",
                        clientAppId(), topicName, subName, messageId, ex);
            }
            resumeAsyncResponseExceptionally(asyncResponse, ex);
            return null;
        });
    }

    private CompletableFuture<Void> internalExpireMessagesNonPartitionedTopicByPosition(AsyncResponse asyncResponse,
                                                                                        String subName,
                                                                                        MessageIdImpl messageId,
                                                                                        boolean isExcluded,
                                                                                        int batchIndex) {
        return getTopicReferenceAsync(topicName).thenAccept(t -> {
            PersistentTopic topic = (PersistentTopic) t;
            if (topic == null) {
                asyncResponse.resume(new RestException(Status.NOT_FOUND,
                        getTopicNotFoundErrorMessage(topicName.toString())));
                return;
            }
            try {
                final MessageExpirer messageExpirer;
                if (subName.startsWith(topic.getReplicatorPrefix())) {
                    String remoteCluster = PersistentReplicator.getRemoteCluster(subName);
                    messageExpirer = (PersistentReplicator) topic.getPersistentReplicator(remoteCluster);
                } else {
                    messageExpirer = topic.getSubscription(subName);
                }
                if (messageExpirer == null) {
                    final String message = (subName.startsWith(topic.getReplicatorPrefix()))
                            ? "Replicator not found" : getSubNotFoundErrorMessage(topicName.toString(), subName);
                    asyncResponse.resume(new RestException(Status.NOT_FOUND, message));
                    return;
                }

                CompletableFuture<Integer> batchSizeFuture = new CompletableFuture<>();
                getEntryBatchSize(batchSizeFuture, topic, messageId, batchIndex);

                batchSizeFuture.thenAccept(bi -> {
                    Position position = calculatePositionAckSet(isExcluded, bi, batchIndex, messageId);
                    try {
                        if (messageExpirer.expireMessages(position)) {
                            log.info("[{}] Message expire started up to {} on {} {}", clientAppId(), position,
                                    topicName, subName);
                        } else {
                            if (log.isDebugEnabled()) {
                                log.debug("Expire message by position not issued on topic {} for subscription {} "
                                        + "due to ongoing message expiration not finished or subscription almost "
                                        + "catch up.", topicName, subName);
                            }
                            throw new RestException(Status.CONFLICT, "Expire message by position not issued on topic "
                                    + topicName + " for subscription " + subName + " due to ongoing"
                                    + " message expiration not finished or invalid message position provided.");
                        }
                    } catch (RestException exception) {
                        throw exception;
                    } catch (Exception exception) {
                        throw new RestException(exception);
                    }
                    asyncResponse.resume(Response.noContent().build());
                }).exceptionally(e -> {
                    Throwable throwable = FutureUtil.unwrapCompletionException(e);
                    if (throwable instanceof RestException) {
                        log.warn("[{}] Failed to expire messages up to {} on {} with subscription {}: {}",
                                clientAppId(), messageId, topicName, subName, throwable.toString());
                    } else {
                        log.error("[{}] Failed to expire messages up to {} on {} with subscription {}", clientAppId(),
                                messageId, topicName, subName, throwable);
                    }
                    resumeAsyncResponseExceptionally(asyncResponse, throwable);
                    return null;
                });
            } catch (Exception e) {
                log.warn("[{}][{}] Failed to expire messages up to {} on subscription {} to position {}",
                        clientAppId(), topicName, messageId, subName, messageId, e);
                resumeAsyncResponseExceptionally(asyncResponse, e);
            }
        }).exceptionally(ex -> {
            Throwable cause = FutureUtil.unwrapCompletionException(ex);
            if (cause instanceof RestException) {
                log.warn("[{}] Failed to expire messages up to {} on subscription {} to position {}: {}", clientAppId(),
                        topicName, subName, messageId, cause.toString());
            } else {
                log.error("[{}] Failed to expire messages up to {} on subscription {} to position {}", clientAppId(),
                        topicName, subName, messageId, cause);
            }
            resumeAsyncResponseExceptionally(asyncResponse, cause);
            return null;
        });
    }

    protected void internalTriggerCompaction(AsyncResponse asyncResponse, boolean authoritative) {
        log.info("[{}] Trigger compaction on topic {}", clientAppId(), topicName);
        CompletableFuture<Void> future = validateTopicOperationAsync(topicName, TopicOperation.COMPACT);
        future.thenCompose(__ -> {
            if (topicName.isGlobal()) {
                return validateGlobalNamespaceOwnershipAsync(namespaceName);
            } else {
                return CompletableFuture.completedFuture(null);
            }
        }).thenAccept(__ -> {
            // If the topic name is a partition name, no need to get partition topic metadata again
            if (topicName.isPartitioned()) {
                internalTriggerCompactionNonPartitionedTopic(asyncResponse, authoritative);
            } else {
                getPartitionedTopicMetadataAsync(topicName, authoritative, false)
                        .thenAccept(partitionMetadata -> {
                    final int numPartitions = partitionMetadata.partitions;
                    if (numPartitions > 0) {
                        final List<CompletableFuture<Void>> futures = new ArrayList<>(numPartitions);

                        for (int i = 0; i < numPartitions; i++) {
                            TopicName topicNamePartition = topicName.getPartition(i);
                            try {
                                futures.add(pulsar()
                                        .getAdminClient()
                                        .topics()
                                        .triggerCompactionAsync(topicNamePartition.toString()));
                            } catch (Exception e) {
                                log.error("[{}] Failed to trigger compaction on topic {}",
                                        clientAppId(), topicNamePartition, e);
                                asyncResponse.resume(new RestException(e));
                                return;
                            }
                        }

                        FutureUtil.waitForAll(futures).handle((result, exception) -> {
                            if (exception != null) {
                                Throwable th = exception.getCause();
                                if (th instanceof NotFoundException) {
                                    asyncResponse.resume(new RestException(Status.NOT_FOUND, th.getMessage()));
                                    return null;
                                } else if (th instanceof WebApplicationException) {
                                    asyncResponse.resume(th);
                                    return null;
                                } else {
                                    log.error("[{}] Failed to trigger compaction on topic {}",
                                            clientAppId(), topicName, exception);
                                    asyncResponse.resume(new RestException(exception));
                                    return null;
                                }
                            }
                            asyncResponse.resume(Response.noContent().build());
                            return null;
                        });
                    } else {
                        internalTriggerCompactionNonPartitionedTopic(asyncResponse, authoritative);
                    }
                }).exceptionally(ex -> {
                    // If the exception is not redirect exception we need to log it.
                    if (isNot307And404Exception(ex)) {
                        log.error("[{}] Failed to trigger compaction on topic {}", clientAppId(), topicName, ex);
                    }
                    resumeAsyncResponseExceptionally(asyncResponse, ex);
                    return null;
                });
            }
        }).exceptionally(ex -> {
            // If the exception is not redirect exception we need to log it.
            if (isNot307And404Exception(ex)) {
                log.error("[{}] Failed to validate global namespace ownership to trigger compaction on topic {}",
                        clientAppId(), topicName, ex);
            }
            resumeAsyncResponseExceptionally(asyncResponse, ex);
            return null;
        });
    }

    protected void internalTriggerCompactionNonPartitionedTopic(AsyncResponse asyncResponse, boolean authoritative) {
        validateTopicOwnershipAsync(topicName, authoritative)
            .thenCompose(__ -> validateTopicOperationAsync(topicName, TopicOperation.COMPACT))
            .thenCompose(__ -> getTopicReferenceAsync(topicName))
            .thenCompose(topic -> ((PersistentTopic) topic).triggerCompactionWithCheckHasMoreMessages()
                .whenComplete((result, ex) -> {
                    if (ex == null) {
                        asyncResponse.resume(Response.noContent().build());
<<<<<<< HEAD
                    } catch (AlreadyRunningException e) {
                        resumeAsyncResponseExceptionally(asyncResponse,
                                new RestException(Status.CONFLICT, e.getMessage()));
                    } catch (Exception e) {
                        log.error("[{}] Failed to trigger compaction on topic {}", clientAppId(),
                                topicName, e);
                        resumeAsyncResponseExceptionally(asyncResponse, new RestException(e));
=======
                        return;
                    }
                    ex = FutureUtil.unwrapCompletionException(ex);
                    if (ex instanceof AlreadyRunningException) {
                        resumeAsyncResponseExceptionally(asyncResponse,
                            new RestException(Status.CONFLICT, ex.getMessage()));
                    } else {
                        log.error("[{}] Failed to trigger compaction on topic {}", clientAppId(),
                            topicName, ex);
                        resumeAsyncResponseExceptionally(asyncResponse, new RestException(ex));
>>>>>>> 678db6b3
                    }
                })).exceptionally(ex -> {
                    // If the exception is not redirect exception we need to log it.
                    if (isNot307And404Exception(ex)) {
                        log.error("[{}] Failed to trigger compaction for {}", clientAppId(), topicName, ex);
                    }
                    resumeAsyncResponseExceptionally(asyncResponse, ex);
                    return null;
                });
    }

    protected CompletableFuture<LongRunningProcessStatus> internalCompactionStatusAsync(boolean authoritative) {
        return validateTopicOperationAsync(topicName, TopicOperation.COMPACT)
                .thenCompose(__ -> validateTopicOwnershipAsync(topicName, authoritative))
                .thenCompose(__ -> getTopicReferenceAsync(topicName))
                .thenApply(topic -> ((PersistentTopic) topic).compactionStatus());
    }

    protected void internalTriggerOffload(AsyncResponse asyncResponse,
                                          boolean authoritative, MessageIdImpl messageId) {
        validateTopicOperationAsync(topicName, TopicOperation.OFFLOAD)
                .thenCompose(__ -> validateTopicOwnershipAsync(topicName, authoritative))
                .thenCompose(__ -> getTopicReferenceAsync(topicName))
                .thenAccept(topic -> {
                    try {
                        ((PersistentTopic) topic).triggerOffload(messageId);
                        asyncResponse.resume(Response.noContent().build());
                    } catch (AlreadyRunningException e) {
                        resumeAsyncResponseExceptionally(asyncResponse,
                                new RestException(Status.CONFLICT, e.getMessage()));
                    } catch (Exception e) {
                        log.warn("Unexpected error triggering offload", e);
                        resumeAsyncResponseExceptionally(asyncResponse, new RestException(e));
                    }
                }).exceptionally(ex -> {
                    // If the exception is not redirect exception we need to log it.
                    if (isNot307And404Exception(ex)) {
                        log.error("[{}] Failed to trigger offload for {}", clientAppId(), topicName, ex);
                    }
                    resumeAsyncResponseExceptionally(asyncResponse, ex);
                    return null;
                });
    }

    protected void internalOffloadStatus(AsyncResponse asyncResponse, boolean authoritative) {
        validateTopicOperationAsync(topicName, TopicOperation.OFFLOAD)
                .thenCompose(__ -> validateTopicOwnershipAsync(topicName, authoritative))
                .thenCompose(__ -> getTopicReferenceAsync(topicName))
                .thenAccept(topic -> {
                    OffloadProcessStatus offloadProcessStatus = ((PersistentTopic) topic).offloadStatus();
                    asyncResponse.resume(offloadProcessStatus);
                }).exceptionally(ex -> {
                    // If the exception is not redirect exception we need to log it.
                    if (isNot307And404Exception(ex)) {
                        log.error("[{}] Failed to offload status on topic {}", clientAppId(), topicName, ex);
                    }
                    resumeAsyncResponseExceptionally(asyncResponse, ex);
                    return null;
                });
    }

    public CompletableFuture<PartitionedTopicMetadata> getPartitionedTopicMetadata(
            PulsarService pulsar, String clientAppId, String originalPrincipal,
            AuthenticationDataSource authenticationData, AuthenticationDataSource originalAuthenticationData,
            TopicName topicName) {
        CompletableFuture<PartitionedTopicMetadata> metadataFuture = new CompletableFuture<>();
        CompletableFuture<Void> authorizationFuture = new CompletableFuture<>();
        checkAuthorizationAsync(pulsar, topicName, clientAppId, originalPrincipal, authenticationData,
                originalAuthenticationData)
                .thenRun(() -> authorizationFuture.complete(null))
                .exceptionally(e -> {
                    Throwable throwable = FutureUtil.unwrapCompletionException(e);
                    if (throwable instanceof RestException) {
                        validateAdminAccessForTenantAsync(pulsar,
                                clientAppId, originalPrincipal, topicName.getTenant(), authenticationData)
                                .thenRun(() -> {
                                    authorizationFuture.complete(null);
                                }).exceptionally(ex -> {
                                    Throwable throwable2 = FutureUtil.unwrapCompletionException(ex);
                                    if (throwable2 instanceof RestException) {
                                        log.warn("Failed to authorize {} on topic {}", clientAppId, topicName);
                                        authorizationFuture.completeExceptionally(new PulsarClientException(
                                                String.format("Authorization failed %s on topic %s with error %s",
                                                clientAppId, topicName, throwable2.getMessage())));
                                    } else {
                                        authorizationFuture.completeExceptionally(throwable2);
                                    }
                                    return null;
                                });
                    } else {
                        // throw without wrapping to PulsarClientException that considers: unknown error marked as
                        // internal server error
                        log.warn("Failed to authorize {} on topic {}", clientAppId, topicName, throwable);
                        authorizationFuture.completeExceptionally(throwable);
                    }
                    return null;
                });

        // validates global-namespace contains local/peer cluster: if peer/local cluster present then lookup can
        // serve/redirect request else fail partitioned-metadata-request so, client fails while creating
        // producer/consumer
        // It is necessary for system topic operations because system topics are used to store metadata
        // and other vital information. Even after namespace starting deletion,,
        // we need to access the metadata of system topics to create readers and clean up topic data.
        // If we don't do this, it can prevent namespace deletion due to inaccessible readers.
        authorizationFuture.thenCompose(__ ->
                        checkLocalOrGetPeerReplicationCluster(pulsar, topicName.getNamespaceObject(),
                                SystemTopicNames.isSystemTopic(topicName)))
                .thenCompose(res ->
                        pulsar.getBrokerService().fetchPartitionedTopicMetadataCheckAllowAutoCreationAsync(topicName))
                .thenAccept(metadata -> {
                    if (log.isDebugEnabled()) {
                        log.debug("[{}] Total number of partitions for topic {} is {}", clientAppId, topicName,
                                metadata.partitions);
                    }
                    metadataFuture.complete(metadata);
                })
                .exceptionally(e -> {
                    metadataFuture.completeExceptionally(FutureUtil.unwrapCompletionException(e));
                    return null;
                });
        return metadataFuture;
    }

    /**
     * Get partitioned topic metadata without checking the permission.
     */
    public static CompletableFuture<PartitionedTopicMetadata> unsafeGetPartitionedTopicMetadataAsync(
        PulsarService pulsar, TopicName topicName) {
        CompletableFuture<PartitionedTopicMetadata> metadataFuture = new CompletableFuture();

        // validates global-namespace contains local/peer cluster: if peer/local cluster present then lookup can
        // serve/redirect request else fail partitioned-metadata-request so, client fails while creating
        // producer/consumer
        // It is necessary for system topic operations because system topics are used to store metadata
        // and other vital information. Even after namespace starting deletion,,
        // we need to access the metadata of system topics to create readers and clean up topic data.
        // If we don't do this, it can prevent namespace deletion due to inaccessible readers.
        checkLocalOrGetPeerReplicationCluster(pulsar, topicName.getNamespaceObject(), isSystemTopic(topicName))
            .thenCompose(res -> pulsar.getBrokerService()
                .fetchPartitionedTopicMetadataCheckAllowAutoCreationAsync(topicName))
            .thenAccept(metadata -> {
                if (log.isDebugEnabled()) {
                    log.debug("Total number of partitions for topic {} is {}", topicName,
                        metadata.partitions);
                }
                metadataFuture.complete(metadata);
            }).exceptionally(ex -> {
            metadataFuture.completeExceptionally(ex.getCause());
            return null;
        });

        return metadataFuture;
    }

    private CompletableFuture<Topic> getTopicReferenceAsync(TopicName topicName) {
        return pulsar().getBrokerService().getTopicIfExists(topicName.toString())
                .thenCompose(optTopic -> optTopic
                        .map(CompletableFuture::completedFuture)
                        .orElseGet(() -> topicNotFoundReasonAsync(topicName)));
    }

    private CompletableFuture<Topic> topicNotFoundReasonAsync(TopicName topicName) {
        if (!topicName.isPartitioned()) {
            return FutureUtil.failedFuture(new RestException(Status.NOT_FOUND,
                    getTopicNotFoundErrorMessage(topicName.toString())));
        }

        return getPartitionedTopicMetadataAsync(
                TopicName.get(topicName.getPartitionedTopicName()), false, false)
                .thenAccept(partitionedTopicMetadata -> {
                    if (partitionedTopicMetadata == null || partitionedTopicMetadata.partitions == 0) {
                        final String topicErrorType = partitionedTopicMetadata
                                == null ? "has no metadata" : "has zero partitions";
                        throw new RestException(Status.NOT_FOUND, String.format(
                                "Partitioned Topic not found: %s %s", topicName, topicErrorType));
                    }
                })
                .thenCompose(__ -> internalGetListAsync(Optional.empty()))
                .thenApply(topics -> {
                    if (!topics.contains(topicName.toString())) {
                        throw new RestException(Status.NOT_FOUND, "Topic partitions were not yet created");
                    }
                    throw new RestException(Status.NOT_FOUND,
                        getPartitionedTopicNotFoundErrorMessage(topicName.toString()));
            });
    }

    /**
     * Get the Subscription object reference from the Topic reference.
     */
    private Subscription getSubscriptionReference(String subName, PersistentTopic topic) {
        try {
            Subscription sub = topic.getSubscription(subName);
            if (sub == null) {
                sub = topic.createSubscription(subName,
                        InitialPosition.Earliest, false, null).get();
            }

            return checkNotNull(sub);
        } catch (Exception e) {
            throw new RestException(Status.NOT_FOUND, getSubNotFoundErrorMessage(topicName.toString(), subName));
        }
    }

    /**
     * Get the Replicator object reference from the Topic reference.
     */
    private PersistentReplicator getReplicatorReference(String replName, PersistentTopic topic) {
        try {
            String remoteCluster = PersistentReplicator.getRemoteCluster(replName);
            PersistentReplicator repl = (PersistentReplicator) topic.getPersistentReplicator(remoteCluster);
            return checkNotNull(repl);
        } catch (Exception e) {
            throw new RestException(Status.NOT_FOUND, "Replicator not found");
        }
    }

    // as described at : (PR: #836) CPP-client old client lib should not be allowed to connect on partitioned-topic.
    // So, all requests from old-cpp-client (< v1.21) must be rejected.
    // Pulsar client-java lib always passes user-agent as X-Java-$version.
    // However, cpp-client older than v1.20 (PR #765) never used to pass it.
    // So, request without user-agent and Pulsar-CPP-vX (X < 1.21) must be rejected
    protected CompletableFuture<Void> internalValidateClientVersionAsync() {
        if (!pulsar().getConfiguration().isClientLibraryVersionCheckEnabled()) {
            return CompletableFuture.completedFuture(null);
        }
        final String userAgent = httpRequest.getHeader("User-Agent");
        if (StringUtils.isBlank(userAgent)) {
            return FutureUtil.failedFuture(new RestException(Status.METHOD_NOT_ALLOWED,
                    "Client lib is not compatible to"
                            + " access partitioned metadata: version in user-agent is not present"));
        }
        // Version < 1.20 for cpp-client is not allowed
        if (userAgent.contains(DEPRECATED_CLIENT_VERSION_PREFIX)) {
            try {
                // Version < 1.20 for cpp-client is not allowed
                String[] tokens = userAgent.split(DEPRECATED_CLIENT_VERSION_PREFIX);
                String[] splits = tokens.length > 1 ? tokens[1].split("-")[0].trim().split("\\.") : null;
                if (splits != null && splits.length > 1) {
                    if (LEAST_SUPPORTED_CLIENT_VERSION_PREFIX.getMajorVersion() > Integer.parseInt(splits[0])
                            || LEAST_SUPPORTED_CLIENT_VERSION_PREFIX.getMinorVersion() > Integer.parseInt(splits[1])) {
                        return FutureUtil.failedFuture(new RestException(Status.METHOD_NOT_ALLOWED,
                                "Client lib is not compatible to access partitioned metadata: version " + userAgent
                                        + " is not supported"));
                    }
                }
            } catch (Exception e) {
                log.warn("[{}] Failed to parse version {} ", clientAppId(), userAgent);
            }
        }
        return CompletableFuture.completedFuture(null);
    }

    /**
     * Validate non partition topic name,
     * Validation will fail and throw RestException if
     * 1) Topic name contains partition suffix "-partition-" and the remaining part follow the partition
     * suffix is numeric value larger than the number of partition if there's already a partition topic with same
     * name(the part before suffix "-partition-").
     * 2)Topic name contains partition suffix "-partition-" and the remaining part follow the partition
     * suffix is numeric value but there isn't a partitioned topic with same name.
     *
     * @param topicName
     */
    private CompletableFuture<Void> validateNonPartitionTopicNameAsync(String topicName) {
        CompletableFuture<Void> ret = CompletableFuture.completedFuture(null);
        if (topicName.contains(PARTITIONED_TOPIC_SUFFIX)) {
            try {
                // First check if what's after suffix "-partition-" is number or not, if not number then can create.
                int partitionIndex = topicName.indexOf(PARTITIONED_TOPIC_SUFFIX);
                long suffix = Long.parseLong(topicName.substring(partitionIndex
                        + PARTITIONED_TOPIC_SUFFIX.length()));
                TopicName partitionTopicName = TopicName.get(domain(),
                        namespaceName, topicName.substring(0, partitionIndex));
                ret = getPartitionedTopicMetadataAsync(partitionTopicName, false, false)
                        .thenAccept(metadata -> {
                            // Partition topic index is 0 to (number of partition - 1)
                            if (metadata.partitions > 0 && suffix >= (long) metadata.partitions) {
                                log.warn("[{}] Can't create topic {} with \"-partition-\" followed by"
                                                + " a number smaller than number of partition of partitioned topic {}.",
                                        clientAppId(), topicName, partitionTopicName.getLocalName());
                                throw new RestException(Status.PRECONDITION_FAILED,
                                        "Can't create topic " + topicName + " with \"-partition-\" followed by"
                                                + " a number smaller than number of partition of partitioned topic "
                                                + partitionTopicName.getLocalName());
                            } else if (metadata.partitions == 0) {
                                log.warn("[{}] Can't create topic {} with \"-partition-\" followed by"
                                                + " numeric value if there isn't a partitioned topic {} created.",
                                        clientAppId(), topicName, partitionTopicName.getLocalName());
                                throw new RestException(Status.PRECONDITION_FAILED,
                                        "Can't create topic " + topicName + " with \"-partition-\" followed by"
                                                + " numeric value if there isn't a partitioned topic "
                                                + partitionTopicName.getLocalName() + " created.");
                            }
                            // If there is a  partitioned topic with the same name and numeric suffix is smaller
                            // than the number of partition for that partitioned topic, validation will pass.
                        });
            } catch (NumberFormatException e) {
                // Do nothing, if value after partition suffix is not pure numeric value,
                // as it can't conflict if user want to create partitioned topic with same
                // topic name prefix in the future.
            }
        }
        return ret;
    }

    protected void internalGetLastMessageId(AsyncResponse asyncResponse, boolean authoritative) {
        validateTopicOperationAsync(topicName, TopicOperation.PEEK_MESSAGES)
                .thenCompose(__ -> validateTopicOwnershipAsync(topicName, authoritative))
                .thenCompose(__ -> getTopicReferenceAsync(topicName))
                .thenAccept(topic -> {
                    if (topic == null) {
                        asyncResponse.resume(new RestException(Status.NOT_FOUND,
                                getTopicNotFoundErrorMessage(topicName.toString())));
                        return;
                    }
                    if (!(topic instanceof PersistentTopic)) {
                        log.error("[{}] Not supported operation of non-persistent topic {}", clientAppId(), topicName);
                        asyncResponse.resume(new RestException(Status.METHOD_NOT_ALLOWED,
                                "GetLastMessageId on a non-persistent topic is not allowed"));
                        return;
                    }
                    topic.getLastMessageId().whenComplete((v, e) -> {
                        if (e != null) {
                            asyncResponse.resume(new RestException(Status.INTERNAL_SERVER_ERROR, e.getMessage()));
                        } else {
                            asyncResponse.resume(v);
                        }
                    });
                }).exceptionally(ex -> {
                    // If the exception is not redirect exception we need to log it.
                    if (isNot307And404Exception(ex)) {
                        log.error("[{}] Failed to get last messageId {}", clientAppId(), topicName, ex);
                    }
                    resumeAsyncResponseExceptionally(asyncResponse, ex);
                    return null;
        });
    }
    protected CompletableFuture<Void> internalTrimTopic(AsyncResponse asyncResponse, boolean authoritative) {
        if (!topicName.isPersistent()) {
            log.info("[{}] Trim on a non-persistent topic {} is not allowed", clientAppId(), topicName);
            asyncResponse.resume(new RestException(Status.METHOD_NOT_ALLOWED,
                    "Trim on a non-persistent topic is not allowed"));
            return null;
        }
        CompletableFuture<Void> future = validateTopicOperationAsync(topicName, TopicOperation.TRIM_TOPIC);
        if (topicName.isPartitioned()) {
            return future.thenCompose((x)
                    -> trimNonPartitionedTopic(asyncResponse, topicName, authoritative));
        }
        return future
                .thenCompose(__ -> pulsar().getBrokerService().fetchPartitionedTopicMetadataAsync(topicName))
                .thenCompose(metadata -> {
                    if (metadata.partitions > 0) {
                        return trimPartitionedTopic(asyncResponse, metadata);
                    }
                    return trimNonPartitionedTopic(asyncResponse, topicName, authoritative);
                });
    }

    private CompletableFuture<Void> trimNonPartitionedTopic(AsyncResponse asyncResponse,
                                                            TopicName topicName, boolean authoritative) {
        return  validateTopicOwnershipAsync(topicName, authoritative)
                .thenCompose(__ -> getTopicReferenceAsync(topicName))
                .thenCompose(topic -> {
                    if (!(topic instanceof PersistentTopic persistentTopic)) {
                        log.info("[{}] Trim on a non-persistent topic {} is not allowed", clientAppId(), topicName);
                        asyncResponse.resume(new RestException(Status.METHOD_NOT_ALLOWED,
                                "Trim on a non-persistent topic is not allowed"));
                        return CompletableFuture.completedFuture(null);
                    }
                    ManagedLedger managedLedger = persistentTopic.getManagedLedger();
                    if (managedLedger == null) {
                        asyncResponse.resume(null);
                        return CompletableFuture.completedFuture(null);
                    }
                    CompletableFuture<Void> result = new CompletableFuture<>();
                    managedLedger.trimConsumedLedgersInBackground(result);
                    return result.whenComplete((res, e) -> {
                        if (e != null) {
                            asyncResponse.resume(e);
                        } else {
                            asyncResponse.resume(res);
                        }
                    });
                });
    }

    private CompletableFuture<Void> trimPartitionedTopic(AsyncResponse asyncResponse,
                                                         PartitionedTopicMetadata metadata) {
        List<CompletableFuture<Void>> futures = new ArrayList<>(metadata.partitions);
        for (int i = 0; i < metadata.partitions; i++) {
            TopicName topicNamePartition = topicName.getPartition(i);
            try {
                futures.add(pulsar().getAdminClient().topics().trimTopicAsync(topicNamePartition.toString()));
            } catch (Exception e) {
                log.error("[{}] Failed to trim topic {}", clientAppId(), topicNamePartition, e);
                throw new RestException(e);
            }
        }
        return FutureUtil.waitForAll(futures).thenAccept(asyncResponse::resume);
    }

    protected CompletableFuture<DispatchRateImpl> internalGetDispatchRate(boolean applied, boolean isGlobal) {
        return getTopicPoliciesAsyncWithRetry(topicName, isGlobal)
            .thenApply(op -> op.map(TopicPolicies::getDispatchRate)
                .orElseGet(() -> {
                    if (applied) {
                        DispatchRateImpl namespacePolicy = getNamespacePolicies(namespaceName)
                                .topicDispatchRate.get(pulsar().getConfiguration().getClusterName());
                        return namespacePolicy == null ? dispatchRate() : namespacePolicy;
                    }
                    return null;
                }));
    }

    protected CompletableFuture<Void> internalSetDispatchRate(DispatchRateImpl dispatchRateToSet, boolean isGlobal) {
        if (dispatchRateToSet == null) {
            return CompletableFuture.completedFuture(null);
        }
        return pulsar().getTopicPoliciesService().updateTopicPoliciesAsync(topicName, isGlobal, false, policies -> {
            policies.setDispatchRate(dispatchRateToSet);
        });
    }

    protected CompletableFuture<Void> internalRemoveDispatchRate(boolean isGlobal) {
        return pulsar().getTopicPoliciesService().updateTopicPoliciesAsync(topicName, isGlobal, true, policies -> {
            policies.setDispatchRate(null);
        });
    }

    protected CompletableFuture<DispatchRate> internalGetSubscriptionDispatchRate(boolean applied, boolean isGlobal) {
        return getTopicPoliciesAsyncWithRetry(topicName, isGlobal)
            .thenApply(op -> op.map(TopicPolicies::getSubscriptionDispatchRate)
                .orElseGet(() -> {
                    if (applied) {
                        DispatchRateImpl namespacePolicy = getNamespacePolicies(namespaceName)
                                .subscriptionDispatchRate.get(pulsar().getConfiguration().getClusterName());
                        return namespacePolicy == null ? subscriptionDispatchRate() : namespacePolicy;
                    }
                    return null;
                }));
    }

    protected CompletableFuture<Void> internalSetSubscriptionDispatchRate
            (DispatchRateImpl dispatchRateToSet, boolean isGlobal) {
        if (dispatchRateToSet == null) {
            return CompletableFuture.completedFuture(null);
        }
        return pulsar().getTopicPoliciesService().updateTopicPoliciesAsync(topicName, isGlobal, false, policies -> {
            policies.setSubscriptionDispatchRate(dispatchRateToSet);
        });
    }

    protected CompletableFuture<Void> internalRemoveSubscriptionDispatchRate(boolean isGlobal) {
        return pulsar().getTopicPoliciesService().updateTopicPoliciesAsync(topicName, isGlobal, true, policies -> {
            policies.setSubscriptionDispatchRate(null);
        });
    }

    protected CompletableFuture<DispatchRate> internalGetSubscriptionLevelDispatchRate(String subName, boolean applied,
                                                                                       boolean isGlobal) {
        return getTopicPoliciesAsyncWithRetry(topicName, isGlobal)
                .thenCompose(otp -> {
                    DispatchRateImpl rate = otp.map(tp -> tp.getSubscriptionPolicies().get(subName))
                            .map(SubscriptionPolicies::getDispatchRate)
                            .orElse(null);
                    if (applied && rate == null) {
                        return internalGetSubscriptionDispatchRate(true, isGlobal);
                    } else {
                        return CompletableFuture.completedFuture(rate);
                    }
                });
    }

    protected CompletableFuture<Void> internalSetSubscriptionLevelDispatchRate(String subName,
                                                                               DispatchRateImpl dispatchRate,
                                                                               boolean isGlobal) {
        final DispatchRateImpl newDispatchRateToSet = DispatchRateImpl.normalize(dispatchRate);
        if (newDispatchRateToSet == null) {
            return CompletableFuture.completedFuture(null);
        }
        return pulsar().getTopicPoliciesService().updateTopicPoliciesAsync(topicName, isGlobal, false, policies -> {
            policies.getSubscriptionPolicies()
                    .computeIfAbsent(subName, k -> new SubscriptionPolicies())
                    .setDispatchRate(newDispatchRateToSet);
        });
    }

    protected CompletableFuture<Void> internalRemoveSubscriptionLevelDispatchRate(String subName, boolean isGlobal) {
        return pulsar().getTopicPoliciesService().updateTopicPoliciesAsync(topicName, isGlobal, true, policies -> {
            SubscriptionPolicies sp = policies.getSubscriptionPolicies().get(subName);
            if (sp != null) {
                sp.setDispatchRate(null);
                if (sp.checkEmpty()) {
                    // cleanup empty SubscriptionPolicies
                    policies.getSubscriptionPolicies().remove(subName, sp);
                }
            }
        });
    }


    protected CompletableFuture<Optional<Integer>> internalGetMaxConsumersPerSubscription(boolean isGlobal) {
        return getTopicPoliciesAsyncWithRetry(topicName, isGlobal)
                .thenApply(op -> op.map(TopicPolicies::getMaxConsumersPerSubscription));
    }

    protected CompletableFuture<Void> internalSetMaxConsumersPerSubscription(
            Integer maxConsumersPerSubscriptionToSet, boolean isGlobal) {
        if (maxConsumersPerSubscriptionToSet != null && maxConsumersPerSubscriptionToSet < 0) {
            throw new RestException(Status.PRECONDITION_FAILED, "Invalid value for maxConsumersPerSubscription");
        }
        return pulsar().getTopicPoliciesService().updateTopicPoliciesAsync(topicName, isGlobal, false, policies -> {
            policies.setMaxConsumersPerSubscription(maxConsumersPerSubscriptionToSet);
        });
    }

    protected CompletableFuture<Void> internalRemoveMaxConsumersPerSubscription(boolean isGlobal) {
        return pulsar().getTopicPoliciesService().updateTopicPoliciesAsync(topicName, isGlobal, true, policies -> {
            policies.setMaxConsumersPerSubscription(null);
        });
    }

    protected CompletableFuture<Long> internalGetCompactionThreshold(boolean applied, boolean isGlobal) {
        return getTopicPoliciesAsyncWithRetry(topicName, isGlobal)
            .thenApply(op -> op.map(TopicPolicies::getCompactionThreshold)
                .orElseGet(() -> {
                    if (applied) {
                        Long namespacePolicy = getNamespacePolicies(namespaceName).compaction_threshold;
                        return namespacePolicy == null
                                ? pulsar().getConfiguration().getBrokerServiceCompactionThresholdInBytes()
                                : namespacePolicy;
                    }
                    return null;
                }));
    }

    protected CompletableFuture<Void> internalSetCompactionThreshold(Long compactionThresholdToSet, boolean isGlobal) {
        if (compactionThresholdToSet != null && compactionThresholdToSet < 0) {
            throw new RestException(Status.PRECONDITION_FAILED, "Invalid value for compactionThreshold");
        }

        return pulsar().getTopicPoliciesService().updateTopicPoliciesAsync(topicName, isGlobal, false, policies -> {
            policies.setCompactionThreshold(compactionThresholdToSet);
        });
    }

    protected CompletableFuture<Void> internalRemoveCompactionThreshold(boolean isGlobal) {
        return pulsar().getTopicPoliciesService().updateTopicPoliciesAsync(topicName, isGlobal, true, policies -> {
            policies.setCompactionThreshold(null);
        });
    }

    protected CompletableFuture<Optional<PublishRate>> internalGetPublishRate(boolean isGlobal) {
        return getTopicPoliciesAsyncWithRetry(topicName, isGlobal)
            .thenApply(op -> op.map(TopicPolicies::getPublishRate));
    }

    protected CompletableFuture<Void> internalSetPublishRate(PublishRate publishRateToSet, boolean isGlobal) {
        if (publishRateToSet == null) {
            return CompletableFuture.completedFuture(null);
        }
        return pulsar().getTopicPoliciesService().updateTopicPoliciesAsync(topicName, isGlobal, false, policies -> {
            policies.setPublishRate(publishRateToSet);
        });
    }

    protected CompletableFuture<Optional<List<SubType>>> internalGetSubscriptionTypesEnabled(boolean isGlobal) {
        return getTopicPoliciesAsyncWithRetry(topicName, isGlobal)
            .thenApply(op -> op.map(TopicPolicies::getSubscriptionTypesEnabled));
    }

    protected CompletableFuture<Void> internalSetSubscriptionTypesEnabled(
            Set<SubscriptionType> subscriptionTypesEnabledSet, boolean isGlobal) {
        List<SubType> subTypesToSet = new ArrayList<>();
        subscriptionTypesEnabledSet.forEach(
                subscriptionType -> subTypesToSet.add(SubType.valueOf(subscriptionType.name())));
        return pulsar().getTopicPoliciesService().updateTopicPoliciesAsync(topicName, isGlobal, false, policies -> {
            policies.setSubscriptionTypesEnabled(subTypesToSet);
        });
    }

    protected CompletableFuture<Void> internalRemoveSubscriptionTypesEnabled(boolean isGlobal) {
        return pulsar().getTopicPoliciesService().updateTopicPoliciesAsync(topicName, isGlobal, false, policies -> {
            policies.setSubscriptionTypesEnabled(new ArrayList<>());
        });
    }

    protected CompletableFuture<Void> internalRemovePublishRate(boolean isGlobal) {
        return pulsar().getTopicPoliciesService().updateTopicPoliciesAsync(topicName, isGlobal, true, policies -> {
            policies.setPublishRate(null);
        });
    }

    protected CompletableFuture<SubscribeRate> internalGetSubscribeRate(boolean applied, boolean isGlobal) {
        return getTopicPoliciesAsyncWithRetry(topicName, isGlobal)
            .thenApply(op -> op.map(TopicPolicies::getSubscribeRate)
                .orElseGet(() -> {
                    if (applied) {
                        SubscribeRate namespacePolicy = getNamespacePolicies(namespaceName)
                                .clusterSubscribeRate.get(pulsar().getConfiguration().getClusterName());
                        return namespacePolicy == null ? subscribeRate() : namespacePolicy;
                    }
                    return null;
                }));
    }

    protected CompletableFuture<Void> internalSetSubscribeRate(SubscribeRate subscribeRateToSet, boolean isGlobal) {
        if (subscribeRateToSet == null) {
            return CompletableFuture.completedFuture(null);
        }
        return pulsar().getTopicPoliciesService().updateTopicPoliciesAsync(topicName, isGlobal, false, policies -> {
            policies.setSubscribeRate(subscribeRateToSet);
        });
    }

    protected CompletableFuture<Void> internalRemoveSubscribeRate(boolean isGlobal) {
        return pulsar().getTopicPoliciesService().updateTopicPoliciesAsync(topicName, isGlobal, true, policies -> {
            policies.setSubscribeRate(null);
        });
    }

    protected void handleTopicPolicyException(String methodName, Throwable thr, AsyncResponse asyncResponse) {
        Throwable cause = thr.getCause();
        if (isNot307And4xxException(cause)) {
            log.error("[{}] Failed to perform {} on topic {}",
                    clientAppId(), methodName, topicName, cause);
        }
        resumeAsyncResponseExceptionally(asyncResponse, cause);
    }

    protected CompletableFuture<Void> internalTruncateNonPartitionedTopicAsync(boolean authoritative) {
        return validateAdminAccessForTenantAsync(topicName.getTenant())
            .thenCompose(__ -> validateTopicOwnershipAsync(topicName, authoritative))
            .thenCompose(__ -> getTopicReferenceAsync(topicName))
            .thenCompose(Topic::truncate);
    }

    protected CompletableFuture<Void> internalTruncateTopicAsync(boolean authoritative) {

        // If the topic name is a partition name, no need to get partition topic metadata again
        if (topicName.isPartitioned()) {
            return internalTruncateNonPartitionedTopicAsync(authoritative);
        } else {
            return getPartitionedTopicMetadataAsync(topicName, authoritative, false).thenCompose(meta -> {
                if (meta.partitions > 0) {
                    final List<CompletableFuture<Void>> futures = new ArrayList<>(meta.partitions);
                    for (int i = 0; i < meta.partitions; i++) {
                        TopicName topicNamePartition = topicName.getPartition(i);
                        try {
                            futures.add(
                                pulsar().getAdminClient().topics()
                                .truncateAsync(topicNamePartition.toString()));
                        } catch (Exception e) {
                            log.error("[{}] Failed to truncate topic {}", clientAppId(), topicNamePartition, e);
                            return FutureUtil.failedFuture(new RestException(e));
                        }
                    }
                    return FutureUtil.waitForAll(futures);
                } else {
                    return internalTruncateNonPartitionedTopicAsync(authoritative);
                }
            });
        }
    }

    protected void internalSetReplicatedSubscriptionStatus(AsyncResponse asyncResponse, String subName,
            boolean authoritative, boolean enabled) {
        log.info("[{}] Attempting to change replicated subscription status to {} - {} {}", clientAppId(), enabled,
                topicName, subName);

        // Reject the request if the topic is not persistent
        if (!topicName.isPersistent()) {
            asyncResponse.resume(new RestException(Status.METHOD_NOT_ALLOWED,
                    "Cannot enable/disable replicated subscriptions on non-persistent topics"));
            return;
        }

        // Reject the request if the topic is not global
        if (!topicName.isGlobal()) {
            asyncResponse.resume(new RestException(Status.METHOD_NOT_ALLOWED,
                    "Cannot enable/disable replicated subscriptions on non-global topics"));
            return;
        }

        // 1.Permission to consume this topic is required
        // 2.Redirect the request to the peer-cluster if the local cluster is not included in the replication clusters
        CompletableFuture<Void> validateFuture =
                validateTopicOperationAsync(topicName, TopicOperation.SET_REPLICATED_SUBSCRIPTION_STATUS, subName)
                        .thenCompose(__ -> validateGlobalNamespaceOwnershipAsync(namespaceName));


        CompletableFuture<Void> resultFuture;
        // If the topic name is a partition name, no need to get partition topic metadata again
        if (topicName.isPartitioned()) {
            resultFuture = validateFuture.thenAccept(
                    __ -> internalSetReplicatedSubscriptionStatusForNonPartitionedTopic(asyncResponse, subName,
                            authoritative, enabled));
        } else {
            resultFuture = validateFuture.
                    thenCompose(__ -> getPartitionedTopicMetadataAsync(topicName, authoritative, false))
                    .thenAccept(partitionMetadata -> {
                        if (partitionMetadata.partitions > 0) {
                            final List<CompletableFuture<Void>> futures = new ArrayList<>();

                            for (int i = 0; i < partitionMetadata.partitions; i++) {
                                TopicName topicNamePartition = topicName.getPartition(i);
                                try {
                                    futures.add(pulsar().getAdminClient().topics().setReplicatedSubscriptionStatusAsync(
                                            topicNamePartition.toString(), subName, enabled));
                                } catch (Exception e) {
                                    log.warn("[{}] Failed to change replicated subscription status to {} - {} {}",
                                            clientAppId(), enabled, topicNamePartition, subName, e);
                                    resumeAsyncResponseExceptionally(asyncResponse, e);
                                    return;
                                }
                            }

                            FutureUtil.waitForAll(futures).handle((result, exception) -> {
                                if (exception != null) {
                                    Throwable t = exception.getCause();
                                    if (t instanceof NotFoundException) {
                                        asyncResponse
                                                .resume(new RestException(Status.NOT_FOUND,
                                                        "Topic or subscription not found"));
                                        return null;
                                    } else if (t instanceof PreconditionFailedException) {
                                        asyncResponse.resume(new RestException(Status.PRECONDITION_FAILED,
                                                "Cannot enable/disable replicated subscriptions on non-global topics"));
                                        return null;
                                    } else {
                                        log.warn("[{}] Failed to change replicated subscription status to {} - {} {}",
                                                clientAppId(), enabled, topicName, subName, t);
                                        asyncResponse.resume(new RestException(t));
                                        return null;
                                    }
                                }

                                asyncResponse.resume(Response.noContent().build());
                                return null;
                            });
                        } else {
                            internalSetReplicatedSubscriptionStatusForNonPartitionedTopic(asyncResponse, subName,
                                    authoritative, enabled);
                        }
                    });
        }

        resultFuture.exceptionally(ex -> {
            // If the exception is not redirect exception we need to log it.
            if (isNot307And404Exception(ex)) {
                log.warn("[{}] Failed to change replicated subscription status to {} - {} {}", clientAppId(), enabled,
                        topicName, subName, ex);
            }
            resumeAsyncResponseExceptionally(asyncResponse, ex);
            return null;
        });
    }

    private void internalSetReplicatedSubscriptionStatusForNonPartitionedTopic(
            AsyncResponse asyncResponse, String subName, boolean authoritative, boolean enabled) {
        // Redirect the request to the appropriate broker if this broker is not the owner of the topic
        validateTopicOwnershipAsync(topicName, authoritative)
                .thenCompose(__ -> getTopicReferenceAsync(topicName))
                .thenAccept(topic -> {
                            if (topic == null) {
                                asyncResponse.resume(new RestException(Status.NOT_FOUND,
                                        getTopicNotFoundErrorMessage(topicName.toString())));
                                return;
                            }

                            Subscription sub = topic.getSubscription(subName);
                            if (sub == null) {
                                asyncResponse.resume(new RestException(Status.NOT_FOUND,
                                        getSubNotFoundErrorMessage(topicName.toString(), subName)));
                                return;
                            }

                            if (topic instanceof PersistentTopic && sub instanceof PersistentSubscription) {
                                if (!((PersistentSubscription) sub).setReplicated(enabled)) {
                                    asyncResponse.resume(
                                            new RestException(Status.INTERNAL_SERVER_ERROR,
                                                    "Failed to update cursor properties"));
                                    return;
                                }

                                ((PersistentTopic) topic).checkReplicatedSubscriptionControllerState();
                                log.info("[{}] Changed replicated subscription status to {} - {} {}", clientAppId(),
                                        enabled, topicName, subName);
                                asyncResponse.resume(Response.noContent().build());
                            } else {
                                asyncResponse.resume(new RestException(Status.METHOD_NOT_ALLOWED,
                                        "Cannot enable/disable replicated subscriptions on non-persistent topics"));
                            }
                        }
                ).exceptionally(ex -> {
                    // If the exception is not redirect exception we need to log it.
                    if (isNot307And404Exception(ex)) {
                        log.error("[{}] Failed to set replicated subscription status on {} {}", clientAppId(),
                                topicName, subName, ex);
                    }
                    resumeAsyncResponseExceptionally(asyncResponse, ex);
                    return null;
                });
    }

    protected void internalGetReplicatedSubscriptionStatus(AsyncResponse asyncResponse,
                                                           String subName,
                                                           boolean authoritative) {
        log.info("[{}] Attempting to get replicated subscription status on {} {}", clientAppId(), topicName, subName);

        // Reject the request if the topic is not persistent
        if (!topicName.isPersistent()) {
            asyncResponse.resume(new RestException(Status.METHOD_NOT_ALLOWED,
                    "Cannot get replicated subscriptions on non-persistent topics"));
            return;
        }

        // Reject the request if the topic is not global
        if (!topicName.isGlobal()) {
            asyncResponse.resume(new RestException(Status.METHOD_NOT_ALLOWED,
                    "Cannot get replicated subscriptions on non-global topics"));
            return;
        }

        // Permission to consume this topic is required
        CompletableFuture<Void> validateFuture =
                validateTopicOperationAsync(topicName, TopicOperation.GET_REPLICATED_SUBSCRIPTION_STATUS, subName);

        CompletableFuture<Void> resultFuture;
        // If the topic name is a partition name, no need to get partition topic metadata again
        if (topicName.isPartitioned()) {
            resultFuture = validateFuture.thenAccept(
                    __ -> internalGetReplicatedSubscriptionStatusForNonPartitionedTopic(asyncResponse,
                            subName, authoritative));
        } else {
            resultFuture = validateFuture
                    .thenCompose(__ -> getPartitionedTopicMetadataAsync(topicName, authoritative, false))
                    .thenAccept(partitionMetadata -> {
                        if (partitionMetadata.partitions > 0) {
                            List<CompletableFuture<Void>> futures = new ArrayList<>(partitionMetadata.partitions);
                            Map<String, Boolean> status = new ConcurrentHashMap<>(partitionMetadata.partitions);

                            for (int i = 0; i < partitionMetadata.partitions; i++) {
                                TopicName partition = topicName.getPartition(i);
                                futures.add(
                                    pulsar().getNamespaceService().isServiceUnitOwnedAsync(partition)
                                    .thenCompose(owned -> {
                                        if (owned) {
                                            return getReplicatedSubscriptionStatusFromLocalBroker(partition, subName);
                                        } else {
                                            try {
                                                return pulsar().getAdminClient().topics()
                                                    .getReplicatedSubscriptionStatusAsync(partition.toString(), subName)
                                                    .whenComplete((__, throwable) -> {
                                                        if (throwable != null) {
                                                            log.error("[{}] Failed to get replicated subscriptions on"
                                                                    + " {} {}",
                                                                clientAppId(), partition, subName, throwable);
                                                        }
                                                    });
                                            } catch (Exception e) {
                                                log.warn("[{}] Failed to get replicated subscription status on {} {}",
                                                    clientAppId(), partition, subName, e);
                                                return FutureUtil.failedFuture(e);
                                            }
                                        }
                                    }).thenAccept(status::putAll)
                                );
                            }

                            FutureUtil.waitForAll(futures).handle((result, exception) -> {
                                if (exception != null) {
                                    Throwable t = exception.getCause();
                                    if (t instanceof NotFoundException) {
                                        asyncResponse.resume(new RestException(Status.NOT_FOUND,
                                                "Topic or subscription not found"));
                                    } else if (t instanceof PreconditionFailedException) {
                                        asyncResponse.resume(new RestException(Status.PRECONDITION_FAILED,
                                                "Cannot get replicated subscriptions on non-global topics"));
                                    } else {
                                        log.error("[{}] Failed to get replicated subscription status on {} {}",
                                                clientAppId(), topicName, subName, t);
                                        asyncResponse.resume(new RestException(t));
                                    }
                                    return null;
                                }
                                asyncResponse.resume(status);
                                return null;
                            });
                        } else {
                            internalGetReplicatedSubscriptionStatusForNonPartitionedTopic(asyncResponse, subName,
                                    authoritative);
                        }
                    });
        }

        resultFuture.exceptionally(ex -> {
            if (isNot307And404Exception(ex)) {
                log.error("[{}] Failed to get replicated subscription status on {} {}", clientAppId(),
                        topicName, subName, ex);
            }
            resumeAsyncResponseExceptionally(asyncResponse, ex);
            return null;
        });
    }

    private CompletableFuture<Map<String, Boolean>> getReplicatedSubscriptionStatusFromLocalBroker(
            TopicName localTopicName,
            String subName) {
        return getTopicReferenceAsync(localTopicName).thenCompose(topic -> {
            Subscription sub = topic.getSubscription(subName);
            if (sub == null) {
                return FutureUtil.failedFuture(new RestException(Status.NOT_FOUND,
                    getSubNotFoundErrorMessage(localTopicName.toString(), subName)));
            }
            if (topic instanceof PersistentTopic && sub instanceof PersistentSubscription) {
                return CompletableFuture.completedFuture(
                        Collections.singletonMap(localTopicName.toString(), sub.isReplicated()));
            } else {
                return FutureUtil.failedFuture(new RestException(Status.METHOD_NOT_ALLOWED,
                    "Cannot get replicated subscriptions on non-persistent topics"));
            }
        });
    }

    private void internalGetReplicatedSubscriptionStatusForNonPartitionedTopic(
                                                                               AsyncResponse asyncResponse,
                                                                               String subName,
                                                                               boolean authoritative) {
        // Redirect the request to the appropriate broker if this broker is not the owner of the topic
        validateTopicOwnershipAsync(topicName, authoritative)
                .thenCompose(__ -> getReplicatedSubscriptionStatusFromLocalBroker(topicName, subName))
                .whenComplete((res, e) -> {
                    if (e != null) {
                        Throwable cause = FutureUtil.unwrapCompletionException(e);
                        log.error("[{}] Failed to get replicated subscription status on {} {}", clientAppId(),
                            topicName, subName, cause);
                        resumeAsyncResponseExceptionally(asyncResponse, e);
                    } else {
                        asyncResponse.resume(res);
                    }
                });
    }

    protected CompletableFuture<SchemaCompatibilityStrategy> internalGetSchemaCompatibilityStrategy(boolean applied) {
        if (applied) {
            return getSchemaCompatibilityStrategyAsync();
    }
        // For non-applied, get specific (global or local depends on default which is local)
        return getTopicPoliciesAsyncWithRetry(topicName).thenApply(op -> {
            if (!op.isPresent()) {
                return null;
            }
            SchemaCompatibilityStrategy strategy = op.get().getSchemaCompatibilityStrategy();
            return SchemaCompatibilityStrategy.isUndefined(strategy) ? null : strategy;
        });
    }

    protected CompletableFuture<Void> internalSetSchemaCompatibilityStrategy(
            SchemaCompatibilityStrategy strategyToSet) {
        return pulsar().getTopicPoliciesService()
                .updateTopicPoliciesAsync(topicName, false, strategyToSet == SchemaCompatibilityStrategy.UNDEFINED,
                        policies -> {
                            policies.setSchemaCompatibilityStrategy(
                                    strategyToSet == SchemaCompatibilityStrategy.UNDEFINED ? null : strategyToSet);
                        });
    }

    protected CompletableFuture<Boolean> internalGetSchemaValidationEnforced(boolean applied) {
        // Schema validation enforced is typically a local policy
        return getTopicPoliciesAsyncWithRetry(topicName)
                .thenApply(op -> op.map(TopicPolicies::getSchemaValidationEnforced).orElseGet(() -> {
                    if (applied) {
                        boolean namespacePolicy = getNamespacePolicies(namespaceName).schema_validation_enforced;
                        return namespacePolicy || pulsar().getConfiguration().isSchemaValidationEnforced();
                    }
                    return false; // Default if not set and not applied
                }));
    }

    protected CompletableFuture<Void> internalSetSchemaValidationEnforced(boolean schemaValidationEnforcedToSet) {
        return pulsar().getTopicPoliciesService().updateTopicPoliciesAsync(topicName, false, false, policies -> {
            policies.setSchemaValidationEnforced(schemaValidationEnforcedToSet);
        }); // Schema validation is typically a local policy
    }

    protected CompletableFuture<EntryFilters> internalGetEntryFilters(boolean applied, boolean isGlobal) {
        if (!applied) {
        return getTopicPoliciesAsyncWithRetry(topicName, isGlobal)
                .thenApply(op -> op.map(TopicPolicies::getEntryFilters).orElse(null));
    }
    if (!pulsar().getConfiguration().isAllowOverrideEntryFilters()) {
            return CompletableFuture.completedFuture(new EntryFilters(String.join(",",
                    pulsar().getConfiguration().getEntryFilterNames())));
        }
        return getTopicPoliciesAsyncWithRetry(topicName, isGlobal)
                .thenApply(op -> op.map(TopicPolicies::getEntryFilters))
                .thenCompose(policyEntryFilters -> {
                    if (policyEntryFilters.isPresent()) {
                        return CompletableFuture.completedFuture(policyEntryFilters.get());
                    }
                    return getNamespacePoliciesAsync(namespaceName)
                            .thenApply(policies -> policies.entryFilters)
                            .thenCompose(nsEntryFilters -> {
                                if (nsEntryFilters != null) {
                                    return CompletableFuture.completedFuture(nsEntryFilters);
                                }
                                return CompletableFuture.completedFuture(new EntryFilters(String.join(",",
                                        pulsar().getConfiguration().getEntryFilterNames())));
                            });
                });
    }

    protected CompletableFuture<Void> internalSetEntryFilters(EntryFilters entryFiltersToSet,
                                                              boolean isGlobal) {
        validateEntryFilters(entryFiltersToSet);
        return pulsar().getTopicPoliciesService().updateTopicPoliciesAsync(topicName, isGlobal, false, policies -> {
            policies.setEntryFilters(entryFiltersToSet);
        });
    }

    protected CompletableFuture<Void> internalRemoveEntryFilters(boolean isGlobal) {
        return pulsar().getTopicPoliciesService().updateTopicPoliciesAsync(topicName, isGlobal, true, policies -> {
            policies.setEntryFilters(null);
        });
    }

    protected CompletableFuture<Void> validateShadowTopics(List<String> shadowTopics) {
        List<CompletableFuture<Void>> futures = new ArrayList<>(shadowTopics.size());
        for (String shadowTopic : shadowTopics) {
            try {
                TopicName shadowTopicName = TopicName.get(shadowTopic);
                if (!shadowTopicName.isPersistent()) {
                    return FutureUtil.failedFuture(new RestException(Status.PRECONDITION_FAILED,
                            "Only persistent topic can be set as shadow topic"));
                }
                futures.add(pulsar().getNamespaceService().checkTopicExistsAsync(shadowTopicName)
                        .thenAccept(info -> {
                            boolean exists = info.isExists();
                            info.recycle();
                            if (!exists) {
                                throw new RestException(Status.PRECONDITION_FAILED,
                                        "Shadow topic [" + shadowTopic + "] not exists.");
                            }
                        }));
            } catch (IllegalArgumentException e) {
                return FutureUtil.failedFuture(new RestException(Status.FORBIDDEN,
                        "Invalid shadow topic name: " + shadowTopic));
            }
        }
        return FutureUtil.waitForAll(futures);
    }

    protected CompletableFuture<Void> internalSetShadowTopic(List<String> shadowTopics) {
        if (!topicName.isPersistent()) {
            return FutureUtil.failedFuture(new RestException(Status.PRECONDITION_FAILED,
                    "Only persistent source topic is supported with shadow topics."));
        }
        if (CollectionUtils.isEmpty(shadowTopics)) {
            return FutureUtil.failedFuture(new RestException(Status.PRECONDITION_FAILED,
                    "Cannot specify empty shadow topics, please use remove command instead."));
        }
        return validatePoliciesReadOnlyAccessAsync()
                .thenCompose(__ -> validateShadowTopics(shadowTopics))
                .thenCompose(__ -> pulsar().getTopicPoliciesService().updateTopicPoliciesAsync(topicName, false,
                        false, policies -> {
                    policies.setShadowTopics(shadowTopics);
                })); // Shadow topics are local policy
    }

    protected CompletableFuture<Void> internalDeleteShadowTopics() {
        return validatePoliciesReadOnlyAccessAsync()
                .thenCompose(__ -> pulsar().getTopicPoliciesService().updateTopicPoliciesAsync(topicName, false,
                        true, policies -> {
                    policies.setShadowTopics(null);
                })); // Shadow topics are local policy
    }

    protected CompletableFuture<Void> internalSetAutoSubscriptionCreation(
            AutoSubscriptionCreationOverrideImpl autoSubscriptionCreationOverrideToSet, boolean isGlobal) {
        return pulsar().getTopicPoliciesService()
                .updateTopicPoliciesAsync(topicName, isGlobal, autoSubscriptionCreationOverrideToSet == null,
                        policies -> {
                            policies.setAutoSubscriptionCreationOverride(autoSubscriptionCreationOverrideToSet);
                        });
    }

    protected CompletableFuture<AutoSubscriptionCreationOverride> internalGetAutoSubscriptionCreation(boolean applied,
                                                                                                    boolean isGlobal) {
        return getTopicPoliciesAsyncWithRetry(topicName, isGlobal)
                .thenApply(op -> op.map(TopicPolicies::getAutoSubscriptionCreationOverride)
                        .orElseGet(() -> {
                            if (applied) {
                                AutoSubscriptionCreationOverride namespacePolicy = getNamespacePolicies(namespaceName)
                                        .autoSubscriptionCreationOverride;
                                return namespacePolicy == null ? autoSubscriptionCreationOverride()
                                        : (AutoSubscriptionCreationOverrideImpl) namespacePolicy;
                            }
                            return null;
                        }));
    }

    protected CompletableFuture<MessageId> internalGetMessageIDByIndexAsync(Long index, boolean authoritative) {
        if (!pulsar().getBrokerService().isBrokerEntryMetadataEnabled()) {
            return FutureUtil.failedFuture(new RestException(Status.PRECONDITION_FAILED,
                    "GetMessageIDByIndex is not allowed when broker entry metadata is disabled"));
        }
        if (index == null || index < 0) {
            return FutureUtil.failedFuture(new RestException(Status.NOT_FOUND,
                    "Invalid message index: " + index));
        }
        int partitionIndex = topicName.getPartitionIndex();
        CompletableFuture<Void> future = validateTopicOperationAsync(topicName, TopicOperation.PEEK_MESSAGES);
        return future.thenCompose(__ -> {
                    if (topicName.isGlobal()) {
                        return validateGlobalNamespaceOwnershipAsync(namespaceName);
                    } else {
                        return CompletableFuture.completedFuture(null);
                    }
                }).thenCompose(__ -> {
                    if (topicName.isPartitioned()) {
                        return CompletableFuture.completedFuture(null);
                    } else {
                        return getPartitionedTopicMetadataAsync(topicName, authoritative, false)
                                .thenAccept(topicMetadata -> {
                                    if (topicMetadata.partitions > 0) {
                                        log.warn("[{}] Not supported getMessageIdByIndex operation on "
                                                        + "partitioned-topic {}", clientAppId(), topicName);
                                        throw new RestException(Status.METHOD_NOT_ALLOWED,
                                                "GetMessageIDByIndex is not allowed on partitioned-topic");
                                    }
                                });
                    }
                }).thenCompose(ignore -> validateTopicOwnershipAsync(topicName, authoritative))
                .thenCompose(__ -> getTopicReferenceAsync(topicName))
                .thenCompose(topic -> {
                    if (!(topic instanceof PersistentTopic persistentTopic)) {
                        log.error("[{}] Get message id by index on a non-persistent topic {} is not allowed",
                                clientAppId(), topicName);
                        return FutureUtil.failedFuture(new RestException(Status.METHOD_NOT_ALLOWED,
                                "Get message id by index on a non-persistent topic is not allowed"));
                    }
                    ManagedLedger managedLedger = persistentTopic.getManagedLedger();
                    Position lastPosition = managedLedger.getLastConfirmedEntry();
                    Position firstPosition = managedLedger.getFirstPosition();
                    if (firstPosition == null || lastPosition == null || firstPosition.equals(lastPosition)) {
                        return FutureUtil.failedFuture(new RestException(Status.NOT_FOUND,
                                "No messages found in topic " + topicName));
                    }
                    return findMessageIndexByPosition(
                            PositionFactory.create(firstPosition.getLedgerId(), 0),
                            managedLedger)
                            .thenCompose(firstIndex -> {
                                if (index < firstIndex) {
                                    return CompletableFuture.completedFuture(PositionFactory.EARLIEST);
                                } else {
                                    return managedLedger.asyncFindPosition(entry -> {
                                        try {
                                            Long messageIndex = getIndexFromEntry(entry);
                                            if (messageIndex == null) {
                                                return false; // Skip messages without index
                                            } else {
                                                // If the message index is less than the requested index,
                                                // we continue searching
                                                return messageIndex < index;
                                            }
                                        } catch (Throwable e) {
                                            log.error("Error deserialize message for message position find", e);
                                            return false;
                                        } finally {
                                            entry.release();
                                        }
                                    });
                                }
                            }).thenCompose(position -> {
                                if (position.compareTo(lastPosition) > 0) {
                                    return FutureUtil.failedFuture(new RestException(Status.NOT_FOUND,
                                            "Message not found for index " + index));
                                } else {
                                    return CompletableFuture.completedFuture(position);
                                }
                            });
                }).thenCompose(position -> CompletableFuture.completedFuture(
                        new MessageIdImpl(position.getLedgerId(), position.getEntryId(), partitionIndex)));
    }

    protected CompletableFuture<Long> findMessageIndexByPosition(Position position, ManagedLedger managedLedger) {
        CompletableFuture<Long> indexFuture = new CompletableFuture<>();
        managedLedger.asyncReadEntry(position, new AsyncCallbacks.ReadEntryCallback() {
            @Override
            public void readEntryComplete(Entry entry, Object ctx) {
                try {
                    Long index = getIndexFromEntry(entry);
                    if (index == null) {
                        indexFuture.completeExceptionally(new RestException(Status.PRECONDITION_FAILED,
                                "Broker entry metadata is not present in the message"));
                    } else if (index < 0) {
                        indexFuture.completeExceptionally(new RestException(Status.PRECONDITION_FAILED,
                                "Invalid message index: " + index));
                    } else {
                        indexFuture.complete(index);
                    }
                } catch (Throwable e) {
                    indexFuture.completeExceptionally(new RestException(Status.INTERNAL_SERVER_ERROR,
                            "Failed to get index from entry: " + e.getMessage()));
                } finally {
                    entry.release();
                }
            }

            @Override
            public void readEntryFailed(ManagedLedgerException exception, Object ctx) {
                log.error("[{}] Failed to read position {} on topic {}",
                        clientAppId(), position, topicName, exception);
                indexFuture.completeExceptionally(exception);
            }
        }, null);
        return indexFuture;
    }


    private static Long getIndexFromEntry(Entry entry) {
        return Commands.peekBrokerEntryMetadataToObject(entry.getDataBuffer(), brokerEntryMetadata -> {
            if (brokerEntryMetadata != null && brokerEntryMetadata.hasIndex()) {
                return brokerEntryMetadata.getIndex();
            } else {
                return null;
            }
        });
    }
}<|MERGE_RESOLUTION|>--- conflicted
+++ resolved
@@ -1265,11 +1265,14 @@
                     if (pae.getStatusCode() == Status.NOT_FOUND.getStatusCode()) {
                         asyncResponse.resume(new RestException(Status.NOT_FOUND,
                                 "Internal topics have not been generated yet"));
+                        return;
                     } else {
                         asyncResponse.resume(new RestException(pae));
+                        return;
                     }
                 } else {
                     asyncResponse.resume(new RestException(ex));
+                    return;
                 }
             } else {
                 asyncResponse.resume(subscriptions);
@@ -2136,9 +2139,9 @@
                         return;
                     }
                     final List<CompletableFuture<Void>> futures =
-                            new ArrayList<>(topic.getReplicators().size());
+                            new ArrayList<>((int) topic.getReplicators().size());
                     List<String> subNames =
-                            new ArrayList<>(topic.getSubscriptions().size());
+                            new ArrayList<>((int) topic.getSubscriptions().size());
                     subNames.addAll(topic.getSubscriptions().keySet().stream().filter(
                             subName -> !subName.equals(Compactor.COMPACTION_SUBSCRIPTION)).toList());
                     for (int i = 0; i < subNames.size(); i++) {
@@ -2918,11 +2921,8 @@
                     throw new RestException(Status.METHOD_NOT_ALLOWED,
                         "Get message ID by timestamp on a non-persistent topic is not allowed");
                 }
-<<<<<<< HEAD
-=======
                 final PersistentTopic persistentTopic = (PersistentTopic) topic;
                 final var compactionService = persistentTopic.getTopicCompactionService();
->>>>>>> 678db6b3
 
                 return compactionService.getLastMessagePosition().thenCompose(messagePosition -> {
                     if (timestamp == messagePosition.publishTime()) {
@@ -4094,6 +4094,7 @@
                             + "almost catch  up. If it's performed on a partitioned topic operation might"
                             + " succeeded on other partitions, please check stats of individual partition."
                     ));
+                    return;
                 }
             }).exceptionally(e -> {
                 resultFuture.completeExceptionally(FutureUtil.unwrapCompletionException(e));
@@ -4319,15 +4320,6 @@
                 .whenComplete((result, ex) -> {
                     if (ex == null) {
                         asyncResponse.resume(Response.noContent().build());
-<<<<<<< HEAD
-                    } catch (AlreadyRunningException e) {
-                        resumeAsyncResponseExceptionally(asyncResponse,
-                                new RestException(Status.CONFLICT, e.getMessage()));
-                    } catch (Exception e) {
-                        log.error("[{}] Failed to trigger compaction on topic {}", clientAppId(),
-                                topicName, e);
-                        resumeAsyncResponseExceptionally(asyncResponse, new RestException(e));
-=======
                         return;
                     }
                     ex = FutureUtil.unwrapCompletionException(ex);
@@ -4338,7 +4330,6 @@
                         log.error("[{}] Failed to trigger compaction on topic {}", clientAppId(),
                             topicName, ex);
                         resumeAsyncResponseExceptionally(asyncResponse, new RestException(ex));
->>>>>>> 678db6b3
                     }
                 })).exceptionally(ex -> {
                     // If the exception is not redirect exception we need to log it.
@@ -4369,9 +4360,11 @@
                     } catch (AlreadyRunningException e) {
                         resumeAsyncResponseExceptionally(asyncResponse,
                                 new RestException(Status.CONFLICT, e.getMessage()));
+                        return;
                     } catch (Exception e) {
                         log.warn("Unexpected error triggering offload", e);
                         resumeAsyncResponseExceptionally(asyncResponse, new RestException(e));
+                        return;
                     }
                 }).exceptionally(ex -> {
                     // If the exception is not redirect exception we need to log it.
@@ -4514,7 +4507,7 @@
                         final String topicErrorType = partitionedTopicMetadata
                                 == null ? "has no metadata" : "has zero partitions";
                         throw new RestException(Status.NOT_FOUND, String.format(
-                                "Partitioned Topic not found: %s %s", topicName, topicErrorType));
+                                "Partitioned Topic not found: %s %s", topicName.toString(), topicErrorType));
                     }
                 })
                 .thenCompose(__ -> internalGetListAsync(Optional.empty()))
