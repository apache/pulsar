--- conflicted
+++ resolved
@@ -2171,55 +2171,7 @@
                     return;
                 }
                 CompletableFuture<Integer> batchSizeFuture = new CompletableFuture<>();
-<<<<<<< HEAD
-                if (batchIndex >= 0) {
-                    try {
-                        ManagedLedgerImpl ledger = (ManagedLedgerImpl) topic.getManagedLedger();
-                        ledger.asyncReadEntry(new PositionImpl(messageId.getLedgerId(),
-                                messageId.getEntryId()), new AsyncCallbacks.ReadEntryCallback() {
-                            @Override
-                            public void readEntryFailed(ManagedLedgerException exception, Object ctx) {
-                                // Since we can't read the message from the storage layer,
-                                // it might be an already delete message ID or an invalid message ID
-                                // We should fall back to non batch index seek.
-                                batchSizeFuture.complete(0);
-                            }
-
-                            @Override
-                            public void readEntryComplete(Entry entry, Object ctx,
-                                                          EntryCacheCounter entryCacheCounter) {
-                                try {
-                                    try {
-                                        if (entry == null) {
-                                            batchSizeFuture.complete(0);
-                                        } else {
-                                            MessageMetadata metadata =
-                                                    Commands.parseMessageMetadata(entry.getDataBuffer());
-                                            batchSizeFuture.complete(metadata.getNumMessagesInBatch());
-                                        }
-                                    } catch (Exception e) {
-                                        batchSizeFuture.completeExceptionally(new RestException(e));
-                                    }
-                                } finally {
-                                    if (entry != null) {
-                                        entry.release();
-                                    }
-                                }
-                            }
-                        }, null);
-                    } catch (NullPointerException npe) {
-                        batchSizeFuture.completeExceptionally(new RestException(Status.NOT_FOUND, "Message not found"));
-                    } catch (Exception exception) {
-                        log.error("[{}] Failed to get message with ledgerId {} entryId {} from {}",
-                                clientAppId(), messageId.getLedgerId(), messageId.getEntryId(), topicName, exception);
-                        batchSizeFuture.completeExceptionally(new RestException(exception));
-                    }
-                } else {
-                    batchSizeFuture.complete(0);
-                }
-=======
                 getEntryBatchSize(batchSizeFuture, topic, messageId, batchIndex);
->>>>>>> d488ed2a
                 batchSizeFuture.thenAccept(bi -> {
                     PositionImpl seekPosition = calculatePositionAckSet(isExcluded, bi, batchIndex, messageId);
                     sub.resetCursor(seekPosition).thenRun(() -> {
