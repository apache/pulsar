/**
 * Licensed to the Apache Software Foundation (ASF) under one
 * or more contributor license agreements.  See the NOTICE file
 * distributed with this work for additional information
 * regarding copyright ownership.  The ASF licenses this file
 * to you under the Apache License, Version 2.0 (the
 * "License"); you may not use this file except in compliance
 * with the License.  You may obtain a copy of the License at
 *
 *   http://www.apache.org/licenses/LICENSE-2.0
 *
 * Unless required by applicable law or agreed to in writing,
 * software distributed under the License is distributed on an
 * "AS IS" BASIS, WITHOUT WARRANTIES OR CONDITIONS OF ANY
 * KIND, either express or implied.  See the License for the
 * specific language governing permissions and limitations
 * under the License.
 */
package org.apache.pulsar.broker;

import static com.google.common.base.Preconditions.checkNotNull;
import static org.apache.commons.lang3.StringUtils.isBlank;
import static org.apache.commons.lang3.StringUtils.isNotBlank;
import static org.apache.pulsar.broker.resourcegroup.ResourceUsageTransportManager.DISABLE_RESOURCE_USAGE_TRANSPORT_MANAGER;
import static org.apache.pulsar.common.naming.SystemTopicNames.isTransactionInternalName;
import com.google.common.annotations.VisibleForTesting;
import io.netty.channel.ChannelInitializer;
import io.netty.channel.EventLoopGroup;
import io.netty.channel.socket.SocketChannel;
import io.netty.util.HashedWheelTimer;
import io.netty.util.Timer;
import io.netty.util.concurrent.DefaultThreadFactory;
import java.io.IOException;
import java.lang.reflect.Constructor;
import java.net.InetSocketAddress;
import java.net.MalformedURLException;
import java.time.Duration;
import java.util.ArrayList;
import java.util.Collection;
import java.util.Collections;
import java.util.HashMap;
import java.util.LinkedList;
import java.util.List;
import java.util.Map;
import java.util.Objects;
import java.util.Optional;
import java.util.concurrent.CancellationException;
import java.util.concurrent.CompletableFuture;
import java.util.concurrent.CompletionException;
import java.util.concurrent.ConcurrentHashMap;
import java.util.concurrent.ExecutionException;
import java.util.concurrent.Executors;
import java.util.concurrent.ScheduledExecutorService;
import java.util.concurrent.ScheduledFuture;
import java.util.concurrent.TimeUnit;
import java.util.concurrent.TimeoutException;
import java.util.concurrent.atomic.AtomicReference;
import java.util.concurrent.locks.Condition;
import java.util.concurrent.locks.ReentrantLock;
import java.util.function.Consumer;
import java.util.function.Supplier;
import javax.servlet.ServletException;
import javax.websocket.DeploymentException;
import lombok.AccessLevel;
import lombok.Getter;
import lombok.Setter;
import org.apache.bookkeeper.client.BookKeeper;
import org.apache.bookkeeper.common.util.OrderedExecutor;
import org.apache.bookkeeper.common.util.OrderedScheduler;
import org.apache.bookkeeper.conf.ClientConfiguration;
import org.apache.bookkeeper.mledger.LedgerOffloader;
import org.apache.bookkeeper.mledger.LedgerOffloaderFactory;
import org.apache.bookkeeper.mledger.LedgerOffloaderStats;
import org.apache.bookkeeper.mledger.ManagedLedgerFactory;
import org.apache.bookkeeper.mledger.impl.NullLedgerOffloader;
import org.apache.bookkeeper.mledger.offload.Offloaders;
import org.apache.bookkeeper.mledger.offload.OffloadersCache;
import org.apache.commons.lang3.StringUtils;
import org.apache.pulsar.PulsarVersion;
import org.apache.pulsar.broker.authentication.AuthenticationService;
import org.apache.pulsar.broker.authorization.AuthorizationService;
import org.apache.pulsar.broker.intercept.BrokerInterceptor;
import org.apache.pulsar.broker.intercept.BrokerInterceptors;
import org.apache.pulsar.broker.loadbalance.LeaderElectionService;
import org.apache.pulsar.broker.loadbalance.LinuxInfoUtils;
import org.apache.pulsar.broker.loadbalance.LoadManager;
import org.apache.pulsar.broker.loadbalance.LoadReportUpdaterTask;
import org.apache.pulsar.broker.loadbalance.LoadResourceQuotaUpdaterTask;
import org.apache.pulsar.broker.loadbalance.LoadSheddingTask;
import org.apache.pulsar.broker.lookup.v1.TopicLookup;
import org.apache.pulsar.broker.namespace.NamespaceService;
import org.apache.pulsar.broker.protocol.ProtocolHandlers;
import org.apache.pulsar.broker.resourcegroup.ResourceGroupService;
import org.apache.pulsar.broker.resourcegroup.ResourceUsageTopicTransportManager;
import org.apache.pulsar.broker.resourcegroup.ResourceUsageTransportManager;
import org.apache.pulsar.broker.resources.ClusterResources;
import org.apache.pulsar.broker.resources.PulsarResources;
import org.apache.pulsar.broker.rest.Topics;
import org.apache.pulsar.broker.service.BrokerService;
import org.apache.pulsar.broker.service.PulsarMetadataEventSynchronizer;
import org.apache.pulsar.broker.service.SystemTopicBasedTopicPoliciesService;
import org.apache.pulsar.broker.service.Topic;
import org.apache.pulsar.broker.service.TopicPoliciesService;
import org.apache.pulsar.broker.service.TransactionBufferSnapshotServiceFactory;
import org.apache.pulsar.broker.service.schema.SchemaRegistryService;
import org.apache.pulsar.broker.service.schema.SchemaStorageFactory;
import org.apache.pulsar.broker.stats.MetricsGenerator;
import org.apache.pulsar.broker.stats.prometheus.PrometheusRawMetricsProvider;
import org.apache.pulsar.broker.stats.prometheus.PulsarPrometheusMetricsServlet;
import org.apache.pulsar.broker.storage.ManagedLedgerStorage;
import org.apache.pulsar.broker.transaction.buffer.TransactionBufferProvider;
import org.apache.pulsar.broker.transaction.buffer.impl.TransactionBufferClientImpl;
import org.apache.pulsar.broker.transaction.pendingack.TransactionPendingAckStoreProvider;
import org.apache.pulsar.broker.transaction.pendingack.impl.MLPendingAckStoreProvider;
import org.apache.pulsar.broker.validator.MultipleListenerValidator;
import org.apache.pulsar.broker.validator.TransactionBatchedWriteValidator;
import org.apache.pulsar.broker.web.WebService;
import org.apache.pulsar.broker.web.plugin.servlet.AdditionalServlet;
import org.apache.pulsar.broker.web.plugin.servlet.AdditionalServletWithClassLoader;
import org.apache.pulsar.broker.web.plugin.servlet.AdditionalServletWithPulsarService;
import org.apache.pulsar.broker.web.plugin.servlet.AdditionalServlets;
import org.apache.pulsar.client.admin.PulsarAdmin;
import org.apache.pulsar.client.admin.PulsarAdminBuilder;
import org.apache.pulsar.client.api.AuthenticationFactory;
import org.apache.pulsar.client.api.PulsarClient;
import org.apache.pulsar.client.api.PulsarClientException;
import org.apache.pulsar.client.api.transaction.TransactionBufferClient;
import org.apache.pulsar.client.impl.PulsarClientImpl;
import org.apache.pulsar.client.impl.conf.ClientConfigurationData;
import org.apache.pulsar.client.impl.conf.ConfigurationDataUtils;
import org.apache.pulsar.client.internal.PropertiesUtils;
import org.apache.pulsar.client.util.ExecutorProvider;
import org.apache.pulsar.client.util.ScheduledExecutorProvider;
import org.apache.pulsar.common.conf.InternalConfigurationData;
import org.apache.pulsar.common.configuration.PulsarConfigurationLoader;
import org.apache.pulsar.common.configuration.VipStatus;
import org.apache.pulsar.common.naming.NamespaceBundle;
import org.apache.pulsar.common.naming.NamespaceName;
import org.apache.pulsar.common.naming.TopicName;
import org.apache.pulsar.common.policies.data.ClusterDataImpl;
import org.apache.pulsar.common.policies.data.OffloadPoliciesImpl;
import org.apache.pulsar.common.protocol.schema.SchemaStorage;
import org.apache.pulsar.common.util.FutureUtil;
import org.apache.pulsar.common.util.GracefulExecutorServicesShutdown;
import org.apache.pulsar.common.util.Reflections;
import org.apache.pulsar.common.util.ThreadDumpUtil;
import org.apache.pulsar.common.util.netty.EventLoopUtil;
import org.apache.pulsar.compaction.Compactor;
import org.apache.pulsar.compaction.TwoPhaseCompactor;
import org.apache.pulsar.functions.worker.ErrorNotifier;
import org.apache.pulsar.functions.worker.WorkerConfig;
import org.apache.pulsar.functions.worker.WorkerService;
import org.apache.pulsar.metadata.api.MetadataStore;
import org.apache.pulsar.metadata.api.MetadataStoreConfig;
import org.apache.pulsar.metadata.api.MetadataStoreException;
import org.apache.pulsar.metadata.api.MetadataStoreFactory;
import org.apache.pulsar.metadata.api.Notification;
import org.apache.pulsar.metadata.api.NotificationType;
import org.apache.pulsar.metadata.api.coordination.CoordinationService;
import org.apache.pulsar.metadata.api.coordination.LeaderElectionState;
import org.apache.pulsar.metadata.api.extended.MetadataStoreExtended;
import org.apache.pulsar.metadata.api.extended.SessionEvent;
import org.apache.pulsar.metadata.coordination.impl.CoordinationServiceImpl;
import org.apache.pulsar.packages.management.core.PackagesManagement;
import org.apache.pulsar.packages.management.core.PackagesStorage;
import org.apache.pulsar.packages.management.core.PackagesStorageProvider;
import org.apache.pulsar.packages.management.core.impl.DefaultPackagesStorageConfiguration;
import org.apache.pulsar.packages.management.core.impl.PackagesManagementImpl;
import org.apache.pulsar.policies.data.loadbalancer.AdvertisedListener;
import org.apache.pulsar.transaction.coordinator.TransactionMetadataStoreProvider;
import org.apache.pulsar.transaction.coordinator.impl.MLTransactionMetadataStoreProvider;
import org.apache.pulsar.websocket.WebSocketConsumerServlet;
import org.apache.pulsar.websocket.WebSocketPingPongServlet;
import org.apache.pulsar.websocket.WebSocketProducerServlet;
import org.apache.pulsar.websocket.WebSocketReaderServlet;
import org.apache.pulsar.websocket.WebSocketService;
import org.eclipse.jetty.servlet.ServletHolder;
import org.eclipse.jetty.websocket.servlet.WebSocketServlet;
import org.slf4j.Logger;
import org.slf4j.LoggerFactory;

/**
 * Main class for Pulsar broker service.
 */

@Getter(AccessLevel.PUBLIC)
@Setter(AccessLevel.PROTECTED)
public class PulsarService implements AutoCloseable, ShutdownService {
    private static final Logger LOG = LoggerFactory.getLogger(PulsarService.class);
    private static final double GRACEFUL_SHUTDOWN_TIMEOUT_RATIO_OF_TOTAL_TIMEOUT = 0.5d;
    private ServiceConfiguration config = null;
    private NamespaceService nsService = null;
    private ManagedLedgerStorage managedLedgerClientFactory = null;
    private LeaderElectionService leaderElectionService = null;
    private BrokerService brokerService = null;
    private WebService webService = null;
    private WebSocketService webSocketService = null;
    private TopicPoliciesService topicPoliciesService = TopicPoliciesService.DISABLED;
    private BookKeeperClientFactory bkClientFactory;
    private Compactor compactor;
    private ResourceUsageTransportManager resourceUsageTransportManager;
    private ResourceGroupService resourceGroupServiceManager;

    private final ScheduledExecutorService executor;
    private final ScheduledExecutorService cacheExecutor;

    private OrderedExecutor orderedExecutor;
    private final ScheduledExecutorService loadManagerExecutor;
    private ScheduledExecutorService compactorExecutor;
    private OrderedScheduler offloaderScheduler;
    private OffloadersCache offloadersCache = new OffloadersCache();
    private LedgerOffloader defaultOffloader;
    private LedgerOffloaderStats offloaderStats;
    private Map<NamespaceName, LedgerOffloader> ledgerOffloaderMap = new ConcurrentHashMap<>();
    private ScheduledFuture<?> loadReportTask = null;
    private LoadSheddingTask loadSheddingTask = null;
    private ScheduledFuture<?> loadResourceQuotaTask = null;
    private final AtomicReference<LoadManager> loadManager = new AtomicReference<>();
    private PulsarAdmin adminClient = null;
    private PulsarClient client = null;
    private final String bindAddress;
    /**
     * The host component of the broker's canonical name.
     */
    private final String advertisedAddress;
    private String webServiceAddress;
    private String webServiceAddressTls;
    private String brokerServiceUrl;
    private String brokerServiceUrlTls;
    private final String brokerVersion;
    private SchemaStorage schemaStorage = null;
    private SchemaRegistryService schemaRegistryService = null;
    private final WorkerConfig workerConfig;
    private final Optional<WorkerService> functionWorkerService;
    private ProtocolHandlers protocolHandlers = null;

    private final Consumer<Integer> processTerminator;
    protected final EventLoopGroup ioEventLoopGroup;
    private final ExecutorProvider brokerClientSharedInternalExecutorProvider;
    private final ExecutorProvider brokerClientSharedExternalExecutorProvider;
    private final ScheduledExecutorProvider brokerClientSharedScheduledExecutorProvider;
    private final Timer brokerClientSharedTimer;

    private MetricsGenerator metricsGenerator;

    private TransactionMetadataStoreService transactionMetadataStoreService;
    private TransactionBufferProvider transactionBufferProvider;
    private TransactionBufferClient transactionBufferClient;
    private HashedWheelTimer transactionTimer;

    private BrokerInterceptor brokerInterceptor;
    private AdditionalServlets brokerAdditionalServlets;

    // packages management service
    private Optional<PackagesManagement> packagesManagement = Optional.empty();
    private PulsarPrometheusMetricsServlet metricsServlet;
    private List<PrometheusRawMetricsProvider> pendingMetricsProviders;

    private MetadataStoreExtended localMetadataStore;
    private PulsarMetadataEventSynchronizer localMetadataSynchronizer;
    private CoordinationService coordinationService;
    private TransactionBufferSnapshotServiceFactory transactionBufferSnapshotServiceFactory;
    private MetadataStore configurationMetadataStore;
    private PulsarMetadataEventSynchronizer configMetadataSynchronizer;
    private boolean shouldShutdownConfigurationMetadataStore;

    private PulsarResources pulsarResources;

    private TransactionPendingAckStoreProvider transactionPendingAckStoreProvider;
    private final ExecutorProvider transactionExecutorProvider;

    public enum State {
        Init, Started, Closing, Closed
    }

    private volatile State state;

    private final ReentrantLock mutex = new ReentrantLock();
    private final Condition isClosedCondition = mutex.newCondition();
    private volatile CompletableFuture<Void> closeFuture;
    // key is listener name, value is pulsar address and pulsar ssl address
    private Map<String, AdvertisedListener> advertisedListeners;

    public PulsarService(ServiceConfiguration config) {
        this(config, Optional.empty(), (exitCode) -> {
                LOG.info("Process termination requested with code {}. "
                         + "Ignoring, as this constructor is intended for tests. ", exitCode);
            });
    }

    public PulsarService(ServiceConfiguration config, Optional<WorkerService> functionWorkerService,
                         Consumer<Integer> processTerminator) {
        this(config, new WorkerConfig(), functionWorkerService, processTerminator);
    }

    public PulsarService(ServiceConfiguration config,
                         WorkerConfig workerConfig,
                         Optional<WorkerService> functionWorkerService,
                         Consumer<Integer> processTerminator) {
        state = State.Init;

        // Validate correctness of configuration
        PulsarConfigurationLoader.isComplete(config);
        TransactionBatchedWriteValidator.validate(config);

        // validate `advertisedAddress`, `advertisedListeners`, `internalListenerName`
        this.advertisedListeners = MultipleListenerValidator.validateAndAnalysisAdvertisedListener(config);

        // the advertised address is defined as the host component of the broker's canonical name.
        this.advertisedAddress = ServiceConfigurationUtils.getDefaultOrConfiguredAddress(config.getAdvertisedAddress());

        // use `internalListenerName` listener as `advertisedAddress`
        this.bindAddress = ServiceConfigurationUtils.getDefaultOrConfiguredAddress(config.getBindAddress());
        this.brokerVersion = PulsarVersion.getVersion();
        this.config = config;
        this.processTerminator = processTerminator;
        this.loadManagerExecutor = Executors
                .newSingleThreadScheduledExecutor(new DefaultThreadFactory("pulsar-load-manager"));
        this.workerConfig = workerConfig;
        this.functionWorkerService = functionWorkerService;
        this.executor = Executors.newScheduledThreadPool(config.getNumExecutorThreadPoolSize(),
                new DefaultThreadFactory("pulsar"));
        this.cacheExecutor = Executors.newScheduledThreadPool(config.getNumCacheExecutorThreadPoolSize(),
                new DefaultThreadFactory("zk-cache-callback"));

        if (config.isTransactionCoordinatorEnabled()) {
            this.transactionExecutorProvider = new ExecutorProvider(this.getConfiguration()
                    .getNumTransactionReplayThreadPoolSize(), "pulsar-transaction-executor");
        } else {
            this.transactionExecutorProvider = null;
        }

        this.ioEventLoopGroup = EventLoopUtil.newEventLoopGroup(config.getNumIOThreads(), config.isEnableBusyWait(),
                new DefaultThreadFactory("pulsar-io"));
        // the internal executor is not used in the broker client or replication clients since this executor is
        // used for consumers and the transaction support in the client.
        // since an instance is required, a single threaded shared instance is used for all broker client instances
        this.brokerClientSharedInternalExecutorProvider =
                new ExecutorProvider(1, "broker-client-shared-internal-executor");
        // the external executor is not used in the broker client or replication clients since this executor is
        // used for consumer listeners.
        // since an instance is required, a single threaded shared instance is used for all broker client instances
        this.brokerClientSharedExternalExecutorProvider =
                new ExecutorProvider(1, "broker-client-shared-external-executor");
        this.brokerClientSharedScheduledExecutorProvider =
                new ScheduledExecutorProvider(1, "broker-client-shared-scheduled-executor");
        this.brokerClientSharedTimer =
                new HashedWheelTimer(new DefaultThreadFactory("broker-client-shared-timer"), 1, TimeUnit.MILLISECONDS);

        // here in the constructor we don't have the offloader scheduler yet
        this.offloaderStats = LedgerOffloaderStats.create(false, false, null, 0);
    }

    public MetadataStore createConfigurationMetadataStore(PulsarMetadataEventSynchronizer synchronizer)
            throws MetadataStoreException {
        return MetadataStoreFactory.create(config.getConfigurationMetadataStoreUrl(),
                MetadataStoreConfig.builder()
                        .sessionTimeoutMillis((int) config.getMetadataStoreSessionTimeoutMillis())
                        .allowReadOnlyOperations(false)
                        .configFilePath(config.getMetadataStoreConfigPath())
                        .batchingEnabled(config.isMetadataStoreBatchingEnabled())
                        .batchingMaxDelayMillis(config.getMetadataStoreBatchingMaxDelayMillis())
                        .batchingMaxOperations(config.getMetadataStoreBatchingMaxOperations())
                        .batchingMaxSizeKb(config.getMetadataStoreBatchingMaxSizeKb())
                        .metadataStoreName(MetadataStoreConfig.CONFIGURATION_METADATA_STORE)
                        .synchronizer(synchronizer)
                        .build());
    }

    /**
     * Close the session to the metadata service.
     *
     * This will immediately release all the resource locks held by this broker on the coordination service.
     *
     * @throws Exception if the close operation fails
     */
    public void closeMetadataServiceSession() throws Exception {
        localMetadataStore.close();
    }

    @Override
    public void close() throws PulsarServerException {
        try {
            closeAsync().get();
        } catch (ExecutionException e) {
            Throwable cause = e.getCause();
            if (cause instanceof PulsarServerException) {
                throw (PulsarServerException) cause;
            } else if (getConfiguration().getBrokerShutdownTimeoutMs() == 0
                    && (cause instanceof TimeoutException || cause instanceof CancellationException)) {
                // ignore shutdown timeout when timeout is 0, which is primarily used in tests
                // to forcefully shutdown the broker
            } else {
                throw new PulsarServerException(cause);
            }
        } catch (InterruptedException e) {
            Thread.currentThread().interrupt();
        }
    }

    /**
     * Close the current pulsar service. All resources are released.
     */
    public CompletableFuture<Void> closeAsync() {
        mutex.lock();
        try {
            if (closeFuture != null) {
                return closeFuture;
            }
            LOG.info("Closing PulsarService");
            state = State.Closing;

            // close the service in reverse order v.s. in which they are started
            if (this.resourceUsageTransportManager != null) {
                try {
                    this.resourceUsageTransportManager.close();
                } catch (Exception e) {
                    LOG.warn("ResourceUsageTransportManager closing failed {}", e.getMessage());
                }
                this.resourceUsageTransportManager = null;
            }
            if (this.resourceGroupServiceManager != null) {
                try {
                    this.resourceGroupServiceManager.close();
                } catch (Exception e) {
                    LOG.warn("ResourceGroupServiceManager closing failed {}", e.getMessage());
                }
                this.resourceGroupServiceManager = null;
            }

            if (this.webService != null) {
                try {
                    this.webService.close();
                    this.webService = null;
                } catch (Exception e) {
                    LOG.error("Web service closing failed", e);
                    // Even if the web service fails to close, the graceful shutdown process continues
                }
            }

            resetMetricsServlet();

            if (this.webSocketService != null) {
                this.webSocketService.close();
            }

            if (brokerAdditionalServlets != null) {
                brokerAdditionalServlets.close();
                brokerAdditionalServlets = null;
            }

            GracefulExecutorServicesShutdown executorServicesShutdown =
                    GracefulExecutorServicesShutdown
                            .initiate()
                            .timeout(
                                    Duration.ofMillis(
                                            (long) (GRACEFUL_SHUTDOWN_TIMEOUT_RATIO_OF_TOTAL_TIMEOUT
                                                    * getConfiguration()
                                                    .getBrokerShutdownTimeoutMs())));
            // close protocol handler before closing broker service
            if (protocolHandlers != null) {
                protocolHandlers.close();
                protocolHandlers = null;
            }

            List<CompletableFuture<Void>> asyncCloseFutures = new ArrayList<>();
            if (this.brokerService != null) {
                CompletableFuture<Void> brokerCloseFuture = this.brokerService.closeAsync();
                if (this.transactionMetadataStoreService != null) {
                    asyncCloseFutures.add(brokerCloseFuture.whenComplete((__, ___) -> {
                        // close transactionMetadataStoreService after the broker has been closed
                        this.transactionMetadataStoreService.close();
                        this.transactionMetadataStoreService = null;
                    }));
                } else {
                    asyncCloseFutures.add(brokerCloseFuture);
                }
                this.brokerService = null;
            }

            if (this.managedLedgerClientFactory != null) {
                try {
                    this.managedLedgerClientFactory.close();
                } catch (Exception e) {
                    LOG.warn("ManagedLedgerClientFactory closing failed {}", e.getMessage());
                }
                this.managedLedgerClientFactory = null;
            }

            if (bkClientFactory != null) {
                this.bkClientFactory.close();
                this.bkClientFactory = null;
            }

            if (this.leaderElectionService != null) {
                this.leaderElectionService.close();
                this.leaderElectionService = null;
            }

            // cancel loadShedding task and shutdown the loadManager executor before shutting down the broker
            if (this.loadSheddingTask != null) {
                this.loadSheddingTask.cancel();
            }
            executorServicesShutdown.shutdown(loadManagerExecutor);

            if (adminClient != null) {
                adminClient.close();
                adminClient = null;
            }

            if (transactionBufferSnapshotServiceFactory != null) {
                transactionBufferSnapshotServiceFactory.close();
                transactionBufferSnapshotServiceFactory = null;
            }

            if (transactionBufferClient != null) {
                transactionBufferClient.close();
            }

            if (client != null) {
                client.close();
                client = null;
            }

            if (nsService != null) {
                nsService.close();
                nsService = null;
            }

            executorServicesShutdown.shutdown(compactorExecutor);
            executorServicesShutdown.shutdown(offloaderScheduler);
            executorServicesShutdown.shutdown(executor);
            executorServicesShutdown.shutdown(orderedExecutor);
            executorServicesShutdown.shutdown(cacheExecutor);

            LoadManager loadManager = this.loadManager.get();
            if (loadManager != null) {
                loadManager.stop();
            }

            if (schemaRegistryService != null) {
                schemaRegistryService.close();
            }

            offloadersCache.close();

            if (coordinationService != null) {
                coordinationService.close();
            }

            closeLocalMetadataStore();
            if (configurationMetadataStore != null && shouldShutdownConfigurationMetadataStore) {
                configurationMetadataStore.close();
                if (configMetadataSynchronizer != null) {
                    configMetadataSynchronizer.close();
                    configMetadataSynchronizer = null;
                }
            }

            if (transactionExecutorProvider != null) {
                transactionExecutorProvider.shutdownNow();
            }
            if (this.offloaderStats != null) {
                this.offloaderStats.close();
            }

            brokerClientSharedExternalExecutorProvider.shutdownNow();
            brokerClientSharedInternalExecutorProvider.shutdownNow();
            brokerClientSharedScheduledExecutorProvider.shutdownNow();
            brokerClientSharedTimer.stop();

            asyncCloseFutures.add(EventLoopUtil.shutdownGracefully(ioEventLoopGroup));


            // add timeout handling for closing executors
            asyncCloseFutures.add(executorServicesShutdown.handle());

            closeFuture = addTimeoutHandling(FutureUtil.waitForAllAndSupportCancel(asyncCloseFutures));
            closeFuture.handle((v, t) -> {
                if (t == null) {
                    LOG.info("Closed");
                } else if (t instanceof CancellationException) {
                    LOG.info("Closed (shutdown cancelled)");
                } else if (t instanceof TimeoutException) {
                    LOG.info("Closed (shutdown timeout)");
                } else {
                    LOG.warn("Closed with errors", t);
                }
                state = State.Closed;
                isClosedCondition.signalAll();
                return null;
            });
            return closeFuture;
        } catch (Exception e) {
            PulsarServerException pse;
            if (e instanceof CompletionException && e.getCause() instanceof MetadataStoreException) {
                pse = new PulsarServerException(MetadataStoreException.unwrap(e));
            } else if (e.getCause() instanceof CompletionException
                    && e.getCause().getCause() instanceof MetadataStoreException) {
                pse = new PulsarServerException(MetadataStoreException.unwrap(e.getCause()));
            } else {
                pse = new PulsarServerException(e);
            }
            return FutureUtil.failedFuture(pse);
        } finally {
            mutex.unlock();
        }
    }

    private synchronized void resetMetricsServlet() {
        metricsServlet = null;
    }

    private CompletableFuture<Void> addTimeoutHandling(CompletableFuture<Void> future) {
        ScheduledExecutorService shutdownExecutor = Executors.newSingleThreadScheduledExecutor(
                new DefaultThreadFactory(getClass().getSimpleName() + "-shutdown"));
        FutureUtil.addTimeoutHandling(future,
                Duration.ofMillis(Math.max(1L, getConfiguration().getBrokerShutdownTimeoutMs())),
                shutdownExecutor, () -> FutureUtil.createTimeoutException("Timeout in close", getClass(), "close"));
        future.handle((v, t) -> {
            if (t != null) {
                LOG.info("Shutdown timed out after {} ms", getConfiguration().getBrokerShutdownTimeoutMs());
                LOG.info(ThreadDumpUtil.buildThreadDiagnosticString());
            }
            // shutdown the shutdown executor
            shutdownExecutor.shutdownNow();
            return null;
        });
        return future;
    }

    /**
     * Get the current service configuration.
     *
     * @return the current service configuration
     */
    public ServiceConfiguration getConfiguration() {
        return this.config;
    }

    /**
     * Get the current function worker service configuration.
     *
     * @return the current function worker service configuration.
     */
    public Optional<WorkerConfig> getWorkerConfig() {
        return functionWorkerService.map(service -> workerConfig);
    }

    public Map<String, String> getProtocolDataToAdvertise() {
        if (null == protocolHandlers) {
            return Collections.emptyMap();
        } else {
            return protocolHandlers.getProtocolDataToAdvertise();
        }
    }

    /**
     * Start the pulsar service instance.
     */
    public void start() throws PulsarServerException {
        LOG.info("Starting Pulsar Broker service; version: '{}'",
                (brokerVersion != null ? brokerVersion : "unknown"));
        LOG.info("Git Revision {}", PulsarVersion.getGitSha());
        LOG.info("Git Branch {}", PulsarVersion.getGitBranch());
        LOG.info("Built by {} on {} at {}",
                PulsarVersion.getBuildUser(),
                PulsarVersion.getBuildHost(),
                PulsarVersion.getBuildTime());

        long startTimestamp = System.currentTimeMillis();  // start time mills

        mutex.lock();
        try {
            if (state != State.Init) {
                throw new PulsarServerException("Cannot start the service once it was stopped");
            }

            if (!config.getWebServicePort().isPresent() && !config.getWebServicePortTls().isPresent()) {
                throw new IllegalArgumentException("webServicePort/webServicePortTls must be present");
            }

            if (config.isAuthorizationEnabled() && !config.isAuthenticationEnabled()) {
                throw new IllegalStateException("Invalid broker configuration. Authentication must be enabled with "
                        + "authenticationEnabled=true when authorization is enabled with authorizationEnabled=true.");
            }

            if (config.getDefaultRetentionSizeInMB() > 0
                    && config.getBacklogQuotaDefaultLimitBytes() > 0
                    && config.getBacklogQuotaDefaultLimitBytes()
                    >= (config.getDefaultRetentionSizeInMB() * 1024L * 1024L)) {
                throw new IllegalArgumentException(String.format("The retention size must > the backlog quota limit "
                                + "size, but the configured backlog quota limit bytes is %d, the retention size is %d",
                        config.getBacklogQuotaDefaultLimitBytes(),
                        config.getDefaultRetentionSizeInMB() * 1024L * 1024L));
            }

            if (config.getDefaultRetentionTimeInMinutes() > 0
                    && config.getBacklogQuotaDefaultLimitSecond() > 0
                    && config.getBacklogQuotaDefaultLimitSecond() >= config.getDefaultRetentionTimeInMinutes() * 60) {
                throw new IllegalArgumentException(String.format("The retention time must > the backlog quota limit "
                                + "time, but the configured backlog quota limit time duration is %d, "
                                + "the retention time duration is %d",
                        config.getBacklogQuotaDefaultLimitSecond(),
                        config.getDefaultRetentionTimeInMinutes() * 60));
            }

            if (!config.getLoadBalancerOverrideBrokerNicSpeedGbps().isPresent()
                    && config.isLoadBalancerEnabled()
                    && LinuxInfoUtils.isLinux()
                    && !LinuxInfoUtils.checkHasNicSpeeds()) {
                throw new IllegalStateException("Unable to read VM NIC speed. You must set "
                        + "[loadBalancerOverrideBrokerNicSpeedGbps] to override it when load balancer is enabled.");
            }

            localMetadataSynchronizer = StringUtils.isNotBlank(config.getMetadataSyncEventTopic())
                    ? new PulsarMetadataEventSynchronizer(this, config.getMetadataSyncEventTopic())
                    : null;
            localMetadataStore = createLocalMetadataStore(localMetadataSynchronizer);
            localMetadataStore.registerSessionListener(this::handleMetadataSessionEvent);

            coordinationService = new CoordinationServiceImpl(localMetadataStore);

            if (config.isConfigurationStoreSeparated()) {
                configMetadataSynchronizer = StringUtils.isNotBlank(config.getConfigurationMetadataSyncEventTopic())
                        ? new PulsarMetadataEventSynchronizer(this, config.getConfigurationMetadataSyncEventTopic())
                        : null;
                configurationMetadataStore = createConfigurationMetadataStore(configMetadataSynchronizer);
                shouldShutdownConfigurationMetadataStore = true;
            } else {
                configurationMetadataStore = localMetadataStore;
                shouldShutdownConfigurationMetadataStore = false;
            }
            pulsarResources = new PulsarResources(localMetadataStore, configurationMetadataStore,
                    config.getMetadataStoreOperationTimeoutSeconds());

            pulsarResources.getClusterResources().getStore().registerListener(this::handleDeleteCluster);

            orderedExecutor = OrderedExecutor.newBuilder()
                    .numThreads(config.getNumOrderedExecutorThreads())
                    .name("pulsar-ordered")
                    .build();

            // Initialize the message protocol handlers
            protocolHandlers = ProtocolHandlers.load(config);
            protocolHandlers.initialize(config);

            // Now we are ready to start services
            this.bkClientFactory = newBookKeeperClientFactory();

            managedLedgerClientFactory = ManagedLedgerStorage.create(
                config, localMetadataStore,
                    bkClientFactory, ioEventLoopGroup
            );

            this.brokerService = newBrokerService(this);

            // Start load management service (even if load balancing is disabled)
            this.loadManager.set(LoadManager.create(this));

            // needs load management service and before start broker service,
            this.startNamespaceService();

            schemaStorage = createAndStartSchemaStorage();
            schemaRegistryService = SchemaRegistryService.create(
                    schemaStorage, config.getSchemaRegistryCompatibilityCheckers(), this.executor);

            OffloadPoliciesImpl defaultOffloadPolicies =
                    OffloadPoliciesImpl.create(this.getConfiguration().getProperties());

            OrderedScheduler offloaderScheduler = getOffloaderScheduler(defaultOffloadPolicies);
            int interval = config.getManagedLedgerStatsPeriodSeconds();
            boolean exposeTopicMetrics = config.isExposeTopicLevelMetricsInPrometheus();

            offloaderStats = LedgerOffloaderStats.create(config.isExposeManagedLedgerMetricsInPrometheus(),
                    exposeTopicMetrics, offloaderScheduler, interval);
            this.defaultOffloader = createManagedLedgerOffloader(defaultOffloadPolicies);

            this.brokerInterceptor = BrokerInterceptors.load(config);
            brokerService.setInterceptor(getBrokerInterceptor());
            this.brokerInterceptor.initialize(this);
            brokerService.start();

            // Load additional servlets
            this.brokerAdditionalServlets = AdditionalServlets.load(config);

            this.webService = new WebService(this);
            createMetricsServlet();
            this.addWebServerHandlers(webService, metricsServlet, this.config);
            this.webService.start();

            // Refresh addresses and update configuration, since the port might have been dynamically assigned
            if (config.getBrokerServicePort().equals(Optional.of(0))) {
                config.setBrokerServicePort(brokerService.getListenPort());
            }
            if (config.getBrokerServicePortTls().equals(Optional.of(0))) {
                config.setBrokerServicePortTls(brokerService.getListenPortTls());
            }
            this.webServiceAddress = webAddress(config);
            this.webServiceAddressTls = webAddressTls(config);
            this.brokerServiceUrl = brokerUrl(config);
            this.brokerServiceUrlTls = brokerUrlTls(config);


            if (null != this.webSocketService) {
                ClusterDataImpl clusterData = ClusterDataImpl.builder()
                        .serviceUrl(webServiceAddress)
                        .serviceUrlTls(webServiceAddressTls)
                        .brokerServiceUrl(brokerServiceUrl)
                        .brokerServiceUrlTls(brokerServiceUrlTls)
                        .build();
                this.webSocketService.setLocalCluster(clusterData);
            }

            // Initialize namespace service, after service url assigned. Should init zk and refresh self owner info.
            this.nsService.initialize();

            // Start topic level policies service
            if (config.isTopicLevelPoliciesEnabled() && config.isSystemTopicEnabled()) {
                this.topicPoliciesService = new SystemTopicBasedTopicPoliciesService(this);
            }

            this.topicPoliciesService.start();

            // Start the leader election service
            startLeaderElectionService();

            // Register heartbeat and bootstrap namespaces.
            this.nsService.registerBootstrapNamespaces();

            // Register pulsar system namespaces and start transaction meta store service
            if (config.isTransactionCoordinatorEnabled()) {
<<<<<<< HEAD
                this.transactionBufferSnapshotServiceFactory = new TransactionBufferSnapshotServiceFactory(getClient(),
                        getConfig().isTransactionBufferSegmentedSnapshotEnabled());

=======
                MLTransactionMetadataStoreProvider.initBufferedWriterMetrics(getAdvertisedAddress());
                MLPendingAckStoreProvider.initBufferedWriterMetrics(getAdvertisedAddress());

                this.transactionBufferSnapshotService = new SystemTopicBaseTxnBufferSnapshotService(getClient());
>>>>>>> 4b5de986
                this.transactionTimer =
                        new HashedWheelTimer(new DefaultThreadFactory("pulsar-transaction-timer"));
                transactionBufferClient = TransactionBufferClientImpl.create(this, transactionTimer,
                        config.getTransactionBufferClientMaxConcurrentRequests(),
                        config.getTransactionBufferClientOperationTimeoutInMills());

                transactionMetadataStoreService = new TransactionMetadataStoreService(TransactionMetadataStoreProvider
                        .newProvider(config.getTransactionMetadataStoreProviderClassName()), this,
                        transactionBufferClient, transactionTimer);

                transactionBufferProvider = TransactionBufferProvider
                        .newProvider(config.getTransactionBufferProviderClassName());
                transactionPendingAckStoreProvider = TransactionPendingAckStoreProvider
                        .newProvider(config.getTransactionPendingAckStoreProviderClassName());
            }

            this.metricsGenerator = new MetricsGenerator(this);

            // By starting the Load manager service, the broker will also become visible
            // to the rest of the broker by creating the registration z-node. This needs
            // to be done only when the broker is fully operative.
            this.startLoadManagementService();

            // Initialize the message protocol handlers.
            // start the protocol handlers only after the broker is ready,
            // so that the protocol handlers can access broker service properly.
            this.protocolHandlers.start(brokerService);
            Map<String, Map<InetSocketAddress, ChannelInitializer<SocketChannel>>> protocolHandlerChannelInitializers =
                this.protocolHandlers.newChannelInitializers();
            this.brokerService.startProtocolHandlers(protocolHandlerChannelInitializers);

            acquireSLANamespace();

            // start function worker service if necessary
            this.startWorkerService(brokerService.getAuthenticationService(), brokerService.getAuthorizationService());

            // start packages management service if necessary
            if (config.isEnablePackagesManagement()) {
                this.startPackagesManagementService();
            }

            // Start the task to publish resource usage, if necessary
            this.resourceUsageTransportManager = DISABLE_RESOURCE_USAGE_TRANSPORT_MANAGER;
            if (isNotBlank(config.getResourceUsageTransportClassName())) {
                Class<?> clazz = Class.forName(config.getResourceUsageTransportClassName());
                Constructor<?> ctor = clazz.getConstructor(PulsarService.class);
                Object object = ctor.newInstance(new Object[]{this});
                this.resourceUsageTransportManager = (ResourceUsageTopicTransportManager) object;
            }
            this.resourceGroupServiceManager = new ResourceGroupService(this);
            if (localMetadataSynchronizer != null) {
                localMetadataSynchronizer.start();
            }
            if (configMetadataSynchronizer != null) {
                configMetadataSynchronizer.start();
            }

            long currentTimestamp = System.currentTimeMillis();
            final long bootstrapTimeSeconds = TimeUnit.MILLISECONDS.toSeconds(currentTimestamp - startTimestamp);

            final String bootstrapMessage = "bootstrap service "
                    + (config.getWebServicePort().isPresent() ? "port = " + config.getWebServicePort().get() : "")
                    + (config.getWebServicePortTls().isPresent() ? ", tls-port = " + config.getWebServicePortTls() : "")
                    + (StringUtils.isNotEmpty(brokerServiceUrl) ? ", broker url= " + brokerServiceUrl : "")
                    + (StringUtils.isNotEmpty(brokerServiceUrlTls) ? ", broker tls url= " + brokerServiceUrlTls : "");
            LOG.info("messaging service is ready, bootstrap_seconds={}", bootstrapTimeSeconds);
            LOG.info("messaging service is ready, {}, cluster={}, configs={}", bootstrapMessage,
                    config.getClusterName(), config);

            state = State.Started;
        } catch (Exception e) {
            LOG.error("Failed to start Pulsar service: {}", e.getMessage(), e);
            throw new PulsarServerException(e);
        } finally {
            mutex.unlock();
        }
    }

    private synchronized void createMetricsServlet() {
        this.metricsServlet = new PulsarPrometheusMetricsServlet(
                this, config.isExposeTopicLevelMetricsInPrometheus(),
                config.isExposeConsumerLevelMetricsInPrometheus(),
                config.isExposeProducerLevelMetricsInPrometheus(),
                config.isSplitTopicAndPartitionLabelInPrometheus());
        if (pendingMetricsProviders != null) {
            pendingMetricsProviders.forEach(provider -> metricsServlet.addRawMetricsProvider(provider));
            this.pendingMetricsProviders = null;
        }
    }

    private void addWebServerHandlers(WebService webService,
                                      PulsarPrometheusMetricsServlet metricsServlet,
                                      ServiceConfiguration config)
            throws PulsarServerException, PulsarClientException, MalformedURLException, ServletException,
            DeploymentException {
        Map<String, Object> attributeMap = new HashMap<>();
        attributeMap.put(WebService.ATTRIBUTE_PULSAR_NAME, this);

        Map<String, Object> vipAttributeMap = new HashMap<>();
        vipAttributeMap.put(VipStatus.ATTRIBUTE_STATUS_FILE_PATH, config.getStatusFilePath());
        vipAttributeMap.put(VipStatus.ATTRIBUTE_IS_READY_PROBE, (Supplier<Boolean>) () -> {
            // Ensure the VIP status is only visible when the broker is fully initialized
            return state == State.Started;
        });

        // Add admin rest resources
        webService.addRestResource("/",
                false, vipAttributeMap, false, VipStatus.class);
        webService.addRestResources("/admin",
                true, attributeMap, false, "org.apache.pulsar.broker.admin.v1");
        webService.addRestResources("/admin/v2",
                true, attributeMap, true, "org.apache.pulsar.broker.admin.v2");
        webService.addRestResources("/admin/v3",
                true, attributeMap, true, "org.apache.pulsar.broker.admin.v3");
        webService.addRestResource("/lookup",
                true, attributeMap, true,  TopicLookup.class,
                org.apache.pulsar.broker.lookup.v2.TopicLookup.class);
        webService.addRestResource("/topics",
                true, attributeMap, true, Topics.class);

        // Add metrics servlet
        webService.addServlet("/metrics",
                new ServletHolder(metricsServlet),
                config.isAuthenticateMetricsEndpoint(), attributeMap);

        // Add websocket service
        addWebSocketServiceHandler(webService, attributeMap, config);

        if (LOG.isDebugEnabled()) {
            LOG.debug("Attempting to add static directory");
        }
        // Add static resources
        webService.addStaticResources("/static", "/static");

        // Add broker additional servlets
        addBrokerAdditionalServlets(webService, attributeMap, config);
    }

    private void handleMetadataSessionEvent(SessionEvent e) {
        LOG.info("Received metadata service session event: {}", e);
        if (e == SessionEvent.SessionLost
                && config.getZookeeperSessionExpiredPolicy() == MetadataSessionExpiredPolicy.shutdown) {
            LOG.warn("The session with metadata service was lost. Shutting down.\n{}\n",
                    ThreadDumpUtil.buildThreadDiagnosticString());
            shutdownNow();
        }
    }

    private void addBrokerAdditionalServlets(WebService webService,
                                             Map<String, Object> attributeMap,
                                             ServiceConfiguration config) {
        if (this.getBrokerAdditionalServlets() != null) {
            Collection<AdditionalServletWithClassLoader> additionalServletCollection =
                    this.getBrokerAdditionalServlets().getServlets().values();
            for (AdditionalServletWithClassLoader servletWithClassLoader : additionalServletCollection) {
                servletWithClassLoader.loadConfig(config);
                AdditionalServlet additionalServlet = servletWithClassLoader.getServlet();
                if (additionalServlet instanceof AdditionalServletWithPulsarService) {
                    ((AdditionalServletWithPulsarService) additionalServlet).setPulsarService(this);
                }
                webService.addServlet(servletWithClassLoader.getBasePath(), servletWithClassLoader.getServletHolder(),
                        config.isAuthenticationEnabled(), attributeMap);
                LOG.info("Broker add additional servlet basePath {} ", servletWithClassLoader.getBasePath());
            }
        }
    }

    private void addWebSocketServiceHandler(WebService webService,
                                            Map<String, Object> attributeMap,
                                            ServiceConfiguration config)
            throws PulsarServerException, PulsarClientException, MalformedURLException, ServletException,
            DeploymentException {
        if (config.isWebSocketServiceEnabled()) {
            // Use local broker address to avoid different IP address when using a VIP for service discovery
            this.webSocketService = new WebSocketService(null, config);
            this.webSocketService.start();

            final WebSocketServlet producerWebSocketServlet = new WebSocketProducerServlet(webSocketService);
            webService.addServlet(WebSocketProducerServlet.SERVLET_PATH,
                    new ServletHolder(producerWebSocketServlet), true, attributeMap);
            webService.addServlet(WebSocketProducerServlet.SERVLET_PATH_V2,
                    new ServletHolder(producerWebSocketServlet), true, attributeMap);

            final WebSocketServlet consumerWebSocketServlet = new WebSocketConsumerServlet(webSocketService);
            webService.addServlet(WebSocketConsumerServlet.SERVLET_PATH,
                    new ServletHolder(consumerWebSocketServlet), true, attributeMap);
            webService.addServlet(WebSocketConsumerServlet.SERVLET_PATH_V2,
                    new ServletHolder(consumerWebSocketServlet), true, attributeMap);

            final WebSocketServlet readerWebSocketServlet = new WebSocketReaderServlet(webSocketService);
            webService.addServlet(WebSocketReaderServlet.SERVLET_PATH,
                    new ServletHolder(readerWebSocketServlet), true, attributeMap);
            webService.addServlet(WebSocketReaderServlet.SERVLET_PATH_V2,
                    new ServletHolder(readerWebSocketServlet), true, attributeMap);

            final WebSocketServlet pingPongWebSocketServlet = new WebSocketPingPongServlet(webSocketService);
            webService.addServlet(WebSocketPingPongServlet.SERVLET_PATH,
                    new ServletHolder(pingPongWebSocketServlet), true, attributeMap);
            webService.addServlet(WebSocketPingPongServlet.SERVLET_PATH_V2,
                    new ServletHolder(pingPongWebSocketServlet), true, attributeMap);
        }
    }

    private void handleDeleteCluster(Notification notification) {
        if (ClusterResources.pathRepresentsClusterName(notification.getPath())
                && notification.getType() == NotificationType.Deleted) {
            final String clusterName = ClusterResources.clusterNameFromPath(notification.getPath());
            getBrokerService().closeAndRemoveReplicationClient(clusterName);
        }
    }

    public MetadataStoreExtended createLocalMetadataStore(PulsarMetadataEventSynchronizer synchronizer)
            throws MetadataStoreException, PulsarServerException {
        return MetadataStoreExtended.create(config.getMetadataStoreUrl(),
                MetadataStoreConfig.builder()
                        .sessionTimeoutMillis((int) config.getMetadataStoreSessionTimeoutMillis())
                        .allowReadOnlyOperations(false)
                        .configFilePath(config.getMetadataStoreConfigPath())
                        .batchingEnabled(config.isMetadataStoreBatchingEnabled())
                        .batchingMaxDelayMillis(config.getMetadataStoreBatchingMaxDelayMillis())
                        .batchingMaxOperations(config.getMetadataStoreBatchingMaxOperations())
                        .batchingMaxSizeKb(config.getMetadataStoreBatchingMaxSizeKb())
                        .synchronizer(synchronizer)
                        .metadataStoreName(MetadataStoreConfig.METADATA_STORE)
                        .build());
    }

    protected void closeLocalMetadataStore() throws Exception {
        if (localMetadataStore != null) {
            localMetadataStore.close();
        }
        if (localMetadataSynchronizer != null) {
            localMetadataSynchronizer.close();
            localMetadataSynchronizer = null;
        }
    }

    protected void startLeaderElectionService() {
        this.leaderElectionService = new LeaderElectionService(coordinationService, getSafeWebServiceAddress(),
                state -> {
                    if (state == LeaderElectionState.Leading) {
                        LOG.info("This broker was elected leader");
                        if (getConfiguration().isLoadBalancerEnabled()) {
                            long resourceQuotaUpdateInterval = TimeUnit.MINUTES
                                    .toMillis(getConfiguration().getLoadBalancerResourceQuotaUpdateIntervalMinutes());

                            if (loadSheddingTask != null) {
                                loadSheddingTask.cancel();
                            }
                            if (loadResourceQuotaTask != null) {
                                loadResourceQuotaTask.cancel(false);
                            }
                            loadSheddingTask = new LoadSheddingTask(loadManager, loadManagerExecutor, config);
                            loadSheddingTask.start();
                            loadResourceQuotaTask = loadManagerExecutor.scheduleAtFixedRate(
                                    new LoadResourceQuotaUpdaterTask(loadManager), resourceQuotaUpdateInterval,
                                    resourceQuotaUpdateInterval, TimeUnit.MILLISECONDS);
                        }
                    } else {
                        if (leaderElectionService != null) {
                            LOG.info("This broker is a follower. Current leader is {}",
                                    leaderElectionService.getCurrentLeader());
                        }
                        if (loadSheddingTask != null) {
                            loadSheddingTask.cancel();
                            loadSheddingTask = null;
                        }
                        if (loadResourceQuotaTask != null) {
                            loadResourceQuotaTask.cancel(false);
                            loadResourceQuotaTask = null;
                        }
                    }
                });

        leaderElectionService.start();
    }

    protected void acquireSLANamespace() {
        try {
            // Namespace not created hence no need to unload it
            NamespaceName nsName = NamespaceService.getSLAMonitorNamespace(getAdvertisedAddress(), config);
            if (!this.pulsarResources.getNamespaceResources().namespaceExists(nsName)) {
                LOG.info("SLA Namespace = {} doesn't exist.", nsName);
                return;
            }

            boolean acquiredSLANamespace;
            try {
                acquiredSLANamespace = nsService.registerSLANamespace();
                LOG.info("Register SLA Namespace = {}, returned - {}.", nsName, acquiredSLANamespace);
            } catch (PulsarServerException e) {
                acquiredSLANamespace = false;
            }

            if (!acquiredSLANamespace) {
                this.nsService.unloadSLANamespace();
            }
        } catch (Exception ex) {
            LOG.warn(
                    "Exception while trying to unload the SLA namespace,"
                            + " will try to unload the namespace again after 1 minute. Exception:",
                    ex);
            executor.schedule(this::acquireSLANamespace, 1, TimeUnit.MINUTES);
        } catch (Throwable ex) {
            // To make sure SLA monitor doesn't interfere with the normal broker flow
            LOG.warn(
                    "Exception while trying to unload the SLA namespace,"
                            + " will not try to unload the namespace again. Exception:",
                    ex);
        }
    }

    /**
     * Block until the service is finally closed.
     */
    public void waitUntilClosed() throws InterruptedException {
        mutex.lock();

        try {
            while (state != State.Closed) {
                isClosedCondition.await();
            }
        } finally {
            mutex.unlock();
        }
    }

    protected void startNamespaceService() throws PulsarServerException {

        LOG.info("Starting name space service, bootstrap namespaces=" + config.getBootstrapNamespaces());

        this.nsService = getNamespaceServiceProvider().get();
    }

    public Supplier<NamespaceService> getNamespaceServiceProvider() throws PulsarServerException {
        return () -> new NamespaceService(PulsarService.this);
    }

    protected void startLoadManagementService() throws PulsarServerException {
        LOG.info("Starting load management service ...");
        this.loadManager.get().start();

        if (config.isLoadBalancerEnabled()) {
            LOG.info("Starting load balancer");
            if (this.loadReportTask == null) {
                long loadReportMinInterval = config.getLoadBalancerReportUpdateMinIntervalMillis();
                this.loadReportTask = this.loadManagerExecutor.scheduleAtFixedRate(
                        new LoadReportUpdaterTask(loadManager), loadReportMinInterval, loadReportMinInterval,
                        TimeUnit.MILLISECONDS);
            }
        }
    }

    /**
     * Load all the topics contained in a namespace.
     *
     * @param bundle <code>NamespaceBundle</code> to identify the service unit
     * @throws Exception
     */
    public void loadNamespaceTopics(NamespaceBundle bundle) {
        executor.submit(() -> {
            LOG.info("Loading all topics on bundle: {}", bundle);

            NamespaceName nsName = bundle.getNamespaceObject();
            List<CompletableFuture<Optional<Topic>>> persistentTopics = new ArrayList<>();
            long topicLoadStart = System.nanoTime();

            for (String topic : getNamespaceService().getListOfPersistentTopics(nsName)
                    .get(config.getMetadataStoreOperationTimeoutSeconds(), TimeUnit.SECONDS)) {
                try {
                    TopicName topicName = TopicName.get(topic);
                    if (bundle.includes(topicName) && !isTransactionInternalName(topicName)) {
                        CompletableFuture<Optional<Topic>> future = brokerService.getTopicIfExists(topic);
                        if (future != null) {
                            persistentTopics.add(future);
                        }
                    }
                } catch (Throwable t) {
                    LOG.warn("Failed to preload topic {}", topic, t);
                }
            }

            if (!persistentTopics.isEmpty()) {
                FutureUtil.waitForAll(persistentTopics).thenRun(() -> {
                    double topicLoadTimeSeconds = TimeUnit.NANOSECONDS.toMillis(System.nanoTime() - topicLoadStart)
                            / 1000.0;
                    long numTopicsLoaded = persistentTopics.stream()
                            .filter(optionalTopicFuture -> optionalTopicFuture.getNow(Optional.empty()).isPresent())
                            .count();
                    LOG.info("Loaded {} topics on {} -- time taken: {} seconds", numTopicsLoaded, bundle,
                            topicLoadTimeSeconds);
                });
            }
            return null;
        });
    }

    // No need to synchronize since config is only init once
    // We only read this from memory later
    public String getStatusFilePath() {
        if (config == null) {
            return null;
        }
        return config.getStatusFilePath();
    }

    public InternalConfigurationData getInternalConfigurationData() {
        return new InternalConfigurationData(
            config.getMetadataStoreUrl(),
            config.getConfigurationMetadataStoreUrl(),
            new ClientConfiguration().getZkLedgersRootPath(),
            config.isBookkeeperMetadataStoreSeparated() ? config.getBookkeeperMetadataStoreUrl() : null,
            this.getWorkerConfig().map(wc -> wc.getStateStorageServiceUrl()).orElse(null));
    }

    /**
     * Get the current pulsar state.
     */
    public State getState() {
        return this.state;
    }

    /**
     * check the current pulsar service is running, including Started and Init state.
     */
    public boolean isRunning() {
        return this.state == State.Started || this.state == State.Init;
    }

    /**
     * Get a reference of the current <code>LeaderElectionService</code> instance associated with the current
     * <code>PulsarService</code> instance.
     *
     * @return a reference of the current <code>LeaderElectionService</code> instance.
     */
    public LeaderElectionService getLeaderElectionService() {
        return this.leaderElectionService;
    }

    /**
     * Get a reference of the current namespace service instance.
     *
     * @return a reference of the current namespace service instance.
     */
    public NamespaceService getNamespaceService() {
        return this.nsService;
    }


    public Optional<WorkerService> getWorkerServiceOpt() {
        return functionWorkerService;
    }

    public WorkerService getWorkerService() throws UnsupportedOperationException {
        return functionWorkerService.orElseThrow(() -> new UnsupportedOperationException("Pulsar Function Worker "
                + "is not enabled, probably functionsWorkerEnabled is set to false"));
    }

    /**
     * Get a reference of the current <code>BrokerService</code> instance associated with the current
     * <code>PulsarService</code> instance.
     *
     * @return a reference of the current <code>BrokerService</code> instance.
     */
    public BrokerService getBrokerService() {
        return this.brokerService;
    }

    public BookKeeper getBookKeeperClient() {
        return managedLedgerClientFactory.getBookKeeperClient();
    }

    public ManagedLedgerFactory getManagedLedgerFactory() {
        return managedLedgerClientFactory.getManagedLedgerFactory();
    }

    public ManagedLedgerStorage getManagedLedgerClientFactory() {
        return managedLedgerClientFactory;
    }

    /**
     * First, get <code>LedgerOffloader</code> from local map cache,
     * create new <code>LedgerOffloader</code> if not in cache or
     * the <code>OffloadPolicies</code> changed, return the <code>LedgerOffloader</code> directly if exist in cache
     * and the <code>OffloadPolicies</code> not changed.
     *
     * @param namespaceName NamespaceName
     * @param offloadPolicies the OffloadPolicies
     * @return LedgerOffloader
     */
    public LedgerOffloader getManagedLedgerOffloader(NamespaceName namespaceName, OffloadPoliciesImpl offloadPolicies) {
        if (offloadPolicies == null) {
            return getDefaultOffloader();
        }
        return ledgerOffloaderMap.compute(namespaceName, (ns, offloader) -> {
            try {
                if (offloader != null && Objects.equals(offloader.getOffloadPolicies(), offloadPolicies)) {
                    return offloader;
                } else {
                    if (offloader != null) {
                        offloader.close();
                    }
                    return createManagedLedgerOffloader(offloadPolicies);
                }
            } catch (PulsarServerException e) {
                LOG.error("create ledgerOffloader failed for namespace {}", namespaceName.toString(), e);
                return new NullLedgerOffloader();
            }
        });
    }

    public LedgerOffloader createManagedLedgerOffloader(OffloadPoliciesImpl offloadPolicies)
            throws PulsarServerException {
        try {
            if (StringUtils.isNotBlank(offloadPolicies.getManagedLedgerOffloadDriver())) {
                checkNotNull(offloadPolicies.getOffloadersDirectory(),
                    "Offloader driver is configured to be '%s' but no offloaders directory is configured.",
                        offloadPolicies.getManagedLedgerOffloadDriver());

                synchronized (this) {
                    Offloaders offloaders = offloadersCache.getOrLoadOffloaders(
                            offloadPolicies.getOffloadersDirectory(), config.getNarExtractionDirectory());

                    LedgerOffloaderFactory offloaderFactory = offloaders.getOffloaderFactory(
                            offloadPolicies.getManagedLedgerOffloadDriver());
                    try {
                        return offloaderFactory.create(
                                offloadPolicies,
                                Map.of(
                                        LedgerOffloader.METADATA_SOFTWARE_VERSION_KEY.toLowerCase(),
                                        PulsarVersion.getVersion(),
                                        LedgerOffloader.METADATA_SOFTWARE_GITSHA_KEY.toLowerCase(),
                                        PulsarVersion.getGitSha(),
                                        LedgerOffloader.METADATA_PULSAR_CLUSTER_NAME.toLowerCase(),
                                        config.getClusterName()
                                ),
                                schemaStorage, getOffloaderScheduler(offloadPolicies), this.offloaderStats);
                    } catch (IOException ioe) {
                        throw new PulsarServerException(ioe.getMessage(), ioe.getCause());
                    }
                }
            } else {
                LOG.debug("No ledger offloader configured, using NULL instance");
                return NullLedgerOffloader.INSTANCE;
            }
        } catch (Throwable t) {
            throw new PulsarServerException(t);
        }
    }

    private SchemaStorage createAndStartSchemaStorage() throws Exception {
        SchemaStorageFactory factoryInstance = Reflections.createInstance(config.getSchemaRegistryStorageClassName(),
                SchemaStorageFactory.class, Thread.currentThread().getContextClassLoader());
        SchemaStorage schemaStorage = factoryInstance.create(this);
        schemaStorage.start();
        return schemaStorage;
    }

    public ScheduledExecutorService getExecutor() {
        return executor;
    }

    public ScheduledExecutorService getCacheExecutor() {
        return cacheExecutor;
    }

    public ExecutorProvider getTransactionExecutorProvider() {
        return transactionExecutorProvider;
    }

    public ScheduledExecutorService getLoadManagerExecutor() {
        return loadManagerExecutor;
    }

    public OrderedExecutor getOrderedExecutor() {
        return orderedExecutor;
    }

    public BookKeeperClientFactory newBookKeeperClientFactory() {
        return new BookKeeperClientFactoryImpl();
    }

    public BookKeeperClientFactory getBookKeeperClientFactory() {
        return bkClientFactory;
    }

    protected synchronized ScheduledExecutorService getCompactorExecutor() {
        if (this.compactorExecutor == null) {
            compactorExecutor = Executors.newSingleThreadScheduledExecutor(new DefaultThreadFactory("compaction"));
        }
        return this.compactorExecutor;
    }

    // only public so mockito can mock it
    public Compactor newCompactor() throws PulsarServerException {
        return new TwoPhaseCompactor(this.getConfiguration(),
                getClient(), getBookKeeperClient(),
                getCompactorExecutor());
    }

    public synchronized Compactor getCompactor() throws PulsarServerException {
        if (this.compactor == null) {
            this.compactor = newCompactor();
        }
        return this.compactor;
    }

    // This method is used for metrics, which is allowed to as null
    // Because it's no operation on the compactor, so let's remove the  synchronized on this method
    // to avoid unnecessary lock competition.
    public Compactor getNullableCompactor() {
        return this.compactor;
    }

    protected synchronized OrderedScheduler getOffloaderScheduler(OffloadPoliciesImpl offloadPolicies) {
        if (this.offloaderScheduler == null) {
            this.offloaderScheduler = OrderedScheduler.newSchedulerBuilder()
                    .numThreads(offloadPolicies.getManagedLedgerOffloadMaxThreads())
                    .name("offloader").build();
        }
        return this.offloaderScheduler;
    }

    public PulsarClientImpl createClientImpl(ClientConfigurationData clientConf)
            throws PulsarClientException {
        return PulsarClientImpl.builder()
                .conf(clientConf)
                .eventLoopGroup(ioEventLoopGroup)
                .timer(brokerClientSharedTimer)
                .internalExecutorProvider(brokerClientSharedInternalExecutorProvider)
                .externalExecutorProvider(brokerClientSharedExternalExecutorProvider)
                .scheduledExecutorProvider(brokerClientSharedScheduledExecutorProvider)
                .build();
    }

    public synchronized PulsarClient getClient() throws PulsarServerException {
        if (this.client == null) {
            try {
                ClientConfigurationData initialConf = new ClientConfigurationData();

                // Disable memory limit for broker client and disable stats
                initialConf.setMemoryLimitBytes(0);
                initialConf.setStatsIntervalSeconds(0);

                // Apply all arbitrary configuration. This must be called before setting any fields annotated as
                // @Secret on the ClientConfigurationData object because of the way they are serialized.
                // See https://github.com/apache/pulsar/issues/8509 for more information.
                Map<String, Object> overrides = PropertiesUtils
                        .filterAndMapProperties(this.getConfiguration().getProperties(), "brokerClient_");
                ClientConfigurationData conf =
                        ConfigurationDataUtils.loadData(overrides, initialConf, ClientConfigurationData.class);

                // Disabled auto release useless connections
                // The automatic release connection feature is not yet perfect for transaction scenarios, so turn it
                // off first.
                conf.setConnectionMaxIdleSeconds(-1);

                boolean tlsEnabled = this.getConfiguration().isBrokerClientTlsEnabled();
                conf.setServiceUrl(tlsEnabled ? this.brokerServiceUrlTls : this.brokerServiceUrl);

                if (tlsEnabled) {
                    conf.setTlsCiphers(this.getConfiguration().getBrokerClientTlsCiphers());
                    conf.setTlsProtocols(this.getConfiguration().getBrokerClientTlsProtocols());
                    conf.setTlsAllowInsecureConnection(this.getConfiguration().isTlsAllowInsecureConnection());
                    if (this.getConfiguration().isBrokerClientTlsEnabledWithKeyStore()) {
                        conf.setUseKeyStoreTls(true);
                        conf.setTlsTrustStoreType(this.getConfiguration().getBrokerClientTlsTrustStoreType());
                        conf.setTlsTrustStorePath(this.getConfiguration().getBrokerClientTlsTrustStore());
                        conf.setTlsTrustStorePassword(this.getConfiguration().getBrokerClientTlsTrustStorePassword());
                        conf.setTlsKeyStoreType(this.getConfiguration().getBrokerClientTlsKeyStoreType());
                        conf.setTlsKeyStorePath(this.getConfiguration().getBrokerClientTlsKeyStore());
                        conf.setTlsKeyStorePassword(this.getConfiguration().getBrokerClientTlsKeyStorePassword());
                    } else {
                        conf.setTlsTrustCertsFilePath(
                                isNotBlank(this.getConfiguration().getBrokerClientTrustCertsFilePath())
                                        ? this.getConfiguration().getBrokerClientTrustCertsFilePath()
                                        : this.getConfiguration().getTlsCertificateFilePath());
                        conf.setTlsKeyFilePath(this.getConfiguration().getBrokerClientKeyFilePath());
                        conf.setTlsCertificateFilePath(this.getConfiguration().getBrokerClientCertificateFilePath());
                    }
                }

                if (isNotBlank(this.getConfiguration().getBrokerClientAuthenticationPlugin())) {
                    conf.setAuthPluginClassName(this.getConfiguration().getBrokerClientAuthenticationPlugin());
                    conf.setAuthParams(this.getConfiguration().getBrokerClientAuthenticationParameters());
                    conf.setAuthParamMap(null);
                    conf.setAuthentication(AuthenticationFactory.create(
                            this.getConfiguration().getBrokerClientAuthenticationPlugin(),
                            this.getConfiguration().getBrokerClientAuthenticationParameters()));
                }
                this.client = createClientImpl(conf);
            } catch (Exception e) {
                throw new PulsarServerException(e);
            }
        }
        return this.client;
    }

    public synchronized PulsarAdmin getAdminClient() throws PulsarServerException {
        if (this.adminClient == null) {
            try {
                ServiceConfiguration conf = this.getConfiguration();
                final String adminApiUrl = conf.isBrokerClientTlsEnabled() ? webServiceAddressTls : webServiceAddress;
                if (adminApiUrl == null) {
                    throw new IllegalArgumentException("Web service address was not set properly "
                            + ", isBrokerClientTlsEnabled: " + conf.isBrokerClientTlsEnabled()
                            + ", webServiceAddressTls: " + webServiceAddressTls
                            + ", webServiceAddress: " + webServiceAddress);
                }
                PulsarAdminBuilder builder = PulsarAdmin.builder().serviceHttpUrl(adminApiUrl);

                // Apply all arbitrary configuration. This must be called before setting any fields annotated as
                // @Secret on the ClientConfigurationData object because of the way they are serialized.
                // See https://github.com/apache/pulsar/issues/8509 for more information.
                builder.loadConf(PropertiesUtils.filterAndMapProperties(config.getProperties(), "brokerClient_"));

                builder.authentication(
                        conf.getBrokerClientAuthenticationPlugin(),
                        conf.getBrokerClientAuthenticationParameters());

                if (conf.isBrokerClientTlsEnabled()) {
                    builder.tlsCiphers(config.getBrokerClientTlsCiphers())
                            .tlsProtocols(config.getBrokerClientTlsProtocols());
                    if (conf.isBrokerClientTlsEnabledWithKeyStore()) {
                        builder.useKeyStoreTls(true).tlsTrustStoreType(conf.getBrokerClientTlsTrustStoreType())
                                .tlsTrustStorePath(conf.getBrokerClientTlsTrustStore())
                                .tlsTrustStorePassword(conf.getBrokerClientTlsTrustStorePassword())
                                .tlsKeyStoreType(conf.getBrokerClientTlsKeyStoreType())
                                .tlsKeyStorePath(conf.getBrokerClientTlsKeyStore())
                                .tlsKeyStorePassword(conf.getBrokerClientTlsKeyStorePassword());
                    } else {
                        builder.tlsTrustCertsFilePath(conf.getBrokerClientTrustCertsFilePath())
                                .tlsKeyFilePath(conf.getBrokerClientKeyFilePath())
                                .tlsCertificateFilePath(conf.getBrokerClientCertificateFilePath());
                    }
                    builder.allowTlsInsecureConnection(conf.isTlsAllowInsecureConnection());
                }

                // most of the admin request requires to make zk-call so, keep the max read-timeout based on
                // zk-operation timeout
                builder.readTimeout(conf.getMetadataStoreOperationTimeoutSeconds(), TimeUnit.SECONDS);

                this.adminClient = builder.build();
                LOG.info("created admin with url {} ", adminApiUrl);
            } catch (Exception e) {
                throw new PulsarServerException(e);
            }
        }

        return this.adminClient;
    }

    public MetricsGenerator getMetricsGenerator() {
        return metricsGenerator;
    }

    public TransactionMetadataStoreService getTransactionMetadataStoreService() {
        return transactionMetadataStoreService;
    }

    public TransactionBufferProvider getTransactionBufferProvider() {
        return transactionBufferProvider;
    }

    public TransactionBufferClient getTransactionBufferClient() {
        return transactionBufferClient;
    }

    /**
     * Gets the broker service URL (non-TLS) associated with the internal listener.
     */
    protected String brokerUrl(ServiceConfiguration config) {
        AdvertisedListener internalListener = ServiceConfigurationUtils.getInternalListener(config, "pulsar");
        return internalListener.getBrokerServiceUrl() != null
                ? internalListener.getBrokerServiceUrl().toString() : null;
    }

    public static String brokerUrl(String host, int port) {
        return ServiceConfigurationUtils.brokerUrl(host, port);
    }

    /**
     * Gets the broker service URL (TLS) associated with the internal listener.
     */
    public String brokerUrlTls(ServiceConfiguration config) {
        AdvertisedListener internalListener = ServiceConfigurationUtils.getInternalListener(config, "pulsar+ssl");
        return internalListener.getBrokerServiceUrlTls() != null
                ? internalListener.getBrokerServiceUrlTls().toString() : null;
    }

    public static String brokerUrlTls(String host, int port) {
        return ServiceConfigurationUtils.brokerUrlTls(host, port);
    }

    public String webAddress(ServiceConfiguration config) {
        if (config.getWebServicePort().isPresent()) {
            AdvertisedListener internalListener = ServiceConfigurationUtils.getInternalListener(config, "http");
            return internalListener.getBrokerHttpUrl() != null
                    ? internalListener.getBrokerHttpUrl().toString()
                    : webAddress(ServiceConfigurationUtils.getWebServiceAddress(config), getListenPortHTTP().get());
        } else {
            return null;
        }
    }

    public static String webAddress(String host, int port) {
        return String.format("http://%s:%d", host, port);
    }

    public String webAddressTls(ServiceConfiguration config) {
        if (config.getWebServicePortTls().isPresent()) {
            AdvertisedListener internalListener = ServiceConfigurationUtils.getInternalListener(config, "https");
            return internalListener.getBrokerHttpsUrl() != null
                    ? internalListener.getBrokerHttpsUrl().toString()
                    : webAddressTls(ServiceConfigurationUtils.getWebServiceAddress(config), getListenPortHTTPS().get());
        } else {
            return null;
        }
    }

    public static String webAddressTls(String host, int port) {
        return String.format("https://%s:%d", host, port);
    }

    public String getSafeWebServiceAddress() {
        return webServiceAddress != null ? webServiceAddress : webServiceAddressTls;
    }

    @Deprecated
    public String getSafeBrokerServiceUrl() {
        return brokerServiceUrl != null ? brokerServiceUrl : brokerServiceUrlTls;
    }

    public String getLookupServiceAddress() {
        return String.format("%s:%s", advertisedAddress, config.getWebServicePort().isPresent()
                ? config.getWebServicePort().get()
                : config.getWebServicePortTls().get());
    }

    public TopicPoliciesService getTopicPoliciesService() {
        return topicPoliciesService;
    }

    public ResourceUsageTransportManager getResourceUsageTransportManager() {
        return resourceUsageTransportManager;
    }

    public synchronized void addPrometheusRawMetricsProvider(PrometheusRawMetricsProvider metricsProvider) {
        if (metricsServlet == null) {
            if (pendingMetricsProviders == null) {
                pendingMetricsProviders = new LinkedList<>();
            }
            pendingMetricsProviders.add(metricsProvider);
        } else {
            this.metricsServlet.addRawMetricsProvider(metricsProvider);
        }
    }

    private void startWorkerService(AuthenticationService authenticationService,
                                    AuthorizationService authorizationService)
            throws Exception {
        if (functionWorkerService.isPresent()) {
            if (workerConfig.isUseTls() || brokerServiceUrl == null) {
                workerConfig.setPulsarServiceUrl(brokerServiceUrlTls);
            } else {
                workerConfig.setPulsarServiceUrl(brokerServiceUrl);
            }
            if (workerConfig.isUseTls() || webServiceAddress == null) {
                workerConfig.setPulsarWebServiceUrl(webServiceAddressTls);
                workerConfig.setFunctionWebServiceUrl(webServiceAddressTls);
            } else {
                workerConfig.setPulsarWebServiceUrl(webServiceAddress);
                workerConfig.setFunctionWebServiceUrl(webServiceAddress);
            }

            LOG.info("Starting function worker service: serviceUrl = {},"
                + " webServiceUrl = {}, functionWebServiceUrl = {}",
                workerConfig.getPulsarServiceUrl(),
                workerConfig.getPulsarWebServiceUrl(),
                workerConfig.getFunctionWebServiceUrl());

            functionWorkerService.get().initInBroker(
                config,
                workerConfig,
                pulsarResources,
                getInternalConfigurationData()
            );

            // TODO figure out how to handle errors from function worker service
            functionWorkerService.get().start(
                authenticationService,
                authorizationService,
                ErrorNotifier.getShutdownServiceImpl(this));
            LOG.info("Function worker service started");
        }
    }

    public PackagesManagement getPackagesManagement() throws UnsupportedOperationException {
        return packagesManagement.orElseThrow(() -> new UnsupportedOperationException("Package Management Service "
                + "is not enabled in the broker."));
    }

    private void startPackagesManagementService() throws IOException {
        // TODO: using provider to initialize the packages management service.
        PackagesManagement packagesManagementService = new PackagesManagementImpl();
        this.packagesManagement = Optional.of(packagesManagementService);
        PackagesStorageProvider storageProvider = PackagesStorageProvider
            .newProvider(config.getPackagesManagementStorageProvider());
        DefaultPackagesStorageConfiguration storageConfiguration = new DefaultPackagesStorageConfiguration();
        storageConfiguration.setProperty(config.getProperties());
        PackagesStorage storage = storageProvider.getStorage(storageConfiguration);
        storage.initialize();
        packagesManagementService.initialize(storage);
    }

    public Optional<Integer> getListenPortHTTP() {
        return webService.getListenPortHTTP();
    }

    public Optional<Integer> getListenPortHTTPS() {
        return webService.getListenPortHTTPS();
    }

    public Optional<Integer> getBrokerListenPort() {
        return brokerService.getListenPort();
    }

    public Optional<Integer> getBrokerListenPortTls() {
        return brokerService.getListenPortTls();
    }

    public MetadataStoreExtended getLocalMetadataStore() {
        return localMetadataStore;
    }

    public CoordinationService getCoordinationService() {
        return coordinationService;
    }

    public static WorkerConfig initializeWorkerConfigFromBrokerConfig(ServiceConfiguration brokerConfig,
                                                                      String workerConfigFile) throws IOException {
        WorkerConfig workerConfig = WorkerConfig.load(workerConfigFile);

        workerConfig.setWorkerPort(brokerConfig.getWebServicePort().orElse(null));
        workerConfig.setWorkerPortTls(brokerConfig.getWebServicePortTls().orElse(null));

        // worker talks to local broker
        String hostname = ServiceConfigurationUtils.getDefaultOrConfiguredAddress(
                brokerConfig.getAdvertisedAddress());
        workerConfig.setWorkerHostname(hostname);
        workerConfig.setPulsarFunctionsCluster(brokerConfig.getClusterName());
        // inherit broker authorization setting
        workerConfig.setAuthenticationEnabled(brokerConfig.isAuthenticationEnabled());
        workerConfig.setAuthenticationProviders(brokerConfig.getAuthenticationProviders());
        workerConfig.setAuthorizationEnabled(brokerConfig.isAuthorizationEnabled());
        workerConfig.setAuthorizationProvider(brokerConfig.getAuthorizationProvider());
        workerConfig.setConfigurationMetadataStoreUrl(brokerConfig.getConfigurationMetadataStoreUrl());
        workerConfig.setMetadataStoreSessionTimeoutMillis(brokerConfig.getMetadataStoreSessionTimeoutMillis());
        workerConfig.setMetadataStoreOperationTimeoutSeconds(brokerConfig.getMetadataStoreOperationTimeoutSeconds());
        workerConfig.setMetadataStoreCacheExpirySeconds(brokerConfig.getMetadataStoreCacheExpirySeconds());
        workerConfig.setTlsAllowInsecureConnection(brokerConfig.isTlsAllowInsecureConnection());
        workerConfig.setTlsEnabled(brokerConfig.isTlsEnabled());
        workerConfig.setTlsEnableHostnameVerification(false);
        workerConfig.setBrokerClientTrustCertsFilePath(brokerConfig.getTlsTrustCertsFilePath());

        // client in worker will use this config to authenticate with broker
        workerConfig.setBrokerClientAuthenticationPlugin(brokerConfig.getBrokerClientAuthenticationPlugin());
        workerConfig.setBrokerClientAuthenticationParameters(brokerConfig.getBrokerClientAuthenticationParameters());

        // inherit super users
        workerConfig.setSuperUserRoles(brokerConfig.getSuperUserRoles());
        workerConfig.setFunctionsWorkerEnablePackageManagement(brokerConfig.isFunctionsWorkerEnablePackageManagement());

        // inherit the nar package locations
        if (isBlank(workerConfig.getFunctionsWorkerServiceNarPackage())) {
            workerConfig.setFunctionsWorkerServiceNarPackage(
                brokerConfig.getFunctionsWorkerServiceNarPackage());
        }

        workerConfig.setWorkerId(
                "c-" + brokerConfig.getClusterName()
                        + "-fw-" + hostname
                        + "-" + (workerConfig.getTlsEnabled()
                        ? workerConfig.getWorkerPortTls() : workerConfig.getWorkerPort()));
        return workerConfig;
    }

    /**
     * Shutdown the broker immediately, without waiting for all resources to be released.
     * This possibly is causing the JVM process to exit, depending on how th PulsarService
     * was constructed.
     */
    @Override
    public void shutdownNow() {
        LOG.info("Invoking Pulsar service immediate shutdown");
        try {
            // Try to close metadata service session to ensure all ephemeral locks get released immediately
            closeMetadataServiceSession();
        } catch (Exception e) {
            LOG.warn("Failed to close metadata service session: {}", e.getMessage());
        }

        processTerminator.accept(-1);
    }

    @VisibleForTesting
    protected BrokerService newBrokerService(PulsarService pulsar) throws Exception {
        return new BrokerService(pulsar, ioEventLoopGroup);
    }
}<|MERGE_RESOLUTION|>--- conflicted
+++ resolved
@@ -830,16 +830,12 @@
 
             // Register pulsar system namespaces and start transaction meta store service
             if (config.isTransactionCoordinatorEnabled()) {
-<<<<<<< HEAD
+                MLTransactionMetadataStoreProvider.initBufferedWriterMetrics(getAdvertisedAddress());
+                MLPendingAckStoreProvider.initBufferedWriterMetrics(getAdvertisedAddress());
+
                 this.transactionBufferSnapshotServiceFactory = new TransactionBufferSnapshotServiceFactory(getClient(),
                         getConfig().isTransactionBufferSegmentedSnapshotEnabled());
 
-=======
-                MLTransactionMetadataStoreProvider.initBufferedWriterMetrics(getAdvertisedAddress());
-                MLPendingAckStoreProvider.initBufferedWriterMetrics(getAdvertisedAddress());
-
-                this.transactionBufferSnapshotService = new SystemTopicBaseTxnBufferSnapshotService(getClient());
->>>>>>> 4b5de986
                 this.transactionTimer =
                         new HashedWheelTimer(new DefaultThreadFactory("pulsar-transaction-timer"));
                 transactionBufferClient = TransactionBufferClientImpl.create(this, transactionTimer,
