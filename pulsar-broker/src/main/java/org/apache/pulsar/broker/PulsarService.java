/*
 * Licensed to the Apache Software Foundation (ASF) under one
 * or more contributor license agreements.  See the NOTICE file
 * distributed with this work for additional information
 * regarding copyright ownership.  The ASF licenses this file
 * to you under the Apache License, Version 2.0 (the
 * "License"); you may not use this file except in compliance
 * with the License.  You may obtain a copy of the License at
 *
 *   http://www.apache.org/licenses/LICENSE-2.0
 *
 * Unless required by applicable law or agreed to in writing,
 * software distributed under the License is distributed on an
 * "AS IS" BASIS, WITHOUT WARRANTIES OR CONDITIONS OF ANY
 * KIND, either express or implied.  See the License for the
 * specific language governing permissions and limitations
 * under the License.
 */
package org.apache.pulsar.broker;

import static com.google.common.base.Preconditions.checkNotNull;
import static org.apache.commons.lang3.StringUtils.isBlank;
import static org.apache.commons.lang3.StringUtils.isNotBlank;
import static org.apache.pulsar.broker.resourcegroup.ResourceUsageTransportManager.DISABLE_RESOURCE_USAGE_TRANSPORT_MANAGER;
import static org.apache.pulsar.common.naming.SystemTopicNames.isTransactionInternalName;
import com.google.common.annotations.VisibleForTesting;
import io.netty.channel.ChannelInitializer;
import io.netty.channel.EventLoopGroup;
import io.netty.channel.socket.SocketChannel;
import io.netty.util.HashedWheelTimer;
import io.netty.util.Timer;
import io.netty.util.concurrent.DefaultThreadFactory;
import java.io.IOException;
import java.lang.reflect.Constructor;
import java.net.InetSocketAddress;
import java.net.MalformedURLException;
import java.time.Duration;
import java.util.ArrayList;
import java.util.Collection;
import java.util.Collections;
import java.util.HashMap;
import java.util.LinkedList;
import java.util.List;
import java.util.Map;
import java.util.Objects;
import java.util.Optional;
import java.util.concurrent.CancellationException;
import java.util.concurrent.CompletableFuture;
import java.util.concurrent.CompletionException;
import java.util.concurrent.ConcurrentHashMap;
import java.util.concurrent.ExecutionException;
import java.util.concurrent.Executors;
import java.util.concurrent.ScheduledExecutorService;
import java.util.concurrent.ScheduledFuture;
import java.util.concurrent.TimeUnit;
import java.util.concurrent.TimeoutException;
import java.util.concurrent.atomic.AtomicReference;
import java.util.concurrent.locks.Condition;
import java.util.concurrent.locks.ReentrantLock;
import java.util.function.Consumer;
import java.util.function.Supplier;
import javax.servlet.ServletException;
import javax.websocket.DeploymentException;
import io.netty.util.concurrent.EventExecutor;
import lombok.AccessLevel;
import lombok.Getter;
import lombok.Setter;
import org.apache.bookkeeper.client.BookKeeper;
import org.apache.bookkeeper.common.util.OrderedExecutor;
import org.apache.bookkeeper.common.util.OrderedScheduler;
import org.apache.bookkeeper.conf.ClientConfiguration;
import org.apache.bookkeeper.mledger.LedgerOffloader;
import org.apache.bookkeeper.mledger.LedgerOffloaderFactory;
import org.apache.bookkeeper.mledger.LedgerOffloaderStats;
import org.apache.bookkeeper.mledger.ManagedLedgerFactory;
import org.apache.bookkeeper.mledger.impl.NullLedgerOffloader;
import org.apache.bookkeeper.mledger.offload.Offloaders;
import org.apache.bookkeeper.mledger.offload.OffloadersCache;
import org.apache.commons.lang3.StringUtils;
import org.apache.pulsar.PulsarVersion;
import org.apache.pulsar.broker.authentication.AuthenticationService;
import org.apache.pulsar.broker.authorization.AuthorizationService;
import org.apache.pulsar.broker.intercept.BrokerInterceptor;
import org.apache.pulsar.broker.intercept.BrokerInterceptors;
import org.apache.pulsar.broker.loadbalance.LeaderElectionService;
import org.apache.pulsar.broker.loadbalance.LinuxInfoUtils;
import org.apache.pulsar.broker.loadbalance.LoadManager;
import org.apache.pulsar.broker.loadbalance.LoadReportUpdaterTask;
import org.apache.pulsar.broker.loadbalance.LoadResourceQuotaUpdaterTask;
import org.apache.pulsar.broker.loadbalance.LoadSheddingTask;
import org.apache.pulsar.broker.lookup.v1.TopicLookup;
import org.apache.pulsar.broker.namespace.NamespaceService;
import org.apache.pulsar.broker.protocol.ProtocolHandlers;
import org.apache.pulsar.broker.resourcegroup.ResourceGroupService;
import org.apache.pulsar.broker.resourcegroup.ResourceUsageTopicTransportManager;
import org.apache.pulsar.broker.resourcegroup.ResourceUsageTransportManager;
import org.apache.pulsar.broker.resources.ClusterResources;
import org.apache.pulsar.broker.resources.PulsarResources;
import org.apache.pulsar.broker.rest.Topics;
import org.apache.pulsar.broker.service.BrokerService;
import org.apache.pulsar.broker.service.PulsarMetadataEventSynchronizer;
import org.apache.pulsar.broker.service.SystemTopicBasedTopicPoliciesService;
import org.apache.pulsar.broker.service.Topic;
import org.apache.pulsar.broker.service.TopicPoliciesService;
import org.apache.pulsar.broker.service.TransactionBufferSnapshotServiceFactory;
import org.apache.pulsar.broker.service.schema.SchemaRegistryService;
import org.apache.pulsar.broker.service.schema.SchemaStorageFactory;
import org.apache.pulsar.broker.stats.MetricsGenerator;
import org.apache.pulsar.broker.stats.prometheus.PrometheusRawMetricsProvider;
import org.apache.pulsar.broker.stats.prometheus.PulsarPrometheusMetricsServlet;
import org.apache.pulsar.broker.storage.ManagedLedgerStorage;
import org.apache.pulsar.broker.transaction.buffer.TransactionBufferProvider;
import org.apache.pulsar.broker.transaction.buffer.impl.TransactionBufferClientImpl;
import org.apache.pulsar.broker.transaction.pendingack.TransactionPendingAckStoreProvider;
import org.apache.pulsar.broker.transaction.pendingack.impl.MLPendingAckStoreProvider;
import org.apache.pulsar.broker.validator.MultipleListenerValidator;
import org.apache.pulsar.broker.validator.TransactionBatchedWriteValidator;
import org.apache.pulsar.broker.web.WebService;
import org.apache.pulsar.broker.web.plugin.servlet.AdditionalServlet;
import org.apache.pulsar.broker.web.plugin.servlet.AdditionalServletWithClassLoader;
import org.apache.pulsar.broker.web.plugin.servlet.AdditionalServletWithPulsarService;
import org.apache.pulsar.broker.web.plugin.servlet.AdditionalServlets;
import org.apache.pulsar.client.admin.PulsarAdmin;
import org.apache.pulsar.client.admin.PulsarAdminBuilder;
import org.apache.pulsar.client.api.AuthenticationFactory;
import org.apache.pulsar.client.api.PulsarClient;
import org.apache.pulsar.client.api.PulsarClientException;
import org.apache.pulsar.client.api.transaction.TransactionBufferClient;
import org.apache.pulsar.client.impl.PulsarClientImpl;
import org.apache.pulsar.client.impl.conf.ClientConfigurationData;
import org.apache.pulsar.client.impl.conf.ConfigurationDataUtils;
import org.apache.pulsar.client.internal.PropertiesUtils;
import org.apache.pulsar.client.util.ExecutorProvider;
import org.apache.pulsar.client.util.ScheduledExecutorProvider;
import org.apache.pulsar.common.conf.InternalConfigurationData;
import org.apache.pulsar.common.configuration.PulsarConfigurationLoader;
import org.apache.pulsar.common.configuration.VipStatus;
import org.apache.pulsar.common.naming.NamespaceBundle;
import org.apache.pulsar.common.naming.NamespaceName;
import org.apache.pulsar.common.naming.TopicName;
import org.apache.pulsar.common.policies.data.ClusterDataImpl;
import org.apache.pulsar.common.policies.data.OffloadPoliciesImpl;
import org.apache.pulsar.common.protocol.schema.SchemaStorage;
import org.apache.pulsar.common.util.FutureUtil;
import org.apache.pulsar.common.util.GracefulExecutorServicesShutdown;
import org.apache.pulsar.common.util.Reflections;
import org.apache.pulsar.common.util.ThreadDumpUtil;
import org.apache.pulsar.common.util.ThreadPoolMonitor;
import org.apache.pulsar.common.util.netty.EventLoopUtil;
import org.apache.pulsar.compaction.Compactor;
import org.apache.pulsar.compaction.TwoPhaseCompactor;
import org.apache.pulsar.functions.worker.ErrorNotifier;
import org.apache.pulsar.functions.worker.WorkerConfig;
import org.apache.pulsar.functions.worker.WorkerService;
import org.apache.pulsar.metadata.api.MetadataStore;
import org.apache.pulsar.metadata.api.MetadataStoreConfig;
import org.apache.pulsar.metadata.api.MetadataStoreException;
import org.apache.pulsar.metadata.api.MetadataStoreFactory;
import org.apache.pulsar.metadata.api.Notification;
import org.apache.pulsar.metadata.api.NotificationType;
import org.apache.pulsar.metadata.api.coordination.CoordinationService;
import org.apache.pulsar.metadata.api.coordination.LeaderElectionState;
import org.apache.pulsar.metadata.api.extended.MetadataStoreExtended;
import org.apache.pulsar.metadata.api.extended.SessionEvent;
import org.apache.pulsar.metadata.coordination.impl.CoordinationServiceImpl;
import org.apache.pulsar.packages.management.core.PackagesManagement;
import org.apache.pulsar.packages.management.core.PackagesStorage;
import org.apache.pulsar.packages.management.core.PackagesStorageProvider;
import org.apache.pulsar.packages.management.core.impl.DefaultPackagesStorageConfiguration;
import org.apache.pulsar.packages.management.core.impl.PackagesManagementImpl;
import org.apache.pulsar.policies.data.loadbalancer.AdvertisedListener;
import org.apache.pulsar.transaction.coordinator.TransactionMetadataStoreProvider;
import org.apache.pulsar.transaction.coordinator.impl.MLTransactionMetadataStoreProvider;
import org.apache.pulsar.websocket.WebSocketConsumerServlet;
import org.apache.pulsar.websocket.WebSocketPingPongServlet;
import org.apache.pulsar.websocket.WebSocketProducerServlet;
import org.apache.pulsar.websocket.WebSocketReaderServlet;
import org.apache.pulsar.websocket.WebSocketService;
import org.eclipse.jetty.servlet.ServletHolder;
import org.eclipse.jetty.websocket.servlet.WebSocketServlet;
import org.slf4j.Logger;
import org.slf4j.LoggerFactory;

/**
 * Main class for Pulsar broker service.
 */

@Getter(AccessLevel.PUBLIC)
@Setter(AccessLevel.PROTECTED)
public class PulsarService implements AutoCloseable, ShutdownService {
    private static final Logger LOG = LoggerFactory.getLogger(PulsarService.class);
    private static final double GRACEFUL_SHUTDOWN_TIMEOUT_RATIO_OF_TOTAL_TIMEOUT = 0.5d;
    private ServiceConfiguration config = null;
    private NamespaceService nsService = null;
    private ManagedLedgerStorage managedLedgerClientFactory = null;
    private LeaderElectionService leaderElectionService = null;
    private BrokerService brokerService = null;
    private WebService webService = null;
    private WebSocketService webSocketService = null;
    private TopicPoliciesService topicPoliciesService = TopicPoliciesService.DISABLED;
    private BookKeeperClientFactory bkClientFactory;
    private Compactor compactor;
    private ResourceUsageTransportManager resourceUsageTransportManager;
    private ResourceGroupService resourceGroupServiceManager;

    private final OrderedScheduler executor;
    private final OrderedScheduler cacheExecutor;

    private OrderedExecutor orderedExecutor;
    private final ScheduledExecutorService loadManagerExecutor;
    private ScheduledExecutorService compactorExecutor;
    private OrderedScheduler offloaderScheduler;
    private OffloadersCache offloadersCache = new OffloadersCache();
    private LedgerOffloader defaultOffloader;
    private LedgerOffloaderStats offloaderStats;
    private Map<NamespaceName, LedgerOffloader> ledgerOffloaderMap = new ConcurrentHashMap<>();
    private ScheduledFuture<?> loadReportTask = null;
    private LoadSheddingTask loadSheddingTask = null;
    private ScheduledFuture<?> loadResourceQuotaTask = null;
    private final AtomicReference<LoadManager> loadManager = new AtomicReference<>();
    private PulsarAdmin adminClient = null;
    private PulsarClient client = null;
    private final String bindAddress;
    /**
     * The host component of the broker's canonical name.
     */
    private final String advertisedAddress;
    private String webServiceAddress;
    private String webServiceAddressTls;
    private String brokerServiceUrl;
    private String brokerServiceUrlTls;
    private final String brokerVersion;
    private SchemaStorage schemaStorage = null;
    private SchemaRegistryService schemaRegistryService = null;
    private final WorkerConfig workerConfig;
    private final Optional<WorkerService> functionWorkerService;
    private ProtocolHandlers protocolHandlers = null;

    private final Consumer<Integer> processTerminator;
    protected final EventLoopGroup ioEventLoopGroup;
    private final ExecutorProvider brokerClientSharedInternalExecutorProvider;
    private final ExecutorProvider brokerClientSharedExternalExecutorProvider;
    private final ScheduledExecutorProvider brokerClientSharedScheduledExecutorProvider;
    private final Timer brokerClientSharedTimer;

    private MetricsGenerator metricsGenerator;

    private TransactionMetadataStoreService transactionMetadataStoreService;
    private TransactionBufferProvider transactionBufferProvider;
    private TransactionBufferClient transactionBufferClient;
    private HashedWheelTimer transactionTimer;

    private BrokerInterceptor brokerInterceptor;
    private AdditionalServlets brokerAdditionalServlets;

    // packages management service
    private Optional<PackagesManagement> packagesManagement = Optional.empty();
    private PulsarPrometheusMetricsServlet metricsServlet;
    private List<PrometheusRawMetricsProvider> pendingMetricsProviders;

    private MetadataStoreExtended localMetadataStore;
    private PulsarMetadataEventSynchronizer localMetadataSynchronizer;
    private CoordinationService coordinationService;
    private TransactionBufferSnapshotServiceFactory transactionBufferSnapshotServiceFactory;
    private MetadataStore configurationMetadataStore;
    private PulsarMetadataEventSynchronizer configMetadataSynchronizer;
    private boolean shouldShutdownConfigurationMetadataStore;

    private PulsarResources pulsarResources;

    private TransactionPendingAckStoreProvider transactionPendingAckStoreProvider;
    private final ExecutorProvider transactionExecutorProvider;

    public enum State {
        Init, Started, Closing, Closed
    }

    private volatile State state;

    private final ReentrantLock mutex = new ReentrantLock();
    private final Condition isClosedCondition = mutex.newCondition();
    private volatile CompletableFuture<Void> closeFuture;
    // key is listener name, value is pulsar address and pulsar ssl address
    private Map<String, AdvertisedListener> advertisedListeners;

    public PulsarService(ServiceConfiguration config) {
        this(config, Optional.empty(), (exitCode) -> {
                LOG.info("Process termination requested with code {}. "
                         + "Ignoring, as this constructor is intended for tests. ", exitCode);
            });
    }

    public PulsarService(ServiceConfiguration config, Optional<WorkerService> functionWorkerService,
                         Consumer<Integer> processTerminator) {
        this(config, new WorkerConfig(), functionWorkerService, processTerminator);
    }

    public PulsarService(ServiceConfiguration config,
                         WorkerConfig workerConfig,
                         Optional<WorkerService> functionWorkerService,
                         Consumer<Integer> processTerminator) {
        state = State.Init;

        // Validate correctness of configuration
        PulsarConfigurationLoader.isComplete(config);
        TransactionBatchedWriteValidator.validate(config);

        // validate `advertisedAddress`, `advertisedListeners`, `internalListenerName`
        this.advertisedListeners = MultipleListenerValidator.validateAndAnalysisAdvertisedListener(config);

        // the advertised address is defined as the host component of the broker's canonical name.
        this.advertisedAddress = ServiceConfigurationUtils.getDefaultOrConfiguredAddress(config.getAdvertisedAddress());

        // use `internalListenerName` listener as `advertisedAddress`
        this.bindAddress = ServiceConfigurationUtils.getDefaultOrConfiguredAddress(config.getBindAddress());
        this.brokerVersion = PulsarVersion.getVersion();
        this.config = config;
        this.processTerminator = processTerminator;
        this.loadManagerExecutor = Executors
                .newSingleThreadScheduledExecutor(new ExecutorProvider.ExtendedThreadFactory("pulsar-load-manager"));
        ThreadPoolMonitor.register(loadManagerExecutor);
        this.workerConfig = workerConfig;
        this.functionWorkerService = functionWorkerService;
        int numExecutorThreadPoolSize = config.getNumExecutorThreadPoolSize();
        this.executor = OrderedScheduler.newSchedulerBuilder()
                .numThreads(numExecutorThreadPoolSize)
                .name("pulsar").build();

        for (int i = 0; i < numExecutorThreadPoolSize; i++) {
            ThreadPoolMonitor.register(executor.chooseThread(i));
        }

        int numCacheExecutorThreadPoolSize = config.getNumCacheExecutorThreadPoolSize();
        this.cacheExecutor = OrderedScheduler.newSchedulerBuilder()
                .numThreads(numCacheExecutorThreadPoolSize)
                .name("zk-cache-callback").build();
        for (int i = 0; i < numCacheExecutorThreadPoolSize; i++) {
            ThreadPoolMonitor.register(cacheExecutor.chooseThread(i));
        }

        if (config.isTransactionCoordinatorEnabled()) {
            this.transactionExecutorProvider = new ExecutorProvider(this.getConfiguration()
                    .getNumTransactionReplayThreadPoolSize(), "pulsar-transaction-executor");
        } else {
            this.transactionExecutorProvider = null;
        }

        this.ioEventLoopGroup = EventLoopUtil.newEventLoopGroup(config.getNumIOThreads(), config.isEnableBusyWait(),
                new DefaultThreadFactory("pulsar-io"));
<<<<<<< HEAD
        if (this.config.isThreadMonitorEnabled()) {
            long monitorIntervalSec = this.config.getThreadMonitorIntervalSec();

            ThreadPoolMonitor.register(monitorIntervalSec,
                    TimeUnit.SECONDS,
                    loadManagerExecutor,
                    executor,
                    cacheExecutor);

            for (EventExecutor eventExecutor : ioEventLoopGroup) {
                ThreadPoolMonitor.register(monitorIntervalSec,
                        TimeUnit.SECONDS,
                        eventExecutor);
            }
        }

=======

        ThreadPoolMonitor.register(
                loadManagerExecutor,
                executor,
                cacheExecutor);

        for (EventExecutor eventExecutor : ioEventLoopGroup) {
            ThreadPoolMonitor.register(eventExecutor);
        }


>>>>>>> b7f07060
        // the internal executor is not used in the broker client or replication clients since this executor is
        // used for consumers and the transaction support in the client.
        // since an instance is required, a single threaded shared instance is used for all broker client instances
        this.brokerClientSharedInternalExecutorProvider =
                new ExecutorProvider(1, "broker-client-shared-internal-executor");
        // the external executor is not used in the broker client or replication clients since this executor is
        // used for consumer listeners.
        // since an instance is required, a single threaded shared instance is used for all broker client instances
        this.brokerClientSharedExternalExecutorProvider =
                new ExecutorProvider(1, "broker-client-shared-external-executor");
        this.brokerClientSharedScheduledExecutorProvider =
                new ScheduledExecutorProvider(1, "broker-client-shared-scheduled-executor");
        this.brokerClientSharedTimer =
                new HashedWheelTimer(new DefaultThreadFactory("broker-client-shared-timer"), 1, TimeUnit.MILLISECONDS);

        // here in the constructor we don't have the offloader scheduler yet
        this.offloaderStats = LedgerOffloaderStats.create(false, false, null, 0);
    }

    public MetadataStore createConfigurationMetadataStore(PulsarMetadataEventSynchronizer synchronizer)
            throws MetadataStoreException {
        return MetadataStoreFactory.create(config.getConfigurationMetadataStoreUrl(),
                MetadataStoreConfig.builder()
                        .sessionTimeoutMillis((int) config.getMetadataStoreSessionTimeoutMillis())
                        .allowReadOnlyOperations(false)
                        .configFilePath(config.getMetadataStoreConfigPath())
                        .batchingEnabled(config.isMetadataStoreBatchingEnabled())
                        .batchingMaxDelayMillis(config.getMetadataStoreBatchingMaxDelayMillis())
                        .batchingMaxOperations(config.getMetadataStoreBatchingMaxOperations())
                        .batchingMaxSizeKb(config.getMetadataStoreBatchingMaxSizeKb())
                        .metadataStoreName(MetadataStoreConfig.CONFIGURATION_METADATA_STORE)
                        .synchronizer(synchronizer)
                        .build());
    }

    /**
     * Close the session to the metadata service.
     *
     * This will immediately release all the resource locks held by this broker on the coordination service.
     *
     * @throws Exception if the close operation fails
     */
    public void closeMetadataServiceSession() throws Exception {
        localMetadataStore.close();
    }

    @Override
    public void close() throws PulsarServerException {
        try {
            closeAsync().get();
        } catch (ExecutionException e) {
            Throwable cause = e.getCause();
            if (cause instanceof PulsarServerException) {
                throw (PulsarServerException) cause;
            } else if (getConfiguration().getBrokerShutdownTimeoutMs() == 0
                    && (cause instanceof TimeoutException || cause instanceof CancellationException)) {
                // ignore shutdown timeout when timeout is 0, which is primarily used in tests
                // to forcefully shutdown the broker
            } else {
                throw new PulsarServerException(cause);
            }
        } catch (InterruptedException e) {
            Thread.currentThread().interrupt();
        }
    }

    /**
     * Close the current pulsar service. All resources are released.
     */
    public CompletableFuture<Void> closeAsync() {
        mutex.lock();
        try {
            if (closeFuture != null) {
                return closeFuture;
            }
            LOG.info("Closing PulsarService");
            state = State.Closing;

            // close the service in reverse order v.s. in which they are started
            if (this.resourceUsageTransportManager != null) {
                try {
                    this.resourceUsageTransportManager.close();
                } catch (Exception e) {
                    LOG.warn("ResourceUsageTransportManager closing failed {}", e.getMessage());
                }
                this.resourceUsageTransportManager = null;
            }
            if (this.resourceGroupServiceManager != null) {
                try {
                    this.resourceGroupServiceManager.close();
                } catch (Exception e) {
                    LOG.warn("ResourceGroupServiceManager closing failed {}", e.getMessage());
                }
                this.resourceGroupServiceManager = null;
            }

            if (this.webService != null) {
                try {
                    this.webService.close();
                    this.webService = null;
                } catch (Exception e) {
                    LOG.error("Web service closing failed", e);
                    // Even if the web service fails to close, the graceful shutdown process continues
                }
            }

            resetMetricsServlet();

            if (this.webSocketService != null) {
                this.webSocketService.close();
            }

            if (brokerAdditionalServlets != null) {
                brokerAdditionalServlets.close();
                brokerAdditionalServlets = null;
            }

            GracefulExecutorServicesShutdown executorServicesShutdown =
                    GracefulExecutorServicesShutdown
                            .initiate()
                            .timeout(
                                    Duration.ofMillis(
                                            (long) (GRACEFUL_SHUTDOWN_TIMEOUT_RATIO_OF_TOTAL_TIMEOUT
                                                    * getConfiguration()
                                                    .getBrokerShutdownTimeoutMs())));
            // close protocol handler before closing broker service
            if (protocolHandlers != null) {
                protocolHandlers.close();
                protocolHandlers = null;
            }

            List<CompletableFuture<Void>> asyncCloseFutures = new ArrayList<>();
            if (this.brokerService != null) {
                CompletableFuture<Void> brokerCloseFuture = this.brokerService.closeAsync();
                if (this.transactionMetadataStoreService != null) {
                    asyncCloseFutures.add(brokerCloseFuture.whenComplete((__, ___) -> {
                        // close transactionMetadataStoreService after the broker has been closed
                        this.transactionMetadataStoreService.close();
                        this.transactionMetadataStoreService = null;
                    }));
                } else {
                    asyncCloseFutures.add(brokerCloseFuture);
                }
                this.brokerService = null;
            }

            if (this.managedLedgerClientFactory != null) {
                try {
                    this.managedLedgerClientFactory.close();
                } catch (Exception e) {
                    LOG.warn("ManagedLedgerClientFactory closing failed {}", e.getMessage());
                }
                this.managedLedgerClientFactory = null;
            }

            if (bkClientFactory != null) {
                this.bkClientFactory.close();
                this.bkClientFactory = null;
            }

            if (this.leaderElectionService != null) {
                this.leaderElectionService.close();
                this.leaderElectionService = null;
            }

            // cancel loadShedding task and shutdown the loadManager executor before shutting down the broker
            if (this.loadSheddingTask != null) {
                this.loadSheddingTask.cancel();
            }
            executorServicesShutdown.shutdown(loadManagerExecutor);

            if (adminClient != null) {
                adminClient.close();
                adminClient = null;
            }

            if (transactionBufferSnapshotServiceFactory != null) {
                transactionBufferSnapshotServiceFactory.close();
                transactionBufferSnapshotServiceFactory = null;
            }

            if (transactionBufferClient != null) {
                transactionBufferClient.close();
            }

            if (client != null) {
                client.close();
                client = null;
            }

            if (nsService != null) {
                nsService.close();
                nsService = null;
            }

            executorServicesShutdown.shutdown(compactorExecutor);
            executorServicesShutdown.shutdown(offloaderScheduler);
            executorServicesShutdown.shutdown(executor);
            executorServicesShutdown.shutdown(orderedExecutor);
            executorServicesShutdown.shutdown(cacheExecutor);

            LoadManager loadManager = this.loadManager.get();
            if (loadManager != null) {
                loadManager.stop();
            }

            if (schemaRegistryService != null) {
                schemaRegistryService.close();
            }

            offloadersCache.close();

            if (coordinationService != null) {
                coordinationService.close();
            }

            closeLocalMetadataStore();
            if (configurationMetadataStore != null && shouldShutdownConfigurationMetadataStore) {
                configurationMetadataStore.close();
                if (configMetadataSynchronizer != null) {
                    configMetadataSynchronizer.close();
                    configMetadataSynchronizer = null;
                }
            }

            if (transactionExecutorProvider != null) {
                transactionExecutorProvider.shutdownNow();
            }
            MLPendingAckStoreProvider.closeBufferedWriterMetrics();
            MLTransactionMetadataStoreProvider.closeBufferedWriterMetrics();
            if (this.offloaderStats != null) {
                this.offloaderStats.close();
            }

            brokerClientSharedExternalExecutorProvider.shutdownNow();
            brokerClientSharedInternalExecutorProvider.shutdownNow();
            brokerClientSharedScheduledExecutorProvider.shutdownNow();
            brokerClientSharedTimer.stop();

            asyncCloseFutures.add(EventLoopUtil.shutdownGracefully(ioEventLoopGroup));


            // add timeout handling for closing executors
            asyncCloseFutures.add(executorServicesShutdown.handle());

            closeFuture = addTimeoutHandling(FutureUtil.waitForAllAndSupportCancel(asyncCloseFutures));
            closeFuture.handle((v, t) -> {
                if (t == null) {
                    LOG.info("Closed");
                } else if (t instanceof CancellationException) {
                    LOG.info("Closed (shutdown cancelled)");
                } else if (t instanceof TimeoutException) {
                    LOG.info("Closed (shutdown timeout)");
                } else {
                    LOG.warn("Closed with errors", t);
                }
                state = State.Closed;
                isClosedCondition.signalAll();
                return null;
            });
            return closeFuture;
        } catch (Exception e) {
            PulsarServerException pse;
            if (e instanceof CompletionException && e.getCause() instanceof MetadataStoreException) {
                pse = new PulsarServerException(MetadataStoreException.unwrap(e));
            } else if (e.getCause() instanceof CompletionException
                    && e.getCause().getCause() instanceof MetadataStoreException) {
                pse = new PulsarServerException(MetadataStoreException.unwrap(e.getCause()));
            } else {
                pse = new PulsarServerException(e);
            }
            return FutureUtil.failedFuture(pse);
        } finally {
            mutex.unlock();
        }
    }

    private synchronized void resetMetricsServlet() {
        metricsServlet = null;
    }

    private CompletableFuture<Void> addTimeoutHandling(CompletableFuture<Void> future) {
        ScheduledExecutorService shutdownExecutor = Executors.newSingleThreadScheduledExecutor(
                new ExecutorProvider.ExtendedThreadFactory(getClass().getSimpleName() + "-shutdown"));
        FutureUtil.addTimeoutHandling(future,
                Duration.ofMillis(Math.max(1L, getConfiguration().getBrokerShutdownTimeoutMs())),
                shutdownExecutor, () -> FutureUtil.createTimeoutException("Timeout in close", getClass(), "close"));
        future.handle((v, t) -> {
            if (t != null) {
                LOG.info("Shutdown timed out after {} ms", getConfiguration().getBrokerShutdownTimeoutMs());
                LOG.info(ThreadDumpUtil.buildThreadDiagnosticString());
            }
            // shutdown the shutdown executor
            shutdownExecutor.shutdownNow();
            return null;
        });
        return future;
    }

    /**
     * Get the current service configuration.
     *
     * @return the current service configuration
     */
    public ServiceConfiguration getConfiguration() {
        return this.config;
    }

    /**
     * Get the current function worker service configuration.
     *
     * @return the current function worker service configuration.
     */
    public Optional<WorkerConfig> getWorkerConfig() {
        return functionWorkerService.map(service -> workerConfig);
    }

    public Map<String, String> getProtocolDataToAdvertise() {
        if (null == protocolHandlers) {
            return Collections.emptyMap();
        } else {
            return protocolHandlers.getProtocolDataToAdvertise();
        }
    }

    /**
     * Start the pulsar service instance.
     */
    public void start() throws PulsarServerException {
        LOG.info("Starting Pulsar Broker service; version: '{}'",
                (brokerVersion != null ? brokerVersion : "unknown"));
        LOG.info("Git Revision {}", PulsarVersion.getGitSha());
        LOG.info("Git Branch {}", PulsarVersion.getGitBranch());
        LOG.info("Built by {} on {} at {}",
                PulsarVersion.getBuildUser(),
                PulsarVersion.getBuildHost(),
                PulsarVersion.getBuildTime());

        long startTimestamp = System.currentTimeMillis();  // start time mills

        mutex.lock();
        try {
            if (state != State.Init) {
                throw new PulsarServerException("Cannot start the service once it was stopped");
            }

            if (!config.getWebServicePort().isPresent() && !config.getWebServicePortTls().isPresent()) {
                throw new IllegalArgumentException("webServicePort/webServicePortTls must be present");
            }

            if (config.isAuthorizationEnabled() && !config.isAuthenticationEnabled()) {
                throw new IllegalStateException("Invalid broker configuration. Authentication must be enabled with "
                        + "authenticationEnabled=true when authorization is enabled with authorizationEnabled=true.");
            }

            if (config.getDefaultRetentionSizeInMB() > 0
                    && config.getBacklogQuotaDefaultLimitBytes() > 0
                    && config.getBacklogQuotaDefaultLimitBytes()
                    >= (config.getDefaultRetentionSizeInMB() * 1024L * 1024L)) {
                throw new IllegalArgumentException(String.format("The retention size must > the backlog quota limit "
                                + "size, but the configured backlog quota limit bytes is %d, the retention size is %d",
                        config.getBacklogQuotaDefaultLimitBytes(),
                        config.getDefaultRetentionSizeInMB() * 1024L * 1024L));
            }

            if (config.getDefaultRetentionTimeInMinutes() > 0
                    && config.getBacklogQuotaDefaultLimitSecond() > 0
                    && config.getBacklogQuotaDefaultLimitSecond() >= config.getDefaultRetentionTimeInMinutes() * 60) {
                throw new IllegalArgumentException(String.format("The retention time must > the backlog quota limit "
                                + "time, but the configured backlog quota limit time duration is %d, "
                                + "the retention time duration is %d",
                        config.getBacklogQuotaDefaultLimitSecond(),
                        config.getDefaultRetentionTimeInMinutes() * 60));
            }

            if (!config.getLoadBalancerOverrideBrokerNicSpeedGbps().isPresent()
                    && config.isLoadBalancerEnabled()
                    && LinuxInfoUtils.isLinux()
                    && !LinuxInfoUtils.checkHasNicSpeeds()) {
                throw new IllegalStateException("Unable to read VM NIC speed. You must set "
                        + "[loadBalancerOverrideBrokerNicSpeedGbps] to override it when load balancer is enabled.");
            }

            localMetadataSynchronizer = StringUtils.isNotBlank(config.getMetadataSyncEventTopic())
                    ? new PulsarMetadataEventSynchronizer(this, config.getMetadataSyncEventTopic())
                    : null;
            localMetadataStore = createLocalMetadataStore(localMetadataSynchronizer);
            localMetadataStore.registerSessionListener(this::handleMetadataSessionEvent);

            coordinationService = new CoordinationServiceImpl(localMetadataStore);

            if (config.isConfigurationStoreSeparated()) {
                configMetadataSynchronizer = StringUtils.isNotBlank(config.getConfigurationMetadataSyncEventTopic())
                        ? new PulsarMetadataEventSynchronizer(this, config.getConfigurationMetadataSyncEventTopic())
                        : null;
                configurationMetadataStore = createConfigurationMetadataStore(configMetadataSynchronizer);
                shouldShutdownConfigurationMetadataStore = true;
            } else {
                configurationMetadataStore = localMetadataStore;
                shouldShutdownConfigurationMetadataStore = false;
            }
            pulsarResources = new PulsarResources(localMetadataStore, configurationMetadataStore,
                    config.getMetadataStoreOperationTimeoutSeconds());

            pulsarResources.getClusterResources().getStore().registerListener(this::handleDeleteCluster);

            int orderedExecutorThreadNumber = config.getNumOrderedExecutorThreads();
            orderedExecutor = OrderedExecutor.newBuilder()
                    .numThreads(orderedExecutorThreadNumber)
                    .name("pulsar-ordered")
                    .build();

<<<<<<< HEAD
            if (config.isThreadMonitorEnabled()) {
                ThreadPoolMonitor.register(config.getThreadMonitorIntervalSec(),
                        TimeUnit.SECONDS, orderedExecutor);
=======
            for (int i = 0; i < orderedExecutorThreadNumber; i++) {
                ThreadPoolMonitor.register(orderedExecutor.chooseThread(i));
>>>>>>> b7f07060
            }

            // Initialize the message protocol handlers
            protocolHandlers = ProtocolHandlers.load(config);
            protocolHandlers.initialize(config);

            // Now we are ready to start services
            this.bkClientFactory = newBookKeeperClientFactory();

            managedLedgerClientFactory = ManagedLedgerStorage.create(
                config, localMetadataStore,
                    bkClientFactory, ioEventLoopGroup
            );

            this.brokerService = newBrokerService(this);

            // Start load management service (even if load balancing is disabled)
            this.loadManager.set(LoadManager.create(this));

            // needs load management service and before start broker service,
            this.startNamespaceService();

            schemaStorage = createAndStartSchemaStorage();
            schemaRegistryService = SchemaRegistryService.create(
                    schemaStorage, config.getSchemaRegistryCompatibilityCheckers(), this.executor);

            OffloadPoliciesImpl defaultOffloadPolicies =
                    OffloadPoliciesImpl.create(this.getConfiguration().getProperties());

            OrderedScheduler offloaderScheduler = getOffloaderScheduler(defaultOffloadPolicies);
            int interval = config.getManagedLedgerStatsPeriodSeconds();
            boolean exposeTopicMetrics = config.isExposeTopicLevelMetricsInPrometheus();

            offloaderStats = LedgerOffloaderStats.create(config.isExposeManagedLedgerMetricsInPrometheus(),
                    exposeTopicMetrics, offloaderScheduler, interval);
            this.defaultOffloader = createManagedLedgerOffloader(defaultOffloadPolicies);

            this.brokerInterceptor = BrokerInterceptors.load(config);
            brokerService.setInterceptor(getBrokerInterceptor());
            this.brokerInterceptor.initialize(this);
            brokerService.start();

            // Load additional servlets
            this.brokerAdditionalServlets = AdditionalServlets.load(config);

            this.webService = new WebService(this);
            createMetricsServlet();
            this.addWebServerHandlers(webService, metricsServlet, this.config);
            this.webService.start();

            // Refresh addresses and update configuration, since the port might have been dynamically assigned
            if (config.getBrokerServicePort().equals(Optional.of(0))) {
                config.setBrokerServicePort(brokerService.getListenPort());
            }
            if (config.getBrokerServicePortTls().equals(Optional.of(0))) {
                config.setBrokerServicePortTls(brokerService.getListenPortTls());
            }
            this.webServiceAddress = webAddress(config);
            this.webServiceAddressTls = webAddressTls(config);
            this.brokerServiceUrl = brokerUrl(config);
            this.brokerServiceUrlTls = brokerUrlTls(config);


            if (null != this.webSocketService) {
                ClusterDataImpl clusterData = ClusterDataImpl.builder()
                        .serviceUrl(webServiceAddress)
                        .serviceUrlTls(webServiceAddressTls)
                        .brokerServiceUrl(brokerServiceUrl)
                        .brokerServiceUrlTls(brokerServiceUrlTls)
                        .build();
                this.webSocketService.setLocalCluster(clusterData);
            }

            // Initialize namespace service, after service url assigned. Should init zk and refresh self owner info.
            this.nsService.initialize();

            // Start topic level policies service
            if (config.isTopicLevelPoliciesEnabled() && config.isSystemTopicEnabled()) {
                this.topicPoliciesService = new SystemTopicBasedTopicPoliciesService(this);
            }

            this.topicPoliciesService.start();

            // Start the leader election service
            startLeaderElectionService();

            // Register heartbeat and bootstrap namespaces.
            this.nsService.registerBootstrapNamespaces();

            // Register pulsar system namespaces and start transaction meta store service
            if (config.isTransactionCoordinatorEnabled()) {
                MLTransactionMetadataStoreProvider.initBufferedWriterMetrics(getAdvertisedAddress());
                MLPendingAckStoreProvider.initBufferedWriterMetrics(getAdvertisedAddress());

                this.transactionBufferSnapshotServiceFactory = new TransactionBufferSnapshotServiceFactory(getClient());

                this.transactionTimer =
                        new HashedWheelTimer(new DefaultThreadFactory("pulsar-transaction-timer"));
                transactionBufferClient = TransactionBufferClientImpl.create(this, transactionTimer,
                        config.getTransactionBufferClientMaxConcurrentRequests(),
                        config.getTransactionBufferClientOperationTimeoutInMills());

                transactionMetadataStoreService = new TransactionMetadataStoreService(TransactionMetadataStoreProvider
                        .newProvider(config.getTransactionMetadataStoreProviderClassName()), this,
                        transactionBufferClient, transactionTimer);

                transactionBufferProvider = TransactionBufferProvider
                        .newProvider(config.getTransactionBufferProviderClassName());
                transactionPendingAckStoreProvider = TransactionPendingAckStoreProvider
                        .newProvider(config.getTransactionPendingAckStoreProviderClassName());
            }

            this.metricsGenerator = new MetricsGenerator(this);

            // By starting the Load manager service, the broker will also become visible
            // to the rest of the broker by creating the registration z-node. This needs
            // to be done only when the broker is fully operative.
            this.startLoadManagementService();

            // Initialize the message protocol handlers.
            // start the protocol handlers only after the broker is ready,
            // so that the protocol handlers can access broker service properly.
            this.protocolHandlers.start(brokerService);
            Map<String, Map<InetSocketAddress, ChannelInitializer<SocketChannel>>> protocolHandlerChannelInitializers =
                this.protocolHandlers.newChannelInitializers();
            this.brokerService.startProtocolHandlers(protocolHandlerChannelInitializers);

            acquireSLANamespace();

            // start function worker service if necessary
            this.startWorkerService(brokerService.getAuthenticationService(), brokerService.getAuthorizationService());

            // start packages management service if necessary
            if (config.isEnablePackagesManagement()) {
                this.startPackagesManagementService();
            }

            // Start the task to publish resource usage, if necessary
            this.resourceUsageTransportManager = DISABLE_RESOURCE_USAGE_TRANSPORT_MANAGER;
            if (isNotBlank(config.getResourceUsageTransportClassName())) {
                Class<?> clazz = Class.forName(config.getResourceUsageTransportClassName());
                Constructor<?> ctor = clazz.getConstructor(PulsarService.class);
                Object object = ctor.newInstance(new Object[]{this});
                this.resourceUsageTransportManager = (ResourceUsageTopicTransportManager) object;
            }
            this.resourceGroupServiceManager = new ResourceGroupService(this);
            if (localMetadataSynchronizer != null) {
                localMetadataSynchronizer.start();
            }
            if (configMetadataSynchronizer != null) {
                configMetadataSynchronizer.start();
            }

            long currentTimestamp = System.currentTimeMillis();
            final long bootstrapTimeSeconds = TimeUnit.MILLISECONDS.toSeconds(currentTimestamp - startTimestamp);

            final String bootstrapMessage = "bootstrap service "
                    + (config.getWebServicePort().isPresent() ? "port = " + config.getWebServicePort().get() : "")
                    + (config.getWebServicePortTls().isPresent() ? ", tls-port = " + config.getWebServicePortTls() : "")
                    + (StringUtils.isNotEmpty(brokerServiceUrl) ? ", broker url= " + brokerServiceUrl : "")
                    + (StringUtils.isNotEmpty(brokerServiceUrlTls) ? ", broker tls url= " + brokerServiceUrlTls : "");
            LOG.info("messaging service is ready, bootstrap_seconds={}, {}, cluster={}, configs={}",
                    bootstrapTimeSeconds, bootstrapMessage, config.getClusterName(), config);

            state = State.Started;
        } catch (Exception e) {
            LOG.error("Failed to start Pulsar service: {}", e.getMessage(), e);
            throw new PulsarServerException(e);
        } finally {
            mutex.unlock();
        }
    }

    private synchronized void createMetricsServlet() {
        this.metricsServlet = new PulsarPrometheusMetricsServlet(
                this, config.isExposeTopicLevelMetricsInPrometheus(),
                config.isExposeConsumerLevelMetricsInPrometheus(),
                config.isExposeProducerLevelMetricsInPrometheus(),
                config.isSplitTopicAndPartitionLabelInPrometheus());
        if (pendingMetricsProviders != null) {
            pendingMetricsProviders.forEach(provider -> metricsServlet.addRawMetricsProvider(provider));
            this.pendingMetricsProviders = null;
        }
    }

    private void addWebServerHandlers(WebService webService,
                                      PulsarPrometheusMetricsServlet metricsServlet,
                                      ServiceConfiguration config)
            throws PulsarServerException, PulsarClientException, MalformedURLException, ServletException,
            DeploymentException {
        Map<String, Object> attributeMap = new HashMap<>();
        attributeMap.put(WebService.ATTRIBUTE_PULSAR_NAME, this);

        Map<String, Object> vipAttributeMap = new HashMap<>();
        vipAttributeMap.put(VipStatus.ATTRIBUTE_STATUS_FILE_PATH, config.getStatusFilePath());
        vipAttributeMap.put(VipStatus.ATTRIBUTE_IS_READY_PROBE, (Supplier<Boolean>) () -> {
            // Ensure the VIP status is only visible when the broker is fully initialized
            return state == State.Started;
        });

        // Add admin rest resources
        webService.addRestResource("/",
                false, vipAttributeMap, false, VipStatus.class);
        webService.addRestResources("/admin",
                true, attributeMap, false, "org.apache.pulsar.broker.admin.v1");
        webService.addRestResources("/admin/v2",
                true, attributeMap, true, "org.apache.pulsar.broker.admin.v2");
        webService.addRestResources("/admin/v3",
                true, attributeMap, true, "org.apache.pulsar.broker.admin.v3");
        webService.addRestResource("/lookup",
                true, attributeMap, true,  TopicLookup.class,
                org.apache.pulsar.broker.lookup.v2.TopicLookup.class);
        webService.addRestResource("/topics",
                true, attributeMap, true, Topics.class);

        // Add metrics servlet
        webService.addServlet("/metrics",
                new ServletHolder(metricsServlet),
                config.isAuthenticateMetricsEndpoint(), attributeMap);

        // Add websocket service
        addWebSocketServiceHandler(webService, attributeMap, config);

        if (LOG.isDebugEnabled()) {
            LOG.debug("Attempting to add static directory");
        }
        // Add static resources
        webService.addStaticResources("/static", "/static");

        // Add broker additional servlets
        addBrokerAdditionalServlets(webService, attributeMap, config);
    }

    private void handleMetadataSessionEvent(SessionEvent e) {
        LOG.info("Received metadata service session event: {}", e);
        if (e == SessionEvent.SessionLost
                && config.getZookeeperSessionExpiredPolicy() == MetadataSessionExpiredPolicy.shutdown) {
            LOG.warn("The session with metadata service was lost. Shutting down.\n{}\n",
                    ThreadDumpUtil.buildThreadDiagnosticString());
            shutdownNow();
        }
    }

    private void addBrokerAdditionalServlets(WebService webService,
                                             Map<String, Object> attributeMap,
                                             ServiceConfiguration config) {
        if (this.getBrokerAdditionalServlets() != null) {
            Collection<AdditionalServletWithClassLoader> additionalServletCollection =
                    this.getBrokerAdditionalServlets().getServlets().values();
            for (AdditionalServletWithClassLoader servletWithClassLoader : additionalServletCollection) {
                servletWithClassLoader.loadConfig(config);
                AdditionalServlet additionalServlet = servletWithClassLoader.getServlet();
                if (additionalServlet instanceof AdditionalServletWithPulsarService) {
                    ((AdditionalServletWithPulsarService) additionalServlet).setPulsarService(this);
                }
                webService.addServlet(servletWithClassLoader.getBasePath(), servletWithClassLoader.getServletHolder(),
                        config.isAuthenticationEnabled(), attributeMap);
                LOG.info("Broker add additional servlet basePath {} ", servletWithClassLoader.getBasePath());
            }
        }
    }

    private void addWebSocketServiceHandler(WebService webService,
                                            Map<String, Object> attributeMap,
                                            ServiceConfiguration config)
            throws PulsarServerException, PulsarClientException, MalformedURLException, ServletException,
            DeploymentException {
        if (config.isWebSocketServiceEnabled()) {
            // Use local broker address to avoid different IP address when using a VIP for service discovery
            this.webSocketService = new WebSocketService(null, config);
            this.webSocketService.start();

            final WebSocketServlet producerWebSocketServlet = new WebSocketProducerServlet(webSocketService);
            webService.addServlet(WebSocketProducerServlet.SERVLET_PATH,
                    new ServletHolder(producerWebSocketServlet), true, attributeMap);
            webService.addServlet(WebSocketProducerServlet.SERVLET_PATH_V2,
                    new ServletHolder(producerWebSocketServlet), true, attributeMap);

            final WebSocketServlet consumerWebSocketServlet = new WebSocketConsumerServlet(webSocketService);
            webService.addServlet(WebSocketConsumerServlet.SERVLET_PATH,
                    new ServletHolder(consumerWebSocketServlet), true, attributeMap);
            webService.addServlet(WebSocketConsumerServlet.SERVLET_PATH_V2,
                    new ServletHolder(consumerWebSocketServlet), true, attributeMap);

            final WebSocketServlet readerWebSocketServlet = new WebSocketReaderServlet(webSocketService);
            webService.addServlet(WebSocketReaderServlet.SERVLET_PATH,
                    new ServletHolder(readerWebSocketServlet), true, attributeMap);
            webService.addServlet(WebSocketReaderServlet.SERVLET_PATH_V2,
                    new ServletHolder(readerWebSocketServlet), true, attributeMap);

            final WebSocketServlet pingPongWebSocketServlet = new WebSocketPingPongServlet(webSocketService);
            webService.addServlet(WebSocketPingPongServlet.SERVLET_PATH,
                    new ServletHolder(pingPongWebSocketServlet), true, attributeMap);
            webService.addServlet(WebSocketPingPongServlet.SERVLET_PATH_V2,
                    new ServletHolder(pingPongWebSocketServlet), true, attributeMap);
        }
    }

    private void handleDeleteCluster(Notification notification) {
        if (ClusterResources.pathRepresentsClusterName(notification.getPath())
                && notification.getType() == NotificationType.Deleted) {
            final String clusterName = ClusterResources.clusterNameFromPath(notification.getPath());
            getBrokerService().closeAndRemoveReplicationClient(clusterName);
        }
    }

    public MetadataStoreExtended createLocalMetadataStore(PulsarMetadataEventSynchronizer synchronizer)
            throws MetadataStoreException, PulsarServerException {
        return MetadataStoreExtended.create(config.getMetadataStoreUrl(),
                MetadataStoreConfig.builder()
                        .sessionTimeoutMillis((int) config.getMetadataStoreSessionTimeoutMillis())
                        .allowReadOnlyOperations(false)
                        .configFilePath(config.getMetadataStoreConfigPath())
                        .batchingEnabled(config.isMetadataStoreBatchingEnabled())
                        .batchingMaxDelayMillis(config.getMetadataStoreBatchingMaxDelayMillis())
                        .batchingMaxOperations(config.getMetadataStoreBatchingMaxOperations())
                        .batchingMaxSizeKb(config.getMetadataStoreBatchingMaxSizeKb())
                        .synchronizer(synchronizer)
                        .metadataStoreName(MetadataStoreConfig.METADATA_STORE)
                        .build());
    }

    protected void closeLocalMetadataStore() throws Exception {
        if (localMetadataStore != null) {
            localMetadataStore.close();
        }
        if (localMetadataSynchronizer != null) {
            localMetadataSynchronizer.close();
            localMetadataSynchronizer = null;
        }
    }

    protected void startLeaderElectionService() {
        this.leaderElectionService = new LeaderElectionService(coordinationService, getSafeWebServiceAddress(),
                state -> {
                    if (state == LeaderElectionState.Leading) {
                        LOG.info("This broker was elected leader");
                        if (getConfiguration().isLoadBalancerEnabled()) {
                            long resourceQuotaUpdateInterval = TimeUnit.MINUTES
                                    .toMillis(getConfiguration().getLoadBalancerResourceQuotaUpdateIntervalMinutes());

                            if (loadSheddingTask != null) {
                                loadSheddingTask.cancel();
                            }
                            if (loadResourceQuotaTask != null) {
                                loadResourceQuotaTask.cancel(false);
                            }
                            loadSheddingTask = new LoadSheddingTask(loadManager, loadManagerExecutor, config);
                            loadSheddingTask.start();
                            loadResourceQuotaTask = loadManagerExecutor.scheduleAtFixedRate(
                                    new LoadResourceQuotaUpdaterTask(loadManager), resourceQuotaUpdateInterval,
                                    resourceQuotaUpdateInterval, TimeUnit.MILLISECONDS);
                        }
                    } else {
                        if (leaderElectionService != null) {
                            LOG.info("This broker is a follower. Current leader is {}",
                                    leaderElectionService.getCurrentLeader());
                        }
                        if (loadSheddingTask != null) {
                            loadSheddingTask.cancel();
                            loadSheddingTask = null;
                        }
                        if (loadResourceQuotaTask != null) {
                            loadResourceQuotaTask.cancel(false);
                            loadResourceQuotaTask = null;
                        }
                    }
                });

        leaderElectionService.start();
    }

    protected void acquireSLANamespace() {
        try {
            // Namespace not created hence no need to unload it
            NamespaceName nsName = NamespaceService.getSLAMonitorNamespace(getAdvertisedAddress(), config);
            if (!this.pulsarResources.getNamespaceResources().namespaceExists(nsName)) {
                LOG.info("SLA Namespace = {} doesn't exist.", nsName);
                return;
            }

            boolean acquiredSLANamespace;
            try {
                acquiredSLANamespace = nsService.registerSLANamespace();
                LOG.info("Register SLA Namespace = {}, returned - {}.", nsName, acquiredSLANamespace);
            } catch (PulsarServerException e) {
                acquiredSLANamespace = false;
            }

            if (!acquiredSLANamespace) {
                this.nsService.unloadSLANamespace();
            }
        } catch (Exception ex) {
            LOG.warn(
                    "Exception while trying to unload the SLA namespace,"
                            + " will try to unload the namespace again after 1 minute. Exception:",
                    ex);
            executor.schedule(this::acquireSLANamespace, 1, TimeUnit.MINUTES);
        } catch (Throwable ex) {
            // To make sure SLA monitor doesn't interfere with the normal broker flow
            LOG.warn(
                    "Exception while trying to unload the SLA namespace,"
                            + " will not try to unload the namespace again. Exception:",
                    ex);
        }
    }

    /**
     * Block until the service is finally closed.
     */
    public void waitUntilClosed() throws InterruptedException {
        mutex.lock();

        try {
            while (state != State.Closed) {
                isClosedCondition.await();
            }
        } finally {
            mutex.unlock();
        }
    }

    protected void startNamespaceService() throws PulsarServerException {

        LOG.info("Starting name space service, bootstrap namespaces=" + config.getBootstrapNamespaces());

        this.nsService = getNamespaceServiceProvider().get();
    }

    public Supplier<NamespaceService> getNamespaceServiceProvider() throws PulsarServerException {
        return () -> new NamespaceService(PulsarService.this);
    }

    protected void startLoadManagementService() throws PulsarServerException {
        LOG.info("Starting load management service ...");
        this.loadManager.get().start();

        if (config.isLoadBalancerEnabled()) {
            LOG.info("Starting load balancer");
            if (this.loadReportTask == null) {
                long loadReportMinInterval = config.getLoadBalancerReportUpdateMinIntervalMillis();
                this.loadReportTask = this.loadManagerExecutor.scheduleAtFixedRate(
                        new LoadReportUpdaterTask(loadManager), loadReportMinInterval, loadReportMinInterval,
                        TimeUnit.MILLISECONDS);
            }
        }
    }

    /**
     * Load all the topics contained in a namespace.
     *
     * @param bundle <code>NamespaceBundle</code> to identify the service unit
     * @throws Exception
     */
    public void loadNamespaceTopics(NamespaceBundle bundle) {
        executor.submit(() -> {
            LOG.info("Loading all topics on bundle: {}", bundle);

            NamespaceName nsName = bundle.getNamespaceObject();
            List<CompletableFuture<Optional<Topic>>> persistentTopics = new ArrayList<>();
            long topicLoadStart = System.nanoTime();

            for (String topic : getNamespaceService().getListOfPersistentTopics(nsName)
                    .get(config.getMetadataStoreOperationTimeoutSeconds(), TimeUnit.SECONDS)) {
                try {
                    TopicName topicName = TopicName.get(topic);
                    if (bundle.includes(topicName) && !isTransactionInternalName(topicName)) {
                        CompletableFuture<Optional<Topic>> future = brokerService.getTopicIfExists(topic);
                        if (future != null) {
                            persistentTopics.add(future);
                        }
                    }
                } catch (Throwable t) {
                    LOG.warn("Failed to preload topic {}", topic, t);
                }
            }

            if (!persistentTopics.isEmpty()) {
                FutureUtil.waitForAll(persistentTopics).thenRun(() -> {
                    double topicLoadTimeSeconds = TimeUnit.NANOSECONDS.toMillis(System.nanoTime() - topicLoadStart)
                            / 1000.0;
                    long numTopicsLoaded = persistentTopics.stream()
                            .filter(optionalTopicFuture -> optionalTopicFuture.getNow(Optional.empty()).isPresent())
                            .count();
                    LOG.info("Loaded {} topics on {} -- time taken: {} seconds", numTopicsLoaded, bundle,
                            topicLoadTimeSeconds);
                });
            }
            return null;
        });
    }

    // No need to synchronize since config is only init once
    // We only read this from memory later
    public String getStatusFilePath() {
        if (config == null) {
            return null;
        }
        return config.getStatusFilePath();
    }

    public InternalConfigurationData getInternalConfigurationData() {
        return new InternalConfigurationData(
            config.getMetadataStoreUrl(),
            config.getConfigurationMetadataStoreUrl(),
            new ClientConfiguration().getZkLedgersRootPath(),
            config.isBookkeeperMetadataStoreSeparated() ? config.getBookkeeperMetadataStoreUrl() : null,
            this.getWorkerConfig().map(wc -> wc.getStateStorageServiceUrl()).orElse(null));
    }

    /**
     * Get the current pulsar state.
     */
    public State getState() {
        return this.state;
    }

    /**
     * check the current pulsar service is running, including Started and Init state.
     */
    public boolean isRunning() {
        return this.state == State.Started || this.state == State.Init;
    }

    /**
     * Get a reference of the current <code>LeaderElectionService</code> instance associated with the current
     * <code>PulsarService</code> instance.
     *
     * @return a reference of the current <code>LeaderElectionService</code> instance.
     */
    public LeaderElectionService getLeaderElectionService() {
        return this.leaderElectionService;
    }

    /**
     * Get a reference of the current namespace service instance.
     *
     * @return a reference of the current namespace service instance.
     */
    public NamespaceService getNamespaceService() {
        return this.nsService;
    }


    public Optional<WorkerService> getWorkerServiceOpt() {
        return functionWorkerService;
    }

    public WorkerService getWorkerService() throws UnsupportedOperationException {
        return functionWorkerService.orElseThrow(() -> new UnsupportedOperationException("Pulsar Function Worker "
                + "is not enabled, probably functionsWorkerEnabled is set to false"));
    }

    /**
     * Get a reference of the current <code>BrokerService</code> instance associated with the current
     * <code>PulsarService</code> instance.
     *
     * @return a reference of the current <code>BrokerService</code> instance.
     */
    public BrokerService getBrokerService() {
        return this.brokerService;
    }

    public BookKeeper getBookKeeperClient() {
        return managedLedgerClientFactory.getBookKeeperClient();
    }

    public ManagedLedgerFactory getManagedLedgerFactory() {
        return managedLedgerClientFactory.getManagedLedgerFactory();
    }

    public ManagedLedgerStorage getManagedLedgerClientFactory() {
        return managedLedgerClientFactory;
    }

    /**
     * First, get <code>LedgerOffloader</code> from local map cache,
     * create new <code>LedgerOffloader</code> if not in cache or
     * the <code>OffloadPolicies</code> changed, return the <code>LedgerOffloader</code> directly if exist in cache
     * and the <code>OffloadPolicies</code> not changed.
     *
     * @param namespaceName NamespaceName
     * @param offloadPolicies the OffloadPolicies
     * @return LedgerOffloader
     */
    public LedgerOffloader getManagedLedgerOffloader(NamespaceName namespaceName, OffloadPoliciesImpl offloadPolicies) {
        if (offloadPolicies == null) {
            return getDefaultOffloader();
        }
        return ledgerOffloaderMap.compute(namespaceName, (ns, offloader) -> {
            try {
                if (offloader != null && Objects.equals(offloader.getOffloadPolicies(), offloadPolicies)) {
                    return offloader;
                } else {
                    if (offloader != null) {
                        offloader.close();
                    }
                    return createManagedLedgerOffloader(offloadPolicies);
                }
            } catch (PulsarServerException e) {
                LOG.error("create ledgerOffloader failed for namespace {}", namespaceName.toString(), e);
                return new NullLedgerOffloader();
            }
        });
    }

    public LedgerOffloader createManagedLedgerOffloader(OffloadPoliciesImpl offloadPolicies)
            throws PulsarServerException {
        try {
            if (StringUtils.isNotBlank(offloadPolicies.getManagedLedgerOffloadDriver())) {
                checkNotNull(offloadPolicies.getOffloadersDirectory(),
                    "Offloader driver is configured to be '%s' but no offloaders directory is configured.",
                        offloadPolicies.getManagedLedgerOffloadDriver());

                synchronized (this) {
                    Offloaders offloaders = offloadersCache.getOrLoadOffloaders(
                            offloadPolicies.getOffloadersDirectory(), config.getNarExtractionDirectory());

                    LedgerOffloaderFactory offloaderFactory = offloaders.getOffloaderFactory(
                            offloadPolicies.getManagedLedgerOffloadDriver());
                    try {
                        return offloaderFactory.create(
                                offloadPolicies,
                                Map.of(
                                        LedgerOffloader.METADATA_SOFTWARE_VERSION_KEY.toLowerCase(),
                                        PulsarVersion.getVersion(),
                                        LedgerOffloader.METADATA_SOFTWARE_GITSHA_KEY.toLowerCase(),
                                        PulsarVersion.getGitSha(),
                                        LedgerOffloader.METADATA_PULSAR_CLUSTER_NAME.toLowerCase(),
                                        config.getClusterName()
                                ),
                                schemaStorage, getOffloaderScheduler(offloadPolicies), this.offloaderStats);
                    } catch (IOException ioe) {
                        throw new PulsarServerException(ioe.getMessage(), ioe.getCause());
                    }
                }
            } else {
                LOG.debug("No ledger offloader configured, using NULL instance");
                return NullLedgerOffloader.INSTANCE;
            }
        } catch (Throwable t) {
            throw new PulsarServerException(t);
        }
    }

    private SchemaStorage createAndStartSchemaStorage() throws Exception {
        SchemaStorageFactory factoryInstance = Reflections.createInstance(config.getSchemaRegistryStorageClassName(),
                SchemaStorageFactory.class, Thread.currentThread().getContextClassLoader());
        SchemaStorage schemaStorage = factoryInstance.create(this);
        schemaStorage.start();
        return schemaStorage;
    }

    public ScheduledExecutorService getExecutor() {
        return executor;
    }

    public ScheduledExecutorService getCacheExecutor() {
        return cacheExecutor;
    }

    public ExecutorProvider getTransactionExecutorProvider() {
        return transactionExecutorProvider;
    }

    public ScheduledExecutorService getLoadManagerExecutor() {
        return loadManagerExecutor;
    }

    public OrderedExecutor getOrderedExecutor() {
        return orderedExecutor;
    }

    public BookKeeperClientFactory newBookKeeperClientFactory() {
        return new BookKeeperClientFactoryImpl();
    }

    public BookKeeperClientFactory getBookKeeperClientFactory() {
        return bkClientFactory;
    }

    protected synchronized ScheduledExecutorService getCompactorExecutor() {
        if (this.compactorExecutor == null) {
            compactorExecutor = Executors.newSingleThreadScheduledExecutor(
                    new ExecutorProvider.ExtendedThreadFactory("compaction"));
        }
        return this.compactorExecutor;
    }

    // only public so mockito can mock it
    public Compactor newCompactor() throws PulsarServerException {
        return new TwoPhaseCompactor(this.getConfiguration(),
                getClient(), getBookKeeperClient(),
                getCompactorExecutor());
    }

    public synchronized Compactor getCompactor() throws PulsarServerException {
        if (this.compactor == null) {
            this.compactor = newCompactor();
        }
        return this.compactor;
    }

    // This method is used for metrics, which is allowed to as null
    // Because it's no operation on the compactor, so let's remove the  synchronized on this method
    // to avoid unnecessary lock competition.
    public Compactor getNullableCompactor() {
        return this.compactor;
    }

    protected synchronized OrderedScheduler getOffloaderScheduler(OffloadPoliciesImpl offloadPolicies) {
        if (this.offloaderScheduler == null) {
            this.offloaderScheduler = OrderedScheduler.newSchedulerBuilder()
                    .numThreads(offloadPolicies.getManagedLedgerOffloadMaxThreads())
                    .name("offloader").build();
        }
        return this.offloaderScheduler;
    }

    public PulsarClientImpl createClientImpl(ClientConfigurationData clientConf)
            throws PulsarClientException {
        return PulsarClientImpl.builder()
                .conf(clientConf)
                .eventLoopGroup(ioEventLoopGroup)
                .timer(brokerClientSharedTimer)
                .internalExecutorProvider(brokerClientSharedInternalExecutorProvider)
                .externalExecutorProvider(brokerClientSharedExternalExecutorProvider)
                .scheduledExecutorProvider(brokerClientSharedScheduledExecutorProvider)
                .build();
    }

    public synchronized PulsarClient getClient() throws PulsarServerException {
        if (this.client == null) {
            try {
                ClientConfigurationData initialConf = new ClientConfigurationData();

                // Disable memory limit for broker client and disable stats
                initialConf.setMemoryLimitBytes(0);
                initialConf.setStatsIntervalSeconds(0);

                // Apply all arbitrary configuration. This must be called before setting any fields annotated as
                // @Secret on the ClientConfigurationData object because of the way they are serialized.
                // See https://github.com/apache/pulsar/issues/8509 for more information.
                Map<String, Object> overrides = PropertiesUtils
                        .filterAndMapProperties(this.getConfiguration().getProperties(), "brokerClient_");
                ClientConfigurationData conf =
                        ConfigurationDataUtils.loadData(overrides, initialConf, ClientConfigurationData.class);

                // Disabled auto release useless connections
                // The automatic release connection feature is not yet perfect for transaction scenarios, so turn it
                // off first.
                conf.setConnectionMaxIdleSeconds(-1);

                boolean tlsEnabled = this.getConfiguration().isBrokerClientTlsEnabled();
                conf.setServiceUrl(tlsEnabled ? this.brokerServiceUrlTls : this.brokerServiceUrl);

                if (tlsEnabled) {
                    conf.setTlsCiphers(this.getConfiguration().getBrokerClientTlsCiphers());
                    conf.setTlsProtocols(this.getConfiguration().getBrokerClientTlsProtocols());
                    conf.setTlsAllowInsecureConnection(this.getConfiguration().isTlsAllowInsecureConnection());
                    if (this.getConfiguration().isBrokerClientTlsEnabledWithKeyStore()) {
                        conf.setUseKeyStoreTls(true);
                        conf.setTlsTrustStoreType(this.getConfiguration().getBrokerClientTlsTrustStoreType());
                        conf.setTlsTrustStorePath(this.getConfiguration().getBrokerClientTlsTrustStore());
                        conf.setTlsTrustStorePassword(this.getConfiguration().getBrokerClientTlsTrustStorePassword());
                        conf.setTlsKeyStoreType(this.getConfiguration().getBrokerClientTlsKeyStoreType());
                        conf.setTlsKeyStorePath(this.getConfiguration().getBrokerClientTlsKeyStore());
                        conf.setTlsKeyStorePassword(this.getConfiguration().getBrokerClientTlsKeyStorePassword());
                    } else {
                        conf.setTlsTrustCertsFilePath(
                                isNotBlank(this.getConfiguration().getBrokerClientTrustCertsFilePath())
                                        ? this.getConfiguration().getBrokerClientTrustCertsFilePath()
                                        : this.getConfiguration().getTlsTrustCertsFilePath());
                        conf.setTlsKeyFilePath(this.getConfiguration().getBrokerClientKeyFilePath());
                        conf.setTlsCertificateFilePath(this.getConfiguration().getBrokerClientCertificateFilePath());
                    }
                }

                if (isNotBlank(this.getConfiguration().getBrokerClientAuthenticationPlugin())) {
                    conf.setAuthPluginClassName(this.getConfiguration().getBrokerClientAuthenticationPlugin());
                    conf.setAuthParams(this.getConfiguration().getBrokerClientAuthenticationParameters());
                    conf.setAuthParamMap(null);
                    conf.setAuthentication(AuthenticationFactory.create(
                            this.getConfiguration().getBrokerClientAuthenticationPlugin(),
                            this.getConfiguration().getBrokerClientAuthenticationParameters()));
                }
                this.client = createClientImpl(conf);
            } catch (Exception e) {
                throw new PulsarServerException(e);
            }
        }
        return this.client;
    }

    public synchronized PulsarAdmin getAdminClient() throws PulsarServerException {
        if (this.adminClient == null) {
            try {
                ServiceConfiguration conf = this.getConfiguration();
                final String adminApiUrl = conf.isBrokerClientTlsEnabled() ? webServiceAddressTls : webServiceAddress;
                if (adminApiUrl == null) {
                    throw new IllegalArgumentException("Web service address was not set properly "
                            + ", isBrokerClientTlsEnabled: " + conf.isBrokerClientTlsEnabled()
                            + ", webServiceAddressTls: " + webServiceAddressTls
                            + ", webServiceAddress: " + webServiceAddress);
                }
                PulsarAdminBuilder builder = PulsarAdmin.builder().serviceHttpUrl(adminApiUrl);

                // Apply all arbitrary configuration. This must be called before setting any fields annotated as
                // @Secret on the ClientConfigurationData object because of the way they are serialized.
                // See https://github.com/apache/pulsar/issues/8509 for more information.
                builder.loadConf(PropertiesUtils.filterAndMapProperties(config.getProperties(), "brokerClient_"));

                builder.authentication(
                        conf.getBrokerClientAuthenticationPlugin(),
                        conf.getBrokerClientAuthenticationParameters());

                if (conf.isBrokerClientTlsEnabled()) {
                    builder.tlsCiphers(config.getBrokerClientTlsCiphers())
                            .tlsProtocols(config.getBrokerClientTlsProtocols());
                    if (conf.isBrokerClientTlsEnabledWithKeyStore()) {
                        builder.useKeyStoreTls(true).tlsTrustStoreType(conf.getBrokerClientTlsTrustStoreType())
                                .tlsTrustStorePath(conf.getBrokerClientTlsTrustStore())
                                .tlsTrustStorePassword(conf.getBrokerClientTlsTrustStorePassword())
                                .tlsKeyStoreType(conf.getBrokerClientTlsKeyStoreType())
                                .tlsKeyStorePath(conf.getBrokerClientTlsKeyStore())
                                .tlsKeyStorePassword(conf.getBrokerClientTlsKeyStorePassword());
                    } else {
                        builder.tlsTrustCertsFilePath(conf.getBrokerClientTrustCertsFilePath())
                                .tlsKeyFilePath(conf.getBrokerClientKeyFilePath())
                                .tlsCertificateFilePath(conf.getBrokerClientCertificateFilePath());
                    }
                    builder.allowTlsInsecureConnection(conf.isTlsAllowInsecureConnection());
                }

                // most of the admin request requires to make zk-call so, keep the max read-timeout based on
                // zk-operation timeout
                builder.readTimeout(conf.getMetadataStoreOperationTimeoutSeconds(), TimeUnit.SECONDS);

                this.adminClient = builder.build();
                LOG.info("created admin with url {} ", adminApiUrl);
            } catch (Exception e) {
                throw new PulsarServerException(e);
            }
        }

        return this.adminClient;
    }

    public MetricsGenerator getMetricsGenerator() {
        return metricsGenerator;
    }

    public TransactionMetadataStoreService getTransactionMetadataStoreService() {
        return transactionMetadataStoreService;
    }

    public TransactionBufferProvider getTransactionBufferProvider() {
        return transactionBufferProvider;
    }

    public TransactionBufferClient getTransactionBufferClient() {
        return transactionBufferClient;
    }

    /**
     * Gets the broker service URL (non-TLS) associated with the internal listener.
     */
    protected String brokerUrl(ServiceConfiguration config) {
        AdvertisedListener internalListener = ServiceConfigurationUtils.getInternalListener(config, "pulsar");
        return internalListener.getBrokerServiceUrl() != null
                ? internalListener.getBrokerServiceUrl().toString() : null;
    }

    public static String brokerUrl(String host, int port) {
        return ServiceConfigurationUtils.brokerUrl(host, port);
    }

    /**
     * Gets the broker service URL (TLS) associated with the internal listener.
     */
    public String brokerUrlTls(ServiceConfiguration config) {
        AdvertisedListener internalListener = ServiceConfigurationUtils.getInternalListener(config, "pulsar+ssl");
        return internalListener.getBrokerServiceUrlTls() != null
                ? internalListener.getBrokerServiceUrlTls().toString() : null;
    }

    public static String brokerUrlTls(String host, int port) {
        return ServiceConfigurationUtils.brokerUrlTls(host, port);
    }

    public String webAddress(ServiceConfiguration config) {
        if (config.getWebServicePort().isPresent()) {
            AdvertisedListener internalListener = ServiceConfigurationUtils.getInternalListener(config, "http");
            return internalListener.getBrokerHttpUrl() != null
                    ? internalListener.getBrokerHttpUrl().toString()
                    : webAddress(ServiceConfigurationUtils.getWebServiceAddress(config), getListenPortHTTP().get());
        } else {
            return null;
        }
    }

    public static String webAddress(String host, int port) {
        return String.format("http://%s:%d", host, port);
    }

    public String webAddressTls(ServiceConfiguration config) {
        if (config.getWebServicePortTls().isPresent()) {
            AdvertisedListener internalListener = ServiceConfigurationUtils.getInternalListener(config, "https");
            return internalListener.getBrokerHttpsUrl() != null
                    ? internalListener.getBrokerHttpsUrl().toString()
                    : webAddressTls(ServiceConfigurationUtils.getWebServiceAddress(config), getListenPortHTTPS().get());
        } else {
            return null;
        }
    }

    public static String webAddressTls(String host, int port) {
        return String.format("https://%s:%d", host, port);
    }

    public String getSafeWebServiceAddress() {
        return webServiceAddress != null ? webServiceAddress : webServiceAddressTls;
    }

    @Deprecated
    public String getSafeBrokerServiceUrl() {
        return brokerServiceUrl != null ? brokerServiceUrl : brokerServiceUrlTls;
    }

    public String getLookupServiceAddress() {
        return String.format("%s:%s", advertisedAddress, config.getWebServicePort().isPresent()
                ? config.getWebServicePort().get()
                : config.getWebServicePortTls().get());
    }

    public TopicPoliciesService getTopicPoliciesService() {
        return topicPoliciesService;
    }

    public ResourceUsageTransportManager getResourceUsageTransportManager() {
        return resourceUsageTransportManager;
    }

    public synchronized void addPrometheusRawMetricsProvider(PrometheusRawMetricsProvider metricsProvider) {
        if (metricsServlet == null) {
            if (pendingMetricsProviders == null) {
                pendingMetricsProviders = new LinkedList<>();
            }
            pendingMetricsProviders.add(metricsProvider);
        } else {
            this.metricsServlet.addRawMetricsProvider(metricsProvider);
        }
    }

    private void startWorkerService(AuthenticationService authenticationService,
                                    AuthorizationService authorizationService)
            throws Exception {
        if (functionWorkerService.isPresent()) {
            if (workerConfig.isUseTls() || brokerServiceUrl == null) {
                workerConfig.setPulsarServiceUrl(brokerServiceUrlTls);
            } else {
                workerConfig.setPulsarServiceUrl(brokerServiceUrl);
            }
            if (workerConfig.isUseTls() || webServiceAddress == null) {
                workerConfig.setPulsarWebServiceUrl(webServiceAddressTls);
                workerConfig.setFunctionWebServiceUrl(webServiceAddressTls);
            } else {
                workerConfig.setPulsarWebServiceUrl(webServiceAddress);
                workerConfig.setFunctionWebServiceUrl(webServiceAddress);
            }

            LOG.info("Starting function worker service: serviceUrl = {},"
                + " webServiceUrl = {}, functionWebServiceUrl = {}",
                workerConfig.getPulsarServiceUrl(),
                workerConfig.getPulsarWebServiceUrl(),
                workerConfig.getFunctionWebServiceUrl());

            functionWorkerService.get().initInBroker(
                config,
                workerConfig,
                pulsarResources,
                getInternalConfigurationData()
            );

            // TODO figure out how to handle errors from function worker service
            functionWorkerService.get().start(
                authenticationService,
                authorizationService,
                ErrorNotifier.getShutdownServiceImpl(this));
            LOG.info("Function worker service started");
        }
    }

    public PackagesManagement getPackagesManagement() throws UnsupportedOperationException {
        return packagesManagement.orElseThrow(() -> new UnsupportedOperationException("Package Management Service "
                + "is not enabled in the broker."));
    }

    private void startPackagesManagementService() throws IOException {
        // TODO: using provider to initialize the packages management service.
        PackagesManagement packagesManagementService = new PackagesManagementImpl();
        this.packagesManagement = Optional.of(packagesManagementService);
        PackagesStorageProvider storageProvider = PackagesStorageProvider
            .newProvider(config.getPackagesManagementStorageProvider());
        DefaultPackagesStorageConfiguration storageConfiguration = new DefaultPackagesStorageConfiguration();
        storageConfiguration.setProperty(config.getProperties());
        PackagesStorage storage = storageProvider.getStorage(storageConfiguration);
        storage.initialize();
        packagesManagementService.initialize(storage);
    }

    public Optional<Integer> getListenPortHTTP() {
        return webService.getListenPortHTTP();
    }

    public Optional<Integer> getListenPortHTTPS() {
        return webService.getListenPortHTTPS();
    }

    public Optional<Integer> getBrokerListenPort() {
        return brokerService.getListenPort();
    }

    public Optional<Integer> getBrokerListenPortTls() {
        return brokerService.getListenPortTls();
    }

    public MetadataStoreExtended getLocalMetadataStore() {
        return localMetadataStore;
    }

    public CoordinationService getCoordinationService() {
        return coordinationService;
    }

    public static WorkerConfig initializeWorkerConfigFromBrokerConfig(ServiceConfiguration brokerConfig,
                                                                      String workerConfigFile) throws IOException {
        WorkerConfig workerConfig = WorkerConfig.load(workerConfigFile);

        workerConfig.setWorkerPort(brokerConfig.getWebServicePort().orElse(null));
        workerConfig.setWorkerPortTls(brokerConfig.getWebServicePortTls().orElse(null));

        // worker talks to local broker
        String hostname = ServiceConfigurationUtils.getDefaultOrConfiguredAddress(
                brokerConfig.getAdvertisedAddress());
        workerConfig.setWorkerHostname(hostname);
        workerConfig.setPulsarFunctionsCluster(brokerConfig.getClusterName());
        // inherit broker authorization setting
        workerConfig.setAuthenticationEnabled(brokerConfig.isAuthenticationEnabled());
        workerConfig.setAuthenticationProviders(brokerConfig.getAuthenticationProviders());
        workerConfig.setAuthorizationEnabled(brokerConfig.isAuthorizationEnabled());
        workerConfig.setAuthorizationProvider(brokerConfig.getAuthorizationProvider());
        workerConfig.setConfigurationMetadataStoreUrl(brokerConfig.getConfigurationMetadataStoreUrl());
        workerConfig.setMetadataStoreSessionTimeoutMillis(brokerConfig.getMetadataStoreSessionTimeoutMillis());
        workerConfig.setMetadataStoreOperationTimeoutSeconds(brokerConfig.getMetadataStoreOperationTimeoutSeconds());
        workerConfig.setMetadataStoreCacheExpirySeconds(brokerConfig.getMetadataStoreCacheExpirySeconds());
        workerConfig.setTlsAllowInsecureConnection(brokerConfig.isTlsAllowInsecureConnection());
        workerConfig.setTlsEnabled(brokerConfig.isTlsEnabled());
        workerConfig.setTlsEnableHostnameVerification(false);
        workerConfig.setBrokerClientTrustCertsFilePath(brokerConfig.getTlsTrustCertsFilePath());

        // client in worker will use this config to authenticate with broker
        workerConfig.setBrokerClientAuthenticationPlugin(brokerConfig.getBrokerClientAuthenticationPlugin());
        workerConfig.setBrokerClientAuthenticationParameters(brokerConfig.getBrokerClientAuthenticationParameters());

        // inherit super users
        workerConfig.setSuperUserRoles(brokerConfig.getSuperUserRoles());
        workerConfig.setFunctionsWorkerEnablePackageManagement(brokerConfig.isFunctionsWorkerEnablePackageManagement());

        // inherit the nar package locations
        if (isBlank(workerConfig.getFunctionsWorkerServiceNarPackage())) {
            workerConfig.setFunctionsWorkerServiceNarPackage(
                brokerConfig.getFunctionsWorkerServiceNarPackage());
        }

        workerConfig.setWorkerId(
                "c-" + brokerConfig.getClusterName()
                        + "-fw-" + hostname
                        + "-" + (workerConfig.getTlsEnabled()
                        ? workerConfig.getWorkerPortTls() : workerConfig.getWorkerPort()));
        return workerConfig;
    }

    /**
     * Shutdown the broker immediately, without waiting for all resources to be released.
     * This possibly is causing the JVM process to exit, depending on how th PulsarService
     * was constructed.
     */
    @Override
    public void shutdownNow() {
        LOG.info("Invoking Pulsar service immediate shutdown");
        try {
            // Try to close metadata service session to ensure all ephemeral locks get released immediately
            closeMetadataServiceSession();
        } catch (Exception e) {
            LOG.warn("Failed to close metadata service session: {}", e.getMessage());
        }

        processTerminator.accept(-1);
    }

    @VisibleForTesting
    protected BrokerService newBrokerService(PulsarService pulsar) throws Exception {
        return new BrokerService(pulsar, ioEventLoopGroup);
    }
}<|MERGE_RESOLUTION|>--- conflicted
+++ resolved
@@ -318,25 +318,15 @@
         this.processTerminator = processTerminator;
         this.loadManagerExecutor = Executors
                 .newSingleThreadScheduledExecutor(new ExecutorProvider.ExtendedThreadFactory("pulsar-load-manager"));
-        ThreadPoolMonitor.register(loadManagerExecutor);
         this.workerConfig = workerConfig;
         this.functionWorkerService = functionWorkerService;
-        int numExecutorThreadPoolSize = config.getNumExecutorThreadPoolSize();
+
         this.executor = OrderedScheduler.newSchedulerBuilder()
-                .numThreads(numExecutorThreadPoolSize)
+                .numThreads(config.getNumExecutorThreadPoolSize())
                 .name("pulsar").build();
-
-        for (int i = 0; i < numExecutorThreadPoolSize; i++) {
-            ThreadPoolMonitor.register(executor.chooseThread(i));
-        }
-
-        int numCacheExecutorThreadPoolSize = config.getNumCacheExecutorThreadPoolSize();
         this.cacheExecutor = OrderedScheduler.newSchedulerBuilder()
-                .numThreads(numCacheExecutorThreadPoolSize)
+                .numThreads(config.getNumCacheExecutorThreadPoolSize())
                 .name("zk-cache-callback").build();
-        for (int i = 0; i < numCacheExecutorThreadPoolSize; i++) {
-            ThreadPoolMonitor.register(cacheExecutor.chooseThread(i));
-        }
 
         if (config.isTransactionCoordinatorEnabled()) {
             this.transactionExecutorProvider = new ExecutorProvider(this.getConfiguration()
@@ -347,36 +337,7 @@
 
         this.ioEventLoopGroup = EventLoopUtil.newEventLoopGroup(config.getNumIOThreads(), config.isEnableBusyWait(),
                 new DefaultThreadFactory("pulsar-io"));
-<<<<<<< HEAD
-        if (this.config.isThreadMonitorEnabled()) {
-            long monitorIntervalSec = this.config.getThreadMonitorIntervalSec();
-
-            ThreadPoolMonitor.register(monitorIntervalSec,
-                    TimeUnit.SECONDS,
-                    loadManagerExecutor,
-                    executor,
-                    cacheExecutor);
-
-            for (EventExecutor eventExecutor : ioEventLoopGroup) {
-                ThreadPoolMonitor.register(monitorIntervalSec,
-                        TimeUnit.SECONDS,
-                        eventExecutor);
-            }
-        }
-
-=======
-
-        ThreadPoolMonitor.register(
-                loadManagerExecutor,
-                executor,
-                cacheExecutor);
-
-        for (EventExecutor eventExecutor : ioEventLoopGroup) {
-            ThreadPoolMonitor.register(eventExecutor);
-        }
-
-
->>>>>>> b7f07060
+
         // the internal executor is not used in the broker client or replication clients since this executor is
         // used for consumers and the transaction support in the client.
         // since an instance is required, a single threaded shared instance is used for all broker client instances
@@ -394,6 +355,26 @@
 
         // here in the constructor we don't have the offloader scheduler yet
         this.offloaderStats = LedgerOffloaderStats.create(false, false, null, 0);
+
+        registerThreadMonitors();
+    }
+
+    private void registerThreadMonitors() {
+        ThreadPoolMonitor.register(loadManagerExecutor);
+
+        int numExecutorThreadPoolSize = config.getNumExecutorThreadPoolSize();
+        for (int i = 0; i < numExecutorThreadPoolSize; i++) {
+            ThreadPoolMonitor.register(executor.chooseThread(i));
+        }
+
+        int numCacheExecutorThreadPoolSize = config.getNumCacheExecutorThreadPoolSize();
+        for (int i = 0; i < numCacheExecutorThreadPoolSize; i++) {
+            ThreadPoolMonitor.register(cacheExecutor.chooseThread(i));
+        }
+
+        for (EventExecutor eventExecutor : ioEventLoopGroup) {
+            ThreadPoolMonitor.register(eventExecutor);
+        }
     }
 
     public MetadataStore createConfigurationMetadataStore(PulsarMetadataEventSynchronizer synchronizer)
@@ -789,14 +770,8 @@
                     .name("pulsar-ordered")
                     .build();
 
-<<<<<<< HEAD
-            if (config.isThreadMonitorEnabled()) {
-                ThreadPoolMonitor.register(config.getThreadMonitorIntervalSec(),
-                        TimeUnit.SECONDS, orderedExecutor);
-=======
             for (int i = 0; i < orderedExecutorThreadNumber; i++) {
                 ThreadPoolMonitor.register(orderedExecutor.chooseThread(i));
->>>>>>> b7f07060
             }
 
             // Initialize the message protocol handlers
