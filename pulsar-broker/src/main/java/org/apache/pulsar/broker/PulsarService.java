/**
 * Licensed to the Apache Software Foundation (ASF) under one
 * or more contributor license agreements.  See the NOTICE file
 * distributed with this work for additional information
 * regarding copyright ownership.  The ASF licenses this file
 * to you under the Apache License, Version 2.0 (the
 * "License"); you may not use this file except in compliance
 * with the License.  You may obtain a copy of the License at
 *
 *   http://www.apache.org/licenses/LICENSE-2.0
 *
 * Unless required by applicable law or agreed to in writing,
 * software distributed under the License is distributed on an
 * "AS IS" BASIS, WITHOUT WARRANTIES OR CONDITIONS OF ANY
 * KIND, either express or implied.  See the License for the
 * specific language governing permissions and limitations
 * under the License.
 */
package org.apache.pulsar.broker;

import static com.google.common.base.Preconditions.checkNotNull;
import static org.apache.commons.lang3.StringUtils.isBlank;
import static org.apache.commons.lang3.StringUtils.isNotBlank;
import static org.apache.pulsar.broker.cache.ConfigurationCacheService.POLICIES;
import com.google.common.collect.ImmutableMap;
import com.google.common.collect.Lists;
import com.google.common.collect.Maps;
import io.netty.channel.ChannelInitializer;
import io.netty.channel.EventLoopGroup;
import io.netty.channel.socket.SocketChannel;
import io.netty.util.HashedWheelTimer;
import io.netty.util.concurrent.DefaultThreadFactory;
import java.io.IOException;
import java.lang.reflect.Constructor;
import java.lang.reflect.Method;
import java.net.InetSocketAddress;
import java.time.Duration;
import java.util.ArrayList;
import java.util.Collections;
import java.util.LinkedList;
import java.util.List;
import java.util.Map;
import java.util.Objects;
import java.util.Optional;
import java.util.Set;
import java.util.concurrent.CancellationException;
import java.util.concurrent.CompletableFuture;
import java.util.concurrent.CompletionException;
import java.util.concurrent.ConcurrentHashMap;
import java.util.concurrent.ExecutionException;
import java.util.concurrent.Executors;
import java.util.concurrent.ScheduledExecutorService;
import java.util.concurrent.ScheduledFuture;
import java.util.concurrent.TimeUnit;
import java.util.concurrent.TimeoutException;
import java.util.concurrent.atomic.AtomicReference;
import java.util.concurrent.locks.Condition;
import java.util.concurrent.locks.ReentrantLock;
import java.util.function.Consumer;
import java.util.function.Supplier;
import lombok.AccessLevel;
import lombok.Getter;
import lombok.Setter;
import org.apache.bookkeeper.client.BookKeeper;
import org.apache.bookkeeper.common.util.OrderedExecutor;
import org.apache.bookkeeper.common.util.OrderedScheduler;
import org.apache.bookkeeper.conf.ClientConfiguration;
import org.apache.bookkeeper.mledger.LedgerOffloader;
import org.apache.bookkeeper.mledger.LedgerOffloaderFactory;
import org.apache.bookkeeper.mledger.ManagedLedgerFactory;
import org.apache.bookkeeper.mledger.impl.NullLedgerOffloader;
import org.apache.bookkeeper.mledger.offload.Offloaders;
import org.apache.bookkeeper.mledger.offload.OffloadersCache;
import org.apache.commons.configuration.ConfigurationException;
import org.apache.commons.lang3.StringUtils;
import org.apache.commons.lang3.builder.ReflectionToStringBuilder;
import org.apache.pulsar.PulsarVersion;
import org.apache.pulsar.ZookeeperSessionExpiredHandlers;
import org.apache.pulsar.broker.admin.AdminResource;
import org.apache.pulsar.broker.authentication.AuthenticationService;
import org.apache.pulsar.broker.authorization.AuthorizationService;
import org.apache.pulsar.broker.cache.ConfigurationCacheService;
import org.apache.pulsar.broker.cache.LocalZooKeeperCacheService;
import org.apache.pulsar.broker.intercept.BrokerInterceptor;
import org.apache.pulsar.broker.intercept.BrokerInterceptors;
import org.apache.pulsar.broker.loadbalance.LeaderElectionService;
import org.apache.pulsar.broker.loadbalance.LoadManager;
import org.apache.pulsar.broker.loadbalance.LoadReportUpdaterTask;
import org.apache.pulsar.broker.loadbalance.LoadResourceQuotaUpdaterTask;
import org.apache.pulsar.broker.loadbalance.LoadSheddingTask;
import org.apache.pulsar.broker.loadbalance.impl.LoadManagerShared;
import org.apache.pulsar.broker.namespace.NamespaceService;
import org.apache.pulsar.broker.protocol.ProtocolHandlers;
import org.apache.pulsar.broker.resourcegroup.ResourceUsageTransportManager;
import org.apache.pulsar.broker.resources.PulsarResources;
import org.apache.pulsar.broker.service.BrokerService;
import org.apache.pulsar.broker.service.GracefulExecutorServicesShutdown;
import org.apache.pulsar.broker.service.SystemTopicBaseTxnBufferSnapshotService;
import org.apache.pulsar.broker.service.SystemTopicBasedTopicPoliciesService;
import org.apache.pulsar.broker.service.Topic;
import org.apache.pulsar.broker.service.TopicPoliciesService;
import org.apache.pulsar.broker.service.TransactionBufferSnapshotService;
import org.apache.pulsar.broker.service.schema.SchemaRegistryService;
import org.apache.pulsar.broker.stats.MetricsGenerator;
import org.apache.pulsar.broker.stats.prometheus.PrometheusMetricsServlet;
import org.apache.pulsar.broker.stats.prometheus.PrometheusRawMetricsProvider;
import org.apache.pulsar.broker.storage.ManagedLedgerStorage;
import org.apache.pulsar.broker.transaction.buffer.TransactionBufferProvider;
import org.apache.pulsar.broker.transaction.buffer.impl.TransactionBufferClientImpl;
import org.apache.pulsar.broker.transaction.pendingack.TransactionPendingAckStoreProvider;
import org.apache.pulsar.broker.validator.MultipleListenerValidator;
import org.apache.pulsar.broker.web.WebService;
import org.apache.pulsar.client.admin.PulsarAdmin;
import org.apache.pulsar.client.admin.PulsarAdminBuilder;
import org.apache.pulsar.client.api.AuthenticationFactory;
import org.apache.pulsar.client.api.PulsarClient;
import org.apache.pulsar.client.api.transaction.TransactionBufferClient;
import org.apache.pulsar.client.impl.PulsarClientImpl;
import org.apache.pulsar.client.impl.conf.ClientConfigurationData;
import org.apache.pulsar.common.conf.InternalConfigurationData;
import org.apache.pulsar.common.configuration.PulsarConfigurationLoader;
import org.apache.pulsar.common.configuration.VipStatus;
import org.apache.pulsar.common.naming.NamespaceBundle;
import org.apache.pulsar.common.naming.NamespaceName;
import org.apache.pulsar.common.naming.TopicName;
import org.apache.pulsar.common.policies.data.ClusterData;
import org.apache.pulsar.common.policies.data.OffloadPolicies;
import org.apache.pulsar.common.protocol.schema.SchemaStorage;
import org.apache.pulsar.common.util.FutureUtil;
import org.apache.pulsar.common.util.netty.EventLoopUtil;
import org.apache.pulsar.compaction.Compactor;
import org.apache.pulsar.compaction.TwoPhaseCompactor;
import org.apache.pulsar.functions.worker.ErrorNotifier;
import org.apache.pulsar.functions.worker.WorkerConfig;
import org.apache.pulsar.functions.worker.WorkerService;
import org.apache.pulsar.metadata.api.MetadataStoreConfig;
import org.apache.pulsar.metadata.api.MetadataStoreException;
import org.apache.pulsar.metadata.api.coordination.CoordinationService;
import org.apache.pulsar.metadata.api.coordination.LeaderElectionState;
import org.apache.pulsar.metadata.api.extended.MetadataStoreExtended;
import org.apache.pulsar.metadata.coordination.impl.CoordinationServiceImpl;
import org.apache.pulsar.packages.management.core.PackagesManagement;
import org.apache.pulsar.packages.management.core.PackagesStorage;
import org.apache.pulsar.packages.management.core.PackagesStorageProvider;
import org.apache.pulsar.packages.management.core.impl.DefaultPackagesStorageConfiguration;
import org.apache.pulsar.packages.management.core.impl.PackagesManagementImpl;
import org.apache.pulsar.policies.data.loadbalancer.AdvertisedListener;
import org.apache.pulsar.transaction.coordinator.TransactionMetadataStoreProvider;
import org.apache.pulsar.websocket.WebSocketConsumerServlet;
import org.apache.pulsar.websocket.WebSocketPingPongServlet;
import org.apache.pulsar.websocket.WebSocketProducerServlet;
import org.apache.pulsar.websocket.WebSocketReaderServlet;
import org.apache.pulsar.websocket.WebSocketService;
import org.apache.pulsar.zookeeper.GlobalZooKeeperCache;
import org.apache.pulsar.zookeeper.LocalZooKeeperCache;
import org.apache.pulsar.zookeeper.LocalZooKeeperConnectionService;
import org.apache.pulsar.zookeeper.ZooKeeperCache;
import org.apache.pulsar.zookeeper.ZooKeeperClientFactory;
import org.apache.pulsar.zookeeper.ZooKeeperSessionWatcher.ShutdownService;
import org.apache.pulsar.zookeeper.ZookeeperBkClientFactoryImpl;
import org.apache.pulsar.zookeeper.ZookeeperSessionExpiredHandler;
import org.apache.zookeeper.ZooKeeper;
import org.eclipse.jetty.servlet.ServletHolder;
import org.eclipse.jetty.websocket.servlet.WebSocketServlet;
import org.slf4j.Logger;
import org.slf4j.LoggerFactory;

/**
 * Main class for Pulsar broker service.
 */

@Getter(AccessLevel.PUBLIC)
@Setter(AccessLevel.PROTECTED)
public class PulsarService implements AutoCloseable {
    private static final Logger LOG = LoggerFactory.getLogger(PulsarService.class);
    private static final double GRACEFUL_SHUTDOWN_TIMEOUT_RATIO_OF_TOTAL_TIMEOUT = 0.5d;
    private ServiceConfiguration config = null;
    private NamespaceService nsService = null;
    private ManagedLedgerStorage managedLedgerClientFactory = null;
    private LeaderElectionService leaderElectionService = null;
    private BrokerService brokerService = null;
    private WebService webService = null;
    private WebSocketService webSocketService = null;
    private ConfigurationCacheService configurationCacheService = null;
    private LocalZooKeeperCacheService localZkCacheService = null;
    private TopicPoliciesService topicPoliciesService = TopicPoliciesService.DISABLED;
    private BookKeeperClientFactory bkClientFactory;
    private ZooKeeperCache localZkCache;
    private GlobalZooKeeperCache globalZkCache;
    private LocalZooKeeperConnectionService localZooKeeperConnectionProvider;
    private Compactor compactor;
    private ResourceUsageTransportManager resourceUsageTransportManager;

    private final ScheduledExecutorService executor;
    private final ScheduledExecutorService cacheExecutor;

    private OrderedExecutor orderedExecutor;
    private final ScheduledExecutorService loadManagerExecutor;
    private ScheduledExecutorService compactorExecutor;
    private OrderedScheduler offloaderScheduler;
    private OffloadersCache offloadersCache = new OffloadersCache();
    private LedgerOffloader defaultOffloader;
    private Map<NamespaceName, LedgerOffloader> ledgerOffloaderMap = new ConcurrentHashMap<>();
    private ScheduledFuture<?> loadReportTask = null;
    private ScheduledFuture<?> loadSheddingTask = null;
    private ScheduledFuture<?> loadResourceQuotaTask = null;
    private final AtomicReference<LoadManager> loadManager = new AtomicReference<>();
    private PulsarAdmin adminClient = null;
    private PulsarClient client = null;
    private ZooKeeperClientFactory zkClientFactory = null;
    private final String bindAddress;
    private final String advertisedAddress;
    private String webServiceAddress;
    private String webServiceAddressTls;
    private String brokerServiceUrl;
    private String brokerServiceUrlTls;
    private final String brokerVersion;
    private SchemaStorage schemaStorage = null;
    private SchemaRegistryService schemaRegistryService = null;
    private final WorkerConfig workerConfig;
    private final Optional<WorkerService> functionWorkerService;
    private ProtocolHandlers protocolHandlers = null;

    private final ShutdownService shutdownService;
    private final EventLoopGroup ioEventLoopGroup;

    private MetricsGenerator metricsGenerator;

    private TransactionMetadataStoreService transactionMetadataStoreService;
    private TransactionBufferProvider transactionBufferProvider;
    private TransactionBufferClient transactionBufferClient;
    private HashedWheelTimer transactionTimer;

    private BrokerInterceptor brokerInterceptor;

    // packages management service
    private PackagesManagement packagesManagement;
    private PrometheusMetricsServlet metricsServlet;
    private List<PrometheusRawMetricsProvider> pendingMetricsProviders;

    private MetadataStoreExtended localMetadataStore;
    private CoordinationService coordinationService;
    private TransactionBufferSnapshotService transactionBufferSnapshotService;

    private MetadataStoreExtended configurationMetadataStore;
    private PulsarResources pulsarResources;

    private TransactionPendingAckStoreProvider transactionPendingAckStoreProvider;
    private final ScheduledExecutorService transactionReplayExecutor;

    public enum State {
        Init, Started, Closing, Closed
    }

    private volatile State state;

    private final ReentrantLock mutex = new ReentrantLock();
    private final Condition isClosedCondition = mutex.newCondition();
    private volatile CompletableFuture<Void> closeFuture;
    // key is listener name , value is pulsar address and pulsar ssl address
    private Map<String, AdvertisedListener> advertisedListeners;

    public PulsarService(ServiceConfiguration config) {
        this(config, Optional.empty(), (exitCode) -> {
                LOG.info("Process termination requested with code {}. "
                         + "Ignoring, as this constructor is intended for tests. ", exitCode);
            });
    }

    public PulsarService(ServiceConfiguration config, Optional<WorkerService> functionWorkerService,
                         Consumer<Integer> processTerminator) {
        this(config, new WorkerConfig(), functionWorkerService, processTerminator);
    }

    public PulsarService(ServiceConfiguration config,
                         WorkerConfig workerConfig,
                         Optional<WorkerService> functionWorkerService,
                         Consumer<Integer> processTerminator) {
        // Validate correctness of configuration
        PulsarConfigurationLoader.isComplete(config);
        // validate `advertisedAddress`, `advertisedListeners`, `internalListenerName`
        this.advertisedListeners = MultipleListenerValidator.validateAndAnalysisAdvertisedListener(config);
        this.advertisedAddress = ServiceConfigurationUtils.getAppliedAdvertisedAddress(config);
        state = State.Init;
        // use `internalListenerName` listener as `advertisedAddress`
        this.bindAddress = ServiceConfigurationUtils.getDefaultOrConfiguredAddress(config.getBindAddress());
        this.brokerVersion = PulsarVersion.getVersion();
        this.config = config;
        this.shutdownService = new MessagingServiceShutdownHook(this, processTerminator);
        this.loadManagerExecutor = Executors
                .newSingleThreadScheduledExecutor(new DefaultThreadFactory("pulsar-load-manager"));
        this.workerConfig = workerConfig;
        this.functionWorkerService = functionWorkerService;
        this.executor = Executors.newScheduledThreadPool(config.getNumExecutorThreadPoolSize(),
                new DefaultThreadFactory("pulsar"));
        this.cacheExecutor = Executors.newScheduledThreadPool(config.getNumCacheExecutorThreadPoolSize(),
                new DefaultThreadFactory("zk-cache-callback"));

        if (config.isTransactionCoordinatorEnabled()) {
            this.transactionReplayExecutor = Executors.newScheduledThreadPool(
                    config.getNumTransactionReplayThreadPoolSize(),
                    new DefaultThreadFactory("transaction-replay"));
        } else {
            this.transactionReplayExecutor = null;
        }

        this.ioEventLoopGroup = EventLoopUtil.newEventLoopGroup(config.getNumIOThreads(),
                new DefaultThreadFactory("pulsar-io"));
    }

    public MetadataStoreExtended createConfigurationMetadataStore() throws MetadataStoreException {
        return MetadataStoreExtended.create(config.getConfigurationStoreServers(),
                MetadataStoreConfig.builder()
                        .sessionTimeoutMillis((int) config.getZooKeeperSessionTimeoutMillis())
                        .allowReadOnlyOperations(false)
                        .build());
    }

    @Override
    public void close() throws PulsarServerException {
        try {
            closeAsync().get();
        } catch (ExecutionException e) {
            Throwable cause = e.getCause();
            if (cause instanceof PulsarServerException) {
                throw (PulsarServerException) cause;
            } else if (getConfiguration().getBrokerShutdownTimeoutMs() == 0
                    && (cause instanceof TimeoutException || cause instanceof CancellationException)) {
                // ignore shutdown timeout when timeout is 0, which is primarily used in tests
                // to forcefully shutdown the broker
            } else {
                throw new PulsarServerException(cause);
            }
        } catch (InterruptedException e) {
            Thread.currentThread().interrupt();
        }
    }

    /**
     * Close the current pulsar service. All resources are released.
     */
    public CompletableFuture<Void> closeAsync() {
        mutex.lock();
        try {
            if (closeFuture != null) {
                return closeFuture;
            }
            LOG.info("Closing PulsarService");
            state = State.Closing;

            // close the service in reverse order v.s. in which they are started
            if (this.resourceUsageTransportManager != null) {
                this.resourceUsageTransportManager.close();
                this.resourceUsageTransportManager = null;
            }

            if (this.webService != null) {
                try {
                    this.webService.close();
                    this.webService = null;
                } catch (Exception e) {
                    LOG.error("Web service closing failed", e);
                    // Even if the web service fails to close, the graceful shutdown process continues
                }
            }

            metricsServlet = null;

            if (this.webSocketService != null) {
                this.webSocketService.close();
            }

            GracefulExecutorServicesShutdown executorServicesShutdown =
                    GracefulExecutorServicesShutdown
                            .initiate()
                            .timeout(
                                    Duration.ofMillis(
                                            (long) (GRACEFUL_SHUTDOWN_TIMEOUT_RATIO_OF_TOTAL_TIMEOUT
                                                    * getConfiguration()
                                                    .getBrokerShutdownTimeoutMs())));

            // shutdown loadmanager before shutting down the broker
            executorServicesShutdown.shutdown(loadManagerExecutor);
            LoadManager loadManager = this.loadManager.get();
            if (loadManager != null) {
                loadManager.stop();
            }

            List<CompletableFuture<Void>> asyncCloseFutures = new ArrayList<>();
            if (this.brokerService != null) {
                asyncCloseFutures.add(this.brokerService.closeAsync());
                this.brokerService = null;
            }

            if (this.managedLedgerClientFactory != null) {
                this.managedLedgerClientFactory.close();
                this.managedLedgerClientFactory = null;
            }

            if (bkClientFactory != null) {
                this.bkClientFactory.close();
                this.bkClientFactory = null;
            }

            if (this.leaderElectionService != null) {
                this.leaderElectionService.close();
                this.leaderElectionService = null;
            }

            if (globalZkCache != null) {
                globalZkCache.close();
                globalZkCache = null;
                localZooKeeperConnectionProvider.close();
                localZooKeeperConnectionProvider = null;
            }

            configurationCacheService = null;
            localZkCacheService = null;
            if (localZkCache != null) {
                localZkCache.stop();
                localZkCache = null;
            }

            if (adminClient != null) {
                adminClient.close();
                adminClient = null;
            }

            if (transactionBufferSnapshotService != null) {
                transactionBufferSnapshotService.close();
                transactionBufferSnapshotService = null;
            }

            if (client != null) {
                client.close();
                client = null;
            }

            if (nsService != null) {
                nsService.close();
                nsService = null;
            }

            executorServicesShutdown.shutdown(compactorExecutor);
            executorServicesShutdown.shutdown(offloaderScheduler);
            executorServicesShutdown.shutdown(executor);
            executorServicesShutdown.shutdown(orderedExecutor);
            executorServicesShutdown.shutdown(cacheExecutor);



            if (schemaRegistryService != null) {
                schemaRegistryService.close();
            }

            offloadersCache.close();

            if (protocolHandlers != null) {
                protocolHandlers.close();
                protocolHandlers = null;
            }

            if (transactionBufferClient != null) {
                transactionBufferClient.close();
            }

            if (coordinationService != null) {
                coordinationService.close();
            }

            if (localMetadataStore != null) {
                localMetadataStore.close();
            }
            if (configurationMetadataStore != null) {
                configurationMetadataStore.close();
            }

            if (transactionReplayExecutor != null) {
                transactionReplayExecutor.shutdown();
            }

            ioEventLoopGroup.shutdownGracefully();

            // add timeout handling for closing executors
            asyncCloseFutures.add(executorServicesShutdown.handle());

            closeFuture = addTimeoutHandling(FutureUtil.waitForAllAndSupportCancel(asyncCloseFutures));
            closeFuture.handle((v, t) -> {
                if (t == null) {
                    LOG.info("Closed");
                } else if (t instanceof CancellationException) {
                    LOG.info("Closed (shutdown cancelled)");
                } else if (t instanceof TimeoutException) {
                    LOG.info("Closed (shutdown timeout)");
                } else {
                    LOG.warn("Closed with errors", t);
                }
                state = State.Closed;
                isClosedCondition.signalAll();
                return null;
            });
            return closeFuture;
        } catch (Exception e) {
            PulsarServerException pse;
            if (e instanceof CompletionException && e.getCause() instanceof MetadataStoreException) {
                pse = new PulsarServerException(MetadataStoreException.unwrap(e));
            } else if (e.getCause() instanceof CompletionException
                    && e.getCause().getCause() instanceof MetadataStoreException) {
                pse = new PulsarServerException(MetadataStoreException.unwrap(e.getCause()));
            } else {
                pse = new PulsarServerException(e);
            }
            return FutureUtil.failedFuture(pse);
        } finally {
            mutex.unlock();
        }
    }

    private CompletableFuture<Void> addTimeoutHandling(CompletableFuture<Void> future) {
        ScheduledExecutorService shutdownExecutor = Executors.newSingleThreadScheduledExecutor(
                new DefaultThreadFactory(getClass().getSimpleName() + "-shutdown"));
        FutureUtil.addTimeoutHandling(future,
                Duration.ofMillis(Math.max(1L, getConfiguration().getBrokerShutdownTimeoutMs())),
                shutdownExecutor, () -> FutureUtil.createTimeoutException("Timeout in close", getClass(), "close"));
        future.handle((v, t) -> {
            // shutdown the shutdown executor
            shutdownExecutor.shutdownNow();
            return null;
        });
        return future;
    }

    /**
     * Get the current service configuration.
     *
     * @return the current service configuration
     */
    public ServiceConfiguration getConfiguration() {
        return this.config;
    }

    /**
     * Get the current function worker service configuration.
     *
     * @return the current function worker service configuration.
     */
    public Optional<WorkerConfig> getWorkerConfig() {
        return functionWorkerService.map(service -> workerConfig);
    }

    public Map<String, String> getProtocolDataToAdvertise() {
        if (null == protocolHandlers) {
            return Collections.emptyMap();
        } else {
            return protocolHandlers.getProtocolDataToAdvertise();
        }
    }

    /**
     * Start the pulsar service instance.
     */
    public void start() throws PulsarServerException {
        mutex.lock();

        LOG.info("Starting Pulsar Broker service; version: '{}'",
                (brokerVersion != null ? brokerVersion : "unknown"));
        LOG.info("Git Revision {}", PulsarVersion.getGitSha());
        LOG.info("Built by {} on {} at {}",
                PulsarVersion.getBuildUser(),
                PulsarVersion.getBuildHost(),
                PulsarVersion.getBuildTime());

        try {
            if (state != State.Init) {
                throw new PulsarServerException("Cannot start the service once it was stopped");
            }

            if (!config.getWebServicePort().isPresent() && !config.getWebServicePortTls().isPresent()) {
                throw new IllegalArgumentException("webServicePort/webServicePortTls must be present");
            }

            if (!config.getBrokerServicePort().isPresent() && !config.getBrokerServicePortTls().isPresent()) {
                throw new IllegalArgumentException("brokerServicePort/brokerServicePortTls must be present");
            }

            if (config.isAuthorizationEnabled() && !config.isAuthenticationEnabled()) {
                throw new IllegalStateException("Invalid broker configuration. Authentication must be enabled with "
                        + "authenticationEnabled=true when authorization is enabled with authorizationEnabled=true.");
            }

            localMetadataStore = createLocalMetadataStore();
            coordinationService = new CoordinationServiceImpl(localMetadataStore);

            configurationMetadataStore = createConfigurationMetadataStore();
            pulsarResources = new PulsarResources(localMetadataStore, configurationMetadataStore,
                    config.getZooKeeperOperationTimeoutSeconds());

            orderedExecutor = OrderedExecutor.newBuilder()
                    .numThreads(config.getNumOrderedExecutorThreads())
                    .name("pulsar-ordered")
                    .build();

            // Initialize the message protocol handlers
            protocolHandlers = ProtocolHandlers.load(config);
            protocolHandlers.initialize(config);

            // Now we are ready to start services
            localZooKeeperConnectionProvider = new LocalZooKeeperConnectionService(getZooKeeperClientFactory(),
                    config.getZookeeperServers(), config.getZooKeeperSessionTimeoutMillis());
            ZookeeperSessionExpiredHandler sessionExpiredHandler = null;
            if (ZookeeperSessionExpiredHandlers.RECONNECT_POLICY.equals(config.getZookeeperSessionExpiredPolicy())) {
                sessionExpiredHandler = ZookeeperSessionExpiredHandlers.reconnectWhenZookeeperSessionExpired(
                        this, shutdownService);
            } else if (ZookeeperSessionExpiredHandlers.SHUTDOWN_POLICY.equals(
                    config.getZookeeperSessionExpiredPolicy())) {
                sessionExpiredHandler = ZookeeperSessionExpiredHandlers.shutdownWhenZookeeperSessionExpired(
                        shutdownService);
            } else {
                throw new IllegalArgumentException("Invalid zookeeper session expired policy "
                        + config.getZookeeperSessionExpiredPolicy());
            }
            localZooKeeperConnectionProvider.start(sessionExpiredHandler);

            // Initialize and start service to access configuration repository.
            this.startZkCacheService();

            this.bkClientFactory = newBookKeeperClientFactory();

            managedLedgerClientFactory = ManagedLedgerStorage.create(
<<<<<<< HEAD
                config, localMetadataStore, getZkClient(), bkClientFactory
=======
                config, getZkClient(), bkClientFactory, ioEventLoopGroup
>>>>>>> 2845d473
            );

            this.brokerService = new BrokerService(this, ioEventLoopGroup);

            // Start load management service (even if load balancing is disabled)
            this.loadManager.set(LoadManager.create(this));

            // needs load management service and before start broker service,
            this.startNamespaceService();

            schemaStorage = createAndStartSchemaStorage();
            schemaRegistryService = SchemaRegistryService.create(
                    schemaStorage, config.getSchemaRegistryCompatibilityCheckers());

            this.defaultOffloader = createManagedLedgerOffloader(
                    OffloadPolicies.create(this.getConfiguration().getProperties()));
            this.brokerInterceptor = BrokerInterceptors.load(config);
            brokerService.setInterceptor(getBrokerInterceptor());
            this.brokerInterceptor.initialize(this);
            brokerService.start();

            this.webService = new WebService(this);
            Map<String, Object> attributeMap = Maps.newHashMap();
            attributeMap.put(WebService.ATTRIBUTE_PULSAR_NAME, this);
            Map<String, Object> vipAttributeMap = Maps.newHashMap();
            vipAttributeMap.put(VipStatus.ATTRIBUTE_STATUS_FILE_PATH, this.config.getStatusFilePath());
            vipAttributeMap.put(VipStatus.ATTRIBUTE_IS_READY_PROBE, new Supplier<Boolean>() {
                @Override
                public Boolean get() {
                    // Ensure the VIP status is only visible when the broker is fully initialized
                    return state == State.Started;
                }
            });
            this.webService.addRestResources("/",
                    VipStatus.class.getPackage().getName(), false, vipAttributeMap);
            this.webService.addRestResources("/",
                    "org.apache.pulsar.broker.web", false, attributeMap);
            this.webService.addRestResources("/admin",
                    "org.apache.pulsar.broker.admin.v1", true, attributeMap);
            this.webService.addRestResources("/admin/v2",
                    "org.apache.pulsar.broker.admin.v2", true, attributeMap);
            this.webService.addRestResources("/admin/v3",
                    "org.apache.pulsar.broker.admin.v3", true, attributeMap);
            this.webService.addRestResources("/lookup",
                    "org.apache.pulsar.broker.lookup", true, attributeMap);
            this.metricsServlet = new PrometheusMetricsServlet(
                    this, config.isExposeTopicLevelMetricsInPrometheus(),
                    config.isExposeConsumerLevelMetricsInPrometheus(),
                    config.isExposeProducerLevelMetricsInPrometheus());
            if (pendingMetricsProviders != null) {
                pendingMetricsProviders.forEach(provider -> metricsServlet.addRawMetricsProvider(provider));
                this.pendingMetricsProviders = null;
            }

            this.webService.addServlet("/metrics",
                    new ServletHolder(metricsServlet),
                    false, attributeMap);

            if (config.isWebSocketServiceEnabled()) {
                // Use local broker address to avoid different IP address when using a VIP for service discovery
                this.webSocketService = new WebSocketService(null, config);
                this.webSocketService.start();

                final WebSocketServlet producerWebSocketServlet = new WebSocketProducerServlet(webSocketService);
                this.webService.addServlet(WebSocketProducerServlet.SERVLET_PATH,
                        new ServletHolder(producerWebSocketServlet), true, attributeMap);
                this.webService.addServlet(WebSocketProducerServlet.SERVLET_PATH_V2,
                        new ServletHolder(producerWebSocketServlet), true, attributeMap);

                final WebSocketServlet consumerWebSocketServlet = new WebSocketConsumerServlet(webSocketService);
                this.webService.addServlet(WebSocketConsumerServlet.SERVLET_PATH,
                        new ServletHolder(consumerWebSocketServlet), true, attributeMap);
                this.webService.addServlet(WebSocketConsumerServlet.SERVLET_PATH_V2,
                        new ServletHolder(consumerWebSocketServlet), true, attributeMap);

                final WebSocketServlet readerWebSocketServlet = new WebSocketReaderServlet(webSocketService);
                this.webService.addServlet(WebSocketReaderServlet.SERVLET_PATH,
                        new ServletHolder(readerWebSocketServlet), true, attributeMap);
                this.webService.addServlet(WebSocketReaderServlet.SERVLET_PATH_V2,
                        new ServletHolder(readerWebSocketServlet), true, attributeMap);

                final WebSocketServlet pingPongWebSocketServlet = new WebSocketPingPongServlet(webSocketService);
                this.webService.addServlet(WebSocketPingPongServlet.SERVLET_PATH,
                        new ServletHolder(pingPongWebSocketServlet), true, attributeMap);
                this.webService.addServlet(WebSocketPingPongServlet.SERVLET_PATH_V2,
                        new ServletHolder(pingPongWebSocketServlet), true, attributeMap);
            }

            if (LOG.isDebugEnabled()) {
                LOG.debug("Attempting to add static directory");
            }
            this.webService.addStaticResources("/static", "/static");

            webService.start();

            // Refresh addresses, since the port might have been dynamically assigned
            this.webServiceAddress = webAddress(config);
            this.webServiceAddressTls = webAddressTls(config);
            this.brokerServiceUrl = brokerUrl(config);
            this.brokerServiceUrlTls = brokerUrlTls(config);

            if (null != this.webSocketService) {
                ClusterData clusterData =
                    new ClusterData(webServiceAddress, webServiceAddressTls, brokerServiceUrl, brokerServiceUrlTls);
                this.webSocketService.setLocalCluster(clusterData);
            }

            // Initialize namespace service, after service url assigned. Should init zk and refresh self owner info.
            this.nsService.initialize();

            // Start topic level policies service
            if (config.isTopicLevelPoliciesEnabled() && config.isSystemTopicEnabled()) {
                this.topicPoliciesService = new SystemTopicBasedTopicPoliciesService(this);
            }

            this.topicPoliciesService.start();

            // Start the leader election service
            startLeaderElectionService();

            // Register heartbeat and bootstrap namespaces.
            this.nsService.registerBootstrapNamespaces();

            // Register pulsar system namespaces and start transaction meta store service
            if (config.isTransactionCoordinatorEnabled()) {
                this.transactionBufferSnapshotService = new SystemTopicBaseTxnBufferSnapshotService(getClient());
                this.transactionTimer =
                        new HashedWheelTimer(new DefaultThreadFactory("pulsar-transaction-timer"));
                transactionBufferClient = TransactionBufferClientImpl.create(getClient(), transactionTimer);

                transactionMetadataStoreService = new TransactionMetadataStoreService(TransactionMetadataStoreProvider
                        .newProvider(config.getTransactionMetadataStoreProviderClassName()), this,
                        transactionBufferClient, transactionTimer);
                transactionMetadataStoreService.start();

                transactionBufferProvider = TransactionBufferProvider
                        .newProvider(config.getTransactionBufferProviderClassName());
                transactionPendingAckStoreProvider = TransactionPendingAckStoreProvider
                        .newProvider(config.getTransactionPendingAckStoreProviderClassName());
            }

            this.metricsGenerator = new MetricsGenerator(this);

            // By starting the Load manager service, the broker will also become visible
            // to the rest of the broker by creating the registration z-node. This needs
            // to be done only when the broker is fully operative.
            this.startLoadManagementService();

            // Initialize the message protocol handlers.
            // start the protocol handlers only after the broker is ready,
            // so that the protocol handlers can access broker service properly.
            this.protocolHandlers.start(brokerService);
            Map<String, Map<InetSocketAddress, ChannelInitializer<SocketChannel>>> protocolHandlerChannelInitializers =
                this.protocolHandlers.newChannelInitializers();
            this.brokerService.startProtocolHandlers(protocolHandlerChannelInitializers);

            acquireSLANamespace();

            // start function worker service if necessary
            this.startWorkerService(brokerService.getAuthenticationService(), brokerService.getAuthorizationService());

            // start packages management service if necessary
            if (config.isEnablePackagesManagement()) {
                this.startPackagesManagementService();
            }

            // Start the task to publish resource usage, if necessary
            if (isNotBlank(config.getResourceUsageTransportClassName())) {
                Class<?> clazz = Class.forName(config.getResourceUsageTransportClassName());
                Constructor<?> ctor = clazz.getConstructor(PulsarService.class);
                Object object = ctor.newInstance(new Object[]{this});
                this.resourceUsageTransportManager = (ResourceUsageTransportManager) object;
            }

            final String bootstrapMessage = "bootstrap service "
                    + (config.getWebServicePort().isPresent() ? "port = " + config.getWebServicePort().get() : "")
                    + (config.getWebServicePortTls().isPresent() ? ", tls-port = " + config.getWebServicePortTls() : "")
                    + (config.getBrokerServicePort().isPresent() ? ", broker url= " + brokerServiceUrl : "")
                    + (config.getBrokerServicePortTls().isPresent() ? ", broker tls url= " + brokerServiceUrlTls : "");
            LOG.info("messaging service is ready");

            LOG.info("messaging service is ready, {}, cluster={}, configs={}", bootstrapMessage,
                    config.getClusterName(), ReflectionToStringBuilder.toString(config));

            state = State.Started;
        } catch (Exception e) {
            LOG.error(e.getMessage(), e);
            throw new PulsarServerException(e);
        } finally {
            mutex.unlock();
        }
    }

    public MetadataStoreExtended createLocalMetadataStore() throws MetadataStoreException {
        return MetadataStoreExtended.create(config.getZookeeperServers(),
                MetadataStoreConfig.builder()
                        .sessionTimeoutMillis((int) config.getZooKeeperSessionTimeoutMillis())
                        .allowReadOnlyOperations(false)
                        .build());
    }

    protected void startLeaderElectionService() {
        this.leaderElectionService = new LeaderElectionService(coordinationService, getSafeWebServiceAddress(),
                state -> {
                    if (state == LeaderElectionState.Leading) {
                        LOG.info("This broker was elected leader");
                        if (getConfiguration().isLoadBalancerEnabled()) {
                            long loadSheddingInterval = TimeUnit.MINUTES
                                    .toMillis(getConfiguration().getLoadBalancerSheddingIntervalMinutes());
                            long resourceQuotaUpdateInterval = TimeUnit.MINUTES
                                    .toMillis(getConfiguration().getLoadBalancerResourceQuotaUpdateIntervalMinutes());

                            if (loadSheddingTask != null) {
                                loadSheddingTask.cancel(false);
                            }
                            if (loadResourceQuotaTask != null) {
                                loadResourceQuotaTask.cancel(false);
                            }
                            loadSheddingTask = loadManagerExecutor.scheduleAtFixedRate(
                                    new LoadSheddingTask(loadManager),
                                    loadSheddingInterval, loadSheddingInterval, TimeUnit.MILLISECONDS);
                            loadResourceQuotaTask = loadManagerExecutor.scheduleAtFixedRate(
                                    new LoadResourceQuotaUpdaterTask(loadManager), resourceQuotaUpdateInterval,
                                    resourceQuotaUpdateInterval, TimeUnit.MILLISECONDS);
                        }
                    } else {
                        if (leaderElectionService != null) {
                            LOG.info("This broker is a follower. Current leader is {}",
                                    leaderElectionService.getCurrentLeader());
                        }
                        if (loadSheddingTask != null) {
                            loadSheddingTask.cancel(false);
                            loadSheddingTask = null;
                        }
                        if (loadResourceQuotaTask != null) {
                            loadResourceQuotaTask.cancel(false);
                            loadResourceQuotaTask = null;
                        }
                    }
                });

        leaderElectionService.start();
    }

    protected void acquireSLANamespace() {
        try {
            // Namespace not created hence no need to unload it
            String nsName = NamespaceService.getSLAMonitorNamespace(getAdvertisedAddress(), config);
            if (!this.pulsarResources.getNamespaceResources().exists(
                    AdminResource.path(POLICIES) + "/" + nsName)) {
                LOG.info("SLA Namespace = {} doesn't exist.", nsName);
                return;
            }

            boolean acquiredSLANamespace;
            try {
                acquiredSLANamespace = nsService.registerSLANamespace();
                LOG.info("Register SLA Namespace = {}, returned - {}.", nsName, acquiredSLANamespace);
            } catch (PulsarServerException e) {
                acquiredSLANamespace = false;
            }

            if (!acquiredSLANamespace) {
                this.nsService.unloadSLANamespace();
            }
        } catch (Exception ex) {
            LOG.warn(
                    "Exception while trying to unload the SLA namespace,"
                            + " will try to unload the namespace again after 1 minute. Exception:",
                    ex);
            executor.schedule(this::acquireSLANamespace, 1, TimeUnit.MINUTES);
        } catch (Throwable ex) {
            // To make sure SLA monitor doesn't interfere with the normal broker flow
            LOG.warn(
                    "Exception while trying to unload the SLA namespace,"
                            + " will not try to unload the namespace again. Exception:",
                    ex);
        }
    }

    /**
     * Block until the service is finally closed.
     */
    public void waitUntilClosed() throws InterruptedException {
        mutex.lock();

        try {
            while (state != State.Closed) {
                isClosedCondition.await();
            }
        } finally {
            mutex.unlock();
        }
    }

    protected void startZkCacheService() throws PulsarServerException {

        LOG.info("starting configuration cache service");

        this.localZkCache = new LocalZooKeeperCache(getZkClient(), config.getZooKeeperOperationTimeoutSeconds(),
                getOrderedExecutor());
        this.globalZkCache = new GlobalZooKeeperCache(getZooKeeperClientFactory(),
                (int) config.getZooKeeperSessionTimeoutMillis(),
                config.getZooKeeperOperationTimeoutSeconds(), config.getConfigurationStoreServers(),
                getOrderedExecutor(), this.cacheExecutor, config.getZooKeeperCacheExpirySeconds());
        try {
            this.globalZkCache.start();
        } catch (IOException e) {
            throw new PulsarServerException(e);
        }

        this.configurationCacheService = new ConfigurationCacheService(globalZkCache, this.config.getClusterName(),
                pulsarResources);
        this.localZkCacheService = new LocalZooKeeperCacheService(getLocalZkCache(), this.configurationCacheService);
    }

    protected void startNamespaceService() throws PulsarServerException {

        LOG.info("Starting name space service, bootstrap namespaces=" + config.getBootstrapNamespaces());

        this.nsService = getNamespaceServiceProvider().get();
    }

    public Supplier<NamespaceService> getNamespaceServiceProvider() throws PulsarServerException {
        return () -> new NamespaceService(PulsarService.this);
    }

    protected void startLoadManagementService() throws PulsarServerException {
        LOG.info("Starting load management service ...");
        this.loadManager.get().start();

        if (config.isLoadBalancerEnabled()) {
            LOG.info("Starting load balancer");
            if (this.loadReportTask == null) {
                long loadReportMinInterval = LoadManagerShared.LOAD_REPORT_UPDATE_MIMIMUM_INTERVAL;
                this.loadReportTask = this.loadManagerExecutor.scheduleAtFixedRate(
                        new LoadReportUpdaterTask(loadManager), loadReportMinInterval, loadReportMinInterval,
                        TimeUnit.MILLISECONDS);
            }
        }
    }

    /**
     * Load all the topics contained in a namespace.
     *
     * @param bundle <code>NamespaceBundle</code> to identify the service unit
     * @throws Exception
     */
    public void loadNamespaceTopics(NamespaceBundle bundle) {
        executor.submit(() -> {
            LOG.info("Loading all topics on bundle: {}", bundle);

            NamespaceName nsName = bundle.getNamespaceObject();
            List<CompletableFuture<Topic>> persistentTopics = Lists.newArrayList();
            long topicLoadStart = System.nanoTime();

            for (String topic : getNamespaceService().getListOfPersistentTopics(nsName).join()) {
                try {
                    TopicName topicName = TopicName.get(topic);
                    if (bundle.includes(topicName)) {
                        CompletableFuture<Topic> future = brokerService.getOrCreateTopic(topic);
                        if (future != null) {
                            persistentTopics.add(future);
                        }
                    }
                } catch (Throwable t) {
                    LOG.warn("Failed to preload topic {}", topic, t);
                }
            }

            if (!persistentTopics.isEmpty()) {
                FutureUtil.waitForAll(persistentTopics).thenRun(() -> {
                    double topicLoadTimeSeconds = TimeUnit.NANOSECONDS.toMillis(System.nanoTime() - topicLoadStart)
                            / 1000.0;
                    LOG.info("Loaded {} topics on {} -- time taken: {} seconds", persistentTopics.size(), bundle,
                            topicLoadTimeSeconds);
                });
            }
            return null;
        });
    }

    // No need to synchronize since config is only init once
    // We only read this from memory later
    public String getStatusFilePath() {
        if (config == null) {
            return null;
        }
        return config.getStatusFilePath();
    }

    public ZooKeeper getZkClient() {
        return this.localZooKeeperConnectionProvider.getLocalZooKeeper();
    }

    /**
     * Get default bookkeeper metadata service uri.
     */
    public String getMetadataServiceUri() {
        return bookieMetadataServiceUri(this.getConfiguration());
    }

    public InternalConfigurationData getInternalConfigurationData() {

        String metadataServiceUri = getMetadataServiceUri();

        if (StringUtils.isNotBlank(config.getBookkeeperMetadataServiceUri())) {
            metadataServiceUri = this.getConfiguration().getBookkeeperMetadataServiceUri();
        }

        return new InternalConfigurationData(
            this.getConfiguration().getZookeeperServers(),
            this.getConfiguration().getConfigurationStoreServers(),
            new ClientConfiguration().getZkLedgersRootPath(),
            metadataServiceUri,
            this.getWorkerConfig().map(wc -> wc.getStateStorageServiceUrl()).orElse(null));
    }

    public ConfigurationCacheService getConfigurationCache() {
        return configurationCacheService;
    }

    /**
     * Get the current pulsar state.
     */
    public State getState() {
        return this.state;
    }

    /**
     * Get a reference of the current <code>LeaderElectionService</code> instance associated with the current
     * <code>PulsarService</code> instance.
     *
     * @return a reference of the current <code>LeaderElectionService</code> instance.
     */
    public LeaderElectionService getLeaderElectionService() {
        return this.leaderElectionService;
    }

    /**
     * Get a reference of the current namespace service instance.
     *
     * @return a reference of the current namespace service instance.
     */
    public NamespaceService getNamespaceService() {
        return this.nsService;
    }


    public Optional<WorkerService> getWorkerServiceOpt() {
        return functionWorkerService;
    }

    public WorkerService getWorkerService() throws UnsupportedOperationException {
        return functionWorkerService.orElseThrow(() -> new UnsupportedOperationException("Pulsar Function Worker "
                + "is not enabled, probably functionsWorkerEnabled is set to false"));
    }

    /**
     * Get a reference of the current <code>BrokerService</code> instance associated with the current
     * <code>PulsarService</code> instance.
     *
     * @return a reference of the current <code>BrokerService</code> instance.
     */
    public BrokerService getBrokerService() {
        return this.brokerService;
    }

    public BookKeeper getBookKeeperClient() {
        return managedLedgerClientFactory.getBookKeeperClient();
    }

    public ManagedLedgerFactory getManagedLedgerFactory() {
        return managedLedgerClientFactory.getManagedLedgerFactory();
    }

    public ManagedLedgerStorage getManagedLedgerClientFactory() {
        return managedLedgerClientFactory;
    }

    /**
     * First, get <code>LedgerOffloader</code> from local map cache,
     * create new <code>LedgerOffloader</code> if not in cache or
     * the <code>OffloadPolicies</code> changed, return the <code>LedgerOffloader</code> directly if exist in cache
     * and the <code>OffloadPolicies</code> not changed.
     *
     * @param namespaceName NamespaceName
     * @param offloadPolicies the OffloadPolicies
     * @return LedgerOffloader
     */
    public LedgerOffloader getManagedLedgerOffloader(NamespaceName namespaceName, OffloadPolicies offloadPolicies) {
        if (offloadPolicies == null) {
            return getDefaultOffloader();
        }
        return ledgerOffloaderMap.compute(namespaceName, (ns, offloader) -> {
            try {
                if (offloader != null && Objects.equals(offloader.getOffloadPolicies(), offloadPolicies)) {
                    return offloader;
                } else {
                    if (offloader != null) {
                        offloader.close();
                    }
                    return createManagedLedgerOffloader(offloadPolicies);
                }
            } catch (PulsarServerException e) {
                LOG.error("create ledgerOffloader failed for namespace {}", namespaceName.toString(), e);
                return new NullLedgerOffloader();
            }
        });
    }

    public synchronized LedgerOffloader createManagedLedgerOffloader(OffloadPolicies offloadPolicies)
            throws PulsarServerException {
        try {
            if (StringUtils.isNotBlank(offloadPolicies.getManagedLedgerOffloadDriver())) {
                checkNotNull(offloadPolicies.getOffloadersDirectory(),
                    "Offloader driver is configured to be '%s' but no offloaders directory is configured.",
                        offloadPolicies.getManagedLedgerOffloadDriver());
                Offloaders offloaders = offloadersCache.getOrLoadOffloaders(
                        offloadPolicies.getOffloadersDirectory(), config.getNarExtractionDirectory());

                LedgerOffloaderFactory offloaderFactory = offloaders.getOffloaderFactory(
                        offloadPolicies.getManagedLedgerOffloadDriver());
                try {
                    return offloaderFactory.create(
                        offloadPolicies,
                        ImmutableMap.of(
                            LedgerOffloader.METADATA_SOFTWARE_VERSION_KEY.toLowerCase(), PulsarVersion.getVersion(),
                            LedgerOffloader.METADATA_SOFTWARE_GITSHA_KEY.toLowerCase(), PulsarVersion.getGitSha()
                        ),
                        schemaStorage,
                        getOffloaderScheduler(offloadPolicies));
                } catch (IOException ioe) {
                    throw new PulsarServerException(ioe.getMessage(), ioe.getCause());
                }
            } else {
                LOG.info("No ledger offloader configured, using NULL instance");
                return NullLedgerOffloader.INSTANCE;
            }
        } catch (Throwable t) {
            throw new PulsarServerException(t);
        }
    }

    private SchemaStorage createAndStartSchemaStorage() throws Exception {
        final Class<?> storageClass = Class.forName(config.getSchemaRegistryStorageClassName());
        Object factoryInstance = storageClass.newInstance();
        Method createMethod = storageClass.getMethod("create", PulsarService.class);
        SchemaStorage schemaStorage = (SchemaStorage) createMethod.invoke(factoryInstance, this);
        schemaStorage.start();
        return schemaStorage;
    }

    public ZooKeeperCache getLocalZkCache() {
        return localZkCache;
    }

    public ScheduledExecutorService getExecutor() {
        return executor;
    }

    public ScheduledExecutorService getCacheExecutor() {
        return cacheExecutor;
    }

    public ScheduledExecutorService getTransactionReplayExecutor() {
        return transactionReplayExecutor;
    }

    public ScheduledExecutorService getLoadManagerExecutor() {
        return loadManagerExecutor;
    }

    public OrderedExecutor getOrderedExecutor() {
        return orderedExecutor;
    }

    public LocalZooKeeperCacheService getLocalZkCacheService() {
        return this.localZkCacheService;
    }

    public ZooKeeperClientFactory getZooKeeperClientFactory() {
        if (zkClientFactory == null) {
            zkClientFactory = new ZookeeperBkClientFactoryImpl(orderedExecutor);
        }
        // Return default factory
        return zkClientFactory;
    }

    public BookKeeperClientFactory newBookKeeperClientFactory() {
        return new BookKeeperClientFactoryImpl();
    }

    public BookKeeperClientFactory getBookKeeperClientFactory() {
        return bkClientFactory;
    }

    protected synchronized ScheduledExecutorService getCompactorExecutor() {
        if (this.compactorExecutor == null) {
            compactorExecutor = Executors.newSingleThreadScheduledExecutor(new DefaultThreadFactory("compaction"));
        }
        return this.compactorExecutor;
    }

    // only public so mockito can mock it
    public Compactor newCompactor() throws PulsarServerException {
        return new TwoPhaseCompactor(this.getConfiguration(),
                                     getClient(), getBookKeeperClient(),
                                     getCompactorExecutor());
    }

    public synchronized Compactor getCompactor() throws PulsarServerException {
        if (this.compactor == null) {
            this.compactor = newCompactor();
        }
        return this.compactor;
    }

    protected synchronized OrderedScheduler getOffloaderScheduler(OffloadPolicies offloadPolicies) {
        if (this.offloaderScheduler == null) {
            this.offloaderScheduler = OrderedScheduler.newSchedulerBuilder()
                .numThreads(offloadPolicies.getManagedLedgerOffloadMaxThreads())
                .name("offloader").build();
        }
        return this.offloaderScheduler;
    }

    public synchronized PulsarClient getClient() throws PulsarServerException {
        if (this.client == null) {
            try {
                ClientConfigurationData conf = new ClientConfigurationData();
                conf.setServiceUrl(this.getConfiguration().isTlsEnabled()
                                ? this.brokerServiceUrlTls : this.brokerServiceUrl);
                conf.setTlsAllowInsecureConnection(this.getConfiguration().isTlsAllowInsecureConnection());
                conf.setTlsTrustCertsFilePath(this.getConfiguration().getTlsCertificateFilePath());

                if (this.getConfiguration().isBrokerClientTlsEnabled()) {
                    if (this.getConfiguration().isBrokerClientTlsEnabledWithKeyStore()) {
                        conf.setUseKeyStoreTls(true);
                        conf.setTlsTrustStoreType(this.getConfiguration().getBrokerClientTlsTrustStoreType());
                        conf.setTlsTrustStorePath(this.getConfiguration().getBrokerClientTlsTrustStore());
                        conf.setTlsTrustStorePassword(this.getConfiguration().getBrokerClientTlsTrustStorePassword());
                    } else {
                        conf.setTlsTrustCertsFilePath(
                                isNotBlank(this.getConfiguration().getBrokerClientTrustCertsFilePath())
                                        ? this.getConfiguration().getBrokerClientTrustCertsFilePath()
                                        : this.getConfiguration().getTlsCertificateFilePath());
                    }
                }

                if (isNotBlank(this.getConfiguration().getBrokerClientAuthenticationPlugin())) {
                    conf.setAuthPluginClassName(this.getConfiguration().getBrokerClientAuthenticationPlugin());
                    conf.setAuthParams(this.getConfiguration().getBrokerClientAuthenticationParameters());
                    conf.setAuthParamMap(null);
                    conf.setAuthentication(AuthenticationFactory.create(
                            this.getConfiguration().getBrokerClientAuthenticationPlugin(),
                            this.getConfiguration().getBrokerClientAuthenticationParameters()));
                }
                this.client = new PulsarClientImpl(conf, ioEventLoopGroup);
            } catch (Exception e) {
                throw new PulsarServerException(e);
            }
        }
        return this.client;
    }

    public synchronized PulsarAdmin getAdminClient() throws PulsarServerException {
        if (this.adminClient == null) {
            try {
                ServiceConfiguration conf = this.getConfiguration();
                final String adminApiUrl = conf.isBrokerClientTlsEnabled() ? webServiceAddressTls : webServiceAddress;
                if (adminApiUrl == null) {
                    throw new IllegalArgumentException("Web service address was not set properly "
                            + ", isBrokerClientTlsEnabled: " + conf.isBrokerClientTlsEnabled()
                            + ", webServiceAddressTls: " + webServiceAddressTls
                            + ", webServiceAddress: " + webServiceAddress);
                }
                PulsarAdminBuilder builder = PulsarAdmin.builder().serviceHttpUrl(adminApiUrl) //
                        .authentication(//
                                conf.getBrokerClientAuthenticationPlugin(), //
                                conf.getBrokerClientAuthenticationParameters());

                if (conf.isBrokerClientTlsEnabled()) {
                    if (conf.isBrokerClientTlsEnabledWithKeyStore()) {
                        builder.useKeyStoreTls(true)
                                .tlsTrustStoreType(conf.getBrokerClientTlsTrustStoreType())
                                .tlsTrustStorePath(conf.getBrokerClientTlsTrustStore())
                                .tlsTrustStorePassword(conf.getBrokerClientTlsTrustStorePassword());
                    } else {
                        builder.tlsTrustCertsFilePath(conf.getBrokerClientTrustCertsFilePath());
                    }
                    builder.allowTlsInsecureConnection(conf.isTlsAllowInsecureConnection());
                }

                // most of the admin request requires to make zk-call so, keep the max read-timeout based on
                // zk-operation timeout
                builder.readTimeout(conf.getZooKeeperOperationTimeoutSeconds(), TimeUnit.SECONDS);

                this.adminClient = builder.build();
                LOG.info("created admin with url {} ", adminApiUrl);
            } catch (Exception e) {
                throw new PulsarServerException(e);
            }
        }

        return this.adminClient;
    }

    public MetricsGenerator getMetricsGenerator() {
        return metricsGenerator;
    }

    public TransactionMetadataStoreService getTransactionMetadataStoreService() {
        return transactionMetadataStoreService;
    }

    public TransactionBufferProvider getTransactionBufferProvider() {
        return transactionBufferProvider;
    }

    public TransactionBufferClient getTransactionBufferClient() {
        return transactionBufferClient;
    }

    public ShutdownService getShutdownService() {
        return shutdownService;
    }

    protected String brokerUrl(ServiceConfiguration config) {
        if (config.getBrokerServicePort().isPresent()) {
            return brokerUrl(ServiceConfigurationUtils.getAppliedAdvertisedAddress(config),
                    getBrokerListenPort().get());
        } else {
            return null;
        }
    }

    public static String brokerUrl(String host, int port) {
        return String.format("pulsar://%s:%d", host, port);
    }

    public String brokerUrlTls(ServiceConfiguration config) {
        if (config.getBrokerServicePortTls().isPresent()) {
            return brokerUrlTls(ServiceConfigurationUtils.getAppliedAdvertisedAddress(config),
                    getBrokerListenPortTls().get());
        } else {
            return null;
        }
    }

    public static String brokerUrlTls(String host, int port) {
        return String.format("pulsar+ssl://%s:%d", host, port);
    }

    public String webAddress(ServiceConfiguration config) {
        if (config.getWebServicePort().isPresent()) {
            return webAddress(ServiceConfigurationUtils.getAppliedAdvertisedAddress(config),
                    getListenPortHTTP().get());
        } else {
            return null;
        }
    }

    public static String webAddress(String host, int port) {
        return String.format("http://%s:%d", host, port);
    }

    public String webAddressTls(ServiceConfiguration config) {
        if (config.getWebServicePortTls().isPresent()) {
            return webAddressTls(ServiceConfigurationUtils.getAppliedAdvertisedAddress(config),
                    getListenPortHTTPS().get());
        } else {
            return null;
        }
    }

    public static String webAddressTls(String host, int port) {
        return String.format("https://%s:%d", host, port);
    }

    public String getSafeWebServiceAddress() {
        return webServiceAddress != null ? webServiceAddress : webServiceAddressTls;
    }

    public String getSafeBrokerServiceUrl() {
        return brokerServiceUrl != null ? brokerServiceUrl : brokerServiceUrlTls;
    }

    /**
     * Get bookkeeper metadata service uri.
     *
     * @param config broker configuration
     * @return the metadata service uri that bookkeeper is used
     */
    public static String bookieMetadataServiceUri(ServiceConfiguration config) {
        ClientConfiguration bkConf = new ClientConfiguration();
        // init bookkeeper metadata service uri
        String metadataServiceUri = null;
        try {
            String zkServers = config.getZookeeperServers();
            bkConf.setZkServers(zkServers);
            metadataServiceUri = bkConf.getMetadataServiceUri();
        } catch (ConfigurationException e) {
            LOG.error("Failed to get bookkeeper metadata service uri", e);
        }
        return metadataServiceUri;
    }

    public TopicPoliciesService getTopicPoliciesService() {
        return topicPoliciesService;
    }

    public ResourceUsageTransportManager getResourceUsageTransportManager() {
        return resourceUsageTransportManager;
    }

    public void addPrometheusRawMetricsProvider(PrometheusRawMetricsProvider metricsProvider) {
        if (metricsServlet == null) {
            if (pendingMetricsProviders == null) {
                pendingMetricsProviders = new LinkedList<>();
            }
            pendingMetricsProviders.add(metricsProvider);
        } else {
            this.metricsServlet.addRawMetricsProvider(metricsProvider);
        }
    }

    private void startWorkerService(AuthenticationService authenticationService,
                                    AuthorizationService authorizationService)
            throws Exception {
        if (functionWorkerService.isPresent()) {
            if (workerConfig.isUseTls()) {
                workerConfig.setPulsarServiceUrl(brokerServiceUrlTls);
                workerConfig.setPulsarWebServiceUrl(webServiceAddressTls);
                workerConfig.setFunctionWebServiceUrl(webServiceAddressTls);
            } else {
                workerConfig.setPulsarServiceUrl(brokerServiceUrl);
                workerConfig.setPulsarWebServiceUrl(webServiceAddress);
                workerConfig.setFunctionWebServiceUrl(webServiceAddress);
            }

            LOG.info("Starting function worker service: serviceUrl = {},"
                + " webServiceUrl = {}, functionWebServiceUrl = {}",
                workerConfig.getPulsarServiceUrl(),
                workerConfig.getPulsarWebServiceUrl(),
                workerConfig.getFunctionWebServiceUrl());

            functionWorkerService.get().initInBroker(
                config,
                workerConfig,
                pulsarResources,
                getConfigurationCacheService(),
                getInternalConfigurationData()
            );

            // TODO figure out how to handle errors from function worker service
            functionWorkerService.get().start(
                authenticationService,
                authorizationService,
                ErrorNotifier.getShutdownServiceImpl(shutdownService));
            LOG.info("Function worker service started");
        }
    }

    private void startPackagesManagementService() throws IOException {
        // TODO: using provider to initialize the packages management service.
        this.packagesManagement = new PackagesManagementImpl();
        PackagesStorageProvider storageProvider = PackagesStorageProvider
            .newProvider(config.getPackagesManagementStorageProvider());
        DefaultPackagesStorageConfiguration storageConfiguration = new DefaultPackagesStorageConfiguration();
        storageConfiguration.setProperty(config.getProperties());
        PackagesStorage storage = storageProvider.getStorage(storageConfiguration);
        storage.initialize();
        packagesManagement.initialize(storage);
    }

    public Optional<Integer> getListenPortHTTP() {
        return webService.getListenPortHTTP();
    }

    public Optional<Integer> getListenPortHTTPS() {
        return webService.getListenPortHTTPS();
    }

    public Optional<Integer> getBrokerListenPort() {
        return brokerService.getListenPort();
    }

    public Optional<Integer> getBrokerListenPortTls() {
        return brokerService.getListenPortTls();
    }

    public MetadataStoreExtended getLocalMetadataStore() {
        return localMetadataStore;
    }

    public CoordinationService getCoordinationService() {
        return coordinationService;
    }

    public CompletableFuture<Set<String>> getAvailableBookiesAsync() {
        return this.localZkCacheService.availableBookiesCache().getAsync();
    }

    public static WorkerConfig initializeWorkerConfigFromBrokerConfig(ServiceConfiguration brokerConfig,
                                                                      String workerConfigFile) throws IOException {
        WorkerConfig workerConfig = WorkerConfig.load(workerConfigFile);

        brokerConfig.getWebServicePort()
            .map(port -> workerConfig.setWorkerPort(port));
        brokerConfig.getWebServicePortTls()
            .map(port -> workerConfig.setWorkerPortTls(port));

        // worker talks to local broker
        String hostname = ServiceConfigurationUtils.getDefaultOrConfiguredAddress(
                ServiceConfigurationUtils.getAppliedAdvertisedAddress(brokerConfig));
        workerConfig.setWorkerHostname(hostname);
        workerConfig.setPulsarFunctionsCluster(brokerConfig.getClusterName());
        // inherit broker authorization setting
        workerConfig.setAuthenticationEnabled(brokerConfig.isAuthenticationEnabled());
        workerConfig.setAuthenticationProviders(brokerConfig.getAuthenticationProviders());
        workerConfig.setAuthorizationEnabled(brokerConfig.isAuthorizationEnabled());
        workerConfig.setAuthorizationProvider(brokerConfig.getAuthorizationProvider());
        workerConfig.setConfigurationStoreServers(brokerConfig.getConfigurationStoreServers());
        workerConfig.setZooKeeperSessionTimeoutMillis(brokerConfig.getZooKeeperSessionTimeoutMillis());
        workerConfig.setZooKeeperOperationTimeoutSeconds(brokerConfig.getZooKeeperOperationTimeoutSeconds());

        workerConfig.setTlsAllowInsecureConnection(brokerConfig.isTlsAllowInsecureConnection());
        workerConfig.setTlsEnabled(brokerConfig.isTlsEnabled());
        workerConfig.setTlsEnableHostnameVerification(false);
        workerConfig.setBrokerClientTrustCertsFilePath(brokerConfig.getTlsTrustCertsFilePath());

        // client in worker will use this config to authenticate with broker
        workerConfig.setBrokerClientAuthenticationPlugin(brokerConfig.getBrokerClientAuthenticationPlugin());
        workerConfig.setBrokerClientAuthenticationParameters(brokerConfig.getBrokerClientAuthenticationParameters());

        // inherit super users
        workerConfig.setSuperUserRoles(brokerConfig.getSuperUserRoles());

        // inherit the nar package locations
        if (isBlank(workerConfig.getFunctionsWorkerServiceNarPackage())) {
            workerConfig.setFunctionsWorkerServiceNarPackage(
                brokerConfig.getFunctionsWorkerServiceNarPackage());
        }

        workerConfig.setWorkerId(
                "c-" + brokerConfig.getClusterName()
                        + "-fw-" + hostname
                        + "-" + (workerConfig.getTlsEnabled()
                        ? workerConfig.getWorkerPortTls() : workerConfig.getWorkerPort()));
        return workerConfig;
    }

}<|MERGE_RESOLUTION|>--- conflicted
+++ resolved
@@ -627,11 +627,7 @@
             this.bkClientFactory = newBookKeeperClientFactory();
 
             managedLedgerClientFactory = ManagedLedgerStorage.create(
-<<<<<<< HEAD
-                config, localMetadataStore, getZkClient(), bkClientFactory
-=======
-                config, getZkClient(), bkClientFactory, ioEventLoopGroup
->>>>>>> 2845d473
+                config, localMetadataStore, getZkClient(), bkClientFactory, ioEventLoopGroup
             );
 
             this.brokerService = new BrokerService(this, ioEventLoopGroup);
