--- conflicted
+++ resolved
@@ -121,11 +121,8 @@
     private final String brokerServiceUrl;
     private final String brokerServiceUrlTls;
     private final String brokerVersion;
-<<<<<<< HEAD
     private SchemaRegistryService schemaRegistryService = null;
-=======
     private final Optional<WorkerService> functionWorkerService;
->>>>>>> 81935b50
 
     private final MessagingServiceShutdownHook shutdownService;
 
