--- conflicted
+++ resolved
@@ -648,11 +648,7 @@
 
                 transactionMetadataStoreService = new TransactionMetadataStoreService(TransactionMetadataStoreProvider
                         .newProvider(config.getTransactionMetadataStoreProviderClassName()), this,
-<<<<<<< HEAD
-                        transactionBufferClient, config.getEndTxnOpRetryIntervalTime());
-=======
-                        transactionBufferClient, transactionTimer);
->>>>>>> 5216ee1f
+                        transactionBufferClient, config.getEndTxnOpRetryIntervalTime(), transactionTimer);
                 transactionMetadataStoreService.start();
 
                 transactionBufferProvider = TransactionBufferProvider
