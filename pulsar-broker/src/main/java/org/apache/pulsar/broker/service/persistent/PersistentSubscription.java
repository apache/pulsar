--- conflicted
+++ resolved
@@ -20,14 +20,11 @@
 
 import com.google.common.base.MoreObjects;
 
-<<<<<<< HEAD
 import java.util.ArrayList;
 import java.util.Collections;
 import java.util.HashMap;
 import java.util.HashSet;
-=======
 import java.util.Collections;
->>>>>>> aa16934d
 import java.util.List;
 import java.util.Map;
 import java.util.TreeMap;
@@ -93,7 +90,6 @@
     // for connected subscriptions, message expiry will be checked if the backlog is greater than this threshold
     private static final int MINIMUM_BACKLOG_FOR_EXPIRY_CHECK = 1000;
 
-<<<<<<< HEAD
     // Map to keep track of message ack by each txn.
     private ConcurrentOpenHashMap<TxnID, ConcurrentOpenHashSet<Position>> pendingAckMessagesMap;
 
@@ -117,8 +113,6 @@
             AtomicReferenceFieldUpdater.newUpdater(PersistentSubscription.class, TxnID.class,
                     "pendingCumulativeAckTxnId");
 
-    public PersistentSubscription(PersistentTopic topic, String subscriptionName, ManagedCursor cursor) {
-=======
     private static final String REPLICATED_SUBSCRIPTION_PROPERTY = "pulsar.replicated.subscription";
 
     // Map of properties that is used to mark this subscription as "replicated".
@@ -143,7 +137,6 @@
 
     public PersistentSubscription(PersistentTopic topic, String subscriptionName, ManagedCursor cursor,
             boolean replicated) {
->>>>>>> aa16934d
         this.topic = topic;
         this.cursor = cursor;
         this.topicName = topic.getName();
@@ -917,7 +910,6 @@
     }
 
     /**
-<<<<<<< HEAD
      * Commit a transaction.
      *
      * @param txnId         {@link TxnID} to identify the transaction.
@@ -1014,7 +1006,7 @@
 
         CompletableFuture<Void> abortFuture = new CompletableFuture<>();
         ConcurrentOpenHashSet<Position> pendingAckMessageForCurrentTxn = pendingAckMessagesMap != null ?
-                                                this.pendingAckMessagesMap.remove(txnId) : new ConcurrentOpenHashSet();
+                this.pendingAckMessagesMap.remove(txnId) : new ConcurrentOpenHashSet();
         if (pendingAckMessages != null) {
             pendingAckMessageForCurrentTxn.forEach(position -> this.pendingAckMessages.remove(position));
         }
@@ -1024,7 +1016,9 @@
         abortFuture.complete(null);
 
         return abortFuture;
-=======
+    }
+
+    /**
      * Return a merged map that contains the cursor properties specified by used
      * (eg. when using compaction subscription) and the subscription properties.
      */
@@ -1042,7 +1036,6 @@
             return merged;
         }
 
->>>>>>> aa16934d
     }
 
     private static final Logger log = LoggerFactory.getLogger(PersistentSubscription.class);
