/**
 * Licensed to the Apache Software Foundation (ASF) under one
 * or more contributor license agreements.  See the NOTICE file
 * distributed with this work for additional information
 * regarding copyright ownership.  The ASF licenses this file
 * to you under the Apache License, Version 2.0 (the
 * "License"); you may not use this file except in compliance
 * with the License.  You may obtain a copy of the License at
 *
 *   http://www.apache.org/licenses/LICENSE-2.0
 *
 * Unless required by applicable law or agreed to in writing,
 * software distributed under the License is distributed on an
 * "AS IS" BASIS, WITHOUT WARRANTIES OR CONDITIONS OF ANY
 * KIND, either express or implied.  See the License for the
 * specific language governing permissions and limitations
 * under the License.
 */
package org.apache.pulsar.broker.service.persistent;

import static org.apache.pulsar.common.naming.SystemTopicNames.isEventSystemTopic;
import com.google.common.annotations.VisibleForTesting;
import com.google.common.base.MoreObjects;
import java.util.Collections;
import java.util.LinkedHashMap;
import java.util.List;
import java.util.Map;
import java.util.Optional;
import java.util.TreeMap;
import java.util.concurrent.CompletableFuture;
import java.util.concurrent.ExecutionException;
import java.util.concurrent.atomic.AtomicIntegerFieldUpdater;
import java.util.concurrent.atomic.LongAdder;
import java.util.stream.Collectors;
import org.apache.bookkeeper.mledger.AsyncCallbacks;
import org.apache.bookkeeper.mledger.AsyncCallbacks.ClearBacklogCallback;
import org.apache.bookkeeper.mledger.AsyncCallbacks.DeleteCallback;
import org.apache.bookkeeper.mledger.AsyncCallbacks.MarkDeleteCallback;
import org.apache.bookkeeper.mledger.AsyncCallbacks.ReadEntryCallback;
import org.apache.bookkeeper.mledger.Entry;
import org.apache.bookkeeper.mledger.ManagedCursor;
import org.apache.bookkeeper.mledger.ManagedCursor.IndividualDeletedEntries;
import org.apache.bookkeeper.mledger.ManagedLedger;
import org.apache.bookkeeper.mledger.ManagedLedgerException;
import org.apache.bookkeeper.mledger.ManagedLedgerException.ConcurrentFindCursorPositionException;
import org.apache.bookkeeper.mledger.ManagedLedgerException.InvalidCursorPositionException;
import org.apache.bookkeeper.mledger.Position;
import org.apache.bookkeeper.mledger.impl.ManagedCursorImpl;
import org.apache.bookkeeper.mledger.impl.ManagedLedgerImpl;
import org.apache.bookkeeper.mledger.impl.PositionImpl;
import org.apache.commons.collections4.MapUtils;
import org.apache.commons.lang3.tuple.MutablePair;
import org.apache.pulsar.broker.ServiceConfiguration;
import org.apache.pulsar.broker.intercept.BrokerInterceptor;
import org.apache.pulsar.broker.service.BrokerServiceException;
import org.apache.pulsar.broker.service.BrokerServiceException.NotAllowedException;
import org.apache.pulsar.broker.service.BrokerServiceException.ServerMetadataException;
import org.apache.pulsar.broker.service.BrokerServiceException.SubscriptionBusyException;
import org.apache.pulsar.broker.service.BrokerServiceException.SubscriptionFencedException;
import org.apache.pulsar.broker.service.BrokerServiceException.SubscriptionInvalidCursorPosition;
import org.apache.pulsar.broker.service.Consumer;
import org.apache.pulsar.broker.service.Dispatcher;
import org.apache.pulsar.broker.service.Subscription;
import org.apache.pulsar.broker.service.Topic;
import org.apache.pulsar.broker.transaction.pendingack.PendingAckHandle;
import org.apache.pulsar.broker.transaction.pendingack.impl.PendingAckHandleDisabled;
import org.apache.pulsar.broker.transaction.pendingack.impl.PendingAckHandleImpl;
import org.apache.pulsar.client.api.Range;
import org.apache.pulsar.client.api.transaction.TxnID;
import org.apache.pulsar.common.api.proto.CommandAck.AckType;
import org.apache.pulsar.common.api.proto.CommandSubscribe.SubType;
import org.apache.pulsar.common.api.proto.KeySharedMeta;
import org.apache.pulsar.common.api.proto.ReplicatedSubscriptionsSnapshot;
import org.apache.pulsar.common.api.proto.TxnAction;
import org.apache.pulsar.common.naming.TopicName;
import org.apache.pulsar.common.policies.data.TransactionInPendingAckStats;
import org.apache.pulsar.common.policies.data.TransactionPendingAckStats;
import org.apache.pulsar.common.policies.data.stats.ConsumerStatsImpl;
import org.apache.pulsar.common.policies.data.stats.SubscriptionStatsImpl;
import org.apache.pulsar.common.util.FutureUtil;
import org.slf4j.Logger;
import org.slf4j.LoggerFactory;

public class PersistentSubscription implements Subscription {
    protected final PersistentTopic topic;
    protected final ManagedCursor cursor;
    protected volatile Dispatcher dispatcher;
    protected final String topicName;
    protected final String subName;
    protected final String fullName;

    private static final int FALSE = 0;
    private static final int TRUE = 1;
    private static final AtomicIntegerFieldUpdater<PersistentSubscription> IS_FENCED_UPDATER =
            AtomicIntegerFieldUpdater.newUpdater(PersistentSubscription.class, "isFenced");
    private volatile int isFenced = FALSE;
    private PersistentMessageExpiryMonitor expiryMonitor;

    private long lastExpireTimestamp = 0L;
    private long lastConsumedFlowTimestamp = 0L;
    private long lastMarkDeleteAdvancedTimestamp = 0L;

    // for connected subscriptions, message expiry will be checked if the backlog is greater than this threshold
    private static final int MINIMUM_BACKLOG_FOR_EXPIRY_CHECK = 1000;

    private static final String REPLICATED_SUBSCRIPTION_PROPERTY = "pulsar.replicated.subscription";

    // Map of properties that is used to mark this subscription as "replicated".
    // Since this is the only field at this point, we can just keep a static
    // instance of the map.
    private static final Map<String, Long> REPLICATED_SUBSCRIPTION_CURSOR_PROPERTIES = new TreeMap<>();
    private static final Map<String, Long> NON_REPLICATED_SUBSCRIPTION_CURSOR_PROPERTIES = Collections.emptyMap();

    private volatile ReplicatedSubscriptionSnapshotCache replicatedSubscriptionSnapshotCache;
    private final PendingAckHandle pendingAckHandle;
    private Map<String, String> subscriptionProperties;

    private final LongAdder bytesOutFromRemovedConsumers = new LongAdder();
    private final LongAdder msgOutFromRemovedConsumer = new LongAdder();

    static {
        REPLICATED_SUBSCRIPTION_CURSOR_PROPERTIES.put(REPLICATED_SUBSCRIPTION_PROPERTY, 1L);
    }

    static Map<String, Long> getBaseCursorProperties(boolean isReplicated) {
        return isReplicated ? REPLICATED_SUBSCRIPTION_CURSOR_PROPERTIES : NON_REPLICATED_SUBSCRIPTION_CURSOR_PROPERTIES;
    }

    static boolean isCursorFromReplicatedSubscription(ManagedCursor cursor) {
        return cursor.getProperties().containsKey(REPLICATED_SUBSCRIPTION_PROPERTY);
    }

    public PersistentSubscription(PersistentTopic topic, String subscriptionName, ManagedCursor cursor,
                                                         boolean replicated) {
        this(topic, subscriptionName, cursor, replicated, Collections.emptyMap());
    }

    public PersistentSubscription(PersistentTopic topic, String subscriptionName, ManagedCursor cursor,
                                  boolean replicated, Map<String, String> subscriptionProperties) {
        this.topic = topic;
        this.cursor = cursor;
        this.topicName = topic.getName();
        this.subName = subscriptionName;
        this.fullName = MoreObjects.toStringHelper(this).add("topic", topicName).add("name", subName).toString();
        this.expiryMonitor = new PersistentMessageExpiryMonitor(topicName, subscriptionName, cursor, this);
        this.setReplicated(replicated);
        this.subscriptionProperties = MapUtils.isEmpty(subscriptionProperties)
                ? Collections.emptyMap() : Collections.unmodifiableMap(subscriptionProperties);
        if (topic.getBrokerService().getPulsar().getConfig().isTransactionCoordinatorEnabled()
                && !isEventSystemTopic(TopicName.get(topicName))) {
            this.pendingAckHandle = new PendingAckHandleImpl(this);
        } else {
            this.pendingAckHandle = new PendingAckHandleDisabled();
        }
        IS_FENCED_UPDATER.set(this, FALSE);
    }

    public void updateLastMarkDeleteAdvancedTimestamp() {
        this.lastMarkDeleteAdvancedTimestamp =
            Math.max(this.lastMarkDeleteAdvancedTimestamp, System.currentTimeMillis());
    }

    @Override
    public BrokerInterceptor interceptor() {
        return topic.getBrokerService().getInterceptor();
    }

    @Override
    public String getName() {
        return this.subName;
    }

    @Override
    public Topic getTopic() {
        return topic;
    }

    @Override
    public boolean isReplicated() {
        return replicatedSubscriptionSnapshotCache != null;
    }

    public boolean setReplicated(boolean replicated) {
        ServiceConfiguration config = topic.getBrokerService().getPulsar().getConfig();

        if (!replicated || !config.isEnableReplicatedSubscriptions()) {
            this.replicatedSubscriptionSnapshotCache = null;
        } else if (this.replicatedSubscriptionSnapshotCache == null) {
            this.replicatedSubscriptionSnapshotCache = new ReplicatedSubscriptionSnapshotCache(subName,
                    config.getReplicatedSubscriptionsSnapshotMaxCachedPerSubscription());
        }

        if (this.cursor != null) {
            if (replicated) {
                return this.cursor.putProperty(REPLICATED_SUBSCRIPTION_PROPERTY, 1L);
            } else {
                return this.cursor.removeProperty(REPLICATED_SUBSCRIPTION_PROPERTY);
            }
        }

        return false;
    }

    @Override
    public CompletableFuture<Void> addConsumer(Consumer consumer) {
        return pendingAckHandle.pendingAckHandleFuture().thenCompose(future -> {
            synchronized (PersistentSubscription.this) {
                cursor.updateLastActive();
                if (IS_FENCED_UPDATER.get(this) == TRUE) {
                    log.warn("Attempting to add consumer {} on a fenced subscription", consumer);
                    return FutureUtil.failedFuture(new SubscriptionFencedException("Subscription is fenced"));
                }

                if (dispatcher == null || !dispatcher.isConsumerConnected()) {
                    Dispatcher previousDispatcher = null;
                    boolean useStreamingDispatcher = topic.getBrokerService().getPulsar()
                            .getConfiguration().isStreamingDispatch();
                    switch (consumer.subType()) {
                        case Exclusive:
                            if (dispatcher == null || dispatcher.getType() != SubType.Exclusive) {
                                previousDispatcher = dispatcher;
                                dispatcher = useStreamingDispatcher
                                        ? new PersistentStreamingDispatcherSingleActiveConsumer(
                                                cursor, SubType.Exclusive, 0, topic, this)
                                        : new PersistentDispatcherSingleActiveConsumer(
                                                cursor, SubType.Exclusive, 0, topic, this);
                            }
                            break;
                        case Shared:
                            if (dispatcher == null || dispatcher.getType() != SubType.Shared) {
                                previousDispatcher = dispatcher;
                                dispatcher = useStreamingDispatcher
                                        ? new PersistentStreamingDispatcherMultipleConsumers(
                                                topic, cursor, this)
                                        : new PersistentDispatcherMultipleConsumers(topic, cursor, this);
                            }
                            break;
                        case Failover:
                            int partitionIndex = TopicName.getPartitionIndex(topicName);
                            if (partitionIndex < 0) {
                                // For non partition topics, use a negative index so
                                // dispatcher won't sort consumers before picking
                                // an active consumer for the topic.
                                partitionIndex = -1;
                            }

                            if (dispatcher == null || dispatcher.getType() != SubType.Failover) {
                                previousDispatcher = dispatcher;
                                dispatcher = useStreamingDispatcher
                                        ? new PersistentStreamingDispatcherSingleActiveConsumer(
                                                cursor, SubType.Failover, partitionIndex, topic, this) :
                                        new PersistentDispatcherSingleActiveConsumer(cursor, SubType.Failover,
                                                partitionIndex, topic, this);
                            }
                            break;
                        case Key_Shared:
                            KeySharedMeta ksm = consumer.getKeySharedMeta();
                            if (dispatcher == null || dispatcher.getType() != SubType.Key_Shared
                                    || !((PersistentStickyKeyDispatcherMultipleConsumers) dispatcher)
                                            .hasSameKeySharedPolicy(ksm)) {
                                previousDispatcher = dispatcher;
                                dispatcher = new PersistentStickyKeyDispatcherMultipleConsumers(topic, cursor, this,
                                        topic.getBrokerService().getPulsar().getConfiguration(), ksm);
                            }
                            break;
                        default:
                            return FutureUtil.failedFuture(
                                    new ServerMetadataException("Unsupported subscription type"));
                    }

                    if (previousDispatcher != null) {
                        previousDispatcher.close().thenRun(() -> {
                            log.info("[{}][{}] Successfully closed previous dispatcher", topicName, subName);
                        }).exceptionally(ex -> {
                            log.error("[{}][{}] Failed to close previous dispatcher", topicName, subName, ex);
                            return null;
                        });
                    }
                } else {
                    if (consumer.subType() != dispatcher.getType()) {
                        return FutureUtil.failedFuture(
                                new SubscriptionBusyException("Subscription is of different type"));
                    }
                }

                try {
                    dispatcher.addConsumer(consumer);
                    return CompletableFuture.completedFuture(null);
                } catch (BrokerServiceException brokerServiceException) {
                    return FutureUtil.failedFuture(brokerServiceException);
                }
            }
        });
    }

    @Override
    public synchronized void removeConsumer(Consumer consumer, boolean isResetCursor) throws BrokerServiceException {
        cursor.updateLastActive();
        if (dispatcher != null) {
            dispatcher.removeConsumer(consumer);
        }

        // preserve accumulative stats form removed consumer
        ConsumerStatsImpl stats = consumer.getStats();
        bytesOutFromRemovedConsumers.add(stats.bytesOutCounter);
        msgOutFromRemovedConsumer.add(stats.msgOutCounter);

        if (dispatcher != null && dispatcher.getConsumers().isEmpty()) {
            deactivateCursor();
            topic.getManagedLedger().removeWaitingCursor(cursor);

            if (!cursor.isDurable()) {
                // If cursor is not durable, we need to clean up the subscription as well
                this.close().thenRun(() -> {
                    synchronized (this) {
                        if (dispatcher != null) {
                            dispatcher.close().thenRun(() -> {
                                log.info("[{}][{}] Successfully closed dispatcher for reader", topicName, subName);
                            }).exceptionally(ex -> {
                                log.error("[{}][{}] Failed to close dispatcher for reader", topicName, subName, ex);
                                return null;
                            });
                        }
                    }
                }).exceptionally(exception -> {
                    log.error("[{}][{}] Failed to close subscription for reader", topicName, subName, exception);
                    return null;
                });

                // when topic closes: it iterates through concurrent-subscription map to close each subscription. so,
                // topic.remove again try to access same map which creates deadlock. so, execute it in different thread.
                topic.getBrokerService().pulsar().getExecutor().submit(() ->{
                    topic.removeSubscription(subName);
                    // Also need remove the cursor here, otherwise the data deletion will not work well.
                    // Because data deletion depends on the mark delete position of all cursors.
                    if (!isResetCursor) {
                        try {
                            topic.getManagedLedger().deleteCursor(cursor.getName());
                        } catch (InterruptedException | ManagedLedgerException e) {
                            log.warn("[{}] [{}] Failed to remove non durable cursor", topic.getName(), subName, e);
                        }
                    }
                });
            }
        }

        // invalid consumer remove will throw an exception
        // decrement usage is triggered only for valid consumer close
        topic.decrementUsageCount();
        if (log.isDebugEnabled()) {
            log.debug("[{}] [{}] [{}] Removed consumer -- count: {}", topic.getName(), subName, consumer.consumerName(),
                    topic.currentUsageCount());
        }
    }

    public void deactivateCursor() {
        this.cursor.setInactive();
    }

    @Override
    public void consumerFlow(Consumer consumer, int additionalNumberOfMessages) {
        this.lastConsumedFlowTimestamp = System.currentTimeMillis();
        dispatcher.consumerFlow(consumer, additionalNumberOfMessages);
    }

    @Override
    public void acknowledgeMessage(List<Position> positions, AckType ackType, Map<String, Long> properties) {
        Position previousMarkDeletePosition = cursor.getMarkDeletedPosition();

        if (ackType == AckType.Cumulative) {

            if (positions.size() != 1) {
                log.warn("[{}][{}] Invalid cumulative ack received with multiple message ids.", topicName, subName);
                return;
            }

            Position position = positions.get(0);
            if (log.isDebugEnabled()) {
                log.debug("[{}][{}] Cumulative ack on {}", topicName, subName, position);
            }
            cursor.asyncMarkDelete(position, mergeCursorProperties(properties),
                    markDeleteCallback, previousMarkDeletePosition);

        } else {
            if (log.isDebugEnabled()) {
                log.debug("[{}][{}] Individual acks on {}", topicName, subName, positions);
            }
            cursor.asyncDelete(positions, deleteCallback, previousMarkDeletePosition);
            if (topic.getBrokerService().getPulsar().getConfig().isTransactionCoordinatorEnabled()) {
                positions.forEach(position -> {
                    if (((ManagedCursorImpl) cursor).isMessageDeleted(position)) {
                        pendingAckHandle.clearIndividualPosition(position);
                    }
                });
            }

            if (dispatcher != null) {
                dispatcher.getRedeliveryTracker().removeBatch(positions);
            }
        }

        if (!cursor.getMarkDeletedPosition().equals(previousMarkDeletePosition)) {
            this.updateLastMarkDeleteAdvancedTimestamp();

            // Mark delete position advance
            ReplicatedSubscriptionSnapshotCache snapshotCache  = this.replicatedSubscriptionSnapshotCache;
            if (snapshotCache != null) {
                ReplicatedSubscriptionsSnapshot snapshot = snapshotCache
                        .advancedMarkDeletePosition((PositionImpl) cursor.getMarkDeletedPosition());
                if (snapshot != null) {
                    topic.getReplicatedSubscriptionController()
                            .ifPresent(c -> c.localSubscriptionUpdated(subName, snapshot));
                }
            }
        }

        if (topic.getManagedLedger().isTerminated() && cursor.getNumberOfEntriesInBacklog(false) == 0) {
            // Notify all consumer that the end of topic was reached
            if (dispatcher != null) {
                dispatcher.getConsumers().forEach(Consumer::reachedEndOfTopic);
            }
        }
    }

    public CompletableFuture<Void> transactionIndividualAcknowledge(
            TxnID txnId,
            List<MutablePair<PositionImpl, Integer>> positions) {
        return pendingAckHandle.individualAcknowledgeMessage(txnId, positions);
    }

    public CompletableFuture<Void> transactionCumulativeAcknowledge(TxnID txnId, List<PositionImpl> positions) {
        return pendingAckHandle.cumulativeAcknowledgeMessage(txnId, positions);
    }

    private final MarkDeleteCallback markDeleteCallback = new MarkDeleteCallback() {
        @Override
        public void markDeleteComplete(Object ctx) {
            PositionImpl oldMD = (PositionImpl) ctx;
            PositionImpl newMD = (PositionImpl) cursor.getMarkDeletedPosition();
            if (log.isDebugEnabled()) {
                log.debug("[{}][{}] Mark deleted messages to position {} from position {}",
                        topicName, subName, newMD, oldMD);
            }
            // Signal the dispatchers to give chance to take extra actions
            notifyTheMarkDeletePositionMoveForwardIfNeeded(oldMD);
        }

        @Override
        public void markDeleteFailed(ManagedLedgerException exception, Object ctx) {
            // TODO: cut consumer connection on markDeleteFailed
            if (log.isDebugEnabled()) {
                log.debug("[{}][{}] Failed to mark delete for position {}: {}", topicName, subName, ctx, exception);
            }
        }
    };

    private final DeleteCallback deleteCallback = new DeleteCallback() {
        @Override
        public void deleteComplete(Object position) {
            if (log.isDebugEnabled()) {
                log.debug("[{}][{}] Deleted message at {}", topicName, subName, position);
            }
            // Signal the dispatchers to give chance to take extra actions
            notifyTheMarkDeletePositionMoveForwardIfNeeded((PositionImpl) position);
        }

        @Override
        public void deleteFailed(ManagedLedgerException exception, Object ctx) {
            log.warn("[{}][{}] Failed to delete message at {}: {}", topicName, subName, ctx, exception);
        }
    };

    private void notifyTheMarkDeletePositionMoveForwardIfNeeded(Position oldPosition) {
        PositionImpl oldMD = (PositionImpl) oldPosition;
        PositionImpl newMD = (PositionImpl) cursor.getMarkDeletedPosition();
        if (dispatcher != null && newMD.compareTo(oldMD) > 0) {
            dispatcher.markDeletePositionMoveForward();
        }
    }

    @Override
    public String toString() {
        return fullName;
    }

    @Override
    public String getTopicName() {
        return this.topicName;
    }

    @Override
    public SubType getType() {
        return dispatcher != null ? dispatcher.getType() : null;
    }

    @Override
    public String getTypeString() {
        SubType type = getType();
        if (type == null) {
            return "None";
        }

        switch (type) {
        case Exclusive:
            return "Exclusive";
        case Failover:
            return "Failover";
        case Shared:
            return "Shared";
        case Key_Shared:
            return "Key_Shared";
        }

        return "Null";
    }

    @Override
    public CompletableFuture<Void> clearBacklog() {
        CompletableFuture<Void> future = new CompletableFuture<>();

        if (log.isDebugEnabled()) {
            log.debug("[{}][{}] Backlog size before clearing: {}", topicName, subName,
                    cursor.getNumberOfEntriesInBacklog(false));
        }

        cursor.asyncClearBacklog(new ClearBacklogCallback() {
            @Override
            public void clearBacklogComplete(Object ctx) {
                if (log.isDebugEnabled()) {
                    log.debug("[{}][{}] Backlog size after clearing: {}", topicName, subName,
                            cursor.getNumberOfEntriesInBacklog(false));
                }
                if (dispatcher != null) {
                    dispatcher.clearDelayedMessages();
                }
                future.complete(null);
            }

            @Override
            public void clearBacklogFailed(ManagedLedgerException exception, Object ctx) {
                log.error("[{}][{}] Failed to clear backlog", topicName, subName, exception);
                future.completeExceptionally(exception);
            }
        }, null);

        return future;
    }

    @Override
    public CompletableFuture<Void> skipMessages(int numMessagesToSkip) {
        CompletableFuture<Void> future = new CompletableFuture<>();

        if (log.isDebugEnabled()) {
            log.debug("[{}][{}] Skipping {} messages, current backlog {}", topicName, subName, numMessagesToSkip,
                    cursor.getNumberOfEntriesInBacklog(false));
        }
        cursor.asyncSkipEntries(numMessagesToSkip, IndividualDeletedEntries.Exclude,
                new AsyncCallbacks.SkipEntriesCallback() {
                    @Override
                    public void skipEntriesComplete(Object ctx) {
                        if (log.isDebugEnabled()) {
                            log.debug("[{}][{}] Skipped {} messages, new backlog {}", topicName, subName,
                                    numMessagesToSkip, cursor.getNumberOfEntriesInBacklog(false));
                        }
                        future.complete(null);
                    }

                    @Override
                    public void skipEntriesFailed(ManagedLedgerException exception, Object ctx) {
                        log.error("[{}][{}] Failed to skip {} messages", topicName, subName, numMessagesToSkip,
                                exception);
                        future.completeExceptionally(exception);
                    }
                }, null);

        return future;
    }

    @Override
    public CompletableFuture<Void> resetCursor(long timestamp) {
        CompletableFuture<Void> future = new CompletableFuture<>();
        PersistentMessageFinder persistentMessageFinder = new PersistentMessageFinder(topicName, cursor);

        if (log.isDebugEnabled()) {
            log.debug("[{}][{}] Resetting subscription to timestamp {}", topicName, subName, timestamp);
        }
        persistentMessageFinder.findMessages(timestamp, new AsyncCallbacks.FindEntryCallback() {
            @Override
            public void findEntryComplete(Position position, Object ctx) {
                final Position finalPosition;
                if (position == null) {
                    // this should not happen ideally unless a reset is requested for a time
                    // that spans beyond the retention limits (time/size)
                    finalPosition = cursor.getFirstPosition();
                    if (finalPosition == null) {
                        log.warn("[{}][{}] Unable to find position for timestamp {}."
                                        + " Unable to reset cursor to first position",
                                topicName, subName, timestamp);
                        future.completeExceptionally(
                                new SubscriptionInvalidCursorPosition(
                                        "Unable to find position for specified timestamp"));
                        return;
                    }
                    log.info(
                            "[{}][{}] Unable to find position for timestamp {}."
                                    + " Resetting cursor to first position {} in ledger",
                            topicName, subName, timestamp, finalPosition);
                } else {
                    finalPosition = position.getNext();
                }
                resetCursor(finalPosition, future);
            }

            @Override
            public void findEntryFailed(ManagedLedgerException exception,
                                        Optional<Position> failedReadPosition, Object ctx) {
                // todo - what can go wrong here that needs to be retried?
                if (exception instanceof ConcurrentFindCursorPositionException) {
                    future.completeExceptionally(new SubscriptionBusyException(exception.getMessage()));
                } else {
                    future.completeExceptionally(new BrokerServiceException(exception));
                }
            }
        });

        return future;
    }

    @Override
    public CompletableFuture<Void> resetCursor(Position position) {
        CompletableFuture<Void> future = new CompletableFuture<>();
        resetCursor(position, future);
        return future;
    }

    private void resetCursor(Position finalPosition, CompletableFuture<Void> future) {
        if (!IS_FENCED_UPDATER.compareAndSet(PersistentSubscription.this, FALSE, TRUE)) {
            future.completeExceptionally(new SubscriptionBusyException("Failed to fence subscription"));
            return;
        }

        final CompletableFuture<Void> disconnectFuture;

        // Lock the Subscription object before locking the Dispatcher object to avoid deadlocks
        synchronized (this) {
            if (dispatcher != null && dispatcher.isConsumerConnected()) {
                disconnectFuture = dispatcher.disconnectActiveConsumers(true);
            } else {
                disconnectFuture = CompletableFuture.completedFuture(null);
            }
        }

        disconnectFuture.whenComplete((aVoid, throwable) -> {
            if (dispatcher != null) {
                dispatcher.resetCloseFuture();
            }

            if (throwable != null) {
                log.error("[{}][{}] Failed to disconnect consumer from subscription", topicName, subName, throwable);
                IS_FENCED_UPDATER.set(PersistentSubscription.this, FALSE);
                future.completeExceptionally(
                        new SubscriptionBusyException("Failed to disconnect consumers from subscription"));
                return;
            }

            log.info("[{}][{}] Successfully disconnected consumers from subscription, proceeding with cursor reset",
                    topicName, subName);

            try {
                boolean forceReset = false;
                if (topic.getCompactedTopic() != null && topic.getCompactedTopic().getCompactionHorizon().isPresent()) {
                    PositionImpl horizon = (PositionImpl) topic.getCompactedTopic().getCompactionHorizon().get();
                    PositionImpl resetTo = (PositionImpl) finalPosition;
                    if (horizon.compareTo(resetTo) >= 0) {
                        forceReset = true;
                    }
                }
                cursor.asyncResetCursor(finalPosition, forceReset, new AsyncCallbacks.ResetCursorCallback() {
                    @Override
                    public void resetComplete(Object ctx) {
                        if (log.isDebugEnabled()) {
                            log.debug("[{}][{}] Successfully reset subscription to position {}", topicName, subName,
                                    finalPosition);
                        }
                        if (dispatcher != null) {
                            dispatcher.cursorIsReset();
                        }
                        IS_FENCED_UPDATER.set(PersistentSubscription.this, FALSE);
                        future.complete(null);
                    }

                    @Override
                    public void resetFailed(ManagedLedgerException exception, Object ctx) {
                        log.error("[{}][{}] Failed to reset subscription to position {}", topicName, subName,
                                finalPosition, exception);
                        IS_FENCED_UPDATER.set(PersistentSubscription.this, FALSE);
                        // todo - retry on InvalidCursorPositionException
                        // or should we just ask user to retry one more time?
                        if (exception instanceof InvalidCursorPositionException) {
                            future.completeExceptionally(new SubscriptionInvalidCursorPosition(exception.getMessage()));
                        } else if (exception instanceof ConcurrentFindCursorPositionException) {
                            future.completeExceptionally(new SubscriptionBusyException(exception.getMessage()));
                        } else {
                            future.completeExceptionally(new BrokerServiceException(exception));
                        }
                    }
                });
            } catch (Exception e) {
                log.error("[{}][{}] Error while resetting cursor", topicName, subName, e);
                IS_FENCED_UPDATER.set(PersistentSubscription.this, FALSE);
                future.completeExceptionally(new BrokerServiceException(e));
            }
        });
    }

    @Override
    public CompletableFuture<Entry> peekNthMessage(int messagePosition) {
        CompletableFuture<Entry> future = new CompletableFuture<>();

        if (log.isDebugEnabled()) {
            log.debug("[{}][{}] Getting message at position {}", topicName, subName, messagePosition);
        }

        cursor.asyncGetNthEntry(messagePosition, IndividualDeletedEntries.Exclude, new ReadEntryCallback() {

            @Override
            public void readEntryFailed(ManagedLedgerException exception, Object ctx) {
                future.completeExceptionally(exception);
            }

            @Override
            public void readEntryComplete(Entry entry, Object ctx) {
                future.complete(entry);
            }
        }, null);

        return future;
    }

    @Override
    public long getNumberOfEntriesInBacklog(boolean getPreciseBacklog) {
        return cursor.getNumberOfEntriesInBacklog(getPreciseBacklog);
    }

    @Override
    public synchronized Dispatcher getDispatcher() {
        return this.dispatcher;
    }

    public long getNumberOfEntriesSinceFirstNotAckedMessage() {
        return cursor.getNumberOfEntriesSinceFirstNotAckedMessage();
    }

    public int getTotalNonContiguousDeletedMessagesRange() {
        return cursor.getTotalNonContiguousDeletedMessagesRange();
    }

    /**
     * Close the cursor ledger for this subscription. Requires that there are no active consumers on the dispatcher
     *
     * @return CompletableFuture indicating the completion of delete operation
     */
    @Override
    public CompletableFuture<Void> close() {
        synchronized (this) {
            if (dispatcher != null && dispatcher.isConsumerConnected()) {
                return FutureUtil.failedFuture(new SubscriptionBusyException("Subscription has active consumers"));
            }
            return this.pendingAckHandle.close().thenAccept(v -> {
                IS_FENCED_UPDATER.set(this, TRUE);
                log.info("[{}][{}] Successfully closed subscription [{}]", topicName, subName, cursor);
            });
        }
    }

    /**
     * Disconnect all consumers attached to the dispatcher and close this subscription.
     *
     * @return CompletableFuture indicating the completion of disconnect operation
     */
    @Override
    public synchronized CompletableFuture<Void> disconnect() {
        CompletableFuture<Void> disconnectFuture = new CompletableFuture<>();

        // block any further consumers on this subscription
        IS_FENCED_UPDATER.set(this, TRUE);

        (dispatcher != null ? dispatcher.close() : CompletableFuture.completedFuture(null))
                .thenCompose(v -> close()).thenRun(() -> {
                    log.info("[{}][{}] Successfully disconnected and closed subscription", topicName, subName);
                    disconnectFuture.complete(null);
                }).exceptionally(exception -> {
                    IS_FENCED_UPDATER.set(this, FALSE);
                    if (dispatcher != null) {
                        dispatcher.reset();
                    }
                    log.error("[{}][{}] Error disconnecting consumers from subscription", topicName, subName,
                            exception);
                    disconnectFuture.completeExceptionally(exception);
                    return null;
                });

        return disconnectFuture;
    }

    /**
     * Delete the subscription by closing and deleting its managed cursor if no consumers are connected to it. Handle
     * unsubscribe call from admin layer.
     *
     * @return CompletableFuture indicating the completion of delete operation
     */
    @Override
    public CompletableFuture<Void> delete() {
        return delete(false);
    }

    /**
     * Forcefully close all consumers and deletes the subscription.
     * @return
     */
    @Override
    public CompletableFuture<Void> deleteForcefully() {
        return delete(true);
    }

    /**
     * Delete the subscription by closing and deleting its managed cursor. Handle unsubscribe call from admin layer.
     *
     * @param closeIfConsumersConnected
     *            Flag indicate whether explicitly close connected consumers before trying to delete subscription. If
     *            any consumer is connected to it and if this flag is disable then this operation fails.
     * @return CompletableFuture indicating the completion of delete operation
     */
    private CompletableFuture<Void> delete(boolean closeIfConsumersConnected) {
        CompletableFuture<Void> deleteFuture = new CompletableFuture<>();

        log.info("[{}][{}] Unsubscribing", topicName, subName);

        CompletableFuture<Void> closeSubscriptionFuture = new CompletableFuture<>();

        if (closeIfConsumersConnected) {
            this.disconnect().thenRun(() -> {
                closeSubscriptionFuture.complete(null);
            }).exceptionally(ex -> {
                log.error("[{}][{}] Error disconnecting and closing subscription", topicName, subName, ex);
                closeSubscriptionFuture.completeExceptionally(ex);
                return null;
            });
        } else {
            this.close().thenRun(() -> {
                closeSubscriptionFuture.complete(null);
            }).exceptionally(exception -> {
                log.error("[{}][{}] Error closing subscription", topicName, subName, exception);
                closeSubscriptionFuture.completeExceptionally(exception);
                return null;
            });
        }

        // cursor close handles pending delete (ack) operations
        closeSubscriptionFuture.thenCompose(v -> topic.unsubscribe(subName)).thenAccept(v -> {
            synchronized (this) {
                (dispatcher != null ? dispatcher.close() : CompletableFuture.completedFuture(null)).thenRun(() -> {
                    log.info("[{}][{}] Successfully deleted subscription", topicName, subName);
                    deleteFuture.complete(null);
                }).exceptionally(ex -> {
                    IS_FENCED_UPDATER.set(this, FALSE);
                    if (dispatcher != null) {
                        dispatcher.reset();
                    }
                    log.error("[{}][{}] Error deleting subscription", topicName, subName, ex);
                    deleteFuture.completeExceptionally(ex);
                    return null;
                });
            }
        }).exceptionally(exception -> {
            IS_FENCED_UPDATER.set(this, FALSE);
            log.error("[{}][{}] Error deleting subscription", topicName, subName, exception);
            deleteFuture.completeExceptionally(exception);
            return null;
        });

        return deleteFuture;
    }

    /**
     * Handle unsubscribe command from the client API Check with the dispatcher is this consumer can proceed with
     * unsubscribe.
     *
     * @param consumer consumer object that is initiating the unsubscribe operation
     * @return CompletableFuture indicating the completion of unsubscribe operation
     */
    @Override
    public CompletableFuture<Void> doUnsubscribe(Consumer consumer) {
        CompletableFuture<Void> future = new CompletableFuture<>();
        try {
            if (dispatcher.canUnsubscribe(consumer)) {
                consumer.close();
                return delete();
            }
            future.completeExceptionally(
                    new ServerMetadataException("Unconnected or shared consumer attempting to unsubscribe"));
        } catch (BrokerServiceException e) {
            log.warn("Error removing consumer {}", consumer);
            future.completeExceptionally(e);
        }
        return future;
    }

    @Override
    public List<Consumer> getConsumers() {
        Dispatcher dispatcher = this.dispatcher;
        if (dispatcher != null) {
            return dispatcher.getConsumers();
        } else {
            return Collections.emptyList();
        }
    }

    @Override
    public boolean expireMessages(int messageTTLInSeconds) {
        if ((getNumberOfEntriesInBacklog(false) == 0) || (dispatcher != null && dispatcher.isConsumerConnected()
                && getNumberOfEntriesInBacklog(false) < MINIMUM_BACKLOG_FOR_EXPIRY_CHECK
                && !topic.isOldestMessageExpired(cursor, messageTTLInSeconds))) {
            // don't do anything for almost caught-up connected subscriptions
            return false;
        }
        this.lastExpireTimestamp = System.currentTimeMillis();
        return expiryMonitor.expireMessages(messageTTLInSeconds);
    }

    @Override
    public boolean expireMessages(Position position) {
        this.lastExpireTimestamp = System.currentTimeMillis();
        return expiryMonitor.expireMessages(position);
    }

    public double getExpiredMessageRate() {
        return expiryMonitor.getMessageExpiryRate();
    }

    public PersistentMessageExpiryMonitor getExpiryMonitor() {
        return expiryMonitor;
    }

    public long estimateBacklogSize() {
        return cursor.getEstimatedSizeSinceMarkDeletePosition();
    }

    public SubscriptionStatsImpl getStats(Boolean getPreciseBacklog, boolean subscriptionBacklogSize,
                                          boolean getEarliestTimeInBacklog) {
        SubscriptionStatsImpl subStats = new SubscriptionStatsImpl();
        subStats.lastExpireTimestamp = lastExpireTimestamp;
        subStats.lastConsumedFlowTimestamp = lastConsumedFlowTimestamp;
        subStats.lastMarkDeleteAdvancedTimestamp = lastMarkDeleteAdvancedTimestamp;
        subStats.bytesOutCounter = bytesOutFromRemovedConsumers.longValue();
        subStats.msgOutCounter = msgOutFromRemovedConsumer.longValue();
        Dispatcher dispatcher = this.dispatcher;
        if (dispatcher != null) {
            Map<Consumer, List<Range>> consumerKeyHashRanges = getType() == SubType.Key_Shared
                    ? ((PersistentStickyKeyDispatcherMultipleConsumers) dispatcher).getConsumerKeyHashRanges() : null;
            dispatcher.getConsumers().forEach(consumer -> {
                ConsumerStatsImpl consumerStats = consumer.getStats();
                subStats.consumers.add(consumerStats);
                subStats.msgRateOut += consumerStats.msgRateOut;
                subStats.msgThroughputOut += consumerStats.msgThroughputOut;
                subStats.bytesOutCounter += consumerStats.bytesOutCounter;
                subStats.msgOutCounter += consumerStats.msgOutCounter;
                subStats.msgRateRedeliver += consumerStats.msgRateRedeliver;
                subStats.chunkedMessageRate += consumerStats.chunkedMessageRate;
                subStats.unackedMessages += consumerStats.unackedMessages;
                subStats.lastConsumedTimestamp =
                        Math.max(subStats.lastConsumedTimestamp, consumerStats.lastConsumedTimestamp);
                subStats.lastAckedTimestamp = Math.max(subStats.lastAckedTimestamp, consumerStats.lastAckedTimestamp);
                if (consumerKeyHashRanges != null && consumerKeyHashRanges.containsKey(consumer)) {
                    consumerStats.keyHashRanges = consumerKeyHashRanges.get(consumer).stream()
                            .map(Range::toString)
                            .collect(Collectors.toList());
                }
            });
        }

        SubType subType = getType();
        subStats.type = getTypeString();
        if (dispatcher instanceof PersistentDispatcherSingleActiveConsumer) {
            Consumer activeConsumer = ((PersistentDispatcherSingleActiveConsumer) dispatcher).getActiveConsumer();
            if (activeConsumer != null) {
                subStats.activeConsumerName = activeConsumer.consumerName();
            }
        }
        if (Subscription.isIndividualAckMode(subType)) {
            if (dispatcher instanceof PersistentDispatcherMultipleConsumers) {
                PersistentDispatcherMultipleConsumers d = (PersistentDispatcherMultipleConsumers) dispatcher;
                subStats.unackedMessages = d.getTotalUnackedMessages();
                subStats.blockedSubscriptionOnUnackedMsgs = d.isBlockedDispatcherOnUnackedMsgs();
                subStats.msgDelayed = d.getNumberOfDelayedMessages();
            }
        }
        subStats.msgBacklog = getNumberOfEntriesInBacklog(getPreciseBacklog);
        if (subscriptionBacklogSize) {
            subStats.backlogSize = ((ManagedLedgerImpl) topic.getManagedLedger())
                    .getEstimatedBacklogSize((PositionImpl) cursor.getMarkDeletedPosition());
        }
        if (getEarliestTimeInBacklog && subStats.msgBacklog > 0) {
            ManagedLedgerImpl managedLedger = ((ManagedLedgerImpl) cursor.getManagedLedger());
            PositionImpl markDeletedPosition = (PositionImpl) cursor.getMarkDeletedPosition();
            long result = 0;
            try {
                result = managedLedger.getEarliestMessagePublishTimeOfPos(markDeletedPosition).get();
            } catch (InterruptedException | ExecutionException e) {
                result = -1;
            }
            subStats.earliestMsgPublishTimeInBacklog = result;
        }
        subStats.msgBacklogNoDelayed = subStats.msgBacklog - subStats.msgDelayed;
        subStats.msgRateExpired = expiryMonitor.getMessageExpiryRate();
        subStats.totalMsgExpired = expiryMonitor.getTotalMessageExpired();
        subStats.isReplicated = isReplicated();
        subStats.subscriptionProperties = subscriptionProperties;
        subStats.isDurable = cursor.isDurable();
        if (getType() == SubType.Key_Shared && dispatcher instanceof PersistentStickyKeyDispatcherMultipleConsumers) {
            PersistentStickyKeyDispatcherMultipleConsumers keySharedDispatcher =
                    (PersistentStickyKeyDispatcherMultipleConsumers) dispatcher;

            subStats.allowOutOfOrderDelivery = keySharedDispatcher.isAllowOutOfOrderDelivery();
            subStats.keySharedMode = keySharedDispatcher.getKeySharedMode().toString();

            LinkedHashMap<Consumer, PositionImpl> recentlyJoinedConsumers = keySharedDispatcher
                    .getRecentlyJoinedConsumers();
            if (recentlyJoinedConsumers != null && recentlyJoinedConsumers.size() > 0) {
                recentlyJoinedConsumers.forEach((k, v) -> {
                    subStats.consumersAfterMarkDeletePosition.put(k.consumerName(), v.toString());
                });
            }
        }
        subStats.nonContiguousDeletedMessagesRanges = cursor.getTotalNonContiguousDeletedMessagesRange();
        subStats.nonContiguousDeletedMessagesRangesSerializedSize =
                cursor.getNonContiguousDeletedMessagesRangeSerializedSize();
        return subStats;
    }

    @Override
    public void redeliverUnacknowledgedMessages(Consumer consumer, long consumerEpoch) {
        Dispatcher dispatcher = getDispatcher();
        if (dispatcher != null) {
            dispatcher.redeliverUnacknowledgedMessages(consumer, consumerEpoch);
        }
    }

    @Override
    public void redeliverUnacknowledgedMessages(Consumer consumer, List<PositionImpl> positions) {
        Dispatcher dispatcher = getDispatcher();
        if (dispatcher != null) {
            dispatcher.redeliverUnacknowledgedMessages(consumer, positions);
        }
    }

    private void trimByMarkDeletePosition(List<PositionImpl> positions) {
        positions.removeIf(position -> cursor.getMarkDeletedPosition() != null
                && position.compareTo((PositionImpl) cursor.getMarkDeletedPosition()) <= 0);
    }

    @Override
    public void addUnAckedMessages(int unAckMessages) {
        dispatcher.addUnAckedMessages(unAckMessages);
    }

    @Override
    public synchronized long getNumberOfEntriesDelayed() {
        if (dispatcher != null) {
            return dispatcher.getNumberOfDelayedMessages();
        } else {
            return 0;
        }
    }

    @Override
    public void markTopicWithBatchMessagePublished() {
        topic.markBatchMessagePublished();
    }

    void topicTerminated() {
        if (cursor.getNumberOfEntriesInBacklog(false) == 0) {
            // notify the consumers if there are consumers connected to this topic.
            if (null != dispatcher) {
                // Immediately notify the consumer that there are no more available messages
                dispatcher.getConsumers().forEach(Consumer::reachedEndOfTopic);
            }
        }
    }

    @Override
    public Map<String, String> getSubscriptionProperties() {
        return subscriptionProperties;
    }

    @Override
    public CompletableFuture<Void> updateSubscriptionProperties(Map<String, String> subscriptionProperties) {
<<<<<<< HEAD
        if (subscriptionProperties == null) {
            this.subscriptionProperties = Collections.emptyMap();
        } else {
            this.subscriptionProperties = Collections.unmodifiableMap(subscriptionProperties);
        }
        // TODO: Persist into the cursor
        return CompletableFuture.completedFuture(null);
=======
        Map<String, String> newSubscriptionProperties;
        if (subscriptionProperties == null || subscriptionProperties.isEmpty()) {
            newSubscriptionProperties = Collections.emptyMap();
        } else {
            newSubscriptionProperties = Collections.unmodifiableMap(subscriptionProperties);
        }
        return cursor.setCursorProperties(newSubscriptionProperties)
                .thenRun(() -> {
                    this.subscriptionProperties = newSubscriptionProperties;
                });
>>>>>>> 72430a72
    }

    /**
     * Return a merged map that contains the cursor properties specified by used
     * (eg. when using compaction subscription) and the subscription properties.
     */
    protected Map<String, Long> mergeCursorProperties(Map<String, Long> userProperties) {
        Map<String, Long> baseProperties = getBaseCursorProperties(isReplicated());

        if (userProperties.isEmpty()) {
            // Use only the static instance in the common case
            return baseProperties;
        } else {
            Map<String, Long> merged = new TreeMap<>();
            merged.putAll(userProperties);
            merged.putAll(baseProperties);
            return merged;
        }

    }

    @Override
    public void processReplicatedSubscriptionSnapshot(ReplicatedSubscriptionsSnapshot snapshot) {
        ReplicatedSubscriptionSnapshotCache snapshotCache = this.replicatedSubscriptionSnapshotCache;
        if (snapshotCache != null) {
            snapshotCache.addNewSnapshot(new ReplicatedSubscriptionsSnapshot().copyFrom(snapshot));
        }
    }

    @Override
    public CompletableFuture<Void> endTxn(long txnidMostBits, long txnidLeastBits, int txnAction, long lowWaterMark) {
        TxnID txnID = new TxnID(txnidMostBits, txnidLeastBits);
        if (TxnAction.COMMIT.getValue() == txnAction) {
            return pendingAckHandle.commitTxn(txnID, Collections.emptyMap(), lowWaterMark);
        } else if (TxnAction.ABORT.getValue() == txnAction) {
            Consumer redeliverConsumer = null;
            if (getDispatcher() instanceof PersistentDispatcherSingleActiveConsumer) {
                redeliverConsumer = ((PersistentDispatcherSingleActiveConsumer)
                        getDispatcher()).getActiveConsumer();
            }
            return pendingAckHandle.abortTxn(txnID, redeliverConsumer, lowWaterMark);
        } else {
            return FutureUtil.failedFuture(new NotAllowedException("Unsupported txnAction " + txnAction));
        }
    }

    @VisibleForTesting
    public ManagedCursor getCursor() {
        return cursor;
    }

    public void syncBatchPositionBitSetForPendingAck(PositionImpl position) {
        this.pendingAckHandle.syncBatchPositionAckSetForTransaction(position);
    }

    public boolean checkIsCanDeleteConsumerPendingAck(PositionImpl position) {
        return this.pendingAckHandle.checkIsCanDeleteConsumerPendingAck(position);
    }

    public TransactionPendingAckStats getTransactionPendingAckStats() {
        return this.pendingAckHandle.getStats();
    }

    public boolean checkAndUnblockIfStuck() {
        return dispatcher != null ? dispatcher.checkAndUnblockIfStuck() : false;
    }

    public TransactionInPendingAckStats getTransactionInPendingAckStats(TxnID txnID) {
        return this.pendingAckHandle.getTransactionInPendingAckStats(txnID);
    }

    public CompletableFuture<ManagedLedger> getPendingAckManageLedger() {
        if (this.pendingAckHandle instanceof PendingAckHandleImpl) {
            return ((PendingAckHandleImpl) this.pendingAckHandle).getStoreManageLedger();
        } else {
            return FutureUtil.failedFuture(new NotAllowedException("Pending ack handle don't use managedLedger!"));
        }
    }

    public boolean checkIfPendingAckStoreInit() {
        return this.pendingAckHandle.checkIfPendingAckStoreInit();
    }

    private static final Logger log = LoggerFactory.getLogger(PersistentSubscription.class);
}<|MERGE_RESOLUTION|>--- conflicted
+++ resolved
@@ -1095,15 +1095,6 @@
 
     @Override
     public CompletableFuture<Void> updateSubscriptionProperties(Map<String, String> subscriptionProperties) {
-<<<<<<< HEAD
-        if (subscriptionProperties == null) {
-            this.subscriptionProperties = Collections.emptyMap();
-        } else {
-            this.subscriptionProperties = Collections.unmodifiableMap(subscriptionProperties);
-        }
-        // TODO: Persist into the cursor
-        return CompletableFuture.completedFuture(null);
-=======
         Map<String, String> newSubscriptionProperties;
         if (subscriptionProperties == null || subscriptionProperties.isEmpty()) {
             newSubscriptionProperties = Collections.emptyMap();
@@ -1114,7 +1105,6 @@
                 .thenRun(() -> {
                     this.subscriptionProperties = newSubscriptionProperties;
                 });
->>>>>>> 72430a72
     }
 
     /**
