/**
 * Licensed to the Apache Software Foundation (ASF) under one
 * or more contributor license agreements.  See the NOTICE file
 * distributed with this work for additional information
 * regarding copyright ownership.  The ASF licenses this file
 * to you under the Apache License, Version 2.0 (the
 * "License"); you may not use this file except in compliance
 * with the License.  You may obtain a copy of the License at
 *
 *   http://www.apache.org/licenses/LICENSE-2.0
 *
 * Unless required by applicable law or agreed to in writing,
 * software distributed under the License is distributed on an
 * "AS IS" BASIS, WITHOUT WARRANTIES OR CONDITIONS OF ANY
 * KIND, either express or implied.  See the License for the
 * specific language governing permissions and limitations
 * under the License.
 */
package org.apache.pulsar.broker.service.persistent;

import static com.google.common.base.Preconditions.checkArgument;

import com.google.common.annotations.VisibleForTesting;
import com.google.common.base.MoreObjects;

import java.util.ArrayList;
import java.util.Collections;
import java.util.List;
import java.util.Map;
import java.util.Optional;
import java.util.TreeMap;
import java.util.concurrent.CompletableFuture;
import java.util.concurrent.atomic.AtomicIntegerFieldUpdater;
import java.util.concurrent.atomic.AtomicReference;
import java.util.concurrent.atomic.AtomicReferenceFieldUpdater;

import org.apache.bookkeeper.mledger.AsyncCallbacks;
import org.apache.bookkeeper.mledger.AsyncCallbacks.ClearBacklogCallback;
import org.apache.bookkeeper.mledger.AsyncCallbacks.DeleteCallback;
import org.apache.bookkeeper.mledger.AsyncCallbacks.MarkDeleteCallback;
import org.apache.bookkeeper.mledger.AsyncCallbacks.ReadEntryCallback;
import org.apache.bookkeeper.mledger.Entry;
import org.apache.bookkeeper.mledger.ManagedCursor;
import org.apache.bookkeeper.mledger.ManagedCursor.IndividualDeletedEntries;
import org.apache.bookkeeper.mledger.ManagedLedgerException;
import org.apache.bookkeeper.mledger.ManagedLedgerException.ConcurrentFindCursorPositionException;
import org.apache.bookkeeper.mledger.ManagedLedgerException.InvalidCursorPositionException;
import org.apache.bookkeeper.mledger.Position;
import org.apache.bookkeeper.mledger.impl.PositionImpl;
import org.apache.bookkeeper.util.collections.ConcurrentLongLongPairHashMap;
import org.apache.pulsar.broker.service.BrokerServiceException;
import org.apache.pulsar.broker.service.BrokerServiceException.ServerMetadataException;
import org.apache.pulsar.broker.service.BrokerServiceException.SubscriptionBusyException;
import org.apache.pulsar.broker.service.BrokerServiceException.SubscriptionFencedException;
import org.apache.pulsar.broker.service.BrokerServiceException.SubscriptionInvalidCursorPosition;
import org.apache.pulsar.broker.transaction.pendingack.PendingAckHandle;
import org.apache.pulsar.client.api.transaction.TxnID;
import org.apache.pulsar.broker.service.Consumer;
import org.apache.pulsar.broker.service.Dispatcher;
import org.apache.pulsar.broker.service.Subscription;
import org.apache.pulsar.broker.service.Topic;
import org.apache.pulsar.common.api.proto.PulsarApi;
import org.apache.pulsar.common.api.proto.PulsarApi.CommandAck.AckType;
import org.apache.pulsar.common.api.proto.PulsarApi.CommandSubscribe.SubType;
import org.apache.pulsar.common.api.proto.PulsarApi.KeySharedMeta;
import org.apache.pulsar.common.api.proto.PulsarMarkers.ReplicatedSubscriptionsSnapshot;
import org.apache.pulsar.common.naming.TopicName;
import org.apache.pulsar.common.policies.data.ConsumerStats;
import org.apache.pulsar.common.policies.data.SubscriptionStats;
import org.apache.pulsar.common.util.FutureUtil;
import org.apache.pulsar.common.util.collections.ConcurrentOpenHashMap;
import org.apache.pulsar.common.util.collections.ConcurrentOpenHashSet;
import org.apache.pulsar.transaction.common.exception.TransactionConflictException;
import org.slf4j.Logger;
import org.slf4j.LoggerFactory;

public class PersistentSubscription implements Subscription {
    protected final PersistentTopic topic;
    protected final ManagedCursor cursor;
    protected volatile Dispatcher dispatcher;
    protected final String topicName;
    protected final String subName;
    protected final String fullName;

    private static final int FALSE = 0;
    private static final int TRUE = 1;
    private static final AtomicIntegerFieldUpdater<PersistentSubscription> IS_FENCED_UPDATER =
            AtomicIntegerFieldUpdater.newUpdater(PersistentSubscription.class, "isFenced");
    private volatile int isFenced = FALSE;
    private PersistentMessageExpiryMonitor expiryMonitor;

    private long lastExpireTimestamp = 0L;
    private long lastConsumedFlowTimestamp = 0L;

    // for connected subscriptions, message expiry will be checked if the backlog is greater than this threshold
    private static final int MINIMUM_BACKLOG_FOR_EXPIRY_CHECK = 1000;

    // Map to keep track of message ack by each txn.
    private ConcurrentOpenHashMap<TxnID, ConcurrentOpenHashSet<Position>> pendingAckMessagesMap;

    // Messages acked by ongoing transaction, pending transaction commit to materialize the acks. For faster look up.
    // Using hashset as a message should only be acked once by one transaction.
    private ConcurrentOpenHashSet<Position> pendingAckMessages;

    // Message cumulative acked by ongoing transaction, pending transaction commit to materialize the ack.
    // Only one transaction can cumulative ack.
    // This parameter only keep the the largest Position it cumulative ack,as any Position smaller will also be covered.
    private volatile Position pendingCumulativeAckMessage;

    private static final AtomicReferenceFieldUpdater<PersistentSubscription, Position> POSITION_UPDATER =
            AtomicReferenceFieldUpdater.newUpdater(PersistentSubscription.class, Position.class,
                    "pendingCumulativeAckMessage");

    // ID of transaction currently using cumulative ack.
    private volatile TxnID pendingCumulativeAckTxnId;

    private static final AtomicReferenceFieldUpdater<PersistentSubscription, TxnID> PENDING_CUMULATIVE_ACK_TXNID_UPDATER =
            AtomicReferenceFieldUpdater.newUpdater(PersistentSubscription.class, TxnID.class,
                    "pendingCumulativeAckTxnId");

    private static final String REPLICATED_SUBSCRIPTION_PROPERTY = "pulsar.replicated.subscription";

    // Map of properties that is used to mark this subscription as "replicated".
    // Since this is the only field at this point, we can just keep a static
    // instance of the map.
    private static final Map<String, Long> REPLICATED_SUBSCRIPTION_CURSOR_PROPERTIES = new TreeMap<>();
    private static final Map<String, Long> NON_REPLICATED_SUBSCRIPTION_CURSOR_PROPERTIES = Collections.emptyMap();

    private volatile ReplicatedSubscriptionSnapshotCache replicatedSubscriptionSnapshotCache;

    private final PendingAckHandle pendingAckHandle;

    static {
        REPLICATED_SUBSCRIPTION_CURSOR_PROPERTIES.put(REPLICATED_SUBSCRIPTION_PROPERTY, 1L);
    }

    static Map<String, Long> getBaseCursorProperties(boolean isReplicated) {
        return isReplicated ? REPLICATED_SUBSCRIPTION_CURSOR_PROPERTIES : NON_REPLICATED_SUBSCRIPTION_CURSOR_PROPERTIES;
    }

    static boolean isCursorFromReplicatedSubscription(ManagedCursor cursor) {
        return cursor.getProperties().containsKey(REPLICATED_SUBSCRIPTION_PROPERTY);
    }

    public PersistentSubscription(PersistentTopic topic, String subscriptionName, ManagedCursor cursor,
                                  boolean replicated, PendingAckHandle pendingAckHandle) {
        this.topic = topic;
        this.cursor = cursor;
        this.topicName = topic.getName();
        this.subName = subscriptionName;
        this.fullName = MoreObjects.toStringHelper(this).add("topic", topicName).add("name", subName).toString();
        this.expiryMonitor = new PersistentMessageExpiryMonitor(topicName, subscriptionName, cursor);
        this.setReplicated(replicated);
        this.pendingAckHandle = pendingAckHandle;
        if (this.pendingAckHandle != null) {
            this.pendingAckHandle.setPersistentSubscription(this);
        }
        IS_FENCED_UPDATER.set(this, FALSE);
    }

    @Override
    public String getName() {
        return this.subName;
    }

    @Override
    public Topic getTopic() {
        return topic;
    }

    @Override
    public boolean isReplicated() {
        return replicatedSubscriptionSnapshotCache != null;
    }

    void setReplicated(boolean replicated) {
        this.replicatedSubscriptionSnapshotCache = replicated
                ? new ReplicatedSubscriptionSnapshotCache(subName,
                        topic.getBrokerService().pulsar().getConfiguration()
                                .getReplicatedSubscriptionsSnapshotMaxCachedPerSubscription())
                : null;
    }

    @Override
    public synchronized void addConsumer(Consumer consumer) throws BrokerServiceException {
        cursor.updateLastActive();
        if (IS_FENCED_UPDATER.get(this) == TRUE) {
            log.warn("Attempting to add consumer {} on a fenced subscription", consumer);
            throw new SubscriptionFencedException("Subscription is fenced");
        }

        if (dispatcher == null || !dispatcher.isConsumerConnected()) {
            Dispatcher previousDispatcher = null;

            switch (consumer.subType()) {
            case Exclusive:
                if (dispatcher == null || dispatcher.getType() != SubType.Exclusive) {
                    previousDispatcher = dispatcher;
                    dispatcher = new PersistentDispatcherSingleActiveConsumer(cursor, SubType.Exclusive, 0, topic, this);
                }
                break;
            case Shared:
                if (dispatcher == null || dispatcher.getType() != SubType.Shared) {
                    previousDispatcher = dispatcher;
                    dispatcher = new PersistentDispatcherMultipleConsumers(topic, cursor, this);
                }
                break;
            case Failover:
                int partitionIndex = TopicName.getPartitionIndex(topicName);
                if (partitionIndex < 0) {
                    // For non partition topics, use a negative index so dispatcher won't sort consumers before picking
                    // an active consumer for the topic.
                    partitionIndex = -1;
                }

                if (dispatcher == null || dispatcher.getType() != SubType.Failover) {
                    previousDispatcher = dispatcher;
                    dispatcher = new PersistentDispatcherSingleActiveConsumer(cursor, SubType.Failover, partitionIndex,
                            topic, this);
                }
                break;
            case Key_Shared:
                if (dispatcher == null || dispatcher.getType() != SubType.Key_Shared) {
                    previousDispatcher = dispatcher;
                    KeySharedMeta ksm = consumer.getKeySharedMeta() != null ? consumer.getKeySharedMeta()
                            : KeySharedMeta.getDefaultInstance();
                    dispatcher = new PersistentStickyKeyDispatcherMultipleConsumers(topic, cursor, this,
                            topic.getBrokerService().getPulsar().getConfiguration(), ksm);
                }
                break;
            default:
                throw new ServerMetadataException("Unsupported subscription type");
            }

            if (previousDispatcher != null) {
                previousDispatcher.close().thenRun(() -> {
                    log.info("[{}][{}] Successfully closed previous dispatcher", topicName, subName);
                }).exceptionally(ex -> {
                    log.error("[{}][{}] Failed to close previous dispatcher", topicName, subName, ex);
                    return null;
                });
            }
        } else {
            if (consumer.subType() != dispatcher.getType()) {
                throw new SubscriptionBusyException("Subscription is of different type");
            }
        }

        dispatcher.addConsumer(consumer);
    }

    @Override
    public synchronized void removeConsumer(Consumer consumer, boolean isResetCursor) throws BrokerServiceException {
        cursor.updateLastActive();
        if (dispatcher != null) {
            dispatcher.removeConsumer(consumer);
        }
        if (dispatcher.getConsumers().isEmpty()) {
            deactivateCursor();

            if (!cursor.isDurable()) {
                // If cursor is not durable, we need to clean up the subscription as well
                this.close().thenRun(() -> {
                    synchronized (this) {
                        if (dispatcher != null) {
                            dispatcher.close().thenRun(() -> {
                                log.info("[{}][{}] Successfully closed dispatcher for reader", topicName, subName);
                            }).exceptionally(ex -> {
                                log.error("[{}][{}] Failed to close dispatcher for reader", topicName, subName, ex);
                                return null;
                            });
                        }
                    }
                }).exceptionally(exception -> {
                    log.error("[{}][{}] Failed to close subscription for reader", topicName, subName, exception);
                    return null;
                });

                // when topic closes: it iterates through concurrent-subscription map to close each subscription. so,
                // topic.remove again try to access same map which creates deadlock. so, execute it in different thread.
                topic.getBrokerService().pulsar().getExecutor().submit(() ->{
                    topic.removeSubscription(subName);
                    // Also need remove the cursor here, otherwise the data deletion will not work well.
                    // Because data deletion depends on the mark delete position of all cursors.
                    if (!isResetCursor) {
                        try {
                            topic.getManagedLedger().deleteCursor(cursor.getName());
                        } catch (InterruptedException | ManagedLedgerException e) {
                            log.warn("[{}] [{}] Failed to remove non durable cursor", topic.getName(), subName, e);
                        }
                    }
                });
            }
        }

        // invalid consumer remove will throw an exception
        // decrement usage is triggered only for valid consumer close
        PersistentTopic.USAGE_COUNT_UPDATER.decrementAndGet(topic);
        if (log.isDebugEnabled()) {
            log.debug("[{}] [{}] [{}] Removed consumer -- count: {}", topic.getName(), subName, consumer.consumerName(),
                    PersistentTopic.USAGE_COUNT_UPDATER.get(topic));
        }
    }

    public void deactivateCursor() {
        this.cursor.setInactive();
    }

    @Override
    public void consumerFlow(Consumer consumer, int additionalNumberOfMessages) {
        this.lastConsumedFlowTimestamp = System.currentTimeMillis();
        dispatcher.consumerFlow(consumer, additionalNumberOfMessages);
    }

    @Override
    public void acknowledgeMessage(List<Position> positions, AckType ackType, Map<String,Long> properties) {
        Position previousMarkDeletePosition = cursor.getMarkDeletedPosition();

        if (ackType == AckType.Cumulative) {

            if (positions.size() != 1) {
                log.warn("[{}][{}] Invalid cumulative ack received with multiple message ids.", topicName, subName);
                return;
            }

            Position position = positions.get(0);
            if (log.isDebugEnabled()) {
                log.debug("[{}][{}] Cumulative ack on {}", topicName, subName, position);
            }
            cursor.asyncMarkDelete(position, mergeCursorProperties(properties), markDeleteCallback, position);

        } else {
            if (log.isDebugEnabled()) {
                log.debug("[{}][{}] Individual acks on {}", topicName, subName, positions);
            }

            cursor.asyncDelete(positions, deleteCallback, positions);

            if(dispatcher != null){
                dispatcher.getRedeliveryTracker().removeBatch(positions);
            }
        }

        if (!cursor.getMarkDeletedPosition().equals(previousMarkDeletePosition)) {
            // Mark delete position advance
            ReplicatedSubscriptionSnapshotCache snapshotCache  = this.replicatedSubscriptionSnapshotCache;
            if (snapshotCache != null) {
                ReplicatedSubscriptionsSnapshot snapshot = snapshotCache
                        .advancedMarkDeletePosition((PositionImpl) cursor.getMarkDeletedPosition());
                if (snapshot != null) {
                    topic.getReplicatedSubscriptionController()
                            .ifPresent(c -> c.localSubscriptionUpdated(subName, snapshot));
                }
            }
        }

        if (topic.getManagedLedger().isTerminated() && cursor.getNumberOfEntriesInBacklog(false) == 0) {
            // Notify all consumer that the end of topic was reached
            if(dispatcher != null){
                dispatcher.getConsumers().forEach(Consumer::reachedEndOfTopic);
            }
        }

        // Signal the dispatchers to give chance to take extra actions
        if(dispatcher != null){
            dispatcher.acknowledgementWasProcessed();
        }
    }

<<<<<<< HEAD
    public CompletableFuture<Void> acknowledgeMessage(TxnID txnId, List<Position> positions, AckType ackType) {
        checkArgument(txnId != null, "TransactionID can not be null.");
        if (pendingAckHandle == null) {
            return FutureUtil.failedFuture(
                    new TransactionAckConflictException("Broker does't support Transaction pending ack!"));
=======
    /**
     * Acknowledge message(s) for an ongoing transaction.
     * <p>
     * It can be of {@link AckType#Individual} or {@link AckType#Cumulative}. Single messages acked by ongoing
     * transaction will be put in pending_ack state and only marked as deleted after transaction is committed.
     * <p>
     * Only one transaction is allowed to do cumulative ack on a subscription at a given time.
     * If a transaction do multiple cumulative ack, only the one with largest position determined by
     * {@link PositionImpl#compareTo(PositionImpl)} will be kept as it cover all position smaller than it.
     * <p>
     * If an ongoing transaction cumulative acked a message and then try to ack single message which is
     * smaller than that one it cumulative acked, it'll succeed.
     * <p>
     * If transaction is aborted all messages acked by it will be put back to pending state.
     *
     * @param txnId                  TransactionID of an ongoing transaction trying to sck message.
     * @param positions              {@link Position}(s) it try to ack.
     * @param ackType                {@link AckType}.
     * @throws TransactionConflictException if try to do cumulative ack when another ongoing transaction already doing
     *  cumulative ack or try to single ack message already acked by any ongoing transaction.
     * @throws IllegalArgumentException if try to cumulative ack but passed in multiple positions.
     */
    public synchronized CompletableFuture<Void> acknowledgeMessage(TxnID txnId, List<Position> positions, AckType ackType) {
        checkArgument(txnId != null, "TransactionID can not be null.");
        if (AckType.Cumulative == ackType) {
            // Check if another transaction is already using cumulative ack on this subscription.
            if (this.pendingCumulativeAckTxnId != null && this.pendingCumulativeAckTxnId != txnId) {
                String errorMsg = "[" + topicName + "][" + subName + "] Transaction:" + txnId +
                                  " try to cumulative ack message while transaction:" + this.pendingCumulativeAckTxnId +
                                  " already cumulative acked messages.";
                log.error(errorMsg);
                return FutureUtil.failedFuture(new TransactionConflictException(errorMsg));
            }

            if (positions.size() != 1) {
                String errorMsg = "[" + topicName + "][" + subName + "] Transaction:" + txnId +
                                  " invalid cumulative ack received with multiple message ids.";
                log.error(errorMsg);
                return FutureUtil.failedFuture(new TransactionConflictException(errorMsg));
            }

            Position position = positions.get(0);
            checkArgument(position instanceof PositionImpl);

            if (((PositionImpl) position).compareTo((PositionImpl) cursor.getMarkDeletedPosition()) <= 0) {
                String errorMsg = "[" + topicName + "][" + subName + "] Transaction:" + txnId +
                        " try to cumulative ack position: " + position + " within range of cursor's " +
                        "markDeletePosition: " + cursor.getMarkDeletedPosition();
                log.error(errorMsg);
                return FutureUtil.failedFuture(new TransactionConflictException(errorMsg));
            }

            if (log.isDebugEnabled()) {
                log.debug("[{}][{}] TxnID:[{}] Cumulative ack on {}.", topicName, subName, txnId.toString(), position);
            }

             if (this.pendingCumulativeAckTxnId == null) {
                // Only set pendingCumulativeAckTxnId if no transaction is doing cumulative ack.
                PENDING_CUMULATIVE_ACK_TXNID_UPDATER.set(this, txnId);
                POSITION_UPDATER.set(this, position);
            } else if (((PositionImpl)position).compareTo((PositionImpl)this.pendingCumulativeAckMessage) > 0) {
                // If new cumulative ack position is greater than current one, update it.
                POSITION_UPDATER.set(this, position);
            }
        } else {
            if (log.isDebugEnabled()) {
                log.debug("[{}][{}] TxnID:[{}] Individual acks on {}", topicName, subName, txnId.toString(), positions);
            }

            if (pendingAckMessagesMap == null) {
                pendingAckMessagesMap = new ConcurrentOpenHashMap<>();
            }

            if (pendingAckMessages == null) {
                pendingAckMessages = new ConcurrentOpenHashSet<>();
            }

            ConcurrentOpenHashSet<Position> pendingAckMessageForCurrentTxn =
                    pendingAckMessagesMap.computeIfAbsent(txnId, txn -> new ConcurrentOpenHashSet<>());

            for (Position position : positions) {
                // If try to ack message already acked by some ongoing transaction(can be itself), throw exception.
                // Acking single message within range of cumulative ack(if exist) is considered valid operation.
                if (this.pendingAckMessages.contains(position)) {
                    String errorMsg = "[" + topicName + "][" + subName + "] Transaction:" + txnId +
                                      " try to ack message:" + position + " in pending ack status.";
                    log.error(errorMsg);
                    return FutureUtil.failedFuture(new TransactionConflictException(errorMsg));
                }

                // If try to ack message already acked by committed transaction or normal acknowledge, throw exception.
                if (((ManagedCursorImpl) cursor).isMessageDeleted(position)) {
                    String errorMsg = "[" + topicName + "][" + subName + "] Transaction:" + txnId +
                            " try to ack message:" + position + " already acked before.";
                    log.error(errorMsg);
                    return FutureUtil.failedFuture(new TransactionConflictException(errorMsg));
                }

                pendingAckMessageForCurrentTxn.add(position);
                this.pendingAckMessages.add(position);
            }
>>>>>>> 666f4a58
        }

        return pendingAckHandle.acknowledgeMessage(txnId, positions, ackType);
    }

    private final MarkDeleteCallback markDeleteCallback = new MarkDeleteCallback() {
        @Override
        public void markDeleteComplete(Object ctx) {
            PositionImpl pos = (PositionImpl) ctx;
            if (log.isDebugEnabled()) {
                log.debug("[{}][{}] Mark deleted messages until position {}", topicName, subName, pos);
            }
        }

        @Override
        public void markDeleteFailed(ManagedLedgerException exception, Object ctx) {
            // TODO: cut consumer connection on markDeleteFailed
            if (log.isDebugEnabled()) {
                log.debug("[{}][{}] Failed to mark delete for position {}: {}", topicName, subName, ctx, exception);
            }
        }
    };

    private final DeleteCallback deleteCallback = new DeleteCallback() {
        @Override
        public void deleteComplete(Object position) {
            if (log.isDebugEnabled()) {
                log.debug("[{}][{}] Deleted message at {}", topicName, subName, position);
            }
        }

        @Override
        public void deleteFailed(ManagedLedgerException exception, Object ctx) {
            log.warn("[{}][{}] Failed to delete message at {}: {}", topicName, subName, ctx, exception);
        }
    };

    @Override
    public String toString() {
        return fullName;
    }

    @Override
    public String getTopicName() {
        return this.topicName;
    }

    @Override
    public SubType getType() {
        return dispatcher != null ? dispatcher.getType() : null;
    }

    @Override
    public String getTypeString() {
        SubType type = getType();
        if (type == null) {
            return "None";
        }

        switch (type) {
        case Exclusive:
            return "Exclusive";
        case Failover:
            return "Failover";
        case Shared:
            return "Shared";
        }

        return "Null";
    }

    @Override
    public CompletableFuture<Void> clearBacklog() {
        CompletableFuture<Void> future = new CompletableFuture<>();

        if (log.isDebugEnabled()) {
            log.debug("[{}][{}] Backlog size before clearing: {}", topicName, subName,
                    cursor.getNumberOfEntriesInBacklog(false));
        }

        cursor.asyncClearBacklog(new ClearBacklogCallback() {
            @Override
            public void clearBacklogComplete(Object ctx) {
                if (log.isDebugEnabled()) {
                    log.debug("[{}][{}] Backlog size after clearing: {}", topicName, subName,
                            cursor.getNumberOfEntriesInBacklog(false));
                }
                future.complete(null);
            }

            @Override
            public void clearBacklogFailed(ManagedLedgerException exception, Object ctx) {
                log.error("[{}][{}] Failed to clear backlog", topicName, subName, exception);
                future.completeExceptionally(exception);
            }
        }, null);

        return future;
    }

    @Override
    public CompletableFuture<Void> skipMessages(int numMessagesToSkip) {
        CompletableFuture<Void> future = new CompletableFuture<>();

        if (log.isDebugEnabled()) {
            log.debug("[{}][{}] Skipping {} messages, current backlog {}", topicName, subName, numMessagesToSkip,
                    cursor.getNumberOfEntriesInBacklog(false));
        }
        cursor.asyncSkipEntries(numMessagesToSkip, IndividualDeletedEntries.Exclude,
                new AsyncCallbacks.SkipEntriesCallback() {
                    @Override
                    public void skipEntriesComplete(Object ctx) {
                        if (log.isDebugEnabled()) {
                            log.debug("[{}][{}] Skipped {} messages, new backlog {}", topicName, subName,
                                    numMessagesToSkip, cursor.getNumberOfEntriesInBacklog(false));
                        }
                        future.complete(null);
                    }

                    @Override
                    public void skipEntriesFailed(ManagedLedgerException exception, Object ctx) {
                        log.error("[{}][{}] Failed to skip {} messages", topicName, subName, numMessagesToSkip,
                                exception);
                        future.completeExceptionally(exception);
                    }
                }, null);

        return future;
    }

    @Override
    public CompletableFuture<Void> resetCursor(long timestamp) {
        CompletableFuture<Void> future = new CompletableFuture<>();
        PersistentMessageFinder persistentMessageFinder = new PersistentMessageFinder(topicName, cursor);

        if (log.isDebugEnabled()) {
            log.debug("[{}][{}] Resetting subscription to timestamp {}", topicName, subName, timestamp);
        }
        persistentMessageFinder.findMessages(timestamp, new AsyncCallbacks.FindEntryCallback() {
            @Override
            public void findEntryComplete(Position position, Object ctx) {
                final Position finalPosition;
                if (position == null) {
                    // this should not happen ideally unless a reset is requested for a time
                    // that spans beyond the retention limits (time/size)
                    finalPosition = cursor.getFirstPosition();
                    if (finalPosition == null) {
                        log.warn("[{}][{}] Unable to find position for timestamp {}. Unable to reset cursor to first position",
                                topicName, subName, timestamp);
                        future.completeExceptionally(
                                new SubscriptionInvalidCursorPosition("Unable to find position for specified timestamp"));
                        return;
                    }
                    log.info(
                            "[{}][{}] Unable to find position for timestamp {}. Resetting cursor to first position {} in ledger",
                            topicName, subName, timestamp, finalPosition);
                } else {
                    finalPosition = position.getNext();
                }
                resetCursor(finalPosition, future);
            }

            @Override
            public void findEntryFailed(ManagedLedgerException exception, Optional<Position> failedReadPosition, Object ctx) {
                // todo - what can go wrong here that needs to be retried?
                if (exception instanceof ConcurrentFindCursorPositionException) {
                    future.completeExceptionally(new SubscriptionBusyException(exception.getMessage()));
                } else {
                    future.completeExceptionally(new BrokerServiceException(exception));
                }
            }
        });

        return future;
    }

    @Override
    public CompletableFuture<Void> resetCursor(Position position) {
        CompletableFuture<Void> future = new CompletableFuture<>();
        resetCursor(position, future);
        return future;
    }

    private void resetCursor(Position finalPosition, CompletableFuture<Void> future) {
        if (!IS_FENCED_UPDATER.compareAndSet(PersistentSubscription.this, FALSE, TRUE)) {
            future.completeExceptionally(new SubscriptionBusyException("Failed to fence subscription"));
            return;
        }

        final CompletableFuture<Void> disconnectFuture;

        // Lock the Subscription object before locking the Dispatcher object to avoid deadlocks
        synchronized (this) {
            if (dispatcher != null && dispatcher.isConsumerConnected()) {
                disconnectFuture = dispatcher.disconnectActiveConsumers(true);
            } else {
                disconnectFuture = CompletableFuture.completedFuture(null);
            }
        }

        disconnectFuture.whenComplete((aVoid, throwable) -> {
            if (dispatcher != null) {
                dispatcher.resetCloseFuture();
            }

            if (throwable != null) {
                log.error("[{}][{}] Failed to disconnect consumer from subscription", topicName, subName, throwable);
                IS_FENCED_UPDATER.set(PersistentSubscription.this, FALSE);
                future.completeExceptionally(
                        new SubscriptionBusyException("Failed to disconnect consumers from subscription"));
                return;
            }

            log.info("[{}][{}] Successfully disconnected consumers from subscription, proceeding with cursor reset",
                    topicName, subName);

            try {
                cursor.asyncResetCursor(finalPosition, new AsyncCallbacks.ResetCursorCallback() {
                    @Override
                    public void resetComplete(Object ctx) {
                        if (log.isDebugEnabled()) {
                            log.debug("[{}][{}] Successfully reset subscription to position {}", topicName, subName,
                                    finalPosition);
                        }
                        if (dispatcher != null) {
                            dispatcher.cursorIsReset();
                        }
                        IS_FENCED_UPDATER.set(PersistentSubscription.this, FALSE);
                        future.complete(null);
                    }

                    @Override
                    public void resetFailed(ManagedLedgerException exception, Object ctx) {
                        log.error("[{}][{}] Failed to reset subscription to position {}", topicName, subName,
                                finalPosition, exception);
                        IS_FENCED_UPDATER.set(PersistentSubscription.this, FALSE);
                        // todo - retry on InvalidCursorPositionException
                        // or should we just ask user to retry one more time?
                        if (exception instanceof InvalidCursorPositionException) {
                            future.completeExceptionally(new SubscriptionInvalidCursorPosition(exception.getMessage()));
                        } else if (exception instanceof ConcurrentFindCursorPositionException) {
                            future.completeExceptionally(new SubscriptionBusyException(exception.getMessage()));
                        } else {
                            future.completeExceptionally(new BrokerServiceException(exception));
                        }
                    }
                });
            } catch (Exception e) {
                log.error("[{}][{}] Error while resetting cursor", topicName, subName, e);
                IS_FENCED_UPDATER.set(PersistentSubscription.this, FALSE);
                future.completeExceptionally(new BrokerServiceException(e));
            }
        });
    }

    @Override
    public CompletableFuture<Entry> peekNthMessage(int messagePosition) {
        CompletableFuture<Entry> future = new CompletableFuture<>();

        if (log.isDebugEnabled()) {
            log.debug("[{}][{}] Getting message at position {}", topicName, subName, messagePosition);
        }

        cursor.asyncGetNthEntry(messagePosition, IndividualDeletedEntries.Exclude, new ReadEntryCallback() {

            @Override
            public void readEntryFailed(ManagedLedgerException exception, Object ctx) {
                future.completeExceptionally(exception);
            }

            @Override
            public void readEntryComplete(Entry entry, Object ctx) {
                future.complete(entry);
            }
        }, null);

        return future;
    }

    @Override
    public long getNumberOfEntriesInBacklog(boolean getPreciseBacklog) {
        return cursor.getNumberOfEntriesInBacklog(getPreciseBacklog);
    }

    @Override
    public synchronized Dispatcher getDispatcher() {
        return this.dispatcher;
    }

    public long getNumberOfEntriesSinceFirstNotAckedMessage() {
        return cursor.getNumberOfEntriesSinceFirstNotAckedMessage();
    }

    public int getTotalNonContiguousDeletedMessagesRange() {
        return cursor.getTotalNonContiguousDeletedMessagesRange();
    }

    /**
     * Close the cursor ledger for this subscription. Requires that there are no active consumers on the dispatcher
     *
     * @return CompletableFuture indicating the completion of delete operation
     */
    @Override
    public CompletableFuture<Void> close() {
        synchronized (this) {
            if (dispatcher != null && dispatcher.isConsumerConnected()) {
                return FutureUtil.failedFuture(new SubscriptionBusyException("Subscription has active consumers"));
            }
            IS_FENCED_UPDATER.set(this, TRUE);
            log.info("[{}][{}] Successfully closed subscription [{}]", topicName, subName, cursor);
        }

        return CompletableFuture.completedFuture(null);
    }

    /**
     * Disconnect all consumers attached to the dispatcher and close this subscription
     *
     * @return CompletableFuture indicating the completion of disconnect operation
     */
    @Override
    public synchronized CompletableFuture<Void> disconnect() {
        CompletableFuture<Void> disconnectFuture = new CompletableFuture<>();

        // block any further consumers on this subscription
        IS_FENCED_UPDATER.set(this, TRUE);

        (dispatcher != null ? dispatcher.close() : CompletableFuture.completedFuture(null))
                .thenCompose(v -> close()).thenRun(() -> {
                    log.info("[{}][{}] Successfully disconnected and closed subscription", topicName, subName);
                    disconnectFuture.complete(null);
                }).exceptionally(exception -> {
                    IS_FENCED_UPDATER.set(this, FALSE);
                    if (dispatcher != null) {
                        dispatcher.reset();
                    }
                    log.error("[{}][{}] Error disconnecting consumers from subscription", topicName, subName,
                            exception);
                    disconnectFuture.completeExceptionally(exception);
                    return null;
                });

        return disconnectFuture;
    }

    /**
     * Delete the subscription by closing and deleting its managed cursor if no consumers are connected to it. Handle
     * unsubscribe call from admin layer.
     *
     * @return CompletableFuture indicating the completion of delete operation
     */
    @Override
    public CompletableFuture<Void> delete() {
        return delete(false);
    }

    /**
     * Forcefully close all consumers and deletes the subscription.
     * @return
     */
    @Override
    public CompletableFuture<Void> deleteForcefully() {
        return delete(true);
    }

    /**
     * Delete the subscription by closing and deleting its managed cursor. Handle unsubscribe call from admin layer.
     *
     * @param closeIfConsumersConnected
     *            Flag indicate whether explicitly close connected consumers before trying to delete subscription. If
     *            any consumer is connected to it and if this flag is disable then this operation fails.
     * @return CompletableFuture indicating the completion of delete operation
     */
    private CompletableFuture<Void> delete(boolean closeIfConsumersConnected) {
        CompletableFuture<Void> deleteFuture = new CompletableFuture<>();

        log.info("[{}][{}] Unsubscribing", topicName, subName);

        CompletableFuture<Void> closeSubscriptionFuture = new CompletableFuture<>();

        if (closeIfConsumersConnected) {
            this.disconnect().thenRun(() -> {
                closeSubscriptionFuture.complete(null);
            }).exceptionally(ex -> {
                log.error("[{}][{}] Error disconnecting and closing subscription", topicName, subName, ex);
                closeSubscriptionFuture.completeExceptionally(ex);
                return null;
            });
        } else {
            this.close().thenRun(() -> {
                closeSubscriptionFuture.complete(null);
            }).exceptionally(exception -> {
                log.error("[{}][{}] Error closing subscription", topicName, subName, exception);
                closeSubscriptionFuture.completeExceptionally(exception);
                return null;
            });
        }

        // cursor close handles pending delete (ack) operations
        closeSubscriptionFuture.thenCompose(v -> topic.unsubscribe(subName)).thenAccept(v -> {
            synchronized (this) {
                (dispatcher != null ? dispatcher.close() : CompletableFuture.completedFuture(null)).thenRun(() -> {
                    log.info("[{}][{}] Successfully deleted subscription", topicName, subName);
                    deleteFuture.complete(null);
                }).exceptionally(ex -> {
                    IS_FENCED_UPDATER.set(this, FALSE);
                    if (dispatcher != null) {
                        dispatcher.reset();
                    }
                    log.error("[{}][{}] Error deleting subscription", topicName, subName, ex);
                    deleteFuture.completeExceptionally(ex);
                    return null;
                });
            }
        }).exceptionally(exception -> {
            IS_FENCED_UPDATER.set(this, FALSE);
            log.error("[{}][{}] Error deleting subscription", topicName, subName, exception);
            deleteFuture.completeExceptionally(exception);
            return null;
        });

        return deleteFuture;
    }

    /**
     * Handle unsubscribe command from the client API Check with the dispatcher is this consumer can proceed with
     * unsubscribe
     *
     * @param consumer
     *            consumer object that is initiating the unsubscribe operation
     * @return CompletableFuture indicating the completion of unsubscribe operation
     */
    @Override
    public CompletableFuture<Void> doUnsubscribe(Consumer consumer) {
        CompletableFuture<Void> future = new CompletableFuture<>();
        try {
            if (dispatcher.canUnsubscribe(consumer)) {
                consumer.close();
                return delete();
            }
            future.completeExceptionally(
                    new ServerMetadataException("Unconnected or shared consumer attempting to unsubscribe"));
        } catch (BrokerServiceException e) {
            log.warn("Error removing consumer {}", consumer);
            future.completeExceptionally(e);
        }
        return future;
    }

    @Override
    public List<Consumer> getConsumers() {
        Dispatcher dispatcher = this.dispatcher;
        if (dispatcher != null) {
            return dispatcher.getConsumers();
        } else {
            return Collections.emptyList();
        }
    }

    @Override
    public void expireMessages(int messageTTLInSeconds) {
        this.lastExpireTimestamp = System.currentTimeMillis();
        if ((getNumberOfEntriesInBacklog(false) == 0) || (dispatcher != null && dispatcher.isConsumerConnected()
                && getNumberOfEntriesInBacklog(false) < MINIMUM_BACKLOG_FOR_EXPIRY_CHECK
                && !topic.isOldestMessageExpired(cursor, messageTTLInSeconds))) {
            // don't do anything for almost caught-up connected subscriptions
            return;
        }
        expiryMonitor.expireMessages(messageTTLInSeconds);
    }

    public double getExpiredMessageRate() {
        return expiryMonitor.getMessageExpiryRate();
    }

    public long estimateBacklogSize() {
        return cursor.getEstimatedSizeSinceMarkDeletePosition();
    }

    public SubscriptionStats getStats(Boolean getPreciseBacklog) {
        SubscriptionStats subStats = new SubscriptionStats();
        subStats.lastExpireTimestamp = lastExpireTimestamp;
        subStats.lastConsumedFlowTimestamp = lastConsumedFlowTimestamp;
        Dispatcher dispatcher = this.dispatcher;
        if (dispatcher != null) {
            dispatcher.getConsumers().forEach(consumer -> {
                ConsumerStats consumerStats = consumer.getStats();
                subStats.consumers.add(consumerStats);
                subStats.msgRateOut += consumerStats.msgRateOut;
                subStats.msgThroughputOut += consumerStats.msgThroughputOut;
                subStats.bytesOutCounter += consumerStats.bytesOutCounter;
                subStats.msgOutCounter += consumerStats.msgOutCounter;
                subStats.msgRateRedeliver += consumerStats.msgRateRedeliver;
                subStats.chuckedMessageRate += consumerStats.chuckedMessageRate;
                subStats.unackedMessages += consumerStats.unackedMessages;
                subStats.lastConsumedTimestamp = Math.max(subStats.lastConsumedTimestamp, consumerStats.lastConsumedTimestamp);
                subStats.lastAckedTimestamp = Math.max(subStats.lastAckedTimestamp, consumerStats.lastAckedTimestamp);
            });
        }

        subStats.type = getType();
        if (dispatcher instanceof PersistentDispatcherSingleActiveConsumer) {
            Consumer activeConsumer = ((PersistentDispatcherSingleActiveConsumer) dispatcher).getActiveConsumer();
            if (activeConsumer != null) {
                subStats.activeConsumerName = activeConsumer.consumerName();
            }
        }
        if (Subscription.isIndividualAckMode(subStats.type)) {
            if (dispatcher instanceof PersistentDispatcherMultipleConsumers) {
                PersistentDispatcherMultipleConsumers d = (PersistentDispatcherMultipleConsumers) dispatcher;
                subStats.unackedMessages = d.getTotalUnackedMessages();
                subStats.blockedSubscriptionOnUnackedMsgs = d.isBlockedDispatcherOnUnackedMsgs();
                subStats.msgDelayed = d.getNumberOfDelayedMessages();
            }
        }
        subStats.msgBacklog = getNumberOfEntriesInBacklog(getPreciseBacklog);
        subStats.msgBacklogNoDelayed = subStats.msgBacklog - subStats.msgDelayed;
        subStats.msgRateExpired = expiryMonitor.getMessageExpiryRate();
        subStats.isReplicated = isReplicated();
        subStats.isDurable = cursor.isDurable();
        return subStats;
    }

    @Override
    public synchronized void redeliverUnacknowledgedMessages(Consumer consumer) {
        ConcurrentLongLongPairHashMap positionMap = consumer.getPendingAcks();
        // Only check if message is in pending_ack status when there's ongoing transaction.
        if (pendingAckHandle == null) {
            dispatcher.redeliverUnacknowledgedMessages(consumer);
        } else {
            this.pendingAckHandle.redeliverUnacknowledgedMessages(consumer);
        }
    }

    @Override
    public synchronized void redeliverUnacknowledgedMessages(Consumer consumer, List<PositionImpl> positions) {
        // If there's ongoing transaction.
        trimByMarkDeletePosition(positions);
        if (pendingAckHandle == null) {
            dispatcher.redeliverUnacknowledgedMessages(consumer, positions);
        } else {
            this.pendingAckHandle.redeliverUnacknowledgedMessages(consumer, positions);
        }
    }

    private void trimByMarkDeletePosition(List<PositionImpl> positions) {
        positions.removeIf(position -> cursor.getMarkDeletedPosition() != null
                && position.compareTo((PositionImpl) cursor.getMarkDeletedPosition()) <= 0);
    }

    @Override
    public void addUnAckedMessages(int unAckMessages) {
        dispatcher.addUnAckedMessages(unAckMessages);
    }

    @Override
    public synchronized long getNumberOfEntriesDelayed() {
        if (dispatcher != null) {
            return dispatcher.getNumberOfDelayedMessages();
        } else {
            return 0;
        }
    }

    @Override
    public void markTopicWithBatchMessagePublished() {
        topic.markBatchMessagePublished();
    }

    void topicTerminated() {
        if (cursor.getNumberOfEntriesInBacklog(false) == 0) {
            // notify the consumers if there are consumers connected to this topic.
            if (null != dispatcher) {
                // Immediately notify the consumer that there are no more available messages
                dispatcher.getConsumers().forEach(Consumer::reachedEndOfTopic);
            }
        }
    }

    /**
     * Return a merged map that contains the cursor properties specified by used
     * (eg. when using compaction subscription) and the subscription properties.
     */
    protected Map<String, Long> mergeCursorProperties(Map<String, Long> userProperties) {
        Map<String, Long> baseProperties = isReplicated() ? REPLICATED_SUBSCRIPTION_CURSOR_PROPERTIES
                : NON_REPLICATED_SUBSCRIPTION_CURSOR_PROPERTIES;

        if (userProperties.isEmpty()) {
            // Use only the static instance in the common case
            return baseProperties;
        } else {
            Map<String, Long> merged = new TreeMap<>();
            merged.putAll(userProperties);
            merged.putAll(baseProperties);
            return merged;
        }

    }

    @Override
    public void processReplicatedSubscriptionSnapshot(ReplicatedSubscriptionsSnapshot snapshot) {
        ReplicatedSubscriptionSnapshotCache snapshotCache = this.replicatedSubscriptionSnapshotCache;
        if (snapshotCache != null) {
            snapshotCache.addNewSnapshot(snapshot);
        }
    }

    @Override
    public CompletableFuture<Void> endTxn(long txnidMostBits, long txnidLeastBits, int txnAction) {
        if (pendingAckHandle == null) {
            return FutureUtil.failedFuture(new Exception("Broker does't support Transaction pending ack!"));
        }
        TxnID txnID = new TxnID(txnidMostBits, txnidLeastBits);
        CompletableFuture<Void> completableFuture = new CompletableFuture<>();
        if (PulsarApi.TxnAction.COMMIT.getNumber() == txnAction) {
            completableFuture = pendingAckHandle.commitTxn(txnID, Collections.emptyMap());
        } else if (PulsarApi.TxnAction.ABORT.getNumber() == txnAction) {
            Consumer redeliverConsumer = null;
            if (getDispatcher() instanceof PersistentDispatcherSingleActiveConsumer) {
                redeliverConsumer = ((PersistentDispatcherSingleActiveConsumer)
                        getDispatcher()).getActiveConsumer();
            }
            completableFuture = pendingAckHandle.abortTxn(txnID, redeliverConsumer);
        } else {
            completableFuture.completeExceptionally(new Exception("Unsupported txnAction " + txnAction));
        }
        return completableFuture;
    }

    @VisibleForTesting
    public ManagedCursor getCursor() {
        return cursor;
    }

    private static final Logger log = LoggerFactory.getLogger(PersistentSubscription.class);
}<|MERGE_RESOLUTION|>--- conflicted
+++ resolved
@@ -367,115 +367,11 @@
         }
     }
 
-<<<<<<< HEAD
     public CompletableFuture<Void> acknowledgeMessage(TxnID txnId, List<Position> positions, AckType ackType) {
         checkArgument(txnId != null, "TransactionID can not be null.");
         if (pendingAckHandle == null) {
             return FutureUtil.failedFuture(
-                    new TransactionAckConflictException("Broker does't support Transaction pending ack!"));
-=======
-    /**
-     * Acknowledge message(s) for an ongoing transaction.
-     * <p>
-     * It can be of {@link AckType#Individual} or {@link AckType#Cumulative}. Single messages acked by ongoing
-     * transaction will be put in pending_ack state and only marked as deleted after transaction is committed.
-     * <p>
-     * Only one transaction is allowed to do cumulative ack on a subscription at a given time.
-     * If a transaction do multiple cumulative ack, only the one with largest position determined by
-     * {@link PositionImpl#compareTo(PositionImpl)} will be kept as it cover all position smaller than it.
-     * <p>
-     * If an ongoing transaction cumulative acked a message and then try to ack single message which is
-     * smaller than that one it cumulative acked, it'll succeed.
-     * <p>
-     * If transaction is aborted all messages acked by it will be put back to pending state.
-     *
-     * @param txnId                  TransactionID of an ongoing transaction trying to sck message.
-     * @param positions              {@link Position}(s) it try to ack.
-     * @param ackType                {@link AckType}.
-     * @throws TransactionConflictException if try to do cumulative ack when another ongoing transaction already doing
-     *  cumulative ack or try to single ack message already acked by any ongoing transaction.
-     * @throws IllegalArgumentException if try to cumulative ack but passed in multiple positions.
-     */
-    public synchronized CompletableFuture<Void> acknowledgeMessage(TxnID txnId, List<Position> positions, AckType ackType) {
-        checkArgument(txnId != null, "TransactionID can not be null.");
-        if (AckType.Cumulative == ackType) {
-            // Check if another transaction is already using cumulative ack on this subscription.
-            if (this.pendingCumulativeAckTxnId != null && this.pendingCumulativeAckTxnId != txnId) {
-                String errorMsg = "[" + topicName + "][" + subName + "] Transaction:" + txnId +
-                                  " try to cumulative ack message while transaction:" + this.pendingCumulativeAckTxnId +
-                                  " already cumulative acked messages.";
-                log.error(errorMsg);
-                return FutureUtil.failedFuture(new TransactionConflictException(errorMsg));
-            }
-
-            if (positions.size() != 1) {
-                String errorMsg = "[" + topicName + "][" + subName + "] Transaction:" + txnId +
-                                  " invalid cumulative ack received with multiple message ids.";
-                log.error(errorMsg);
-                return FutureUtil.failedFuture(new TransactionConflictException(errorMsg));
-            }
-
-            Position position = positions.get(0);
-            checkArgument(position instanceof PositionImpl);
-
-            if (((PositionImpl) position).compareTo((PositionImpl) cursor.getMarkDeletedPosition()) <= 0) {
-                String errorMsg = "[" + topicName + "][" + subName + "] Transaction:" + txnId +
-                        " try to cumulative ack position: " + position + " within range of cursor's " +
-                        "markDeletePosition: " + cursor.getMarkDeletedPosition();
-                log.error(errorMsg);
-                return FutureUtil.failedFuture(new TransactionConflictException(errorMsg));
-            }
-
-            if (log.isDebugEnabled()) {
-                log.debug("[{}][{}] TxnID:[{}] Cumulative ack on {}.", topicName, subName, txnId.toString(), position);
-            }
-
-             if (this.pendingCumulativeAckTxnId == null) {
-                // Only set pendingCumulativeAckTxnId if no transaction is doing cumulative ack.
-                PENDING_CUMULATIVE_ACK_TXNID_UPDATER.set(this, txnId);
-                POSITION_UPDATER.set(this, position);
-            } else if (((PositionImpl)position).compareTo((PositionImpl)this.pendingCumulativeAckMessage) > 0) {
-                // If new cumulative ack position is greater than current one, update it.
-                POSITION_UPDATER.set(this, position);
-            }
-        } else {
-            if (log.isDebugEnabled()) {
-                log.debug("[{}][{}] TxnID:[{}] Individual acks on {}", topicName, subName, txnId.toString(), positions);
-            }
-
-            if (pendingAckMessagesMap == null) {
-                pendingAckMessagesMap = new ConcurrentOpenHashMap<>();
-            }
-
-            if (pendingAckMessages == null) {
-                pendingAckMessages = new ConcurrentOpenHashSet<>();
-            }
-
-            ConcurrentOpenHashSet<Position> pendingAckMessageForCurrentTxn =
-                    pendingAckMessagesMap.computeIfAbsent(txnId, txn -> new ConcurrentOpenHashSet<>());
-
-            for (Position position : positions) {
-                // If try to ack message already acked by some ongoing transaction(can be itself), throw exception.
-                // Acking single message within range of cumulative ack(if exist) is considered valid operation.
-                if (this.pendingAckMessages.contains(position)) {
-                    String errorMsg = "[" + topicName + "][" + subName + "] Transaction:" + txnId +
-                                      " try to ack message:" + position + " in pending ack status.";
-                    log.error(errorMsg);
-                    return FutureUtil.failedFuture(new TransactionConflictException(errorMsg));
-                }
-
-                // If try to ack message already acked by committed transaction or normal acknowledge, throw exception.
-                if (((ManagedCursorImpl) cursor).isMessageDeleted(position)) {
-                    String errorMsg = "[" + topicName + "][" + subName + "] Transaction:" + txnId +
-                            " try to ack message:" + position + " already acked before.";
-                    log.error(errorMsg);
-                    return FutureUtil.failedFuture(new TransactionConflictException(errorMsg));
-                }
-
-                pendingAckMessageForCurrentTxn.add(position);
-                this.pendingAckMessages.add(position);
-            }
->>>>>>> 666f4a58
+                    new TransactionConflictException("Broker does't support Transaction pending ack!"));
         }
 
         return pendingAckHandle.acknowledgeMessage(txnId, positions, ackType);
