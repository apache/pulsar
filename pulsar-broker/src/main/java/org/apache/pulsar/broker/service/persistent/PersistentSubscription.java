/*
 * Licensed to the Apache Software Foundation (ASF) under one
 * or more contributor license agreements.  See the NOTICE file
 * distributed with this work for additional information
 * regarding copyright ownership.  The ASF licenses this file
 * to you under the Apache License, Version 2.0 (the
 * "License"); you may not use this file except in compliance
 * with the License.  You may obtain a copy of the License at
 *
 *   http://www.apache.org/licenses/LICENSE-2.0
 *
 * Unless required by applicable law or agreed to in writing,
 * software distributed under the License is distributed on an
 * "AS IS" BASIS, WITHOUT WARRANTIES OR CONDITIONS OF ANY
 * KIND, either express or implied.  See the License for the
 * specific language governing permissions and limitations
 * under the License.
 */
package org.apache.pulsar.broker.service.persistent;

import static org.apache.pulsar.broker.service.AbstractBaseDispatcher.checkAndApplyReachedEndOfTopicOrTopicMigration;
import static org.apache.pulsar.common.naming.SystemTopicNames.isEventSystemTopic;
import com.google.common.annotations.VisibleForTesting;
import com.google.common.base.MoreObjects;
import io.netty.buffer.ByteBuf;
import java.util.Collections;
import java.util.LinkedHashMap;
import java.util.List;
import java.util.Map;
import java.util.Optional;
import java.util.TreeMap;
import java.util.concurrent.CompletableFuture;
import java.util.concurrent.ExecutionException;
import java.util.concurrent.atomic.AtomicIntegerFieldUpdater;
import java.util.concurrent.atomic.AtomicLong;
import java.util.concurrent.atomic.AtomicReference;
import java.util.function.Predicate;
import java.util.stream.Collectors;
import org.apache.bookkeeper.mledger.AsyncCallbacks;
import org.apache.bookkeeper.mledger.AsyncCallbacks.ClearBacklogCallback;
import org.apache.bookkeeper.mledger.AsyncCallbacks.DeleteCallback;
import org.apache.bookkeeper.mledger.AsyncCallbacks.MarkDeleteCallback;
import org.apache.bookkeeper.mledger.AsyncCallbacks.ReadEntryCallback;
import org.apache.bookkeeper.mledger.Entry;
import org.apache.bookkeeper.mledger.ManagedCursor;
import org.apache.bookkeeper.mledger.ManagedCursor.IndividualDeletedEntries;
import org.apache.bookkeeper.mledger.ManagedLedger;
import org.apache.bookkeeper.mledger.ManagedLedgerException;
import org.apache.bookkeeper.mledger.ManagedLedgerException.ConcurrentFindCursorPositionException;
import org.apache.bookkeeper.mledger.ManagedLedgerException.InvalidCursorPositionException;
import org.apache.bookkeeper.mledger.Position;
import org.apache.bookkeeper.mledger.ScanOutcome;
import org.apache.bookkeeper.mledger.impl.ManagedCursorImpl;
import org.apache.bookkeeper.mledger.impl.ManagedLedgerImpl;
import org.apache.bookkeeper.mledger.impl.PositionImpl;
import org.apache.commons.collections4.MapUtils;
import org.apache.commons.lang3.tuple.MutablePair;
import org.apache.pulsar.broker.ServiceConfiguration;
import org.apache.pulsar.broker.intercept.BrokerInterceptor;
import org.apache.pulsar.broker.service.AbstractSubscription;
import org.apache.pulsar.broker.service.AnalyzeBacklogResult;
import org.apache.pulsar.broker.service.BrokerServiceException;
import org.apache.pulsar.broker.service.BrokerServiceException.NotAllowedException;
import org.apache.pulsar.broker.service.BrokerServiceException.ServerMetadataException;
import org.apache.pulsar.broker.service.BrokerServiceException.SubscriptionBusyException;
import org.apache.pulsar.broker.service.BrokerServiceException.SubscriptionFencedException;
import org.apache.pulsar.broker.service.BrokerServiceException.SubscriptionInvalidCursorPosition;
import org.apache.pulsar.broker.service.Consumer;
import org.apache.pulsar.broker.service.Dispatcher;
import org.apache.pulsar.broker.service.EntryFilterSupport;
import org.apache.pulsar.broker.service.Subscription;
import org.apache.pulsar.broker.service.Topic;
import org.apache.pulsar.broker.service.plugin.EntryFilter;
import org.apache.pulsar.broker.transaction.pendingack.PendingAckHandle;
import org.apache.pulsar.broker.transaction.pendingack.impl.PendingAckHandleDisabled;
import org.apache.pulsar.broker.transaction.pendingack.impl.PendingAckHandleImpl;
import org.apache.pulsar.client.api.Range;
import org.apache.pulsar.client.api.transaction.TxnID;
import org.apache.pulsar.common.api.proto.CommandAck.AckType;
import org.apache.pulsar.common.api.proto.CommandSubscribe.SubType;
import org.apache.pulsar.common.api.proto.KeySharedMeta;
import org.apache.pulsar.common.api.proto.MessageMetadata;
import org.apache.pulsar.common.api.proto.ReplicatedSubscriptionsSnapshot;
import org.apache.pulsar.common.api.proto.TxnAction;
import org.apache.pulsar.common.naming.TopicName;
import org.apache.pulsar.common.policies.data.TransactionInPendingAckStats;
import org.apache.pulsar.common.policies.data.TransactionPendingAckStats;
import org.apache.pulsar.common.policies.data.stats.ConsumerStatsImpl;
import org.apache.pulsar.common.policies.data.stats.SubscriptionStatsImpl;
import org.apache.pulsar.common.protocol.Commands;
import org.apache.pulsar.common.stats.PositionInPendingAckStats;
import org.apache.pulsar.common.util.FutureUtil;
import org.slf4j.Logger;
import org.slf4j.LoggerFactory;

public class PersistentSubscription extends AbstractSubscription implements Subscription {
    protected final PersistentTopic topic;
    protected final ManagedCursor cursor;
    protected volatile Dispatcher dispatcher;
    protected final String topicName;
    protected final String subName;
    protected final String fullName;

    private static final int FALSE = 0;
    private static final int TRUE = 1;
    private static final AtomicIntegerFieldUpdater<PersistentSubscription> IS_FENCED_UPDATER =
            AtomicIntegerFieldUpdater.newUpdater(PersistentSubscription.class, "isFenced");
    private volatile int isFenced = FALSE;
    private PersistentMessageExpiryMonitor expiryMonitor;

    private volatile long lastExpireTimestamp = 0L;
    private volatile long lastConsumedFlowTimestamp = 0L;
    private volatile long lastMarkDeleteAdvancedTimestamp = 0L;

    // for connected subscriptions, message expiry will be checked if the backlog is greater than this threshold
    private static final int MINIMUM_BACKLOG_FOR_EXPIRY_CHECK = 1000;

    private static final String REPLICATED_SUBSCRIPTION_PROPERTY = "pulsar.replicated.subscription";

    // Map of properties that is used to mark this subscription as "replicated".
    // Since this is the only field at this point, we can just keep a static
    // instance of the map.
    private static final Map<String, Long> REPLICATED_SUBSCRIPTION_CURSOR_PROPERTIES = new TreeMap<>();
    private static final Map<String, Long> NON_REPLICATED_SUBSCRIPTION_CURSOR_PROPERTIES = Collections.emptyMap();

    private volatile ReplicatedSubscriptionSnapshotCache replicatedSubscriptionSnapshotCache;
    private final PendingAckHandle pendingAckHandle;
    private volatile Map<String, String> subscriptionProperties;

    static {
        REPLICATED_SUBSCRIPTION_CURSOR_PROPERTIES.put(REPLICATED_SUBSCRIPTION_PROPERTY, 1L);
    }

    static Map<String, Long> getBaseCursorProperties(boolean isReplicated) {
        return isReplicated ? REPLICATED_SUBSCRIPTION_CURSOR_PROPERTIES : NON_REPLICATED_SUBSCRIPTION_CURSOR_PROPERTIES;
    }

    static boolean isCursorFromReplicatedSubscription(ManagedCursor cursor) {
        return cursor.getProperties().containsKey(REPLICATED_SUBSCRIPTION_PROPERTY);
    }

    public PersistentSubscription(PersistentTopic topic, String subscriptionName, ManagedCursor cursor,
                                  boolean replicated) {
        this(topic, subscriptionName, cursor, replicated, Collections.emptyMap());
    }

    public PersistentSubscription(PersistentTopic topic, String subscriptionName, ManagedCursor cursor,
                                  boolean replicated, Map<String, String> subscriptionProperties) {
        this.topic = topic;
        this.cursor = cursor;
        this.topicName = topic.getName();
        this.subName = subscriptionName;
        this.fullName = MoreObjects.toStringHelper(this).add("topic", topicName).add("name", subName).toString();
        this.expiryMonitor = new PersistentMessageExpiryMonitor(topicName, subscriptionName, cursor, this);
        this.setReplicated(replicated);
        this.subscriptionProperties = MapUtils.isEmpty(subscriptionProperties)
                ? Collections.emptyMap() : Collections.unmodifiableMap(subscriptionProperties);
        if (topic.getBrokerService().getPulsar().getConfig().isTransactionCoordinatorEnabled()
                && !isEventSystemTopic(TopicName.get(topicName))) {
            this.pendingAckHandle = new PendingAckHandleImpl(this);
        } else {
            this.pendingAckHandle = new PendingAckHandleDisabled();
        }
        IS_FENCED_UPDATER.set(this, FALSE);
    }

    public void updateLastMarkDeleteAdvancedTimestamp() {
        this.lastMarkDeleteAdvancedTimestamp =
                Math.max(this.lastMarkDeleteAdvancedTimestamp, System.currentTimeMillis());
    }

    @Override
    public BrokerInterceptor interceptor() {
        return topic.getBrokerService().getInterceptor();
    }

    @Override
    public String getName() {
        return this.subName;
    }

    @Override
    public Topic getTopic() {
        return topic;
    }

    @Override
    public boolean isReplicated() {
        return replicatedSubscriptionSnapshotCache != null;
    }

    public boolean setReplicated(boolean replicated) {
        ServiceConfiguration config = topic.getBrokerService().getPulsar().getConfig();

        if (!replicated || !config.isEnableReplicatedSubscriptions()) {
            this.replicatedSubscriptionSnapshotCache = null;
        } else if (this.replicatedSubscriptionSnapshotCache == null) {
            this.replicatedSubscriptionSnapshotCache = new ReplicatedSubscriptionSnapshotCache(subName,
                    config.getReplicatedSubscriptionsSnapshotMaxCachedPerSubscription());
        }

        if (this.cursor != null) {
            if (replicated) {
                return this.cursor.putProperty(REPLICATED_SUBSCRIPTION_PROPERTY, 1L);
            } else {
                return this.cursor.removeProperty(REPLICATED_SUBSCRIPTION_PROPERTY);
            }
        }

        return false;
    }

    @Override
    public CompletableFuture<Void> addConsumer(Consumer consumer) {
        return pendingAckHandle.pendingAckHandleFuture().thenCompose(future -> {
            synchronized (PersistentSubscription.this) {
                cursor.updateLastActive();
                if (IS_FENCED_UPDATER.get(this) == TRUE) {
                    log.warn("Attempting to add consumer {} on a fenced subscription", consumer);
                    return FutureUtil.failedFuture(new SubscriptionFencedException("Subscription is fenced"));
                }

                if (dispatcher == null || !dispatcher.isConsumerConnected()) {
                    Dispatcher previousDispatcher = null;
                    boolean useStreamingDispatcher = topic.getBrokerService().getPulsar()
                            .getConfiguration().isStreamingDispatch();
                    switch (consumer.subType()) {
                        case Exclusive:
                            if (dispatcher == null || dispatcher.getType() != SubType.Exclusive) {
                                previousDispatcher = dispatcher;
                                dispatcher = useStreamingDispatcher
                                        ? new PersistentStreamingDispatcherSingleActiveConsumer(
                                        cursor, SubType.Exclusive, 0, topic, this)
                                        : new PersistentDispatcherSingleActiveConsumer(
                                        cursor, SubType.Exclusive, 0, topic, this);
                            }
                            break;
                        case Shared:
                            if (dispatcher == null || dispatcher.getType() != SubType.Shared) {
                                previousDispatcher = dispatcher;
                                dispatcher = useStreamingDispatcher
                                        ? new PersistentStreamingDispatcherMultipleConsumers(
                                        topic, cursor, this)
                                        : new PersistentDispatcherMultipleConsumers(topic, cursor, this);
                            }
                            break;
                        case Failover:
                            int partitionIndex = TopicName.getPartitionIndex(topicName);
                            if (partitionIndex < 0) {
                                // For non partition topics, use a negative index so
                                // dispatcher won't sort consumers before picking
                                // an active consumer for the topic.
                                partitionIndex = -1;
                            }

                            if (dispatcher == null || dispatcher.getType() != SubType.Failover) {
                                previousDispatcher = dispatcher;
                                dispatcher = useStreamingDispatcher
                                        ? new PersistentStreamingDispatcherSingleActiveConsumer(
                                        cursor, SubType.Failover, partitionIndex, topic, this) :
                                        new PersistentDispatcherSingleActiveConsumer(cursor, SubType.Failover,
                                                partitionIndex, topic, this);
                            }
                            break;
                        case Key_Shared:
                            KeySharedMeta ksm = consumer.getKeySharedMeta();
                            if (dispatcher == null || dispatcher.getType() != SubType.Key_Shared
                                    || !((PersistentStickyKeyDispatcherMultipleConsumers) dispatcher)
                                    .hasSameKeySharedPolicy(ksm)) {
                                previousDispatcher = dispatcher;
                                dispatcher = new PersistentStickyKeyDispatcherMultipleConsumers(topic, cursor, this,
                                        topic.getBrokerService().getPulsar().getConfiguration(), ksm);
                            }
                            break;
                        default:
                            return FutureUtil.failedFuture(
                                    new ServerMetadataException("Unsupported subscription type"));
                    }

                    if (previousDispatcher != null) {
                        previousDispatcher.close().thenRun(() -> {
                            log.info("[{}][{}] Successfully closed previous dispatcher", topicName, subName);
                        }).exceptionally(ex -> {
                            log.error("[{}][{}] Failed to close previous dispatcher", topicName, subName, ex);
                            return null;
                        });
                    }
                } else {
                    if (consumer.subType() != dispatcher.getType()) {
                        return FutureUtil.failedFuture(
                                new SubscriptionBusyException("Subscription is of different type"));
                    }
                }

                try {
                    dispatcher.addConsumer(consumer);
                    return CompletableFuture.completedFuture(null);
                } catch (BrokerServiceException brokerServiceException) {
                    return FutureUtil.failedFuture(brokerServiceException);
                }
            }
        });
    }

    @Override
    public synchronized void removeConsumer(Consumer consumer, boolean isResetCursor) throws BrokerServiceException {
        cursor.updateLastActive();
        if (dispatcher != null) {
            dispatcher.removeConsumer(consumer);
        }

        // preserve accumulative stats form removed consumer
        ConsumerStatsImpl stats = consumer.getStats();
        bytesOutFromRemovedConsumers.add(stats.bytesOutCounter);
        msgOutFromRemovedConsumer.add(stats.msgOutCounter);

        if (dispatcher != null && dispatcher.getConsumers().isEmpty()) {
            deactivateCursor();
            topic.getManagedLedger().removeWaitingCursor(cursor);

            if (!cursor.isDurable()) {
                // If cursor is not durable, we need to clean up the subscription as well
                this.close().thenRun(() -> {
                    synchronized (this) {
                        if (dispatcher != null) {
                            dispatcher.close().thenRun(() -> {
                                log.info("[{}][{}] Successfully closed dispatcher for reader", topicName, subName);
                            }).exceptionally(ex -> {
                                log.error("[{}][{}] Failed to close dispatcher for reader", topicName, subName, ex);
                                return null;
                            });
                        }
                    }
                }).exceptionally(exception -> {
                    log.error("[{}][{}] Failed to close subscription for reader", topicName, subName, exception);
                    return null;
                });

                // when topic closes: it iterates through concurrent-subscription map to close each subscription. so,
                // topic.remove again try to access same map which creates deadlock. so, execute it in different thread.
                topic.getBrokerService().pulsar().getExecutor().execute(() -> {
                    topic.removeSubscription(subName);
                    // Also need remove the cursor here, otherwise the data deletion will not work well.
                    // Because data deletion depends on the mark delete position of all cursors.
                    if (!isResetCursor) {
                        try {
                            topic.getManagedLedger().deleteCursor(cursor.getName());
                        } catch (InterruptedException | ManagedLedgerException e) {
                            log.warn("[{}] [{}] Failed to remove non durable cursor", topic.getName(), subName, e);
                        }
                    }
                });
            }
        }

        // invalid consumer remove will throw an exception
        // decrement usage is triggered only for valid consumer close
        topic.decrementUsageCount();
        if (log.isDebugEnabled()) {
            log.debug("[{}] [{}] [{}] Removed consumer -- count: {}", topic.getName(), subName, consumer.consumerName(),
                    topic.currentUsageCount());
        }
    }

    public void deactivateCursor() {
        this.cursor.setInactive();
    }

    @Override
    public void consumerFlow(Consumer consumer, int additionalNumberOfMessages) {
        this.lastConsumedFlowTimestamp = System.currentTimeMillis();
        dispatcher.consumerFlow(consumer, additionalNumberOfMessages);
    }

    @Override
    public void acknowledgeMessage(List<Position> positions, AckType ackType, Map<String, Long> properties) {
        cursor.updateLastActive();
        Position previousMarkDeletePosition = cursor.getMarkDeletedPosition();

        if (ackType == AckType.Cumulative) {

            if (positions.size() != 1) {
                log.warn("[{}][{}] Invalid cumulative ack received with multiple message ids.", topicName, subName);
                return;
            }

            Position position = positions.get(0);
            if (log.isDebugEnabled()) {
                log.debug("[{}][{}] Cumulative ack on {}", topicName, subName, position);
            }
            cursor.asyncMarkDelete(position, mergeCursorProperties(properties),
                    markDeleteCallback, previousMarkDeletePosition);

        } else {
            if (log.isDebugEnabled()) {
                log.debug("[{}][{}] Individual acks on {}", topicName, subName, positions);
            }
            cursor.asyncDelete(positions, deleteCallback, previousMarkDeletePosition);
            if (topic.getBrokerService().getPulsar().getConfig().isTransactionCoordinatorEnabled()) {
                positions.forEach(position -> {
                    if (((ManagedCursorImpl) cursor).isMessageDeleted(position)) {
                        pendingAckHandle.clearIndividualPosition(position);
                    }
                });
            }

            if (dispatcher != null) {
                dispatcher.getRedeliveryTracker().removeBatch(positions);
            }
        }

        if (!cursor.getMarkDeletedPosition().equals(previousMarkDeletePosition)) {
            this.updateLastMarkDeleteAdvancedTimestamp();

            // Mark delete position advance
            ReplicatedSubscriptionSnapshotCache snapshotCache = this.replicatedSubscriptionSnapshotCache;
            if (snapshotCache != null) {
                ReplicatedSubscriptionsSnapshot snapshot = snapshotCache
                        .advancedMarkDeletePosition((PositionImpl) cursor.getMarkDeletedPosition());
                if (snapshot != null) {
                    topic.getReplicatedSubscriptionController()
                            .ifPresent(c -> c.localSubscriptionUpdated(subName, snapshot));
                }
            }
        }

        if (topic.getManagedLedger().isTerminated() && cursor.getNumberOfEntriesInBacklog(false) == 0) {
            // Notify all consumer that the end of topic was reached
            if (dispatcher != null) {
                checkAndApplyReachedEndOfTopicOrTopicMigration(topic, dispatcher.getConsumers());
            }
        }
    }

    public CompletableFuture<Void> transactionIndividualAcknowledge(
            TxnID txnId,
            List<MutablePair<PositionImpl, Integer>> positions) {
        return pendingAckHandle.individualAcknowledgeMessage(txnId, positions);
    }

    public CompletableFuture<Void> transactionCumulativeAcknowledge(TxnID txnId, List<PositionImpl> positions) {
        return pendingAckHandle.cumulativeAcknowledgeMessage(txnId, positions);
    }

    private final MarkDeleteCallback markDeleteCallback = new MarkDeleteCallback() {
        @Override
        public void markDeleteComplete(Object ctx) {
            PositionImpl oldMD = (PositionImpl) ctx;
            PositionImpl newMD = (PositionImpl) cursor.getMarkDeletedPosition();
            if (log.isDebugEnabled()) {
                log.debug("[{}][{}] Mark deleted messages to position {} from position {}",
                        topicName, subName, newMD, oldMD);
            }
            // Signal the dispatchers to give chance to take extra actions
            notifyTheMarkDeletePositionMoveForwardIfNeeded(oldMD);
        }

        @Override
        public void markDeleteFailed(ManagedLedgerException exception, Object ctx) {
            // TODO: cut consumer connection on markDeleteFailed
            if (log.isDebugEnabled()) {
                log.debug("[{}][{}] Failed to mark delete for position {}: {}", topicName, subName, ctx, exception);
            }
        }
    };

    private final DeleteCallback deleteCallback = new DeleteCallback() {
        @Override
        public void deleteComplete(Object position) {
            if (log.isDebugEnabled()) {
                log.debug("[{}][{}] Deleted message at {}", topicName, subName, position);
            }
            // Signal the dispatchers to give chance to take extra actions
            notifyTheMarkDeletePositionMoveForwardIfNeeded((PositionImpl) position);
        }

        @Override
        public void deleteFailed(ManagedLedgerException exception, Object ctx) {
            log.warn("[{}][{}] Failed to delete message at {}: {}", topicName, subName, ctx, exception);
        }
    };

    private void notifyTheMarkDeletePositionMoveForwardIfNeeded(Position oldPosition) {
        PositionImpl oldMD = (PositionImpl) oldPosition;
        PositionImpl newMD = (PositionImpl) cursor.getMarkDeletedPosition();
        if (dispatcher != null && newMD.compareTo(oldMD) > 0) {
            dispatcher.markDeletePositionMoveForward();
        }
    }

    @Override
    public String toString() {
        return fullName;
    }

    @Override
    public String getTopicName() {
        return this.topicName;
    }

    @Override
    public SubType getType() {
        return dispatcher != null ? dispatcher.getType() : null;
    }

    @Override
    public String getTypeString() {
        SubType type = getType();
        if (type == null) {
            return "None";
        }

        switch (type) {
            case Exclusive:
                return "Exclusive";
            case Failover:
                return "Failover";
            case Shared:
                return "Shared";
            case Key_Shared:
                return "Key_Shared";
        }

        return "Null";
    }

    @Override
    public CompletableFuture<AnalyzeBacklogResult> analyzeBacklog(Optional<Position> position) {

        long start = System.currentTimeMillis();
        if (log.isDebugEnabled()) {
            log.debug("[{}][{}] Starting to analyze backlog", topicName, subName);
        }

        AtomicLong entries = new AtomicLong();
        AtomicLong accepted = new AtomicLong();
        AtomicLong rejected = new AtomicLong();
        AtomicLong rescheduled = new AtomicLong();
        AtomicLong messages = new AtomicLong();
        AtomicLong acceptedMessages = new AtomicLong();
        AtomicLong rejectedMessages = new AtomicLong();
        AtomicLong rescheduledMessages = new AtomicLong();

        Position currentPosition = cursor.getMarkDeletedPosition();

        if (log.isDebugEnabled()) {
            log.debug("[{}][{}] currentPosition {}",
                    topicName, subName, currentPosition);
        }
        final EntryFilterSupport entryFilterSupport = dispatcher != null
                ? (EntryFilterSupport) dispatcher : new EntryFilterSupport(this);
        // we put some hard limits on the scan, in order to prevent denial of services
        ServiceConfiguration configuration = topic.getBrokerService().getPulsar().getConfiguration();
        long maxEntries = configuration.getSubscriptionBacklogScanMaxEntries();
        long timeOutMs = configuration.getSubscriptionBacklogScanMaxTimeMs();
        int batchSize = configuration.getDispatcherMaxReadBatchSize();
        AtomicReference<Position> firstPosition = new AtomicReference<>();
        AtomicReference<Position> lastPosition = new AtomicReference<>();
        final Predicate<Entry> condition = entry -> {
            if (log.isDebugEnabled()) {
                log.debug("found {}", entry);
            }
            Position entryPosition = entry.getPosition();
            firstPosition.compareAndSet(null, entryPosition);
            lastPosition.set(entryPosition);
            ByteBuf metadataAndPayload = entry.getDataBuffer();
            MessageMetadata messageMetadata = Commands.peekMessageMetadata(metadataAndPayload, "", -1);
            int numMessages = 1;
            if (messageMetadata.hasNumMessagesInBatch()) {
                numMessages = messageMetadata.getNumMessagesInBatch();
            }
            EntryFilter.FilterResult filterResult = entryFilterSupport
                    .runFiltersForEntry(entry, messageMetadata, null);

            if (filterResult == null) {
                filterResult = EntryFilter.FilterResult.ACCEPT;
            }
            switch (filterResult) {
                case REJECT:
                    rejected.incrementAndGet();
                    rejectedMessages.addAndGet(numMessages);
                    break;
                case RESCHEDULE:
                    rescheduled.incrementAndGet();
                    rescheduledMessages.addAndGet(numMessages);
                    break;
                default:
                    accepted.incrementAndGet();
                    acceptedMessages.addAndGet(numMessages);
                    break;
            }
            long num = entries.incrementAndGet();
            messages.addAndGet(numMessages);

            if (num % 1000 == 0) {
                long end = System.currentTimeMillis();
                log.info(
                        "[{}][{}] scan running since {} ms - scanned {} entries",
                        topicName, subName, end - start, num);
            }

            return true;
        };
        return cursor.scan(
                position,
                condition,
                batchSize,
                maxEntries,
                timeOutMs
        ).thenApply((ScanOutcome outcome) -> {
            long end = System.currentTimeMillis();
            AnalyzeBacklogResult result = new AnalyzeBacklogResult();
            result.setFirstPosition(firstPosition.get());
            result.setLastPosition(lastPosition.get());
            result.setEntries(entries.get());
            result.setMessages(messages.get());
            result.setFilterAcceptedEntries(accepted.get());
            result.setFilterAcceptedMessages(acceptedMessages.get());
            result.setFilterRejectedEntries(rejected.get());
            result.setFilterRejectedMessages(rejectedMessages.get());
            result.setFilterRescheduledEntries(rescheduled.get());
            result.setFilterRescheduledMessages(rescheduledMessages.get());
            // sometimes we abort the execution due to a timeout or
            // when we reach a maximum number of entries
            result.setScanOutcome(outcome);
            log.info(
                    "[{}][{}] scan took {} ms - {}",
                    topicName, subName, end - start, result);
            return result;
        });

    }

    @Override
    public CompletableFuture<Void> clearBacklog() {
        CompletableFuture<Void> future = new CompletableFuture<>();

        if (log.isDebugEnabled()) {
            log.debug("[{}][{}] Backlog size before clearing: {}", topicName, subName,
                    cursor.getNumberOfEntriesInBacklog(false));
        }

        cursor.asyncClearBacklog(new ClearBacklogCallback() {
            @Override
            public void clearBacklogComplete(Object ctx) {
                if (log.isDebugEnabled()) {
                    log.debug("[{}][{}] Backlog size after clearing: {}", topicName, subName,
                            cursor.getNumberOfEntriesInBacklog(false));
                }
                if (dispatcher != null) {
                    dispatcher.clearDelayedMessages();
                }
                future.complete(null);
            }

            @Override
            public void clearBacklogFailed(ManagedLedgerException exception, Object ctx) {
                log.error("[{}][{}] Failed to clear backlog", topicName, subName, exception);
                future.completeExceptionally(exception);
            }
        }, null);

        return future;
    }

    @Override
    public CompletableFuture<Void> skipMessages(int numMessagesToSkip) {
        CompletableFuture<Void> future = new CompletableFuture<>();

        if (log.isDebugEnabled()) {
            log.debug("[{}][{}] Skipping {} messages, current backlog {}", topicName, subName, numMessagesToSkip,
                    cursor.getNumberOfEntriesInBacklog(false));
        }
        cursor.asyncSkipEntries(numMessagesToSkip, IndividualDeletedEntries.Exclude,
                new AsyncCallbacks.SkipEntriesCallback() {
                    @Override
                    public void skipEntriesComplete(Object ctx) {
                        if (log.isDebugEnabled()) {
                            log.debug("[{}][{}] Skipped {} messages, new backlog {}", topicName, subName,
                                    numMessagesToSkip, cursor.getNumberOfEntriesInBacklog(false));
                        }
                        future.complete(null);
                    }

                    @Override
                    public void skipEntriesFailed(ManagedLedgerException exception, Object ctx) {
                        log.error("[{}][{}] Failed to skip {} messages", topicName, subName, numMessagesToSkip,
                                exception);
                        future.completeExceptionally(exception);
                    }
                }, null);

        return future;
    }

    @Override
    public CompletableFuture<Void> resetCursor(long timestamp) {
        CompletableFuture<Void> future = new CompletableFuture<>();
        PersistentMessageFinder persistentMessageFinder = new PersistentMessageFinder(topicName, cursor);

        if (log.isDebugEnabled()) {
            log.debug("[{}][{}] Resetting subscription to timestamp {}", topicName, subName, timestamp);
        }
        persistentMessageFinder.findMessages(timestamp, new AsyncCallbacks.FindEntryCallback() {
            @Override
            public void findEntryComplete(Position position, Object ctx) {
                final Position finalPosition;
                if (position == null) {
                    // this should not happen ideally unless a reset is requested for a time
                    // that spans beyond the retention limits (time/size)
                    finalPosition = cursor.getFirstPosition();
                    if (finalPosition == null) {
                        log.warn("[{}][{}] Unable to find position for timestamp {}."
                                        + " Unable to reset cursor to first position",
                                topicName, subName, timestamp);
                        future.completeExceptionally(
                                new SubscriptionInvalidCursorPosition(
                                        "Unable to find position for specified timestamp"));
                        return;
                    }
                    log.info(
                            "[{}][{}] Unable to find position for timestamp {}."
                                    + " Resetting cursor to first position {} in ledger",
                            topicName, subName, timestamp, finalPosition);
                } else {
                    finalPosition = position.getNext();
                }
                resetCursor(finalPosition, future);
            }

            @Override
            public void findEntryFailed(ManagedLedgerException exception,
                                        Optional<Position> failedReadPosition, Object ctx) {
                // todo - what can go wrong here that needs to be retried?
                if (exception instanceof ConcurrentFindCursorPositionException) {
                    future.completeExceptionally(new SubscriptionBusyException(exception.getMessage()));
                } else {
                    future.completeExceptionally(new BrokerServiceException(exception));
                }
            }
        });

        return future;
    }

    @Override
    public CompletableFuture<Void> resetCursor(Position position) {
        CompletableFuture<Void> future = new CompletableFuture<>();
        resetCursor(position, future);
        return future;
    }

    private void resetCursor(Position finalPosition, CompletableFuture<Void> future) {
        if (!IS_FENCED_UPDATER.compareAndSet(PersistentSubscription.this, FALSE, TRUE)) {
            future.completeExceptionally(new SubscriptionBusyException("Failed to fence subscription"));
            return;
        }

        final CompletableFuture<Void> disconnectFuture;

        // Lock the Subscription object before locking the Dispatcher object to avoid deadlocks
        synchronized (this) {
            if (dispatcher != null && dispatcher.isConsumerConnected()) {
                disconnectFuture = dispatcher.disconnectActiveConsumers(true);
            } else {
                disconnectFuture = CompletableFuture.completedFuture(null);
            }
        }

        disconnectFuture.whenComplete((aVoid, throwable) -> {
            if (dispatcher != null) {
                dispatcher.resetCloseFuture();
            }

            if (throwable != null) {
                log.error("[{}][{}] Failed to disconnect consumer from subscription", topicName, subName, throwable);
                IS_FENCED_UPDATER.set(PersistentSubscription.this, FALSE);
                future.completeExceptionally(
                        new SubscriptionBusyException("Failed to disconnect consumers from subscription"));
                return;
            }

            log.info("[{}][{}] Successfully disconnected consumers from subscription, proceeding with cursor reset",
                    topicName, subName);

            try {
                boolean forceReset = false;
                if (topic.getCompactedTopic() != null && topic.getCompactedTopic().getCompactionHorizon().isPresent()) {
                    PositionImpl horizon = (PositionImpl) topic.getCompactedTopic().getCompactionHorizon().get();
                    PositionImpl resetTo = (PositionImpl) finalPosition;
                    if (horizon.compareTo(resetTo) >= 0) {
                        forceReset = true;
                    }
                }
                cursor.asyncResetCursor(finalPosition, forceReset, new AsyncCallbacks.ResetCursorCallback() {
                    @Override
                    public void resetComplete(Object ctx) {
                        if (log.isDebugEnabled()) {
                            log.debug("[{}][{}] Successfully reset subscription to position {}", topicName, subName,
                                    finalPosition);
                        }
                        if (dispatcher != null) {
                            dispatcher.cursorIsReset();
                        }
                        IS_FENCED_UPDATER.set(PersistentSubscription.this, FALSE);
                        future.complete(null);
                    }

                    @Override
                    public void resetFailed(ManagedLedgerException exception, Object ctx) {
                        log.error("[{}][{}] Failed to reset subscription to position {}", topicName, subName,
                                finalPosition, exception);
                        IS_FENCED_UPDATER.set(PersistentSubscription.this, FALSE);
                        // todo - retry on InvalidCursorPositionException
                        // or should we just ask user to retry one more time?
                        if (exception instanceof InvalidCursorPositionException) {
                            future.completeExceptionally(new SubscriptionInvalidCursorPosition(exception.getMessage()));
                        } else if (exception instanceof ConcurrentFindCursorPositionException) {
                            future.completeExceptionally(new SubscriptionBusyException(exception.getMessage()));
                        } else {
                            future.completeExceptionally(new BrokerServiceException(exception));
                        }
                    }
                });
            } catch (Exception e) {
                log.error("[{}][{}] Error while resetting cursor", topicName, subName, e);
                IS_FENCED_UPDATER.set(PersistentSubscription.this, FALSE);
                future.completeExceptionally(new BrokerServiceException(e));
            }
        });
    }

    @Override
    public CompletableFuture<Entry> peekNthMessage(int messagePosition) {
        CompletableFuture<Entry> future = new CompletableFuture<>();

        if (log.isDebugEnabled()) {
            log.debug("[{}][{}] Getting message at position {}", topicName, subName, messagePosition);
        }

        cursor.asyncGetNthEntry(messagePosition, IndividualDeletedEntries.Exclude, new ReadEntryCallback() {

            @Override
            public void readEntryFailed(ManagedLedgerException exception, Object ctx) {
                future.completeExceptionally(exception);
            }

            @Override
            public void readEntryComplete(Entry entry, Object ctx) {
                future.complete(entry);
            }
        }, null);

        return future;
    }

    @Override
    public long getNumberOfEntriesInBacklog(boolean getPreciseBacklog) {
        return cursor.getNumberOfEntriesInBacklog(getPreciseBacklog);
    }

    @Override
    public synchronized Dispatcher getDispatcher() {
        return this.dispatcher;
    }

    public long getNumberOfEntriesSinceFirstNotAckedMessage() {
        return cursor.getNumberOfEntriesSinceFirstNotAckedMessage();
    }

    public int getTotalNonContiguousDeletedMessagesRange() {
        return cursor.getTotalNonContiguousDeletedMessagesRange();
    }

    /**
     * Close the cursor ledger for this subscription. Requires that there are no active consumers on the dispatcher
     *
     * @return CompletableFuture indicating the completion of delete operation
     */
    @Override
    public CompletableFuture<Void> close() {
        synchronized (this) {
            if (dispatcher != null && dispatcher.isConsumerConnected()) {
                return FutureUtil.failedFuture(new SubscriptionBusyException("Subscription has active consumers"));
            }
            return this.pendingAckHandle.closeAsync().thenAccept(v -> {
                IS_FENCED_UPDATER.set(this, TRUE);
                log.info("[{}][{}] Successfully closed subscription [{}]", topicName, subName, cursor);
            });
        }
    }

    /**
     * Disconnect all consumers attached to the dispatcher and close this subscription.
     *
     * @return CompletableFuture indicating the completion of disconnect operation
     */
    @Override
    public synchronized CompletableFuture<Void> disconnect() {
        CompletableFuture<Void> disconnectFuture = new CompletableFuture<>();

        // block any further consumers on this subscription
        IS_FENCED_UPDATER.set(this, TRUE);

        (dispatcher != null ? dispatcher.close() : CompletableFuture.completedFuture(null))
                .thenCompose(v -> close()).thenRun(() -> {
                    log.info("[{}][{}] Successfully disconnected and closed subscription", topicName, subName);
                    disconnectFuture.complete(null);
                }).exceptionally(exception -> {
                    IS_FENCED_UPDATER.set(this, FALSE);
                    if (dispatcher != null) {
                        dispatcher.reset();
                    }
                    log.error("[{}][{}] Error disconnecting consumers from subscription", topicName, subName,
                            exception);
                    disconnectFuture.completeExceptionally(exception);
                    return null;
                });

        return disconnectFuture;
    }

    /**
     * Delete the subscription by closing and deleting its managed cursor if no consumers are connected to it. Handle
     * unsubscribe call from admin layer.
     *
     * @return CompletableFuture indicating the completion of delete operation
     */
    @Override
    public CompletableFuture<Void> delete() {
        return delete(false);
    }

    /**
     * Forcefully close all consumers and deletes the subscription.
     *
     * @return
     */
    @Override
    public CompletableFuture<Void> deleteForcefully() {
        return delete(true);
    }

    /**
     * Delete the subscription by closing and deleting its managed cursor. Handle unsubscribe call from admin layer.
     *
     * @param closeIfConsumersConnected Flag indicate whether explicitly close connected consumers before trying to
     *                                  delete subscription. If
     *                                  any consumer is connected to it and if this flag is disable then this operation
     *                                  fails.
     * @return CompletableFuture indicating the completion of delete operation
     */
    private CompletableFuture<Void> delete(boolean closeIfConsumersConnected) {
        CompletableFuture<Void> deleteFuture = new CompletableFuture<>();

        log.info("[{}][{}] Unsubscribing", topicName, subName);

        CompletableFuture<Void> closeSubscriptionFuture = new CompletableFuture<>();

        if (closeIfConsumersConnected) {
            this.disconnect().thenRun(() -> {
                closeSubscriptionFuture.complete(null);
            }).exceptionally(ex -> {
                log.error("[{}][{}] Error disconnecting and closing subscription", topicName, subName, ex);
                closeSubscriptionFuture.completeExceptionally(ex);
                return null;
            });
        } else {
            this.close().thenRun(() -> {
                closeSubscriptionFuture.complete(null);
            }).exceptionally(exception -> {
                log.error("[{}][{}] Error closing subscription", topicName, subName, exception);
                closeSubscriptionFuture.completeExceptionally(exception);
                return null;
            });
        }

        // cursor close handles pending delete (ack) operations
        closeSubscriptionFuture.thenCompose(v -> topic.unsubscribe(subName)).thenAccept(v -> {
            synchronized (this) {
                (dispatcher != null ? dispatcher.close() : CompletableFuture.completedFuture(null)).thenRun(() -> {
                    log.info("[{}][{}] Successfully deleted subscription", topicName, subName);
                    deleteFuture.complete(null);
                }).exceptionally(ex -> {
                    IS_FENCED_UPDATER.set(this, FALSE);
                    if (dispatcher != null) {
                        dispatcher.reset();
                    }
                    log.error("[{}][{}] Error deleting subscription", topicName, subName, ex);
                    deleteFuture.completeExceptionally(ex);
                    return null;
                });
            }
        }).exceptionally(exception -> {
            IS_FENCED_UPDATER.set(this, FALSE);
            log.error("[{}][{}] Error deleting subscription", topicName, subName, exception);
            deleteFuture.completeExceptionally(exception);
            return null;
        });

        return deleteFuture;
    }

    /**
     * Handle unsubscribe command from the client API Check with the dispatcher is this consumer can proceed with
     * unsubscribe.
     *
     * @param consumer consumer object that is initiating the unsubscribe operation
     * @return CompletableFuture indicating the completion of unsubscribe operation
     */
    @Override
    public CompletableFuture<Void> doUnsubscribe(Consumer consumer) {
        CompletableFuture<Void> future = new CompletableFuture<>();
        try {
            if (dispatcher.canUnsubscribe(consumer)) {
                consumer.close();
                return delete();
            }
            future.completeExceptionally(
                    new ServerMetadataException("Unconnected or shared consumer attempting to unsubscribe"));
        } catch (BrokerServiceException e) {
            log.warn("Error removing consumer {}", consumer);
            future.completeExceptionally(e);
        }
        return future;
    }

    @Override
    public List<Consumer> getConsumers() {
        Dispatcher dispatcher = this.dispatcher;
        if (dispatcher != null) {
            return dispatcher.getConsumers();
        } else {
            return Collections.emptyList();
        }
    }

    @Override
    public boolean expireMessages(int messageTTLInSeconds) {
        if ((getNumberOfEntriesInBacklog(false) == 0) || (dispatcher != null && dispatcher.isConsumerConnected()
                && getNumberOfEntriesInBacklog(false) < MINIMUM_BACKLOG_FOR_EXPIRY_CHECK
                && !topic.isOldestMessageExpired(cursor, messageTTLInSeconds))) {
            // don't do anything for almost caught-up connected subscriptions
            return false;
        }
        this.lastExpireTimestamp = System.currentTimeMillis();
        return expiryMonitor.expireMessages(messageTTLInSeconds);
    }

    @Override
    public boolean expireMessages(Position position) {
        this.lastExpireTimestamp = System.currentTimeMillis();
        return expiryMonitor.expireMessages(position);
    }

    public double getExpiredMessageRate() {
        return expiryMonitor.getMessageExpiryRate();
    }

    public PersistentMessageExpiryMonitor getExpiryMonitor() {
        return expiryMonitor;
    }

    public long estimateBacklogSize() {
        return cursor.getEstimatedSizeSinceMarkDeletePosition();
    }

    public SubscriptionStatsImpl getStats(Boolean getPreciseBacklog, boolean subscriptionBacklogSize,
                                          boolean getEarliestTimeInBacklog) {
        SubscriptionStatsImpl subStats = new SubscriptionStatsImpl();
        subStats.lastExpireTimestamp = lastExpireTimestamp;
        subStats.lastConsumedFlowTimestamp = lastConsumedFlowTimestamp;
        subStats.lastMarkDeleteAdvancedTimestamp = lastMarkDeleteAdvancedTimestamp;
        subStats.bytesOutCounter = bytesOutFromRemovedConsumers.longValue();
        subStats.msgOutCounter = msgOutFromRemovedConsumer.longValue();

        Dispatcher dispatcher = this.dispatcher;
        if (dispatcher != null) {
            Map<Consumer, List<Range>> consumerKeyHashRanges = getType() == SubType.Key_Shared
                    ? ((PersistentStickyKeyDispatcherMultipleConsumers) dispatcher).getConsumerKeyHashRanges() : null;
            dispatcher.getConsumers().forEach(consumer -> {
                ConsumerStatsImpl consumerStats = consumer.getStats();
                subStats.consumers.add(consumerStats);
                subStats.msgRateOut += consumerStats.msgRateOut;
                subStats.msgThroughputOut += consumerStats.msgThroughputOut;
                subStats.bytesOutCounter += consumerStats.bytesOutCounter;
                subStats.msgOutCounter += consumerStats.msgOutCounter;
                subStats.msgRateRedeliver += consumerStats.msgRateRedeliver;
                subStats.messageAckRate += consumerStats.messageAckRate;
                subStats.chunkedMessageRate += consumerStats.chunkedMessageRate;
                subStats.unackedMessages += consumerStats.unackedMessages;
                subStats.lastConsumedTimestamp =
                        Math.max(subStats.lastConsumedTimestamp, consumerStats.lastConsumedTimestamp);
                subStats.lastAckedTimestamp = Math.max(subStats.lastAckedTimestamp, consumerStats.lastAckedTimestamp);
                if (consumerKeyHashRanges != null && consumerKeyHashRanges.containsKey(consumer)) {
                    consumerStats.keyHashRanges = consumerKeyHashRanges.get(consumer).stream()
                            .map(Range::toString)
                            .collect(Collectors.toList());
                }
            });

            subStats.filterProcessedMsgCount = dispatcher.getFilterProcessedMsgCount();
            subStats.filterAcceptedMsgCount = dispatcher.getFilterAcceptedMsgCount();
            subStats.filterRejectedMsgCount = dispatcher.getFilterRejectedMsgCount();
            subStats.filterRescheduledMsgCount = dispatcher.getFilterRescheduledMsgCount();
        }

        SubType subType = getType();
        subStats.type = getTypeString();
        if (dispatcher instanceof PersistentDispatcherSingleActiveConsumer) {
            Consumer activeConsumer = ((PersistentDispatcherSingleActiveConsumer) dispatcher).getActiveConsumer();
            if (activeConsumer != null) {
                subStats.activeConsumerName = activeConsumer.consumerName();
            }
        }

        if (dispatcher instanceof PersistentDispatcherMultipleConsumers) {
            subStats.delayedTrackerMemoryUsage =
                    ((PersistentDispatcherMultipleConsumers) dispatcher).getDelayedTrackerMemoryUsage();
        }

        if (Subscription.isIndividualAckMode(subType)) {
            if (dispatcher instanceof PersistentDispatcherMultipleConsumers) {
                PersistentDispatcherMultipleConsumers d = (PersistentDispatcherMultipleConsumers) dispatcher;
                subStats.unackedMessages = d.getTotalUnackedMessages();
                subStats.blockedSubscriptionOnUnackedMsgs = d.isBlockedDispatcherOnUnackedMsgs();
                subStats.msgDelayed = d.getNumberOfDelayedMessages();
            }
        }
        subStats.msgBacklog = getNumberOfEntriesInBacklog(getPreciseBacklog);
        if (subscriptionBacklogSize) {
            subStats.backlogSize = ((ManagedLedgerImpl) topic.getManagedLedger())
                    .getEstimatedBacklogSize((PositionImpl) cursor.getMarkDeletedPosition());
        } else {
            subStats.backlogSize = -1;
        }
        if (getEarliestTimeInBacklog && subStats.msgBacklog > 0) {
            ManagedLedgerImpl managedLedger = ((ManagedLedgerImpl) cursor.getManagedLedger());
            PositionImpl markDeletedPosition = (PositionImpl) cursor.getMarkDeletedPosition();
            long result = 0;
            try {
                result = managedLedger.getEarliestMessagePublishTimeOfPos(markDeletedPosition).get();
            } catch (InterruptedException | ExecutionException e) {
                result = -1;
            }
            subStats.earliestMsgPublishTimeInBacklog = result;
        }
        subStats.msgBacklogNoDelayed = subStats.msgBacklog - subStats.msgDelayed;
        subStats.msgRateExpired = expiryMonitor.getMessageExpiryRate();
        subStats.totalMsgExpired = expiryMonitor.getTotalMessageExpired();
        subStats.isReplicated = isReplicated();
        subStats.subscriptionProperties = subscriptionProperties;
        subStats.isDurable = cursor.isDurable();
        if (getType() == SubType.Key_Shared && dispatcher instanceof PersistentStickyKeyDispatcherMultipleConsumers) {
            PersistentStickyKeyDispatcherMultipleConsumers keySharedDispatcher =
                    (PersistentStickyKeyDispatcherMultipleConsumers) dispatcher;

            subStats.allowOutOfOrderDelivery = keySharedDispatcher.isAllowOutOfOrderDelivery();
            subStats.keySharedMode = keySharedDispatcher.getKeySharedMode().toString();

            LinkedHashMap<Consumer, PositionImpl> recentlyJoinedConsumers = keySharedDispatcher
                    .getRecentlyJoinedConsumers();
            if (recentlyJoinedConsumers != null && recentlyJoinedConsumers.size() > 0) {
                recentlyJoinedConsumers.forEach((k, v) -> {
                    subStats.consumersAfterMarkDeletePosition.put(k.consumerName(), v.toString());
                });
            }
        }
        subStats.nonContiguousDeletedMessagesRanges = cursor.getTotalNonContiguousDeletedMessagesRange();
        subStats.nonContiguousDeletedMessagesRangesSerializedSize =
                cursor.getNonContiguousDeletedMessagesRangeSerializedSize();
        return subStats;
    }

    @Override
    public void redeliverUnacknowledgedMessages(Consumer consumer, long consumerEpoch) {
        Dispatcher dispatcher = getDispatcher();
        if (dispatcher != null) {
            dispatcher.redeliverUnacknowledgedMessages(consumer, consumerEpoch);
        }
    }

    @Override
    public void redeliverUnacknowledgedMessages(Consumer consumer, List<PositionImpl> positions) {
        Dispatcher dispatcher = getDispatcher();
        if (dispatcher != null) {
            dispatcher.redeliverUnacknowledgedMessages(consumer, positions);
        }
    }

    private void trimByMarkDeletePosition(List<PositionImpl> positions) {
        positions.removeIf(position -> cursor.getMarkDeletedPosition() != null
                && position.compareTo((PositionImpl) cursor.getMarkDeletedPosition()) <= 0);
    }

    @Override
    public void addUnAckedMessages(int unAckMessages) {
        dispatcher.addUnAckedMessages(unAckMessages);
    }

    @Override
    public synchronized long getNumberOfEntriesDelayed() {
        if (dispatcher != null) {
            return dispatcher.getNumberOfDelayedMessages();
        } else {
            return 0;
        }
    }

    @Override
    public void markTopicWithBatchMessagePublished() {
        topic.markBatchMessagePublished();
    }

    void topicTerminated() {
        if (cursor.getNumberOfEntriesInBacklog(false) == 0) {
            // notify the consumers if there are consumers connected to this topic.
            if (null != dispatcher) {
                // Immediately notify the consumer that there are no more available messages
                checkAndApplyReachedEndOfTopicOrTopicMigration(topic, dispatcher.getConsumers());
            }
        }
    }

    @Override
    public Map<String, String> getSubscriptionProperties() {
        return subscriptionProperties;
    }

<<<<<<< HEAD
    public PositionImpl getPositionInPendingAck(PositionImpl position) {
        return pendingAckHandle.getPositionInPendingAck(position);
    }
=======
    @Override
    public CompletableFuture<Void> updateSubscriptionProperties(Map<String, String> subscriptionProperties) {
        Map<String, String> newSubscriptionProperties;
        if (subscriptionProperties == null || subscriptionProperties.isEmpty()) {
            newSubscriptionProperties = Collections.emptyMap();
        } else {
            newSubscriptionProperties = Collections.unmodifiableMap(subscriptionProperties);
        }
        return cursor.setCursorProperties(newSubscriptionProperties)
                .thenRun(() -> {
                    this.subscriptionProperties = newSubscriptionProperties;
                });
    }

>>>>>>> fe547c7b
    /**
     * Return a merged map that contains the cursor properties specified by used
     * (eg. when using compaction subscription) and the subscription properties.
     */
    protected Map<String, Long> mergeCursorProperties(Map<String, Long> userProperties) {
        Map<String, Long> baseProperties = getBaseCursorProperties(isReplicated());

        if (userProperties.isEmpty()) {
            // Use only the static instance in the common case
            return baseProperties;
        } else {
            Map<String, Long> merged = new TreeMap<>();
            merged.putAll(userProperties);
            merged.putAll(baseProperties);
            return merged;
        }

    }

    @Override
    public void processReplicatedSubscriptionSnapshot(ReplicatedSubscriptionsSnapshot snapshot) {
        ReplicatedSubscriptionSnapshotCache snapshotCache = this.replicatedSubscriptionSnapshotCache;
        if (snapshotCache != null) {
            snapshotCache.addNewSnapshot(new ReplicatedSubscriptionsSnapshot().copyFrom(snapshot));
        }
    }

    @Override
    public CompletableFuture<Void> endTxn(long txnidMostBits, long txnidLeastBits, int txnAction, long lowWaterMark) {
        TxnID txnID = new TxnID(txnidMostBits, txnidLeastBits);
        if (TxnAction.COMMIT.getValue() == txnAction) {
            return pendingAckHandle.commitTxn(txnID, Collections.emptyMap(), lowWaterMark);
        } else if (TxnAction.ABORT.getValue() == txnAction) {
            Consumer redeliverConsumer = null;
            if (getDispatcher() instanceof PersistentDispatcherSingleActiveConsumer) {
                redeliverConsumer = ((PersistentDispatcherSingleActiveConsumer)
                        getDispatcher()).getActiveConsumer();
            }
            return pendingAckHandle.abortTxn(txnID, redeliverConsumer, lowWaterMark);
        } else {
            return FutureUtil.failedFuture(new NotAllowedException("Unsupported txnAction " + txnAction));
        }
    }

    @VisibleForTesting
    public ManagedCursor getCursor() {
        return cursor;
    }

    @VisibleForTesting
    public PendingAckHandle getPendingAckHandle() {
        return pendingAckHandle;
    }

    public void syncBatchPositionBitSetForPendingAck(PositionImpl position) {
        this.pendingAckHandle.syncBatchPositionAckSetForTransaction(position);
    }

    public boolean checkIsCanDeleteConsumerPendingAck(PositionImpl position) {
        return this.pendingAckHandle.checkIsCanDeleteConsumerPendingAck(position);
    }

    public TransactionPendingAckStats getTransactionPendingAckStats(boolean lowWaterMarks) {
        return this.pendingAckHandle.getStats(lowWaterMarks);
    }

    public boolean checkAndUnblockIfStuck() {
        return dispatcher != null ? dispatcher.checkAndUnblockIfStuck() : false;
    }

    public TransactionInPendingAckStats getTransactionInPendingAckStats(TxnID txnID) {
        return this.pendingAckHandle.getTransactionInPendingAckStats(txnID);
    }

    public CompletableFuture<ManagedLedger> getPendingAckManageLedger() {
        if (this.pendingAckHandle instanceof PendingAckHandleImpl) {
            return ((PendingAckHandleImpl) this.pendingAckHandle).getStoreManageLedger();
        } else {
            return FutureUtil.failedFuture(new NotAllowedException("Pending ack handle don't use managedLedger!"));
        }
    }

    public boolean checkIfPendingAckStoreInit() {
        return this.pendingAckHandle.checkIfPendingAckStoreInit();
    }

    public PositionInPendingAckStats checkPositionInPendingAckState(PositionImpl position, Integer batchIndex) {
        return pendingAckHandle.checkPositionInPendingAckState(position, batchIndex);
    }

    private static final Logger log = LoggerFactory.getLogger(PersistentSubscription.class);

}<|MERGE_RESOLUTION|>--- conflicted
+++ resolved
@@ -1227,11 +1227,9 @@
         return subscriptionProperties;
     }
 
-<<<<<<< HEAD
     public PositionImpl getPositionInPendingAck(PositionImpl position) {
         return pendingAckHandle.getPositionInPendingAck(position);
     }
-=======
     @Override
     public CompletableFuture<Void> updateSubscriptionProperties(Map<String, String> subscriptionProperties) {
         Map<String, String> newSubscriptionProperties;
@@ -1245,8 +1243,6 @@
                     this.subscriptionProperties = newSubscriptionProperties;
                 });
     }
-
->>>>>>> fe547c7b
     /**
      * Return a merged map that contains the cursor properties specified by used
      * (eg. when using compaction subscription) and the subscription properties.
