/**
 * Licensed to the Apache Software Foundation (ASF) under one
 * or more contributor license agreements.  See the NOTICE file
 * distributed with this work for additional information
 * regarding copyright ownership.  The ASF licenses this file
 * to you under the Apache License, Version 2.0 (the
 * "License"); you may not use this file except in compliance
 * with the License.  You may obtain a copy of the License at
 *
 *   http://www.apache.org/licenses/LICENSE-2.0
 *
 * Unless required by applicable law or agreed to in writing,
 * software distributed under the License is distributed on an
 * "AS IS" BASIS, WITHOUT WARRANTIES OR CONDITIONS OF ANY
 * KIND, either express or implied.  See the License for the
 * specific language governing permissions and limitations
 * under the License.
 */
package org.apache.pulsar.broker.service.nonpersistent;

import com.google.common.base.MoreObjects;
import java.util.Collections;
import java.util.List;
import java.util.Map;
import java.util.concurrent.CompletableFuture;
import java.util.concurrent.atomic.AtomicIntegerFieldUpdater;
import java.util.concurrent.atomic.LongAdder;
import org.apache.bookkeeper.mledger.Entry;
import org.apache.bookkeeper.mledger.Position;
import org.apache.bookkeeper.mledger.impl.PositionImpl;
import org.apache.pulsar.broker.intercept.BrokerInterceptor;
import org.apache.pulsar.broker.service.BrokerServiceException;
import org.apache.pulsar.broker.service.BrokerServiceException.ServerMetadataException;
import org.apache.pulsar.broker.service.BrokerServiceException.SubscriptionBusyException;
import org.apache.pulsar.broker.service.BrokerServiceException.SubscriptionFencedException;
import org.apache.pulsar.broker.service.Consumer;
import org.apache.pulsar.broker.service.Dispatcher;
import org.apache.pulsar.broker.service.Subscription;
import org.apache.pulsar.broker.service.Topic;
import org.apache.pulsar.common.api.proto.CommandAck.AckType;
import org.apache.pulsar.common.api.proto.CommandSubscribe.SubType;
import org.apache.pulsar.common.api.proto.KeySharedMeta;
import org.apache.pulsar.common.api.proto.KeySharedMode;
import org.apache.pulsar.common.naming.TopicName;
import org.apache.pulsar.common.policies.data.stats.ConsumerStatsImpl;
import org.apache.pulsar.common.policies.data.stats.NonPersistentSubscriptionStatsImpl;
import org.apache.pulsar.common.util.FutureUtil;
import org.slf4j.Logger;
import org.slf4j.LoggerFactory;

public class NonPersistentSubscription implements Subscription {
    private final NonPersistentTopic topic;
    private volatile NonPersistentDispatcher dispatcher;
    private final String topicName;
    private final String subName;
    private final String fullName;

    private static final int FALSE = 0;
    private static final int TRUE = 1;
    private static final AtomicIntegerFieldUpdater<NonPersistentSubscription> IS_FENCED_UPDATER =
            AtomicIntegerFieldUpdater
                    .newUpdater(NonPersistentSubscription.class, "isFenced");
    @SuppressWarnings("unused")
    private volatile int isFenced = FALSE;

    // Timestamp of when this subscription was last seen active
    private volatile long lastActive;

    private final LongAdder bytesOutFromRemovedConsumers = new LongAdder();
    private final LongAdder msgOutFromRemovedConsumer = new LongAdder();
    private volatile Map<String, String> subscriptionProperties;

    // If isDurable is false(such as a Reader), remove subscription from topic when closing this subscription.
    private final boolean isDurable;

    private KeySharedMode keySharedMode = null;

    public NonPersistentSubscription(NonPersistentTopic topic, String subscriptionName, boolean isDurable,
                                     Map<String, String> properties) {
        this.topic = topic;
        this.topicName = topic.getName();
        this.subName = subscriptionName;
        this.fullName = MoreObjects.toStringHelper(this).add("topic", topicName).add("name", subName).toString();
        IS_FENCED_UPDATER.set(this, FALSE);
        this.lastActive = System.currentTimeMillis();
        this.isDurable = isDurable;
        this.subscriptionProperties = properties != null
                ? Collections.unmodifiableMap(properties) : Collections.emptyMap();
    }

    @Override
    public BrokerInterceptor interceptor() {
        return this.topic.getBrokerService().getInterceptor();
    }

    @Override
    public String getName() {
        return this.subName;
    }

    @Override
    public Topic getTopic() {
        return topic;
    }

    @Override
    public boolean isReplicated() {
        return false;
    }

    @Override
    public synchronized CompletableFuture<Void> addConsumer(Consumer consumer) {
        updateLastActive();
        if (IS_FENCED_UPDATER.get(this) == TRUE) {
            log.warn("Attempting to add consumer {} on a fenced subscription", consumer);
            return FutureUtil.failedFuture(new SubscriptionFencedException("Subscription is fenced"));
        }

        if (dispatcher == null || !dispatcher.isConsumerConnected()) {
            Dispatcher previousDispatcher = null;

            switch (consumer.subType()) {
            case Exclusive:
                if (dispatcher == null || dispatcher.getType() != SubType.Exclusive) {
                    previousDispatcher = dispatcher;
                    dispatcher = new NonPersistentDispatcherSingleActiveConsumer(SubType.Exclusive, 0, topic, this);
                }
                break;
            case Shared:
                if (dispatcher == null || dispatcher.getType() != SubType.Shared) {
                    previousDispatcher = dispatcher;
                    dispatcher = new NonPersistentDispatcherMultipleConsumers(topic, this);
                }
                break;
            case Failover:
                int partitionIndex = TopicName.getPartitionIndex(topicName);
                if (partitionIndex < 0) {
                    // For non partition topics, assume index 0 to pick a predictable consumer
                    partitionIndex = 0;
                }

                if (dispatcher == null || dispatcher.getType() != SubType.Failover) {
                    previousDispatcher = dispatcher;
                    dispatcher = new NonPersistentDispatcherSingleActiveConsumer(SubType.Failover, partitionIndex,
                            topic, this);
                }
                break;
            case Key_Shared:
                KeySharedMeta ksm = consumer.getKeySharedMeta();
                if (dispatcher == null || dispatcher.getType() != SubType.Key_Shared
                        || !((NonPersistentStickyKeyDispatcherMultipleConsumers) dispatcher)
                                .hasSameKeySharedPolicy(ksm)) {
                    previousDispatcher = dispatcher;
                    this.dispatcher = new NonPersistentStickyKeyDispatcherMultipleConsumers(topic, this, ksm);
                }
                break;
            default:
                return FutureUtil.failedFuture(new ServerMetadataException("Unsupported subscription type"));
            }

            if (previousDispatcher != null) {
                previousDispatcher.close().thenRun(() -> {
                    log.info("[{}][{}] Successfully closed previous dispatcher", topicName, subName);
                }).exceptionally(ex -> {
                    log.error("[{}][{}] Failed to close previous dispatcher", topicName, subName, ex);
                    return null;
                });
            }
        } else {
            if (consumer.subType() != dispatcher.getType()) {
                return FutureUtil.failedFuture(new SubscriptionBusyException("Subscription is of different type"));
            }
        }

        try {
            dispatcher.addConsumer(consumer);
            return CompletableFuture.completedFuture(null);
        } catch (BrokerServiceException brokerServiceException) {
            return FutureUtil.failedFuture(brokerServiceException);
        }
    }

    @Override
    public synchronized void removeConsumer(Consumer consumer, boolean isResetCursor) throws BrokerServiceException {
        updateLastActive();
        if (dispatcher != null) {
            dispatcher.removeConsumer(consumer);
        }
        // preserve accumulative stats form removed consumer
        ConsumerStatsImpl stats = consumer.getStats();
        bytesOutFromRemovedConsumers.add(stats.bytesOutCounter);
        msgOutFromRemovedConsumer.add(stats.msgOutCounter);
        if (!isDurable) {
            topic.unsubscribe(subName);
        }

        // invalid consumer remove will throw an exception
        // decrement usage is triggered only for valid consumer close
        topic.decrementUsageCount();
        if (log.isDebugEnabled()) {
            log.debug("[{}] [{}] [{}] Removed consumer -- count: {}", topic.getName(), subName, consumer.consumerName(),
                    topic.currentUsageCount());
        }
    }

    @Override
    public void consumerFlow(Consumer consumer, int additionalNumberOfMessages) {
        dispatcher.consumerFlow(consumer, additionalNumberOfMessages);
    }

    @Override
    public void acknowledgeMessage(List<Position> position, AckType ackType, Map<String, Long> properties) {
        // No-op
    }

    @Override
    public String toString() {
        return fullName;
    }

    @Override
    public String getTopicName() {
        return this.topicName;
    }

    @Override
    public SubType getType() {
        return dispatcher != null ? dispatcher.getType() : null;
    }

    @Override
    public String getTypeString() {
        SubType type = getType();
        if (type == null) {
            return "None";
        }

        switch (type) {
        case Exclusive:
            return "Exclusive";
        case Failover:
            return "Failover";
        case Shared:
            return "Shared";
        case Key_Shared:
            return "Key_Shared";
        }

        return "Null";
    }

    @Override
    public CompletableFuture<Void> clearBacklog() {
        // No-op
        return CompletableFuture.completedFuture(null);
    }

    @Override
    public CompletableFuture<Void> skipMessages(int numMessagesToSkip) {
        // No-op
        return CompletableFuture.completedFuture(null);
    }

    @Override
    public CompletableFuture<Void> resetCursor(long timestamp) {
        // No-op
        return CompletableFuture.completedFuture(null);
    }

    @Override
    public CompletableFuture<Entry> peekNthMessage(int messagePosition) {
        // No-op
        return CompletableFuture.completedFuture(null); // TODO: throw exception
    }

    @Override
    public long getNumberOfEntriesInBacklog(boolean getPreciseBacklog) {
        // No-op
        return 0;
    }

    @Override
    public NonPersistentDispatcher getDispatcher() {
        return this.dispatcher;
    }

    @Override
    public CompletableFuture<Void> close() {
        IS_FENCED_UPDATER.set(this, TRUE);
        return CompletableFuture.completedFuture(null);
    }

    /**
     * Disconnect all consumers attached to the dispatcher and close this subscription.
     *
     * @return CompletableFuture indicating the completion of disconnect operation
     */
    @Override
    public synchronized CompletableFuture<Void> disconnect() {
        CompletableFuture<Void> disconnectFuture = new CompletableFuture<>();

        // block any further consumers on this subscription
        IS_FENCED_UPDATER.set(this, TRUE);

        (dispatcher != null ? dispatcher.close() : CompletableFuture.completedFuture(null)).thenCompose(v -> close())
                .thenRun(() -> {
                    log.info("[{}][{}] Successfully disconnected and closed subscription", topicName, subName);
                    disconnectFuture.complete(null);
                }).exceptionally(exception -> {
                    IS_FENCED_UPDATER.set(this, FALSE);
                    if (dispatcher != null) {
                        dispatcher.reset();
                    }
                    log.error("[{}][{}] Error disconnecting consumers from subscription", topicName, subName,
                            exception);
                    disconnectFuture.completeExceptionally(exception);
                    return null;
                });

        return disconnectFuture;
    }

    /**
     * Delete the subscription by closing and deleting its managed cursor if no consumers are connected to it. Handle
     * unsubscribe call from admin layer.
     *
     * @return CompletableFuture indicating the completion of delete operation
     */
    @Override
    public CompletableFuture<Void> delete() {
        return delete(false);
    }

    /**
     * Forcefully close all consumers and deletes the subscription.
     * @return
     */
    @Override
    public CompletableFuture<Void> deleteForcefully() {
        return delete(true);
    }

    /**
     * Delete the subscription by closing and deleting its managed cursor. Handle unsubscribe call from admin layer.
     *
     * @param closeIfConsumersConnected
     *            Flag indicate whether explicitly close connected consumers before trying to delete subscription. If
     *            any consumer is connected to it and if this flag is disable then this operation fails.
     * @return CompletableFuture indicating the completion of delete operation
     */
    private CompletableFuture<Void> delete(boolean closeIfConsumersConnected) {
        CompletableFuture<Void> deleteFuture = new CompletableFuture<>();

        log.info("[{}][{}] Unsubscribing", topicName, subName);

        CompletableFuture<Void> closeSubscriptionFuture = new CompletableFuture<>();

        if (closeIfConsumersConnected) {
            this.disconnect().thenRun(() -> {
                closeSubscriptionFuture.complete(null);
            }).exceptionally(ex -> {
                log.error("[{}][{}] Error disconnecting and closing subscription", topicName, subName, ex);
                closeSubscriptionFuture.completeExceptionally(ex);
                return null;
            });
        } else {
            this.close().thenRun(() -> {
                closeSubscriptionFuture.complete(null);
            }).exceptionally(exception -> {
                log.error("[{}][{}] Error closing subscription", topicName, subName, exception);
                closeSubscriptionFuture.completeExceptionally(exception);
                return null;
            });
        }

        // cursor close handles pending delete (ack) operations
        closeSubscriptionFuture.thenCompose(v -> topic.unsubscribe(subName)).thenAccept(v -> {
            synchronized (this) {
                (dispatcher != null ? dispatcher.close() : CompletableFuture.completedFuture(null)).thenRun(() -> {
                    log.info("[{}][{}] Successfully deleted subscription", topicName, subName);
                    deleteFuture.complete(null);
                }).exceptionally(ex -> {
                    IS_FENCED_UPDATER.set(this, FALSE);
                    if (dispatcher != null) {
                        dispatcher.reset();
                    }
                    log.error("[{}][{}] Error deleting subscription", topicName, subName, ex);
                    deleteFuture.completeExceptionally(ex);
                    return null;
                });
            }
        }).exceptionally(exception -> {
            IS_FENCED_UPDATER.set(this, FALSE);
            log.error("[{}][{}] Error deleting subscription", topicName, subName, exception);
            deleteFuture.completeExceptionally(exception);
            return null;
        });

        return deleteFuture;
    }

    /**
     * Handle unsubscribe command from the client API Check with the dispatcher is this consumer can proceed with
     * unsubscribe.
     *
     * @param consumer consumer object that is initiating the unsubscribe operation
     * @return CompletableFuture indicating the completion of ubsubscribe operation
     */
    @Override
    public CompletableFuture<Void> doUnsubscribe(Consumer consumer) {
        CompletableFuture<Void> future = new CompletableFuture<>();
        try {
            if (dispatcher.canUnsubscribe(consumer)) {
                consumer.close();
                return delete();
            }
            future.completeExceptionally(
                    new ServerMetadataException("Unconnected or shared consumer attempting to unsubscribe"));
        } catch (BrokerServiceException e) {
            log.warn("Error removing consumer {}", consumer);
            future.completeExceptionally(e);
        }
        return future;
    }

    @Override
    public List<Consumer> getConsumers() {
        Dispatcher dispatcher = this.dispatcher;
        if (dispatcher != null) {
            return dispatcher.getConsumers();
        } else {
            return Collections.emptyList();
        }
    }

    @Override
    public boolean expireMessages(int messageTTLInSeconds) {
        throw new UnsupportedOperationException("Expire message by timestamp is not supported for"
                + " non-persistent topic.");
    }

    @Override
    public boolean expireMessages(Position position) {
        throw new UnsupportedOperationException("Expire message by position is not supported for"
                + " non-persistent topic.");
    }

    public NonPersistentSubscriptionStatsImpl getStats() {
        NonPersistentSubscriptionStatsImpl subStats = new NonPersistentSubscriptionStatsImpl();
        subStats.bytesOutCounter = bytesOutFromRemovedConsumers.longValue();
        subStats.msgOutCounter = msgOutFromRemovedConsumer.longValue();

        NonPersistentDispatcher dispatcher = this.dispatcher;
        if (dispatcher != null) {
            dispatcher.getConsumers().forEach(consumer -> {
                ConsumerStatsImpl consumerStats = consumer.getStats();
                subStats.consumers.add(consumerStats);
                subStats.msgRateOut += consumerStats.msgRateOut;
                subStats.msgThroughputOut += consumerStats.msgThroughputOut;
                subStats.bytesOutCounter += consumerStats.bytesOutCounter;
                subStats.msgOutCounter += consumerStats.msgOutCounter;
                subStats.msgRateRedeliver += consumerStats.msgRateRedeliver;
            });
        }

        subStats.type = getTypeString();
        subStats.msgDropRate = dispatcher.getMessageDropRate().getValueRate();

        KeySharedMode keySharedMode = this.keySharedMode;
        if (getType() == SubType.Key_Shared && keySharedMode != null) {
            subStats.keySharedMode = keySharedMode.toString();
        }

        return subStats;
    }

    @Override
    public synchronized void redeliverUnacknowledgedMessages(Consumer consumer, long consumerEpoch) {
     // No-op
    }

    @Override
    public synchronized void redeliverUnacknowledgedMessages(Consumer consumer, List<PositionImpl> positions) {
        // No-op
    }

    @Override
    public void addUnAckedMessages(int unAckMessages) {
        // No-op
    }

    @Override
    public double getExpiredMessageRate() {
        // No-op
        return 0;
    }

    @Override
    public void markTopicWithBatchMessagePublished() {
        topic.markBatchMessagePublished();
    }

    @Override
    public CompletableFuture<Void> resetCursor(Position position) {
        return CompletableFuture.completedFuture(null);
    }

    @Override
    public CompletableFuture<Void> endTxn(long txnidMostBits, long txnidLeastBits, int txnAction, long lowWaterMark) {
        CompletableFuture<Void> completableFuture = new CompletableFuture<>();
        completableFuture.completeExceptionally(
                new Exception("Unsupported operation end txn for NonPersistentSubscription"));
        return completableFuture;
    }

    private static final Logger log = LoggerFactory.getLogger(NonPersistentSubscription.class);

    public long getLastActive() {
        return lastActive;
    }

    public void updateLastActive() {
        this.lastActive = System.currentTimeMillis();
    }

    public Map<String, String> getSubscriptionProperties() {
        return subscriptionProperties;
    }

    @Override
    public CompletableFuture<Void> updateSubscriptionProperties(Map<String, String> subscriptionProperties) {
<<<<<<< HEAD
        if (subscriptionProperties == null) {
            this.subscriptionProperties = Collections.emptyMap();
        } else {
            this.subscriptionProperties = Collections.unmodifiableMap(subscriptionProperties);
        }
        return CompletableFuture.completedFuture(null);
    }
=======
        if (subscriptionProperties == null || subscriptionProperties.isEmpty()) {
          this.subscriptionProperties = Collections.emptyMap();
        } else {
           this.subscriptionProperties = Collections.unmodifiableMap(subscriptionProperties);
        }
        return CompletableFuture.completedFuture(null);
    }

>>>>>>> 72430a72
}<|MERGE_RESOLUTION|>--- conflicted
+++ resolved
@@ -529,15 +529,6 @@
 
     @Override
     public CompletableFuture<Void> updateSubscriptionProperties(Map<String, String> subscriptionProperties) {
-<<<<<<< HEAD
-        if (subscriptionProperties == null) {
-            this.subscriptionProperties = Collections.emptyMap();
-        } else {
-            this.subscriptionProperties = Collections.unmodifiableMap(subscriptionProperties);
-        }
-        return CompletableFuture.completedFuture(null);
-    }
-=======
         if (subscriptionProperties == null || subscriptionProperties.isEmpty()) {
           this.subscriptionProperties = Collections.emptyMap();
         } else {
@@ -546,5 +537,4 @@
         return CompletableFuture.completedFuture(null);
     }
 
->>>>>>> 72430a72
 }