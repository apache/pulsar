/**
 * Licensed to the Apache Software Foundation (ASF) under one
 * or more contributor license agreements.  See the NOTICE file
 * distributed with this work for additional information
 * regarding copyright ownership.  The ASF licenses this file
 * to you under the Apache License, Version 2.0 (the
 * "License"); you may not use this file except in compliance
 * with the License.  You may obtain a copy of the License at
 *
 *   http://www.apache.org/licenses/LICENSE-2.0
 *
 * Unless required by applicable law or agreed to in writing,
 * software distributed under the License is distributed on an
 * "AS IS" BASIS, WITHOUT WARRANTIES OR CONDITIONS OF ANY
 * KIND, either express or implied.  See the License for the
 * specific language governing permissions and limitations
 * under the License.
 */
package org.apache.pulsar.broker.stats.prometheus;

import static org.apache.pulsar.common.naming.TopicName.PARTITIONED_TOPIC_SUFFIX;
import java.util.HashMap;
import java.util.Map;
import java.util.Optional;
import org.apache.bookkeeper.mledger.util.StatsBuckets;
import org.apache.commons.lang3.ArrayUtils;
import org.apache.pulsar.broker.service.Consumer;
import org.apache.pulsar.compaction.CompactionRecord;
import org.apache.pulsar.compaction.CompactorMXBean;

class TopicStats {
    int subscriptionsCount;
    int producersCount;
    int consumersCount;
    double rateIn;
    double rateOut;
    double throughputIn;
    double throughputOut;
    long msgInCounter;
    long bytesInCounter;
    long msgOutCounter;
    long bytesOutCounter;
    double averageMsgSize;

    long ongoingTxnCount;
    long abortedTxnCount;
    long committedTxnCount;

    public long msgBacklog;
    long publishRateLimitedTimes;

    long backlogQuotaLimit;
    long backlogQuotaLimitTime;

    ManagedLedgerStats managedLedgerStats = new ManagedLedgerStats();

    Map<String, AggregatedReplicationStats> replicationStats = new HashMap<>();
    Map<String, AggregatedSubscriptionStats> subscriptionStats = new HashMap<>();
    Map<String, AggregatedProducerStats> producerStats = new HashMap<>();

    // For compaction
    long compactionRemovedEventCount;
    long compactionSucceedCount;
    long compactionFailedCount;
    long compactionDurationTimeInMills;
    double compactionReadThroughput;
    double compactionWriteThroughput;
    long compactionCompactedEntriesCount;
    long compactionCompactedEntriesSize;
    StatsBuckets compactionLatencyBuckets = new StatsBuckets(CompactionRecord.WRITE_LATENCY_BUCKETS_USEC);
    public int delayedTrackerMemoryUsage;

    public void reset() {
        subscriptionsCount = 0;
        producersCount = 0;
        consumersCount = 0;
        rateIn = 0;
        rateOut = 0;
        throughputIn = 0;
        throughputOut = 0;
        bytesInCounter = 0;
        msgInCounter = 0;
        bytesOutCounter = 0;
        msgOutCounter = 0;

        ongoingTxnCount = 0;
        abortedTxnCount = 0;
        committedTxnCount = 0;

        managedLedgerStats.reset();
        msgBacklog = 0;
        publishRateLimitedTimes = 0L;
        backlogQuotaLimit = 0;
        backlogQuotaLimitTime = -1;

        replicationStats.clear();
        subscriptionStats.clear();
        producerStats.clear();

        compactionRemovedEventCount = 0;
        compactionSucceedCount = 0;
        compactionFailedCount = 0;
        compactionDurationTimeInMills = 0;
        compactionReadThroughput = 0;
        compactionWriteThroughput = 0;
        compactionCompactedEntriesCount = 0;
        compactionCompactedEntriesSize = 0;
        compactionLatencyBuckets.reset();
        delayedTrackerMemoryUsage = 0;
    }

<<<<<<< HEAD
    public static void printTopicStats(PrometheusMetricStreams stream, TopicStats stats,
                                       Optional<CompactorMXBean> compactorMXBean, String cluster, String namespace,
                                       String topic, boolean splitTopicAndPartitionIndexLabel) {
        writeMetric(stream, "pulsar_subscriptions_count", stats.subscriptionsCount,
                cluster, namespace, topic, splitTopicAndPartitionIndexLabel);
        writeMetric(stream, "pulsar_producers_count", stats.producersCount,
                cluster, namespace, topic, splitTopicAndPartitionIndexLabel);
        writeMetric(stream, "pulsar_consumers_count", stats.consumersCount,
                cluster, namespace, topic, splitTopicAndPartitionIndexLabel);

        writeMetric(stream, "pulsar_rate_in", stats.rateIn,
                cluster, namespace, topic, splitTopicAndPartitionIndexLabel);
        writeMetric(stream, "pulsar_rate_out", stats.rateOut,
                cluster, namespace, topic, splitTopicAndPartitionIndexLabel);
        writeMetric(stream, "pulsar_throughput_in", stats.throughputIn,
                cluster, namespace, topic, splitTopicAndPartitionIndexLabel);
        writeMetric(stream, "pulsar_throughput_out", stats.throughputOut,
                cluster, namespace, topic, splitTopicAndPartitionIndexLabel);
        writeMetric(stream, "pulsar_average_msg_size", stats.averageMsgSize,
                cluster, namespace, topic, splitTopicAndPartitionIndexLabel);

        writeMetric(stream, "pulsar_storage_size", stats.managedLedgerStats.storageSize,
                cluster, namespace, topic, splitTopicAndPartitionIndexLabel);
        writeMetric(stream, "pulsar_storage_logical_size",
                stats.managedLedgerStats.storageLogicalSize, cluster, namespace, topic,
                splitTopicAndPartitionIndexLabel);
        writeMetric(stream, "pulsar_msg_backlog", stats.msgBacklog,
                cluster, namespace, topic, splitTopicAndPartitionIndexLabel);
        writeMetric(stream, "pulsar_storage_write_rate", stats.managedLedgerStats.storageWriteRate,
                cluster, namespace, topic, splitTopicAndPartitionIndexLabel);
        writeMetric(stream, "pulsar_storage_read_rate", stats.managedLedgerStats.storageReadRate,
                cluster, namespace, topic, splitTopicAndPartitionIndexLabel);
        writeMetric(stream, "pulsar_storage_backlog_size", stats.managedLedgerStats.backlogSize,
                cluster, namespace, topic, splitTopicAndPartitionIndexLabel);
        writeMetric(stream, "pulsar_publish_rate_limit_times", stats.publishRateLimitedTimes,
                cluster, namespace, topic, splitTopicAndPartitionIndexLabel);
        writeMetric(stream, "pulsar_storage_offloaded_size", stats.managedLedgerStats
                .offloadedStorageUsed, cluster, namespace, topic, splitTopicAndPartitionIndexLabel);
        writeMetric(stream, "pulsar_storage_backlog_quota_limit", stats.backlogQuotaLimit,
                cluster, namespace, topic, splitTopicAndPartitionIndexLabel);
        writeMetric(stream, "pulsar_storage_backlog_quota_limit_time", stats.backlogQuotaLimitTime,
                cluster, namespace, topic, splitTopicAndPartitionIndexLabel);

        writeMetric(stream, "pulsar_delayed_message_index_size_bytes", stats.delayedTrackerMemoryUsage,
                cluster, namespace, topic, splitTopicAndPartitionIndexLabel);
=======
    static void resetTypes() {
        metricWithTypeDefinition.clear();
    }

    static void printTopicStats(SimpleTextOutputStream stream, String cluster, String namespace, String topic,
                                TopicStats stats, Optional<CompactorMXBean> compactorMXBean,
                                boolean splitTopicAndPartitionIndexLabel) {
        metric(stream, cluster, namespace, topic, "pulsar_subscriptions_count", stats.subscriptionsCount,
                splitTopicAndPartitionIndexLabel);
        metric(stream, cluster, namespace, topic, "pulsar_producers_count", stats.producersCount,
                splitTopicAndPartitionIndexLabel);
        metric(stream, cluster, namespace, topic, "pulsar_consumers_count", stats.consumersCount,
                splitTopicAndPartitionIndexLabel);

        metric(stream, cluster, namespace, topic, "pulsar_rate_in", stats.rateIn,
                splitTopicAndPartitionIndexLabel);
        metric(stream, cluster, namespace, topic, "pulsar_rate_out", stats.rateOut,
                splitTopicAndPartitionIndexLabel);
        metric(stream, cluster, namespace, topic, "pulsar_throughput_in", stats.throughputIn,
                splitTopicAndPartitionIndexLabel);
        metric(stream, cluster, namespace, topic, "pulsar_throughput_out", stats.throughputOut,
                splitTopicAndPartitionIndexLabel);
        metric(stream, cluster, namespace, topic, "pulsar_average_msg_size", stats.averageMsgSize,
                splitTopicAndPartitionIndexLabel);

        metric(stream, cluster, namespace, topic, "pulsar_txn_tb_active_total", stats.ongoingTxnCount,
                splitTopicAndPartitionIndexLabel);
        metric(stream, cluster, namespace, topic, "pulsar_txn_tb_aborted_total", stats.abortedTxnCount,
                splitTopicAndPartitionIndexLabel);
        metric(stream, cluster, namespace, topic, "pulsar_txn_tb_committed_total", stats.committedTxnCount,
                splitTopicAndPartitionIndexLabel);

        metric(stream, cluster, namespace, topic, "pulsar_storage_size", stats.managedLedgerStats.storageSize,
                splitTopicAndPartitionIndexLabel);
        metric(stream, cluster, namespace, topic, "pulsar_storage_logical_size",
                stats.managedLedgerStats.storageLogicalSize, splitTopicAndPartitionIndexLabel);
        metric(stream, cluster, namespace, topic, "pulsar_msg_backlog", stats.msgBacklog,
                splitTopicAndPartitionIndexLabel);
        metric(stream, cluster, namespace, topic, "pulsar_storage_write_rate",
                stats.managedLedgerStats.storageWriteRate, splitTopicAndPartitionIndexLabel);
        metric(stream, cluster, namespace, topic, "pulsar_storage_read_rate", stats.managedLedgerStats.storageReadRate,
                splitTopicAndPartitionIndexLabel);
        metric(stream, cluster, namespace, topic, "pulsar_storage_backlog_size",
                stats.managedLedgerStats.backlogSize, splitTopicAndPartitionIndexLabel);
        metric(stream, cluster, namespace, topic, "pulsar_publish_rate_limit_times", stats.publishRateLimitedTimes,
                splitTopicAndPartitionIndexLabel);
        metric(stream, cluster, namespace, topic, "pulsar_storage_offloaded_size", stats.managedLedgerStats
                .offloadedStorageUsed, splitTopicAndPartitionIndexLabel);
        metric(stream, cluster, namespace, topic, "pulsar_storage_backlog_quota_limit", stats.backlogQuotaLimit,
                splitTopicAndPartitionIndexLabel);
        metric(stream, cluster, namespace, topic, "pulsar_storage_backlog_quota_limit_time",
                stats.backlogQuotaLimitTime, splitTopicAndPartitionIndexLabel);

        metric(stream, cluster, namespace, topic, "pulsar_delayed_message_index_size_bytes",
                stats.delayedTrackerMemoryUsage, splitTopicAndPartitionIndexLabel);
>>>>>>> 4d7b1acf

        long[] latencyBuckets = stats.managedLedgerStats.storageWriteLatencyBuckets.getBuckets();
        writeMetric(stream, "pulsar_storage_write_latency_le_0_5",
                latencyBuckets[0], cluster, namespace, topic, splitTopicAndPartitionIndexLabel);
        writeMetric(stream, "pulsar_storage_write_latency_le_1",
                latencyBuckets[1], cluster, namespace, topic, splitTopicAndPartitionIndexLabel);
        writeMetric(stream, "pulsar_storage_write_latency_le_5",
                latencyBuckets[2], cluster, namespace, topic, splitTopicAndPartitionIndexLabel);
        writeMetric(stream, "pulsar_storage_write_latency_le_10",
                latencyBuckets[3], cluster, namespace, topic, splitTopicAndPartitionIndexLabel);
        writeMetric(stream, "pulsar_storage_write_latency_le_20",
                latencyBuckets[4], cluster, namespace, topic, splitTopicAndPartitionIndexLabel);
        writeMetric(stream, "pulsar_storage_write_latency_le_50",
                latencyBuckets[5], cluster, namespace, topic, splitTopicAndPartitionIndexLabel);
        writeMetric(stream, "pulsar_storage_write_latency_le_100",
                latencyBuckets[6], cluster, namespace, topic, splitTopicAndPartitionIndexLabel);
        writeMetric(stream, "pulsar_storage_write_latency_le_200",
                latencyBuckets[7], cluster, namespace, topic, splitTopicAndPartitionIndexLabel);
        writeMetric(stream, "pulsar_storage_write_latency_le_1000",
                latencyBuckets[8], cluster, namespace, topic, splitTopicAndPartitionIndexLabel);
        writeMetric(stream, "pulsar_storage_write_latency_overflow",
                latencyBuckets[9], cluster, namespace, topic, splitTopicAndPartitionIndexLabel);
        writeMetric(stream, "pulsar_storage_write_latency_count",
                stats.managedLedgerStats.storageWriteLatencyBuckets.getCount(),
                cluster, namespace, topic, splitTopicAndPartitionIndexLabel);
        writeMetric(stream, "pulsar_storage_write_latency_sum",
                stats.managedLedgerStats.storageWriteLatencyBuckets.getSum(), cluster, namespace, topic,
                splitTopicAndPartitionIndexLabel);

        long[] ledgerWriteLatencyBuckets = stats.managedLedgerStats.storageLedgerWriteLatencyBuckets.getBuckets();
        writeMetric(stream, "pulsar_storage_ledger_write_latency_le_0_5",
                ledgerWriteLatencyBuckets[0], cluster, namespace, topic, splitTopicAndPartitionIndexLabel);
        writeMetric(stream, "pulsar_storage_ledger_write_latency_le_1",
                ledgerWriteLatencyBuckets[1], cluster, namespace, topic, splitTopicAndPartitionIndexLabel);
        writeMetric(stream, "pulsar_storage_ledger_write_latency_le_5",
                ledgerWriteLatencyBuckets[2], cluster, namespace, topic, splitTopicAndPartitionIndexLabel);
        writeMetric(stream, "pulsar_storage_ledger_write_latency_le_10",
                ledgerWriteLatencyBuckets[3], cluster, namespace, topic, splitTopicAndPartitionIndexLabel);
        writeMetric(stream, "pulsar_storage_ledger_write_latency_le_20",
                ledgerWriteLatencyBuckets[4], cluster, namespace, topic, splitTopicAndPartitionIndexLabel);
        writeMetric(stream, "pulsar_storage_ledger_write_latency_le_50",
                ledgerWriteLatencyBuckets[5], cluster, namespace, topic, splitTopicAndPartitionIndexLabel);
        writeMetric(stream, "pulsar_storage_ledger_write_latency_le_100",
                ledgerWriteLatencyBuckets[6], cluster, namespace, topic, splitTopicAndPartitionIndexLabel);
        writeMetric(stream, "pulsar_storage_ledger_write_latency_le_200",
                ledgerWriteLatencyBuckets[7], cluster, namespace, topic, splitTopicAndPartitionIndexLabel);
        writeMetric(stream, "pulsar_storage_ledger_write_latency_le_1000",
                ledgerWriteLatencyBuckets[8], cluster, namespace, topic, splitTopicAndPartitionIndexLabel);
        writeMetric(stream, "pulsar_storage_ledger_write_latency_overflow",
                ledgerWriteLatencyBuckets[9], cluster, namespace, topic, splitTopicAndPartitionIndexLabel);
        writeMetric(stream, "pulsar_storage_ledger_write_latency_count",
                stats.managedLedgerStats.storageLedgerWriteLatencyBuckets.getCount(),
                cluster, namespace, topic, splitTopicAndPartitionIndexLabel);
        writeMetric(stream, "pulsar_storage_ledger_write_latency_sum",
                stats.managedLedgerStats.storageLedgerWriteLatencyBuckets.getSum(),
                cluster, namespace, topic, splitTopicAndPartitionIndexLabel);

        long[] entrySizeBuckets = stats.managedLedgerStats.entrySizeBuckets.getBuckets();
        writeMetric(stream, "pulsar_entry_size_le_128", entrySizeBuckets[0], cluster, namespace, topic,
                splitTopicAndPartitionIndexLabel);
        writeMetric(stream, "pulsar_entry_size_le_512", entrySizeBuckets[1], cluster, namespace, topic,
                splitTopicAndPartitionIndexLabel);
        writeMetric(stream, "pulsar_entry_size_le_1_kb", entrySizeBuckets[2], cluster, namespace, topic,
                splitTopicAndPartitionIndexLabel);
        writeMetric(stream, "pulsar_entry_size_le_2_kb", entrySizeBuckets[3], cluster, namespace, topic,
                splitTopicAndPartitionIndexLabel);
        writeMetric(stream, "pulsar_entry_size_le_4_kb", entrySizeBuckets[4], cluster, namespace, topic,
                splitTopicAndPartitionIndexLabel);
        writeMetric(stream, "pulsar_entry_size_le_16_kb", entrySizeBuckets[5], cluster, namespace, topic,
                splitTopicAndPartitionIndexLabel);
        writeMetric(stream, "pulsar_entry_size_le_100_kb", entrySizeBuckets[6], cluster, namespace, topic,
                splitTopicAndPartitionIndexLabel);
        writeMetric(stream, "pulsar_entry_size_le_1_mb", entrySizeBuckets[7], cluster, namespace, topic,
                splitTopicAndPartitionIndexLabel);
        writeMetric(stream, "pulsar_entry_size_le_overflow", entrySizeBuckets[8], cluster, namespace, topic,
                splitTopicAndPartitionIndexLabel);
        writeMetric(stream, "pulsar_entry_size_count", stats.managedLedgerStats.entrySizeBuckets.getCount(),
                cluster, namespace, topic, splitTopicAndPartitionIndexLabel);
        writeMetric(stream, "pulsar_entry_size_sum", stats.managedLedgerStats.entrySizeBuckets.getSum(),
                cluster, namespace, topic, splitTopicAndPartitionIndexLabel);

        stats.producerStats.forEach((p, producerStats) -> {
            writeProducerMetric(stream, "pulsar_producer_msg_rate_in", producerStats.msgRateIn,
                    cluster, namespace, topic, p, producerStats.producerId, splitTopicAndPartitionIndexLabel);
            writeProducerMetric(stream, "pulsar_producer_msg_throughput_in", producerStats.msgThroughputIn,
                    cluster, namespace, topic, p, producerStats.producerId, splitTopicAndPartitionIndexLabel);
            writeProducerMetric(stream, "pulsar_producer_msg_average_Size", producerStats.averageMsgSize,
                    cluster, namespace, topic, p, producerStats.producerId, splitTopicAndPartitionIndexLabel);
        });

<<<<<<< HEAD
        stats.subscriptionStats.forEach((sub, subsStats) -> {
            writeSubscriptionMetric(stream, "pulsar_subscription_back_log", subsStats.msgBacklog,
                    cluster, namespace, topic, sub, splitTopicAndPartitionIndexLabel);
            writeSubscriptionMetric(stream, "pulsar_subscription_back_log_no_delayed",
                    subsStats.msgBacklogNoDelayed, cluster, namespace, topic, sub, splitTopicAndPartitionIndexLabel);
            writeSubscriptionMetric(stream, "pulsar_subscription_delayed",
                    subsStats.msgDelayed, cluster, namespace, topic, sub, splitTopicAndPartitionIndexLabel);
            writeSubscriptionMetric(stream, "pulsar_subscription_msg_rate_redeliver",
                    subsStats.msgRateRedeliver, cluster, namespace, topic, sub, splitTopicAndPartitionIndexLabel);
            writeSubscriptionMetric(stream, "pulsar_subscription_unacked_messages",
                    subsStats.unackedMessages, cluster, namespace, topic, sub, splitTopicAndPartitionIndexLabel);
            writeSubscriptionMetric(stream, "pulsar_subscription_blocked_on_unacked_messages",
                    subsStats.blockedSubscriptionOnUnackedMsgs ? 1 : 0, cluster, namespace, topic, sub,
                    splitTopicAndPartitionIndexLabel);
            writeSubscriptionMetric(stream, "pulsar_subscription_msg_rate_out",
                    subsStats.msgRateOut, cluster, namespace, topic, sub, splitTopicAndPartitionIndexLabel);
            writeSubscriptionMetric(stream, "pulsar_subscription_msg_ack_rate",
                    subsStats.messageAckRate, cluster, namespace, topic, sub, splitTopicAndPartitionIndexLabel);
            writeSubscriptionMetric(stream, "pulsar_subscription_msg_throughput_out",
                    subsStats.msgThroughputOut, cluster, namespace, topic, sub, splitTopicAndPartitionIndexLabel);
            writeSubscriptionMetric(stream, "pulsar_out_bytes_total",
                    subsStats.bytesOutCounter, cluster, namespace, topic, sub, splitTopicAndPartitionIndexLabel);
            writeSubscriptionMetric(stream, "pulsar_out_messages_total",
                    subsStats.msgOutCounter, cluster, namespace, topic, sub, splitTopicAndPartitionIndexLabel);
            writeSubscriptionMetric(stream, "pulsar_subscription_last_expire_timestamp",
                    subsStats.lastExpireTimestamp, cluster, namespace, topic, sub, splitTopicAndPartitionIndexLabel);
            writeSubscriptionMetric(stream, "pulsar_subscription_last_acked_timestamp",
                    subsStats.lastAckedTimestamp, cluster, namespace, topic, sub, splitTopicAndPartitionIndexLabel);
            writeSubscriptionMetric(stream, "pulsar_subscription_last_consumed_flow_timestamp",
                    subsStats.lastConsumedFlowTimestamp, cluster, namespace, topic, sub,
                    splitTopicAndPartitionIndexLabel);
            writeSubscriptionMetric(stream, "pulsar_subscription_last_consumed_timestamp",
                    subsStats.lastConsumedTimestamp, cluster, namespace, topic, sub, splitTopicAndPartitionIndexLabel);
            writeSubscriptionMetric(stream, "pulsar_subscription_last_mark_delete_advanced_timestamp",
                    subsStats.lastMarkDeleteAdvancedTimestamp, cluster, namespace, topic, sub,
                    splitTopicAndPartitionIndexLabel);
            writeSubscriptionMetric(stream, "pulsar_subscription_msg_rate_expired",
                    subsStats.msgRateExpired, cluster, namespace, topic, sub, splitTopicAndPartitionIndexLabel);
            writeSubscriptionMetric(stream, "pulsar_subscription_total_msg_expired",
                    subsStats.totalMsgExpired, cluster, namespace, topic, sub, splitTopicAndPartitionIndexLabel);
            writeSubscriptionMetric(stream, "pulsar_subscription_msg_drop_rate",
                    subsStats.msgDropRate, cluster, namespace, topic, sub, splitTopicAndPartitionIndexLabel);
            writeSubscriptionMetric(stream, "pulsar_subscription_consumers_count",
                    subsStats.consumersCount, cluster, namespace, topic, sub, splitTopicAndPartitionIndexLabel);
=======
        stats.subscriptionStats.forEach((n, subsStats) -> {
            metric(stream, cluster, namespace, topic, n, "pulsar_subscription_back_log",
                    subsStats.msgBacklog, splitTopicAndPartitionIndexLabel);
            metric(stream, cluster, namespace, topic, n, "pulsar_subscription_back_log_no_delayed",
                    subsStats.msgBacklogNoDelayed, splitTopicAndPartitionIndexLabel);
            metric(stream, cluster, namespace, topic, n, "pulsar_subscription_delayed",
                    subsStats.msgDelayed, splitTopicAndPartitionIndexLabel);
            metric(stream, cluster, namespace, topic, n, "pulsar_subscription_msg_rate_redeliver",
                    subsStats.msgRateRedeliver, splitTopicAndPartitionIndexLabel);
            metric(stream, cluster, namespace, topic, n, "pulsar_subscription_unacked_messages",
                    subsStats.unackedMessages, splitTopicAndPartitionIndexLabel);
            metric(stream, cluster, namespace, topic, n, "pulsar_subscription_blocked_on_unacked_messages",
                    subsStats.blockedSubscriptionOnUnackedMsgs ? 1 : 0, splitTopicAndPartitionIndexLabel);
            metric(stream, cluster, namespace, topic, n, "pulsar_subscription_msg_rate_out",
                    subsStats.msgRateOut, splitTopicAndPartitionIndexLabel);
            metric(stream, cluster, namespace, topic, n, "pulsar_subscription_msg_ack_rate",
                    subsStats.messageAckRate, splitTopicAndPartitionIndexLabel);
            metric(stream, cluster, namespace, topic, n, "pulsar_subscription_msg_throughput_out",
                    subsStats.msgThroughputOut, splitTopicAndPartitionIndexLabel);
            metric(stream, cluster, namespace, topic, n, "pulsar_out_bytes_total",
                    subsStats.bytesOutCounter, splitTopicAndPartitionIndexLabel);
            metric(stream, cluster, namespace, topic, n, "pulsar_out_messages_total",
                    subsStats.msgOutCounter, splitTopicAndPartitionIndexLabel);
            metric(stream, cluster, namespace, topic, n, "pulsar_subscription_last_expire_timestamp",
                    subsStats.lastExpireTimestamp, splitTopicAndPartitionIndexLabel);
            metric(stream, cluster, namespace, topic, n, "pulsar_subscription_last_acked_timestamp",
                subsStats.lastAckedTimestamp, splitTopicAndPartitionIndexLabel);
            metric(stream, cluster, namespace, topic, n, "pulsar_subscription_last_consumed_flow_timestamp",
                subsStats.lastConsumedFlowTimestamp, splitTopicAndPartitionIndexLabel);
            metric(stream, cluster, namespace, topic, n, "pulsar_subscription_last_consumed_timestamp",
                subsStats.lastConsumedTimestamp, splitTopicAndPartitionIndexLabel);
            metric(stream, cluster, namespace, topic, n, "pulsar_subscription_last_mark_delete_advanced_timestamp",
                subsStats.lastMarkDeleteAdvancedTimestamp, splitTopicAndPartitionIndexLabel);
            metric(stream, cluster, namespace, topic, n, "pulsar_subscription_msg_rate_expired",
                    subsStats.msgRateExpired, splitTopicAndPartitionIndexLabel);
            metric(stream, cluster, namespace, topic, n, "pulsar_subscription_total_msg_expired",
                    subsStats.totalMsgExpired, splitTopicAndPartitionIndexLabel);
            metric(stream, cluster, namespace, topic, n, "pulsar_subscription_msg_drop_rate",
                    subsStats.msgDropRate, splitTopicAndPartitionIndexLabel);
            metric(stream, cluster, namespace, topic, n, "pulsar_subscription_consumers_count",
                    subsStats.consumersCount, splitTopicAndPartitionIndexLabel);

            metric(stream, cluster, namespace, topic, n, "pulsar_subscription_filter_processed_msg_count",
                    subsStats.filterProcessedMsgCount, splitTopicAndPartitionIndexLabel);
            metric(stream, cluster, namespace, topic, n, "pulsar_subscription_filter_accepted_msg_count",
                    subsStats.filterAcceptedMsgCount, splitTopicAndPartitionIndexLabel);
            metric(stream, cluster, namespace, topic, n, "pulsar_subscription_filter_rejected_msg_count",
                    subsStats.filterRejectedMsgCount, splitTopicAndPartitionIndexLabel);
            metric(stream, cluster, namespace, topic, n, "pulsar_subscription_filter_rescheduled_msg_count",
                    subsStats.filterRescheduledMsgCount, splitTopicAndPartitionIndexLabel);
>>>>>>> 4d7b1acf

            subsStats.consumerStat.forEach((c, consumerStats) -> {
                writeConsumerMetric(stream, "pulsar_consumer_msg_rate_redeliver", consumerStats.msgRateRedeliver,
                        cluster, namespace, topic, sub, c, splitTopicAndPartitionIndexLabel);
                writeConsumerMetric(stream, "pulsar_consumer_unacked_messages", consumerStats.unackedMessages,
                        cluster, namespace, topic, sub, c, splitTopicAndPartitionIndexLabel);
                writeConsumerMetric(stream, "pulsar_consumer_blocked_on_unacked_messages",
                        consumerStats.blockedSubscriptionOnUnackedMsgs ? 1 : 0,
                        cluster, namespace, topic, sub, c, splitTopicAndPartitionIndexLabel);
                writeConsumerMetric(stream, "pulsar_consumer_msg_rate_out", consumerStats.msgRateOut,
                        cluster, namespace, topic, sub, c, splitTopicAndPartitionIndexLabel);

                writeConsumerMetric(stream, "pulsar_consumer_msg_ack_rate", consumerStats.msgAckRate,
                        cluster, namespace, topic, sub, c, splitTopicAndPartitionIndexLabel);

                writeConsumerMetric(stream, "pulsar_consumer_msg_throughput_out", consumerStats.msgThroughputOut,
                        cluster, namespace, topic, sub, c, splitTopicAndPartitionIndexLabel);
                writeConsumerMetric(stream, "pulsar_consumer_available_permits", consumerStats.availablePermits,
                        cluster, namespace, topic, sub, c, splitTopicAndPartitionIndexLabel);
                writeConsumerMetric(stream, "pulsar_out_bytes_total", consumerStats.bytesOutCounter,
                        cluster, namespace, topic, sub, c, splitTopicAndPartitionIndexLabel);
                writeConsumerMetric(stream, "pulsar_out_messages_total", consumerStats.msgOutCounter,
                        cluster, namespace, topic, sub, c, splitTopicAndPartitionIndexLabel);
            });
        });

        if (!stats.replicationStats.isEmpty()) {
            stats.replicationStats.forEach((remoteCluster, replStats) -> {
                writeMetric(stream, "pulsar_replication_rate_in", replStats.msgRateIn,
                        cluster, namespace, topic, remoteCluster, splitTopicAndPartitionIndexLabel);
                writeMetric(stream, "pulsar_replication_rate_out", replStats.msgRateOut,
                        cluster, namespace, topic, remoteCluster, splitTopicAndPartitionIndexLabel);
                writeMetric(stream, "pulsar_replication_throughput_in", replStats.msgThroughputIn,
                        cluster, namespace, topic, remoteCluster, splitTopicAndPartitionIndexLabel);
                writeMetric(stream, "pulsar_replication_throughput_out", replStats.msgThroughputOut,
                        cluster, namespace, topic, remoteCluster, splitTopicAndPartitionIndexLabel);
                writeMetric(stream, "pulsar_replication_backlog", replStats.replicationBacklog,
                        cluster, namespace, topic, remoteCluster, splitTopicAndPartitionIndexLabel);
                writeMetric(stream, "pulsar_replication_connected_count", replStats.connectedCount,
                        cluster, namespace, topic, remoteCluster, splitTopicAndPartitionIndexLabel);
                writeMetric(stream, "pulsar_replication_rate_expired", replStats.msgRateExpired,
                        cluster, namespace, topic, remoteCluster, splitTopicAndPartitionIndexLabel);
                writeMetric(stream, "pulsar_replication_delay_in_seconds", replStats.replicationDelayInSeconds,
                        cluster, namespace, topic, remoteCluster, splitTopicAndPartitionIndexLabel);
            });
        }

        writeMetric(stream, "pulsar_in_bytes_total", stats.bytesInCounter, cluster, namespace, topic,
                splitTopicAndPartitionIndexLabel);
        writeMetric(stream, "pulsar_in_messages_total", stats.msgInCounter, cluster, namespace, topic,
                splitTopicAndPartitionIndexLabel);

        // Compaction
        boolean hasCompaction = compactorMXBean.flatMap(mxBean -> mxBean.getCompactionRecordForTopic(topic))
                .isPresent();
        if (hasCompaction) {
            writeMetric(stream, "pulsar_compaction_removed_event_count",
                    stats.compactionRemovedEventCount, cluster, namespace, topic, splitTopicAndPartitionIndexLabel);
            writeMetric(stream, "pulsar_compaction_succeed_count",
                    stats.compactionSucceedCount, cluster, namespace, topic, splitTopicAndPartitionIndexLabel);
            writeMetric(stream, "pulsar_compaction_failed_count",
                    stats.compactionFailedCount, cluster, namespace, topic, splitTopicAndPartitionIndexLabel);
            writeMetric(stream, "pulsar_compaction_duration_time_in_mills",
                    stats.compactionDurationTimeInMills, cluster, namespace, topic, splitTopicAndPartitionIndexLabel);
            writeMetric(stream, "pulsar_compaction_read_throughput",
                    stats.compactionReadThroughput, cluster, namespace, topic, splitTopicAndPartitionIndexLabel);
            writeMetric(stream, "pulsar_compaction_write_throughput",
                    stats.compactionWriteThroughput, cluster, namespace, topic, splitTopicAndPartitionIndexLabel);
            writeMetric(stream, "pulsar_compaction_compacted_entries_count",
                    stats.compactionCompactedEntriesCount, cluster, namespace, topic, splitTopicAndPartitionIndexLabel);
            writeMetric(stream, "pulsar_compaction_compacted_entries_size",
                    stats.compactionCompactedEntriesSize, cluster, namespace, topic, splitTopicAndPartitionIndexLabel);

            long[] compactionBuckets = stats.compactionLatencyBuckets.getBuckets();
            writeMetric(stream, "pulsar_compaction_latency_le_0_5",
                    compactionBuckets[0], cluster, namespace, topic, splitTopicAndPartitionIndexLabel);
            writeMetric(stream, "pulsar_compaction_latency_le_1",
                    compactionBuckets[1], cluster, namespace, topic, splitTopicAndPartitionIndexLabel);
            writeMetric(stream, "pulsar_compaction_latency_le_5",
                    compactionBuckets[2], cluster, namespace, topic, splitTopicAndPartitionIndexLabel);
            writeMetric(stream, "pulsar_compaction_latency_le_10",
                    compactionBuckets[3], cluster, namespace, topic, splitTopicAndPartitionIndexLabel);
            writeMetric(stream, "pulsar_compaction_latency_le_20",
                    compactionBuckets[4], cluster, namespace, topic, splitTopicAndPartitionIndexLabel);
            writeMetric(stream, "pulsar_compaction_latency_le_50",
                    compactionBuckets[5], cluster, namespace, topic, splitTopicAndPartitionIndexLabel);
            writeMetric(stream, "pulsar_compaction_latency_le_100",
                    compactionBuckets[6], cluster, namespace, topic, splitTopicAndPartitionIndexLabel);
            writeMetric(stream, "pulsar_compaction_latency_le_200",
                    compactionBuckets[7], cluster, namespace, topic, splitTopicAndPartitionIndexLabel);
            writeMetric(stream, "pulsar_compaction_latency_le_1000",
                    compactionBuckets[8], cluster, namespace, topic, splitTopicAndPartitionIndexLabel);
            writeMetric(stream, "pulsar_compaction_latency_overflow",
                    compactionBuckets[9], cluster, namespace, topic, splitTopicAndPartitionIndexLabel);
            writeMetric(stream, "pulsar_compaction_latency_sum",
                    stats.compactionLatencyBuckets.getSum(), cluster, namespace, topic,
                    splitTopicAndPartitionIndexLabel);
            writeMetric(stream, "pulsar_compaction_latency_count",
                    stats.compactionLatencyBuckets.getCount(), cluster, namespace, topic,
                    splitTopicAndPartitionIndexLabel);
        }
    }

    private static void writeMetric(PrometheusMetricStreams stream, String metricName, Number value, String cluster,
                                    String namespace, String topic, boolean splitTopicAndPartitionIndexLabel) {
        writeTopicMetric(stream, metricName, value, cluster, namespace, topic, splitTopicAndPartitionIndexLabel);
    }

    private static void writeMetric(PrometheusMetricStreams stream, String metricName, Number value, String cluster,
                                    String namespace, String topic, String remoteCluster,
                                    boolean splitTopicAndPartitionIndexLabel) {
        writeTopicMetric(stream, metricName, value, cluster, namespace, topic, splitTopicAndPartitionIndexLabel,
                "remote_cluster", remoteCluster);
    }

    private static void writeProducerMetric(PrometheusMetricStreams stream, String metricName, Number value,
                                            String cluster, String namespace, String topic, String producer,
                                            long producerId, boolean splitTopicAndPartitionIndexLabel) {
        writeTopicMetric(stream, metricName, value, cluster, namespace, topic, splitTopicAndPartitionIndexLabel,
                "producer_name", producer, "producer_id", String.valueOf(producerId));
    }


    private static void writeSubscriptionMetric(PrometheusMetricStreams stream, String metricName, Number value,
                                                String cluster, String namespace, String topic, String subscription,
                                                boolean splitTopicAndPartitionIndexLabel) {
        writeTopicMetric(stream, metricName, value, cluster, namespace, topic, splitTopicAndPartitionIndexLabel,
                "subscription", subscription);
    }

    private static void writeConsumerMetric(PrometheusMetricStreams stream, String metricName, Number value,
                                            String cluster, String namespace, String topic, String subscription,
                                            Consumer consumer, boolean splitTopicAndPartitionIndexLabel) {
        writeTopicMetric(stream, metricName, value, cluster, namespace, topic, splitTopicAndPartitionIndexLabel,
                "subscription", subscription, "consumer_name", consumer.consumerName(),
                "consumer_id", String.valueOf(consumer.consumerId()));
    }

    static void writeTopicMetric(PrometheusMetricStreams stream, String metricName, Number value, String cluster,
                                 String namespace, String topic, boolean splitTopicAndPartitionIndexLabel,
                                 String... extraLabelsAndValues) {
        String[] labelsAndValues = new String[splitTopicAndPartitionIndexLabel ? 8 : 6];
        labelsAndValues[0] = "cluster";
        labelsAndValues[1] = cluster;
        labelsAndValues[2] = "namespace";
        labelsAndValues[3] = namespace;
        labelsAndValues[4] = "topic";
        if (splitTopicAndPartitionIndexLabel) {
            int index = topic.indexOf(PARTITIONED_TOPIC_SUFFIX);
            if (index > 0) {
                labelsAndValues[5] = topic.substring(0, index);
                labelsAndValues[6] = "partition";
                labelsAndValues[7] = topic.substring(index + PARTITIONED_TOPIC_SUFFIX.length());
            } else {
                labelsAndValues[5] = topic;
                labelsAndValues[6] = "partition";
                labelsAndValues[7] = "-1";
            }
        } else {
            labelsAndValues[5] = topic;
        }
        String[] labels = ArrayUtils.addAll(labelsAndValues, extraLabelsAndValues);
        stream.writeSample(metricName, value, labels);
    }
}<|MERGE_RESOLUTION|>--- conflicted
+++ resolved
@@ -109,7 +109,6 @@
         delayedTrackerMemoryUsage = 0;
     }
 
-<<<<<<< HEAD
     public static void printTopicStats(PrometheusMetricStreams stream, TopicStats stats,
                                        Optional<CompactorMXBean> compactorMXBean, String cluster, String namespace,
                                        String topic, boolean splitTopicAndPartitionIndexLabel) {
@@ -130,6 +129,13 @@
                 cluster, namespace, topic, splitTopicAndPartitionIndexLabel);
         writeMetric(stream, "pulsar_average_msg_size", stats.averageMsgSize,
                 cluster, namespace, topic, splitTopicAndPartitionIndexLabel);
+        
+        writeMetric(stream, "pulsar_txn_tb_active_total", stats.ongoingTxnCount,
+                cluster, namespace, topic, splitTopicAndPartitionIndexLabel);
+        writeMetric(stream, "pulsar_txn_tb_aborted_total", stats.abortedTxnCount,
+                cluster, namespace, topic, splitTopicAndPartitionIndexLabel);
+        writeMetric(stream, "pulsar_txn_tb_committed_total", stats.committedTxnCount,
+                cluster, namespace, topic, splitTopicAndPartitionIndexLabel);
 
         writeMetric(stream, "pulsar_storage_size", stats.managedLedgerStats.storageSize,
                 cluster, namespace, topic, splitTopicAndPartitionIndexLabel);
@@ -155,63 +161,6 @@
 
         writeMetric(stream, "pulsar_delayed_message_index_size_bytes", stats.delayedTrackerMemoryUsage,
                 cluster, namespace, topic, splitTopicAndPartitionIndexLabel);
-=======
-    static void resetTypes() {
-        metricWithTypeDefinition.clear();
-    }
-
-    static void printTopicStats(SimpleTextOutputStream stream, String cluster, String namespace, String topic,
-                                TopicStats stats, Optional<CompactorMXBean> compactorMXBean,
-                                boolean splitTopicAndPartitionIndexLabel) {
-        metric(stream, cluster, namespace, topic, "pulsar_subscriptions_count", stats.subscriptionsCount,
-                splitTopicAndPartitionIndexLabel);
-        metric(stream, cluster, namespace, topic, "pulsar_producers_count", stats.producersCount,
-                splitTopicAndPartitionIndexLabel);
-        metric(stream, cluster, namespace, topic, "pulsar_consumers_count", stats.consumersCount,
-                splitTopicAndPartitionIndexLabel);
-
-        metric(stream, cluster, namespace, topic, "pulsar_rate_in", stats.rateIn,
-                splitTopicAndPartitionIndexLabel);
-        metric(stream, cluster, namespace, topic, "pulsar_rate_out", stats.rateOut,
-                splitTopicAndPartitionIndexLabel);
-        metric(stream, cluster, namespace, topic, "pulsar_throughput_in", stats.throughputIn,
-                splitTopicAndPartitionIndexLabel);
-        metric(stream, cluster, namespace, topic, "pulsar_throughput_out", stats.throughputOut,
-                splitTopicAndPartitionIndexLabel);
-        metric(stream, cluster, namespace, topic, "pulsar_average_msg_size", stats.averageMsgSize,
-                splitTopicAndPartitionIndexLabel);
-
-        metric(stream, cluster, namespace, topic, "pulsar_txn_tb_active_total", stats.ongoingTxnCount,
-                splitTopicAndPartitionIndexLabel);
-        metric(stream, cluster, namespace, topic, "pulsar_txn_tb_aborted_total", stats.abortedTxnCount,
-                splitTopicAndPartitionIndexLabel);
-        metric(stream, cluster, namespace, topic, "pulsar_txn_tb_committed_total", stats.committedTxnCount,
-                splitTopicAndPartitionIndexLabel);
-
-        metric(stream, cluster, namespace, topic, "pulsar_storage_size", stats.managedLedgerStats.storageSize,
-                splitTopicAndPartitionIndexLabel);
-        metric(stream, cluster, namespace, topic, "pulsar_storage_logical_size",
-                stats.managedLedgerStats.storageLogicalSize, splitTopicAndPartitionIndexLabel);
-        metric(stream, cluster, namespace, topic, "pulsar_msg_backlog", stats.msgBacklog,
-                splitTopicAndPartitionIndexLabel);
-        metric(stream, cluster, namespace, topic, "pulsar_storage_write_rate",
-                stats.managedLedgerStats.storageWriteRate, splitTopicAndPartitionIndexLabel);
-        metric(stream, cluster, namespace, topic, "pulsar_storage_read_rate", stats.managedLedgerStats.storageReadRate,
-                splitTopicAndPartitionIndexLabel);
-        metric(stream, cluster, namespace, topic, "pulsar_storage_backlog_size",
-                stats.managedLedgerStats.backlogSize, splitTopicAndPartitionIndexLabel);
-        metric(stream, cluster, namespace, topic, "pulsar_publish_rate_limit_times", stats.publishRateLimitedTimes,
-                splitTopicAndPartitionIndexLabel);
-        metric(stream, cluster, namespace, topic, "pulsar_storage_offloaded_size", stats.managedLedgerStats
-                .offloadedStorageUsed, splitTopicAndPartitionIndexLabel);
-        metric(stream, cluster, namespace, topic, "pulsar_storage_backlog_quota_limit", stats.backlogQuotaLimit,
-                splitTopicAndPartitionIndexLabel);
-        metric(stream, cluster, namespace, topic, "pulsar_storage_backlog_quota_limit_time",
-                stats.backlogQuotaLimitTime, splitTopicAndPartitionIndexLabel);
-
-        metric(stream, cluster, namespace, topic, "pulsar_delayed_message_index_size_bytes",
-                stats.delayedTrackerMemoryUsage, splitTopicAndPartitionIndexLabel);
->>>>>>> 4d7b1acf
 
         long[] latencyBuckets = stats.managedLedgerStats.storageWriteLatencyBuckets.getBuckets();
         writeMetric(stream, "pulsar_storage_write_latency_le_0_5",
@@ -302,7 +251,6 @@
                     cluster, namespace, topic, p, producerStats.producerId, splitTopicAndPartitionIndexLabel);
         });
 
-<<<<<<< HEAD
         stats.subscriptionStats.forEach((sub, subsStats) -> {
             writeSubscriptionMetric(stream, "pulsar_subscription_back_log", subsStats.msgBacklog,
                     cluster, namespace, topic, sub, splitTopicAndPartitionIndexLabel);
@@ -347,58 +295,15 @@
                     subsStats.msgDropRate, cluster, namespace, topic, sub, splitTopicAndPartitionIndexLabel);
             writeSubscriptionMetric(stream, "pulsar_subscription_consumers_count",
                     subsStats.consumersCount, cluster, namespace, topic, sub, splitTopicAndPartitionIndexLabel);
-=======
-        stats.subscriptionStats.forEach((n, subsStats) -> {
-            metric(stream, cluster, namespace, topic, n, "pulsar_subscription_back_log",
-                    subsStats.msgBacklog, splitTopicAndPartitionIndexLabel);
-            metric(stream, cluster, namespace, topic, n, "pulsar_subscription_back_log_no_delayed",
-                    subsStats.msgBacklogNoDelayed, splitTopicAndPartitionIndexLabel);
-            metric(stream, cluster, namespace, topic, n, "pulsar_subscription_delayed",
-                    subsStats.msgDelayed, splitTopicAndPartitionIndexLabel);
-            metric(stream, cluster, namespace, topic, n, "pulsar_subscription_msg_rate_redeliver",
-                    subsStats.msgRateRedeliver, splitTopicAndPartitionIndexLabel);
-            metric(stream, cluster, namespace, topic, n, "pulsar_subscription_unacked_messages",
-                    subsStats.unackedMessages, splitTopicAndPartitionIndexLabel);
-            metric(stream, cluster, namespace, topic, n, "pulsar_subscription_blocked_on_unacked_messages",
-                    subsStats.blockedSubscriptionOnUnackedMsgs ? 1 : 0, splitTopicAndPartitionIndexLabel);
-            metric(stream, cluster, namespace, topic, n, "pulsar_subscription_msg_rate_out",
-                    subsStats.msgRateOut, splitTopicAndPartitionIndexLabel);
-            metric(stream, cluster, namespace, topic, n, "pulsar_subscription_msg_ack_rate",
-                    subsStats.messageAckRate, splitTopicAndPartitionIndexLabel);
-            metric(stream, cluster, namespace, topic, n, "pulsar_subscription_msg_throughput_out",
-                    subsStats.msgThroughputOut, splitTopicAndPartitionIndexLabel);
-            metric(stream, cluster, namespace, topic, n, "pulsar_out_bytes_total",
-                    subsStats.bytesOutCounter, splitTopicAndPartitionIndexLabel);
-            metric(stream, cluster, namespace, topic, n, "pulsar_out_messages_total",
-                    subsStats.msgOutCounter, splitTopicAndPartitionIndexLabel);
-            metric(stream, cluster, namespace, topic, n, "pulsar_subscription_last_expire_timestamp",
-                    subsStats.lastExpireTimestamp, splitTopicAndPartitionIndexLabel);
-            metric(stream, cluster, namespace, topic, n, "pulsar_subscription_last_acked_timestamp",
-                subsStats.lastAckedTimestamp, splitTopicAndPartitionIndexLabel);
-            metric(stream, cluster, namespace, topic, n, "pulsar_subscription_last_consumed_flow_timestamp",
-                subsStats.lastConsumedFlowTimestamp, splitTopicAndPartitionIndexLabel);
-            metric(stream, cluster, namespace, topic, n, "pulsar_subscription_last_consumed_timestamp",
-                subsStats.lastConsumedTimestamp, splitTopicAndPartitionIndexLabel);
-            metric(stream, cluster, namespace, topic, n, "pulsar_subscription_last_mark_delete_advanced_timestamp",
-                subsStats.lastMarkDeleteAdvancedTimestamp, splitTopicAndPartitionIndexLabel);
-            metric(stream, cluster, namespace, topic, n, "pulsar_subscription_msg_rate_expired",
-                    subsStats.msgRateExpired, splitTopicAndPartitionIndexLabel);
-            metric(stream, cluster, namespace, topic, n, "pulsar_subscription_total_msg_expired",
-                    subsStats.totalMsgExpired, splitTopicAndPartitionIndexLabel);
-            metric(stream, cluster, namespace, topic, n, "pulsar_subscription_msg_drop_rate",
-                    subsStats.msgDropRate, splitTopicAndPartitionIndexLabel);
-            metric(stream, cluster, namespace, topic, n, "pulsar_subscription_consumers_count",
-                    subsStats.consumersCount, splitTopicAndPartitionIndexLabel);
-
-            metric(stream, cluster, namespace, topic, n, "pulsar_subscription_filter_processed_msg_count",
-                    subsStats.filterProcessedMsgCount, splitTopicAndPartitionIndexLabel);
-            metric(stream, cluster, namespace, topic, n, "pulsar_subscription_filter_accepted_msg_count",
-                    subsStats.filterAcceptedMsgCount, splitTopicAndPartitionIndexLabel);
-            metric(stream, cluster, namespace, topic, n, "pulsar_subscription_filter_rejected_msg_count",
-                    subsStats.filterRejectedMsgCount, splitTopicAndPartitionIndexLabel);
-            metric(stream, cluster, namespace, topic, n, "pulsar_subscription_filter_rescheduled_msg_count",
-                    subsStats.filterRescheduledMsgCount, splitTopicAndPartitionIndexLabel);
->>>>>>> 4d7b1acf
+
+            writeSubscriptionMetric(stream, "pulsar_subscription_filter_processed_msg_count",
+                    subsStats.filterProcessedMsgCount, cluster, namespace, topic, sub, splitTopicAndPartitionIndexLabel);
+            writeSubscriptionMetric(stream, "pulsar_subscription_filter_accepted_msg_count",
+                    subsStats.filterAcceptedMsgCount, cluster, namespace, topic, sub, splitTopicAndPartitionIndexLabel);
+            writeSubscriptionMetric(stream, "pulsar_subscription_filter_rejected_msg_count",
+                    subsStats.filterRejectedMsgCount, cluster, namespace, topic, sub, splitTopicAndPartitionIndexLabel);
+            writeSubscriptionMetric(stream, "pulsar_subscription_filter_rescheduled_msg_count",
+                    subsStats.filterRescheduledMsgCount, cluster, namespace, topic, sub, splitTopicAndPartitionIndexLabel);
 
             subsStats.consumerStat.forEach((c, consumerStats) -> {
                 writeConsumerMetric(stream, "pulsar_consumer_msg_rate_redeliver", consumerStats.msgRateRedeliver,
