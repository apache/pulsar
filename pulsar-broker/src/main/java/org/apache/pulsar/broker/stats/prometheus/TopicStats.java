/**
 * Licensed to the Apache Software Foundation (ASF) under one
 * or more contributor license agreements.  See the NOTICE file
 * distributed with this work for additional information
 * regarding copyright ownership.  The ASF licenses this file
 * to you under the Apache License, Version 2.0 (the
 * "License"); you may not use this file except in compliance
 * with the License.  You may obtain a copy of the License at
 *
 *   http://www.apache.org/licenses/LICENSE-2.0
 *
 * Unless required by applicable law or agreed to in writing,
 * software distributed under the License is distributed on an
 * "AS IS" BASIS, WITHOUT WARRANTIES OR CONDITIONS OF ANY
 * KIND, either express or implied.  See the License for the
 * specific language governing permissions and limitations
 * under the License.
 */
package org.apache.pulsar.broker.stats.prometheus;

import static org.apache.pulsar.common.naming.TopicName.PARTITIONED_TOPIC_SUFFIX;
import io.prometheus.client.Collector;
import java.util.ArrayList;
import java.util.HashMap;
import java.util.Map;
import java.util.Optional;
import org.apache.bookkeeper.mledger.util.StatsBuckets;
import org.apache.pulsar.compaction.CompactionRecord;
import org.apache.pulsar.compaction.CompactorMXBean;

class TopicStats {

    int subscriptionsCount;
    int producersCount;
    int consumersCount;
    double rateIn;
    double rateOut;
    double throughputIn;
    double throughputOut;
    long msgInCounter;
    long bytesInCounter;
    long msgOutCounter;
    long bytesOutCounter;
    double averageMsgSize;

    public long msgBacklog;
    long publishRateLimitedTimes;

    long backlogQuotaLimit;
    long backlogQuotaLimitTime;

    ManagedLedgerStats managedLedgerStats = new ManagedLedgerStats();

    Map<String, AggregatedReplicationStats> replicationStats = new HashMap<>();
    Map<String, AggregatedSubscriptionStats> subscriptionStats = new HashMap<>();
    Map<String, AggregatedProducerStats> producerStats = new HashMap<>();

    // Used for tracking duplicate TYPE definitions
    static Map<String, String> metricWithTypeDefinition = new HashMap<>();

    // For compaction
    long compactionRemovedEventCount;
    long compactionSucceedCount;
    long compactionFailedCount;
    long compactionDurationTimeInMills;
    double compactionReadThroughput;
    double compactionWriteThroughput;
    long compactionCompactedEntriesCount;
    long compactionCompactedEntriesSize;
    StatsBuckets compactionLatencyBuckets = new StatsBuckets(CompactionRecord.WRITE_LATENCY_BUCKETS_USEC);

    public void reset() {
        subscriptionsCount = 0;
        producersCount = 0;
        consumersCount = 0;
        rateIn = 0;
        rateOut = 0;
        throughputIn = 0;
        throughputOut = 0;
        bytesInCounter = 0;
        msgInCounter = 0;
        bytesOutCounter = 0;
        msgOutCounter = 0;

        managedLedgerStats.reset();
        msgBacklog = 0;
        publishRateLimitedTimes = 0L;
        backlogQuotaLimit = 0;
        backlogQuotaLimitTime = -1;

        replicationStats.clear();
        subscriptionStats.clear();
        producerStats.clear();

        compactionRemovedEventCount = 0;
        compactionSucceedCount = 0;
        compactionFailedCount = 0;
        compactionDurationTimeInMills = 0;
        compactionReadThroughput = 0;
        compactionWriteThroughput = 0;
        compactionCompactedEntriesCount = 0;
        compactionCompactedEntriesSize = 0;
        compactionLatencyBuckets.reset();
    }

    static void resetTypes() {
        metricWithTypeDefinition.clear();
    }

    static void buildTopicStats(Map<String, Collector.MetricFamilySamples> metrics, String cluster, String namespace,
                                String topic,
                                TopicStats stats, Optional<CompactorMXBean> compactorMXBean,
                                boolean splitTopicAndPartitionIndexLabel) {
        metric(metrics, cluster, namespace, topic, "pulsar_subscriptions_count", stats.subscriptionsCount,
                splitTopicAndPartitionIndexLabel);
        metric(metrics, cluster, namespace, topic, "pulsar_producers_count", stats.producersCount,
                splitTopicAndPartitionIndexLabel);
        metric(metrics, cluster, namespace, topic, "pulsar_consumers_count", stats.consumersCount,
                splitTopicAndPartitionIndexLabel);

        metric(metrics, cluster, namespace, topic, "pulsar_rate_in", stats.rateIn,
                splitTopicAndPartitionIndexLabel);
        metric(metrics, cluster, namespace, topic, "pulsar_rate_out", stats.rateOut,
                splitTopicAndPartitionIndexLabel);
        metric(metrics, cluster, namespace, topic, "pulsar_throughput_in", stats.throughputIn,
                splitTopicAndPartitionIndexLabel);
        metric(metrics, cluster, namespace, topic, "pulsar_throughput_out", stats.throughputOut,
                splitTopicAndPartitionIndexLabel);
        metric(metrics, cluster, namespace, topic, "pulsar_average_msg_size", stats.averageMsgSize,
                splitTopicAndPartitionIndexLabel);

        metric(metrics, cluster, namespace, topic, "pulsar_storage_size", stats.managedLedgerStats.storageSize,
                splitTopicAndPartitionIndexLabel);
        metric(metrics, cluster, namespace, topic, "pulsar_storage_logical_size",
                stats.managedLedgerStats.storageLogicalSize, splitTopicAndPartitionIndexLabel);
        metric(metrics, cluster, namespace, topic, "pulsar_msg_backlog", stats.msgBacklog,
                splitTopicAndPartitionIndexLabel);
        metric(metrics, cluster, namespace, topic, "pulsar_storage_backlog_size",
                stats.managedLedgerStats.backlogSize, splitTopicAndPartitionIndexLabel);
        metric(metrics, cluster, namespace, topic, "pulsar_publish_rate_limit_times", stats.publishRateLimitedTimes,
                splitTopicAndPartitionIndexLabel);
        metric(metrics, cluster, namespace, topic, "pulsar_storage_offloaded_size", stats.managedLedgerStats
                .offloadedStorageUsed, splitTopicAndPartitionIndexLabel);
        metric(metrics, cluster, namespace, topic, "pulsar_storage_backlog_quota_limit", stats.backlogQuotaLimit,
                splitTopicAndPartitionIndexLabel);
        metric(metrics, cluster, namespace, topic, "pulsar_storage_backlog_quota_limit_time",
                stats.backlogQuotaLimitTime, splitTopicAndPartitionIndexLabel);

        long[] latencyBuckets = stats.managedLedgerStats.storageWriteLatencyBuckets.getBuckets();
        metric(metrics, cluster, namespace, topic, "pulsar_storage_write_latency_le_0_5", latencyBuckets[0],
                splitTopicAndPartitionIndexLabel);
        metric(metrics, cluster, namespace, topic, "pulsar_storage_write_latency_le_1", latencyBuckets[1],
                splitTopicAndPartitionIndexLabel);
        metric(metrics, cluster, namespace, topic, "pulsar_storage_write_latency_le_5", latencyBuckets[2],
                splitTopicAndPartitionIndexLabel);
        metric(metrics, cluster, namespace, topic, "pulsar_storage_write_latency_le_10", latencyBuckets[3],
                splitTopicAndPartitionIndexLabel);
        metric(metrics, cluster, namespace, topic, "pulsar_storage_write_latency_le_20", latencyBuckets[4],
                splitTopicAndPartitionIndexLabel);
        metric(metrics, cluster, namespace, topic, "pulsar_storage_write_latency_le_50", latencyBuckets[5],
                splitTopicAndPartitionIndexLabel);
        metric(metrics, cluster, namespace, topic, "pulsar_storage_write_latency_le_100", latencyBuckets[6],
                splitTopicAndPartitionIndexLabel);
        metric(metrics, cluster, namespace, topic, "pulsar_storage_write_latency_le_200", latencyBuckets[7],
                splitTopicAndPartitionIndexLabel);
        metric(metrics, cluster, namespace, topic, "pulsar_storage_write_latency_le_1000", latencyBuckets[8],
                splitTopicAndPartitionIndexLabel);
        metric(metrics, cluster, namespace, topic, "pulsar_storage_write_latency_overflow", latencyBuckets[9],
                splitTopicAndPartitionIndexLabel);
        metric(metrics, cluster, namespace, topic, "pulsar_storage_write_latency_count",
                stats.managedLedgerStats.storageWriteLatencyBuckets.getCount(), splitTopicAndPartitionIndexLabel);
        metric(metrics, cluster, namespace, topic, "pulsar_storage_write_latency_sum",
                stats.managedLedgerStats.storageWriteLatencyBuckets.getSum(), splitTopicAndPartitionIndexLabel);

        long[] ledgerWriteLatencyBuckets = stats.managedLedgerStats.storageLedgerWriteLatencyBuckets.getBuckets();
        metric(metrics, cluster, namespace, topic, "pulsar_storage_ledger_write_latency_le_0_5",
                ledgerWriteLatencyBuckets[0], splitTopicAndPartitionIndexLabel);
        metric(metrics, cluster, namespace, topic, "pulsar_storage_ledger_write_latency_le_1",
                ledgerWriteLatencyBuckets[1], splitTopicAndPartitionIndexLabel);
        metric(metrics, cluster, namespace, topic, "pulsar_storage_ledger_write_latency_le_5",
                ledgerWriteLatencyBuckets[2], splitTopicAndPartitionIndexLabel);
        metric(metrics, cluster, namespace, topic, "pulsar_storage_ledger_write_latency_le_10",
                ledgerWriteLatencyBuckets[3], splitTopicAndPartitionIndexLabel);
        metric(metrics, cluster, namespace, topic, "pulsar_storage_ledger_write_latency_le_20",
                ledgerWriteLatencyBuckets[4], splitTopicAndPartitionIndexLabel);
        metric(metrics, cluster, namespace, topic, "pulsar_storage_ledger_write_latency_le_50",
                ledgerWriteLatencyBuckets[5], splitTopicAndPartitionIndexLabel);
        metric(metrics, cluster, namespace, topic, "pulsar_storage_ledger_write_latency_le_100",
                ledgerWriteLatencyBuckets[6], splitTopicAndPartitionIndexLabel);
        metric(metrics, cluster, namespace, topic, "pulsar_storage_ledger_write_latency_le_200",
                ledgerWriteLatencyBuckets[7], splitTopicAndPartitionIndexLabel);
        metric(metrics, cluster, namespace, topic, "pulsar_storage_ledger_write_latency_le_1000",
                ledgerWriteLatencyBuckets[8], splitTopicAndPartitionIndexLabel);
        metric(metrics, cluster, namespace, topic, "pulsar_storage_ledger_write_latency_overflow",
                ledgerWriteLatencyBuckets[9], splitTopicAndPartitionIndexLabel);
        metric(metrics, cluster, namespace, topic, "pulsar_storage_ledger_write_latency_count",
                stats.managedLedgerStats.storageLedgerWriteLatencyBuckets.getCount(),
                splitTopicAndPartitionIndexLabel);
        metric(metrics, cluster, namespace, topic, "pulsar_storage_ledger_write_latency_sum",
                stats.managedLedgerStats.storageLedgerWriteLatencyBuckets.getSum(),
                splitTopicAndPartitionIndexLabel);

        long[] entrySizeBuckets = stats.managedLedgerStats.entrySizeBuckets.getBuckets();
        metric(metrics, cluster, namespace, topic, "pulsar_entry_size_le_128", entrySizeBuckets[0],
                splitTopicAndPartitionIndexLabel);
        metric(metrics, cluster, namespace, topic, "pulsar_entry_size_le_512", entrySizeBuckets[1],
                splitTopicAndPartitionIndexLabel);
        metric(metrics, cluster, namespace, topic, "pulsar_entry_size_le_1_kb", entrySizeBuckets[2],
                splitTopicAndPartitionIndexLabel);
        metric(metrics, cluster, namespace, topic, "pulsar_entry_size_le_2_kb", entrySizeBuckets[3],
                splitTopicAndPartitionIndexLabel);
        metric(metrics, cluster, namespace, topic, "pulsar_entry_size_le_4_kb", entrySizeBuckets[4],
                splitTopicAndPartitionIndexLabel);
        metric(metrics, cluster, namespace, topic, "pulsar_entry_size_le_16_kb", entrySizeBuckets[5],
                splitTopicAndPartitionIndexLabel);
        metric(metrics, cluster, namespace, topic, "pulsar_entry_size_le_100_kb", entrySizeBuckets[6],
                splitTopicAndPartitionIndexLabel);
        metric(metrics, cluster, namespace, topic, "pulsar_entry_size_le_1_mb", entrySizeBuckets[7],
                splitTopicAndPartitionIndexLabel);
        metric(metrics, cluster, namespace, topic, "pulsar_entry_size_le_overflow", entrySizeBuckets[8],
                splitTopicAndPartitionIndexLabel);
        metric(metrics, cluster, namespace, topic, "pulsar_entry_size_count",
                stats.managedLedgerStats.entrySizeBuckets.getCount(), splitTopicAndPartitionIndexLabel);
        metric(metrics, cluster, namespace, topic, "pulsar_entry_size_sum",
                stats.managedLedgerStats.entrySizeBuckets.getSum(), splitTopicAndPartitionIndexLabel);

        stats.producerStats.forEach((p, producerStats) -> {
            metric(metrics, cluster, namespace, topic, p, producerStats.producerId, "pulsar_producer_msg_rate_in",
                    producerStats.msgRateIn, splitTopicAndPartitionIndexLabel);
            metric(metrics, cluster, namespace, topic, p, producerStats.producerId, "pulsar_producer_msg_throughput_in",
                    producerStats.msgThroughputIn, splitTopicAndPartitionIndexLabel);
            metric(metrics, cluster, namespace, topic, p, producerStats.producerId, "pulsar_producer_msg_average_Size",
                    producerStats.averageMsgSize, splitTopicAndPartitionIndexLabel);
        });

        stats.subscriptionStats.forEach((n, subsStats) -> {
            metric(metrics, cluster, namespace, topic, n, "pulsar_subscription_back_log",
                    subsStats.msgBacklog, splitTopicAndPartitionIndexLabel);
            metric(metrics, cluster, namespace, topic, n, "pulsar_subscription_back_log_no_delayed",
                    subsStats.msgBacklogNoDelayed, splitTopicAndPartitionIndexLabel);
            metric(metrics, cluster, namespace, topic, n, "pulsar_subscription_delayed",
                    subsStats.msgDelayed, splitTopicAndPartitionIndexLabel);
            metric(metrics, cluster, namespace, topic, n, "pulsar_subscription_msg_rate_redeliver",
                    subsStats.msgRateRedeliver, splitTopicAndPartitionIndexLabel);
            metric(metrics, cluster, namespace, topic, n, "pulsar_subscription_unacked_messages",
                    subsStats.unackedMessages, splitTopicAndPartitionIndexLabel);
            metric(metrics, cluster, namespace, topic, n, "pulsar_subscription_blocked_on_unacked_messages",
                    subsStats.blockedSubscriptionOnUnackedMsgs ? 1 : 0, splitTopicAndPartitionIndexLabel);
            metric(metrics, cluster, namespace, topic, n, "pulsar_subscription_msg_rate_out",
                    subsStats.msgRateOut, splitTopicAndPartitionIndexLabel);
<<<<<<< HEAD
            metric(metrics, cluster, namespace, topic, n, "pulsar_subscription_msg_throughput_out",
=======
            metric(stream, cluster, namespace, topic, n, "pulsar_subscription_msg_ack_rate",
                    subsStats.messageAckRate, splitTopicAndPartitionIndexLabel);
            metric(stream, cluster, namespace, topic, n, "pulsar_subscription_msg_throughput_out",
>>>>>>> 7576c930
                    subsStats.msgThroughputOut, splitTopicAndPartitionIndexLabel);
            metric(metrics, cluster, namespace, topic, n, "pulsar_out_bytes_total",
                    subsStats.bytesOutCounter, splitTopicAndPartitionIndexLabel);
            metric(metrics, cluster, namespace, topic, n, "pulsar_out_messages_total",
                    subsStats.msgOutCounter, splitTopicAndPartitionIndexLabel);
            metric(metrics, cluster, namespace, topic, n, "pulsar_subscription_last_expire_timestamp",
                    subsStats.lastExpireTimestamp, splitTopicAndPartitionIndexLabel);
            metric(metrics, cluster, namespace, topic, n, "pulsar_subscription_last_acked_timestamp",
                    subsStats.lastAckedTimestamp, splitTopicAndPartitionIndexLabel);
            metric(metrics, cluster, namespace, topic, n, "pulsar_subscription_last_consumed_flow_timestamp",
                    subsStats.lastConsumedFlowTimestamp, splitTopicAndPartitionIndexLabel);
            metric(metrics, cluster, namespace, topic, n, "pulsar_subscription_last_consumed_timestamp",
                    subsStats.lastConsumedTimestamp, splitTopicAndPartitionIndexLabel);
            metric(metrics, cluster, namespace, topic, n, "pulsar_subscription_last_mark_delete_advanced_timestamp",
                    subsStats.lastMarkDeleteAdvancedTimestamp, splitTopicAndPartitionIndexLabel);
            metric(metrics, cluster, namespace, topic, n, "pulsar_subscription_msg_rate_expired",
                    subsStats.msgRateExpired, splitTopicAndPartitionIndexLabel);
            metric(metrics, cluster, namespace, topic, n, "pulsar_subscription_total_msg_expired",
                    subsStats.totalMsgExpired, splitTopicAndPartitionIndexLabel);
            metric(metrics, cluster, namespace, topic, n, "pulsar_subscription_msg_drop_rate",
                    subsStats.msgDropRate, splitTopicAndPartitionIndexLabel);
            metric(metrics, cluster, namespace, topic, n, "pulsar_subscription_consumers_count",
                    subsStats.consumersCount, splitTopicAndPartitionIndexLabel);
            subsStats.consumerStat.forEach((c, consumerStats) -> {
                metric(metrics, cluster, namespace, topic, n, c.consumerName(), c.consumerId(),
                        "pulsar_consumer_msg_rate_redeliver", consumerStats.msgRateRedeliver,
                        splitTopicAndPartitionIndexLabel);
                metric(metrics, cluster, namespace, topic, n, c.consumerName(), c.consumerId(),
                        "pulsar_consumer_unacked_messages", consumerStats.unackedMessages,
                        splitTopicAndPartitionIndexLabel);
                metric(metrics, cluster, namespace, topic, n, c.consumerName(), c.consumerId(),
                        "pulsar_consumer_blocked_on_unacked_messages",
                        consumerStats.blockedSubscriptionOnUnackedMsgs ? 1 : 0,
                        splitTopicAndPartitionIndexLabel);
                metric(metrics, cluster, namespace, topic, n, c.consumerName(), c.consumerId(),
                        "pulsar_consumer_msg_rate_out", consumerStats.msgRateOut,
                        splitTopicAndPartitionIndexLabel);
<<<<<<< HEAD
                metric(metrics, cluster, namespace, topic, n, c.consumerName(), c.consumerId(),
=======

                metric(stream, cluster, namespace, topic, n, c.consumerName(), c.consumerId(),
                        "pulsar_consumer_msg_ack_rate", consumerStats.msgAckRate,
                        splitTopicAndPartitionIndexLabel);

                metric(stream, cluster, namespace, topic, n, c.consumerName(), c.consumerId(),
>>>>>>> 7576c930
                        "pulsar_consumer_msg_throughput_out", consumerStats.msgThroughputOut,
                        splitTopicAndPartitionIndexLabel);
                metric(metrics, cluster, namespace, topic, n, c.consumerName(), c.consumerId(),
                        "pulsar_consumer_available_permits", consumerStats.availablePermits,
                        splitTopicAndPartitionIndexLabel);
                metric(metrics, cluster, namespace, topic, n, c.consumerName(), c.consumerId(),
                        "pulsar_out_bytes_total", consumerStats.bytesOutCounter,
                        splitTopicAndPartitionIndexLabel);
                metric(metrics, cluster, namespace, topic, n, c.consumerName(), c.consumerId(),
                        "pulsar_out_messages_total", consumerStats.msgOutCounter,
                        splitTopicAndPartitionIndexLabel);
            });
        });

        if (!stats.replicationStats.isEmpty()) {
            stats.replicationStats.forEach((remoteCluster, replStats) -> {
                metricWithRemoteCluster(metrics, cluster, namespace, topic, "pulsar_replication_rate_in", remoteCluster,
                        replStats.msgRateIn, splitTopicAndPartitionIndexLabel);
                metricWithRemoteCluster(metrics, cluster, namespace, topic, "pulsar_replication_rate_out",
                        remoteCluster,
                        replStats.msgRateOut, splitTopicAndPartitionIndexLabel);
                metricWithRemoteCluster(metrics, cluster, namespace, topic, "pulsar_replication_throughput_in",
                        remoteCluster, replStats.msgThroughputIn, splitTopicAndPartitionIndexLabel);
                metricWithRemoteCluster(metrics, cluster, namespace, topic, "pulsar_replication_throughput_out",
                        remoteCluster, replStats.msgThroughputOut, splitTopicAndPartitionIndexLabel);
                metricWithRemoteCluster(metrics, cluster, namespace, topic, "pulsar_replication_backlog", remoteCluster,
                        replStats.replicationBacklog, splitTopicAndPartitionIndexLabel);
                metricWithRemoteCluster(metrics, cluster, namespace, topic, "pulsar_replication_connected_count",
                        remoteCluster, replStats.connectedCount, splitTopicAndPartitionIndexLabel);
                metricWithRemoteCluster(metrics, cluster, namespace, topic, "pulsar_replication_rate_expired",
                        remoteCluster, replStats.msgRateExpired, splitTopicAndPartitionIndexLabel);
                metricWithRemoteCluster(metrics, cluster, namespace, topic, "pulsar_replication_delay_in_seconds",
                        remoteCluster, replStats.replicationDelayInSeconds, splitTopicAndPartitionIndexLabel);
            });
        }

        metric(metrics, cluster, namespace, topic, "pulsar_in_bytes_total", stats.bytesInCounter,
                splitTopicAndPartitionIndexLabel);
        metric(metrics, cluster, namespace, topic, "pulsar_in_messages_total", stats.msgInCounter,
                splitTopicAndPartitionIndexLabel);

        // Compaction
        boolean hasCompaction =
                compactorMXBean.flatMap(mxBean -> mxBean.getCompactionRecordForTopic(topic)).isPresent();
        if (hasCompaction) {
            metric(metrics, cluster, namespace, topic, "pulsar_compaction_removed_event_count",
                    stats.compactionRemovedEventCount, splitTopicAndPartitionIndexLabel);
            metric(metrics, cluster, namespace, topic, "pulsar_compaction_succeed_count",
                    stats.compactionSucceedCount, splitTopicAndPartitionIndexLabel);
            metric(metrics, cluster, namespace, topic, "pulsar_compaction_failed_count",
                    stats.compactionFailedCount, splitTopicAndPartitionIndexLabel);
            metric(metrics, cluster, namespace, topic, "pulsar_compaction_duration_time_in_mills",
                    stats.compactionDurationTimeInMills, splitTopicAndPartitionIndexLabel);
            metric(metrics, cluster, namespace, topic, "pulsar_compaction_read_throughput",
                    stats.compactionReadThroughput, splitTopicAndPartitionIndexLabel);
            metric(metrics, cluster, namespace, topic, "pulsar_compaction_write_throughput",
                    stats.compactionWriteThroughput, splitTopicAndPartitionIndexLabel);
            metric(metrics, cluster, namespace, topic, "pulsar_compaction_compacted_entries_count",
                    stats.compactionCompactedEntriesCount, splitTopicAndPartitionIndexLabel);
            metric(metrics, cluster, namespace, topic, "pulsar_compaction_compacted_entries_size",
                    stats.compactionCompactedEntriesSize, splitTopicAndPartitionIndexLabel);
            long[] compactionLatencyBuckets = stats.compactionLatencyBuckets.getBuckets();
            metric(metrics, cluster, namespace, topic, "pulsar_compaction_latency_le_0_5",
                    compactionLatencyBuckets[0], splitTopicAndPartitionIndexLabel);
            metric(metrics, cluster, namespace, topic, "pulsar_compaction_latency_le_1",
                    compactionLatencyBuckets[1], splitTopicAndPartitionIndexLabel);
            metric(metrics, cluster, namespace, topic, "pulsar_compaction_latency_le_5",
                    compactionLatencyBuckets[2], splitTopicAndPartitionIndexLabel);
            metric(metrics, cluster, namespace, topic, "pulsar_compaction_latency_le_10",
                    compactionLatencyBuckets[3], splitTopicAndPartitionIndexLabel);
            metric(metrics, cluster, namespace, topic, "pulsar_compaction_latency_le_20",
                    compactionLatencyBuckets[4], splitTopicAndPartitionIndexLabel);
            metric(metrics, cluster, namespace, topic, "pulsar_compaction_latency_le_50",
                    compactionLatencyBuckets[5], splitTopicAndPartitionIndexLabel);
            metric(metrics, cluster, namespace, topic, "pulsar_compaction_latency_le_100",
                    compactionLatencyBuckets[6], splitTopicAndPartitionIndexLabel);
            metric(metrics, cluster, namespace, topic, "pulsar_compaction_latency_le_200",
                    compactionLatencyBuckets[7], splitTopicAndPartitionIndexLabel);
            metric(metrics, cluster, namespace, topic, "pulsar_compaction_latency_le_1000",
                    compactionLatencyBuckets[8], splitTopicAndPartitionIndexLabel);
            metric(metrics, cluster, namespace, topic, "pulsar_compaction_latency_overflow",
                    compactionLatencyBuckets[9], splitTopicAndPartitionIndexLabel);
            metric(metrics, cluster, namespace, topic, "pulsar_compaction_latency_sum",
                    stats.compactionLatencyBuckets.getSum(), splitTopicAndPartitionIndexLabel);
            metric(metrics, cluster, namespace, topic, "pulsar_compaction_latency_count",
                    stats.compactionLatencyBuckets.getCount(), splitTopicAndPartitionIndexLabel);
        }
    }

    private static void metric(Map<String, Collector.MetricFamilySamples> metrics, String cluster, String namespace,
                               String topic, String name, double value, boolean splitTopicAndPartitionIndexLabel) {
        Map<String, String> labels = buildLabels(cluster, namespace, topic, splitTopicAndPartitionIndexLabel);
        addMetric(metrics, labels, name, value);
    }

    private static void metric(Map<String, Collector.MetricFamilySamples> metrics, String cluster, String namespace,
                               String topic, String subscription, String name, long value,
                               boolean splitTopicAndPartitionIndexLabel) {
        Map<String, String> labels = buildLabels(cluster, namespace, topic, splitTopicAndPartitionIndexLabel);
        labels.put("subscription", subscription);
        addMetric(metrics, labels, name, value);
    }

    private static void metric(Map<String, Collector.MetricFamilySamples> metrics, String cluster, String namespace,
                               String topic, String producerName, long produceId, String name, double value,
                               boolean splitTopicAndPartitionIndexLabel) {
        Map<String, String> labels = buildLabels(cluster, namespace, topic, splitTopicAndPartitionIndexLabel);
        labels.put("producer_name", producerName);
        labels.put("producer_id", String.valueOf(produceId));
        addMetric(metrics, labels, name, value);
    }

    private static void metric(Map<String, Collector.MetricFamilySamples> metrics, String cluster, String namespace,
                               String topic, String subscription, String name, double value,
                               boolean splitTopicAndPartitionIndexLabel) {
        Map<String, String> labels = buildLabels(cluster, namespace, topic, splitTopicAndPartitionIndexLabel);
        labels.put("subscription", subscription);
        addMetric(metrics, labels, name, value);
    }

    private static void metric(Map<String, Collector.MetricFamilySamples> metrics, String cluster, String namespace,
                               String topic, String subscription, String consumerName, long consumerId, String name,
                               double value, boolean splitTopicAndPartitionIndexLabel) {
        Map<String, String> labels = buildLabels(cluster, namespace, topic, splitTopicAndPartitionIndexLabel);
        labels.put("subscription", subscription);
        labels.put("consumer_name", consumerName);
        labels.put("consumer_id", String.valueOf(consumerId));
        addMetric(metrics, labels, name, value);
    }

    private static void metricWithRemoteCluster(Map<String, Collector.MetricFamilySamples> metrics, String cluster,
                                                String namespace, String topic, String name, String remoteCluster,
                                                double value, boolean splitTopicAndPartitionIndexLabel) {
        Map<String, String> labels = buildLabels(cluster, namespace, topic, splitTopicAndPartitionIndexLabel);
        labels.put("remote_cluster", remoteCluster);
        addMetric(metrics, labels, name, value);
    }

    private static Map<String, String> buildLabels(String cluster, String namespace, String topic,
                                                   boolean splitTopicAndPartitionIndexLabel) {
        Map<String, String> labels = new HashMap<>();
        labels.put("cluster", cluster);
        labels.put("namespace", namespace);
        if (splitTopicAndPartitionIndexLabel) {
            int index = topic.indexOf(PARTITIONED_TOPIC_SUFFIX);
            if (index > 0) {
                labels.put("topic", topic.substring(0, index));
                labels.put("partition", topic.substring(index + PARTITIONED_TOPIC_SUFFIX.length()));
            } else {
                labels.put("topic", topic);
                labels.put("partition", "-1");
            }
        } else {
            labels.put("topic", topic);
        }
        return labels;
    }

    static void addMetric(Map<String, Collector.MetricFamilySamples> metrics, Map<String, String> labels,
                          String name, double value) {
        Collector.MetricFamilySamples familySamples = metrics.getOrDefault(name,
                new Collector.MetricFamilySamples(name, Collector.Type.GAUGE, null, new ArrayList<>()));
        familySamples.samples.add(new Collector.MetricFamilySamples.Sample(name,
                labels.keySet().stream().toList(),
                labels.values().stream().toList(),
                value,
                System.currentTimeMillis()));
        metrics.put(name, familySamples);
    }
}<|MERGE_RESOLUTION|>--- conflicted
+++ resolved
@@ -248,13 +248,9 @@
                     subsStats.blockedSubscriptionOnUnackedMsgs ? 1 : 0, splitTopicAndPartitionIndexLabel);
             metric(metrics, cluster, namespace, topic, n, "pulsar_subscription_msg_rate_out",
                     subsStats.msgRateOut, splitTopicAndPartitionIndexLabel);
-<<<<<<< HEAD
+            metric(metrics, cluster, namespace, topic, n, "pulsar_subscription_msg_ack_rate",
+                    subsStats.messageAckRate, splitTopicAndPartitionIndexLabel);
             metric(metrics, cluster, namespace, topic, n, "pulsar_subscription_msg_throughput_out",
-=======
-            metric(stream, cluster, namespace, topic, n, "pulsar_subscription_msg_ack_rate",
-                    subsStats.messageAckRate, splitTopicAndPartitionIndexLabel);
-            metric(stream, cluster, namespace, topic, n, "pulsar_subscription_msg_throughput_out",
->>>>>>> 7576c930
                     subsStats.msgThroughputOut, splitTopicAndPartitionIndexLabel);
             metric(metrics, cluster, namespace, topic, n, "pulsar_out_bytes_total",
                     subsStats.bytesOutCounter, splitTopicAndPartitionIndexLabel);
@@ -292,16 +288,12 @@
                 metric(metrics, cluster, namespace, topic, n, c.consumerName(), c.consumerId(),
                         "pulsar_consumer_msg_rate_out", consumerStats.msgRateOut,
                         splitTopicAndPartitionIndexLabel);
-<<<<<<< HEAD
-                metric(metrics, cluster, namespace, topic, n, c.consumerName(), c.consumerId(),
-=======
-
-                metric(stream, cluster, namespace, topic, n, c.consumerName(), c.consumerId(),
+
+                metric(metrics, cluster, namespace, topic, n, c.consumerName(), c.consumerId(),
                         "pulsar_consumer_msg_ack_rate", consumerStats.msgAckRate,
                         splitTopicAndPartitionIndexLabel);
 
-                metric(stream, cluster, namespace, topic, n, c.consumerName(), c.consumerId(),
->>>>>>> 7576c930
+                metric(metrics, cluster, namespace, topic, n, c.consumerName(), c.consumerId(),
                         "pulsar_consumer_msg_throughput_out", consumerStats.msgThroughputOut,
                         splitTopicAndPartitionIndexLabel);
                 metric(metrics, cluster, namespace, topic, n, c.consumerName(), c.consumerId(),
