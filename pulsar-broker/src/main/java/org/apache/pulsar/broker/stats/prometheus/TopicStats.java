/**
 * Licensed to the Apache Software Foundation (ASF) under one
 * or more contributor license agreements.  See the NOTICE file
 * distributed with this work for additional information
 * regarding copyright ownership.  The ASF licenses this file
 * to you under the Apache License, Version 2.0 (the
 * "License"); you may not use this file except in compliance
 * with the License.  You may obtain a copy of the License at
 *
 *   http://www.apache.org/licenses/LICENSE-2.0
 *
 * Unless required by applicable law or agreed to in writing,
 * software distributed under the License is distributed on an
 * "AS IS" BASIS, WITHOUT WARRANTIES OR CONDITIONS OF ANY
 * KIND, either express or implied.  See the License for the
 * specific language governing permissions and limitations
 * under the License.
 */
package org.apache.pulsar.broker.stats.prometheus;

import java.util.HashMap;
import java.util.Map;
import org.apache.bookkeeper.mledger.impl.ManagedLedgerMBeanImpl;
import org.apache.bookkeeper.mledger.util.StatsBuckets;
import org.apache.pulsar.common.util.SimpleTextOutputStream;

class TopicStats {

    int subscriptionsCount;
    int producersCount;
    int consumersCount;
    double rateIn;
    double rateOut;
    double throughputIn;
    double throughputOut;
    long msgInCounter;
    long bytesInCounter;
    long msgOutCounter;
    long bytesOutCounter;

    long storageSize;
    public long msgBacklog;

    long backlogSize;
    long offloadedStorageUsed;

    long backlogQuotaLimit;

    StatsBuckets storageWriteLatencyBuckets = new StatsBuckets(ManagedLedgerMBeanImpl.ENTRY_LATENCY_BUCKETS_USEC);
    StatsBuckets storageLedgerWriteLatencyBuckets = new StatsBuckets(ManagedLedgerMBeanImpl.ENTRY_LATENCY_BUCKETS_USEC);
    StatsBuckets entrySizeBuckets = new StatsBuckets(ManagedLedgerMBeanImpl.ENTRY_SIZE_BUCKETS_BYTES);
    double storageWriteRate;
    double storageReadRate;

    Map<String, AggregatedReplicationStats> replicationStats = new HashMap<>();
    Map<String, AggregatedSubscriptionStats> subscriptionStats = new HashMap<>();

    // Used for tracking duplicate TYPE definitions
    static Map<String, String> metricWithTypeDefinition = new HashMap<>();


    public void reset() {
        subscriptionsCount = 0;
        producersCount = 0;
        consumersCount = 0;
        rateIn = 0;
        rateOut = 0;
        throughputIn = 0;
        throughputOut = 0;
        bytesInCounter = 0;
        msgInCounter = 0;
        bytesOutCounter = 0;
        msgOutCounter = 0;

        storageSize = 0;
        msgBacklog = 0;
        storageWriteRate = 0;
        storageReadRate = 0;
        backlogSize = 0;
        offloadedStorageUsed = 0;
        backlogQuotaLimit = 0;

        replicationStats.clear();
        subscriptionStats.clear();
        storageWriteLatencyBuckets.reset();
        storageLedgerWriteLatencyBuckets.reset();
        entrySizeBuckets.reset();
    }

    static void resetTypes() {
        metricWithTypeDefinition.clear();
    }

    static void printTopicStats(SimpleTextOutputStream stream, String cluster, String namespace, String topic,
                                TopicStats stats) {
        metric(stream, cluster, namespace, topic, "pulsar_subscriptions_count", stats.subscriptionsCount);
        metric(stream, cluster, namespace, topic, "pulsar_producers_count", stats.producersCount);
        metric(stream, cluster, namespace, topic, "pulsar_consumers_count", stats.consumersCount);

        metric(stream, cluster, namespace, topic, "pulsar_rate_in", stats.rateIn);
        metric(stream, cluster, namespace, topic, "pulsar_rate_out", stats.rateOut);
        metric(stream, cluster, namespace, topic, "pulsar_throughput_in", stats.throughputIn);
        metric(stream, cluster, namespace, topic, "pulsar_throughput_out", stats.throughputOut);

        metric(stream, cluster, namespace, topic, "pulsar_storage_size", stats.storageSize);
        metric(stream, cluster, namespace, topic, "pulsar_msg_backlog", stats.msgBacklog);
        metric(stream, cluster, namespace, topic, "pulsar_storage_backlog_size", stats.backlogSize);
        metric(stream, cluster, namespace, topic, "pulsar_storage_offloaded_size", stats.offloadedStorageUsed);
        metric(stream, cluster, namespace, topic, "pulsar_storage_backlog_quota_limit", stats.backlogQuotaLimit);

        long[] latencyBuckets = stats.storageWriteLatencyBuckets.getBuckets();
        metric(stream, cluster, namespace, topic, "pulsar_storage_write_latency_le_0_5", latencyBuckets[0]);
        metric(stream, cluster, namespace, topic, "pulsar_storage_write_latency_le_1", latencyBuckets[1]);
        metric(stream, cluster, namespace, topic, "pulsar_storage_write_latency_le_5", latencyBuckets[2]);
        metric(stream, cluster, namespace, topic, "pulsar_storage_write_latency_le_10", latencyBuckets[3]);
        metric(stream, cluster, namespace, topic, "pulsar_storage_write_latency_le_20", latencyBuckets[4]);
        metric(stream, cluster, namespace, topic, "pulsar_storage_write_latency_le_50", latencyBuckets[5]);
        metric(stream, cluster, namespace, topic, "pulsar_storage_write_latency_le_100", latencyBuckets[6]);
        metric(stream, cluster, namespace, topic, "pulsar_storage_write_latency_le_200", latencyBuckets[7]);
        metric(stream, cluster, namespace, topic, "pulsar_storage_write_latency_le_1000", latencyBuckets[8]);
        metric(stream, cluster, namespace, topic, "pulsar_storage_write_latency_overflow", latencyBuckets[9]);
        metric(stream, cluster, namespace, topic, "pulsar_storage_write_latency_count",
                stats.storageWriteLatencyBuckets.getCount());
        metric(stream, cluster, namespace, topic, "pulsar_storage_write_latency_sum",
                stats.storageWriteLatencyBuckets.getSum());

        long[] ledgerWritelatencyBuckets = stats.storageLedgerWriteLatencyBuckets.getBuckets();
        metric(stream, cluster, namespace, topic, "pulsar_storage_ledger_write_latency_le_0_5",
                ledgerWritelatencyBuckets[0]);
        metric(stream, cluster, namespace, topic, "pulsar_storage_ledger_write_latency_le_1",
                ledgerWritelatencyBuckets[1]);
        metric(stream, cluster, namespace, topic, "pulsar_storage_ledger_write_latency_le_5",
                ledgerWritelatencyBuckets[2]);
        metric(stream, cluster, namespace, topic, "pulsar_storage_ledger_write_latency_le_10",
                ledgerWritelatencyBuckets[3]);
        metric(stream, cluster, namespace, topic, "pulsar_storage_ledger_write_latency_le_20",
                ledgerWritelatencyBuckets[4]);
        metric(stream, cluster, namespace, topic, "pulsar_storage_ledger_write_latency_le_50",
                ledgerWritelatencyBuckets[5]);
        metric(stream, cluster, namespace, topic, "pulsar_storage_ledger_write_latency_le_100",
                ledgerWritelatencyBuckets[6]);
        metric(stream, cluster, namespace, topic, "pulsar_storage_ledger_write_latency_le_200",
                ledgerWritelatencyBuckets[7]);
        metric(stream, cluster, namespace, topic, "pulsar_storage_ledger_write_latency_le_1000",
                ledgerWritelatencyBuckets[8]);
        metric(stream, cluster, namespace, topic, "pulsar_storage_ledger_write_latency_overflow",
                ledgerWritelatencyBuckets[9]);
        metric(stream, cluster, namespace, topic, "pulsar_storage_ledger_write_latency_count",
                stats.storageLedgerWriteLatencyBuckets.getCount());
        metric(stream, cluster, namespace, topic, "pulsar_storage_ledger_write_latency_sum",
                stats.storageLedgerWriteLatencyBuckets.getSum());

        long[] entrySizeBuckets = stats.entrySizeBuckets.getBuckets();
        metric(stream, cluster, namespace, topic, "pulsar_entry_size_le_128", entrySizeBuckets[0]);
        metric(stream, cluster, namespace, topic, "pulsar_entry_size_le_512", entrySizeBuckets[1]);
        metric(stream, cluster, namespace, topic, "pulsar_entry_size_le_1_kb", entrySizeBuckets[2]);
        metric(stream, cluster, namespace, topic, "pulsar_entry_size_le_2_kb", entrySizeBuckets[3]);
        metric(stream, cluster, namespace, topic, "pulsar_entry_size_le_4_kb", entrySizeBuckets[4]);
        metric(stream, cluster, namespace, topic, "pulsar_entry_size_le_16_kb", entrySizeBuckets[5]);
        metric(stream, cluster, namespace, topic, "pulsar_entry_size_le_100_kb", entrySizeBuckets[6]);
        metric(stream, cluster, namespace, topic, "pulsar_entry_size_le_1_mb", entrySizeBuckets[7]);
        metric(stream, cluster, namespace, topic, "pulsar_entry_size_le_overflow", entrySizeBuckets[8]);
        metric(stream, cluster, namespace, topic, "pulsar_entry_size_count", stats.entrySizeBuckets.getCount());
        metric(stream, cluster, namespace, topic, "pulsar_entry_size_sum", stats.entrySizeBuckets.getSum());

        stats.subscriptionStats.forEach((n, subsStats) -> {
<<<<<<< HEAD
            metric(stream, cluster, namespace, topic, n, "pulsar_subscription_back_log", subsStats.msgBacklog);
            metric(stream, cluster, namespace, topic, n, "pulsar_subscription_back_log_no_delayed", subsStats.msgBacklogNoDelayed);
            metric(stream, cluster, namespace, topic, n, "pulsar_subscription_delayed", subsStats.msgDelayed);
            metric(stream, cluster, namespace, topic, n, "pulsar_subscription_last_expire_timestamp",
                    subsStats.lastExpireTimestamp);
            metric(stream, cluster, namespace, topic, n, "pulsar_subscription_msg_rate_expired",
                    subsStats.msgRateExpired);
            metric(stream, cluster, namespace, topic, n, "pulsar_subscription_total_msg_expired",
                    subsStats.totalMsgExpired);
            metric(stream, cluster, namespace, topic, n, "pulsar_subscription_msg_rate_redeliver", subsStats.msgRateRedeliver);
            metric(stream, cluster, namespace, topic, n, "pulsar_subscription_unacked_messages", subsStats.unackedMessages);
            metric(stream, cluster, namespace, topic, n, "pulsar_subscription_blocked_on_unacked_messages", subsStats.blockedSubscriptionOnUnackedMsgs ? 1 : 0);
            metric(stream, cluster, namespace, topic, n, "pulsar_subscription_msg_rate_out", subsStats.msgRateOut);
            metric(stream, cluster, namespace, topic, n, "pulsar_subscription_msg_throughput_out", subsStats.msgThroughputOut);
            metric(stream, cluster, namespace, topic, n, "pulsar_out_bytes_total", subsStats.bytesOutCounter);
            metric(stream, cluster, namespace, topic, n, "pulsar_out_messages_total", subsStats.msgOutCounter);
=======
            metric(stream, cluster, namespace, topic, n, "pulsar_subscription_back_log",
                    subsStats.msgBacklog);
            metric(stream, cluster, namespace, topic, n, "pulsar_subscription_back_log_no_delayed",
                    subsStats.msgBacklogNoDelayed);
            metric(stream, cluster, namespace, topic, n, "pulsar_subscription_delayed",
                    subsStats.msgDelayed);
            metric(stream, cluster, namespace, topic, n, "pulsar_subscription_msg_rate_redeliver",
                    subsStats.msgRateRedeliver);
            metric(stream, cluster, namespace, topic, n, "pulsar_subscription_unacked_messages",
                    subsStats.unackedMessages);
            metric(stream, cluster, namespace, topic, n, "pulsar_subscription_blocked_on_unacked_messages",
                    subsStats.blockedSubscriptionOnUnackedMsgs ? 1 : 0);
            metric(stream, cluster, namespace, topic, n, "pulsar_subscription_msg_rate_out",
                    subsStats.msgRateOut);
            metric(stream, cluster, namespace, topic, n, "pulsar_subscription_msg_throughput_out",
                    subsStats.msgThroughputOut);
            metric(stream, cluster, namespace, topic, n, "pulsar_out_bytes_total",
                    subsStats.bytesOutCounter);
            metric(stream, cluster, namespace, topic, n, "pulsar_out_messages_total",
                    subsStats.msgOutCounter);
>>>>>>> cc64889a
            subsStats.consumerStat.forEach((c, consumerStats) -> {
                metric(stream, cluster, namespace, topic, n, c.consumerName(), c.consumerId(),
                        "pulsar_consumer_msg_rate_redeliver", consumerStats.msgRateRedeliver);
                metric(stream, cluster, namespace, topic, n, c.consumerName(), c.consumerId(),
                        "pulsar_consumer_unacked_messages", consumerStats.unackedMessages);
                metric(stream, cluster, namespace, topic, n, c.consumerName(), c.consumerId(),
                        "pulsar_consumer_blocked_on_unacked_messages",
                        consumerStats.blockedSubscriptionOnUnackedMsgs ? 1 : 0);
                metric(stream, cluster, namespace, topic, n, c.consumerName(), c.consumerId(),
                        "pulsar_consumer_msg_rate_out", consumerStats.msgRateOut);
                metric(stream, cluster, namespace, topic, n, c.consumerName(), c.consumerId(),
                        "pulsar_consumer_msg_throughput_out", consumerStats.msgThroughputOut);
                metric(stream, cluster, namespace, topic, n, c.consumerName(), c.consumerId(),
                        "pulsar_consumer_available_permits", consumerStats.availablePermits);
                metric(stream, cluster, namespace, topic, n, c.consumerName(), c.consumerId(),
                        "pulsar_out_bytes_total", consumerStats.bytesOutCounter);
                metric(stream, cluster, namespace, topic, n, c.consumerName(), c.consumerId(),
                        "pulsar_out_messages_total", consumerStats.msgOutCounter);
            });
        });

        if (!stats.replicationStats.isEmpty()) {
            stats.replicationStats.forEach((remoteCluster, replStats) -> {
                metricWithRemoteCluster(stream, cluster, namespace, topic, "pulsar_replication_rate_in", remoteCluster,
                        replStats.msgRateIn);
                metricWithRemoteCluster(stream, cluster, namespace, topic, "pulsar_replication_rate_out", remoteCluster,
                        replStats.msgRateOut);
                metricWithRemoteCluster(stream, cluster, namespace, topic, "pulsar_replication_throughput_in",
                        remoteCluster,
                        replStats.msgThroughputIn);
                metricWithRemoteCluster(stream, cluster, namespace, topic, "pulsar_replication_throughput_out",
                        remoteCluster,
                        replStats.msgThroughputOut);
                metricWithRemoteCluster(stream, cluster, namespace, topic, "pulsar_replication_backlog", remoteCluster,
                        replStats.replicationBacklog);
            });
        }

        metric(stream, cluster, namespace, topic, "pulsar_in_bytes_total", stats.bytesInCounter);
        metric(stream, cluster, namespace, topic, "pulsar_in_messages_total", stats.msgInCounter);
    }

    static void metricType(SimpleTextOutputStream stream, String name) {

        if (!metricWithTypeDefinition.containsKey(name)) {
            metricWithTypeDefinition.put(name, "gauge");
            stream.write("# TYPE ").write(name).write(" gauge\n");
        }

    }

    private static void metric(SimpleTextOutputStream stream, String cluster, String namespace, String topic,
                               String name, double value) {
        metricType(stream, name);
        stream.write(name).write("{cluster=\"").write(cluster).write("\",namespace=\"").write(namespace)
                .write("\",topic=\"").write(topic).write("\"} ");
        stream.write(value).write(' ').write(System.currentTimeMillis()).write('\n');
    }

    private static void metric(SimpleTextOutputStream stream, String cluster, String namespace, String topic,
                               String subscription, String name, long value) {
        metricType(stream, name);
        stream.write(name).write("{cluster=\"").write(cluster).write("\",namespace=\"").write(namespace)
                .write("\",topic=\"").write(topic).write("\",subscription=\"").write(subscription).write("\"} ");
        stream.write(value).write(' ').write(System.currentTimeMillis()).write('\n');
    }

    private static void metric(SimpleTextOutputStream stream, String cluster, String namespace, String topic,
                               String subscription, String name, double value) {
        metricType(stream, name);
        stream.write(name).write("{cluster=\"").write(cluster).write("\",namespace=\"").write(namespace)
                .write("\",topic=\"").write(topic).write("\",subscription=\"").write(subscription).write("\"} ");
        stream.write(value).write(' ').write(System.currentTimeMillis()).write('\n');
    }

    private static void metric(SimpleTextOutputStream stream, String cluster, String namespace, String topic,
                               String subscription, String consumerName, long consumerId, String name, long value) {
        metricType(stream, name);
        stream.write(name).write("{cluster=\"").write(cluster).write("\", namespace=\"").write(namespace)
                .write("\",topic=\"").write(topic).write("\",subscription=\"").write(subscription)
                .write("\",consumer_name=\"").write(consumerName).write("\",consumer_id=\"").write(consumerId)
                .write("\"} ");
        stream.write(value).write(' ').write(System.currentTimeMillis()).write('\n');
    }

    private static void metric(SimpleTextOutputStream stream, String cluster, String namespace, String topic,
                               String subscription, String consumerName, long consumerId, String name, double value) {
        metricType(stream, name);
        stream.write(name).write("{cluster=\"").write(cluster).write("\",namespace=\"").write(namespace)
                .write("\",topic=\"").write(topic).write("\",subscription=\"").write(subscription)
                .write("\",consumer_name=\"").write(consumerName).write("\",consumer_id=\"")
                .write(consumerId).write("\"} ");
        stream.write(value).write(' ').write(System.currentTimeMillis()).write('\n');
    }

    private static void metricWithRemoteCluster(SimpleTextOutputStream stream, String cluster, String namespace,
                                                String topic,
            String name, String remoteCluster, double value) {
        metricType(stream, name);
        stream.write(name).write("{cluster=\"").write(cluster).write("\",namespace=\"").write(namespace);
        stream.write("\",topic=\"").write(topic).write("\",remote_cluster=\"").write(remoteCluster).write("\"} ");
        stream.write(value).write(' ').write(System.currentTimeMillis()).write('\n');
    }
}<|MERGE_RESOLUTION|>--- conflicted
+++ resolved
@@ -164,24 +164,6 @@
         metric(stream, cluster, namespace, topic, "pulsar_entry_size_sum", stats.entrySizeBuckets.getSum());
 
         stats.subscriptionStats.forEach((n, subsStats) -> {
-<<<<<<< HEAD
-            metric(stream, cluster, namespace, topic, n, "pulsar_subscription_back_log", subsStats.msgBacklog);
-            metric(stream, cluster, namespace, topic, n, "pulsar_subscription_back_log_no_delayed", subsStats.msgBacklogNoDelayed);
-            metric(stream, cluster, namespace, topic, n, "pulsar_subscription_delayed", subsStats.msgDelayed);
-            metric(stream, cluster, namespace, topic, n, "pulsar_subscription_last_expire_timestamp",
-                    subsStats.lastExpireTimestamp);
-            metric(stream, cluster, namespace, topic, n, "pulsar_subscription_msg_rate_expired",
-                    subsStats.msgRateExpired);
-            metric(stream, cluster, namespace, topic, n, "pulsar_subscription_total_msg_expired",
-                    subsStats.totalMsgExpired);
-            metric(stream, cluster, namespace, topic, n, "pulsar_subscription_msg_rate_redeliver", subsStats.msgRateRedeliver);
-            metric(stream, cluster, namespace, topic, n, "pulsar_subscription_unacked_messages", subsStats.unackedMessages);
-            metric(stream, cluster, namespace, topic, n, "pulsar_subscription_blocked_on_unacked_messages", subsStats.blockedSubscriptionOnUnackedMsgs ? 1 : 0);
-            metric(stream, cluster, namespace, topic, n, "pulsar_subscription_msg_rate_out", subsStats.msgRateOut);
-            metric(stream, cluster, namespace, topic, n, "pulsar_subscription_msg_throughput_out", subsStats.msgThroughputOut);
-            metric(stream, cluster, namespace, topic, n, "pulsar_out_bytes_total", subsStats.bytesOutCounter);
-            metric(stream, cluster, namespace, topic, n, "pulsar_out_messages_total", subsStats.msgOutCounter);
-=======
             metric(stream, cluster, namespace, topic, n, "pulsar_subscription_back_log",
                     subsStats.msgBacklog);
             metric(stream, cluster, namespace, topic, n, "pulsar_subscription_back_log_no_delayed",
@@ -202,7 +184,12 @@
                     subsStats.bytesOutCounter);
             metric(stream, cluster, namespace, topic, n, "pulsar_out_messages_total",
                     subsStats.msgOutCounter);
->>>>>>> cc64889a
+            metric(stream, cluster, namespace, topic, n, "pulsar_subscription_last_expire_timestamp",
+                    subsStats.lastExpireTimestamp);
+            metric(stream, cluster, namespace, topic, n, "pulsar_subscription_msg_rate_expired",
+                    subsStats.msgRateExpired);
+            metric(stream, cluster, namespace, topic, n, "pulsar_subscription_total_msg_expired",
+                    subsStats.totalMsgExpired);
             subsStats.consumerStat.forEach((c, consumerStats) -> {
                 metric(stream, cluster, namespace, topic, n, c.consumerName(), c.consumerId(),
                         "pulsar_consumer_msg_rate_redeliver", consumerStats.msgRateRedeliver);
