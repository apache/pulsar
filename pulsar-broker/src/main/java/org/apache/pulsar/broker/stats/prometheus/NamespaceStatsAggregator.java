/**
 * Licensed to the Apache Software Foundation (ASF) under one
 * or more contributor license agreements.  See the NOTICE file
 * distributed with this work for additional information
 * regarding copyright ownership.  The ASF licenses this file
 * to you under the Apache License, Version 2.0 (the
 * "License"); you may not use this file except in compliance
 * with the License.  You may obtain a copy of the License at
 *
 *   http://www.apache.org/licenses/LICENSE-2.0
 *
 * Unless required by applicable law or agreed to in writing,
 * software distributed under the License is distributed on an
 * "AS IS" BASIS, WITHOUT WARRANTIES OR CONDITIONS OF ANY
 * KIND, either express or implied.  See the License for the
 * specific language governing permissions and limitations
 * under the License.
 */
package org.apache.pulsar.broker.stats.prometheus;

import io.netty.util.concurrent.FastThreadLocal;
import java.util.HashMap;
import java.util.Map;
import java.util.Optional;
import java.util.concurrent.atomic.LongAdder;
import java.util.function.Function;
import lombok.extern.slf4j.Slf4j;
import org.apache.bookkeeper.client.LedgerHandle;
import org.apache.bookkeeper.mledger.ManagedLedger;
import org.apache.bookkeeper.mledger.impl.ManagedLedgerMBeanImpl;
import org.apache.pulsar.broker.PulsarServerException;
import org.apache.pulsar.broker.PulsarService;
import org.apache.pulsar.broker.service.Topic;
import org.apache.pulsar.broker.service.persistent.PersistentTopic;
import org.apache.pulsar.common.policies.data.BacklogQuota;
import org.apache.pulsar.common.policies.data.stats.ConsumerStatsImpl;
import org.apache.pulsar.common.policies.data.stats.NonPersistentSubscriptionStatsImpl;
import org.apache.pulsar.common.policies.data.stats.NonPersistentTopicStatsImpl;
import org.apache.pulsar.common.policies.data.stats.ReplicatorStatsImpl;
import org.apache.pulsar.common.policies.data.stats.SubscriptionStatsImpl;
import org.apache.pulsar.common.policies.data.stats.TopicStatsImpl;
import org.apache.pulsar.compaction.CompactedTopicContext;
import org.apache.pulsar.compaction.Compactor;
import org.apache.pulsar.compaction.CompactorMXBean;

@Slf4j
public class NamespaceStatsAggregator {

    private static final FastThreadLocal<AggregatedNamespaceStats> localNamespaceStats =
            new FastThreadLocal<>() {
                @Override
                protected AggregatedNamespaceStats initialValue() {
                    return new AggregatedNamespaceStats();
                }
            };

    private static final FastThreadLocal<TopicStats> localTopicStats = new FastThreadLocal<>() {
        @Override
        protected TopicStats initialValue() {
            return new TopicStats();
        }
    };

    public static void generate(PulsarService pulsar, boolean includeTopicMetrics, boolean includeConsumerMetrics,
                                boolean includeProducerMetrics, boolean splitTopicAndPartitionIndexLabel,
                                PrometheusMetricStreams stream) {
        String cluster = pulsar.getConfiguration().getClusterName();
        AggregatedNamespaceStats namespaceStats = localNamespaceStats.get();
        TopicStats topicStats = localTopicStats.get();
        Optional<CompactorMXBean> compactorMXBean = getCompactorMXBean(pulsar);
        LongAdder topicsCount = new LongAdder();
        Map<String, Long> localNamespaceTopicCount = new HashMap<>();

        printDefaultBrokerStats(stream, cluster);

        pulsar.getBrokerService().getMultiLayerTopicMap().forEach((namespace, bundlesMap) -> {
            namespaceStats.reset();
            topicsCount.reset();

            bundlesMap.forEach((bundle, topicsMap) -> topicsMap.forEach((name, topic) -> {
                getTopicStats(topic, topicStats, includeConsumerMetrics, includeProducerMetrics,
                        pulsar.getConfiguration().isExposePreciseBacklogInPrometheus(),
                        pulsar.getConfiguration().isExposeSubscriptionBacklogSizeInPrometheus(),
                        compactorMXBean
                );

                if (includeTopicMetrics) {
                    topicsCount.add(1);
                    TopicStats.printTopicStats(stream, topicStats, compactorMXBean, cluster, namespace, name,
                            splitTopicAndPartitionIndexLabel);
                } else {
                    namespaceStats.updateStats(topicStats);
                }
            }));

            if (!includeTopicMetrics) {
                // Only include namespace level stats if we don't have the per-topic, otherwise we're going to
                // report the same data twice, and it will make the aggregation difficult
                printNamespaceStats(stream, namespaceStats, cluster, namespace);
            } else {
                localNamespaceTopicCount.put(namespace, topicsCount.sum());
            }
        });

        if (includeTopicMetrics) {
            printTopicsCountStats(stream, localNamespaceTopicCount, cluster);
        }
    }

    private static Optional<CompactorMXBean> getCompactorMXBean(PulsarService pulsar) {
        Compactor compactor = null;
        try {
            compactor = pulsar.getCompactor(false);
        } catch (PulsarServerException e) {
            log.error("get compactor error", e);
        }
        return Optional.ofNullable(compactor).map(Compactor::getStats);
    }

    private static void aggregateTopicStats(TopicStats stats, SubscriptionStatsImpl subscriptionStats,
                                            AggregatedSubscriptionStats subsStats) {
        stats.subscriptionsCount++;
        stats.msgBacklog += subscriptionStats.msgBacklog;
        subsStats.msgBacklog = subscriptionStats.msgBacklog;
        subsStats.msgDelayed = subscriptionStats.msgDelayed;
        subsStats.msgRateExpired = subscriptionStats.msgRateExpired;
        subsStats.totalMsgExpired = subscriptionStats.totalMsgExpired;
        subsStats.msgBacklogNoDelayed = subsStats.msgBacklog - subsStats.msgDelayed;
        subsStats.lastExpireTimestamp = subscriptionStats.lastExpireTimestamp;
        subsStats.lastAckedTimestamp = subscriptionStats.lastAckedTimestamp;
        subsStats.lastConsumedFlowTimestamp = subscriptionStats.lastConsumedFlowTimestamp;
        subsStats.lastConsumedTimestamp = subscriptionStats.lastConsumedTimestamp;
        subsStats.lastMarkDeleteAdvancedTimestamp = subscriptionStats.lastMarkDeleteAdvancedTimestamp;
        subsStats.consumersCount = subscriptionStats.consumers.size();
        subscriptionStats.consumers.forEach(cStats -> {
            stats.consumersCount++;
            subsStats.unackedMessages += cStats.unackedMessages;
            subsStats.msgRateRedeliver += cStats.msgRateRedeliver;
            subsStats.msgRateOut += cStats.msgRateOut;
            subsStats.messageAckRate += cStats.messageAckRate;
            subsStats.msgThroughputOut += cStats.msgThroughputOut;
            subsStats.bytesOutCounter += cStats.bytesOutCounter;
            subsStats.msgOutCounter += cStats.msgOutCounter;
            if (!subsStats.blockedSubscriptionOnUnackedMsgs && cStats.blockedConsumerOnUnackedMsgs) {
                subsStats.blockedSubscriptionOnUnackedMsgs = true;
            }
        });
        stats.rateOut += subsStats.msgRateOut;
        stats.throughputOut += subsStats.msgThroughputOut;

    }

    private static void getTopicStats(Topic topic, TopicStats stats, boolean includeConsumerMetrics,
                                      boolean includeProducerMetrics, boolean getPreciseBacklog,
                                      boolean subscriptionBacklogSize, Optional<CompactorMXBean> compactorMXBean) {
        stats.reset();

        if (topic instanceof PersistentTopic) {
            // Managed Ledger stats
            ManagedLedger ml = ((PersistentTopic) topic).getManagedLedger();
            ManagedLedgerMBeanImpl mlStats = (ManagedLedgerMBeanImpl) ml.getStats();

            stats.managedLedgerStats.storageSize = mlStats.getStoredMessagesSize();
            stats.managedLedgerStats.storageLogicalSize = mlStats.getStoredMessagesLogicalSize();
            stats.managedLedgerStats.backlogSize = ml.getEstimatedBacklogSize();
            stats.managedLedgerStats.offloadedStorageUsed = ml.getOffloadedSize();
            stats.backlogQuotaLimit = topic
                    .getBacklogQuota(BacklogQuota.BacklogQuotaType.destination_storage).getLimitSize();
            stats.backlogQuotaLimitTime = topic
                    .getBacklogQuota(BacklogQuota.BacklogQuotaType.message_age).getLimitTime();

            stats.managedLedgerStats.storageWriteLatencyBuckets
                    .addAll(mlStats.getInternalAddEntryLatencyBuckets());
            stats.managedLedgerStats.storageWriteLatencyBuckets.refresh();
            stats.managedLedgerStats.storageLedgerWriteLatencyBuckets
                    .addAll(mlStats.getInternalLedgerAddEntryLatencyBuckets());
            stats.managedLedgerStats.storageLedgerWriteLatencyBuckets.refresh();

            stats.managedLedgerStats.entrySizeBuckets.addAll(mlStats.getInternalEntrySizeBuckets());
            stats.managedLedgerStats.entrySizeBuckets.refresh();

            stats.managedLedgerStats.storageWriteRate = mlStats.getAddEntryMessagesRate();
            stats.managedLedgerStats.storageReadRate = mlStats.getReadEntriesRate();
        }
        TopicStatsImpl tStatus = topic.getStats(getPreciseBacklog, subscriptionBacklogSize, false);
        stats.msgInCounter = tStatus.msgInCounter;
        stats.bytesInCounter = tStatus.bytesInCounter;
        stats.msgOutCounter = tStatus.msgOutCounter;
        stats.bytesOutCounter = tStatus.bytesOutCounter;
        stats.averageMsgSize = tStatus.averageMsgSize;
        stats.publishRateLimitedTimes = tStatus.publishRateLimitedTimes;
        stats.delayedTrackerMemoryUsage = tStatus.delayedMessageIndexSizeInBytes;

        stats.producersCount = 0;
        topic.getProducers().values().forEach(producer -> {
            if (producer.isRemote()) {
                AggregatedReplicationStats replStats = stats.replicationStats
                        .computeIfAbsent(producer.getRemoteCluster(), k -> new AggregatedReplicationStats());

                replStats.msgRateIn += producer.getStats().msgRateIn;
                replStats.msgThroughputIn += producer.getStats().msgThroughputIn;
            } else {
                // Local producer
                stats.producersCount++;
                stats.rateIn += producer.getStats().msgRateIn;
                stats.throughputIn += producer.getStats().msgThroughputIn;

                if (includeProducerMetrics) {
                    AggregatedProducerStats producerStats = stats.producerStats.computeIfAbsent(
                            producer.getProducerName(), k -> new AggregatedProducerStats());
                    producerStats.producerId = producer.getStats().producerId;
                    producerStats.msgRateIn = producer.getStats().msgRateIn;
                    producerStats.msgThroughputIn = producer.getStats().msgThroughputIn;
                    producerStats.averageMsgSize = producer.getStats().averageMsgSize;
                }
            }
        });

        if (topic instanceof PersistentTopic) {
            tStatus.subscriptions.forEach((subName, subscriptionStats) -> {
                AggregatedSubscriptionStats subsStats = stats.subscriptionStats
                        .computeIfAbsent(subName, k -> new AggregatedSubscriptionStats());
                aggregateTopicStats(stats, subscriptionStats, subsStats);
            });
        } else {
            ((NonPersistentTopicStatsImpl) tStatus).getNonPersistentSubscriptions()
                    .forEach((subName, nonPersistentSubscriptionStats) -> {
                        NonPersistentSubscriptionStatsImpl subscriptionStats =
                                (NonPersistentSubscriptionStatsImpl) nonPersistentSubscriptionStats;
                        AggregatedSubscriptionStats subsStats = stats.subscriptionStats
                                .computeIfAbsent(subName, k -> new AggregatedSubscriptionStats());
                        aggregateTopicStats(stats, subscriptionStats, subsStats);
                        subsStats.msgDropRate += subscriptionStats.getMsgDropRate();
                    });
        }

        // Consumer stats can be a lot if a subscription has many consumers
        if (includeConsumerMetrics) {
            topic.getSubscriptions().forEach((name, subscription) -> {
                AggregatedSubscriptionStats subsStats = stats.subscriptionStats
                        .computeIfAbsent(name, k -> new AggregatedSubscriptionStats());
                subscription.getConsumers().forEach(consumer -> {
                    ConsumerStatsImpl conStats = consumer.getStats();

                    AggregatedConsumerStats consumerStats = subsStats.consumerStat
                            .computeIfAbsent(consumer, k -> new AggregatedConsumerStats());

                    consumerStats.unackedMessages = conStats.unackedMessages;
                    consumerStats.msgRateRedeliver = conStats.msgRateRedeliver;
                    consumerStats.msgRateOut = conStats.msgRateOut;
                    consumerStats.msgAckRate = conStats.messageAckRate;
                    consumerStats.msgThroughputOut = conStats.msgThroughputOut;
                    consumerStats.bytesOutCounter = conStats.bytesOutCounter;
                    consumerStats.msgOutCounter = conStats.msgOutCounter;
                    consumerStats.availablePermits = conStats.availablePermits;
                    consumerStats.blockedSubscriptionOnUnackedMsgs = conStats.blockedConsumerOnUnackedMsgs;
                });
            });
        }

        topic.getReplicators().forEach((cluster, replicator) -> {
            ReplicatorStatsImpl replStats = replicator.getStats();
            AggregatedReplicationStats aggReplStats = stats.replicationStats.get(replicator.getRemoteCluster());
            if (aggReplStats == null) {
                aggReplStats = new AggregatedReplicationStats();
                stats.replicationStats.put(replicator.getRemoteCluster(), aggReplStats);
                aggReplStats.msgRateIn = replStats.msgRateIn;
                aggReplStats.msgThroughputIn = replStats.msgThroughputIn;
            }

            aggReplStats.msgRateOut += replStats.msgRateOut;
            aggReplStats.msgThroughputOut += replStats.msgThroughputOut;
            aggReplStats.replicationBacklog += replStats.replicationBacklog;
            aggReplStats.msgRateExpired += replStats.msgRateExpired;
            aggReplStats.connectedCount += replStats.connected ? 1 : 0;
            aggReplStats.replicationDelayInSeconds += replStats.replicationDelayInSeconds;
        });

        compactorMXBean
                .flatMap(mxBean -> mxBean.getCompactionRecordForTopic(topic.getName()))
                .map(compactionRecord -> {
                    stats.compactionRemovedEventCount = compactionRecord.getCompactionRemovedEventCount();
                    stats.compactionSucceedCount = compactionRecord.getCompactionSucceedCount();
                    stats.compactionFailedCount = compactionRecord.getCompactionFailedCount();
                    stats.compactionDurationTimeInMills = compactionRecord.getCompactionDurationTimeInMills();
                    stats.compactionReadThroughput = compactionRecord.getCompactionReadThroughput();
                    stats.compactionWriteThroughput = compactionRecord.getCompactionWriteThroughput();
                    stats.compactionLatencyBuckets.addAll(compactionRecord.getCompactionLatencyStats());
                    stats.compactionLatencyBuckets.refresh();
                    PersistentTopic persistentTopic = (PersistentTopic) topic;
                    Optional<CompactedTopicContext> compactedTopicContext = persistentTopic
                            .getCompactedTopicContext();
                    if (compactedTopicContext.isPresent()) {
                        LedgerHandle ledger = compactedTopicContext.get().getLedger();
                        long entries = ledger.getLastAddConfirmed() + 1;
                        long size = ledger.getLength();

                        stats.compactionCompactedEntriesCount = entries;
                        stats.compactionCompactedEntriesSize = size;
                    }
                    return compactionRecord;
                });
    }

    private static void printDefaultBrokerStats(PrometheusMetricStreams stream, String cluster) {
        // Print metrics with 0 values. This is necessary to have the available brokers being
        // reported in the brokers dashboard even if they don't have any topic or traffic
        writeMetric(stream, "pulsar_topics_count", 0, cluster);
        writeMetric(stream, "pulsar_subscriptions_count", 0, cluster);
        writeMetric(stream, "pulsar_producers_count", 0, cluster);
        writeMetric(stream, "pulsar_consumers_count", 0, cluster);
        writeMetric(stream, "pulsar_rate_in", 0, cluster);
        writeMetric(stream, "pulsar_rate_out", 0, cluster);
        writeMetric(stream, "pulsar_throughput_in", 0, cluster);
        writeMetric(stream, "pulsar_throughput_out", 0, cluster);
        writeMetric(stream, "pulsar_storage_size", 0, cluster);
        writeMetric(stream, "pulsar_storage_logical_size", 0, cluster);
        writeMetric(stream, "pulsar_storage_write_rate", 0, cluster);
        writeMetric(stream, "pulsar_storage_read_rate", 0, cluster);
        writeMetric(stream, "pulsar_msg_backlog", 0, cluster);
    }

    private static void printTopicsCountStats(PrometheusMetricStreams stream, Map<String, Long> namespaceTopicsCount,
                                              String cluster) {
        namespaceTopicsCount.forEach(
                (ns, topicCount) -> writeMetric(stream, "pulsar_topics_count", topicCount, cluster, ns)
        );
    }

<<<<<<< HEAD
    private static void printNamespaceStats(PrometheusMetricStreams stream, AggregatedNamespaceStats stats,
                                            String cluster, String namespace) {
        writeMetric(stream, "pulsar_topics_count", stats.topicsCount, cluster, namespace);
        writeMetric(stream, "pulsar_subscriptions_count", stats.subscriptionsCount, cluster,
                namespace);
        writeMetric(stream, "pulsar_producers_count", stats.producersCount, cluster, namespace);
        writeMetric(stream, "pulsar_consumers_count", stats.consumersCount, cluster, namespace);

        writeMetric(stream, "pulsar_rate_in", stats.rateIn, cluster, namespace);
        writeMetric(stream, "pulsar_rate_out", stats.rateOut, cluster, namespace);
        writeMetric(stream, "pulsar_throughput_in", stats.throughputIn, cluster, namespace);
        writeMetric(stream, "pulsar_throughput_out", stats.throughputOut, cluster, namespace);
        writeMetric(stream, "pulsar_consumer_msg_ack_rate", stats.messageAckRate, cluster, namespace);

        writeMetric(stream, "pulsar_in_bytes_total", stats.bytesInCounter, cluster, namespace);
        writeMetric(stream, "pulsar_in_messages_total", stats.msgInCounter, cluster, namespace);
        writeMetric(stream, "pulsar_out_bytes_total", stats.bytesOutCounter, cluster, namespace);
        writeMetric(stream, "pulsar_out_messages_total", stats.msgOutCounter, cluster, namespace);

        writeMetric(stream, "pulsar_storage_size", stats.managedLedgerStats.storageSize, cluster,
                namespace);
        writeMetric(stream, "pulsar_storage_logical_size",
                stats.managedLedgerStats.storageLogicalSize, cluster, namespace);
        writeMetric(stream, "pulsar_storage_backlog_size", stats.managedLedgerStats.backlogSize, cluster,
                namespace);
        writeMetric(stream, "pulsar_storage_offloaded_size",
                stats.managedLedgerStats.offloadedStorageUsed, cluster, namespace);

        writeMetric(stream, "pulsar_storage_write_rate", stats.managedLedgerStats.storageWriteRate,
                cluster, namespace);
        writeMetric(stream, "pulsar_storage_read_rate", stats.managedLedgerStats.storageReadRate,
                cluster, namespace);

        writeMetric(stream, "pulsar_subscription_delayed", stats.msgDelayed, cluster, namespace);

        writePulsarMsgBacklog(stream, stats.msgBacklog, cluster, namespace);
=======
    private static void printNamespaceStats(SimpleTextOutputStream stream, String cluster, String namespace,
                                            AggregatedNamespaceStats stats) {
        metric(stream, cluster, namespace, "pulsar_topics_count", stats.topicsCount);
        metric(stream, cluster, namespace, "pulsar_subscriptions_count", stats.subscriptionsCount);
        metric(stream, cluster, namespace, "pulsar_producers_count", stats.producersCount);
        metric(stream, cluster, namespace, "pulsar_consumers_count", stats.consumersCount);

        metric(stream, cluster, namespace, "pulsar_rate_in", stats.rateIn);
        metric(stream, cluster, namespace, "pulsar_rate_out", stats.rateOut);
        metric(stream, cluster, namespace, "pulsar_throughput_in", stats.throughputIn);
        metric(stream, cluster, namespace, "pulsar_throughput_out", stats.throughputOut);
        metric(stream, cluster, namespace, "pulsar_consumer_msg_ack_rate", stats.messageAckRate);

        metric(stream, cluster, namespace, "pulsar_in_bytes_total", stats.bytesInCounter);
        metric(stream, cluster, namespace, "pulsar_in_messages_total", stats.msgInCounter);
        metric(stream, cluster, namespace, "pulsar_out_bytes_total", stats.bytesOutCounter);
        metric(stream, cluster, namespace, "pulsar_out_messages_total", stats.msgOutCounter);

        metric(stream, cluster, namespace, "pulsar_storage_size", stats.managedLedgerStats.storageSize);
        metric(stream, cluster, namespace, "pulsar_storage_logical_size", stats.managedLedgerStats.storageLogicalSize);
        metric(stream, cluster, namespace, "pulsar_storage_backlog_size", stats.managedLedgerStats.backlogSize);
        metric(stream, cluster, namespace, "pulsar_storage_offloaded_size",
                stats.managedLedgerStats.offloadedStorageUsed);

        metric(stream, cluster, namespace, "pulsar_storage_write_rate", stats.managedLedgerStats.storageWriteRate);
        metric(stream, cluster, namespace, "pulsar_storage_read_rate", stats.managedLedgerStats.storageReadRate);

        metric(stream, cluster, namespace, "pulsar_subscription_delayed", stats.msgDelayed);

        metric(stream, cluster, namespace, "pulsar_delayed_message_index_size_bytes",
                stats.delayedTrackerMemoryUsage);

        metricWithRemoteCluster(stream, cluster, namespace, "pulsar_msg_backlog", "local", stats.msgBacklog);
>>>>>>> 68e45454

        stats.managedLedgerStats.storageWriteLatencyBuckets.refresh();
        writeMetric(stream, "pulsar_storage_write_latency_le_0_5",
                stats.managedLedgerStats.storageWriteLatencyBuckets.getBuckets()[0], cluster, namespace);
        writeMetric(stream, "pulsar_storage_write_latency_le_1",
                stats.managedLedgerStats.storageWriteLatencyBuckets.getBuckets()[1], cluster, namespace);
        writeMetric(stream, "pulsar_storage_write_latency_le_5",
                stats.managedLedgerStats.storageWriteLatencyBuckets.getBuckets()[2], cluster, namespace);
        writeMetric(stream, "pulsar_storage_write_latency_le_10",
                stats.managedLedgerStats.storageWriteLatencyBuckets.getBuckets()[3], cluster, namespace);
        writeMetric(stream, "pulsar_storage_write_latency_le_20",
                stats.managedLedgerStats.storageWriteLatencyBuckets.getBuckets()[4], cluster, namespace);
        writeMetric(stream, "pulsar_storage_write_latency_le_50",
                stats.managedLedgerStats.storageWriteLatencyBuckets.getBuckets()[5], cluster, namespace);
        writeMetric(stream, "pulsar_storage_write_latency_le_100",
                stats.managedLedgerStats.storageWriteLatencyBuckets.getBuckets()[6], cluster, namespace);
        writeMetric(stream, "pulsar_storage_write_latency_le_200",
                stats.managedLedgerStats.storageWriteLatencyBuckets.getBuckets()[7], cluster, namespace);
        writeMetric(stream, "pulsar_storage_write_latency_le_1000",
                stats.managedLedgerStats.storageWriteLatencyBuckets.getBuckets()[8], cluster, namespace);
        writeMetric(stream, "pulsar_storage_write_latency_overflow",
                stats.managedLedgerStats.storageWriteLatencyBuckets.getBuckets()[9], cluster, namespace);
        writeMetric(stream, "pulsar_storage_write_latency_count",
                stats.managedLedgerStats.storageWriteLatencyBuckets.getCount(), cluster, namespace);
        writeMetric(stream, "pulsar_storage_write_latency_sum",
                stats.managedLedgerStats.storageWriteLatencyBuckets.getSum(), cluster, namespace);

        stats.managedLedgerStats.storageLedgerWriteLatencyBuckets.refresh();
        writeMetric(stream, "pulsar_storage_ledger_write_latency_le_0_5",
                stats.managedLedgerStats.storageLedgerWriteLatencyBuckets.getBuckets()[0], cluster, namespace);
        writeMetric(stream, "pulsar_storage_ledger_write_latency_le_1",
                stats.managedLedgerStats.storageLedgerWriteLatencyBuckets.getBuckets()[1], cluster, namespace);
        writeMetric(stream, "pulsar_storage_ledger_write_latency_le_5",
                stats.managedLedgerStats.storageLedgerWriteLatencyBuckets.getBuckets()[2], cluster, namespace);
        writeMetric(stream, "pulsar_storage_ledger_write_latency_le_10",
                stats.managedLedgerStats.storageLedgerWriteLatencyBuckets.getBuckets()[3], cluster, namespace);
        writeMetric(stream, "pulsar_storage_ledger_write_latency_le_20",
                stats.managedLedgerStats.storageLedgerWriteLatencyBuckets.getBuckets()[4], cluster, namespace);
        writeMetric(stream, "pulsar_storage_ledger_write_latency_le_50",
                stats.managedLedgerStats.storageLedgerWriteLatencyBuckets.getBuckets()[5], cluster, namespace);
        writeMetric(stream, "pulsar_storage_ledger_write_latency_le_100",
                stats.managedLedgerStats.storageLedgerWriteLatencyBuckets.getBuckets()[6], cluster, namespace);
        writeMetric(stream, "pulsar_storage_ledger_write_latency_le_200",
                stats.managedLedgerStats.storageLedgerWriteLatencyBuckets.getBuckets()[7], cluster, namespace);
        writeMetric(stream, "pulsar_storage_ledger_write_latency_le_1000",
                stats.managedLedgerStats.storageLedgerWriteLatencyBuckets.getBuckets()[8], cluster, namespace);
        writeMetric(stream, "pulsar_storage_ledger_write_latency_overflow",
                stats.managedLedgerStats.storageLedgerWriteLatencyBuckets.getBuckets()[9], cluster, namespace);
        writeMetric(stream, "pulsar_storage_ledger_write_latency_count",
                stats.managedLedgerStats.storageLedgerWriteLatencyBuckets.getCount(), cluster, namespace);
        writeMetric(stream, "pulsar_storage_ledger_write_latency_sum",
                stats.managedLedgerStats.storageLedgerWriteLatencyBuckets.getSum(), cluster, namespace);

        stats.managedLedgerStats.entrySizeBuckets.refresh();
        writeMetric(stream, "pulsar_entry_size_le_128", stats.managedLedgerStats.entrySizeBuckets.getBuckets()[0],
                cluster, namespace);
        writeMetric(stream, "pulsar_entry_size_le_512", stats.managedLedgerStats.entrySizeBuckets.getBuckets()[1],
                cluster, namespace);
        writeMetric(stream, "pulsar_entry_size_le_1_kb", stats.managedLedgerStats.entrySizeBuckets.getBuckets()[2],
                cluster, namespace);
        writeMetric(stream, "pulsar_entry_size_le_2_kb", stats.managedLedgerStats.entrySizeBuckets.getBuckets()[3],
                cluster, namespace);
        writeMetric(stream, "pulsar_entry_size_le_4_kb", stats.managedLedgerStats.entrySizeBuckets.getBuckets()[4],
                cluster, namespace);
        writeMetric(stream, "pulsar_entry_size_le_16_kb", stats.managedLedgerStats.entrySizeBuckets.getBuckets()[5],
                cluster, namespace);
        writeMetric(stream, "pulsar_entry_size_le_100_kb",
                stats.managedLedgerStats.entrySizeBuckets.getBuckets()[6], cluster, namespace);
        writeMetric(stream, "pulsar_entry_size_le_1_mb", stats.managedLedgerStats.entrySizeBuckets.getBuckets()[7],
                cluster, namespace);
        writeMetric(stream, "pulsar_entry_size_le_overflow",
                stats.managedLedgerStats.entrySizeBuckets.getBuckets()[8], cluster, namespace);
        writeMetric(stream, "pulsar_entry_size_count",
                stats.managedLedgerStats.entrySizeBuckets.getCount(), cluster, namespace);
        writeMetric(stream, "pulsar_entry_size_sum",
                stats.managedLedgerStats.entrySizeBuckets.getSum(), cluster, namespace);

        writeReplicationStat(stream, "pulsar_replication_rate_in", stats,
                replStats -> replStats.msgRateIn, cluster, namespace);
        writeReplicationStat(stream, "pulsar_replication_rate_out", stats,
                replStats -> replStats.msgRateOut, cluster, namespace);
        writeReplicationStat(stream, "pulsar_replication_throughput_in", stats,
                replStats -> replStats.msgThroughputIn, cluster, namespace);
        writeReplicationStat(stream, "pulsar_replication_throughput_out", stats,
                replStats -> replStats.msgThroughputOut, cluster, namespace);
        writeReplicationStat(stream, "pulsar_replication_backlog", stats,
                replStats -> replStats.replicationBacklog, cluster, namespace);
        writeReplicationStat(stream, "pulsar_replication_connected_count", stats,
                replStats -> replStats.connectedCount, cluster, namespace);
        writeReplicationStat(stream, "pulsar_replication_rate_expired", stats,
                replStats -> replStats.msgRateExpired, cluster, namespace);
        writeReplicationStat(stream, "pulsar_replication_delay_in_seconds", stats,
                replStats -> replStats.replicationDelayInSeconds, cluster, namespace);
    }

    private static void writePulsarMsgBacklog(PrometheusMetricStreams stream, Number value,
                                              String cluster, String namespace) {
        stream.writeSample("pulsar_msg_backlog", value, "cluster", cluster, "namespace", namespace,
                "remote_cluster",
                "local");
    }

    private static void writeMetric(PrometheusMetricStreams stream, String metricName, Number value,
                                    String cluster) {
        stream.writeSample(metricName, value, "cluster", cluster);
    }

    private static void writeMetric(PrometheusMetricStreams stream, String metricName, Number value, String cluster,
                                    String namespace) {
        stream.writeSample(metricName, value, "cluster", cluster, "namespace", namespace);
    }

    private static void writeReplicationStat(PrometheusMetricStreams stream, String metricName,
                                             AggregatedNamespaceStats namespaceStats,
                                             Function<AggregatedReplicationStats, Number> sampleValueFunction,
                                             String cluster, String namespace) {
        if (!namespaceStats.replicationStats.isEmpty()) {
            namespaceStats.replicationStats.forEach((remoteCluster, replStats) ->
                    stream.writeSample(metricName, sampleValueFunction.apply(replStats),
                            "cluster", cluster,
                            "namespace", namespace,
                            "remote_cluster", remoteCluster)
            );
        }
    }


}<|MERGE_RESOLUTION|>--- conflicted
+++ resolved
@@ -327,8 +327,7 @@
         );
     }
 
-<<<<<<< HEAD
-    private static void printNamespaceStats(PrometheusMetricStreams stream, AggregatedNamespaceStats stats,
+private static void printNamespaceStats(PrometheusMetricStreams stream, AggregatedNamespaceStats stats,
                                             String cluster, String namespace) {
         writeMetric(stream, "pulsar_topics_count", stats.topicsCount, cluster, namespace);
         writeMetric(stream, "pulsar_subscriptions_count", stats.subscriptionsCount, cluster,
@@ -362,44 +361,11 @@
                 cluster, namespace);
 
         writeMetric(stream, "pulsar_subscription_delayed", stats.msgDelayed, cluster, namespace);
+        
+        writeMetric(stream, "pulsar_delayed_message_index_size_bytes", stats.delayedTrackerMemoryUsage, cluster, namespace);
 
         writePulsarMsgBacklog(stream, stats.msgBacklog, cluster, namespace);
-=======
-    private static void printNamespaceStats(SimpleTextOutputStream stream, String cluster, String namespace,
-                                            AggregatedNamespaceStats stats) {
-        metric(stream, cluster, namespace, "pulsar_topics_count", stats.topicsCount);
-        metric(stream, cluster, namespace, "pulsar_subscriptions_count", stats.subscriptionsCount);
-        metric(stream, cluster, namespace, "pulsar_producers_count", stats.producersCount);
-        metric(stream, cluster, namespace, "pulsar_consumers_count", stats.consumersCount);
-
-        metric(stream, cluster, namespace, "pulsar_rate_in", stats.rateIn);
-        metric(stream, cluster, namespace, "pulsar_rate_out", stats.rateOut);
-        metric(stream, cluster, namespace, "pulsar_throughput_in", stats.throughputIn);
-        metric(stream, cluster, namespace, "pulsar_throughput_out", stats.throughputOut);
-        metric(stream, cluster, namespace, "pulsar_consumer_msg_ack_rate", stats.messageAckRate);
-
-        metric(stream, cluster, namespace, "pulsar_in_bytes_total", stats.bytesInCounter);
-        metric(stream, cluster, namespace, "pulsar_in_messages_total", stats.msgInCounter);
-        metric(stream, cluster, namespace, "pulsar_out_bytes_total", stats.bytesOutCounter);
-        metric(stream, cluster, namespace, "pulsar_out_messages_total", stats.msgOutCounter);
-
-        metric(stream, cluster, namespace, "pulsar_storage_size", stats.managedLedgerStats.storageSize);
-        metric(stream, cluster, namespace, "pulsar_storage_logical_size", stats.managedLedgerStats.storageLogicalSize);
-        metric(stream, cluster, namespace, "pulsar_storage_backlog_size", stats.managedLedgerStats.backlogSize);
-        metric(stream, cluster, namespace, "pulsar_storage_offloaded_size",
-                stats.managedLedgerStats.offloadedStorageUsed);
-
-        metric(stream, cluster, namespace, "pulsar_storage_write_rate", stats.managedLedgerStats.storageWriteRate);
-        metric(stream, cluster, namespace, "pulsar_storage_read_rate", stats.managedLedgerStats.storageReadRate);
-
-        metric(stream, cluster, namespace, "pulsar_subscription_delayed", stats.msgDelayed);
-
-        metric(stream, cluster, namespace, "pulsar_delayed_message_index_size_bytes",
-                stats.delayedTrackerMemoryUsage);
-
-        metricWithRemoteCluster(stream, cluster, namespace, "pulsar_msg_backlog", "local", stats.msgBacklog);
->>>>>>> 68e45454
-
+        
         stats.managedLedgerStats.storageWriteLatencyBuckets.refresh();
         writeMetric(stream, "pulsar_storage_write_latency_le_0_5",
                 stats.managedLedgerStats.storageWriteLatencyBuckets.getBuckets()[0], cluster, namespace);
