--- conflicted
+++ resolved
@@ -184,13 +184,10 @@
         stats.bytesOutCounter = tStatus.bytesOutCounter;
         stats.averageMsgSize = tStatus.averageMsgSize;
         stats.publishRateLimitedTimes = tStatus.publishRateLimitedTimes;
-<<<<<<< HEAD
+        stats.delayedTrackerMemoryUsage = tStatus.delayedMessageIndexSizeInBytes;
         stats.abortedTxnCount = tStatus.abortedTxnCount;
         stats.ongoingTxnCount = tStatus.ongoingTxnCount;
         stats.committedTxnCount = tStatus.committedTxnCount;
-=======
-        stats.delayedTrackerMemoryUsage = tStatus.delayedMessageIndexSizeInBytes;
->>>>>>> a021223a
 
         stats.producersCount = 0;
         topic.getProducers().values().forEach(producer -> {
