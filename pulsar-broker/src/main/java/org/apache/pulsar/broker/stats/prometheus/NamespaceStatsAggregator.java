--- conflicted
+++ resolved
@@ -107,18 +107,8 @@
     }
 
     private static Optional<CompactorMXBean> getCompactorMXBean(PulsarService pulsar) {
-<<<<<<< HEAD
-        Compactor compactor = null;
-        try {
-            compactor = pulsar.getCompactor(false);
-        } catch (PulsarServerException e) {
-            log.error("get compactor error", e);
-        }
+        Compactor compactor = pulsar.getNullableCompactor();
         return Optional.ofNullable(compactor).map(Compactor::getStats);
-=======
-        Compactor compactor = pulsar.getNullableCompactor();
-        return Optional.ofNullable(compactor).map(c -> c.getStats());
->>>>>>> be57e714
     }
 
     private static void aggregateTopicStats(TopicStats stats, SubscriptionStatsImpl subscriptionStats,
