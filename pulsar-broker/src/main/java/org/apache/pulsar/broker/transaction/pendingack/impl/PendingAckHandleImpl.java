--- conflicted
+++ resolved
@@ -120,12 +120,10 @@
                 pendingAckStoreProvider.newPendingAckStore(persistentSubscription);
 
         this.pendingAckStoreFuture.thenAccept(pendingAckStore -> {
-            if (pendingAckStore instanceof MLPendingAckStore) {
-                changeToInitializingState();
-                pendingAckStore.replayAsync(this,
-                        ((PersistentTopic) persistentSubscription.getTopic()).getBrokerService()
-                                .getPulsar().getTransactionReplayExecutor());
-            }
+            changeToInitializingState();
+            pendingAckStore.replayAsync(this,
+                    ((PersistentTopic) persistentSubscription.getTopic()).getBrokerService()
+                            .getPulsar().getTransactionReplayExecutor());
         }).exceptionally(e -> {
             log.error("PendingAckHandleImpl init fail! TopicName : {}, SubName: {}", topicName, subName, e);
             return null;
@@ -249,26 +247,12 @@
         if (log.isDebugEnabled()) {
             log.debug("[{}][{}] TxnID:[{}] Cumulative ack on {}.", topicName, subName, txnID.toString(), position);
         }
-<<<<<<< HEAD
         CompletableFuture<Void> completableFuture = new CompletableFuture<>();
         if (cumulativeAckOfTransaction != null && (!this.cumulativeAckOfTransaction.getKey().equals(txnID)
                 || compareToWithAckSet(position, this.cumulativeAckOfTransaction.getValue()) <= 0)) {
             String errorMsg = "[" + topicName + "][" + subName + "] Transaction:" + txnID +
                     " try to cumulative batch ack position: " + position + " within range of current " +
                     "currentPosition: " + this.cumulativeAckOfTransaction.getValue();
-=======
-
-        if (this.cumulativeAckOfTransaction == null) {
-            this.cumulativeAckOfTransaction = MutablePair.of(txnID, position);
-        } else if (this.cumulativeAckOfTransaction.getKey().equals(txnID)
-                && compareToWithAckSet(position, this.cumulativeAckOfTransaction.getValue()) > 0) {
-            this.cumulativeAckOfTransaction.setValue(position);
-
-        } else {
-            String errorMsg = "[" + topicName + "][" + subName + "] Transaction:" + txnID
-                    + " try to cumulative batch ack position: " + position + " within range of current "
-                    + "currentPosition: " + this.cumulativeAckOfTransaction.getValue();
->>>>>>> cc64889a
             log.error(errorMsg);
             semaphore.release();
             return FutureUtil.failedFuture(new TransactionConflictException(errorMsg));
