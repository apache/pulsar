/**
 * Licensed to the Apache Software Foundation (ASF) under one
 * or more contributor license agreements.  See the NOTICE file
 * distributed with this work for additional information
 * regarding copyright ownership.  The ASF licenses this file
 * to you under the Apache License, Version 2.0 (the
 * "License"); you may not use this file except in compliance
 * with the License.  You may obtain a copy of the License at
 *
 *   http://www.apache.org/licenses/LICENSE-2.0
 *
 * Unless required by applicable law or agreed to in writing,
 * software distributed under the License is distributed on an
 * "AS IS" BASIS, WITHOUT WARRANTIES OR CONDITIONS OF ANY
 * KIND, either express or implied.  See the License for the
 * specific language governing permissions and limitations
 * under the License.
 */
package org.apache.pulsar.broker.transaction.pendingack.impl;

import static org.apache.bookkeeper.mledger.util.PositionAckSetUtil.andAckSet;
import static org.apache.bookkeeper.mledger.util.PositionAckSetUtil.compareToWithAckSet;
import static org.apache.bookkeeper.mledger.util.PositionAckSetUtil.isAckSetOverlap;
import java.util.ArrayList;
import java.util.Collections;
import java.util.HashMap;
import java.util.List;
import java.util.Map;
import java.util.concurrent.CompletableFuture;
import java.util.concurrent.ConcurrentSkipListMap;
import lombok.extern.slf4j.Slf4j;
import org.apache.bookkeeper.mledger.Position;
import org.apache.bookkeeper.mledger.impl.ManagedCursorImpl;
import org.apache.bookkeeper.mledger.impl.PositionImpl;
import org.apache.commons.collections4.map.LinkedMap;
import org.apache.commons.lang3.tuple.MutablePair;
import org.apache.commons.lang3.tuple.Pair;
import org.apache.pulsar.broker.service.BrokerServiceException.NotAllowedException;
import org.apache.pulsar.broker.service.BrokerServiceException.ServiceUnitNotReadyException;
import org.apache.pulsar.broker.service.Consumer;
import org.apache.pulsar.broker.service.persistent.PersistentDispatcherSingleActiveConsumer;
import org.apache.pulsar.broker.service.persistent.PersistentSubscription;
import org.apache.pulsar.broker.service.persistent.PersistentTopic;
import org.apache.pulsar.broker.transaction.pendingack.PendingAckHandle;
import org.apache.pulsar.broker.transaction.pendingack.PendingAckStore;
import org.apache.pulsar.broker.transaction.pendingack.TransactionPendingAckStoreProvider;
import org.apache.pulsar.client.api.transaction.TxnID;
import org.apache.pulsar.common.api.proto.CommandAck.AckType;
import org.apache.pulsar.common.util.FutureUtil;
import org.apache.pulsar.common.util.collections.BitSetRecyclable;
import org.apache.pulsar.transaction.common.exception.TransactionConflictException;

/**
 * The default implementation of {@link PendingAckHandle}.
 */
@Slf4j
public class PendingAckHandleImpl extends PendingAckHandleState implements PendingAckHandle {

    /**
     * The map is for transaction with position witch was individual acked by this transaction.
     * <p>
     *     If the position is no batch position, it will be added to the map.
     * <p>
     *     If the position is batch position and it does not exits the map, will be added to the map.
     *     If the position is batch position and it exits the map, will do operation `and` for this
     *     two positions bit set.
     */
    private LinkedMap<TxnID, HashMap<PositionImpl, PositionImpl>> individualAckOfTransaction;

    /**
     * The map is for individual ack of positions for transaction.
     * <p>
     *     When no batch position was acked by transaction, it will be checked to see if it exists in the map.
     *     If it exits in the map, prove than it has been acked by another transaction. Broker will throw the
     *     TransactionConflictException {@link TransactionConflictException}.
     *     If it does not exits int the map, the position will be added to the map.
     * <p>
     *     When batch position was acked by transaction, it will be checked to see if it exists in the map.
     *     <p>
     *         If it exits in the map, it will checked to see if it duplicates the existing bit set point.
     *         If it exits at the bit set point, broker will throw the
     *         TransactionConflictException {@link TransactionConflictException}.
     *         If it exits at the bit set point, the bit set of the acked position will do the operation `and` for the
     *         two positions bit set.
     *     <p>
     *         If it does not exits the map, the position will be added to the map.
     */
    private Map<PositionImpl, MutablePair<PositionImpl, Integer>> individualAckPositions;

    /**
     * The map is for transaction with position witch was cumulative acked by this transaction.
     * Only one cumulative ack position was acked by one transaction at the same time.
     */
    private Pair<TxnID, PositionImpl> cumulativeAckOfTransaction;

    private final String topicName;

    private final String subName;

    private final PersistentSubscription persistentSubscription;

    private final CompletableFuture<PendingAckStore> pendingAckStoreFuture;

    private final CompletableFuture<PendingAckHandle> pendingAckHandleCompletableFuture = new CompletableFuture<>();

    public PendingAckHandleImpl(PersistentSubscription persistentSubscription) {
        super(State.None);
        this.topicName = persistentSubscription.getTopicName();
        this.subName = persistentSubscription.getName();
        this.persistentSubscription = persistentSubscription;

        TransactionPendingAckStoreProvider pendingAckStoreProvider =
                ((PersistentTopic) this.persistentSubscription.getTopic())
                        .getBrokerService().getPulsar().getTransactionPendingAckStoreProvider();
        this.pendingAckStoreFuture =
                pendingAckStoreProvider.newPendingAckStore(persistentSubscription);

        this.pendingAckStoreFuture.thenAccept(pendingAckStore -> {
            changeToInitializingState();
            pendingAckStore.replayAsync(this,
                    ((PersistentTopic) persistentSubscription.getTopic()).getBrokerService()
                            .getPulsar().getTransactionReplayExecutor());
        }).exceptionally(e -> {
            log.error("PendingAckHandleImpl init fail! TopicName : {}, SubName: {}", topicName, subName, e);
            return null;
        });
    }

    @Override
    public CompletableFuture<Void> individualAcknowledgeMessage(TxnID txnID,
                                                                List<MutablePair<PositionImpl, Integer>> positions) {
        if (txnID == null) {
            return FutureUtil.failedFuture(new NotAllowedException("TransactionID can not be null."));
        }
        if (positions == null) {
            return FutureUtil.failedFuture(new NotAllowedException("Positions can not be null."));
        }
        CompletableFuture<Void> completableFuture = new CompletableFuture<>();

        this.pendingAckStoreFuture.thenAccept(pendingAckStore ->
                pendingAckStore.appendIndividualAck(txnID, positions).thenAccept(v -> {
                    synchronized (org.apache.pulsar.broker.transaction.pendingack.impl.PendingAckHandleImpl.this) {
                        for (MutablePair<PositionImpl, Integer> positionIntegerMutablePair : positions) {

                            if (log.isDebugEnabled()) {
                                log.debug("[{}] individualAcknowledgeMessage position: [{}], "
                                                + "txnId: [{}], subName: [{}]", topicName,
                                        positionIntegerMutablePair.left, txnID, subName);
                            }
                            PositionImpl position = positionIntegerMutablePair.left;

                            // If try to ack message already acked by committed transaction or
                            // normal acknowledge,throw exception.
                            if (((ManagedCursorImpl) persistentSubscription.getCursor())
                                    .isMessageDeleted(position)) {
                                String errorMsg = "[" + topicName + "][" + subName + "] Transaction:" + txnID
                                        + " try to ack message:" + position + " already acked before.";
                                log.error(errorMsg);
                                completableFuture
                                        .completeExceptionally(new TransactionConflictException(errorMsg));
                                return;
                            }

                            if (position.hasAckSet()) {
                                //in order to jude the bit set is over lap, so set the covering
                                // the batch size bit to 1,should know the two
                                // bit set don't have the same point is 0
                                BitSetRecyclable bitSetRecyclable =
                                        BitSetRecyclable.valueOf(position.getAckSet());
                                if (positionIntegerMutablePair.right > bitSetRecyclable.size()) {
                                    bitSetRecyclable.set(positionIntegerMutablePair.right);
                                }
                                bitSetRecyclable.set(positionIntegerMutablePair.right, bitSetRecyclable.size());
                                long[] ackSetOverlap = bitSetRecyclable.toLongArray();
                                bitSetRecyclable.recycle();
                                if (isAckSetOverlap(ackSetOverlap,
                                        ((ManagedCursorImpl) persistentSubscription.getCursor())
                                                .getBatchPositionAckSet(position))) {
                                    String errorMsg = "[" + topicName + "][" + subName + "] Transaction:"
                                            + txnID + " try to ack message:"
                                            + position + " already acked before.";
                                    log.error(errorMsg);
                                    completableFuture
                                            .completeExceptionally(new TransactionConflictException(errorMsg));
                                    return;
                                }

                                if (individualAckPositions != null
                                        && individualAckPositions.containsKey(position)
                                        && isAckSetOverlap(individualAckPositions
                                        .get(position).getLeft().getAckSet(), ackSetOverlap)) {
                                    String errorMsg = "[" + topicName + "][" + subName + "] Transaction:"
                                            + txnID + " try to ack batch message:"
                                            + position + " in pending ack status.";
                                    log.error(errorMsg);
                                    completableFuture
                                            .completeExceptionally(new TransactionConflictException(errorMsg));
                                    return;
                                }
                            } else {
                                if (individualAckPositions != null
                                        && individualAckPositions.containsKey(position)) {
                                    String errorMsg = "[" + topicName + "][" + subName + "] Transaction:"
                                            + txnID + " try to ack message:"
                                            + position + " in pending ack status.";
                                    log.error(errorMsg);
                                    completableFuture
                                            .completeExceptionally(new TransactionConflictException(errorMsg));
                                    return;
                                }
                            }
                        }

                        handleIndividualAck(txnID, positions);
                        completableFuture.complete(null);
                    }
                }).exceptionally(e -> {
                    synchronized (PendingAckHandleImpl.this) {
                        // we also modify the in memory state when append fail,
                        // because we don't know the persistent state, when were replay it,
                        // it will produce the wrong operation. so we append fail,
                        // we should wait tc time out or client abort this transaction.
                        handleIndividualAck(txnID, positions);
                        completableFuture.completeExceptionally(e.getCause());
                    }
                    return null;
                })).exceptionally(e -> {
            completableFuture.completeExceptionally(e);
            return null;
        });
        return completableFuture;
    }

    @Override
    public CompletableFuture<Void> cumulativeAcknowledgeMessage(TxnID txnID,
                                                                List<PositionImpl> positions) {

        if (txnID == null) {
            return FutureUtil.failedFuture(new NotAllowedException("TransactionID can not be null."));
        }
        if (positions == null) {
            return FutureUtil.failedFuture(new NotAllowedException("Positions can not be null."));
        }

        if (positions.size() != 1) {
            String errorMsg = "[" + topicName + "][" + subName + "] Transaction:" + txnID
                    + " invalid cumulative ack received with multiple message ids.";
            log.error(errorMsg);
            return FutureUtil.failedFuture(new NotAllowedException(errorMsg));
        }

        PositionImpl position = positions.get(0);

        CompletableFuture<Void> completableFuture = new CompletableFuture<>();

        this.pendingAckStoreFuture.thenAccept(pendingAckStore ->
                pendingAckStore.appendCumulativeAck(txnID, position).thenAccept(v -> {
                    if (log.isDebugEnabled()) {
                        log.debug("[{}] cumulativeAcknowledgeMessage position: [{}], "
                                + "txnID:[{}], subName: [{}].", topicName, txnID.toString(), position, subName);
                    }

                    if (position.compareTo((PositionImpl) persistentSubscription.getCursor()
                            .getMarkDeletedPosition()) <= 0) {
                        String errorMsg = "[" + topicName + "][" + subName + "] Transaction:" + txnID
                                + " try to cumulative ack position: " + position + " within range of cursor's "
                                + "markDeletePosition: "
                                + persistentSubscription.getCursor().getMarkDeletedPosition();
                        log.error(errorMsg);
                        completableFuture.completeExceptionally(new TransactionConflictException(errorMsg));
                        return;
                    }

                    if (cumulativeAckOfTransaction != null && (!cumulativeAckOfTransaction.getKey().equals(txnID)
                            || compareToWithAckSet(position, cumulativeAckOfTransaction.getValue()) <= 0)) {
                        String errorMsg = "[" + topicName + "][" + subName + "] Transaction:" + txnID
                                + " try to cumulative batch ack position: " + position + " within range of current "
                                + "currentPosition: " + cumulativeAckOfTransaction.getValue();
                        log.error(errorMsg);
                        completableFuture.completeExceptionally(new TransactionConflictException(errorMsg));
                        return;
                    }

                    handleCumulativeAck(txnID, position);
                    completableFuture.complete(null);
                }).exceptionally(e -> {
                    //we also modify the in memory state when append fail, because we don't know the persistent
                    // state, when wereplay it, it will produce the wrong operation. so we append fail, we should
                    // wait tc time out or client abort this transaction.
                    handleCumulativeAck(txnID, position);
                    completableFuture.completeExceptionally(e.getCause());
                    return null;
                })
        ).exceptionally(e -> {
            completableFuture.completeExceptionally(e);
            return null;
        });
        return completableFuture;
    }

    @Override
    public synchronized CompletableFuture<Void> commitTxn(TxnID txnID, Map<String, Long> properties,
                                                          long lowWaterMark) {
        if (!checkIfReady()) {
            return FutureUtil.failedFuture(new ServiceUnitNotReadyException("PendingAckHandle not replay complete!"));
        }

        CompletableFuture<Void> commitFuture = new CompletableFuture<>();

        // It's valid to create transaction then commit without doing any operation, which will cause
        // pendingAckMessagesMap to be null.
        if (this.cumulativeAckOfTransaction != null) {
            if (cumulativeAckOfTransaction.getKey().equals(txnID)) {
                pendingAckStoreFuture.thenAccept(pendingAckStore -> pendingAckStore
                        .appendCommitMark(txnID, AckType.Cumulative).thenAccept(v -> {
                            if (log.isDebugEnabled()) {
                                log.debug("[{}] Transaction pending ack store commit txnId : [{}] "
                                        + "success! subName: [{}]", topicName, txnID, subName);
                            }
                            persistentSubscription.acknowledgeMessage(
                                    Collections.singletonList(cumulativeAckOfTransaction.getValue()),
                                    AckType.Cumulative, properties);
                            cumulativeAckOfTransaction = null;
                            commitFuture.complete(null);
                        }).exceptionally(e -> {
                            log.error("[{}] Transaction pending ack store commit txnId : [{}] fail!",
                                    topicName, txnID, e);
                            commitFuture.completeExceptionally(e);
                            return null;
                        })).exceptionally(e -> {
                    commitFuture.completeExceptionally(e);
                    return null;
                });
            } else {
                commitFuture.complete(null);
            }
        } else {
            pendingAckStoreFuture.thenAccept(pendingAckStore ->
                    pendingAckStore.appendCommitMark(txnID, AckType.Individual).thenAccept(v -> {
                        synchronized (PendingAckHandleImpl.this) {
                            if (individualAckOfTransaction != null && individualAckOfTransaction.containsKey(txnID)) {
                                HashMap<PositionImpl, PositionImpl> pendingAckMessageForCurrentTxn =
                                        individualAckOfTransaction.get(txnID);
                                if (log.isDebugEnabled()) {
                                    log.debug("[{}] Transaction pending ack store commit txnId : "
                                            + "[{}] success! subName: [{}]", topicName, txnID, subName);
                                }
                                individualAckCommitCommon(txnID, pendingAckMessageForCurrentTxn, properties);
                                commitFuture.complete(null);
                                handleLowWaterMark(txnID, lowWaterMark);
                            } else {
                                commitFuture.complete(null);
                            }
                        }
                    }).exceptionally(e -> {
                        log.error("[{}] Transaction pending ack store commit txnId : [{}] fail!",
                                topicName, txnID, e);
                        commitFuture.completeExceptionally(e.getCause());
                        return null;
                    })).exceptionally(e -> {
                commitFuture.completeExceptionally(e);
                return null;
            });
        }
        return commitFuture;
    }

    @Override
    public synchronized CompletableFuture<Void> abortTxn(TxnID txnId, Consumer consumer, long lowWaterMark) {
        if (!checkIfReady()) {
            return FutureUtil.failedFuture(new ServiceUnitNotReadyException("PendingAckHandle not replay complete!"));
        }
        CompletableFuture<Void> abortFuture = new CompletableFuture<>();
        if (this.cumulativeAckOfTransaction != null) {
<<<<<<< HEAD
            if (this.cumulativeAckOfTransaction.getKey().equals(txnId)) {
                this.cumulativeAckOfTransaction = null;
            }
            this.persistentSubscription.redeliverUnacknowledgedMessages(consumer,
                    ((PersistentDispatcherSingleActiveConsumer) this.persistentSubscription
                            .getDispatcher()).getEpoch());
        } else if (this.individualAckOfTransaction != null){
            HashMap<PositionImpl, PositionImpl> pendingAckMessageForCurrentTxn =
                    individualAckOfTransaction.remove(txnId);
            if (pendingAckMessageForCurrentTxn != null) {
                for (Entry<PositionImpl, PositionImpl> entry : pendingAckMessageForCurrentTxn.entrySet()) {
                    if (entry.getValue().hasAckSet() && individualAckPositions.containsKey(entry.getValue())) {
                        BitSetRecyclable thisBitSet = BitSetRecyclable.valueOf(entry.getValue().getAckSet());
                        thisBitSet.flip(0, individualAckPositions.get(entry.getValue()).right);
                        BitSetRecyclable otherBitSet =
                                BitSetRecyclable.valueOf(individualAckPositions.get(entry.getValue()).left.getAckSet());
                        otherBitSet.or(thisBitSet);
                        individualAckPositions.get(entry.getKey()).left.setAckSet(otherBitSet.toLongArray());
                        otherBitSet.recycle();
                        thisBitSet.recycle();
                    } else {
                        individualAckPositions.remove(entry.getValue());
                    }
                }
                this.persistentSubscription.redeliverUnacknowledgedMessages(consumer,
                        new ArrayList<>(pendingAckMessageForCurrentTxn.values()));
            }
=======
            pendingAckStoreFuture.thenAccept(pendingAckStore ->
                    pendingAckStore.appendAbortMark(txnId, AckType.Cumulative).thenAccept(v -> {
                        if (log.isDebugEnabled()) {
                            log.debug("[{}] Transaction pending ack store abort txnId : [{}] success! subName: [{}]",
                                    topicName, txnId, subName);
                        }
                        if (cumulativeAckOfTransaction.getKey().equals(txnId)) {
                            cumulativeAckOfTransaction = null;
                        }
                        persistentSubscription.redeliverUnacknowledgedMessages(consumer);
                        abortFuture.complete(null);
                    }).exceptionally(e -> {
                        log.error("[{}] Transaction pending ack store abort txnId : [{}] fail!",
                                topicName, txnId, e);
                        abortFuture.completeExceptionally(e);
                        return null;
                    })
            ).exceptionally(e -> {
                abortFuture.completeExceptionally(e);
                return null;
            });
        } else if (this.individualAckOfTransaction != null) {
            pendingAckStoreFuture.thenAccept(pendingAckStore ->
                    pendingAckStore.appendAbortMark(txnId, AckType.Individual).thenAccept(v -> {
                        synchronized (PendingAckHandleImpl.this) {
                            HashMap<PositionImpl, PositionImpl> pendingAckMessageForCurrentTxn =
                                    individualAckOfTransaction.get(txnId);
                            if (pendingAckMessageForCurrentTxn != null) {
                                if (log.isDebugEnabled()) {
                                    log.debug("[{}] Transaction pending ack store abort txnId : [{}] success! "
                                            + "subName: [{}]", topicName, txnId, subName);
                                }
                                individualAckAbortCommon(txnId, pendingAckMessageForCurrentTxn);
                                persistentSubscription.redeliverUnacknowledgedMessages(consumer,
                                        new ArrayList<>(pendingAckMessageForCurrentTxn.values()));
                                abortFuture.complete(null);
                                handleLowWaterMark(txnId, lowWaterMark);
                            } else {
                                abortFuture.complete(null);
                            }
                        }
                    }).exceptionally(e -> {
                        log.error("[{}] Transaction pending ack store abort txnId : [{}] fail!",
                                topicName, txnId, e);
                        abortFuture.completeExceptionally(e);
                        return null;
                    })
            ).exceptionally(e -> {
                log.error("[{}] abortTxn", txnId, e);
                abortFuture.completeExceptionally(e);
                return null;
            });
        } else {
            abortFuture.complete(null);
>>>>>>> 57ae8b1a
        }
        return abortFuture;
    }

    private void handleLowWaterMark(TxnID txnID, long lowWaterMark) {
        if (individualAckOfTransaction != null && !individualAckOfTransaction.isEmpty()) {
            TxnID firstTxn = individualAckOfTransaction.firstKey();

            if (firstTxn.getMostSigBits() == txnID.getMostSigBits()
                    && firstTxn.getLeastSigBits() <= lowWaterMark) {
                this.pendingAckStoreFuture.whenComplete((pendingAckStore, throwable) -> {
                    if (throwable == null) {
                        pendingAckStore.appendAbortMark(txnID, AckType.Individual).thenAccept(v -> {
                            synchronized (PendingAckHandleImpl.this) {
                                log.warn("[{}] Transaction pending ack handle low water mark success! txnId : [{}], "
                                        + "lowWaterMark : [{}]", topicName, txnID, lowWaterMark);
                                individualAckOfTransaction.remove(firstTxn);
                                handleLowWaterMark(txnID, lowWaterMark);
                            }
                        }).exceptionally(e -> {
                            log.warn("[{}] Transaction pending ack handle low water mark fail! txnId : [{}], "
                                    + "lowWaterMark : [{}]", topicName, txnID, lowWaterMark);
                            return null;
                        });
                    }
                });
            }
        }
    }

    @Override
    public synchronized void syncBatchPositionAckSetForTransaction(PositionImpl position) {
        if (individualAckPositions == null) {
            individualAckPositions = new ConcurrentSkipListMap<>();
        }
        // sync don't carry the batch size
        // when one position is ack by transaction the batch size is for `and` operation.
        if (!individualAckPositions.containsKey(position)) {
            this.individualAckPositions.put(position, new MutablePair<>(position, 0));
        } else {
            andAckSet(this.individualAckPositions.get(position).left, position);
        }
    }

    @Override
    public synchronized boolean checkIsCanDeleteConsumerPendingAck(PositionImpl position) {
        if (!individualAckPositions.containsKey(position)) {
            return true;
        } else {
            position = individualAckPositions.get(position).left;
            if (position.hasAckSet()) {
                BitSetRecyclable bitSetRecyclable = BitSetRecyclable.valueOf(position.getAckSet());
                if (bitSetRecyclable.isEmpty()) {
                    bitSetRecyclable.recycle();
                    return true;
                } else {
                    bitSetRecyclable.recycle();
                    return false;
                }
            } else {
                return true;
            }
        }
    }

    protected void handleAbort(TxnID txnID, AckType ackType) {
        if (ackType == AckType.Cumulative) {
            this.cumulativeAckOfTransaction = null;
        } else {
            if (this.individualAckOfTransaction != null) {
                HashMap<PositionImpl, PositionImpl> pendingAckMessageForCurrentTxn =
                        individualAckOfTransaction.get(txnID);
                if (pendingAckMessageForCurrentTxn != null) {
                    individualAckAbortCommon(txnID, pendingAckMessageForCurrentTxn);
                }
            }
        }
    }

    private void individualAckAbortCommon(TxnID txnID, HashMap<PositionImpl, PositionImpl> currentTxn) {
        for (Map.Entry<PositionImpl, PositionImpl> entry :
                currentTxn.entrySet()) {
            if (entry.getValue().hasAckSet()
                    && individualAckPositions.containsKey(entry.getValue())) {
                BitSetRecyclable thisBitSet =
                        BitSetRecyclable.valueOf(entry.getValue().getAckSet());
                thisBitSet.flip(0, individualAckPositions.get(entry.getValue()).right);
                BitSetRecyclable otherBitSet =
                        BitSetRecyclable.valueOf(individualAckPositions
                                .get(entry.getValue()).left.getAckSet());
                otherBitSet.or(thisBitSet);
                individualAckPositions.get(entry.getKey())
                        .left.setAckSet(otherBitSet.toLongArray());
                otherBitSet.recycle();
                thisBitSet.recycle();
            } else {
                individualAckPositions.remove(entry.getValue());
            }
        }
        individualAckOfTransaction.remove(txnID);
    }

    protected void handleCommit(TxnID txnID, AckType ackType, Map<String, Long> properties) {
        if (ackType == AckType.Cumulative) {
            if (this.cumulativeAckOfTransaction != null) {
                persistentSubscription.acknowledgeMessage(
                        Collections.singletonList(this.cumulativeAckOfTransaction.getValue()),
                        AckType.Cumulative, properties);
            }
            this.cumulativeAckOfTransaction = null;
        } else {
            if (this.individualAckOfTransaction != null) {
                HashMap<PositionImpl, PositionImpl> pendingAckMessageForCurrentTxn =
                        individualAckOfTransaction.get(txnID);
                if (pendingAckMessageForCurrentTxn != null) {
                    individualAckCommitCommon(txnID, pendingAckMessageForCurrentTxn, null);
                }
            }
        }
    }

    private void individualAckCommitCommon(TxnID txnID,
                                           HashMap<PositionImpl, PositionImpl> currentTxn,
                                           Map<String, Long> properties) {
        if (currentTxn != null) {
            persistentSubscription.acknowledgeMessage(new ArrayList<>(currentTxn.values()),
                    AckType.Individual, properties);
            individualAckOfTransaction.remove(txnID);
        }
    }

    private void handleIndividualAck(TxnID txnID, List<MutablePair<PositionImpl, Integer>> positions) {
        for (int i = 0; i < positions.size(); i++) {
            if (log.isDebugEnabled()) {
                log.debug("[{}][{}] TxnID:[{}] Individual acks on {}", topicName,
                        subName, txnID.toString(), positions);
            }
            if (individualAckOfTransaction == null) {
                individualAckOfTransaction = new LinkedMap<>();
            }

            if (individualAckPositions == null) {
                individualAckPositions = new ConcurrentSkipListMap<>();
            }

            PositionImpl position = positions.get(i).left;

            if (position.hasAckSet()) {

                HashMap<PositionImpl, PositionImpl> pendingAckMessageForCurrentTxn =
                        individualAckOfTransaction.computeIfAbsent(txnID, txn -> new HashMap<>());

                if (pendingAckMessageForCurrentTxn.containsKey(position)) {
                    andAckSet(pendingAckMessageForCurrentTxn.get(position), position);
                } else {
                    pendingAckMessageForCurrentTxn.put(position, position);
                }

                if (!individualAckPositions.containsKey(position)) {
                    this.individualAckPositions.put(position, positions.get(i));
                } else {
                    MutablePair<PositionImpl, Integer> positionPair =
                            this.individualAckPositions.get(position);
                    positionPair.setRight(positions.get(i).right);
                    andAckSet(positionPair.getLeft(), position);
                }

            } else {
                HashMap<PositionImpl, PositionImpl> pendingAckMessageForCurrentTxn =
                        individualAckOfTransaction.computeIfAbsent(txnID, txn -> new HashMap<>());
                pendingAckMessageForCurrentTxn.put(position, position);
                this.individualAckPositions.putIfAbsent(position, positions.get(i));
            }
        }
    }

    private void handleCumulativeAck(TxnID txnID, PositionImpl position) {
        if (this.cumulativeAckOfTransaction == null) {
            this.cumulativeAckOfTransaction = MutablePair.of(txnID, position);
        } else if (this.cumulativeAckOfTransaction.getKey().equals(txnID)
                && compareToWithAckSet(position, this.cumulativeAckOfTransaction.getValue()) > 0) {
            this.cumulativeAckOfTransaction.setValue(position);
        }
    }

    protected void handleCumulativeAckRecover(TxnID txnID, PositionImpl position) {
        if ((position.compareTo((PositionImpl) persistentSubscription.getCursor()
                .getMarkDeletedPosition()) > 0) && (cumulativeAckOfTransaction == null
                || (cumulativeAckOfTransaction.getKey().equals(txnID)
                && compareToWithAckSet(position, cumulativeAckOfTransaction.getValue()) > 0))) {
            handleCumulativeAck(txnID, position);
        }
    }

    protected void handleIndividualAckRecover(TxnID txnID, List<MutablePair<PositionImpl, Integer>> positions) {
        for (MutablePair<PositionImpl, Integer> positionIntegerMutablePair : positions) {
            PositionImpl position = positionIntegerMutablePair.left;

            // If try to ack message already acked by committed transaction or
            // normal acknowledge,throw exception.
            if (((ManagedCursorImpl) persistentSubscription.getCursor())
                    .isMessageDeleted(position)) {
                return;
            }

            if (position.hasAckSet()) {
                //in order to jude the bit set is over lap, so set the covering
                // the batch size bit to 1,should know the two
                // bit set don't have the same point is 0
                BitSetRecyclable bitSetRecyclable =
                        BitSetRecyclable.valueOf(position.getAckSet());
                if (positionIntegerMutablePair.right > bitSetRecyclable.size()) {
                    bitSetRecyclable.set(positionIntegerMutablePair.right);
                }
                bitSetRecyclable.set(positionIntegerMutablePair.right, bitSetRecyclable.size());
                long[] ackSetOverlap = bitSetRecyclable.toLongArray();
                bitSetRecyclable.recycle();
                if (isAckSetOverlap(ackSetOverlap,
                        ((ManagedCursorImpl) persistentSubscription.getCursor())
                                .getBatchPositionAckSet(position))) {
                    return;
                }

                if (individualAckPositions != null
                        && individualAckPositions.containsKey(position)
                        && isAckSetOverlap(individualAckPositions
                        .get(position).getLeft().getAckSet(), ackSetOverlap)) {
                    return;
                }
            } else {
                if (individualAckPositions != null
                        && individualAckPositions.containsKey(position)) {
                    return;
                }
            }
        }
        handleIndividualAck(txnID, positions);
    }

    public String getTopicName() {
        return topicName;
    }

    public String getSubName() {
        return subName;
    }

    @Override
    public synchronized void clearIndividualPosition(Position position) {
        if (individualAckPositions == null) {
            return;
        }

        if (position instanceof PositionImpl) {
            individualAckPositions.remove(position);
        }

        individualAckPositions.forEach((persistentPosition, positionIntegerMutablePair) -> {
            if (persistentPosition.compareTo((PositionImpl) persistentSubscription
                    .getCursor().getMarkDeletedPosition()) < 0) {
                individualAckPositions.remove(persistentPosition);
            }
        });
    }

    @Override
    public CompletableFuture<PendingAckHandle> pendingAckHandleFuture() {
        return pendingAckHandleCompletableFuture;
    }

    public void completeHandleFuture() {
        this.pendingAckHandleCompletableFuture.complete(PendingAckHandleImpl.this);
    }

    @Override
    public CompletableFuture<Void> close() {
        return this.pendingAckStoreFuture.thenAccept(PendingAckStore::closeAsync);
    }
}<|MERGE_RESOLUTION|>--- conflicted
+++ resolved
@@ -372,35 +372,6 @@
         }
         CompletableFuture<Void> abortFuture = new CompletableFuture<>();
         if (this.cumulativeAckOfTransaction != null) {
-<<<<<<< HEAD
-            if (this.cumulativeAckOfTransaction.getKey().equals(txnId)) {
-                this.cumulativeAckOfTransaction = null;
-            }
-            this.persistentSubscription.redeliverUnacknowledgedMessages(consumer,
-                    ((PersistentDispatcherSingleActiveConsumer) this.persistentSubscription
-                            .getDispatcher()).getEpoch());
-        } else if (this.individualAckOfTransaction != null){
-            HashMap<PositionImpl, PositionImpl> pendingAckMessageForCurrentTxn =
-                    individualAckOfTransaction.remove(txnId);
-            if (pendingAckMessageForCurrentTxn != null) {
-                for (Entry<PositionImpl, PositionImpl> entry : pendingAckMessageForCurrentTxn.entrySet()) {
-                    if (entry.getValue().hasAckSet() && individualAckPositions.containsKey(entry.getValue())) {
-                        BitSetRecyclable thisBitSet = BitSetRecyclable.valueOf(entry.getValue().getAckSet());
-                        thisBitSet.flip(0, individualAckPositions.get(entry.getValue()).right);
-                        BitSetRecyclable otherBitSet =
-                                BitSetRecyclable.valueOf(individualAckPositions.get(entry.getValue()).left.getAckSet());
-                        otherBitSet.or(thisBitSet);
-                        individualAckPositions.get(entry.getKey()).left.setAckSet(otherBitSet.toLongArray());
-                        otherBitSet.recycle();
-                        thisBitSet.recycle();
-                    } else {
-                        individualAckPositions.remove(entry.getValue());
-                    }
-                }
-                this.persistentSubscription.redeliverUnacknowledgedMessages(consumer,
-                        new ArrayList<>(pendingAckMessageForCurrentTxn.values()));
-            }
-=======
             pendingAckStoreFuture.thenAccept(pendingAckStore ->
                     pendingAckStore.appendAbortMark(txnId, AckType.Cumulative).thenAccept(v -> {
                         if (log.isDebugEnabled()) {
@@ -410,7 +381,9 @@
                         if (cumulativeAckOfTransaction.getKey().equals(txnId)) {
                             cumulativeAckOfTransaction = null;
                         }
-                        persistentSubscription.redeliverUnacknowledgedMessages(consumer);
+                        this.persistentSubscription.redeliverUnacknowledgedMessages(consumer,
+                                ((PersistentDispatcherSingleActiveConsumer) this.persistentSubscription
+                                        .getDispatcher()).getConsumerEpoch());
                         abortFuture.complete(null);
                     }).exceptionally(e -> {
                         log.error("[{}] Transaction pending ack store abort txnId : [{}] fail!",
@@ -455,7 +428,6 @@
             });
         } else {
             abortFuture.complete(null);
->>>>>>> 57ae8b1a
         }
         return abortFuture;
     }
