--- conflicted
+++ resolved
@@ -736,21 +736,7 @@
         return this.pendingAckStoreFuture.thenAccept(PendingAckStore::closeAsync);
     }
 
-<<<<<<< HEAD
-    @Override
-    public boolean isTransactionAckPresent() {
-        if ((this.cumulativeAckOfTransaction == null
-                && (this.individualAckOfTransaction == null || this.individualAckOfTransaction.isEmpty()))) {
-            return false;
-        } else {
-            return true;
-        }
-    }
-
     public CompletableFuture<Optional<ManagedLedger>> getStoreManageLedger() {
-=======
-    public CompletableFuture<ManagedLedger> getStoreManageLedger() {
->>>>>>> eb4d8aac
         if (this.pendingAckStoreFuture.isDone()) {
             return this.pendingAckStoreFuture.thenCompose(pendingAckStore -> {
                 if (pendingAckStore instanceof MLPendingAckStore) {
