/**
 * Licensed to the Apache Software Foundation (ASF) under one
 * or more contributor license agreements.  See the NOTICE file
 * distributed with this work for additional information
 * regarding copyright ownership.  The ASF licenses this file
 * to you under the Apache License, Version 2.0 (the
 * "License"); you may not use this file except in compliance
 * with the License.  You may obtain a copy of the License at
 *
 *   http://www.apache.org/licenses/LICENSE-2.0
 *
 * Unless required by applicable law or agreed to in writing,
 * software distributed under the License is distributed on an
 * "AS IS" BASIS, WITHOUT WARRANTIES OR CONDITIONS OF ANY
 * KIND, either express or implied.  See the License for the
 * specific language governing permissions and limitations
 * under the License.
 */
package org.apache.pulsar.broker.transaction.pendingack.impl;

import static org.apache.bookkeeper.mledger.util.PositionAckSetUtil.andAckSet;
import static org.apache.bookkeeper.mledger.util.PositionAckSetUtil.compareToWithAckSet;
import static org.apache.bookkeeper.mledger.util.PositionAckSetUtil.isAckSetOverlap;
import java.util.ArrayList;
import java.util.Collections;
import java.util.HashMap;
import java.util.List;
import java.util.Map;
import java.util.concurrent.CompletableFuture;
<<<<<<< HEAD
import java.util.concurrent.Semaphore;
=======
import java.util.concurrent.ConcurrentSkipListMap;
>>>>>>> bd1db1b7
import lombok.extern.slf4j.Slf4j;
import org.apache.bookkeeper.mledger.Position;
import org.apache.bookkeeper.mledger.impl.ManagedCursorImpl;
import org.apache.bookkeeper.mledger.impl.PositionImpl;
import org.apache.commons.collections4.map.LinkedMap;
import org.apache.commons.lang3.tuple.MutablePair;
import org.apache.commons.lang3.tuple.Pair;
import org.apache.pulsar.broker.service.BrokerServiceException.NotAllowedException;
import org.apache.pulsar.broker.service.BrokerServiceException.ServiceUnitNotReadyException;
import org.apache.pulsar.broker.service.Consumer;
import org.apache.pulsar.broker.service.persistent.PersistentSubscription;
import org.apache.pulsar.broker.service.persistent.PersistentTopic;
import org.apache.pulsar.broker.transaction.pendingack.PendingAckHandle;
import org.apache.pulsar.broker.transaction.pendingack.PendingAckStore;
import org.apache.pulsar.broker.transaction.pendingack.TransactionPendingAckStoreProvider;
import org.apache.pulsar.client.api.transaction.TxnID;
import org.apache.pulsar.common.api.proto.CommandAck.AckType;
import org.apache.pulsar.common.util.FutureUtil;
import org.apache.pulsar.common.util.collections.BitSetRecyclable;
import org.apache.pulsar.transaction.common.exception.TransactionConflictException;

/**
 * The default implementation of {@link PendingAckHandle}.
 */
@Slf4j
public class PendingAckHandleImpl extends PendingAckHandleState implements PendingAckHandle {

    /**
     * The map is for transaction with position witch was individual acked by this transaction.
     * <p>
     *     If the position is no batch position, it will be added to the map.
     * <p>
     *     If the position is batch position and it does not exits the map, will be added to the map.
     *     If the position is batch position and it exits the map, will do operation `and` for this
     *     two positions bit set.
     */
    private LinkedMap<TxnID, HashMap<PositionImpl, PositionImpl>> individualAckOfTransaction;

    /**
     * The map is for individual ack of positions for transaction.
     * <p>
     *     When no batch position was acked by transaction, it will be checked to see if it exists in the map.
     *     If it exits in the map, prove than it has been acked by another transaction. Broker will throw the
     *     TransactionConflictException {@link TransactionConflictException}.
     *     If it does not exits int the map, the position will be added to the map.
     * <p>
     *     When batch position was acked by transaction, it will be checked to see if it exists in the map.
     *     <p>
     *         If it exits in the map, it will checked to see if it duplicates the existing bit set point.
     *         If it exits at the bit set point, broker will throw the
     *         TransactionConflictException {@link TransactionConflictException}.
     *         If it exits at the bit set point, the bit set of the acked position will do the operation `and` for the
     *         two positions bit set.
     *     <p>
     *         If it does not exits the map, the position will be added to the map.
     */
    private Map<PositionImpl, MutablePair<PositionImpl, Integer>> individualAckPositions;

    /**
     * The map is for transaction with position witch was cumulative acked by this transaction.
     * Only one cumulative ack position was acked by one transaction at the same time.
     */
    private Pair<TxnID, PositionImpl> cumulativeAckOfTransaction;

    private final String topicName;

    private final String subName;

    private final PersistentSubscription persistentSubscription;

    private final CompletableFuture<PendingAckStore> pendingAckStoreFuture;

    /**
     * This is for multi thread handle transaction pending ack,
     * we should think a better method to handle the multi thread problem.
     */
    private final Semaphore semaphore;

    public PendingAckHandleImpl(PersistentSubscription persistentSubscription) {
        super(State.None);
        this.topicName = persistentSubscription.getTopicName();
        this.subName = persistentSubscription.getName();
        this.persistentSubscription = persistentSubscription;
        this.semaphore = new Semaphore(1);

        TransactionPendingAckStoreProvider pendingAckStoreProvider =
                ((PersistentTopic) this.persistentSubscription.getTopic())
                        .getBrokerService().getPulsar().getTransactionPendingAckStoreProvider();
        this.pendingAckStoreFuture =
                pendingAckStoreProvider.newPendingAckStore(persistentSubscription);

        this.pendingAckStoreFuture.thenAccept(pendingAckStore -> {
            changeToInitializingState();
            pendingAckStore.replayAsync(this,
                    ((PersistentTopic) persistentSubscription.getTopic()).getBrokerService()
                            .getPulsar().getTransactionReplayExecutor());
        }).exceptionally(e -> {
            log.error("PendingAckHandleImpl init fail! TopicName : {}, SubName: {}", topicName, subName, e);
            return null;
        });
    }

    @Override
    public CompletableFuture<Void> individualAcknowledgeMessage(TxnID txnID,
                                                                List<MutablePair<PositionImpl, Integer>> positions) {
        if (txnID == null) {
            return FutureUtil.failedFuture(new NotAllowedException("TransactionID can not be null."));
        }
        if (positions == null) {
            return FutureUtil.failedFuture(new NotAllowedException("Positions can not be null."));
        }
        this.semaphore.acquireUninterruptibly();
        CompletableFuture<Void> completableFuture = new CompletableFuture<>();
        for (MutablePair<PositionImpl, Integer> positionIntegerMutablePair : positions) {
            PositionImpl position = positionIntegerMutablePair.left;

            // If try to ack message already acked by committed transaction or normal acknowledge, throw exception.
            if (((ManagedCursorImpl) persistentSubscription.getCursor())
                    .isMessageDeleted(position)) {
                String errorMsg = "[" + topicName + "][" + subName + "] Transaction:" + txnID
                        + " try to ack message:" + position + " already acked before.";
                log.error(errorMsg);
                semaphore.release();
                return FutureUtil.failedFuture(new TransactionConflictException(errorMsg));
            }

            if (position.hasAckSet()) {
                //in order to jude the bit set is over lap, so set the covering the batch size bit to 1,
                // should know the two bit set don't have the same point is 0
                BitSetRecyclable bitSetRecyclable = BitSetRecyclable.valueOf(position.getAckSet());
                if (positionIntegerMutablePair.right > bitSetRecyclable.size()) {
                    bitSetRecyclable.set(positionIntegerMutablePair.right);
                }
                bitSetRecyclable.set(positionIntegerMutablePair.right, bitSetRecyclable.size());
                long[] ackSetOverlap = bitSetRecyclable.toLongArray();
                bitSetRecyclable.recycle();
                if (isAckSetOverlap(ackSetOverlap,
                        ((ManagedCursorImpl) persistentSubscription.getCursor()).getBatchPositionAckSet(position))) {
                    String errorMsg = "[" + topicName + "][" + subName + "] Transaction:" + txnID
                            + " try to ack message:" + position + " already acked before.";
                    log.error(errorMsg);
                    semaphore.release();
                    return FutureUtil.failedFuture(new TransactionConflictException(errorMsg));
                }

                if (this.individualAckPositions != null && individualAckPositions.containsKey(position)
                        && isAckSetOverlap(individualAckPositions.get(position).getLeft().getAckSet(), ackSetOverlap)) {
                    String errorMsg = "[" + topicName + "][" + subName + "] Transaction:" + txnID
                            + " try to ack batch message:" + position + " in pending ack status.";
                    log.error(errorMsg);
                    semaphore.release();
                    return FutureUtil.failedFuture(new TransactionConflictException(errorMsg));
                }
            } else {
                if (this.individualAckPositions != null && this.individualAckPositions.containsKey(position)) {
                    String errorMsg = "[" + topicName + "][" + subName + "] Transaction:" + txnID
                            + " try to ack message:" + position + " in pending ack status.";
                    log.error(errorMsg);
                    semaphore.release();
                    return FutureUtil.failedFuture(new TransactionConflictException(errorMsg));
                }
            }
        }
<<<<<<< HEAD
        this.pendingAckStoreFuture.thenAccept(pendingAckStore ->
                pendingAckStore.appendIndividualAck(txnID, positions).whenComplete((v, e) -> {
                    if (e != null) {
                        //we also modify the in memory state when append fail, because we don't know the persistent
                        // state, when wereplay it, it will produce the wrong operation. so we append fail, we should
                        // wait tc time out or client abort this transaction.
                        handleIndividualAck(txnID, positions);
                        semaphore.release();
                        completableFuture.completeExceptionally(e);
                    } else {
                        handleIndividualAck(txnID, positions);
                        semaphore.release();
                        completableFuture.complete(null);
                    }
                })).exceptionally(e -> {
            semaphore.release();
            completableFuture.completeExceptionally(e);
            return null;
        });
=======
        for (int i = 0; i < positions.size(); i++) {
            if (log.isDebugEnabled()) {
                log.debug("[{}][{}] TxnID:[{}] Individual acks on {}", topicName, subName, txnID.toString(), positions);
            }
            if (individualAckOfTransaction == null) {
                individualAckOfTransaction = new LinkedMap<>();
            }

            if (individualAckPositions == null) {
                individualAckPositions = new ConcurrentSkipListMap<>();
            }

            PositionImpl position = positions.get(i).left;

            if (position.hasAckSet()) {

                HashMap<PositionImpl, PositionImpl> pendingAckMessageForCurrentTxn =
                        individualAckOfTransaction.computeIfAbsent(txnID, txn -> new HashMap<>());

                if (pendingAckMessageForCurrentTxn.containsKey(position)) {
                    andAckSet(pendingAckMessageForCurrentTxn.get(position), position);
                } else {
                    pendingAckMessageForCurrentTxn.put(position, position);
                }

                if (!individualAckPositions.containsKey(position)) {
                    this.individualAckPositions.put(position, positions.get(i));
                } else {
                    MutablePair<PositionImpl, Integer> positionPair = this.individualAckPositions.get(position);
                    positionPair.setRight(positions.get(i).right);
                    andAckSet(positionPair.getLeft(), position);
                }

            } else {
                HashMap<PositionImpl, PositionImpl> pendingAckMessageForCurrentTxn =
                        individualAckOfTransaction.computeIfAbsent(txnID, txn -> new HashMap<>());
                pendingAckMessageForCurrentTxn.put(position, position);
                this.individualAckPositions.putIfAbsent(position, positions.get(i));
            }
        }
        completableFuture.complete(null);
>>>>>>> bd1db1b7
        return completableFuture;
    }

    @Override
    public CompletableFuture<Void> cumulativeAcknowledgeMessage(TxnID txnID,
                                                                List<PositionImpl> positions) {

        if (txnID == null) {
            return FutureUtil.failedFuture(new NotAllowedException("TransactionID can not be null."));
        }
        if (positions == null) {
            return FutureUtil.failedFuture(new NotAllowedException("Positions can not be null."));
        }
        this.semaphore.acquireUninterruptibly();

        if (positions.size() != 1) {
            String errorMsg = "[" + topicName + "][" + subName + "] Transaction:" + txnID
                    + " invalid cumulative ack received with multiple message ids.";
            log.error(errorMsg);
            semaphore.release();
            return FutureUtil.failedFuture(new NotAllowedException(errorMsg));
        }

        PositionImpl position = positions.get(0);

        if (position.compareTo((PositionImpl) persistentSubscription.getCursor().getMarkDeletedPosition()) <= 0) {
            String errorMsg = "[" + topicName + "][" + subName + "] Transaction:" + txnID
                    + " try to cumulative ack position: " + position + " within range of cursor's "
                    + "markDeletePosition: " + persistentSubscription.getCursor().getMarkDeletedPosition();
            log.error(errorMsg);
            semaphore.release();
            return FutureUtil.failedFuture(new TransactionConflictException(errorMsg));
        }

        if (log.isDebugEnabled()) {
            log.debug("[{}][{}] TxnID:[{}] Cumulative ack on {}.", topicName, subName, txnID.toString(), position);
        }
        CompletableFuture<Void> completableFuture = new CompletableFuture<>();
        if (cumulativeAckOfTransaction != null && (!this.cumulativeAckOfTransaction.getKey().equals(txnID)
                || compareToWithAckSet(position, this.cumulativeAckOfTransaction.getValue()) <= 0)) {
            String errorMsg = "[" + topicName + "][" + subName + "] Transaction:" + txnID
                    + " try to cumulative batch ack position: " + position + " within range of current "
                    + "currentPosition: " + this.cumulativeAckOfTransaction.getValue();
            log.error(errorMsg);
            semaphore.release();
            return FutureUtil.failedFuture(new TransactionConflictException(errorMsg));
        }
        this.pendingAckStoreFuture.thenAccept(pendingAckStore ->
                pendingAckStore.appendCumulativeAck(txnID, position).whenComplete((v, e) -> {
                    if (e != null) {
                        //we also modify the in memory state when append fail, because we don't know the persistent
                        // state, when wereplay it, it will produce the wrong operation. so we append fail, we should
                        // wait tc time out or client abort this transaction.
                        handleCumulativeAck(txnID, position);
                        semaphore.release();
                        completableFuture.completeExceptionally(e);
                    } else {
                        handleCumulativeAck(txnID, position);
                        semaphore.release();
                        completableFuture.complete(null);
                    }
        })).exceptionally(e -> {
            semaphore.release();
            completableFuture.completeExceptionally(e);
            return null;
        });
        return completableFuture;
    }

    @Override
<<<<<<< HEAD
    public CompletableFuture<Void> commitTxn(TxnID txnID, Map<String, Long> properties) {
        if (!checkIfReady()) {
            return FutureUtil.failedFuture(new ServiceUnitNotReadyException("PendingAckHandle not replay complete!"));
        }
=======
    public synchronized CompletableFuture<Void> commitTxn(TxnID txnID, Map<String, Long> properties,
                                                          long lowWaterMark) {
>>>>>>> bd1db1b7

        CompletableFuture<Void> commitFuture = new CompletableFuture<>();

        // It's valid to create transaction then commit without doing any operation, which will cause
        // pendingAckMessagesMap to be null.
        this.semaphore.acquireUninterruptibly();
        if (this.cumulativeAckOfTransaction != null) {
            if (cumulativeAckOfTransaction.getKey().equals(txnID)) {
                pendingAckStoreFuture.thenAccept(pendingAckStore ->
                        pendingAckStore.appendCommitMark(txnID, AckType.Cumulative).whenComplete((v, e) -> {
                            if (e != null) {
                                semaphore.release();
                                commitFuture.completeExceptionally(e);
                            } else {
                                persistentSubscription.acknowledgeMessage(
                                        Collections.singletonList(this.cumulativeAckOfTransaction.getValue()),
                                        AckType.Cumulative, properties);
                                this.cumulativeAckOfTransaction = null;
                                semaphore.release();
                                commitFuture.complete(null);
                            }
                        })
                ).exceptionally(e -> {
                    semaphore.release();
                    commitFuture.completeExceptionally(e);
                    return null;
                });
            } else {
                semaphore.release();
                commitFuture.complete(null);
            }
        } else {
            if (individualAckOfTransaction != null && individualAckOfTransaction.containsKey(txnID)) {
                HashMap<PositionImpl, PositionImpl> pendingAckMessageForCurrentTxn =
                        individualAckOfTransaction.get(txnID);
                pendingAckStoreFuture.thenAccept(pendingAckStore ->
                        pendingAckStore.appendCommitMark(txnID, AckType.Individual).whenComplete((v, e) -> {
                            if (e != null) {
                                semaphore.release();
                                commitFuture.completeExceptionally(e);
                            } else {
                                individualAckCommitCommon(txnID, pendingAckMessageForCurrentTxn, properties);
                                semaphore.release();
                                commitFuture.complete(null);
                            }
                        })
                ).exceptionally(e -> {
                    semaphore.release();
                    commitFuture.completeExceptionally(e);
                    return null;
                });
            } else {
                semaphore.release();
                commitFuture.complete(null);
            }
        }
<<<<<<< HEAD
=======
        handleLowWaterMark(txnID, lowWaterMark);
        commitFuture.complete(null);
>>>>>>> bd1db1b7
        return commitFuture;
    }

    @Override
<<<<<<< HEAD
    public CompletableFuture<Void> abortTxn(TxnID txnId, Consumer consumer) {
        if (!checkIfReady()) {
            return FutureUtil.failedFuture(new ServiceUnitNotReadyException("PendingAckHandle not replay complete!"));
        }
=======
    public synchronized CompletableFuture<Void> abortTxn(TxnID txnId, Consumer consumer, long lowWaterMark) {
>>>>>>> bd1db1b7
        CompletableFuture<Void> abortFuture = new CompletableFuture<>();
        this.semaphore.acquireUninterruptibly();
        if (this.cumulativeAckOfTransaction != null) {
            pendingAckStoreFuture.thenAccept(pendingAckStore ->
                    pendingAckStore.appendAbortMark(txnId, AckType.Individual).whenComplete((v, e) -> {
                        if (e != null) {
                            semaphore.release();
                            abortFuture.completeExceptionally(e);
                        } else {
                            if (this.cumulativeAckOfTransaction.getKey().equals(txnId)) {
                                this.cumulativeAckOfTransaction = null;
                            }
                            this.persistentSubscription.redeliverUnacknowledgedMessages(consumer);
                            semaphore.release();
                            abortFuture.complete(null);
                        }
                    })
            ).exceptionally(e -> {
                semaphore.release();
                abortFuture.completeExceptionally(e);
                return null;
            });
        } else if (this.individualAckOfTransaction != null){
            HashMap<PositionImpl, PositionImpl> pendingAckMessageForCurrentTxn =
                    individualAckOfTransaction.get(txnId);
            if (pendingAckMessageForCurrentTxn != null) {
                pendingAckStoreFuture.thenAccept(pendingAckStore ->
                        pendingAckStore.appendAbortMark(txnId, AckType.Individual).whenComplete((v, e) -> {
                            if (e != null) {
                                semaphore.release();
                                abortFuture.completeExceptionally(e);
                            } else {
                                individualAckAbortCommon(txnId, pendingAckMessageForCurrentTxn);
                                this.persistentSubscription.redeliverUnacknowledgedMessages(consumer,
                                        new ArrayList<>(pendingAckMessageForCurrentTxn.values()));
                                semaphore.release();
                                abortFuture.complete(null);
                            }
                        })
                ).exceptionally(e -> {
                    semaphore.release();
                    abortFuture.completeExceptionally(e);
                    return null;
                });
            } else {
                semaphore.release();
                abortFuture.complete(null);
            }
        } else {
            semaphore.release();
            abortFuture.complete(null);
        }
<<<<<<< HEAD
=======
        handleLowWaterMark(txnId, lowWaterMark);
        abortFuture.complete(null);
>>>>>>> bd1db1b7
        return abortFuture;
    }

    private void handleLowWaterMark(TxnID txnID, long lowWaterMark) {
        if (individualAckOfTransaction != null && !individualAckOfTransaction.isEmpty()) {
            TxnID firstTxn = individualAckOfTransaction.firstKey();

            if (firstTxn.getMostSigBits() == txnID.getMostSigBits()
                    && firstTxn.getLeastSigBits() <= lowWaterMark) {
                individualAckOfTransaction.remove(firstTxn);
                handleLowWaterMark(txnID, lowWaterMark);
            }
        }
    }

    @Override
<<<<<<< HEAD
    public void syncBatchPositionAckSetForTransaction(PositionImpl position) {
        this.semaphore.acquireUninterruptibly();
        try {
            if (individualAckPositions == null) {
                individualAckPositions = new HashMap<>();
            }
            // sync don't carry the batch size
            // when one position is ack by transaction the batch size is for `and` operation.
            if (!individualAckPositions.containsKey(position)) {
                this.individualAckPositions.put(position, new MutablePair<>(position, 0));
            } else {
                andAckSet(this.individualAckPositions.get(position).left, position);
            }
        } finally {
            semaphore.release();
=======
    public synchronized void syncBatchPositionAckSetForTransaction(PositionImpl position) {
        if (individualAckPositions == null) {
            individualAckPositions = new ConcurrentSkipListMap<>();
        }
        //sync don't carry the batch size
        //when one position is ack by transaction the batch size is for `and` operation.
        if (!individualAckPositions.containsKey(position)) {
            this.individualAckPositions.put(position, new MutablePair<>(position, 0));
        } else {
            andAckSet(this.individualAckPositions.get(position).left, position);
>>>>>>> bd1db1b7
        }
    }

    @Override
    public boolean checkIsCanDeleteConsumerPendingAck(PositionImpl position) {
        this.semaphore.acquireUninterruptibly();
        try {
            if (!individualAckPositions.containsKey(position)) {
                return true;
            } else {
                position = individualAckPositions.get(position).left;
                if (position.hasAckSet()) {
                    BitSetRecyclable bitSetRecyclable = BitSetRecyclable.valueOf(position.getAckSet());
                    if (bitSetRecyclable.isEmpty()) {
                        bitSetRecyclable.recycle();
                        return true;
                    } else {
                        bitSetRecyclable.recycle();
                        return false;
                    }
                } else {
                    return true;
                }
            }
        } finally {
            semaphore.release();
        }
    }

    protected void handleAbort(TxnID txnID, AckType ackType) {
        if (ackType == AckType.Cumulative) {
            this.cumulativeAckOfTransaction = null;
        } else {
            if (this.individualAckOfTransaction != null) {
                HashMap<PositionImpl, PositionImpl> pendingAckMessageForCurrentTxn =
                        individualAckOfTransaction.get(txnID);
                individualAckAbortCommon(txnID, pendingAckMessageForCurrentTxn);
            }
        }
    }

    private void individualAckAbortCommon(TxnID txnID,
                                          HashMap<PositionImpl, PositionImpl> pendingAckMessageForCurrentTxn) {
        for (Map.Entry<PositionImpl, PositionImpl> entry :
                pendingAckMessageForCurrentTxn.entrySet()) {
            if (entry.getValue().hasAckSet()
                    && individualAckPositions.containsKey(entry.getValue())) {
                BitSetRecyclable thisBitSet =
                        BitSetRecyclable.valueOf(entry.getValue().getAckSet());
                thisBitSet.flip(0, individualAckPositions.get(entry.getValue()).right);
                BitSetRecyclable otherBitSet =
                        BitSetRecyclable.valueOf(individualAckPositions
                                .get(entry.getValue()).left.getAckSet());
                otherBitSet.or(thisBitSet);
                individualAckPositions.get(entry.getKey())
                        .left.setAckSet(otherBitSet.toLongArray());
                otherBitSet.recycle();
                thisBitSet.recycle();
            } else {
                individualAckPositions.remove(entry.getValue());
            }
        }
        individualAckOfTransaction.remove(txnID);
    }

    protected void handleCommit(TxnID txnID, AckType ackType, Map<String, Long> properties) {
        if (ackType == AckType.Cumulative) {
            persistentSubscription.acknowledgeMessage(
                    Collections.singletonList(this.cumulativeAckOfTransaction.getValue()),
                    AckType.Cumulative, properties);
            this.cumulativeAckOfTransaction = null;
        } else {
            if (this.individualAckOfTransaction != null) {
                HashMap<PositionImpl, PositionImpl> pendingAckMessageForCurrentTxn =
                        individualAckOfTransaction.get(txnID);
                individualAckCommitCommon(txnID, pendingAckMessageForCurrentTxn, null);
            }
        }
    }

    private void individualAckCommitCommon(TxnID txnID,
                                           HashMap<PositionImpl, PositionImpl> pendingAckMessageForCurrentTxn,
                                           Map<String, Long> properties) {
        if (pendingAckMessageForCurrentTxn != null) {
            persistentSubscription.acknowledgeMessage(new ArrayList<>(pendingAckMessageForCurrentTxn.values()),
                    AckType.Individual, properties);
            individualAckOfTransaction.remove(txnID);
        }
    }

    protected void handleIndividualAck(TxnID txnID, List<MutablePair<PositionImpl, Integer>> positions) {
        for (int i = 0; i < positions.size(); i++) {
            if (log.isDebugEnabled()) {
                log.debug("[{}][{}] TxnID:[{}] Individual acks on {}", topicName,
                        subName, txnID.toString(), positions);
            }
            if (individualAckOfTransaction == null) {
                individualAckOfTransaction = new HashMap<>();
            }

            if (individualAckPositions == null) {
                individualAckPositions = new HashMap<>();
            }

            PositionImpl position = positions.get(i).left;

            if (position.hasAckSet()) {

                HashMap<PositionImpl, PositionImpl> pendingAckMessageForCurrentTxn =
                        individualAckOfTransaction.computeIfAbsent(txnID, txn -> new HashMap<>());

                if (pendingAckMessageForCurrentTxn.containsKey(position)) {
                    andAckSet(pendingAckMessageForCurrentTxn.get(position), position);
                } else {
                    pendingAckMessageForCurrentTxn.put(position, position);
                }

                if (!individualAckPositions.containsKey(position)) {
                    this.individualAckPositions.put(position, positions.get(i));
                } else {
                    MutablePair<PositionImpl, Integer> positionPair =
                            this.individualAckPositions.get(position);
                    positionPair.setRight(positions.get(i).right);
                    andAckSet(positionPair.getLeft(), position);
                }

            } else {
                HashMap<PositionImpl, PositionImpl> pendingAckMessageForCurrentTxn =
                        individualAckOfTransaction.computeIfAbsent(txnID, txn -> new HashMap<>());
                pendingAckMessageForCurrentTxn.put(position, position);
                this.individualAckPositions.putIfAbsent(position, positions.get(i));
            }
        }
    }

    protected void handleCumulativeAck(TxnID txnID, PositionImpl position) {
        if (this.cumulativeAckOfTransaction == null) {
            this.cumulativeAckOfTransaction = MutablePair.of(txnID, position);
        } else if (this.cumulativeAckOfTransaction.getKey().equals(txnID)
                && compareToWithAckSet(position, this.cumulativeAckOfTransaction.getValue()) > 0) {
            this.cumulativeAckOfTransaction.setValue(position);
        }
    }

    public String getTopicName() {
        return topicName;
    }

    public String getSubName() {
        return subName;
    }

    @Override
    public void clearIndividualPosition(Position position) {
        if (individualAckPositions == null) {
            return;
        }

        if (position instanceof PositionImpl) {
            individualAckPositions.remove(position);
            for (PositionImpl individualAckPosition : individualAckPositions.keySet()) {
                // individualAckPositions is currentSkipListMap, delete the position form individualAckPositions which
                // is smaller than can delete position
                if (individualAckPosition.compareTo((PositionImpl) position) <= 0) {
                    individualAckPositions.remove(individualAckPosition);
                } else {
                    return;
                }
            }
        }
    }

    @Override
    public CompletableFuture<Void> close() {
        return this.pendingAckStoreFuture.thenAccept(PendingAckStore::closeAsync);
    }
}<|MERGE_RESOLUTION|>--- conflicted
+++ resolved
@@ -27,11 +27,8 @@
 import java.util.List;
 import java.util.Map;
 import java.util.concurrent.CompletableFuture;
-<<<<<<< HEAD
+import java.util.concurrent.ConcurrentSkipListMap;
 import java.util.concurrent.Semaphore;
-=======
-import java.util.concurrent.ConcurrentSkipListMap;
->>>>>>> bd1db1b7
 import lombok.extern.slf4j.Slf4j;
 import org.apache.bookkeeper.mledger.Position;
 import org.apache.bookkeeper.mledger.impl.ManagedCursorImpl;
@@ -195,7 +192,6 @@
                 }
             }
         }
-<<<<<<< HEAD
         this.pendingAckStoreFuture.thenAccept(pendingAckStore ->
                 pendingAckStore.appendIndividualAck(txnID, positions).whenComplete((v, e) -> {
                     if (e != null) {
@@ -215,49 +211,6 @@
             completableFuture.completeExceptionally(e);
             return null;
         });
-=======
-        for (int i = 0; i < positions.size(); i++) {
-            if (log.isDebugEnabled()) {
-                log.debug("[{}][{}] TxnID:[{}] Individual acks on {}", topicName, subName, txnID.toString(), positions);
-            }
-            if (individualAckOfTransaction == null) {
-                individualAckOfTransaction = new LinkedMap<>();
-            }
-
-            if (individualAckPositions == null) {
-                individualAckPositions = new ConcurrentSkipListMap<>();
-            }
-
-            PositionImpl position = positions.get(i).left;
-
-            if (position.hasAckSet()) {
-
-                HashMap<PositionImpl, PositionImpl> pendingAckMessageForCurrentTxn =
-                        individualAckOfTransaction.computeIfAbsent(txnID, txn -> new HashMap<>());
-
-                if (pendingAckMessageForCurrentTxn.containsKey(position)) {
-                    andAckSet(pendingAckMessageForCurrentTxn.get(position), position);
-                } else {
-                    pendingAckMessageForCurrentTxn.put(position, position);
-                }
-
-                if (!individualAckPositions.containsKey(position)) {
-                    this.individualAckPositions.put(position, positions.get(i));
-                } else {
-                    MutablePair<PositionImpl, Integer> positionPair = this.individualAckPositions.get(position);
-                    positionPair.setRight(positions.get(i).right);
-                    andAckSet(positionPair.getLeft(), position);
-                }
-
-            } else {
-                HashMap<PositionImpl, PositionImpl> pendingAckMessageForCurrentTxn =
-                        individualAckOfTransaction.computeIfAbsent(txnID, txn -> new HashMap<>());
-                pendingAckMessageForCurrentTxn.put(position, position);
-                this.individualAckPositions.putIfAbsent(position, positions.get(i));
-            }
-        }
-        completableFuture.complete(null);
->>>>>>> bd1db1b7
         return completableFuture;
     }
 
@@ -328,15 +281,11 @@
     }
 
     @Override
-<<<<<<< HEAD
-    public CompletableFuture<Void> commitTxn(TxnID txnID, Map<String, Long> properties) {
+    public synchronized CompletableFuture<Void> commitTxn(TxnID txnID, Map<String, Long> properties,
+                                                          long lowWaterMark) {
         if (!checkIfReady()) {
             return FutureUtil.failedFuture(new ServiceUnitNotReadyException("PendingAckHandle not replay complete!"));
         }
-=======
-    public synchronized CompletableFuture<Void> commitTxn(TxnID txnID, Map<String, Long> properties,
-                                                          long lowWaterMark) {
->>>>>>> bd1db1b7
 
         CompletableFuture<Void> commitFuture = new CompletableFuture<>();
 
@@ -381,6 +330,7 @@
                                 individualAckCommitCommon(txnID, pendingAckMessageForCurrentTxn, properties);
                                 semaphore.release();
                                 commitFuture.complete(null);
+                                handleLowWaterMark(txnID, lowWaterMark);
                             }
                         })
                 ).exceptionally(e -> {
@@ -393,23 +343,15 @@
                 commitFuture.complete(null);
             }
         }
-<<<<<<< HEAD
-=======
-        handleLowWaterMark(txnID, lowWaterMark);
         commitFuture.complete(null);
->>>>>>> bd1db1b7
         return commitFuture;
     }
 
     @Override
-<<<<<<< HEAD
-    public CompletableFuture<Void> abortTxn(TxnID txnId, Consumer consumer) {
+    public synchronized CompletableFuture<Void> abortTxn(TxnID txnId, Consumer consumer, long lowWaterMark) {
         if (!checkIfReady()) {
             return FutureUtil.failedFuture(new ServiceUnitNotReadyException("PendingAckHandle not replay complete!"));
         }
-=======
-    public synchronized CompletableFuture<Void> abortTxn(TxnID txnId, Consumer consumer, long lowWaterMark) {
->>>>>>> bd1db1b7
         CompletableFuture<Void> abortFuture = new CompletableFuture<>();
         this.semaphore.acquireUninterruptibly();
         if (this.cumulativeAckOfTransaction != null) {
@@ -447,6 +389,7 @@
                                         new ArrayList<>(pendingAckMessageForCurrentTxn.values()));
                                 semaphore.release();
                                 abortFuture.complete(null);
+                                handleLowWaterMark(txnId, lowWaterMark);
                             }
                         })
                 ).exceptionally(e -> {
@@ -462,11 +405,7 @@
             semaphore.release();
             abortFuture.complete(null);
         }
-<<<<<<< HEAD
-=======
-        handleLowWaterMark(txnId, lowWaterMark);
         abortFuture.complete(null);
->>>>>>> bd1db1b7
         return abortFuture;
     }
 
@@ -476,19 +415,26 @@
 
             if (firstTxn.getMostSigBits() == txnID.getMostSigBits()
                     && firstTxn.getLeastSigBits() <= lowWaterMark) {
-                individualAckOfTransaction.remove(firstTxn);
-                handleLowWaterMark(txnID, lowWaterMark);
-            }
-        }
-    }
-
-    @Override
-<<<<<<< HEAD
+                this.pendingAckStoreFuture.whenComplete((pendingAckStore, throwable) -> {
+                    if (throwable == null) {
+                        pendingAckStore.appendAbortMark(txnID, AckType.Individual).whenComplete((v, e) -> {
+                           if (e == null) {
+                               individualAckOfTransaction.remove(firstTxn);
+                               handleLowWaterMark(txnID, lowWaterMark);
+                           }
+                        });
+                    }
+                });
+            }
+        }
+    }
+
+    @Override
     public void syncBatchPositionAckSetForTransaction(PositionImpl position) {
         this.semaphore.acquireUninterruptibly();
         try {
             if (individualAckPositions == null) {
-                individualAckPositions = new HashMap<>();
+                individualAckPositions = new ConcurrentSkipListMap<>();
             }
             // sync don't carry the batch size
             // when one position is ack by transaction the batch size is for `and` operation.
@@ -499,18 +445,6 @@
             }
         } finally {
             semaphore.release();
-=======
-    public synchronized void syncBatchPositionAckSetForTransaction(PositionImpl position) {
-        if (individualAckPositions == null) {
-            individualAckPositions = new ConcurrentSkipListMap<>();
-        }
-        //sync don't carry the batch size
-        //when one position is ack by transaction the batch size is for `and` operation.
-        if (!individualAckPositions.containsKey(position)) {
-            this.individualAckPositions.put(position, new MutablePair<>(position, 0));
-        } else {
-            andAckSet(this.individualAckPositions.get(position).left, position);
->>>>>>> bd1db1b7
         }
     }
 
@@ -608,11 +542,11 @@
                         subName, txnID.toString(), positions);
             }
             if (individualAckOfTransaction == null) {
-                individualAckOfTransaction = new HashMap<>();
+                individualAckOfTransaction = new LinkedMap<>();
             }
 
             if (individualAckPositions == null) {
-                individualAckPositions = new HashMap<>();
+                individualAckPositions = new ConcurrentSkipListMap<>();
             }
 
             PositionImpl position = positions.get(i).left;
