--- conflicted
+++ resolved
@@ -225,17 +225,10 @@
     }
 
     @Override
-<<<<<<< HEAD
-    @NotNull
-    public CompletableFuture<SchemaVersion> deleteSchema(String schemaId, String user) {
-        long start = this.clock.millis();
-
-=======
     public CompletableFuture<SchemaVersion> deleteSchema(String schemaId, String user, boolean force) {
         if (force) {
             return deleteSchemaStorage(schemaId, true);
         }
->>>>>>> 2d3e8022
         byte[] deletedEntry = deleted(schemaId, user).toByteArray();
         return schemaStorage
                 .put(schemaId, deletedEntry, new byte[]{})
