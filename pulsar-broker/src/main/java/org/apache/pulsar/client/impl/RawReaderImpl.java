--- conflicted
+++ resolved
@@ -79,16 +79,12 @@
         return consumer.closeAsync();
     }
 
-<<<<<<< HEAD
-    static class RawConsumerImpl extends ConsumerImpl<byte[]> {
-=======
     @Override
     public CompletableFuture<MessageId> getLastMessageIdAsync() {
         return consumer.getLastMessageIdAsync();
     }
 
-    static class RawConsumerImpl extends ConsumerImpl {
->>>>>>> 3e1465aa
+    static class RawConsumerImpl extends ConsumerImpl<byte[]> {
         final BlockingQueue<RawMessageAndCnx> incomingRawMessages;
         final Queue<CompletableFuture<RawMessage>> pendingRawReceives;
 
