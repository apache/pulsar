--- conflicted
+++ resolved
@@ -96,12 +96,8 @@
             }
             if (compactionHorizon == null
                 || compactionHorizon.compareTo(cursorPosition) < 0) {
-<<<<<<< HEAD
                 cursor.asyncReadEntriesOrWait(numberOfEntriesToRead, callback,
-                        ctx, PositionImpl.latest, DEFAULT_READ_EPOCH);
-=======
-                cursor.asyncReadEntriesOrWait(numberOfEntriesToRead, callback, consumer, PositionImpl.latest);
->>>>>>> 0a2c8959
+                        consumer, PositionImpl.latest, DEFAULT_READ_EPOCH);
             } else {
                 compactedTopicContext.thenCompose(
                     (context) -> findStartPoint(cursorPosition, context.ledger.getLastAddConfirmed(), context.cache)
@@ -110,54 +106,33 @@
                             // the cursor just needs to be set to the compaction horizon
                             if (startPoint == COMPACT_LEDGER_EMPTY) {
                                 cursor.seek(compactionHorizon.getNext());
-<<<<<<< HEAD
-                                callback.readEntriesComplete(Collections.emptyList(), ctx, DEFAULT_READ_EPOCH);
-                                return CompletableFuture.completedFuture(null);
-                            }
-                            if (startPoint == NEWER_THAN_COMPACTED && compactionHorizon.compareTo(cursorPosition) < 0) {
-                                cursor.asyncReadEntriesOrWait(numberOfEntriesToRead, callback, ctx,
-                                        PositionImpl.latest, DEFAULT_READ_EPOCH);
-=======
-                                callback.readEntriesComplete(Collections.emptyList(), consumer);
+                                callback.readEntriesComplete(Collections.emptyList(), consumer, DEFAULT_READ_EPOCH);
                                 return CompletableFuture.completedFuture(null);
                             }
                             if (startPoint == NEWER_THAN_COMPACTED && compactionHorizon.compareTo(cursorPosition) < 0) {
                                 cursor.asyncReadEntriesOrWait(numberOfEntriesToRead, callback, consumer,
-                                        PositionImpl.latest);
->>>>>>> 0a2c8959
+                                        PositionImpl.latest, DEFAULT_READ_EPOCH);
                                 return CompletableFuture.completedFuture(null);
                             } else {
                                 long endPoint = Math.min(context.ledger.getLastAddConfirmed(),
                                                          startPoint + numberOfEntriesToRead);
                                 if (startPoint == NEWER_THAN_COMPACTED) {
                                     cursor.seek(compactionHorizon.getNext());
-<<<<<<< HEAD
-                                    callback.readEntriesComplete(Collections.emptyList(), ctx, DEFAULT_READ_EPOCH);
-=======
-                                    callback.readEntriesComplete(Collections.emptyList(), consumer);
+                                    callback.readEntriesComplete(Collections.emptyList(), consumer, DEFAULT_READ_EPOCH);
                                     return CompletableFuture.completedFuture(null);
->>>>>>> 0a2c8959
                                 }
                                 return readEntries(context.ledger, startPoint, endPoint)
                                     .thenAccept((entries) -> {
                                         Entry lastEntry = entries.get(entries.size() - 1);
                                         cursor.seek(lastEntry.getPosition().getNext());
-<<<<<<< HEAD
-                                        callback.readEntriesComplete(entries, ctx, DEFAULT_READ_EPOCH);
-=======
-                                        callback.readEntriesComplete(entries, consumer);
->>>>>>> 0a2c8959
+                                        callback.readEntriesComplete(entries, consumer, DEFAULT_READ_EPOCH);
                                     });
                             }
                         }))
                     .exceptionally((exception) -> {
                         if (exception.getCause() instanceof NoSuchElementException) {
                             cursor.seek(compactionHorizon.getNext());
-<<<<<<< HEAD
-                            callback.readEntriesComplete(Collections.emptyList(), ctx, DEFAULT_READ_EPOCH);
-=======
-                            callback.readEntriesComplete(Collections.emptyList(), consumer);
->>>>>>> 0a2c8959
+                            callback.readEntriesComplete(Collections.emptyList(), consumer, DEFAULT_READ_EPOCH);
                         } else {
                             callback.readEntriesFailed(new ManagedLedgerException(exception), consumer);
                         }
