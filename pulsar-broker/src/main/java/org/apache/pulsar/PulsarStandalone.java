/**
 * Licensed to the Apache Software Foundation (ASF) under one
 * or more contributor license agreements.  See the NOTICE file
 * distributed with this work for additional information
 * regarding copyright ownership.  The ASF licenses this file
 * to you under the Apache License, Version 2.0 (the
 * "License"); you may not use this file except in compliance
 * with the License.  You may obtain a copy of the License at
 *
 *   http://www.apache.org/licenses/LICENSE-2.0
 *
 * Unless required by applicable law or agreed to in writing,
 * software distributed under the License is distributed on an
 * "AS IS" BASIS, WITHOUT WARRANTIES OR CONDITIONS OF ANY
 * KIND, either express or implied.  See the License for the
 * specific language governing permissions and limitations
 * under the License.
 */
package org.apache.pulsar;

import static com.google.common.base.Preconditions.checkArgument;
import static org.apache.pulsar.common.naming.NamespaceName.SYSTEM_NAMESPACE;
import static org.apache.pulsar.common.naming.TopicName.TRANSACTION_COORDINATOR_ASSIGN;
import com.beust.jcommander.Parameter;
import com.google.common.collect.Sets;
import java.io.File;
import java.net.URL;
import java.nio.file.Paths;
import java.util.List;
import java.util.Optional;
import org.apache.bookkeeper.conf.ServerConfiguration;
import org.apache.logging.log4j.LogManager;
import org.apache.pulsar.broker.PulsarService;
import org.apache.pulsar.broker.ServiceConfiguration;
import org.apache.pulsar.broker.ServiceConfigurationUtils;
import org.apache.pulsar.client.admin.PulsarAdmin;
import org.apache.pulsar.client.admin.PulsarAdminBuilder;
import org.apache.pulsar.client.admin.PulsarAdminException;
import org.apache.pulsar.common.naming.TopicName;
import org.apache.pulsar.common.policies.data.ClusterData;
import org.apache.pulsar.common.policies.data.TenantInfo;
import org.apache.pulsar.common.policies.data.TenantInfoImpl;
import org.apache.pulsar.functions.worker.WorkerConfig;
import org.apache.pulsar.functions.worker.WorkerService;
import org.apache.pulsar.functions.worker.service.WorkerServiceLoader;
import org.apache.pulsar.zookeeper.LocalBookkeeperEnsemble;
import org.slf4j.Logger;
import org.slf4j.LoggerFactory;

public class PulsarStandalone implements AutoCloseable {

    private static final Logger log = LoggerFactory.getLogger(PulsarStandalone.class);

    PulsarService broker;
    PulsarAdmin admin;
    LocalBookkeeperEnsemble bkEnsemble;
    ServiceConfiguration config;
    WorkerService fnWorkerService;
    WorkerConfig workerConfig;

    public void setBroker(PulsarService broker) {
        this.broker = broker;
    }

    public void setAdmin(PulsarAdmin admin) {
        this.admin = admin;
    }

    public void setBkEnsemble(LocalBookkeeperEnsemble bkEnsemble) {
        this.bkEnsemble = bkEnsemble;
    }

    public void setBkPort(int bkPort) {
        this.bkPort = bkPort;
    }

    public void setBkDir(String bkDir) {
        this.bkDir = bkDir;
    }

    public void setAdvertisedAddress(String advertisedAddress) {
        this.advertisedAddress = advertisedAddress;
    }

    public void setConfig(ServiceConfiguration config) {
        this.config = config;
    }

    public void setFnWorkerService(WorkerService fnWorkerService) {
        this.fnWorkerService = fnWorkerService;
    }

    public void setConfigFile(String configFile) {
        this.configFile = configFile;
    }

    public void setWipeData(boolean wipeData) {
        this.wipeData = wipeData;
    }

    public void setNumOfBk(int numOfBk) {
        this.numOfBk = numOfBk;
    }

    public void setZkPort(int zkPort) {
        this.zkPort = zkPort;
    }

    public void setZkDir(String zkDir) {
        this.zkDir = zkDir;
    }

    public void setNoBroker(boolean noBroker) {
        this.noBroker = noBroker;
    }

    public void setOnlyBroker(boolean onlyBroker) {
        this.onlyBroker = onlyBroker;
    }

    public void setNoFunctionsWorker(boolean noFunctionsWorker) {
        this.noFunctionsWorker = noFunctionsWorker;
    }

    public void setFnWorkerConfigFile(String fnWorkerConfigFile) {
        this.fnWorkerConfigFile = fnWorkerConfigFile;
    }

    public void setNoStreamStorage(boolean noStreamStorage) {
        this.noStreamStorage = noStreamStorage;
    }

    public void setStreamStoragePort(int streamStoragePort) {
        this.streamStoragePort = streamStoragePort;
    }

    public void setHelp(boolean help) {
        this.help = help;
    }

    public ServiceConfiguration getConfig() {
        return config;
    }

    public String getConfigFile() {
        return configFile;
    }

    public boolean isWipeData() {
        return wipeData;
    }

    public int getNumOfBk() {
        return numOfBk;
    }

    public int getZkPort() {
        return zkPort;
    }

    public int getBkPort() {
        return bkPort;
    }

    public String getZkDir() {
        return zkDir;
    }

    public String getBkDir() {
        return bkDir;
    }

    public boolean isNoBroker() {
        return noBroker;
    }

    public boolean isOnlyBroker() {
        return onlyBroker;
    }

    public boolean isNoFunctionsWorker() {
        return noFunctionsWorker;
    }

    public String getFnWorkerConfigFile() {
        return fnWorkerConfigFile;
    }

    public boolean isNoStreamStorage() {
        return noStreamStorage;
    }

    public int getStreamStoragePort() {
        return streamStoragePort;
    }

    public String getAdvertisedAddress() {
        return advertisedAddress;
    }

    public boolean isHelp() {
        return help;
    }

    @Parameter(names = { "-c", "--config" }, description = "Configuration file path", required = true)
    private String configFile;

    @Parameter(names = { "--wipe-data" }, description = "Clean up previous ZK/BK data")
    private boolean wipeData = false;

    @Parameter(names = { "--num-bookies" }, description = "Number of local Bookies")
    private int numOfBk = 1;

    @Parameter(names = { "--zookeeper-port" }, description = "Local zookeeper's port")
    private int zkPort = 2181;

    @Parameter(names = { "--bookkeeper-port" }, description = "Local bookies base port")
    private int bkPort = 3181;

    @Parameter(names = { "--zookeeper-dir" }, description = "Local zooKeeper's data directory")
    private String zkDir = "data/standalone/zookeeper";

    @Parameter(names = { "--bookkeeper-dir" }, description = "Local bookies base data directory")
    private String bkDir = "data/standalone/bookkeeper";

    @Parameter(names = { "--no-broker" }, description = "Only start ZK and BK services, no broker")
    private boolean noBroker = false;

    @Parameter(names = { "--only-broker" }, description = "Only start Pulsar broker service (no ZK, BK)")
    private boolean onlyBroker = false;

    @Parameter(names = {"-nfw", "--no-functions-worker"}, description = "Run functions worker with Broker")
    private boolean noFunctionsWorker = false;

    @Parameter(names = {"-fwc", "--functions-worker-conf"}, description = "Configuration file for Functions Worker")
    private String fnWorkerConfigFile =
            Paths.get("").toAbsolutePath().normalize().toString() + "/conf/functions_worker.yml";

    @Parameter(names = {"-nss", "--no-stream-storage"}, description = "Disable stream storage")
    private boolean noStreamStorage = false;

    @Parameter(names = { "--stream-storage-port" }, description = "Local bookies stream storage port")
    private int streamStoragePort = 4181;

    @Parameter(names = { "-a", "--advertised-address" }, description = "Standalone broker advertised address")
    private String advertisedAddress = null;

    @Parameter(names = { "-h", "--help" }, description = "Show this help message")
    private boolean help = false;

    public void start() throws Exception {

        if (config == null) {
            System.exit(1);
        }

        log.debug("--- setup PulsarStandaloneStarter ---");

        if (!this.isOnlyBroker()) {
            ServerConfiguration bkServerConf = new ServerConfiguration();
            bkServerConf.loadConf(new File(configFile).toURI().toURL());

            // Start LocalBookKeeper
            bkEnsemble = new LocalBookkeeperEnsemble(
                    this.getNumOfBk(), this.getZkPort(), this.getBkPort(), this.getStreamStoragePort(), this.getZkDir(),
                    this.getBkDir(), this.isWipeData(), "127.0.0.1");
            bkEnsemble.startStandalone(bkServerConf, !this.isNoStreamStorage());
        }

        if (this.isNoBroker()) {
            return;
        }

        // initialize the functions worker
        if (!this.isNoFunctionsWorker()) {
            workerConfig = PulsarService.initializeWorkerConfigFromBrokerConfig(
                config, this.getFnWorkerConfigFile());
            // worker talks to local broker
            if (this.isNoStreamStorage()) {
                // only set the state storage service url when state is enabled.
                workerConfig.setStateStorageServiceUrl(null);
            } else if (workerConfig.getStateStorageServiceUrl() == null) {
                workerConfig.setStateStorageServiceUrl("bk://127.0.0.1:" + this.getStreamStoragePort());
            }
            fnWorkerService = WorkerServiceLoader.load(workerConfig);
        } else {
            workerConfig = new WorkerConfig();
        }

        // Start Broker
        broker = new PulsarService(config,
                                   workerConfig,
                                   Optional.ofNullable(fnWorkerService),
                                   (exitCode) -> {
                                       log.info("Halting standalone process with code {}", exitCode);
                                       LogManager.shutdown();
                                       Runtime.getRuntime().halt(exitCode);
                                   });
        broker.start();

        final String cluster = config.getClusterName();
        if (!config.isTlsEnabled()) {
            URL webServiceUrl = new URL(String.format("http://%s:%d",
                    ServiceConfigurationUtils.getAppliedAdvertisedAddress(config, true),
                    config.getWebServicePort().get()));
            String brokerServiceUrl = String.format("pulsar://%s:%d",
                    ServiceConfigurationUtils.getAppliedAdvertisedAddress(config, true),
                    config.getBrokerServicePort().get());
            admin = PulsarAdmin.builder().serviceHttpUrl(
                    webServiceUrl.toString()).authentication(
                    config.getBrokerClientAuthenticationPlugin(),
                    config.getBrokerClientAuthenticationParameters()).build();
            ClusterData clusterData = ClusterData.builder()
                    .serviceUrl(webServiceUrl.toString())
                    .brokerServiceUrl(brokerServiceUrl)
                    .build();
            createSampleNameSpace(clusterData, cluster);
        } else {
<<<<<<< HEAD
            URL webServiceUrlTls = new URL(String.format("https://%s:%d",
                    ServiceConfigurationUtils.getAppliedAdvertisedAddress(config, true),
                    config.getWebServicePortTls().get()));
            String brokerServiceUrlTls = String.format("pulsar+ssl://%s:%d",
                    ServiceConfigurationUtils.getAppliedAdvertisedAddress(config, true),
=======
            checkArgument(config.getWebServicePortTls().isPresent(), "webServicePortTls must be present");
            checkArgument(config.getBrokerServicePortTls().isPresent(), "brokerServicePortTls must be present");
            URL webServiceUrlTls = new URL(
                    String.format("https://%s:%d", config.getAdvertisedAddress(), config.getWebServicePortTls().get()));
            String brokerServiceUrlTls = String.format("pulsar+ssl://%s:%d", config.getAdvertisedAddress(),
>>>>>>> e71d9225
                    config.getBrokerServicePortTls().get());
            PulsarAdminBuilder builder = PulsarAdmin.builder()
                    .serviceHttpUrl(webServiceUrlTls.toString())
                    .authentication(
                            config.getBrokerClientAuthenticationPlugin(),
                            config.getBrokerClientAuthenticationParameters());

            // set trust store if needed.
            if (config.isBrokerClientTlsEnabled()) {
                if (config.isBrokerClientTlsEnabledWithKeyStore()) {
                    builder.useKeyStoreTls(true)
                            .tlsTrustStoreType(config.getBrokerClientTlsTrustStoreType())
                            .tlsTrustStorePath(config.getBrokerClientTlsTrustStore())
                            .tlsTrustStorePassword(config.getBrokerClientTlsTrustStorePassword());
                } else {
                    builder.tlsTrustCertsFilePath(config.getBrokerClientTrustCertsFilePath());
                }
                builder.allowTlsInsecureConnection(config.isTlsAllowInsecureConnection());
            }

            admin = builder.build();
            ClusterData clusterData = ClusterData.builder()
                    .serviceUrlTls(webServiceUrlTls.toString())
                    .brokerServiceUrlTls(brokerServiceUrlTls)
                    .build();
            createSampleNameSpace(clusterData, cluster);
        }

        //create default namespace
        createNameSpace(cluster, TopicName.PUBLIC_TENANT, TopicName.PUBLIC_TENANT + "/" + TopicName.DEFAULT_NAMESPACE);
        //create pulsar system namespace
        createNameSpace(cluster, SYSTEM_NAMESPACE.getTenant(), SYSTEM_NAMESPACE.toString());
        if (config.isTransactionCoordinatorEnabled() && !admin.namespaces()
                .getTopics(SYSTEM_NAMESPACE.toString())
                .contains(TRANSACTION_COORDINATOR_ASSIGN.getPartition(0).toString())) {
            admin.topics().createPartitionedTopic(TRANSACTION_COORDINATOR_ASSIGN.toString(), 1);
        }

        log.debug("--- setup completed ---");
    }

    private void createNameSpace(String cluster, String publicTenant, String defaultNamespace) {
        try {
            if (!admin.tenants().getTenants().contains(publicTenant)) {
                admin.tenants().createTenant(publicTenant,
                        TenantInfo.builder()
                                .adminRoles(Sets.newHashSet(config.getSuperUserRoles()))
                                .allowedClusters(Sets.newHashSet(cluster))
                                .build());
            }
            if (!admin.namespaces().getNamespaces(publicTenant).contains(defaultNamespace)) {
                admin.namespaces().createNamespace(defaultNamespace);
                admin.namespaces().setNamespaceReplicationClusters(
                        defaultNamespace, Sets.newHashSet(config.getClusterName()));
            }
        } catch (PulsarAdminException e) {
            log.info(e.getMessage(), e);
        }
    }

    private void createSampleNameSpace(ClusterData clusterData, String cluster) {
        // Create a sample namespace
        final String tenant = "sample";
        final String globalCluster = "global";
        final String namespace = tenant + "/ns1";
        try {
            List<String> clusters = admin.clusters().getClusters();
            if (!clusters.contains(cluster)) {
                admin.clusters().createCluster(cluster, clusterData);
            } else {
                admin.clusters().updateCluster(cluster, clusterData);
            }
            // Create marker for "global" cluster
            if (!clusters.contains(globalCluster)) {
                admin.clusters().createCluster(globalCluster, ClusterData.builder().build());
            }

            if (!admin.tenants().getTenants().contains(tenant)) {
                admin.tenants().createTenant(tenant,
                        new TenantInfoImpl(Sets.newHashSet(config.getSuperUserRoles()), Sets.newHashSet(cluster)));
            }

            if (!admin.namespaces().getNamespaces(tenant).contains(namespace)) {
                admin.namespaces().createNamespace(namespace);
            }
        } catch (PulsarAdminException e) {
            log.warn(e.getMessage(), e);
        }
    }

    /** This method gets a builder to build an embedded pulsar instance
     * i.e.
     * <pre>
     * <code>
     * PulsarStandalone pulsarStandalone = PulsarStandalone.builder().build();
     * pulsarStandalone.start();
     * pulsarStandalone.stop();
     * </code>
     * </pre>
     * @return PulsarStandaloneBuilder instance
     */
    public static PulsarStandaloneBuilder builder(){
        return PulsarStandaloneBuilder.instance();
    }

    @Override
    public void close() {
        try {
            if (fnWorkerService != null) {
                fnWorkerService.stop();
            }

            if (broker != null) {
                broker.close();
            }

            if (bkEnsemble != null) {
                bkEnsemble.stop();
            }
        } catch (Exception e) {
            log.error("Shutdown failed: {}", e.getMessage(), e);
        }
    }
}<|MERGE_RESOLUTION|>--- conflicted
+++ resolved
@@ -316,19 +316,13 @@
                     .build();
             createSampleNameSpace(clusterData, cluster);
         } else {
-<<<<<<< HEAD
+            checkArgument(config.getWebServicePortTls().isPresent(), "webServicePortTls must be present");
+            checkArgument(config.getBrokerServicePortTls().isPresent(), "brokerServicePortTls must be present");
             URL webServiceUrlTls = new URL(String.format("https://%s:%d",
                     ServiceConfigurationUtils.getAppliedAdvertisedAddress(config, true),
                     config.getWebServicePortTls().get()));
             String brokerServiceUrlTls = String.format("pulsar+ssl://%s:%d",
                     ServiceConfigurationUtils.getAppliedAdvertisedAddress(config, true),
-=======
-            checkArgument(config.getWebServicePortTls().isPresent(), "webServicePortTls must be present");
-            checkArgument(config.getBrokerServicePortTls().isPresent(), "brokerServicePortTls must be present");
-            URL webServiceUrlTls = new URL(
-                    String.format("https://%s:%d", config.getAdvertisedAddress(), config.getWebServicePortTls().get()));
-            String brokerServiceUrlTls = String.format("pulsar+ssl://%s:%d", config.getAdvertisedAddress(),
->>>>>>> e71d9225
                     config.getBrokerServicePortTls().get());
             PulsarAdminBuilder builder = PulsarAdmin.builder()
                     .serviceHttpUrl(webServiceUrlTls.toString())
