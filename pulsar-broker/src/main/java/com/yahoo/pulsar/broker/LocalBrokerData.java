--- conflicted
+++ resolved
@@ -93,7 +93,7 @@
      */
     public void update(final SystemResourceUsage systemResourceUsage,
             final Map<String, NamespaceBundleStats> bundleStats) {
-        updateSystemResourceUsage(systemResourceUsage);
+        this.systemResourceUsage = systemResourceUsage;
         updateBundleData(bundleStats);
         lastStats = bundleStats;
     }
@@ -105,29 +105,9 @@
      *            LocalBrokerData to update from.
      */
     public void update(final LocalBrokerData other) {
-        updateSystemResourceUsage(other.cpu, other.memory, other.directMemory, other.bandwidthIn, other.bandwidthOut);
+        this.systemResourceUsage = other.systemResourceUsage;
         updateBundleData(other.lastStats);
         lastStats = other.lastStats;
-    }
-
-    // Set the cpu, memory, and direct memory to that of the new system resource usage data.
-    private void updateSystemResourceUsage(final SystemResourceUsage systemResourceUsage) {
-<<<<<<< HEAD
-        this.systemResourceUsage = systemResourceUsage;
-=======
-        updateSystemResourceUsage(systemResourceUsage.cpu, systemResourceUsage.memory, systemResourceUsage.directMemory,
-                systemResourceUsage.bandwidthIn, systemResourceUsage.bandwidthOut);
-    }
-
-    // Update resource usage given each individual usage.
-    private void updateSystemResourceUsage(final ResourceUsage cpu, final ResourceUsage memory,
-            final ResourceUsage directMemory, final ResourceUsage bandwidthIn, final ResourceUsage bandwidthOut) {
-        this.cpu = cpu;
-        this.memory = memory;
-        this.directMemory = directMemory;
-        this.bandwidthIn = bandwidthIn;
-        this.bandwidthOut = bandwidthOut;
->>>>>>> 398bb6a7
     }
 
     // Aggregate all message, throughput, topic count, bundle count, consumer
@@ -140,15 +120,10 @@
         double msgThroughputOut = 0;
         int numTopics = 0;
         int totalNumBundles = 0;
-<<<<<<< HEAD
         int numConsumers = 0;
         int numProducers = 0;
         lastBundleGains.clear();
         lastBundleLosses.clear();
-=======
-        int totalNumConsumers = 0;
-        int totalNumProducers = 0;
->>>>>>> 398bb6a7
         final Iterator<String> oldBundleIterator = bundles.iterator();
         while (oldBundleIterator.hasNext()) {
             final String bundle = oldBundleIterator.next();
