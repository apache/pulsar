/**
 * Copyright 2016 Yahoo Inc.
 *
 * Licensed under the Apache License, Version 2.0 (the "License");
 * you may not use this file except in compliance with the License.
 * You may obtain a copy of the License at
 *
 *     http://www.apache.org/licenses/LICENSE-2.0
 *
 * Unless required by applicable law or agreed to in writing, software
 * distributed under the License is distributed on an "AS IS" BASIS,
 * WITHOUT WARRANTIES OR CONDITIONS OF ANY KIND, either express or implied.
 * See the License for the specific language governing permissions and
 * limitations under the License.
 */
package com.yahoo.pulsar.broker.loadbalance.impl;

import static com.yahoo.pulsar.broker.admin.AdminResource.jsonMapper;

import java.io.IOException;
import java.util.ArrayList;
import java.util.HashMap;
import java.util.HashSet;
import java.util.Iterator;
import java.util.List;
import java.util.Map;
import java.util.Set;
import java.util.concurrent.ConcurrentHashMap;
import java.util.concurrent.Executors;
import java.util.concurrent.ScheduledExecutorService;
import java.util.concurrent.TimeUnit;

import org.apache.bookkeeper.util.ZkUtils;
import org.apache.commons.lang3.StringUtils;
import org.apache.commons.lang3.SystemUtils;
import org.apache.zookeeper.CreateMode;
import org.apache.zookeeper.KeeperException;
import org.apache.zookeeper.ZooDefs;
import org.apache.zookeeper.ZooKeeper;
import org.apache.zookeeper.data.Stat;
import org.slf4j.Logger;
import org.slf4j.LoggerFactory;

import com.yahoo.pulsar.broker.BrokerData;
import com.yahoo.pulsar.broker.BundleData;
import com.yahoo.pulsar.broker.LocalBrokerData;
import com.yahoo.pulsar.broker.PulsarServerException;
import com.yahoo.pulsar.broker.PulsarService;
import com.yahoo.pulsar.broker.ServiceConfiguration;
import com.yahoo.pulsar.broker.TimeAverageBrokerData;
import com.yahoo.pulsar.broker.TimeAverageMessageData;
import com.yahoo.pulsar.broker.loadbalance.BrokerFilter;
import com.yahoo.pulsar.broker.loadbalance.BrokerHostUsage;
import com.yahoo.pulsar.broker.loadbalance.LoadData;
import com.yahoo.pulsar.broker.loadbalance.LoadManager;
import com.yahoo.pulsar.broker.loadbalance.LoadSheddingStrategy;
import com.yahoo.pulsar.broker.loadbalance.ModularLoadManager;
import com.yahoo.pulsar.broker.loadbalance.ModularLoadManagerStrategy;
import com.yahoo.pulsar.common.naming.ServiceUnitId;
import com.yahoo.pulsar.common.policies.data.ResourceQuota;
import com.yahoo.pulsar.common.policies.data.loadbalancer.NamespaceBundleStats;
import com.yahoo.pulsar.common.policies.data.loadbalancer.SystemResourceUsage;
import com.yahoo.pulsar.common.util.ObjectMapperFactory;
import com.yahoo.pulsar.zookeeper.ZooKeeperCache.Deserializer;
import com.yahoo.pulsar.zookeeper.ZooKeeperCacheListener;
import com.yahoo.pulsar.zookeeper.ZooKeeperChildrenCache;
import com.yahoo.pulsar.zookeeper.ZooKeeperDataCache;

public class ModularLoadManagerImpl implements ModularLoadManager, ZooKeeperCacheListener<LocalBrokerData> {
    private static final Logger log = LoggerFactory.getLogger(ModularLoadManagerImpl.class);

    // Path to ZNode whose children contain BundleData jsons for each bundle (new API version of ResourceQuota).
    public static final String BUNDLE_DATA_ZPATH = "/loadbalance/bundle-data";

    // Default message rate to assume for unseen bundles.
    public static final double DEFAULT_MESSAGE_RATE = 50;

    // Default message throughput to assume for unseen bundles.
    // Note that the default message size is implicitly defined as DEFAULT_MESSAGE_THROUGHPUT / DEFAULT_MESSAGE_RATE.
    public static final double DEFAULT_MESSAGE_THROUGHPUT = 50000;

    // The number of effective samples to keep for observing long term data.
    public static final int NUM_LONG_SAMPLES = 1000;

    // The number of effective samples to keep for observing short term data.
    public static final int NUM_SHORT_SAMPLES = 10;

    // Path to ZNode whose children contain ResourceQuota jsons.
    public static final String RESOURCE_QUOTA_ZPATH = "/loadbalance/resource-quota/namespace";

    // Path to ZNode containing TimeAverageBrokerData jsons for each broker.
    public static final String TIME_AVERAGE_BROKER_ZPATH = "/loadbalance/broker-time-average";

    // ZooKeeper Cache of the currently available active brokers.
    // availableActiveBrokers.get() will return a set of the broker names without an http prefix.
    private ZooKeeperChildrenCache availableActiveBrokers;

    // Set of broker candidates to reuse so that object creation is avoided.
    private final Set<String> brokerCandidateCache;

    // ZooKeeper cache of the local broker data, stored in LoadManager.LOADBALANCE_BROKER_ROOT.
    private ZooKeeperDataCache<LocalBrokerData> brokerDataCache;

    // Broker host usage object used to calculate system resource usage.
    private BrokerHostUsage brokerHostUsage;

    // Map from brokers to namespaces to the bundle ranges in that namespace assigned to that broker.
    // Used to distribute bundles within a namespace evely across brokers.
    private final Map<String, Map<String, Set<String>>> brokerToNamespaceToBundleRange;

    // Path to the ZNode containing the LocalBrokerData json for this broker.
    private String brokerZnodePath;

    // Service configuration belonging to the pulsar service.
    private ServiceConfiguration conf;

    // The default bundle stats which are used to initialize historic data.
    // This data is overriden after the bundle receives its first sample.
    private final NamespaceBundleStats defaultStats;

    // Used to filter brokers from being selected for assignment.
    private final List<BrokerFilter> filterPipeline;

    // Timestamp of last invocation of updateBundleData.
    private long lastBundleDataUpdate;

    // LocalBrokerData available before most recent update.
    private LocalBrokerData lastData;

    // Pipeline used to determine what namespaces, if any, should be unloaded.
    private final List<LoadSheddingStrategy> loadSheddingPipeline;

    // Local data for the broker this is running on.
    private LocalBrokerData localData;

    // Load data comprising data available for each broker.
    private final LoadData loadData;

    // Used to determine whether a bundle is preallocated.
    private final Map<String, String> preallocatedBundleToBroker;

    // Strategy used to determine where new topics should be placed.
    private ModularLoadManagerStrategy placementStrategy;

    // Policies used to determine which brokers are available for particular namespaces.
    private SimpleResourceAllocationPolicies policies;

    // Pulsar service used to initialize this.
    private PulsarService pulsar;

    // Executor service used to regularly update broker data.
    private final ScheduledExecutorService scheduler;

    // ZooKeeper belonging to the pulsar service.
    private ZooKeeper zkClient;

    private static final Deserializer<LocalBrokerData> loadReportDeserializer = (key, content) -> jsonMapper()
            .readValue(content, LocalBrokerData.class);

    /**
     * Initializes fields which do not depend on PulsarService. initialize(PulsarService) should subsequently be called.
     */
    public ModularLoadManagerImpl() {
        brokerCandidateCache = new HashSet<>();
        brokerToNamespaceToBundleRange = new HashMap<>();
        defaultStats = new NamespaceBundleStats();
        filterPipeline = new ArrayList<>();
        loadData = new LoadData();
        loadSheddingPipeline = new ArrayList<>();
        loadSheddingPipeline.add(new OverloadShedder(conf));
        preallocatedBundleToBroker = new ConcurrentHashMap<>();
        scheduler = Executors.newScheduledThreadPool(1);
    }

    /**
     * Initialize this load manager using the given PulsarService. Should be called only once, after invoking the
     * default constructor.
     * 
     * @param pulsar
     *            The service to initialize with.
     */
    public void initialize(final PulsarService pulsar) {
        availableActiveBrokers = new ZooKeeperChildrenCache(pulsar.getLocalZkCache(),
                LoadManager.LOADBALANCE_BROKERS_ROOT);
        availableActiveBrokers.registerListener(new ZooKeeperCacheListener<Set<String>>() {
            @Override
            public void onUpdate(String path, Set<String> data, Stat stat) {
                if (log.isDebugEnabled()) {
                    log.debug("Update Received for path {}", path);
                }
                scheduler.submit(ModularLoadManagerImpl.this::updateAll);
            }
        });

        brokerDataCache = new ZooKeeperDataCache<LocalBrokerData>(pulsar.getLocalZkCache()) {
            @Override
            public LocalBrokerData deserialize(String key, byte[] content) throws Exception {
                return ObjectMapperFactory.getThreadLocal().readValue(content, LocalBrokerData.class);
            }
        };

        brokerDataCache.registerListener(this);

        if (SystemUtils.IS_OS_LINUX) {
            brokerHostUsage = new LinuxBrokerHostUsageImpl(pulsar);
        } else {
            brokerHostUsage = new GenericBrokerHostUsageImpl(pulsar);
        }

        conf = pulsar.getConfiguration();

        // Initialize the default stats to assume for unseen bundles (hard-coded for now).
        defaultStats.msgThroughputIn = DEFAULT_MESSAGE_THROUGHPUT;
        defaultStats.msgThroughputOut = DEFAULT_MESSAGE_THROUGHPUT;
        defaultStats.msgRateIn = DEFAULT_MESSAGE_RATE;
        defaultStats.msgRateOut = DEFAULT_MESSAGE_RATE;

        lastData = new LocalBrokerData(pulsar.getWebServiceAddress(), pulsar.getWebServiceAddressTls(),
                pulsar.getBrokerServiceUrl(), pulsar.getBrokerServiceUrlTls());
        localData = new LocalBrokerData(pulsar.getWebServiceAddress(), pulsar.getWebServiceAddressTls(),
                pulsar.getBrokerServiceUrl(), pulsar.getBrokerServiceUrlTls());
        placementStrategy = ModularLoadManagerStrategy.create(conf);
        policies = new SimpleResourceAllocationPolicies(pulsar);
        this.pulsar = pulsar;
        zkClient = pulsar.getZkClient();
    }

    /**
     * Initialize this load manager.
     * 
     * @param pulsar
     *            Client to construct this manager from.
     */
    public ModularLoadManagerImpl(final PulsarService pulsar) {
        this();
        initialize(pulsar);
    }

    // Attempt to create a ZooKeeper path if it does not exist.
    private static void createZPathIfNotExists(final ZooKeeper zkClient, final String path) throws Exception {
        if (zkClient.exists(path, false) == null) {
            try {
                ZkUtils.createFullPathOptimistic(zkClient, path, new byte[0], ZooDefs.Ids.OPEN_ACL_UNSAFE,
                        CreateMode.PERSISTENT);
            } catch (KeeperException.NodeExistsException e) {
                // Ignore if already exists.
            }
        }
    }

    private Set<String> getAvailableBrokers() {
        try {
            return availableActiveBrokers.get();
        } catch (Exception e) {
            log.warn("Error when trying to get active brokers", e);
            return loadData.getBrokerData().keySet();
        }
    }

    // Attempt to local the data for the given bundle in ZooKeeper.
    // If it cannot be found, return the default bundle data.
    private BundleData getBundleDataOrDefault(final String bundle) {
        BundleData bundleData = null;
        try {
            final String bundleZPath = getBundleDataZooKeeperPath(bundle);
            final String quotaZPath = String.format("%s/%s", RESOURCE_QUOTA_ZPATH, bundle);
            if (zkClient.exists(bundleZPath, null) != null) {
                bundleData = readJson(zkClient.getData(bundleZPath, null, null), BundleData.class);
            } else if (zkClient.exists(quotaZPath, null) != null) {
                final ResourceQuota quota = readJson(zkClient.getData(quotaZPath, null, null), ResourceQuota.class);
                bundleData = new BundleData(NUM_SHORT_SAMPLES, NUM_LONG_SAMPLES);
                // Initialize from existing resource quotas if new API ZNodes do not exist.
                final TimeAverageMessageData shortTermData = bundleData.getShortTermData();
                final TimeAverageMessageData longTermData = bundleData.getLongTermData();

                shortTermData.setMsgRateIn(quota.getMsgRateIn());
                shortTermData.setMsgRateOut(quota.getMsgRateOut());
                shortTermData.setMsgThroughputIn(quota.getBandwidthIn());
                shortTermData.setMsgThroughputOut(quota.getBandwidthOut());

                longTermData.setMsgRateIn(quota.getMsgRateIn());
                longTermData.setMsgRateOut(quota.getMsgRateOut());
                longTermData.setMsgThroughputIn(quota.getBandwidthIn());
                longTermData.setMsgThroughputOut(quota.getBandwidthOut());

                // Assume ample history.
                shortTermData.setNumSamples(NUM_SHORT_SAMPLES);
                longTermData.setNumSamples(NUM_LONG_SAMPLES);
            }
        } catch (Exception e) {
            log.warn("Error when trying to find bundle {} on zookeeper: {}", bundle, e);
        }
        if (bundleData == null) {
            bundleData = new BundleData(NUM_SHORT_SAMPLES, NUM_LONG_SAMPLES, defaultStats);
        }
        return bundleData;
    }

    // Get the ZooKeeper path for the given bundle full name.
    private static String getBundleDataZooKeeperPath(final String bundle) {
        return BUNDLE_DATA_ZPATH + "/" + bundle;
    }

    // Use the Pulsar client to acquire the namespace bundle stats.
    private Map<String, NamespaceBundleStats> getBundleStats() {
        return pulsar.getBrokerService().getBundleStats();
    }

    // Use the thread local ObjectMapperFactory to read the given json data into an instance of the given class.
    private static <T> T readJson(final byte[] data, final Class<T> clazz) throws IOException {
        return ObjectMapperFactory.getThreadLocal().readValue(data, clazz);
    }

    private double percentChange(final double oldValue, final double newValue) {
        if (oldValue == 0) {
            if (newValue == 0) {
                // Avoid NaN
                return 0;
            }
            return Double.POSITIVE_INFINITY;
        }
        return 100 * Math.abs((oldValue - newValue) / oldValue);
    }

    // Determine if the broker data requires an update by delegating to the update condition.
    private boolean needBrokerDataUpdate() {
        final long updateMaxIntervalMillis = TimeUnit.MINUTES
                .toMillis(conf.getLoadBalancerReportUpdateMaxIntervalMinutes());
        if (System.currentTimeMillis() - localData.getLastUpdate() > updateMaxIntervalMillis) {
            log.info("Writing local data to ZooKeeper because time since last update exceeded threshold of {} minutes",
                    conf.getLoadBalancerReportUpdateMaxIntervalMinutes());
            // Always update after surpassing the maximum interval.
            return true;
        }
        final double maxChange = Math
                .max(percentChange(lastData.getMaxResourceUsage(), localData.getMaxResourceUsage()),
                        Math.max(percentChange(lastData.getMsgRateIn() + lastData.getMsgRateOut(),
                                localData.getMsgRateIn() + localData.getMsgRateOut()),
                                Math.max(
                                        percentChange(lastData.getMsgThroughputIn() + lastData.getMsgThroughputOut(),
                                                localData.getMsgThroughputIn() + localData.getMsgThroughputOut()),
                                        percentChange(lastData.getNumBundles(), localData.getNumBundles()))));
        if (maxChange > conf.getLoadBalancerReportUpdateThresholdPercentage()) {
            log.info("Writing local data to ZooKeeper because maximum change {}% exceeded threshold {}%", maxChange,
                    conf.getLoadBalancerReportUpdateThresholdPercentage());
            return true;
        }
        return false;
    }

    // Update both the broker data and the bundle data.
    private void updateAll() {
        updateAllBrokerData();
        updateBundleData();
    }

    // As the leader broker, update the broker data map in loadData by querying ZooKeeper for the broker data put there
    // by each broker via updateLocalBrokerData.
    private void updateAllBrokerData() {
        final Set<String> activeBrokers = getAvailableBrokers();
        final Map<String, BrokerData> brokerDataMap = loadData.getBrokerData();
        for (String broker : activeBrokers) {
            try {
                String key = String.format("%s/%s", LoadManager.LOADBALANCE_BROKERS_ROOT, broker);
                final LocalBrokerData localData = brokerDataCache.get(key)
                        .orElseThrow(KeeperException.NoNodeException::new);

                if (brokerDataMap.containsKey(broker)) {
                    // Replace previous local broker data.
                    brokerDataMap.get(broker).setLocalData(localData);
                } else {
                    // Initialize BrokerData object for previously unseen
                    // brokers.
                    brokerDataMap.put(broker, new BrokerData(localData));
                }
            } catch (Exception e) {
                log.warn("Error reading broker data from cache for broker - [{}], [{}]", broker, e.getMessage());
            }
        }
        // Remove obsolete brokers.
        for (final String broker : brokerDataMap.keySet()) {
            if (!activeBrokers.contains(broker)) {
                brokerDataMap.remove(broker);
            }
        }
    }

    // As the leader broker, use the local broker data saved on ZooKeeper to update the bundle stats so that better load
    // management decisions may be made.
    private void updateBundleData() {
        final Map<String, BundleData> bundleData = loadData.getBundleData();
        // Iterate over the broker data.
        for (Map.Entry<String, BrokerData> brokerEntry : loadData.getBrokerData().entrySet()) {
            final BrokerData brokerData = brokerEntry.getValue();
            final Map<String, NamespaceBundleStats> statsMap = brokerData.getLocalData().getLastStats();

            // Iterate over the last bundle stats available to the current
            // broker to update the bundle data.
            for (Map.Entry<String, NamespaceBundleStats> entry : statsMap.entrySet()) {
                final String bundle = entry.getKey();
                final NamespaceBundleStats stats = entry.getValue();
                if (bundleData.containsKey(bundle)) {
                    // If we recognize the bundle, add these stats as a new
                    // sample.
                    bundleData.get(bundle).update(stats);
                } else {
                    // Otherwise, attempt to find the bundle data on ZooKeeper.
                    // If it cannot be found, use the latest stats as the first
                    // sample.
                    BundleData currentBundleData = getBundleDataOrDefault(bundle);
                    currentBundleData.update(stats);
                    bundleData.put(bundle, currentBundleData);
                }
            }

            // Remove all loaded bundles from the preallocated maps.
            final Map<String, BundleData> preallocatedBundleData = brokerData.getPreallocatedBundleData();
            // Should not iterate with more than one thread at a time.
            synchronized (preallocatedBundleData) {
                final Iterator<Map.Entry<String, BundleData>> preallocatedIterator = preallocatedBundleData.entrySet()
                        .iterator();
                while (preallocatedIterator.hasNext()) {
                    final String bundle = preallocatedIterator.next().getKey();
                    if (bundleData.containsKey(bundle)) {
                        preallocatedIterator.remove();
                        preallocatedBundleToBroker.remove(bundle);
                    }
                }
            }

            // Using the newest data, update the aggregated time-average data for the current broker.
            brokerData.getTimeAverageData().reset(statsMap.keySet(), bundleData, defaultStats);
            final Map<String, Set<String>> namespaceToBundleRange = brokerToNamespaceToBundleRange
                    .computeIfAbsent(broker, k -> new HashMap<>());
            synchronized (namespaceToBundleRange) {
                namespaceToBundleRange.clear();
                LoadManagerShared.fillNamespaceToBundlesMap(statsMap.keySet(), namespaceToBundleRange);
                LoadManagerShared.fillNamespaceToBundlesMap(preallocatedBundleData.keySet(), namespaceToBundleRange);
            }

        }
    }

    /**
     * As any broker, disable the broker this manager is running on.
     * 
     * @throws PulsarServerException
     *             If ZooKeeper failed to disable the broker.
     */
    @Override
    public void disableBroker() throws PulsarServerException {
        if (StringUtils.isNotEmpty(brokerZnodePath)) {
            try {
                pulsar.getZkClient().delete(brokerZnodePath, -1);
            } catch (Exception e) {
                throw new PulsarServerException(e);
            }
        }
    }

    /**
     * As the leader broker, select bundles for the namespace service to unload so that they may be reassigned to new
     * brokers.
     */
    @Override
    public synchronized void doLoadShedding() {
        if (LoadManagerShared.isUnloadDisabledInLoadShedding(pulsar)) {
            return;
        }
        if (getAvailableBrokers().size() <= 1) {
            log.info("Only 1 broker available: no load shedding will be performed");
            return;
        }
        // Remove bundles who have been unloaded for longer than the grace period from the recently unloaded
        // map.
        final long timeout = System.currentTimeMillis()
                - TimeUnit.MINUTES.toMillis(conf.getLoadBalancerSheddingGracePeriodMinutes());
        final Map<String, Long> recentlyUnloadedBundles = loadData.getRecentlyUnloadedBundles();
        recentlyUnloadedBundles.keySet().removeIf(e -> recentlyUnloadedBundles.get(e) < timeout);
        for (LoadSheddingStrategy strategy : loadSheddingPipeline) {
            final Map<String, String> bundlesToUnload = strategy.findBundlesForUnloading(loadData, conf);
            if (bundlesToUnload != null && !bundlesToUnload.isEmpty()) {
                try {
                    for (Map.Entry<String, String> entry : bundlesToUnload.entrySet()) {
                        final String broker = entry.getKey();
                        final String bundle = entry.getValue();
                        log.info("Unloading bundle: {}", bundle);
                        pulsar.getAdminClient().namespaces().unloadNamespaceBundle(
                                LoadManagerShared.getNamespaceNameFromBundleName(bundle),
                                LoadManagerShared.getBundleRangeFromBundleName(bundle));
                        loadData.getRecentlyUnloadedBundles().put(bundle, System.currentTimeMillis());
                    }
                } catch (Exception e) {
                    log.warn("Error when trying to perform load shedding", e);
                }
                return;
            }
        }
    }

    /**
     * As the leader broker, attempt to automatically detect and split hot namespace bundles.
     */
    @Override
    public void doNamespaceBundleSplit() {
        // TODO?
    }

    /**
     * When the broker data ZooKeeper nodes are updated, update the broker data map.
     */
    @Override
    public void onUpdate(final String path, final LocalBrokerData data, final Stat stat) {
        scheduler.submit(this::updateAll);
    }

    /**
     * As the leader broker, find a suitable broker for the assignment of the given bundle.
     * 
     * @param serviceUnit
     *            ServiceUnitId for the bundle.
     * @return The name of the selected broker, as it appears on ZooKeeper.
     */
    @Override
    public String selectBrokerForAssignment(final ServiceUnitId serviceUnit) {
        // Use brokerCandidateCache as a lock to reduce synchronization.
        synchronized (brokerCandidateCache) {
            final String bundle = serviceUnit.toString();
            if (preallocatedBundleToBroker.containsKey(bundle)) {
                // If the given bundle is already in preallocated, return the selected broker.
                return preallocatedBundleToBroker.get(bundle);
            }
            final BundleData data = loadData.getBundleData().computeIfAbsent(bundle,
                    key -> getBundleDataOrDefault(bundle));
            brokerCandidateCache.clear();
<<<<<<< HEAD
            Set<String> activeBrokers;
            try {
                activeBrokers = availableActiveBrokers.get();
            } catch (Exception e) {
                // Try-catch block inserted because ZooKeeperChildrenCache.get throws checked exception, though we
                // should not really see this happen unless something goes very wrong.
                log.warn("Unexpected error when trying to get active brokers", e);

                // Fall back to using loadData key set.
                activeBrokers = loadData.getBrokerData().keySet();
            }
            LoadManagerShared.applyPolicies(serviceUnit, policies, brokerCandidateCache, activeBrokers);
            LoadManagerShared.removeMostServicingBrokersForNamespace(serviceUnit.toString(), brokerCandidateCache,
                    brokerToNamespaceToBundleRange);
=======
            LoadManagerShared.applyPolicies(serviceUnit, policies, brokerCandidateCache, getAvailableBrokers());
>>>>>>> 80bebd59
            log.info("{} brokers being considered for assignment of {}", brokerCandidateCache.size(), bundle);

            // Use the filter pipeline to finalize broker candidates.
            for (BrokerFilter filter : filterPipeline) {
                filter.filter(brokerCandidateCache, data, loadData, conf);
            }
            final String broker = placementStrategy.selectBroker(brokerCandidateCache, data, loadData, conf);

            // Add new bundle to preallocated.
            loadData.getBrokerData().get(broker).getPreallocatedBundleData().put(bundle, data);
            preallocatedBundleToBroker.put(bundle, broker);

            final String namespaceName = LoadManagerShared.getNamespaceNameFromBundleName(bundle);
            final String bundleRange = LoadManagerShared.getBundleRangeFromBundleName(bundle);
            brokerToNamespaceToBundleRange.get(broker).computeIfAbsent(namespaceName, k -> new HashSet<>())
                    .add(bundleRange);
            return broker;
        }
    }

    /**
     * As any broker, start the load manager.
     * 
     * @throws PulsarServerException
     *             If an unexpected error prevented the load manager from being started.
     */
    @Override
    public void start() throws PulsarServerException {
        try {
            // Register the brokers in zk list
            createZPathIfNotExists(zkClient, LoadManager.LOADBALANCE_BROKERS_ROOT);

            String lookupServiceAddress = pulsar.getAdvertisedAddress() + ":" + conf.getWebServicePort();
            brokerZnodePath = LoadManager.LOADBALANCE_BROKERS_ROOT + "/" + lookupServiceAddress;
            final String timeAverageZPath = TIME_AVERAGE_BROKER_ZPATH + "/" + lookupServiceAddress;
            updateLocalBrokerData();
            try {
                ZkUtils.createFullPathOptimistic(pulsar.getZkClient(), brokerZnodePath, localData.getJsonBytes(),
                        ZooDefs.Ids.OPEN_ACL_UNSAFE, CreateMode.EPHEMERAL);
            } catch (KeeperException.NodeExistsException e) {
                // Node may already be created by another load manager: in this case update the data.
                zkClient.setData(brokerZnodePath, localData.getJsonBytes(), -1);
            } catch (Exception e) {
                // Catching exception here to print the right error message
                log.error("Unable to create znode - [{}] for load balance on zookeeper ", brokerZnodePath, e);
                throw e;
            }
            createZPathIfNotExists(zkClient, timeAverageZPath);
            zkClient.setData(timeAverageZPath, (new TimeAverageBrokerData()).getJsonBytes(), -1);
            updateAll();
            lastBundleDataUpdate = System.currentTimeMillis();
        } catch (Exception e) {
            log.error("Unable to create znode - [{}] for load balance on zookeeper ", brokerZnodePath, e);
            throw new PulsarServerException(e);
        }
    }

    /**
     * As any broker, stop the load manager.
     * 
     * @throws PulsarServerException
     *             If an unexpected error occurred when attempting to stop the load manager.
     */
    @Override
    public void stop() throws PulsarServerException {
        availableActiveBrokers.close();
        brokerDataCache.close();
        brokerDataCache.clear();
        scheduler.shutdown();
    }

    /**
     * As any broker, retrieve the namespace bundle stats and system resource usage to update data local to this broker.
     */
    @Override
    public void updateLocalBrokerData() {
        try {
            final SystemResourceUsage systemResourceUsage = LoadManagerShared.getSystemResourceUsage(brokerHostUsage);
            localData.update(systemResourceUsage, getBundleStats());
        } catch (Exception e) {
            log.warn("Error when attempting to update local broker data: {}", e);
        }
    }

    /**
     * As any broker, write the local broker data to ZooKeeper.
     */
    @Override
    public void writeBrokerDataOnZooKeeper() {
        try {
            updateLocalBrokerData();
            if (needBrokerDataUpdate()) {
                localData.setLastUpdate(System.currentTimeMillis());
                zkClient.setData(brokerZnodePath, localData.getJsonBytes(), -1);

                // Clear deltas.
                localData.getLastBundleGains().clear();
                localData.getLastBundleLosses().clear();

                // Update previous data.
                lastData.update(localData);
            }
        } catch (Exception e) {
            log.warn("Error writing broker data on ZooKeeper: {}", e);
        }
    }

    @Override
    public Deserializer<LocalBrokerData> getLoadReportDeserializer() {
        return loadReportDeserializer;
    }

    /**
     * As the leader broker, write bundle data aggregated from all brokers to ZooKeeper.
     */
    @Override
    public void writeBundleDataOnZooKeeper() {
        updateBundleData();
        // Write the bundle data to ZooKeeper.
        for (Map.Entry<String, BundleData> entry : loadData.getBundleData().entrySet()) {
            final String bundle = entry.getKey();
            final BundleData data = entry.getValue();
            try {
                final String zooKeeperPath = getBundleDataZooKeeperPath(bundle);
                createZPathIfNotExists(zkClient, zooKeeperPath);
                zkClient.setData(zooKeeperPath, data.getJsonBytes(), -1);
            } catch (Exception e) {
                log.warn("Error when writing data for bundle {} to ZooKeeper: {}", bundle, e);
            }
        }
        // Write the time average broker data to ZooKeeper.
        for (Map.Entry<String, BrokerData> entry : loadData.getBrokerData().entrySet()) {
            final String broker = entry.getKey();
            final TimeAverageBrokerData data = entry.getValue().getTimeAverageData();
            try {
                final String zooKeeperPath = TIME_AVERAGE_BROKER_ZPATH + "/" + broker;
                createZPathIfNotExists(zkClient, zooKeeperPath);
                zkClient.setData(zooKeeperPath, data.getJsonBytes(), -1);
            } catch (Exception e) {
                log.warn("Error when writing time average broker data for {} to ZooKeeper: {}", broker, e);
            }
        }
    }
}<|MERGE_RESOLUTION|>--- conflicted
+++ resolved
@@ -391,6 +391,7 @@
         final Map<String, BundleData> bundleData = loadData.getBundleData();
         // Iterate over the broker data.
         for (Map.Entry<String, BrokerData> brokerEntry : loadData.getBrokerData().entrySet()) {
+            final String broker = brokerEntry.getKey();
             final BrokerData brokerData = brokerEntry.getValue();
             final Map<String, NamespaceBundleStats> statsMap = brokerData.getLocalData().getLastStats();
 
@@ -437,7 +438,6 @@
                 LoadManagerShared.fillNamespaceToBundlesMap(statsMap.keySet(), namespaceToBundleRange);
                 LoadManagerShared.fillNamespaceToBundlesMap(preallocatedBundleData.keySet(), namespaceToBundleRange);
             }
-
         }
     }
 
@@ -533,24 +533,9 @@
             final BundleData data = loadData.getBundleData().computeIfAbsent(bundle,
                     key -> getBundleDataOrDefault(bundle));
             brokerCandidateCache.clear();
-<<<<<<< HEAD
-            Set<String> activeBrokers;
-            try {
-                activeBrokers = availableActiveBrokers.get();
-            } catch (Exception e) {
-                // Try-catch block inserted because ZooKeeperChildrenCache.get throws checked exception, though we
-                // should not really see this happen unless something goes very wrong.
-                log.warn("Unexpected error when trying to get active brokers", e);
-
-                // Fall back to using loadData key set.
-                activeBrokers = loadData.getBrokerData().keySet();
-            }
-            LoadManagerShared.applyPolicies(serviceUnit, policies, brokerCandidateCache, activeBrokers);
+            LoadManagerShared.applyPolicies(serviceUnit, policies, brokerCandidateCache, getAvailableBrokers());
             LoadManagerShared.removeMostServicingBrokersForNamespace(serviceUnit.toString(), brokerCandidateCache,
                     brokerToNamespaceToBundleRange);
-=======
-            LoadManagerShared.applyPolicies(serviceUnit, policies, brokerCandidateCache, getAvailableBrokers());
->>>>>>> 80bebd59
             log.info("{} brokers being considered for assignment of {}", brokerCandidateCache.size(), bundle);
 
             // Use the filter pipeline to finalize broker candidates.
