/**
 * Copyright 2016 Yahoo Inc.
 *
 * Licensed under the Apache License, Version 2.0 (the "License");
 * you may not use this file except in compliance with the License.
 * You may obtain a copy of the License at
 *
 *     http://www.apache.org/licenses/LICENSE-2.0
 *
 * Unless required by applicable law or agreed to in writing, software
 * distributed under the License is distributed on an "AS IS" BASIS,
 * WITHOUT WARRANTIES OR CONDITIONS OF ANY KIND, either express or implied.
 * See the License for the specific language governing permissions and
 * limitations under the License.
 */
package com.yahoo.pulsar.broker.loadbalance.impl;

import static com.yahoo.pulsar.broker.admin.AdminResource.jsonMapper;

import java.io.IOException;
import java.net.URL;
import java.util.ArrayList;
import java.util.HashMap;
import java.util.HashSet;
import java.util.Iterator;
import java.util.List;
import java.util.Map;
import java.util.Set;
import java.util.concurrent.ConcurrentHashMap;
import java.util.concurrent.Executors;
import java.util.concurrent.ScheduledExecutorService;
import java.util.concurrent.TimeUnit;

import org.apache.bookkeeper.util.ZkUtils;
import org.apache.commons.lang3.StringUtils;
import org.apache.commons.lang3.SystemUtils;
import org.apache.zookeeper.CreateMode;
import org.apache.zookeeper.KeeperException;
import org.apache.zookeeper.ZooDefs;
import org.apache.zookeeper.ZooKeeper;
import org.apache.zookeeper.data.Stat;
import org.slf4j.Logger;
import org.slf4j.LoggerFactory;

import com.google.common.cache.CacheBuilder;
import com.google.common.cache.CacheLoader;
import com.google.common.cache.LoadingCache;
import com.google.common.cache.RemovalListener;
import com.google.common.cache.RemovalNotification;
import com.yahoo.pulsar.broker.BrokerData;
import com.yahoo.pulsar.broker.BundleData;
import com.yahoo.pulsar.broker.LocalBrokerData;
import com.yahoo.pulsar.broker.PulsarServerException;
import com.yahoo.pulsar.broker.PulsarService;
import com.yahoo.pulsar.broker.ServiceConfiguration;
import com.yahoo.pulsar.broker.TimeAverageBrokerData;
import com.yahoo.pulsar.broker.TimeAverageMessageData;
import com.yahoo.pulsar.broker.loadbalance.BrokerFilter;
import com.yahoo.pulsar.broker.loadbalance.BrokerHostUsage;
import com.yahoo.pulsar.broker.loadbalance.LoadData;
import com.yahoo.pulsar.broker.loadbalance.LoadManager;
import com.yahoo.pulsar.broker.loadbalance.LoadSheddingStrategy;
import com.yahoo.pulsar.broker.loadbalance.ModularLoadManager;
import com.yahoo.pulsar.broker.loadbalance.ModularLoadManagerStrategy;
import com.yahoo.pulsar.client.admin.PulsarAdmin;
import com.yahoo.pulsar.common.naming.ServiceUnitId;
import com.yahoo.pulsar.common.policies.data.ResourceQuota;
import com.yahoo.pulsar.common.policies.data.loadbalancer.NamespaceBundleStats;
import com.yahoo.pulsar.common.policies.data.loadbalancer.SystemResourceUsage;
import com.yahoo.pulsar.common.util.ObjectMapperFactory;
import com.yahoo.pulsar.zookeeper.ZooKeeperCache.Deserializer;
import com.yahoo.pulsar.zookeeper.ZooKeeperCacheListener;
import com.yahoo.pulsar.zookeeper.ZooKeeperChildrenCache;
import com.yahoo.pulsar.zookeeper.ZooKeeperDataCache;

public class ModularLoadManagerImpl implements ModularLoadManager, ZooKeeperCacheListener<LocalBrokerData> {
    private static final Logger log = LoggerFactory.getLogger(ModularLoadManagerImpl.class);

    // Path to ZNode whose children contain BundleData jsons for each bundle (new API version of ResourceQuota).
    public static final String BUNDLE_DATA_ZPATH = "/loadbalance/bundle-data";

    // Default message rate to assume for unseen bundles.
    public static final double DEFAULT_MESSAGE_RATE = 50;

    // Default message throughput to assume for unseen bundles.
    // Note that the default message size is implicitly defined as DEFAULT_MESSAGE_THROUGHPUT / DEFAULT_MESSAGE_RATE.
    public static final double DEFAULT_MESSAGE_THROUGHPUT = 50000;

    // The number of effective samples to keep for observing long term data.
    public static final int NUM_LONG_SAMPLES = 1000;

    // The number of effective samples to keep for observing short term data.
    public static final int NUM_SHORT_SAMPLES = 10;

    // Path to ZNode whose children contain ResourceQuota jsons.
    public static final String RESOURCE_QUOTA_ZPATH = "/loadbalance/resource-quota/namespace";

    // Path to ZNode containing TimeAverageBrokerData jsons for each broker.
    public static final String TIME_AVERAGE_BROKER_ZPATH = "/loadbalance/broker-time-average";

    // Cache of PulsarAdmins for each broker.
    private LoadingCache<String, PulsarAdmin> adminCache;

    // ZooKeeper Cache of the currently available active brokers.
    // availableActiveBrokers.get() will return a set of the broker names without an http prefix.
    private ZooKeeperChildrenCache availableActiveBrokers;

    // Set of broker candidates to reuse so that object creation is avoided.
    private final Set<String> brokerCandidateCache;

    // ZooKeeper cache of the local broker data, stored in LoadManager.LOADBALANCE_BROKER_ROOT.
    private ZooKeeperDataCache<LocalBrokerData> brokerDataCache;

    // Broker host usage object used to calculate system resource usage.
    private BrokerHostUsage brokerHostUsage;

    // Map from brokers to namespaces to the bundle ranges in that namespace assigned to that broker.
    // Used to distribute bundles within a namespace evely across brokers.
    private final Map<String, Map<String, Set<String>>> brokerToNamespaceToBundleRange;

    // Path to the ZNode containing the LocalBrokerData json for this broker.
    private String brokerZnodePath;

    // Service configuration belonging to the pulsar service.
    private ServiceConfiguration conf;

    // The default bundle stats which are used to initialize historic data.
    // This data is overriden after the bundle receives its first sample.
    private final NamespaceBundleStats defaultStats;

    // Used to filter brokers from being selected for assignment.
    private final List<BrokerFilter> filterPipeline;

    // Timestamp of last invocation of updateBundleData.
    private long lastBundleDataUpdate;

    // LocalBrokerData available before most recent update.
    private LocalBrokerData lastData;

    // Pipeline used to determine what namespaces, if any, should be unloaded.
    private final List<LoadSheddingStrategy> loadSheddingPipeline;

    // Local data for the broker this is running on.
    private LocalBrokerData localData;

    // Load data comprising data available for each broker.
    private final LoadData loadData;

    // Used to determine whether a bundle is preallocated.
    private final Map<String, String> preallocatedBundleToBroker;

    // Strategy used to determine where new topics should be placed.
    private ModularLoadManagerStrategy placementStrategy;

    // Policies used to determine which brokers are available for particular namespaces.
    private SimpleResourceAllocationPolicies policies;

    // Pulsar service used to initialize this.
    private PulsarService pulsar;

    // Cache for primary brokers according to policies.
    private final Set<String> primariesCache;

    // Executor service used to regularly update broker data.
    private final ScheduledExecutorService scheduler;

    // Cache for shard brokers according to policies.
    private final Set<String> sharedCache;

    // ZooKeeper belonging to the pulsar service.
    private ZooKeeper zkClient;

    private static final Deserializer<LocalBrokerData> loadReportDeserializer = (key, content) -> jsonMapper()
            .readValue(content, LocalBrokerData.class);

    /**
     * Initializes fields which do not depend on PulsarService. initialize(PulsarService) should subsequently be called.
     */
    public ModularLoadManagerImpl() {
        brokerCandidateCache = new HashSet<>();
        brokerToNamespaceToBundleRange = new HashMap<>();
        defaultStats = new NamespaceBundleStats();
        filterPipeline = new ArrayList<>();
        loadData = new LoadData();
        loadSheddingPipeline = new ArrayList<>();
        preallocatedBundleToBroker = new ConcurrentHashMap<>();
        primariesCache = new HashSet<>();
        scheduler = Executors.newScheduledThreadPool(1);
        sharedCache = new HashSet<>();
    }

    /**
     * Initialize this load manager using the given PulsarService. Should be called only once, after invoking the
     * default constructor.
     * 
     * @param pulsar
     *            The service to initialize with.
     */
    public void initialize(final PulsarService pulsar) {
        adminCache = CacheBuilder.newBuilder().removalListener(new RemovalListener<String, PulsarAdmin>() {
            public void onRemoval(RemovalNotification<String, PulsarAdmin> removal) {
                removal.getValue().close();
            }
        }).expireAfterAccess(1, TimeUnit.DAYS).build(new CacheLoader<String, PulsarAdmin>() {
            @Override
            public PulsarAdmin load(String key) throws Exception {
                // key - broker name already is valid URL, has prefix "http://"
                return new PulsarAdmin(new URL(key), pulsar.getConfiguration().getBrokerClientAuthenticationPlugin(),
                        pulsar.getConfiguration().getBrokerClientAuthenticationParameters());
            }
        });

        availableActiveBrokers = new ZooKeeperChildrenCache(pulsar.getLocalZkCache(),
                LoadManager.LOADBALANCE_BROKERS_ROOT);
        availableActiveBrokers.registerListener(new ZooKeeperCacheListener<Set<String>>() {
            @Override
            public void onUpdate(String path, Set<String> data, Stat stat) {
                if (log.isDebugEnabled()) {
                    log.debug("Update Received for path {}", path);
                }
                scheduler.submit(ModularLoadManagerImpl.this::updateAll);
            }
        });

        brokerDataCache = new ZooKeeperDataCache<LocalBrokerData>(pulsar.getLocalZkCache()) {
            @Override
            public LocalBrokerData deserialize(String key, byte[] content) throws Exception {
                return ObjectMapperFactory.getThreadLocal().readValue(content, LocalBrokerData.class);
            }
        };

        brokerDataCache.registerListener(this);

        if (SystemUtils.IS_OS_LINUX) {
            brokerHostUsage = new LinuxBrokerHostUsageImpl(pulsar);
        } else {
            brokerHostUsage = new GenericBrokerHostUsageImpl(pulsar);
        }

        conf = pulsar.getConfiguration();

        // Initialize the default stats to assume for unseen bundles (hard-coded for now).
        defaultStats.msgThroughputIn = DEFAULT_MESSAGE_THROUGHPUT;
        defaultStats.msgThroughputOut = DEFAULT_MESSAGE_THROUGHPUT;
        defaultStats.msgRateIn = DEFAULT_MESSAGE_RATE;
        defaultStats.msgRateOut = DEFAULT_MESSAGE_RATE;

        lastData = new LocalBrokerData(pulsar.getWebServiceAddress(), pulsar.getWebServiceAddressTls(),
                pulsar.getBrokerServiceUrl(), pulsar.getBrokerServiceUrlTls());
        localData = new LocalBrokerData(pulsar.getWebServiceAddress(), pulsar.getWebServiceAddressTls(),
                pulsar.getBrokerServiceUrl(), pulsar.getBrokerServiceUrlTls());
        placementStrategy = ModularLoadManagerStrategy.create(conf);
        policies = new SimpleResourceAllocationPolicies(pulsar);
        this.pulsar = pulsar;
        zkClient = pulsar.getZkClient();
    }

    /**
     * Initialize this load manager.
     * 
     * @param pulsar
     *            Client to construct this manager from.
     */
    public ModularLoadManagerImpl(final PulsarService pulsar) {
        this();
        initialize(pulsar);
    }

    // Attempt to create a ZooKeeper path if it does not exist.
    private static void createZPathIfNotExists(final ZooKeeper zkClient, final String path) throws Exception {
        if (zkClient.exists(path, false) == null) {
            try {
                ZkUtils.createFullPathOptimistic(zkClient, path, new byte[0], ZooDefs.Ids.OPEN_ACL_UNSAFE,
                        CreateMode.PERSISTENT);
            } catch (KeeperException.NodeExistsException e) {
                // Ignore if already exists.
            }
        }
    }

    // Attempt to local the data for the given bundle in ZooKeeper.
    // If it cannot be found, return the default bundle data.
    private BundleData getBundleDataOrDefault(final String bundle) {
        BundleData bundleData = null;
        try {
            final String bundleZPath = getBundleDataZooKeeperPath(bundle);
            final String quotaZPath = String.format("%s/%s", RESOURCE_QUOTA_ZPATH, bundle);
            if (zkClient.exists(bundleZPath, null) != null) {
                bundleData = readJson(zkClient.getData(bundleZPath, null, null), BundleData.class);
            } else if (zkClient.exists(quotaZPath, null) != null) {
                final ResourceQuota quota = readJson(zkClient.getData(quotaZPath, null, null), ResourceQuota.class);
                bundleData = new BundleData(NUM_SHORT_SAMPLES, NUM_LONG_SAMPLES);
                // Initialize from existing resource quotas if new API ZNodes do not exist.
                final TimeAverageMessageData shortTermData = bundleData.getShortTermData();
                final TimeAverageMessageData longTermData = bundleData.getLongTermData();

                shortTermData.setMsgRateIn(quota.getMsgRateIn());
                shortTermData.setMsgRateOut(quota.getMsgRateOut());
                shortTermData.setMsgThroughputIn(quota.getBandwidthIn());
                shortTermData.setMsgThroughputOut(quota.getBandwidthOut());

                longTermData.setMsgRateIn(quota.getMsgRateIn());
                longTermData.setMsgRateOut(quota.getMsgRateOut());
                longTermData.setMsgThroughputIn(quota.getBandwidthIn());
                longTermData.setMsgThroughputOut(quota.getBandwidthOut());

                // Assume ample history.
                shortTermData.setNumSamples(NUM_SHORT_SAMPLES);
                longTermData.setNumSamples(NUM_LONG_SAMPLES);
            }
        } catch (Exception e) {
            log.warn("Error when trying to find bundle {} on zookeeper: {}", bundle, e);
        }
        if (bundleData == null) {
            bundleData = new BundleData(NUM_SHORT_SAMPLES, NUM_LONG_SAMPLES, defaultStats);
        }
        return bundleData;
    }

    // Get the ZooKeeper path for the given bundle full name.
    private static String getBundleDataZooKeeperPath(final String bundle) {
        return BUNDLE_DATA_ZPATH + "/" + bundle;
    }

    // Use the Pulsar client to acquire the namespace bundle stats.
    private Map<String, NamespaceBundleStats> getBundleStats() {
        return pulsar.getBrokerService().getBundleStats();
    }

    // Use the thread local ObjectMapperFactory to read the given json data into an instance of the given class.
    private static <T> T readJson(final byte[] data, final Class<T> clazz) throws IOException {
        return ObjectMapperFactory.getThreadLocal().readValue(data, clazz);
    }

    private double percentChange(final double oldValue, final double newValue) {
        if (oldValue == 0) {
            if (newValue == 0) {
                // Avoid NaN
                return 0;
            }
            return Double.POSITIVE_INFINITY;
        }
        return 100 * Math.abs((oldValue - newValue) / oldValue);
    }

    // Determine if the broker data requires an update by delegating to the update condition.
    private boolean needBrokerDataUpdate() {
        final long updateMaxIntervalMillis = TimeUnit.MINUTES
                .toMillis(conf.getLoadBalancerReportUpdateMaxIntervalMinutes());
        if (System.currentTimeMillis() - localData.getLastUpdate() > updateMaxIntervalMillis) {
            log.info("Writing local data to ZooKeeper because time since last update exceeded threshold of {} minutes",
                    conf.getLoadBalancerReportUpdateMaxIntervalMinutes());
            // Always update after surpassing the maximum interval.
            return true;
        }
        final double maxChange = Math
                .max(percentChange(lastData.getMaxResourceUsage(), localData.getMaxResourceUsage()),
                        Math.max(percentChange(lastData.getMsgRateIn() + lastData.getMsgRateOut(),
                                localData.getMsgRateIn() + localData.getMsgRateOut()),
                                Math.max(
                                        percentChange(lastData.getMsgThroughputIn() + lastData.getMsgThroughputOut(),
                                                localData.getMsgThroughputIn() + localData.getMsgThroughputOut()),
                                        percentChange(lastData.getNumBundles(), localData.getNumBundles()))));
        if (maxChange > conf.getLoadBalancerReportUpdateThresholdPercentage()) {
            log.info("Writing local data to ZooKeeper because maximum change {}% exceeded threshold {}%", maxChange,
                    conf.getLoadBalancerReportUpdateThresholdPercentage());
            return true;
        }
        return false;
    }

    // Update both the broker data and the bundle data.
    private void updateAll() {
        updateAllBrokerData();
        updateBundleData();
    }

    // As the leader broker, update the broker data map in loadData by querying ZooKeeper for the broker data put there
    // by each broker via updateLocalBrokerData.
    private void updateAllBrokerData() {
        try {
            Set<String> activeBrokers = availableActiveBrokers.get();
            final Map<String, BrokerData> brokerDataMap = loadData.getBrokerData();
            for (final String broker : activeBrokers) {
                try {
                    String key = String.format("%s/%s", LoadManager.LOADBALANCE_BROKERS_ROOT, broker);
                    final LocalBrokerData localData = brokerDataCache.get(key)
                            .orElseThrow(KeeperException.NoNodeException::new);

                    if (brokerDataMap.containsKey(broker)) {
                        // Replace previous local broker data.
                        brokerDataMap.get(broker).setLocalData(localData);
                    } else {
                        // Initialize BrokerData object for previously unseen brokers.
                        brokerDataMap.put(broker, new BrokerData(localData));
                    }
                } catch (Exception e) {
                    log.warn("Error reading broker data from cache for broker - [{}], [{}]", broker, e.getMessage());
                }
            }
            // Remove obsolete brokers.
            for (final String broker : brokerDataMap.keySet()) {
                if (!activeBrokers.contains(broker)) {
                    brokerDataMap.remove(broker);
                }
            }
        } catch (Exception e) {
            log.warn("Error reading active brokers list from zookeeper while updating broker data [{}]",
                    e.getMessage());
        }
    }

    // As the leader broker, use the local broker data saved on ZooKeeper to update the bundle stats so that better load
    // management decisions may be made.
    private void updateBundleData() {
        final Map<String, BundleData> bundleData = loadData.getBundleData();
        // Iterate over the broker data.
        for (Map.Entry<String, BrokerData> brokerEntry : loadData.getBrokerData().entrySet()) {
            final String broker = brokerEntry.getKey();
            final BrokerData brokerData = brokerEntry.getValue();
            final Map<String, NamespaceBundleStats> statsMap = brokerData.getLocalData().getLastStats();

            // Iterate over the last bundle stats available to the current
            // broker to update the bundle data.
            for (Map.Entry<String, NamespaceBundleStats> entry : statsMap.entrySet()) {
                final String bundle = entry.getKey();
                final NamespaceBundleStats stats = entry.getValue();
                if (bundleData.containsKey(bundle)) {
                    // If we recognize the bundle, add these stats as a new
                    // sample.
                    bundleData.get(bundle).update(stats);
                } else {
                    // Otherwise, attempt to find the bundle data on ZooKeeper.
                    // If it cannot be found, use the latest stats as the first
                    // sample.
                    BundleData currentBundleData = getBundleDataOrDefault(bundle);
                    currentBundleData.update(stats);
                    bundleData.put(bundle, currentBundleData);
                }
            }

            // Remove all loaded bundles from the preallocated maps.
            final Map<String, BundleData> preallocatedBundleData = brokerData.getPreallocatedBundleData();
            if (preallocatedBundleData.containsKey(broker)) {
                final Iterator<Map.Entry<String, BundleData>> preallocatedIterator = preallocatedBundleData.entrySet()
                        .iterator();
                while (preallocatedIterator.hasNext()) {
                    final String bundle = preallocatedIterator.next().getKey();
                    if (bundleData.containsKey(bundle)) {
                        preallocatedIterator.remove();
                        preallocatedBundleToBroker.remove(bundle);
                    }
                }
            }

            // Using the newest data, update the aggregated time-average data
            // for the current broker.
            brokerData.getTimeAverageData().reset(statsMap.keySet(), bundleData, defaultStats);
            final Map<String, Set<String>> namespaceToBundleRange = brokerToNamespaceToBundleRange
                    .computeIfAbsent(broker, k -> new HashMap<>());
            synchronized (namespaceToBundleRange) {
                namespaceToBundleRange.clear();
                LoadManagerShared.fillNamespaceToBundlesMap(statsMap.keySet(), namespaceToBundleRange);
                LoadManagerShared.fillNamespaceToBundlesMap(preallocatedBundleData.keySet(), namespaceToBundleRange);
            }

        }
    }

    /**
     * As any broker, disable the broker this manager is running on.
     * 
     * @throws PulsarServerException
     *             If ZooKeeper failed to disable the broker.
     */
    @Override
    public void disableBroker() throws PulsarServerException {
        if (StringUtils.isNotEmpty(brokerZnodePath)) {
            try {
                pulsar.getZkClient().delete(brokerZnodePath, -1);
            } catch (Exception e) {
                throw new PulsarServerException(e);
            }
        }
    }

    /**
     * As the leader broker, select bundles for the namespace service to unload so that they may be reassigned to new
     * brokers.
     */
    @Override
    public synchronized void doLoadShedding() {
        for (LoadSheddingStrategy strategy : loadSheddingPipeline) {
            final Map<String, String> bundlesToUnload = strategy.findBundlesForUnloading(loadData, conf);
            if (bundlesToUnload != null && !bundlesToUnload.isEmpty()) {
                try {
                    for (Map.Entry<String, String> entry : bundlesToUnload.entrySet()) {
                        final String bundle = entry.getKey();
                        final String broker = entry.getValue();
                        adminCache.get(broker).namespaces().unloadNamespaceBundle(
                                LoadManagerShared.getNamespaceNameFromBundleName(bundle),
                                LoadManagerShared.getBundleRangeFromBundleName(bundle));
                    }
                } catch (Exception e) {
                    log.warn("Error when trying to perform load shedding: {}", e);
                }
                return;
            }
        }
    }

    /**
     * As the leader broker, attempt to automatically detect and split hot namespace bundles.
     */
    @Override
    public void doNamespaceBundleSplit() {
        // TODO?
    }

    /**
     * When the broker data ZooKeeper nodes are updated, update the broker data map.
     */
    @Override
    public void onUpdate(final String path, final LocalBrokerData data, final Stat stat) {
        scheduler.submit(this::updateAll);
    }

    /**
     * As the leader broker, find a suitable broker for the assignment of the given bundle.
     * 
     * @param serviceUnit
     *            ServiceUnitId for the bundle.
     * @return The name of the selected broker, as it appears on ZooKeeper.
     */
    @Override
    public String selectBrokerForAssignment(final ServiceUnitId serviceUnit) {
        // Use brokerCandidateCache as a lock to reduce synchronization.
        synchronized (brokerCandidateCache) {
            final String bundle = serviceUnit.toString();
            if (preallocatedBundleToBroker.containsKey(bundle)) {
                // If the given bundle is already in preallocated, return the selected broker.
                return preallocatedBundleToBroker.get(bundle);
            }
            final BundleData data = loadData.getBundleData().computeIfAbsent(bundle,
                    key -> getBundleDataOrDefault(bundle));
            brokerCandidateCache.clear();
            Set<String> activeBrokers;
            try {
                activeBrokers = availableActiveBrokers.get();
            } catch (Exception e) {
                // Try-catch block inserted because ZooKeeperChildrenCache.get throws checked exception, though we
                // should not really see this happen unless something goes very wrong.
                log.warn("Unexpected error when trying to get active brokers", e);

                // Fall back to using loadData key set.
                activeBrokers = loadData.getBrokerData().keySet();
            }
            LoadManagerShared.applyPolicies(serviceUnit, policies, brokerCandidateCache, activeBrokers);
            LoadManagerShared.removeMostServicingBrokersForNamespace(serviceUnit.toString(), brokerCandidateCache,
                    brokerToNamespaceToBundleRange);
            log.info("{} brokers being considered for assignment of {}", brokerCandidateCache.size(), bundle);

            // Use the filter pipeline to finalize broker candidates.
            for (BrokerFilter filter : filterPipeline) {
                filter.filter(brokerCandidateCache, data, loadData, conf);
            }
            final String broker = placementStrategy.selectBroker(brokerCandidateCache, data, loadData, conf);

            // Add new bundle to preallocated.
            loadData.getBrokerData().get(broker).getPreallocatedBundleData().put(bundle, data);
            preallocatedBundleToBroker.put(bundle, broker);
<<<<<<< HEAD
            final String namespaceName = LoadManagerShared.getNamespaceNameFromBundleName(bundle);
            final String bundleRange = LoadManagerShared.getBundleRangeFromBundleName(bundle);
            brokerToNamespaceToBundleRange.get(broker).computeIfAbsent(namespaceName, k -> new HashSet<>())
                    .add(bundleRange);
=======

>>>>>>> 398bb6a7
            return broker;
        }
    }

    /**
     * As any broker, start the load manager.
     * 
     * @throws PulsarServerException
     *             If an unexpected error prevented the load manager from being started.
     */
    @Override
    public void start() throws PulsarServerException {
        try {
            // Register the brokers in zk list
            createZPathIfNotExists(zkClient, LoadManager.LOADBALANCE_BROKERS_ROOT);

            String lookupServiceAddress = pulsar.getAdvertisedAddress() + ":" + conf.getWebServicePort();
            brokerZnodePath = LoadManager.LOADBALANCE_BROKERS_ROOT + "/" + lookupServiceAddress;
            final String timeAverageZPath = TIME_AVERAGE_BROKER_ZPATH + "/" + lookupServiceAddress;
            updateLocalBrokerData();
            try {
                ZkUtils.createFullPathOptimistic(pulsar.getZkClient(), brokerZnodePath, localData.getJsonBytes(),
                        ZooDefs.Ids.OPEN_ACL_UNSAFE, CreateMode.EPHEMERAL);
            } catch (KeeperException.NodeExistsException e) {
                // Node may already be created by another load manager: in this case update the data.
                zkClient.setData(brokerZnodePath, localData.getJsonBytes(), -1);
            } catch (Exception e) {
                // Catching exception here to print the right error message
                log.error("Unable to create znode - [{}] for load balance on zookeeper ", brokerZnodePath, e);
                throw e;
            }
            createZPathIfNotExists(zkClient, timeAverageZPath);
            zkClient.setData(timeAverageZPath, (new TimeAverageBrokerData()).getJsonBytes(), -1);
            updateAll();
            lastBundleDataUpdate = System.currentTimeMillis();
        } catch (Exception e) {
            log.error("Unable to create znode - [{}] for load balance on zookeeper ", brokerZnodePath, e);
            throw new PulsarServerException(e);
        }
    }

    /**
     * As any broker, stop the load manager.
     * 
     * @throws PulsarServerException
     *             If an unexpected error occurred when attempting to stop the load manager.
     */
    @Override
    public void stop() throws PulsarServerException {
        availableActiveBrokers.close();
        brokerDataCache.close();
        brokerDataCache.clear();
        scheduler.shutdown();
    }

    /**
     * As any broker, retrieve the namespace bundle stats and system resource usage to update data local to this broker.
     */
    @Override
    public void updateLocalBrokerData() {
        try {
            final SystemResourceUsage systemResourceUsage = LoadManagerShared.getSystemResourceUsage(brokerHostUsage);
            localData.update(systemResourceUsage, getBundleStats());
        } catch (Exception e) {
            log.warn("Error when attempting to update local broker data: {}", e);
        }
    }

    /**
     * As any broker, write the local broker data to ZooKeeper.
     */
    @Override
    public void writeBrokerDataOnZooKeeper() {
        try {
            updateLocalBrokerData();
            if (needBrokerDataUpdate()) {
                localData.setLastUpdate(System.currentTimeMillis());
                zkClient.setData(brokerZnodePath, localData.getJsonBytes(), -1);

                // Clear deltas.
                localData.getLastBundleGains().clear();
                localData.getLastBundleLosses().clear();

                // Update previous data.
                lastData.update(localData);
            }
        } catch (Exception e) {
            log.warn("Error writing broker data on ZooKeeper: {}", e);
        }
    }

    @Override
    public Deserializer<LocalBrokerData> getLoadReportDeserializer() {
        return loadReportDeserializer;
    }

    /**
     * As the leader broker, write bundle data aggregated from all brokers to ZooKeeper.
     */
    @Override
    public void writeBundleDataOnZooKeeper() {
        updateBundleData();
        // Write the bundle data to ZooKeeper.
        for (Map.Entry<String, BundleData> entry : loadData.getBundleData().entrySet()) {
            final String bundle = entry.getKey();
            final BundleData data = entry.getValue();
            try {
                final String zooKeeperPath = getBundleDataZooKeeperPath(bundle);
                createZPathIfNotExists(zkClient, zooKeeperPath);
                zkClient.setData(zooKeeperPath, data.getJsonBytes(), -1);
            } catch (Exception e) {
                log.warn("Error when writing data for bundle {} to ZooKeeper: {}", bundle, e);
            }
        }
        // Write the time average broker data to ZooKeeper.
        for (Map.Entry<String, BrokerData> entry : loadData.getBrokerData().entrySet()) {
            final String broker = entry.getKey();
            final TimeAverageBrokerData data = entry.getValue().getTimeAverageData();
            try {
                final String zooKeeperPath = TIME_AVERAGE_BROKER_ZPATH + "/" + broker;
                createZPathIfNotExists(zkClient, zooKeeperPath);
                zkClient.setData(zooKeeperPath, data.getJsonBytes(), -1);
            } catch (Exception e) {
                log.warn("Error when writing time average broker data for {} to ZooKeeper: {}", broker, e);
            }
        }
    }
}<|MERGE_RESOLUTION|>--- conflicted
+++ resolved
@@ -569,14 +569,11 @@
             // Add new bundle to preallocated.
             loadData.getBrokerData().get(broker).getPreallocatedBundleData().put(bundle, data);
             preallocatedBundleToBroker.put(bundle, broker);
-<<<<<<< HEAD
+
             final String namespaceName = LoadManagerShared.getNamespaceNameFromBundleName(bundle);
             final String bundleRange = LoadManagerShared.getBundleRangeFromBundleName(bundle);
             brokerToNamespaceToBundleRange.get(broker).computeIfAbsent(namespaceName, k -> new HashSet<>())
                     .add(bundleRange);
-=======
-
->>>>>>> 398bb6a7
             return broker;
         }
     }
