/**
 * Copyright 2016 Yahoo Inc.
 *
 * Licensed under the Apache License, Version 2.0 (the "License");
 * you may not use this file except in compliance with the License.
 * You may obtain a copy of the License at
 *
 *     http://www.apache.org/licenses/LICENSE-2.0
 *
 * Unless required by applicable law or agreed to in writing, software
 * distributed under the License is distributed on an "AS IS" BASIS,
 * WITHOUT WARRANTIES OR CONDITIONS OF ANY KIND, either express or implied.
 * See the License for the specific language governing permissions and
 * limitations under the License.
 */
package com.yahoo.pulsar.broker.loadbalance.impl;

import static com.yahoo.pulsar.broker.admin.AdminResource.jsonMapper;

import java.io.IOException;
import java.net.URL;
import java.util.ArrayList;
import java.util.HashSet;
import java.util.Iterator;
import java.util.List;
import java.util.Map;
import java.util.Set;
import java.util.concurrent.ConcurrentHashMap;
import java.util.concurrent.Executors;
import java.util.concurrent.ScheduledExecutorService;
import java.util.concurrent.TimeUnit;

import org.apache.bookkeeper.util.ZkUtils;
import org.apache.commons.lang3.StringUtils;
import org.apache.commons.lang3.SystemUtils;
import org.apache.zookeeper.CreateMode;
import org.apache.zookeeper.KeeperException;
import org.apache.zookeeper.ZooDefs;
import org.apache.zookeeper.ZooKeeper;
import org.apache.zookeeper.data.Stat;
import org.slf4j.Logger;
import org.slf4j.LoggerFactory;

import com.google.common.cache.CacheBuilder;
import com.google.common.cache.CacheLoader;
import com.google.common.cache.LoadingCache;
import com.google.common.cache.RemovalListener;
import com.google.common.cache.RemovalNotification;
import com.yahoo.pulsar.broker.BrokerData;
import com.yahoo.pulsar.broker.BundleData;
import com.yahoo.pulsar.broker.LocalBrokerData;
import com.yahoo.pulsar.broker.PulsarServerException;
import com.yahoo.pulsar.broker.PulsarService;
import com.yahoo.pulsar.broker.ServiceConfiguration;
import com.yahoo.pulsar.broker.TimeAverageBrokerData;
import com.yahoo.pulsar.broker.TimeAverageMessageData;
import com.yahoo.pulsar.broker.loadbalance.BrokerFilter;
import com.yahoo.pulsar.broker.loadbalance.BrokerHostUsage;
import com.yahoo.pulsar.broker.loadbalance.LoadData;
import com.yahoo.pulsar.broker.loadbalance.LoadManager;
import com.yahoo.pulsar.broker.loadbalance.LoadSheddingStrategy;
import com.yahoo.pulsar.broker.loadbalance.ModularLoadManager;
import com.yahoo.pulsar.broker.loadbalance.ModularLoadManagerStrategy;
import com.yahoo.pulsar.client.admin.PulsarAdmin;
import com.yahoo.pulsar.common.naming.ServiceUnitId;
import com.yahoo.pulsar.common.policies.data.ResourceQuota;
import com.yahoo.pulsar.common.policies.data.loadbalancer.NamespaceBundleStats;
import com.yahoo.pulsar.common.policies.data.loadbalancer.SystemResourceUsage;
import com.yahoo.pulsar.common.util.ObjectMapperFactory;
import com.yahoo.pulsar.zookeeper.ZooKeeperCache.Deserializer;
import com.yahoo.pulsar.zookeeper.ZooKeeperCacheListener;
import com.yahoo.pulsar.zookeeper.ZooKeeperChildrenCache;
import com.yahoo.pulsar.zookeeper.ZooKeeperDataCache;

public class ModularLoadManagerImpl implements ModularLoadManager, ZooKeeperCacheListener<LocalBrokerData> {
    private static final Logger log = LoggerFactory.getLogger(ModularLoadManagerImpl.class);

    // Path to ZNode whose children contain BundleData jsons for each bundle (new API version of ResourceQuota).
    public static final String BUNDLE_DATA_ZPATH = "/loadbalance/bundle-data";

    // Default message rate to assume for unseen bundles.
    public static final double DEFAULT_MESSAGE_RATE = 50;

    // Default message throughput to assume for unseen bundles.
    // Note that the default message size is implicitly defined as DEFAULT_MESSAGE_THROUGHPUT / DEFAULT_MESSAGE_RATE.
    public static final double DEFAULT_MESSAGE_THROUGHPUT = 50000;

    // The number of effective samples to keep for observing long term data.
    public static final int NUM_LONG_SAMPLES = 1000;

    // The number of effective samples to keep for observing short term data.
    public static final int NUM_SHORT_SAMPLES = 10;

    // Path to ZNode whose children contain ResourceQuota jsons.
    public static final String RESOURCE_QUOTA_ZPATH = "/loadbalance/resource-quota/namespace";

    // Path to ZNode containing TimeAverageBrokerData jsons for each broker.
    public static final String TIME_AVERAGE_BROKER_ZPATH = "/loadbalance/broker-time-average";

    // Cache of PulsarAdmins for each broker.
    private LoadingCache<String, PulsarAdmin> adminCache;

    // ZooKeeper Cache of the currently available active brokers.
    // availableActiveBrokers.get() will return a set of the broker names without an http prefix.
    private ZooKeeperChildrenCache availableActiveBrokers;

    // Set of broker candidates to reuse so that object creation is avoided.
    private final Set<String> brokerCandidateCache;

    // ZooKeeper cache of the local broker data, stored in LoadManager.LOADBALANCE_BROKER_ROOT.
    private ZooKeeperDataCache<LocalBrokerData> brokerDataCache;

    // Broker host usage object used to calculate system resource usage.
    private BrokerHostUsage brokerHostUsage;

    // Path to the ZNode containing the LocalBrokerData json for this broker.
    private String brokerZnodePath;

    // Service configuration belonging to the pulsar service.
    private ServiceConfiguration conf;

    // The default bundle stats which are used to initialize historic data.
    // This data is overriden after the bundle receives its first sample.
    private final NamespaceBundleStats defaultStats;

    // Used to filter brokers from being selected for assignment.
    private final List<BrokerFilter> filterPipeline;

    // Timestamp of last invocation of updateBundleData.
    private long lastBundleDataUpdate;

    // Pipeline used to determine what namespaces, if any, should be unloaded.
    private final List<LoadSheddingStrategy> loadSheddingPipeline;

    // Local data for the broker this is running on.
    private LocalBrokerData localData;

    // Load data comprising data available for each broker.
    private final LoadData loadData;

    // Used to determine whether a bundle is preallocated.
    private final Map<String, String> preallocatedBundleToBroker;

    // Strategy used to determine where new topics should be placed.
    private ModularLoadManagerStrategy placementStrategy;

    // Policies used to determine which brokers are available for particular namespaces.
    private SimpleResourceAllocationPolicies policies;

    // Pulsar service used to initialize this.
    private PulsarService pulsar;

    // Executor service used to regularly update broker data.
    private final ScheduledExecutorService scheduler;

    // ZooKeeper belonging to the pulsar service.
    private ZooKeeper zkClient;

    private static final Deserializer<LocalBrokerData> loadReportDeserializer = (key, content) -> jsonMapper()
            .readValue(content, LocalBrokerData.class);

    /**
     * Initializes fields which do not depend on PulsarService. initialize(PulsarService) should subsequently be called.
     */
    public ModularLoadManagerImpl() {
        brokerCandidateCache = new HashSet<>();
        defaultStats = new NamespaceBundleStats();
        filterPipeline = new ArrayList<>();
        loadData = new LoadData();
        loadSheddingPipeline = new ArrayList<>();
        loadSheddingPipeline.add(new OverloadShedder(conf));
        preallocatedBundleToBroker = new ConcurrentHashMap<>();
        scheduler = Executors.newScheduledThreadPool(1);
    }

    /**
     * Initialize this load manager using the given PulsarService. Should be called only once, after invoking the
     * default constructor.
     * 
     * @param pulsar
     *            The service to initialize with.
     */
    public void initialize(final PulsarService pulsar) {
        adminCache = CacheBuilder.newBuilder().removalListener(new RemovalListener<String, PulsarAdmin>() {
            public void onRemoval(RemovalNotification<String, PulsarAdmin> removal) {
                removal.getValue().close();
            }
        }).expireAfterAccess(1, TimeUnit.DAYS).build(new CacheLoader<String, PulsarAdmin>() {
            @Override
            public PulsarAdmin load(String key) throws Exception {
                // key - broker name already is valid URL, has prefix "http://"
                return new PulsarAdmin(new URL(key), pulsar.getConfiguration().getBrokerClientAuthenticationPlugin(),
                        pulsar.getConfiguration().getBrokerClientAuthenticationParameters());
            }
        });

        availableActiveBrokers = new ZooKeeperChildrenCache(pulsar.getLocalZkCache(),
                LoadManager.LOADBALANCE_BROKERS_ROOT);
        availableActiveBrokers.registerListener(new ZooKeeperCacheListener<Set<String>>() {
            @Override
            public void onUpdate(String path, Set<String> data, Stat stat) {
                if (log.isDebugEnabled()) {
                    log.debug("Update Received for path {}", path);
                }
                scheduler.submit(ModularLoadManagerImpl.this::updateAll);
            }
        });

        brokerDataCache = new ZooKeeperDataCache<LocalBrokerData>(pulsar.getLocalZkCache()) {
            @Override
            public LocalBrokerData deserialize(String key, byte[] content) throws Exception {
                return ObjectMapperFactory.getThreadLocal().readValue(content, LocalBrokerData.class);
            }
        };

        brokerDataCache.registerListener(this);

        if (SystemUtils.IS_OS_LINUX) {
            brokerHostUsage = new LinuxBrokerHostUsageImpl(pulsar);
        } else {
            brokerHostUsage = new GenericBrokerHostUsageImpl(pulsar);
        }

        conf = pulsar.getConfiguration();

        // Initialize the default stats to assume for unseen bundles (hard-coded for now).
        defaultStats.msgThroughputIn = DEFAULT_MESSAGE_THROUGHPUT;
        defaultStats.msgThroughputOut = DEFAULT_MESSAGE_THROUGHPUT;
        defaultStats.msgRateIn = DEFAULT_MESSAGE_RATE;
        defaultStats.msgRateOut = DEFAULT_MESSAGE_RATE;

        localData = new LocalBrokerData(pulsar.getWebServiceAddress(), pulsar.getWebServiceAddressTls(),
                pulsar.getBrokerServiceUrl(), pulsar.getBrokerServiceUrlTls());
        placementStrategy = ModularLoadManagerStrategy.create(conf);
        policies = new SimpleResourceAllocationPolicies(pulsar);
        this.pulsar = pulsar;
        zkClient = pulsar.getZkClient();
    }

    /**
     * Initialize this load manager.
     * 
     * @param pulsar
     *            Client to construct this manager from.
     */
    public ModularLoadManagerImpl(final PulsarService pulsar) {
        this();
        initialize(pulsar);
    }

    // Attempt to create a ZooKeeper path if it does not exist.
    private static void createZPathIfNotExists(final ZooKeeper zkClient, final String path) throws Exception {
        if (zkClient.exists(path, false) == null) {
            try {
                ZkUtils.createFullPathOptimistic(zkClient, path, new byte[0], ZooDefs.Ids.OPEN_ACL_UNSAFE,
                        CreateMode.PERSISTENT);
            } catch (KeeperException.NodeExistsException e) {
                // Ignore if already exists.
            }
        }
    }

    private Set<String> getAvailableBrokers() {
        try {
            return availableActiveBrokers.get();
        } catch (Exception e) {
            log.warn("Error when trying to get active brokers", e);
            return loadData.getBrokerData().keySet();
        }
    }

    // Attempt to local the data for the given bundle in ZooKeeper.
    // If it cannot be found, return the default bundle data.
    private BundleData getBundleDataOrDefault(final String bundle) {
        BundleData bundleData = null;
        try {
            final String bundleZPath = getBundleDataZooKeeperPath(bundle);
            final String quotaZPath = String.format("%s/%s", RESOURCE_QUOTA_ZPATH, bundle);
            if (zkClient.exists(bundleZPath, null) != null) {
                bundleData = readJson(zkClient.getData(bundleZPath, null, null), BundleData.class);
            } else if (zkClient.exists(quotaZPath, null) != null) {
                final ResourceQuota quota = readJson(zkClient.getData(quotaZPath, null, null), ResourceQuota.class);
                bundleData = new BundleData(NUM_SHORT_SAMPLES, NUM_LONG_SAMPLES);
                // Initialize from existing resource quotas if new API ZNodes do not exist.
                final TimeAverageMessageData shortTermData = bundleData.getShortTermData();
                final TimeAverageMessageData longTermData = bundleData.getLongTermData();

                shortTermData.setMsgRateIn(quota.getMsgRateIn());
                shortTermData.setMsgRateOut(quota.getMsgRateOut());
                shortTermData.setMsgThroughputIn(quota.getBandwidthIn());
                shortTermData.setMsgThroughputOut(quota.getBandwidthOut());

                longTermData.setMsgRateIn(quota.getMsgRateIn());
                longTermData.setMsgRateOut(quota.getMsgRateOut());
                longTermData.setMsgThroughputIn(quota.getBandwidthIn());
                longTermData.setMsgThroughputOut(quota.getBandwidthOut());

                // Assume ample history.
                shortTermData.setNumSamples(NUM_SHORT_SAMPLES);
                longTermData.setNumSamples(NUM_LONG_SAMPLES);
            }
        } catch (Exception e) {
            log.warn("Error when trying to find bundle {} on zookeeper: {}", bundle, e);
        }
        if (bundleData == null) {
            bundleData = new BundleData(NUM_SHORT_SAMPLES, NUM_LONG_SAMPLES, defaultStats);
        }
        return bundleData;
    }

    // Get the ZooKeeper path for the given bundle full name.
    private static String getBundleDataZooKeeperPath(final String bundle) {
        return BUNDLE_DATA_ZPATH + "/" + bundle;
    }

    // Use the Pulsar client to acquire the namespace bundle stats.
    private Map<String, NamespaceBundleStats> getBundleStats() {
        return pulsar.getBrokerService().getBundleStats();
    }

    // Use the thread local ObjectMapperFactory to read the given json data into an instance of the given class.
    private static <T> T readJson(final byte[] data, final Class<T> clazz) throws IOException {
        return ObjectMapperFactory.getThreadLocal().readValue(data, clazz);
    }

    // Determine if the broker data requires an update by measuring the time
    // past since the last update.
    private boolean needBrokerDataUpdate() {
        return System.currentTimeMillis() > localData.getLastUpdate()
                + TimeUnit.MINUTES.toMillis(conf.getLoadBalancerReportUpdateMaxIntervalMinutes());
    }

    // Determine if the bundle data requires an update by measuring the time
    // past since the last update.
    private boolean needBundleDataUpdate() {
        return System.currentTimeMillis() > lastBundleDataUpdate
                + TimeUnit.MINUTES.toMillis(conf.getLoadBalancerResourceQuotaUpdateIntervalMinutes());
    }

    // Update both the broker data and the bundle data.
    private void updateAll() {
        updateAllBrokerData();
        updateBundleData();
    }

    // As the leader broker, update the broker data map in loadData by querying ZooKeeper for the broker data put there
    // by each broker via updateLocalBrokerData.
    private void updateAllBrokerData() {
<<<<<<< HEAD
        final Set<String> activeBrokers = getAvailableBrokers();
        final Map<String, BrokerData> brokerDataMap = loadData.getBrokerData();
        for (String broker : activeBrokers) {
            try {
                String key = String.format("%s/%s", LoadManager.LOADBALANCE_BROKERS_ROOT, broker);
                final LocalBrokerData localData = brokerDataCache.get(key)
                        .orElseThrow(KeeperException.NoNodeException::new);

                if (brokerDataMap.containsKey(broker)) {
                    // Replace previous local broker data.
                    brokerDataMap.get(broker).setLocalData(localData);
                } else {
                    // Initialize BrokerData object for previously unseen
                    // brokers.
                    brokerDataMap.put(broker, new BrokerData(localData));
=======
        try {
            Set<String> activeBrokers = availableActiveBrokers.get();
            final Map<String, BrokerData> brokerDataMap = loadData.getBrokerData();
            for (final String broker : activeBrokers) {
                try {
                    String key = String.format("%s/%s", LoadManager.LOADBALANCE_BROKERS_ROOT, broker);
                    final LocalBrokerData localData = brokerDataCache.get(key)
                            .orElseThrow(KeeperException.NoNodeException::new);

                    if (brokerDataMap.containsKey(broker)) {
                        // Replace previous local broker data.
                        brokerDataMap.get(broker).setLocalData(localData);
                    } else {
                        // Initialize BrokerData object for previously unseen brokers.
                        brokerDataMap.put(broker, new BrokerData(localData));
                    }
                } catch (Exception e) {
                    log.warn("Error reading broker data from cache for broker - [{}], [{}]", broker, e.getMessage());
>>>>>>> fc109317
                }
            } catch (Exception e) {
                log.warn("Error reading broker data from cache for broker - [{}], [{}]", broker, e.getMessage());
            }
<<<<<<< HEAD
=======
            // Remove obsolete brokers.
            for (final String broker : brokerDataMap.keySet()) {
                if (!activeBrokers.contains(broker)) {
                    brokerDataMap.remove(broker);
                }
            }
        } catch (Exception e) {
            log.warn("Error reading active brokers list from zookeeper while updating broker data [{}]",
                    e.getMessage());
>>>>>>> fc109317
        }
    }

    // As the leader broker, use the local broker data saved on ZooKeeper to update the bundle stats so that better load
    // management decisions may be made.
    private void updateBundleData() {
        final Map<String, BundleData> bundleData = loadData.getBundleData();
        // Iterate over the broker data.
        for (Map.Entry<String, BrokerData> brokerEntry : loadData.getBrokerData().entrySet()) {
            final BrokerData brokerData = brokerEntry.getValue();
            final Map<String, NamespaceBundleStats> statsMap = brokerData.getLocalData().getLastStats();

            // Iterate over the last bundle stats available to the current
            // broker to update the bundle data.
            for (Map.Entry<String, NamespaceBundleStats> entry : statsMap.entrySet()) {
                final String bundle = entry.getKey();
                final NamespaceBundleStats stats = entry.getValue();
                if (bundleData.containsKey(bundle)) {
                    // If we recognize the bundle, add these stats as a new
                    // sample.
                    bundleData.get(bundle).update(stats);
                } else {
                    // Otherwise, attempt to find the bundle data on ZooKeeper.
                    // If it cannot be found, use the latest stats as the first
                    // sample.
                    BundleData currentBundleData = getBundleDataOrDefault(bundle);
                    currentBundleData.update(stats);
                    bundleData.put(bundle, currentBundleData);
                }
            }

            // Remove all loaded bundles from the preallocated maps.
            final Map<String, BundleData> preallocatedBundleData = brokerData.getPreallocatedBundleData();
            // Should not iterate with more than one thread at a time.
            synchronized (preallocatedBundleData) {
                final Iterator<Map.Entry<String, BundleData>> preallocatedIterator = preallocatedBundleData.entrySet()
                        .iterator();
                while (preallocatedIterator.hasNext()) {
                    final String bundle = preallocatedIterator.next().getKey();
                    if (bundleData.containsKey(bundle)) {
                        preallocatedIterator.remove();
                        preallocatedBundleToBroker.remove(bundle);
                    }
                }
            }

            // Using the newest data, update the aggregated time-average data for the current broker.
            brokerData.getTimeAverageData().reset(statsMap.keySet(), bundleData, defaultStats);
        }
    }

    /**
     * As any broker, disable the broker this manager is running on.
     * 
     * @throws PulsarServerException
     *             If ZooKeeper failed to disable the broker.
     */
    @Override
    public void disableBroker() throws PulsarServerException {
        if (StringUtils.isNotEmpty(brokerZnodePath)) {
            try {
                pulsar.getZkClient().delete(brokerZnodePath, -1);
            } catch (Exception e) {
                throw new PulsarServerException(e);
            }
        }
    }

    /**
     * As the leader broker, select bundles for the namespace service to unload so that they may be reassigned to new
     * brokers.
     */
    @Override
    public synchronized void doLoadShedding() {
        if (!LoadManagerShared.isUnloadDisabledInLoadShedding(pulsar)) {
            if (getAvailableBrokers().size() > 1) {
                // Remove bundles who have been unloaded for longer than the grace period from the recently unloaded
                // map.
                final Iterator<Map.Entry<String, Long>> recentlyUnloadedIterator = loadData.getRecentlyUnloadedBundles()
                        .entrySet().iterator();
                while (recentlyUnloadedIterator.hasNext()) {
                    final Map.Entry<String, Long> entry = recentlyUnloadedIterator.next();
                    final long timestamp = entry.getValue();
                    if (System.currentTimeMillis() - timestamp > TimeUnit.MINUTES
                            .toMillis(conf.getLoadBalancerSheddingGracePeriodMinutes())) {
                        recentlyUnloadedIterator.remove();
                    }
                }
                for (LoadSheddingStrategy strategy : loadSheddingPipeline) {
                    final Map<String, String> bundlesToUnload = strategy.findBundlesForUnloading(loadData, conf);
                    if (bundlesToUnload != null && !bundlesToUnload.isEmpty()) {
                        try {
                            for (Map.Entry<String, String> entry : bundlesToUnload.entrySet()) {
                                final String broker = entry.getKey();
                                final String bundle = entry.getValue();
                                log.info("Unloading bundle: {}", bundle);
                                adminCache.get("http://" + broker).namespaces().unloadNamespaceBundle(
                                        LoadManagerShared.getNamespaceNameFromBundleName(bundle),
                                        LoadManagerShared.getBundleRangeFromBundleName(bundle));
                                loadData.getRecentlyUnloadedBundles().put(bundle, System.currentTimeMillis());
                            }
                        } catch (Exception e) {
                            log.warn("Error when trying to perform load shedding", e);
                        }
                        return;
                    }
                }
            } else {
                log.warn("Only 1 broker available: no load shedding will be performed");
            }
        }
    }

    /**
     * As the leader broker, attempt to automatically detect and split hot namespace bundles.
     */
    @Override
    public void doNamespaceBundleSplit() {
        // TODO?
    }

    /**
     * When the broker data ZooKeeper nodes are updated, update the broker data map.
     */
    @Override
    public void onUpdate(final String path, final LocalBrokerData data, final Stat stat) {
        scheduler.submit(this::updateAll);
    }

    /**
     * As the leader broker, find a suitable broker for the assignment of the given bundle.
     * 
     * @param serviceUnit
     *            ServiceUnitId for the bundle.
     * @return The name of the selected broker, as it appears on ZooKeeper.
     */
    @Override
<<<<<<< HEAD
    public synchronized String selectBrokerForAssignment(final ServiceUnitId serviceUnit) {
        final String bundle = serviceUnit.toString();
        if (preallocatedBundleToBroker.containsKey(bundle)) {
            // If the given bundle is already in preallocated, return the selected broker.
            return preallocatedBundleToBroker.get(bundle);
        }
        final BundleData data = loadData.getBundleData().computeIfAbsent(bundle, key -> getBundleDataOrDefault(bundle));
        brokerCandidateCache.clear();
        LoadManagerShared.applyPolicies(serviceUnit, policies, brokerCandidateCache, getAvailableBrokers());
        log.info("{} brokers being considered for assignment of {}", brokerCandidateCache.size(), bundle);

        // Use the filter pipeline to finalize broker candidates.
        for (BrokerFilter filter : filterPipeline) {
            filter.filter(brokerCandidateCache, data, loadData, conf);
        }
        final String broker = placementStrategy.selectBroker(brokerCandidateCache, data, loadData, conf);
=======
    public String selectBrokerForAssignment(final ServiceUnitId serviceUnit) {
        // Use brokerCandidateCache as a lock to reduce synchronization.
        synchronized(brokerCandidateCache) {
            final String bundle = serviceUnit.toString();
            if (preallocatedBundleToBroker.containsKey(bundle)) {
                // If the given bundle is already in preallocated, return the selected broker.
                return preallocatedBundleToBroker.get(bundle);
            }
            final BundleData data = loadData.getBundleData().computeIfAbsent(bundle, key -> getBundleDataOrDefault(bundle));
            brokerCandidateCache.clear();
            Set<String> activeBrokers;
            try {
                activeBrokers = availableActiveBrokers.get();
            } catch (Exception e) {
                // Try-catch block inserted because ZooKeeperChildrenCache.get throws checked exception, though we
                // should not really see this happen unless something goes very wrong.
                log.warn("Unexpected error when trying to get active brokers", e);

                // Fall back to using loadData key set.
                activeBrokers = loadData.getBrokerData().keySet();
            }
            LoadManagerShared.applyPolicies(serviceUnit, policies, brokerCandidateCache, activeBrokers);
            log.info("{} brokers being considered for assignment of {}", brokerCandidateCache.size(), bundle);
>>>>>>> fc109317

            // Use the filter pipeline to finalize broker candidates.
            for (BrokerFilter filter : filterPipeline) {
                filter.filter(brokerCandidateCache, data, loadData, conf);
            }
            final String broker = placementStrategy.selectBroker(brokerCandidateCache, data, loadData, conf);

            // Add new bundle to preallocated.
            loadData.getBrokerData().get(broker).getPreallocatedBundleData().put(bundle, data);
            preallocatedBundleToBroker.put(bundle, broker);
            
            return broker;
        }
    }

    /**
     * As any broker, start the load manager.
     * 
     * @throws PulsarServerException
     *             If an unexpected error prevented the load manager from being started.
     */
    @Override
    public void start() throws PulsarServerException {
        try {
            // Register the brokers in zk list
            createZPathIfNotExists(zkClient, LoadManager.LOADBALANCE_BROKERS_ROOT);

            String lookupServiceAddress = pulsar.getAdvertisedAddress() + ":" + conf.getWebServicePort();
            brokerZnodePath = LoadManager.LOADBALANCE_BROKERS_ROOT + "/" + lookupServiceAddress;
            final String timeAverageZPath = TIME_AVERAGE_BROKER_ZPATH + "/" + lookupServiceAddress;
            updateLocalBrokerData();
            try {
                ZkUtils.createFullPathOptimistic(pulsar.getZkClient(), brokerZnodePath, localData.getJsonBytes(),
                        ZooDefs.Ids.OPEN_ACL_UNSAFE, CreateMode.EPHEMERAL);
            } catch (KeeperException.NodeExistsException e) {
                // Node may already be created by another load manager: in this case update the data.
                zkClient.setData(brokerZnodePath, localData.getJsonBytes(), -1);
            } catch (Exception e) {
                // Catching exception here to print the right error message
                log.error("Unable to create znode - [{}] for load balance on zookeeper ", brokerZnodePath, e);
                throw e;
            }
            createZPathIfNotExists(zkClient, timeAverageZPath);
            zkClient.setData(timeAverageZPath, (new TimeAverageBrokerData()).getJsonBytes(), -1);
            updateAll();
            lastBundleDataUpdate = System.currentTimeMillis();
        } catch (Exception e) {
            log.error("Unable to create znode - [{}] for load balance on zookeeper ", brokerZnodePath, e);
            throw new PulsarServerException(e);
        }
    }

    /**
     * As any broker, stop the load manager.
     * 
     * @throws PulsarServerException
     *             If an unexpected error occurred when attempting to stop the load manager.
     */
    @Override
    public void stop() throws PulsarServerException {
        availableActiveBrokers.close();
        brokerDataCache.clear();
        brokerDataCache.close();
        scheduler.shutdown();
    }

    /**
     * As any broker, retrieve the namespace bundle stats and system resource usage to update data local to this broker.
     */
    @Override
    public void updateLocalBrokerData() {
        try {
            final SystemResourceUsage systemResourceUsage = LoadManagerShared.getSystemResourceUsage(brokerHostUsage);
            localData.update(systemResourceUsage, getBundleStats());
        } catch (Exception e) {
            log.warn("Error when attempting to update local broker data: {}", e);
        }
    }

    /**
     * As any broker, write the local broker data to ZooKeeper.
     */
    @Override
    public void writeBrokerDataOnZooKeeper() {
        try {
            if (needBrokerDataUpdate()) {
                updateLocalBrokerData();
                zkClient.setData(brokerZnodePath, localData.getJsonBytes(), -1);
            }
        } catch (Exception e) {
            log.warn("Error writing broker data on ZooKeeper: {}", e);
        }
    }

    @Override
    public Deserializer<LocalBrokerData> getLoadReportDeserializer() {
        return loadReportDeserializer;
    }

    /**
     * As the leader broker, write bundle data aggregated from all brokers to ZooKeeper.
     */
    @Override
    public void writeBundleDataOnZooKeeper() {
        if (needBundleDataUpdate()) {
            updateBundleData();
            // Write the bundle data to ZooKeeper.
            for (Map.Entry<String, BundleData> entry : loadData.getBundleData().entrySet()) {
                final String bundle = entry.getKey();
                final BundleData data = entry.getValue();
                try {
                    final String zooKeeperPath = getBundleDataZooKeeperPath(bundle);
                    createZPathIfNotExists(zkClient, zooKeeperPath);
                    zkClient.setData(zooKeeperPath, data.getJsonBytes(), -1);
                } catch (Exception e) {
                    log.warn("Error when writing data for bundle {} to ZooKeeper: {}", bundle, e);
                }
            }
            // Write the time average broker data to ZooKeeper.
            for (Map.Entry<String, BrokerData> entry : loadData.getBrokerData().entrySet()) {
                final String broker = entry.getKey();
                final TimeAverageBrokerData data = entry.getValue().getTimeAverageData();
                try {
                    final String zooKeeperPath = TIME_AVERAGE_BROKER_ZPATH + "/" + broker;
                    createZPathIfNotExists(zkClient, zooKeeperPath);
                    zkClient.setData(zooKeeperPath, data.getJsonBytes(), -1);
                } catch (Exception e) {
                    log.warn("Error when writing time average broker data for {} to ZooKeeper: {}", broker, e);
                }
            }
        }
    }

}<|MERGE_RESOLUTION|>--- conflicted
+++ resolved
@@ -346,7 +346,6 @@
     // As the leader broker, update the broker data map in loadData by querying ZooKeeper for the broker data put there
     // by each broker via updateLocalBrokerData.
     private void updateAllBrokerData() {
-<<<<<<< HEAD
         final Set<String> activeBrokers = getAvailableBrokers();
         final Map<String, BrokerData> brokerDataMap = loadData.getBrokerData();
         for (String broker : activeBrokers) {
@@ -362,42 +361,16 @@
                     // Initialize BrokerData object for previously unseen
                     // brokers.
                     brokerDataMap.put(broker, new BrokerData(localData));
-=======
-        try {
-            Set<String> activeBrokers = availableActiveBrokers.get();
-            final Map<String, BrokerData> brokerDataMap = loadData.getBrokerData();
-            for (final String broker : activeBrokers) {
-                try {
-                    String key = String.format("%s/%s", LoadManager.LOADBALANCE_BROKERS_ROOT, broker);
-                    final LocalBrokerData localData = brokerDataCache.get(key)
-                            .orElseThrow(KeeperException.NoNodeException::new);
-
-                    if (brokerDataMap.containsKey(broker)) {
-                        // Replace previous local broker data.
-                        brokerDataMap.get(broker).setLocalData(localData);
-                    } else {
-                        // Initialize BrokerData object for previously unseen brokers.
-                        brokerDataMap.put(broker, new BrokerData(localData));
-                    }
-                } catch (Exception e) {
-                    log.warn("Error reading broker data from cache for broker - [{}], [{}]", broker, e.getMessage());
->>>>>>> fc109317
                 }
             } catch (Exception e) {
                 log.warn("Error reading broker data from cache for broker - [{}], [{}]", broker, e.getMessage());
             }
-<<<<<<< HEAD
-=======
-            // Remove obsolete brokers.
-            for (final String broker : brokerDataMap.keySet()) {
-                if (!activeBrokers.contains(broker)) {
-                    brokerDataMap.remove(broker);
-                }
-            }
-        } catch (Exception e) {
-            log.warn("Error reading active brokers list from zookeeper while updating broker data [{}]",
-                    e.getMessage());
->>>>>>> fc109317
+        }
+        // Remove obsolete brokers.
+        for (final String broker : brokerDataMap.keySet()) {
+            if (!activeBrokers.contains(broker)) {
+                brokerDataMap.remove(broker);
+            }
         }
     }
 
@@ -535,48 +508,19 @@
      * @return The name of the selected broker, as it appears on ZooKeeper.
      */
     @Override
-<<<<<<< HEAD
-    public synchronized String selectBrokerForAssignment(final ServiceUnitId serviceUnit) {
-        final String bundle = serviceUnit.toString();
-        if (preallocatedBundleToBroker.containsKey(bundle)) {
-            // If the given bundle is already in preallocated, return the selected broker.
-            return preallocatedBundleToBroker.get(bundle);
-        }
-        final BundleData data = loadData.getBundleData().computeIfAbsent(bundle, key -> getBundleDataOrDefault(bundle));
-        brokerCandidateCache.clear();
-        LoadManagerShared.applyPolicies(serviceUnit, policies, brokerCandidateCache, getAvailableBrokers());
-        log.info("{} brokers being considered for assignment of {}", brokerCandidateCache.size(), bundle);
-
-        // Use the filter pipeline to finalize broker candidates.
-        for (BrokerFilter filter : filterPipeline) {
-            filter.filter(brokerCandidateCache, data, loadData, conf);
-        }
-        final String broker = placementStrategy.selectBroker(brokerCandidateCache, data, loadData, conf);
-=======
     public String selectBrokerForAssignment(final ServiceUnitId serviceUnit) {
         // Use brokerCandidateCache as a lock to reduce synchronization.
-        synchronized(brokerCandidateCache) {
+        synchronized (brokerCandidateCache) {
             final String bundle = serviceUnit.toString();
             if (preallocatedBundleToBroker.containsKey(bundle)) {
                 // If the given bundle is already in preallocated, return the selected broker.
                 return preallocatedBundleToBroker.get(bundle);
             }
-            final BundleData data = loadData.getBundleData().computeIfAbsent(bundle, key -> getBundleDataOrDefault(bundle));
+            final BundleData data = loadData.getBundleData().computeIfAbsent(bundle,
+                    key -> getBundleDataOrDefault(bundle));
             brokerCandidateCache.clear();
-            Set<String> activeBrokers;
-            try {
-                activeBrokers = availableActiveBrokers.get();
-            } catch (Exception e) {
-                // Try-catch block inserted because ZooKeeperChildrenCache.get throws checked exception, though we
-                // should not really see this happen unless something goes very wrong.
-                log.warn("Unexpected error when trying to get active brokers", e);
-
-                // Fall back to using loadData key set.
-                activeBrokers = loadData.getBrokerData().keySet();
-            }
-            LoadManagerShared.applyPolicies(serviceUnit, policies, brokerCandidateCache, activeBrokers);
+            LoadManagerShared.applyPolicies(serviceUnit, policies, brokerCandidateCache, getAvailableBrokers());
             log.info("{} brokers being considered for assignment of {}", brokerCandidateCache.size(), bundle);
->>>>>>> fc109317
 
             // Use the filter pipeline to finalize broker candidates.
             for (BrokerFilter filter : filterPipeline) {
@@ -587,7 +531,7 @@
             // Add new bundle to preallocated.
             loadData.getBrokerData().get(broker).getPreallocatedBundleData().put(bundle, data);
             preallocatedBundleToBroker.put(bundle, broker);
-            
+
             return broker;
         }
     }
