--- conflicted
+++ resolved
@@ -38,11 +38,10 @@
 import com.google.common.collect.BoundType;
 import com.google.common.collect.Range;
 import com.google.common.hash.Hashing;
-<<<<<<< HEAD
+
 import com.yahoo.pulsar.broker.BundleData;
-=======
+
 import com.yahoo.pulsar.broker.LocalBrokerData;
->>>>>>> 398bb6a7
 import com.yahoo.pulsar.broker.PulsarService;
 import com.yahoo.pulsar.broker.ServiceConfiguration;
 import com.yahoo.pulsar.broker.TimeAverageMessageData;
@@ -216,7 +215,7 @@
         }
     }
 
-<<<<<<< HEAD
+
     // Test that bundles belonging to the same namespace are distributed evenly among brokers.
     @Test
     public void testEvenBundleDistribution() throws Exception {
@@ -227,8 +226,7 @@
         final TimeAverageMessageData longTermMessageData = new TimeAverageMessageData(1000);
         longTermMessageData.setMsgRateIn(1000);
         bundleData.setLongTermData(longTermMessageData);
-        final String firstBundleDataPath = String.format("%s/%s", ModularLoadManagerImpl.BUNDLE_DATA_ZPATH,
-                bundles[0]);
+        final String firstBundleDataPath = String.format("%s/%s", ModularLoadManagerImpl.BUNDLE_DATA_ZPATH, bundles[0]);
         // Write long message rate for first bundle to ensure that even bundle distribution is not a coincidence of
         // balancing by message rate. If we were balancing by message rate, one of the brokers should only have this
         // one bundle.
@@ -246,7 +244,8 @@
                 assert (numAssignedToPrimary == numAssignedToSecondary);
             }
         }
-=======
+    }
+
     // Test that ModularLoadManagerImpl will determine that writing local data to ZooKeeper is necessary if certain
     // metrics change by a percentage threshold.
     @Test
@@ -319,6 +318,5 @@
 
         currentData.setNumBundles(100);
         assert (!needUpdate.get());
->>>>>>> 398bb6a7
     }
 }