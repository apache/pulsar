/**
 * Licensed to the Apache Software Foundation (ASF) under one
 * or more contributor license agreements.  See the NOTICE file
 * distributed with this work for additional information
 * regarding copyright ownership.  The ASF licenses this file
 * to you under the Apache License, Version 2.0 (the
 * "License"); you may not use this file except in compliance
 * with the License.  You may obtain a copy of the License at
 *
 *   http://www.apache.org/licenses/LICENSE-2.0
 *
 * Unless required by applicable law or agreed to in writing,
 * software distributed under the License is distributed on an
 * "AS IS" BASIS, WITHOUT WARRANTIES OR CONDITIONS OF ANY
 * KIND, either express or implied.  See the License for the
 * specific language governing permissions and limitations
 * under the License.
 */
package org.apache.pulsar.websocket.proxy;

import java.io.IOException;
import java.util.ArrayList;
import java.util.concurrent.CountDownLatch;
import java.util.concurrent.TimeUnit;
import java.util.concurrent.atomic.AtomicInteger;

import org.apache.commons.lang3.StringUtils;
import org.eclipse.jetty.websocket.api.RemoteEndpoint;
import org.eclipse.jetty.websocket.api.Session;
import org.eclipse.jetty.websocket.api.annotations.OnWebSocketClose;
import org.eclipse.jetty.websocket.api.annotations.OnWebSocketConnect;
import org.eclipse.jetty.websocket.api.annotations.OnWebSocketMessage;
import org.eclipse.jetty.websocket.api.annotations.WebSocket;
import com.google.gson.Gson;
import com.google.gson.JsonParseException;
import com.google.gson.JsonObject;
import com.google.gson.JsonPrimitive;

import org.slf4j.Logger;
import org.slf4j.LoggerFactory;

@WebSocket(maxTextMessageSize = 64 * 1024)
public class SimpleConsumerSocket {
    private static final String X_PULSAR_MESSAGE_ID = "messageId";
    private final CountDownLatch closeLatch;
    private Session session;
    private final ArrayList<String> consumerBuffer;
    private final AtomicInteger receivedMessages = new AtomicInteger();
    // Custom message handler to override standard message processing, if it's needed
    private SimpleConsumerMessageHandler customMessageHandler;

    public SimpleConsumerSocket() {
        this.closeLatch = new CountDownLatch(1);
        consumerBuffer = new ArrayList<String>();
    }

    public boolean awaitClose(int duration, TimeUnit unit) throws InterruptedException {
        return this.closeLatch.await(duration, unit);
    }

    public void setMessageHandler(SimpleConsumerMessageHandler handler) {
        customMessageHandler = handler;
    }

    @OnWebSocketClose
    public void onClose(int statusCode, String reason) {
        log.info("Connection closed: {} - {}", statusCode, reason);
        this.session = null;
        this.closeLatch.countDown();
    }

    @OnWebSocketConnect
    public void onConnect(Session session) throws InterruptedException {
        log.info("Got connect: {}", session);
        this.session = session;
        log.debug("Got connected: {}", session);
    }

    @OnWebSocketMessage
    public synchronized void onMessage(String msg) throws JsonParseException, IOException {
        receivedMessages.incrementAndGet();
        JsonObject message = new Gson().fromJson(msg, JsonObject.class);
<<<<<<< HEAD
        String messageId = message.get(X_PULSAR_MESSAGE_ID).getAsString();
        consumerBuffer.add(messageId);
        if (customMessageHandler != null) {
            this.getRemote().sendString(customMessageHandler.handle(messageId, message));
        } else {
            JsonObject ack = new JsonObject();
            ack.add("messageId", new JsonPrimitive(messageId));
            // Acking the proxy
            this.getRemote().sendString(ack.toString());
=======
        if (message.get(X_PULSAR_MESSAGE_ID) != null) {
            JsonObject ack = new JsonObject();
            String messageId = message.get(X_PULSAR_MESSAGE_ID).getAsString();
            consumerBuffer.add(messageId);
            ack.add("messageId", new JsonPrimitive(messageId));
            // Acking the proxy
            this.getRemote().sendString(ack.toString());
        } else {
            consumerBuffer.add(message.toString());
>>>>>>> cb5a9338
        }
    }

    public void sendPermits(int nbPermits) throws IOException {
        JsonObject permitMessage = new JsonObject();
        permitMessage.add("type", new JsonPrimitive("permit"));
        permitMessage.add("permitMessages", new JsonPrimitive(nbPermits));
        this.getRemote().sendString(permitMessage.toString());
    }

    public void unsubscribe() throws IOException {
        JsonObject message = new JsonObject();
        message.add("type", new JsonPrimitive("unsubscribe"));
        this.getRemote().sendString(message.toString());
    }

    public void isEndOfTopic() throws IOException {
        JsonObject message = new JsonObject();
        message.add("type", new JsonPrimitive("isEndOfTopic"));
        this.getRemote().sendString(message.toString());
    }

    public RemoteEndpoint getRemote() {
        return this.session.getRemote();
    }

    public Session getSession() {
        return this.session;
    }

    public synchronized ArrayList<String> getBuffer() {
        return consumerBuffer;
    }

    public int getReceivedMessagesCount() {
        return receivedMessages.get();
    }

    private static final Logger log = LoggerFactory.getLogger(SimpleConsumerSocket.class);

}<|MERGE_RESOLUTION|>--- conflicted
+++ resolved
@@ -80,7 +80,6 @@
     public synchronized void onMessage(String msg) throws JsonParseException, IOException {
         receivedMessages.incrementAndGet();
         JsonObject message = new Gson().fromJson(msg, JsonObject.class);
-<<<<<<< HEAD
         String messageId = message.get(X_PULSAR_MESSAGE_ID).getAsString();
         consumerBuffer.add(messageId);
         if (customMessageHandler != null) {
@@ -90,17 +89,6 @@
             ack.add("messageId", new JsonPrimitive(messageId));
             // Acking the proxy
             this.getRemote().sendString(ack.toString());
-=======
-        if (message.get(X_PULSAR_MESSAGE_ID) != null) {
-            JsonObject ack = new JsonObject();
-            String messageId = message.get(X_PULSAR_MESSAGE_ID).getAsString();
-            consumerBuffer.add(messageId);
-            ack.add("messageId", new JsonPrimitive(messageId));
-            // Acking the proxy
-            this.getRemote().sendString(ack.toString());
-        } else {
-            consumerBuffer.add(message.toString());
->>>>>>> cb5a9338
         }
     }
 
