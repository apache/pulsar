/**
 * Licensed to the Apache Software Foundation (ASF) under one
 * or more contributor license agreements.  See the NOTICE file
 * distributed with this work for additional information
 * regarding copyright ownership.  The ASF licenses this file
 * to you under the Apache License, Version 2.0 (the
 * "License"); you may not use this file except in compliance
 * with the License.  You may obtain a copy of the License at
 *
 *   http://www.apache.org/licenses/LICENSE-2.0
 *
 * Unless required by applicable law or agreed to in writing,
 * software distributed under the License is distributed on an
 * "AS IS" BASIS, WITHOUT WARRANTIES OR CONDITIONS OF ANY
 * KIND, either express or implied.  See the License for the
 * specific language governing permissions and limitations
 * under the License.
 */
package org.apache.pulsar.websocket.proxy;

import static java.util.concurrent.Executors.newFixedThreadPool;
import static org.mockito.ArgumentMatchers.anyInt;
import static org.mockito.ArgumentMatchers.anyString;
import static org.mockito.Mockito.doReturn;
import static org.mockito.Mockito.spy;
import static org.testng.Assert.assertEquals;
import static org.testng.Assert.assertFalse;
import static org.testng.Assert.assertNotNull;
import static org.testng.Assert.assertTrue;
import static org.testng.Assert.fail;

import com.google.common.collect.Sets;
import com.google.gson.Gson;
import com.google.gson.JsonParseException;
import com.google.gson.reflect.TypeToken;

import java.io.IOException;
import java.net.URI;
import java.nio.charset.StandardCharsets;
import java.util.List;
import java.util.Map;
import java.util.Map.Entry;
import java.util.Optional;
import java.util.UUID;
import java.util.concurrent.ExecutorService;
import java.util.concurrent.Future;
import java.util.concurrent.TimeUnit;

import javax.servlet.http.HttpServletResponse;
import javax.ws.rs.client.Client;
import javax.ws.rs.client.ClientBuilder;
import javax.ws.rs.client.Invocation;
import javax.ws.rs.client.WebTarget;
import javax.ws.rs.core.MediaType;
import javax.ws.rs.core.Response;

import lombok.Cleanup;
import org.apache.pulsar.broker.BrokerTestUtil;
import org.apache.pulsar.client.api.Producer;
import org.apache.pulsar.client.api.ProducerAccessMode;
import org.apache.pulsar.client.api.ProducerConsumerBase;
import org.apache.pulsar.common.naming.TopicDomain;
import org.apache.pulsar.common.policies.data.AutoTopicCreationOverride;
import org.apache.pulsar.common.policies.data.BacklogQuota;
import org.apache.pulsar.common.policies.data.TopicType;
import org.apache.pulsar.common.stats.Metrics;
import org.apache.pulsar.metadata.impl.ZKMetadataStore;
import org.apache.pulsar.websocket.WebSocketService;
import org.apache.pulsar.websocket.service.ProxyServer;
import org.apache.pulsar.websocket.service.WebSocketProxyConfiguration;
import org.apache.pulsar.websocket.service.WebSocketServiceStarter;
import org.apache.pulsar.websocket.stats.ProxyTopicStat;
import org.apache.pulsar.websocket.stats.ProxyTopicStat.ConsumerStats;
import org.apache.pulsar.websocket.stats.ProxyTopicStat.ProducerStats;
import org.awaitility.Awaitility;
import org.eclipse.jetty.websocket.api.Session;
import org.eclipse.jetty.websocket.api.UpgradeException;
import org.eclipse.jetty.websocket.api.annotations.WebSocket;
import org.eclipse.jetty.websocket.client.ClientUpgradeRequest;
import org.eclipse.jetty.websocket.client.WebSocketClient;
import org.glassfish.jersey.client.ClientConfig;
import org.glassfish.jersey.logging.LoggingFeature;
import org.slf4j.Logger;
import org.slf4j.LoggerFactory;
import org.testng.annotations.AfterMethod;
import org.testng.annotations.BeforeMethod;
import org.testng.annotations.Test;
import com.google.gson.JsonObject;
import com.google.gson.JsonPrimitive;

@Test(groups = "websocket")
public class ProxyPublishConsumeTest extends ProducerConsumerBase {
    protected String methodName;

    private ProxyServer proxyServer;
    private WebSocketService service;

    private static final int TIME_TO_CHECK_BACKLOG_QUOTA = 5;

    @BeforeMethod
    public void setup() throws Exception {
        conf.setBacklogQuotaCheckIntervalInSeconds(TIME_TO_CHECK_BACKLOG_QUOTA);

        super.internalSetup();
        super.producerBaseSetup();

        WebSocketProxyConfiguration config = new WebSocketProxyConfiguration();
        config.setWebServicePort(Optional.of(0));
        config.setClusterName("test");
        config.setConfigurationStoreServers(GLOBAL_DUMMY_VALUE);
        service = spy(new WebSocketService(config));
        doReturn(new ZKMetadataStore(mockZooKeeperGlobal)).when(service).createMetadataStore(anyString(), anyInt());
        proxyServer = new ProxyServer(config);
        WebSocketServiceStarter.start(proxyServer, service);
        log.info("Proxy Server Started");
    }

    @AfterMethod(alwaysRun = true)
    protected void cleanup() throws Exception {
        super.resetConfig();
        super.internalCleanup();
        if (service != null) {
            service.close();
        }
        if (proxyServer != null) {
            proxyServer.stop();
        }
        log.info("Finished Cleaning Up Test setup");
    }

    @Test(timeOut = 10000)
    public void socketTest() throws Exception {
        final String consumerUri = "ws://localhost:" + proxyServer.getListenPortHTTP().get()
                + "/ws/v2/consumer/persistent/my-property/my-ns/my-topic1/my-sub1?subscriptionType=Failover";
        String readerUri = "ws://localhost:" + proxyServer.getListenPortHTTP().get() + "/ws/v2/reader/persistent/my-property/my-ns/my-topic1";
        String producerUri = "ws://localhost:" + proxyServer.getListenPortHTTP().get() + "/ws/v2/producer/persistent/my-property/my-ns/my-topic1/";

        URI consumeUri = URI.create(consumerUri);
        URI readUri = URI.create(readerUri);
        URI produceUri = URI.create(producerUri);

        WebSocketClient consumeClient1 = new WebSocketClient();
        SimpleConsumerSocket consumeSocket1 = new SimpleConsumerSocket();
        WebSocketClient consumeClient2 = new WebSocketClient();
        SimpleConsumerSocket consumeSocket2 = new SimpleConsumerSocket();
        WebSocketClient readClient = new WebSocketClient();
        SimpleConsumerSocket readSocket = new SimpleConsumerSocket();
        WebSocketClient produceClient = new WebSocketClient();
        SimpleProducerSocket produceSocket = new SimpleProducerSocket();

        try {
            consumeClient1.start();
            consumeClient2.start();
            ClientUpgradeRequest consumeRequest1 = new ClientUpgradeRequest();
            ClientUpgradeRequest consumeRequest2 = new ClientUpgradeRequest();
            Future<Session> consumerFuture1 = consumeClient1.connect(consumeSocket1, consumeUri, consumeRequest1);
            Future<Session> consumerFuture2 = consumeClient2.connect(consumeSocket2, consumeUri, consumeRequest2);
            log.info("Connecting to : {}", consumeUri);

            readClient.start();
            ClientUpgradeRequest readRequest = new ClientUpgradeRequest();
            Future<Session> readerFuture = readClient.connect(readSocket, readUri, readRequest);
            log.info("Connecting to : {}", readUri);

            // let it connect
            assertTrue(consumerFuture1.get().isOpen());
            assertTrue(consumerFuture2.get().isOpen());
            assertTrue(readerFuture.get().isOpen());

            // Also make sure subscriptions and reader are already created
            Thread.sleep(500);

            ClientUpgradeRequest produceRequest = new ClientUpgradeRequest();
            produceClient.start();
            Future<Session> producerFuture = produceClient.connect(produceSocket, produceUri, produceRequest);
            assertTrue(producerFuture.get().isOpen());

            int retry = 0;
            int maxRetry = 400;
            while ((consumeSocket1.getReceivedMessagesCount() < 10 && consumeSocket2.getReceivedMessagesCount() < 10)
                    || readSocket.getReceivedMessagesCount() < 10) {
                Thread.sleep(10);
                if (retry++ > maxRetry) {
                    final String msg = String.format("Consumer still has not received the message after %s ms",
                            (maxRetry * 10));
                    log.warn(msg);
                    throw new IllegalStateException(msg);
                }
            }

            // if the subscription type is exclusive (default), either of the consumer sessions has already been closed
            assertTrue(consumerFuture1.get().isOpen());
            assertTrue(consumerFuture2.get().isOpen());
            assertTrue(produceSocket.getBuffer().size() > 0);

            if (consumeSocket1.getBuffer().size() > consumeSocket2.getBuffer().size()) {
                assertEquals(produceSocket.getBuffer(), consumeSocket1.getBuffer());
            } else {
                assertEquals(produceSocket.getBuffer(), consumeSocket2.getBuffer());
            }
            assertEquals(produceSocket.getBuffer(), readSocket.getBuffer());
        } finally {
            stopWebSocketClient(consumeClient1, consumeClient2, readClient, produceClient);
        }
    }

    @Test(timeOut = 10000)
    public void socketTestEndOfTopic() throws Exception {
        final String topic = "my-property/my-ns/my-topic8";
        final String subscription = "my-sub";
        final String consumerUri = String.format(
                "ws://localhost:%d/ws/v2/consumer/persistent/%s/%s?pullMode=true&subscriptionType=Shared",
                proxyServer.getListenPortHTTP().get(), topic, subscription
        );
        final String producerUri = String.format("ws://localhost:%d/ws/v2/producer/persistent/%s", proxyServer.getListenPortHTTP().get(), topic);

        URI consumeUri = URI.create(consumerUri);
        URI produceUri = URI.create(producerUri);

        WebSocketClient consumeClient = new WebSocketClient();
        SimpleConsumerSocket consumeSocket = new SimpleConsumerSocket();
        WebSocketClient produceClient = new WebSocketClient();
        SimpleProducerSocket produceSocket = new SimpleProducerSocket();

        try {
            consumeClient.start();
            ClientUpgradeRequest consumeRequest = new ClientUpgradeRequest();
            Future<Session> consumerFuture = consumeClient.connect(consumeSocket, consumeUri, consumeRequest);
            log.info("Connecting to : {}", consumeUri);

            // let it connect
            assertTrue(consumerFuture.get().isOpen());

            ClientUpgradeRequest produceRequest = new ClientUpgradeRequest();
            produceClient.start();
            Future<Session> producerFuture = produceClient.connect(produceSocket, produceUri, produceRequest);
            assertTrue(producerFuture.get().isOpen());
            // Send 30 message in total.
            produceSocket.sendMessage(20);
            // Send 10 permits, should receive 10 message
            consumeSocket.sendPermits(10);
            Awaitility.await().untilAsserted(() ->
                    assertEquals(consumeSocket.getReceivedMessagesCount(), 10));
            consumeSocket.isEndOfTopic();
            // Wait till get response
            Awaitility.await().untilAsserted(() ->
                    assertEquals(consumeSocket.getBuffer().size(), 11));
            // Assert not reach end of topic yet
            assertEquals(consumeSocket.getBuffer().get(consumeSocket.getBuffer().size() - 1), "{\"endOfTopic\":false}");

            // Send 20 more permits, should receive all message
            consumeSocket.sendPermits(20);
            // 31 includes previous of end of topic request.
            Awaitility.await().untilAsserted(() ->
                    assertEquals(consumeSocket.getReceivedMessagesCount(), 31));
            consumeSocket.isEndOfTopic();
            // Wait till get response
            Awaitility.await().untilAsserted(() ->
                    assertEquals(consumeSocket.getReceivedMessagesCount(), 32));
            // Assert not reached end of topic.
            assertEquals(consumeSocket.getBuffer().get(consumeSocket.getBuffer().size() - 1), "{\"endOfTopic\":false}");

            admin.topics().terminateTopicAsync(topic).get();
            consumeSocket.isEndOfTopic();
            // Wait till get response
            Awaitility.await().untilAsserted(() ->
                    assertEquals(consumeSocket.getReceivedMessagesCount(), 33));
            // Assert reached end of topic.
            assertEquals(consumeSocket.getBuffer().get(consumeSocket.getBuffer().size() - 1), "{\"endOfTopic\":true}");
        } finally {
            stopWebSocketClient(consumeClient, produceClient);
        }
    }

    @Test
    public void unsubscribeTest() throws Exception {
        final String namespace = "my-property/my-ns";
        final String topic = namespace + "/" + "my-topic7";
        final String topicName = BrokerTestUtil.newUniqueName("persistent://" + topic);
        admin.topics().createPartitionedTopic(topicName, 3);

        final String subscription = "my-sub";
        final String consumerUri = "ws://localhost:" + proxyServer.getListenPortHTTP().get() + "/ws/v2/consumer/persistent/" + topic + "/" + subscription;

        URI consumeUri = URI.create(consumerUri);
        WebSocketClient consumeClient = new WebSocketClient();
        SimpleConsumerSocket consumeSocket = new SimpleConsumerSocket();
        Thread.sleep(500);

        try {
            // setup a consumer
            consumeClient.start();
            ClientUpgradeRequest consumeRequest = new ClientUpgradeRequest();
            Future<Session> consumerFuture = consumeClient.connect(consumeSocket, consumeUri, consumeRequest);
            consumerFuture.get();
            List<String> subs = admin.topics().getSubscriptions(topic);
            assertEquals(subs.size(), 1);
            assertEquals(subs.get(0), subscription);
            // do unsubscribe
            consumeSocket.unsubscribe();
            //wait for delete
            Thread.sleep(1000);
            subs = admin.topics().getSubscriptions(topic);
            assertEquals(subs.size(), 0);
        } finally {
            stopWebSocketClient(consumeClient);
        }
    }

    @Test(timeOut = 10000)
    public void emptySubscriptionConsumerTest() {

        // Empty subscription name
        final String consumerUri = "ws://localhost:" + proxyServer.getListenPortHTTP().get()
                + "/ws/v2/consumer/persistent/my-property/my-ns/my-topic2/?subscriptionType=Exclusive";
        URI consumeUri = URI.create(consumerUri);

        WebSocketClient consumeClient1 = new WebSocketClient();
        SimpleConsumerSocket consumeSocket1 = new SimpleConsumerSocket();

        try {
            consumeClient1.start();
            ClientUpgradeRequest consumeRequest1 = new ClientUpgradeRequest();
            Future<Session> consumerFuture1 = consumeClient1.connect(consumeSocket1, consumeUri, consumeRequest1);
            consumerFuture1.get();
            fail("should fail: empty subscription");
        } catch (Exception e) {
            // Expected
            assertTrue(e.getCause() instanceof UpgradeException);
            assertEquals(((UpgradeException) e.getCause()).getResponseStatusCode(),
                    HttpServletResponse.SC_BAD_REQUEST);
        } finally {
            stopWebSocketClient(consumeClient1);
        }
    }

    @Test(timeOut = 10000)
    public void conflictingConsumerTest() throws Exception {
        final String consumerUri = "ws://localhost:" + proxyServer.getListenPortHTTP().get()
                + "/ws/v2/consumer/persistent/my-property/my-ns/my-topic3/sub1?subscriptionType=Exclusive";
        URI consumeUri = URI.create(consumerUri);

        WebSocketClient consumeClient1 = new WebSocketClient();
        WebSocketClient consumeClient2 = new WebSocketClient();
        SimpleConsumerSocket consumeSocket1 = new SimpleConsumerSocket();
        SimpleConsumerSocket consumeSocket2 = new SimpleConsumerSocket();

        try {
            consumeClient1.start();
            ClientUpgradeRequest consumeRequest1 = new ClientUpgradeRequest();
            Future<Session> consumerFuture1 = consumeClient1.connect(consumeSocket1, consumeUri, consumeRequest1);
            consumerFuture1.get();

            try {
                consumeClient2.start();
                ClientUpgradeRequest consumeRequest2 = new ClientUpgradeRequest();
                Future<Session> consumerFuture2 = consumeClient2.connect(consumeSocket2, consumeUri, consumeRequest2);
                consumerFuture2.get();
                fail("should fail: conflicting subscription name");
            } catch (Exception e) {
                // Expected
                assertTrue(e.getCause() instanceof UpgradeException);
                assertEquals(((UpgradeException) e.getCause()).getResponseStatusCode(),
                        HttpServletResponse.SC_CONFLICT);
            } finally {
                stopWebSocketClient(consumeClient2);
            }
        } finally {
            stopWebSocketClient(consumeClient1);
        }
    }

    @Test(timeOut = 10000)
    public void conflictingProducerTest() throws Exception {
        final String producerUri = "ws://localhost:" + proxyServer.getListenPortHTTP().get()
                + "/ws/v2/producer/persistent/my-property/my-ns/my-topic4?producerName=my-producer";
        URI produceUri = URI.create(producerUri);

        WebSocketClient produceClient1 = new WebSocketClient();
        WebSocketClient produceClient2 = new WebSocketClient();
        SimpleProducerSocket produceSocket1 = new SimpleProducerSocket();
        SimpleProducerSocket produceSocket2 = new SimpleProducerSocket();

        try {
            produceClient1.start();
            ClientUpgradeRequest produceRequest1 = new ClientUpgradeRequest();
            Future<Session> producerFuture1 = produceClient1.connect(produceSocket1, produceUri, produceRequest1);
            producerFuture1.get();

            try {
                produceClient2.start();
                ClientUpgradeRequest produceRequest2 = new ClientUpgradeRequest();
                Future<Session> producerFuture2 = produceClient2.connect(produceSocket2, produceUri, produceRequest2);
                producerFuture2.get();
                fail("should fail: conflicting producer name");
            } catch (Exception e) {
                // Expected
                assertTrue(e.getCause() instanceof UpgradeException);
                assertEquals(((UpgradeException) e.getCause()).getResponseStatusCode(),
                        HttpServletResponse.SC_CONFLICT);
            } finally {
                stopWebSocketClient(produceClient2);
            }
        } finally {
            stopWebSocketClient(produceClient1);
        }
    }

    @Test//(timeOut = 30000)
    public void producerBacklogQuotaExceededTest() throws Exception {
        String namespace = "my-property/ns-ws-quota";
        admin.namespaces().createNamespace(namespace);
        admin.namespaces().setNamespaceReplicationClusters(namespace, Sets.newHashSet("test"));
        admin.namespaces().setBacklogQuota(namespace,
                BacklogQuota.builder()
                        .limitSize(10)
                        .retentionPolicy(BacklogQuota.RetentionPolicy.producer_request_hold)
                        .build());

        final String topic = namespace + "/my-topic5";
        final String subscription = "my-sub";
        final String consumerUri = "ws://localhost:" + proxyServer.getListenPortHTTP().get() + "/ws/v2/consumer/persistent/" + topic + "/" + subscription;
        final String producerUri = "ws://localhost:" + proxyServer.getListenPortHTTP().get() + "/ws/v2/producer/persistent/" + topic;

        URI consumeUri = URI.create(consumerUri);
        URI produceUri = URI.create(producerUri);

        WebSocketClient consumeClient = new WebSocketClient();
        WebSocketClient produceClient1 = new WebSocketClient();
        WebSocketClient produceClient2 = new WebSocketClient();

        SimpleConsumerSocket consumeSocket = new SimpleConsumerSocket();
        SimpleProducerSocket produceSocket1 = new SimpleProducerSocket();
        SimpleProducerSocket produceSocket2 = new SimpleProducerSocket();

        // Create subscription
        try {
            consumeClient.start();
            ClientUpgradeRequest consumeRequest = new ClientUpgradeRequest();
            Future<Session> consumerFuture = consumeClient.connect(consumeSocket, consumeUri, consumeRequest);
            consumerFuture.get();
        } finally {
            stopWebSocketClient(consumeClient);
        }

        // Fill the backlog
        try {
            produceClient1.start();
            ClientUpgradeRequest produceRequest = new ClientUpgradeRequest();
            Future<Session> producerFuture = produceClient1.connect(produceSocket1, produceUri, produceRequest);
            producerFuture.get();
            produceSocket1.sendMessage(100);
        } finally {
            stopWebSocketClient(produceClient1);
        }

        Thread.sleep((TIME_TO_CHECK_BACKLOG_QUOTA + 1) * 1000);

        // New producer fails to connect
        try {
            produceClient2.start();
            ClientUpgradeRequest produceRequest = new ClientUpgradeRequest();
            Future<Session> producerFuture = produceClient2.connect(produceSocket2, produceUri, produceRequest);
            producerFuture.get();
            fail("should fail: backlog quota exceeded");
        } catch (Exception e) {
            // Expected
            assertTrue(e.getCause() instanceof UpgradeException);
            assertEquals(((UpgradeException) e.getCause()).getResponseStatusCode(),
                    HttpServletResponse.SC_SERVICE_UNAVAILABLE);
        } finally {
            stopWebSocketClient(produceClient2);
            admin.topics().skipAllMessages("persistent://" + topic, subscription);
            admin.topics().delete("persistent://" + topic);
            admin.namespaces().removeBacklogQuota(namespace);
            admin.namespaces().deleteNamespace(namespace);
        }
    }

    @Test(timeOut = 10000)
    public void topicDoesNotExistTest() throws Exception {
        final String namespace = "my-property/ns-topic-creation-not-allowed";
        admin.namespaces().createNamespace(namespace);
        admin.namespaces().setNamespaceReplicationClusters(namespace, Sets.newHashSet("test"));
        admin.namespaces().setAutoTopicCreation(namespace,
                AutoTopicCreationOverride.builder()
                        .allowAutoTopicCreation(false)
                        .topicType(TopicType.NON_PARTITIONED.toString())
                        .build());

        final String topic = namespace + "/my-topic";
        final String subscription = "my-sub";
        final String producerUri = "ws://localhost:" + proxyServer.getListenPortHTTP().get()
                + "/ws/v2/producer/persistent/" + topic;
        final String consumerUri = "ws://localhost:" + proxyServer.getListenPortHTTP().get()
                + "/ws/v2/consumer/persistent/" + topic + "/" + subscription;

        URI produceUri = URI.create(producerUri);
        URI consumeUri = URI.create(consumerUri);

        WebSocketClient produceClient = new WebSocketClient();
        WebSocketClient consumeClient = new WebSocketClient();

        SimpleProducerSocket produceSocket = new SimpleProducerSocket();
        SimpleConsumerSocket consumeSocket = new SimpleConsumerSocket();

        try {
            produceClient.start();
            ClientUpgradeRequest produceRequest = new ClientUpgradeRequest();
            Future<Session> producerFuture = produceClient.connect(produceSocket, produceUri, produceRequest);
            producerFuture.get();
            fail("should fail: topic does not exist");
        } catch (Exception e) {
            // Expected
            assertTrue(e.getCause() instanceof UpgradeException);
            assertEquals(((UpgradeException) e.getCause()).getResponseStatusCode(), HttpServletResponse.SC_NOT_FOUND);
        } finally {
            stopWebSocketClient(produceClient);
        }

        try {
            consumeClient.start();
            ClientUpgradeRequest consumeRequest = new ClientUpgradeRequest();
            Future<Session> consumerFuture = consumeClient.connect(consumeSocket, consumeUri, consumeRequest);
            consumerFuture.get();
            fail("should fail: topic does not exist");
        } catch (Exception e) {
            // Expected
            assertTrue(e.getCause() instanceof UpgradeException);
            assertEquals(((UpgradeException) e.getCause()).getResponseStatusCode(), HttpServletResponse.SC_NOT_FOUND);
        } finally {
            stopWebSocketClient(consumeClient);
        }

        admin.namespaces().deleteNamespace(namespace);
    }

    @Test(timeOut = 10000)
    public void producerFencedTest() throws Exception {
        final String topic = "my-property/my-ns/producer-fenced-test";
        Producer<byte[]> producer = pulsarClient.newProducer().topic("persistent://" + topic)
                .accessMode(ProducerAccessMode.Exclusive).create();

        final String producerUri = "ws://localhost:" + proxyServer.getListenPortHTTP().get()
                + "/ws/v2/producer/persistent/" + topic;
        URI produceUri = URI.create(producerUri);

        WebSocketClient produceClient = new WebSocketClient();
        SimpleProducerSocket produceSocket = new SimpleProducerSocket();

        try {
            produceClient.start();
            ClientUpgradeRequest produceRequest = new ClientUpgradeRequest();
            Future<Session> producerFuture = produceClient.connect(produceSocket, produceUri, produceRequest);
            producerFuture.get();
            fail("should fail: producer fenced");
        } catch (Exception e) {
            // Expected
            assertTrue(e.getCause() instanceof UpgradeException);
            assertEquals(((UpgradeException) e.getCause()).getResponseStatusCode(), HttpServletResponse.SC_CONFLICT);
        } finally {
            stopWebSocketClient(produceClient);
            producer.close();
        }
    }

    @Test(timeOut = 10000)
    public void topicTerminatedTest() throws Exception {
        final String topic = "my-property/my-ns/topic-terminated-test";
        admin.topics().createNonPartitionedTopic("persistent://" + topic);
        admin.topics().terminateTopic("persistent://" + topic);

        final String producerUri = "ws://localhost:" + proxyServer.getListenPortHTTP().get()
                + "/ws/v2/producer/persistent/" + topic;
        URI produceUri = URI.create(producerUri);

        WebSocketClient produceClient = new WebSocketClient();
        SimpleProducerSocket produceSocket = new SimpleProducerSocket();

        try {
            produceClient.start();
            ClientUpgradeRequest produceRequest = new ClientUpgradeRequest();
            Future<Session> producerFuture = produceClient.connect(produceSocket, produceUri, produceRequest);
            producerFuture.get();
            fail("should fail: topic terminated");
        } catch (Exception e) {
            // Expected
            assertTrue(e.getCause() instanceof UpgradeException);
            assertEquals(((UpgradeException) e.getCause()).getResponseStatusCode(),
                    HttpServletResponse.SC_SERVICE_UNAVAILABLE);
        } finally {
            stopWebSocketClient(produceClient);
            admin.topics().delete("persistent://" + topic);
        }
    }

    /**
     * It verifies proxy topic-stats and proxy-metrics api
     *
     * @throws Exception
     */
    @Test(timeOut = 10000)
    public void testProxyStats() throws Exception {
        final String topic = "my-property/my-ns/my-topic6";
        final String consumerUri = "ws://localhost:" + proxyServer.getListenPortHTTP().get() + "/ws/v2/consumer/persistent/" + topic
                + "/my-sub?subscriptionType=Failover";
        final String producerUri = "ws://localhost:" + proxyServer.getListenPortHTTP().get() + "/ws/v2/producer/persistent/" + topic + "/";
        final String readerUri = "ws://localhost:" + proxyServer.getListenPortHTTP().get() + "/ws/v2/reader/persistent/" + topic;
        System.out.println(consumerUri + ", " + producerUri);
        URI consumeUri = URI.create(consumerUri);
        URI produceUri = URI.create(producerUri);
        URI readUri = URI.create(readerUri);

        WebSocketClient consumeClient1 = new WebSocketClient();
        SimpleConsumerSocket consumeSocket1 = new SimpleConsumerSocket();
        WebSocketClient produceClient = new WebSocketClient();
        SimpleProducerSocket produceSocket = new SimpleProducerSocket();
        WebSocketClient readClient = new WebSocketClient();
        SimpleConsumerSocket readSocket = new SimpleConsumerSocket();

        try {
            consumeClient1.start();
            ClientUpgradeRequest consumeRequest1 = new ClientUpgradeRequest();
            Future<Session> consumerFuture1 = consumeClient1.connect(consumeSocket1, consumeUri, consumeRequest1);
            log.info("Connecting to : {}", consumeUri);

            readClient.start();
            ClientUpgradeRequest readRequest = new ClientUpgradeRequest();
            Future<Session> readerFuture = readClient.connect(readSocket, readUri, readRequest);
            log.info("Connecting to : {}", readUri);

            assertTrue(consumerFuture1.get().isOpen());
            assertTrue(readerFuture.get().isOpen());

            Thread.sleep(500);

            ClientUpgradeRequest produceRequest = new ClientUpgradeRequest();
            produceClient.start();
            Future<Session> producerFuture = produceClient.connect(produceSocket, produceUri, produceRequest);
            // let it connect

            assertTrue(producerFuture.get().isOpen());

            // sleep so, proxy can deliver few messages to consumers for stats
            int retry = 0;
            int maxRetry = 400;
            while (consumeSocket1.getReceivedMessagesCount() < 2) {
                Thread.sleep(10);
                if (retry++ > maxRetry) {
                    final String msg = String.format("Consumer still has not received the message after %s ms", (maxRetry * 10));
                    log.warn(msg);
                    break;
                }
            }

            Client client = ClientBuilder.newClient(new ClientConfig().register(LoggingFeature.class));
            final String baseUrl = pulsar.getSafeWebServiceAddress()
                    .replace(Integer.toString(pulsar.getConfiguration().getWebServicePort().get()),
                            (Integer.toString(proxyServer.getListenPortHTTP().get())))
                    + "/admin/v2/proxy-stats/";

            // verify proxy metrics
            verifyProxyMetrics(client, baseUrl);

            // verify proxy stats
            verifyProxyStats(client, baseUrl, topic);

            // verify topic stat
            verifyTopicStat(client, baseUrl + "persistent/", topic);

        } finally {
            stopWebSocketClient(consumeClient1, produceClient, readClient);
        }
    }

    @Test(timeOut = 10000)
    public void consumeMessagesInPartitionedTopicTest() throws Exception {
        final String namespace = "my-property/my-ns";
        final String topic = namespace + "/" + "my-topic7";
        admin.topics().createPartitionedTopic("persistent://" + topic, 3);

        final String subscription = "my-sub";
        final String consumerUri = "ws://localhost:" + proxyServer.getListenPortHTTP().get() + "/ws/v2/consumer/persistent/" + topic + "/" + subscription;
        final String producerUri = "ws://localhost:" + proxyServer.getListenPortHTTP().get() + "/ws/v2/producer/persistent/" + topic;

        URI consumeUri = URI.create(consumerUri);
        URI produceUri = URI.create(producerUri);

        WebSocketClient consumeClient = new WebSocketClient();
        WebSocketClient produceClient = new WebSocketClient();

        SimpleConsumerSocket consumeSocket = new SimpleConsumerSocket();
        SimpleProducerSocket produceSocket = new SimpleProducerSocket();

        try {
            produceClient.start();
            ClientUpgradeRequest produceRequest = new ClientUpgradeRequest();
            Future<Session> producerFuture = produceClient.connect(produceSocket, produceUri, produceRequest);
            producerFuture.get();
            produceSocket.sendMessage(100);
        } finally {
            stopWebSocketClient(produceClient);
        }

        Thread.sleep(500);

        try {
            consumeClient.start();
            ClientUpgradeRequest consumeRequest = new ClientUpgradeRequest();
            Future<Session> consumerFuture = consumeClient.connect(consumeSocket, consumeUri, consumeRequest);
            consumerFuture.get();
        } finally {
            stopWebSocketClient(consumeClient);
        }
    }

    @Test(timeOut = 10000)
    public void socketPullModeTest() throws Exception {
        final String topic = "my-property/my-ns/my-topic8";
        final String subscription = "my-sub";
        final String consumerUri = String.format(
                "ws://localhost:%d/ws/v2/consumer/persistent/%s/%s?pullMode=true&subscriptionType=Shared",
                proxyServer.getListenPortHTTP().get(), topic, subscription
        );
        final String producerUri = String.format("ws://localhost:%d/ws/v2/producer/persistent/%s", proxyServer.getListenPortHTTP().get(), topic);

        URI consumeUri = URI.create(consumerUri);
        URI produceUri = URI.create(producerUri);

        WebSocketClient consumeClient1 = new WebSocketClient();
        SimpleConsumerSocket consumeSocket1 = new SimpleConsumerSocket();
        WebSocketClient consumeClient2 = new WebSocketClient();
        SimpleConsumerSocket consumeSocket2 = new SimpleConsumerSocket();
        WebSocketClient produceClient = new WebSocketClient();
        SimpleProducerSocket produceSocket = new SimpleProducerSocket();

        try {
            consumeClient1.start();
            consumeClient2.start();
            ClientUpgradeRequest consumeRequest1 = new ClientUpgradeRequest();
            ClientUpgradeRequest consumeRequest2 = new ClientUpgradeRequest();
            Future<Session> consumerFuture1 = consumeClient1.connect(consumeSocket1, consumeUri, consumeRequest1);
            Future<Session> consumerFuture2 = consumeClient2.connect(consumeSocket2, consumeUri, consumeRequest2);
            log.info("Connecting to : {}", consumeUri);

            // let it connect
            assertTrue(consumerFuture1.get().isOpen());
            assertTrue(consumerFuture2.get().isOpen());

            ClientUpgradeRequest produceRequest = new ClientUpgradeRequest();
            produceClient.start();
            Future<Session> producerFuture = produceClient.connect(produceSocket, produceUri, produceRequest);
            assertTrue(producerFuture.get().isOpen());
            produceSocket.sendMessage(100);

            Thread.sleep(500);

            // Verify no messages received despite production
            assertEquals(consumeSocket1.getReceivedMessagesCount(), 0);
            assertEquals(consumeSocket2.getReceivedMessagesCount(), 0);

            consumeSocket1.sendPermits(3);
            consumeSocket2.sendPermits(2);
            consumeSocket2.sendPermits(2);
            consumeSocket2.sendPermits(2);

            Thread.sleep(500);

            assertEquals(consumeSocket1.getReceivedMessagesCount(), 3);
            assertEquals(consumeSocket2.getReceivedMessagesCount(), 6);

        } finally {
            stopWebSocketClient(consumeClient1, consumeClient2, produceClient);
        }
    }

    @Test(timeOut = 20000)
    public void nackMessageTest() throws Exception {
        final String subscription = "my-sub";
        final String dlqTopic = "my-property/my-ns/nack-msg-dlq-" + UUID.randomUUID();
        final String consumerTopic = "my-property/my-ns/nack-msg-" + UUID.randomUUID();

        final String dlqUri = "ws://localhost:" + proxyServer.getListenPortHTTP().get() +
          "/ws/v2/consumer/persistent/" +
          dlqTopic + "/" + subscription +
          "?subscriptionType=Shared";

        final String consumerUri = "ws://localhost:" + proxyServer.getListenPortHTTP().get() +
          "/ws/v2/consumer/persistent/" +
          consumerTopic + "/" + subscription +
          "?deadLetterTopic=" + dlqTopic +
          "&maxRedeliverCount=1&subscriptionType=Shared&negativeAckRedeliveryDelay=1000";

        final String producerUri = "ws://localhost:" + proxyServer.getListenPortHTTP().get() +
          "/ws/v2/producer/persistent/" + consumerTopic;

        WebSocketClient consumeClient1 = new WebSocketClient();
        SimpleConsumerSocket consumeSocket1 = new SimpleConsumerSocket();
        WebSocketClient consumeClient2 = new WebSocketClient();
        SimpleConsumerSocket consumeSocket2 = new SimpleConsumerSocket();
        WebSocketClient produceClient = new WebSocketClient();
        SimpleProducerSocket produceSocket = new SimpleProducerSocket(0);

        consumeSocket1.setMessageHandler((id, data) -> {
            JsonObject nack = new JsonObject();
            nack.add("messageId", new JsonPrimitive(id));
            nack.add("type", new JsonPrimitive("negativeAcknowledge"));
            return nack.toString();
        });

        try {
            consumeClient1.start();
            consumeClient2.start();
            ClientUpgradeRequest consumeRequest1 = new ClientUpgradeRequest();
            ClientUpgradeRequest consumeRequest2 = new ClientUpgradeRequest();
            Future<Session> consumerFuture1 = consumeClient1.connect(consumeSocket1, URI.create(consumerUri), consumeRequest1);
            Future<Session> consumerFuture2 = consumeClient2.connect(consumeSocket2, URI.create(dlqUri), consumeRequest2);

            assertTrue(consumerFuture1.get().isOpen());
            assertTrue(consumerFuture2.get().isOpen());

            ClientUpgradeRequest produceRequest = new ClientUpgradeRequest();
            produceClient.start();
            Future<Session> producerFuture = produceClient.connect(produceSocket, URI.create(producerUri), produceRequest);
            assertTrue(producerFuture.get().isOpen());

            assertEquals(consumeSocket1.getReceivedMessagesCount(), 0);
            assertEquals(consumeSocket2.getReceivedMessagesCount(), 0);

            produceSocket.sendMessage(1);

            // Main topic
            Awaitility.await().atMost(5, TimeUnit.SECONDS)
                    .untilAsserted(() -> assertEquals(consumeSocket1.getReceivedMessagesCount(), 2));

            // DLQ
            Awaitility.await().atMost(5, TimeUnit.SECONDS)
                    .untilAsserted(() -> assertEquals(consumeSocket2.getReceivedMessagesCount(), 1));
        } finally {
            stopWebSocketClient(consumeClient1, consumeClient2, produceClient);
        }
    }

    @Test(timeOut = 20000)
    public void nackRedeliveryDelayTest() throws Exception {
        final String uriBase = "ws://localhost:" + proxyServer.getListenPortHTTP().get() + "/ws/v2";
        final String topic = "my-property/my-ns/nack-redelivery-delay-" + UUID.randomUUID();
        final String sub = "my-sub";
        final int delayTime = 5000;

        final String consumerUri = String.format("%s/consumer/persistent/%s/%s?negativeAckRedeliveryDelay=%d", uriBase,
                topic, sub, delayTime);

        final String producerUri = String.format("%s/producer/persistent/%s", uriBase, topic);

        final WebSocketClient consumeClient = new WebSocketClient();
        final SimpleConsumerSocket consumeSocket = new SimpleConsumerSocket();

        final WebSocketClient produceClient = new WebSocketClient();
        final SimpleProducerSocket produceSocket = new SimpleProducerSocket(0);

        consumeSocket.setMessageHandler((mid, data) -> {
            JsonObject nack = new JsonObject();
            nack.add("type", new JsonPrimitive("negativeAcknowledge"));
            nack.add("messageId", new JsonPrimitive(mid));
            return nack.toString();
        });

        try {
            consumeClient.start();
            final ClientUpgradeRequest consumeRequest = new ClientUpgradeRequest();
            final Future<Session> consumerFuture = consumeClient.connect(consumeSocket, URI.create(consumerUri),
                    consumeRequest);
            assertTrue(consumerFuture.get().isOpen());

            produceClient.start();
            final ClientUpgradeRequest produceRequest = new ClientUpgradeRequest();
            final Future<Session> producerFuture = produceClient.connect(produceSocket, URI.create(producerUri),
                    produceRequest);
            assertTrue(producerFuture.get().isOpen());

            assertEquals(consumeSocket.getReceivedMessagesCount(), 0);

            produceSocket.sendMessage(1);

            Awaitility.await().atMost(delayTime - 1000, TimeUnit.MILLISECONDS)
                    .untilAsserted(() -> assertEquals(consumeSocket.getReceivedMessagesCount(), 1));

            // Nacked message should be redelivered after 5 seconds
            Thread.sleep(delayTime);

            Awaitility.await().atMost(delayTime - 1000, TimeUnit.MILLISECONDS)
                    .untilAsserted(() -> assertEquals(consumeSocket.getReceivedMessagesCount(), 2));
        } finally {
            stopWebSocketClient(consumeClient, produceClient);
        }
    }

<<<<<<< HEAD
    @WebSocket(maxTextMessageSize = 64 * 1024)
    private class CumulativeAckConsumerSocket extends SimpleConsumerSocket {
        @Override
        public synchronized void onMessage(String msg) throws JsonParseException, IOException {
            receivedMessages.incrementAndGet();
            JsonObject message = new Gson().fromJson(msg, JsonObject.class);
            if (message.get(X_PULSAR_MESSAGE_ID) != null) {
                String messageId = message.get(X_PULSAR_MESSAGE_ID).getAsString();
                consumerBuffer.add(messageId);
                JsonObject ack = new JsonObject();
                if (receivedMessages.get() % 20 == 0) {
                    // cumulative acking
                    ack.add("messageId", new JsonPrimitive(messageId));
                    ack.add("ackType", new JsonPrimitive("cumulative"));
                    this.getRemote().sendString(ack.toString());
                } else if (receivedMessages.get() % 2 == 0) {
                    // ack half of messages by individual ack
                    ack.add("messageId", new JsonPrimitive(messageId));
                    this.getRemote().sendString(ack.toString());
                }
            } else {
                consumerBuffer.add(message.toString());
            }
        }
    }

    @Test(timeOut = 10000)
    public void cumulativeAckMessageTest() throws Exception {
        final String subscription = "my-sub";
        final String consumerTopic = "my-property/my-ns/my-topic11";

        final String consumerUri = "ws://localhost:" + proxyServer.getListenPortHTTP().get() +
                "/ws/v2/consumer/persistent/" +
                consumerTopic + "/" + subscription +
                "?allowCumulativeAck=true";

        final String producerUri = "ws://localhost:" + proxyServer.getListenPortHTTP().get() +
                "/ws/v2/producer/persistent/" + consumerTopic+
                "?consumerCumulativeAck=true";
        WebSocketClient consumeClient = new WebSocketClient();
        SimpleConsumerSocket consumeSocket = new CumulativeAckConsumerSocket();
        WebSocketClient produceClient = new WebSocketClient();
        SimpleProducerSocket produceSocket = new SimpleProducerSocket();

        try {
            consumeClient.start();
            ClientUpgradeRequest consumeRequest1 = new ClientUpgradeRequest();
            Future<Session> consumerFuture1 = consumeClient.connect(consumeSocket, URI.create(consumerUri), consumeRequest1);

            assertTrue(consumerFuture1.get().isOpen());

            ClientUpgradeRequest produceRequest = new ClientUpgradeRequest();
            produceClient.start();
            Future<Session> producerFuture = produceClient.connect(produceSocket, URI.create(producerUri), produceRequest);
            assertTrue(producerFuture.get().isOpen());

            Awaitility.await().atMost(100000, TimeUnit.MILLISECONDS)
                    .untilAsserted(() -> assertEquals(consumeSocket.getReceivedMessagesCount(), 10));

            // cumulative ack on every 20 messages, send 10 message when connected, only half message acked by individual ack
            Awaitility.await().atMost(100000, TimeUnit.MILLISECONDS)
                    .untilAsserted(() -> assertEquals(admin.topics().getStats(TopicDomain.persistent + "://" + consumerTopic, true, true).getSubscriptions().get(subscription).getMsgBacklogNoDelayed(), 5));

            // send 10 more messages, all messages acked by cumulative ack
            produceSocket.sendMessage(10);
            Awaitility.await().atMost(100000, TimeUnit.MILLISECONDS)
                    .untilAsserted(() -> assertEquals(consumeSocket.getReceivedMessagesCount(), 20));
            Awaitility.await().atMost(100000, TimeUnit.MILLISECONDS)
                    .untilAsserted(() -> assertEquals(admin.topics().getStats(TopicDomain.persistent + "://" + consumerTopic, true, true).getSubscriptions().get(subscription).getMsgBacklogNoDelayed(), 0));

            produceSocket.sendMessage(10);
            Awaitility.await().atMost(1000, TimeUnit.MILLISECONDS)
                    .untilAsserted(() -> assertEquals(consumeSocket.getReceivedMessagesCount(), 30));

            assertEquals(admin.topics().getStats(TopicDomain.persistent + "://" + consumerTopic, true, true).getSubscriptions().get(subscription).getConsumers().get(0).getMsgOutCounter(), 30);
            // only half message acked by individual ack
            Awaitility.await().atMost(1000, TimeUnit.MILLISECONDS)
                    .untilAsserted(() -> assertEquals(admin.topics().getStats(TopicDomain.persistent + "://" + consumerTopic, true, true).getSubscriptions().get(subscription).getMsgBacklogNoDelayed(), 5));

            produceSocket.sendMessage(70);

            Awaitility.await().atMost(1000, TimeUnit.MILLISECONDS)
                    .untilAsserted(() -> assertEquals(consumeSocket.getReceivedMessagesCount(), 100));

            assertEquals(admin.topics().getStats(TopicDomain.persistent + "://" + consumerTopic, true, true).getSubscriptions().get(subscription).getConsumers().get(0).getMsgOutCounter(), 100);
            // all messages acked by cumulative ack
            Awaitility.await().atMost(1000, TimeUnit.MILLISECONDS)
                    .untilAsserted(() -> assertEquals(admin.topics().getStats(TopicDomain.persistent + "://" + consumerTopic, true, true).getSubscriptions().get(subscription).getMsgBacklogNoDelayed(), 0));

        } finally {
            stopWebSocketClient(consumeClient, produceClient);
=======
    @Test(timeOut = 20000)
    public void ackBatchMessageTest() throws Exception {
        final String subscription = "my-sub";
        final String topic = "my-property/my-ns/ack-batch-message" + UUID.randomUUID();
        final String consumerUri = "ws://localhost:" + proxyServer.getListenPortHTTP().get() +
                "/ws/v2/consumer/persistent/" + topic + "/" + subscription;
        final int messages = 10;

        WebSocketClient consumerClient = new WebSocketClient();
        SimpleConsumerSocket consumeSocket = new SimpleConsumerSocket();
        Producer<byte[]> producer = pulsarClient.newProducer()
                .topic(topic)
                .batchingMaxPublishDelay(1, TimeUnit.SECONDS)
                .create();

        try {
            consumerClient.start();
            ClientUpgradeRequest consumerRequest = new ClientUpgradeRequest();
            Future<Session> consumerFuture = consumerClient.connect(consumeSocket, URI.create(consumerUri), consumerRequest);

            assertTrue(consumerFuture.get().isOpen());
            assertEquals(consumeSocket.getReceivedMessagesCount(), 0);

            for (int i = 0; i < messages; i++) {
                producer.sendAsync(String.valueOf(i).getBytes(StandardCharsets.UTF_8));
            }

            producer.flush();
            consumeSocket.sendPermits(messages);
            Awaitility.await().untilAsserted(() ->
                    assertEquals(consumeSocket.getReceivedMessagesCount(), messages));

            // The message should not be acked since we only acked 1 message of the batch message
            Awaitility.await().untilAsserted(() ->
                    assertEquals(admin.topics().getStats(topic).getSubscriptions()
                            .get(subscription).getMsgBacklog(), 0));

        } finally {
            stopWebSocketClient(consumerClient);
        }
    }

    @Test(timeOut = 20000)
    public void consumeEncryptedMessages() throws Exception {
        final String subscription = "my-sub";
        final String topic = "my-property/my-ns/encrypted" + UUID.randomUUID();
        final String consumerUri = "ws://localhost:" + proxyServer.getListenPortHTTP().get() +
                "/ws/v2/consumer/persistent/" + topic + "/" + subscription + "?cryptoFailureAction=CONSUME";
        final int messages = 10;

        WebSocketClient consumerClient = new WebSocketClient();
        SimpleConsumerSocket consumeSocket = new SimpleConsumerSocket();


        final String rsaPublicKeyData = "data:application/x-pem-file;base64,LS0tLS1CRUdJTiBQVUJMSUMgS0VZLS0tLS0KTUlJQklqQU5CZ2txaGtpRzl3MEJBUUVGQUFPQ0FROEFNSUlCQ2dLQ0FRRUF0S1d3Z3FkblRZck9DditqMU1rVApXZlNIMHdDc0haWmNhOXdBVzNxUDR1dWhsQnZuYjEwSmNGZjVaanpQOUJTWEsrdEhtSTh1b04zNjh2RXY2eWhVClJITTR5dVhxekN4enVBd2tRU28zOXJ6WDhQR0M3cWRqQ043TERKM01ucWlCSXJVc1NhRVAxd3JOc0Ixa0krbzkKRVIxZTVPL3VFUEFvdFA5MzNoSFEwSjJoTUVla0hxTDdzQmxKOThoNk5tc2ljRWFVa2FyZGswVE9YcmxrakMrYwpNZDhaYkdTY1BxSTlNMzhibW4zT0x4RlRuMXZ0aHB2blhMdkNtRzRNKzZ4dFl0RCtucGNWUFp3MWkxUjkwZk1zCjdwcFpuUmJ2OEhjL0RGZE9LVlFJZ2FtNkNEZG5OS2dXN2M3SUJNclAwQUVtMzdIVHUwTFNPalAyT0hYbHZ2bFEKR1FJREFRQUIKLS0tLS1FTkQgUFVCTElDIEtFWS0tLS0tCg==";
        final String rsaPrivateKeyData = "data:application/x-pem-file;base64,LS0tLS1CRUdJTiBSU0EgUFJJVkFURSBLRVktLS0tLQpNSUlFb3dJQkFBS0NBUUVBdEtXd2dxZG5UWXJPQ3YrajFNa1RXZlNIMHdDc0haWmNhOXdBVzNxUDR1dWhsQnZuCmIxMEpjRmY1Wmp6UDlCU1hLK3RIbUk4dW9OMzY4dkV2NnloVVJITTR5dVhxekN4enVBd2tRU28zOXJ6WDhQR0MKN3FkakNON0xESjNNbnFpQklyVXNTYUVQMXdyTnNCMWtJK285RVIxZTVPL3VFUEFvdFA5MzNoSFEwSjJoTUVlawpIcUw3c0JsSjk4aDZObXNpY0VhVWthcmRrMFRPWHJsa2pDK2NNZDhaYkdTY1BxSTlNMzhibW4zT0x4RlRuMXZ0Cmhwdm5YTHZDbUc0TSs2eHRZdEQrbnBjVlBadzFpMVI5MGZNczdwcFpuUmJ2OEhjL0RGZE9LVlFJZ2FtNkNEZG4KTktnVzdjN0lCTXJQMEFFbTM3SFR1MExTT2pQMk9IWGx2dmxRR1FJREFRQUJBb0lCQUFhSkZBaTJDN3UzY05yZgpBc3RZOXZWRExvTEl2SEZabGtCa3RqS1pEWW1WSXNSYitoU0NWaXdWVXJXTEw2N1I2K0l2NGVnNERlVE9BeDAwCjhwbmNYS2daVHcyd0liMS9RalIvWS9SamxhQzhsa2RtUldsaTd1ZE1RQ1pWc3lodVNqVzZQajd2cjhZRTR3b2oKRmhOaWp4RUdjZjl3V3JtTUpyemRuVFdRaVhCeW8rZVR2VVE5QlBnUEdyUmpzTVptVGtMeUFWSmZmMkRmeE81YgpJV0ZEWURKY3lZQU1DSU1RdTd2eXMvSTUwb3U2aWxiMUNPNlFNNlo3S3BQZU9vVkZQd3R6Ymg4Y2Y5eE04VU5TCmo2Si9KbWRXaGdJMzRHUzNOQTY4eFRRNlBWN3pqbmhDYytpY2NtM0pLeXpHWHdhQXBBWitFb2NlLzlqNFdLbXUKNUI0emlSMENnWUVBM2wvOU9IYmwxem15VityUnhXT0lqL2kyclR2SHp3Qm5iblBKeXVlbUw1Vk1GZHBHb2RRMwp2d0h2eVFtY0VDUlZSeG1Yb2pRNFF1UFBIczNxcDZ3RUVGUENXeENoTFNUeGxVYzg1U09GSFdVMk85OWpWN3pJCjcrSk9wREsvTXN0c3g5bkhnWGR1SkYrZ2xURnRBM0xIOE9xeWx6dTJhRlBzcHJ3S3VaZjk0UThDZ1lFQXovWngKYWtFRytQRU10UDVZUzI4Y1g1WGZqc0lYL1YyNkZzNi9zSDE2UWpVSUVkZEU1VDRmQ3Vva3hDalNpd1VjV2htbApwSEVKNVM1eHAzVllSZklTVzNqUlczcXN0SUgxdHBaaXBCNitTMHpUdUptTEpiQTNJaVdFZzJydE10N1gxdUp2CkEvYllPcWUwaE9QVHVYdVpkdFZaMG5NVEtrN0dHOE82VmtCSTdGY0NnWUVBa0RmQ21zY0pnczdKYWhsQldIbVgKekg5cHdlbStTUEtqSWMvNE5CNk4rZGdpa3gyUHAwNWhwUC9WaWhVd1lJdWZ2cy9MTm9nVllOUXJ0SGVwVW5yTgoyK1RtYkhiWmdOU3YxTGR4dDgyVWZCN3kwRnV0S3U2bGhtWEh5TmVjaG8zRmk4c2loMFYwYWlTV21ZdUhmckFICkdhaXNrRVpLbzFpaVp2UVhKSXg5TzJNQ2dZQVRCZjByOWhUWU10eXh0YzZIMy9zZGQwMUM5dGhROGdEeTB5alAKMFRxYzBkTVNKcm9EcW1JV2tvS1lldzkvYmhGQTRMVzVUQ25Xa0NBUGJIbU50RzRmZGZiWXdta0gvaGRuQTJ5MApqS2RscGZwOEdYZVVGQUdIR3gxN0ZBM3NxRnZnS1VoMGVXRWdSSFVMN3ZkUU1WRkJnSlM5M283elFNOTRmTGdQCjZjT0I4d0tCZ0ZjR1Y0R2pJMld3OWNpbGxhQzU1NE12b1NqZjhCLyswNGtYekRPaDhpWUlJek85RVVpbDFqaksKSnZ4cDRobkx6VEtXYnV4M01FV3F1ckxrWWFzNkdwS0JqdytpTk9DYXI2WWRxV0dWcU0zUlV4N1BUVWFad2tLeApVZFA2M0lmWTdpWkNJVC9RYnlIUXZJVWUyTWFpVm5IK3VseGRrSzZZNWU3Z3hjYmNrSUg0Ci0tLS0tRU5EIFJTQSBQUklWQVRFIEtFWS0tLS0tCg==";

        Producer<byte[]> producer = pulsarClient.newProducer()
                .topic(topic)
                .enableBatching(false)
                .defaultCryptoKeyReader(rsaPublicKeyData)
                .addEncryptionKey("ws-consumer-a")
                .create();

        try {
            consumerClient.start();
            ClientUpgradeRequest consumerRequest = new ClientUpgradeRequest();
            Future<Session> consumerFuture = consumerClient.connect(consumeSocket, URI.create(consumerUri), consumerRequest);

            assertTrue(consumerFuture.get().isOpen());
            assertEquals(consumeSocket.getReceivedMessagesCount(), 0);

            for (int i = 0; i < messages; i++) {
                producer.sendAsync(String.valueOf(i).getBytes(StandardCharsets.UTF_8));
            }

            producer.flush();
            consumeSocket.sendPermits(messages);
            Awaitility.await().untilAsserted(() ->
                    assertEquals(consumeSocket.getReceivedMessagesCount(), messages));

            for (JsonObject msg : consumeSocket.messages) {
                assertTrue(msg.has("encryptionContext"));
                JsonObject encryptionCtx = msg.getAsJsonObject("encryptionContext");
                JsonObject keys = encryptionCtx.getAsJsonObject("keys");
                assertTrue(keys.has("ws-consumer-a"));

                assertTrue(keys.getAsJsonObject("ws-consumer-a").has("keyValue"));
            }

            // The message should not be acked since we only acked 1 message of the batch message
            Awaitility.await().untilAsserted(() ->
                    assertEquals(admin.topics().getStats(topic).getSubscriptions()
                            .get(subscription).getMsgBacklog(), 0));

        } finally {
            stopWebSocketClient(consumerClient);
>>>>>>> 78c2981a
        }
    }

    private void verifyTopicStat(Client client, String baseUrl, String topic) {
        String statUrl = baseUrl + topic + "/stats";
        WebTarget webTarget = client.target(statUrl);
        Invocation.Builder invocationBuilder = webTarget.request(MediaType.APPLICATION_JSON);
        Response response = (Response) invocationBuilder.get();
        String responseStr = response.readEntity(String.class);
        final Gson gson = new Gson();
        final ProxyTopicStat data = gson.fromJson(responseStr, ProxyTopicStat.class);
        assertFalse(data.producerStats.isEmpty());
        assertFalse(data.consumerStats.isEmpty());
    }

    private void verifyProxyMetrics(Client client, String baseUrl) {
        // generate metrics
        service.getProxyStats().generate();
        // collect metrics
        String statUrl = baseUrl + "metrics";
        WebTarget webTarget = client.target(statUrl);
        Invocation.Builder invocationBuilder = webTarget.request(MediaType.APPLICATION_JSON);
        Response response = invocationBuilder.get();
        String responseStr = response.readEntity(String.class);
        final Gson gson = new Gson();
        List<Metrics> data = gson.fromJson(responseStr, new TypeToken<List<Metrics>>() {
        }.getType());
        assertFalse(data.isEmpty());
        // re-generate metrics
        service.getProxyStats().generate();
        invocationBuilder = webTarget.request(MediaType.APPLICATION_JSON);
        response = invocationBuilder.get();
        responseStr = response.readEntity(String.class);
        data = gson.fromJson(responseStr, new TypeToken<List<Metrics>>() {
        }.getType());
        assertFalse(data.isEmpty());
    }

    private void verifyProxyStats(Client client, String baseUrl, String topic) {

        String statUrl = baseUrl + "stats";
        WebTarget webTarget = client.target(statUrl);
        Invocation.Builder invocationBuilder = webTarget.request(MediaType.APPLICATION_JSON);
        Response response = invocationBuilder.get();
        String responseStr = response.readEntity(String.class);
        final Gson gson = new Gson();
        final Map<String, ProxyTopicStat> data = gson.fromJson(responseStr,
                new TypeToken<Map<String, ProxyTopicStat>>() {
                }.getType());
        // number of topic is loaded = 1
        assertEquals(data.size(), 1);
        Entry<String, ProxyTopicStat> entry = data.entrySet().iterator().next();
        assertEquals(entry.getKey(), "persistent://" + topic);
        ProxyTopicStat stats = entry.getValue();
        // number of consumers are connected = 2 (one is reader)
        assertEquals(stats.consumerStats.size(), 2);
        ConsumerStats consumerStats = stats.consumerStats.iterator().next();
        assertTrue(consumerStats.numberOfMsgDelivered > 0);
        assertNotNull(consumerStats.remoteConnection);

        // number of producers are connected = 1
        assertEquals(stats.producerStats.size(), 1);
        ProducerStats producerStats = stats.producerStats.iterator().next();
        assertTrue(producerStats.numberOfMsgPublished > 0);
        assertNotNull(producerStats.remoteConnection);
    }

    private void stopWebSocketClient(WebSocketClient... clients) {
        @Cleanup("shutdownNow")
        ExecutorService executor = newFixedThreadPool(1);
        try {
            executor.submit(() -> {
                for (WebSocketClient client : clients) {
                    try {
                        client.stop();
                    } catch (Exception e) {
                        log.error(e.getMessage());
                    }
                }
                log.info("proxy clients are stopped successfully");
            }).get(2, TimeUnit.SECONDS);
        } catch (Exception e) {
            log.error("failed to close proxy clients", e);
        }
    }

    private static final Logger log = LoggerFactory.getLogger(ProxyPublishConsumeTest.class);
}<|MERGE_RESOLUTION|>--- conflicted
+++ resolved
@@ -896,7 +896,6 @@
         }
     }
 
-<<<<<<< HEAD
     @WebSocket(maxTextMessageSize = 64 * 1024)
     private class CumulativeAckConsumerSocket extends SimpleConsumerSocket {
         @Override
@@ -988,7 +987,9 @@
 
         } finally {
             stopWebSocketClient(consumeClient, produceClient);
-=======
+        }
+    }
+
     @Test(timeOut = 20000)
     public void ackBatchMessageTest() throws Exception {
         final String subscription = "my-sub";
@@ -1086,7 +1087,6 @@
 
         } finally {
             stopWebSocketClient(consumerClient);
->>>>>>> 78c2981a
         }
     }
 
