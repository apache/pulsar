/**
 * Licensed to the Apache Software Foundation (ASF) under one
 * or more contributor license agreements.  See the NOTICE file
 * distributed with this work for additional information
 * regarding copyright ownership.  The ASF licenses this file
 * to you under the Apache License, Version 2.0 (the
 * "License"); you may not use this file except in compliance
 * with the License.  You may obtain a copy of the License at
 *
 *   http://www.apache.org/licenses/LICENSE-2.0
 *
 * Unless required by applicable law or agreed to in writing,
 * software distributed under the License is distributed on an
 * "AS IS" BASIS, WITHOUT WARRANTIES OR CONDITIONS OF ANY
 * KIND, either express or implied.  See the License for the
 * specific language governing permissions and limitations
 * under the License.
 */
package org.apache.pulsar.schema;

import static org.apache.pulsar.common.naming.TopicName.PUBLIC_TENANT;
import static org.apache.pulsar.schema.compatibility.SchemaCompatibilityCheckTest.randomName;

import static org.testng.Assert.assertEquals;
import static org.testng.Assert.assertFalse;
import static org.testng.Assert.assertNotNull;
import static org.testng.Assert.assertNull;
import static org.testng.Assert.assertTrue;
import static org.testng.Assert.fail;
import static org.testng.internal.junit.ArrayAsserts.assertArrayEquals;

import com.google.common.base.Throwables;
import lombok.EqualsAndHashCode;
import org.apache.avro.Schema.Parser;
import com.fasterxml.jackson.databind.JsonNode;
import com.google.common.collect.Sets;
import java.io.ByteArrayInputStream;
import java.io.Serializable;
import java.nio.charset.StandardCharsets;
import java.util.Collections;
import java.util.HashMap;
import java.util.List;
import java.util.Map;
import java.util.concurrent.CompletableFuture;
import java.util.concurrent.TimeUnit;
import java.util.concurrent.atomic.AtomicInteger;
import java.util.stream.Collectors;
import lombok.Cleanup;
import lombok.extern.slf4j.Slf4j;
import org.apache.bookkeeper.client.BKException;
import org.apache.bookkeeper.client.BookKeeper;
import org.apache.pulsar.broker.auth.MockedPulsarServiceBaseTest;
import org.apache.pulsar.broker.service.schema.BookkeeperSchemaStorage;
import org.apache.pulsar.broker.service.schema.SchemaRegistry;
import org.apache.pulsar.broker.service.schema.SchemaRegistryServiceImpl;
import org.apache.pulsar.client.admin.PulsarAdminException;
import org.apache.pulsar.client.api.Consumer;
import org.apache.pulsar.client.api.Message;
import org.apache.pulsar.client.api.Producer;
import org.apache.pulsar.client.api.PulsarClientException;
import org.apache.pulsar.client.api.Schema;
import org.apache.pulsar.client.api.SchemaSerializationException;
import org.apache.pulsar.client.api.SubscriptionInitialPosition;
import org.apache.pulsar.client.api.SubscriptionType;
import org.apache.pulsar.client.api.TypedMessageBuilder;
import org.apache.pulsar.client.api.schema.GenericRecord;
import org.apache.pulsar.client.api.schema.SchemaDefinition;
import org.apache.pulsar.client.impl.schema.KeyValueSchemaImpl;
import org.apache.pulsar.client.impl.schema.SchemaInfoImpl;
import org.apache.pulsar.client.impl.schema.generic.GenericJsonRecord;
import org.apache.pulsar.client.impl.schema.writer.AvroWriter;
import org.apache.pulsar.common.naming.TopicDomain;
import org.apache.pulsar.common.naming.TopicName;
import org.apache.pulsar.common.policies.data.ClusterData;
import org.apache.pulsar.common.policies.data.SchemaCompatibilityStrategy;
import org.apache.pulsar.common.policies.data.TenantInfo;
import org.apache.pulsar.common.schema.KeyValue;
import org.apache.pulsar.common.schema.KeyValueEncodingType;
import org.apache.pulsar.common.schema.SchemaInfo;
import org.apache.pulsar.common.schema.SchemaType;
import org.apache.pulsar.common.util.FutureUtil;
import org.testng.Assert;
import org.testng.annotations.AfterMethod;
import org.testng.annotations.BeforeMethod;
import org.testng.annotations.Test;

@Slf4j

public class SchemaTest extends MockedPulsarServiceBaseTest {

    private static final String CLUSTER_NAME = "test";

    @BeforeMethod
    @Override
    public void setup() throws Exception {
        super.internalSetup();

        // Setup namespaces
        admin.clusters().createCluster(CLUSTER_NAME, ClusterData.builder().serviceUrl(pulsar.getWebServiceAddress()).build());
        TenantInfo tenantInfo = TenantInfo.builder()
                .allowedClusters(Collections.singleton(CLUSTER_NAME))
                .build();
        admin.tenants().createTenant(PUBLIC_TENANT, tenantInfo);
    }

    @AfterMethod(alwaysRun = true)
    @Override
    public void cleanup() throws Exception {
        super.internalCleanup();
    }


    public void testMultiTopicSetSchemaProvider() throws Exception {
        final String tenant = PUBLIC_TENANT;
        final String namespace = "test-namespace-" + randomName(16);
        final String topicOne = "test-multi-version-schema-one";
        final String topicTwo = "test-multi-version-schema-two";
        final String fqtnOne = TopicName.get(
                TopicDomain.persistent.value(),
                tenant,
                namespace,
                topicOne
        ).toString();

        final String fqtnTwo = TopicName.get(
                TopicDomain.persistent.value(),
                tenant,
                namespace,
                topicTwo
        ).toString();


        admin.namespaces().createNamespace(
                tenant + "/" + namespace,
                Sets.newHashSet(CLUSTER_NAME)
        );

        admin.topics().createPartitionedTopic(fqtnOne, 3);
        admin.topics().createPartitionedTopic(fqtnTwo, 3);

        admin.schemas().createSchema(fqtnOne, Schema.AVRO(
                SchemaDefinition.<Schemas.PersonOne>builder().withAlwaysAllowNull
                        (false).withSupportSchemaVersioning(true).
                        withPojo(Schemas.PersonOne.class).build()).getSchemaInfo());

        admin.schemas().createSchema(fqtnOne, Schema.AVRO(
                SchemaDefinition.<Schemas.PersonTwo>builder().withAlwaysAllowNull
                        (false).withSupportSchemaVersioning(true).
                        withPojo(Schemas.PersonTwo.class).build()).getSchemaInfo());

        Schema<Schemas.PersonTwo> personTwoSchema = Schema.AVRO(
                SchemaDefinition.<Schemas.PersonTwo>builder().withAlwaysAllowNull
                        (false).withSupportSchemaVersioning(true).
                        withPojo(Schemas.PersonTwo.class).build());
        admin.schemas().createSchema(fqtnTwo, personTwoSchema.getSchemaInfo());

        Producer<Schemas.PersonTwo> producer = pulsarClient.newProducer(Schema.AVRO(
                SchemaDefinition.<Schemas.PersonTwo>builder().withAlwaysAllowNull
                        (false).withSupportSchemaVersioning(true).
                        withPojo(Schemas.PersonTwo.class).build()))
                .topic(fqtnOne)
                .create();

        Schemas.PersonTwo personTwo = new Schemas.PersonTwo();
        personTwo.setId(1);
        personTwo.setName("Tom");


        Consumer<Schemas.PersonTwo> consumer = pulsarClient.newConsumer(Schema.AVRO(
                SchemaDefinition.<Schemas.PersonTwo>builder().withAlwaysAllowNull
                        (false).withSupportSchemaVersioning(true).
                        withPojo(Schemas.PersonTwo.class).build()))
                .subscriptionName("test")
                .topic(fqtnOne, fqtnTwo)
                .subscribe();

        Consumer<GenericRecord> consumer2 = pulsarClient.newConsumer(Schema.AUTO_CONSUME())
                .subscriptionName("test2")
                .topic(fqtnOne, fqtnTwo)
                .subscribe();

        producer.send(personTwo);

        Message<Schemas.PersonTwo> message = consumer.receive();
        Schemas.PersonTwo personConsume = message.getValue();
        assertEquals(personConsume.getName(), "Tom");
        assertEquals(personConsume.getId(), 1);
        Schema<?> schema = message.getReaderSchema().get();
        log.info("the-schema {}", schema);
        assertEquals(personTwoSchema.getSchemaInfo(), schema.getSchemaInfo());
        org.apache.avro.Schema nativeSchema = (org.apache.avro.Schema) schema.getNativeSchema().get();
        log.info("nativeSchema-schema {}", nativeSchema);
        assertNotNull(nativeSchema);

        // verify that with AUTO_CONSUME we can access the original schema
        // and the Native AVRO schema
        Message<?> message2 = consumer2.receive();
        Schema<?> schema2 = message2.getReaderSchema().get();
        log.info("the-schema {}", schema2);
        assertEquals(personTwoSchema.getSchemaInfo(), schema2.getSchemaInfo());
        org.apache.avro.Schema nativeSchema2 = (org.apache.avro.Schema) schema.getNativeSchema().get();
        log.info("nativeSchema-schema {}", nativeSchema2);
        assertNotNull(nativeSchema2);

        producer.close();
        consumer.close();
    }


    public void testMultiTopicSetSchemaProviderWithKeyValue() throws Exception {
        final String tenant = PUBLIC_TENANT;
        final String namespace = "test-namespace-" + randomName(16);
        final String topicOne = "test-multi-version-schema-one";
        final String topicTwo = "test-multi-version-schema-two";
        final String fqtnOne = TopicName.get(
                TopicDomain.persistent.value(),
                tenant,
                namespace,
                topicOne
        ).toString();

        final String fqtnTwo = TopicName.get(
                TopicDomain.persistent.value(),
                tenant,
                namespace,
                topicTwo
        ).toString();


        admin.namespaces().createNamespace(
                tenant + "/" + namespace,
                Sets.newHashSet(CLUSTER_NAME)
        );

        admin.topics().createPartitionedTopic(fqtnOne, 3);
        admin.topics().createPartitionedTopic(fqtnTwo, 3);

        Schema<Schemas.PersonOne> schemaOne =  Schema.AVRO(
                SchemaDefinition.<Schemas.PersonOne>builder().withAlwaysAllowNull
                        (false).withSupportSchemaVersioning(true).
                        withPojo(Schemas.PersonOne.class).build());
        admin.schemas().createSchema(fqtnOne, Schema.KeyValue(Schema.STRING, schemaOne).getSchemaInfo());

        Schema<Schemas.PersonTwo> schemaTwo = Schema.AVRO(
                SchemaDefinition.<Schemas.PersonTwo>builder().withAlwaysAllowNull
                        (false).withSupportSchemaVersioning(true).
                        withPojo(Schemas.PersonTwo.class).build());
        admin.schemas().createSchema(fqtnOne, Schema.KeyValue(Schema.STRING, schemaTwo).getSchemaInfo());

        Schema<Schemas.PersonTwo> personTwoSchema = Schema.AVRO(
                SchemaDefinition.<Schemas.PersonTwo>builder().withAlwaysAllowNull
                        (false).withSupportSchemaVersioning(true).
                        withPojo(Schemas.PersonTwo.class).build());
        admin.schemas().createSchema(fqtnTwo, Schema.KeyValue(Schema.STRING, schemaTwo).getSchemaInfo());

        Producer<KeyValue<String, Schemas.PersonTwo>> producer = pulsarClient.newProducer(Schema.KeyValue(Schema.STRING, Schema.AVRO(
                SchemaDefinition.<Schemas.PersonTwo>builder().withAlwaysAllowNull
                        (false).withSupportSchemaVersioning(true).
                        withPojo(Schemas.PersonTwo.class).build())))
                .topic(fqtnOne)
                .create();

        Schemas.PersonTwo personTwo = new Schemas.PersonTwo();
        personTwo.setId(1);
        personTwo.setName("Tom");


        Consumer<KeyValue<String, Schemas.PersonTwo>> consumer = pulsarClient.newConsumer(Schema.KeyValue(Schema.STRING, Schema.AVRO(
                SchemaDefinition.<Schemas.PersonTwo>builder().withAlwaysAllowNull
                        (false).withSupportSchemaVersioning(true).
                        withPojo(Schemas.PersonTwo.class).build())))
                .subscriptionName("test")
                .topic(fqtnOne, fqtnTwo)
                .subscribe();

        Consumer<GenericRecord> consumer2 = pulsarClient.newConsumer(Schema.AUTO_CONSUME())
                .subscriptionName("test2")
                .topic(fqtnOne, fqtnTwo)
                .subscribe();

        producer.send(new KeyValue<>("foo", personTwo));

        Message<KeyValue<String, Schemas.PersonTwo>> message = consumer.receive();
        assertEquals("foo", message.getValue().getKey());
        Schemas.PersonTwo personConsume = message.getValue().getValue();
        assertEquals(personConsume.getName(), "Tom");
        assertEquals(personConsume.getId(), 1);
        KeyValueSchemaImpl schema = (KeyValueSchemaImpl) message.getReaderSchema().get();
        log.info("the-schema {}", schema);
        assertEquals(personTwoSchema.getSchemaInfo(), schema.getValueSchema().getSchemaInfo());
        org.apache.avro.Schema nativeSchema = (org.apache.avro.Schema) schema.getValueSchema().getNativeSchema().get();
        log.info("nativeSchema-schema {}", nativeSchema);
        assertNotNull(nativeSchema);

        // verify that with AUTO_CONSUME we can access the original schema
        // and the Native AVRO schema
        Message<?> message2 = consumer2.receive();
        KeyValueSchemaImpl schema2 = (KeyValueSchemaImpl) message2.getReaderSchema().get();
        log.info("the-schema {}", schema2);
        assertEquals(personTwoSchema.getSchemaInfo(), schema2.getValueSchema().getSchemaInfo());
        org.apache.avro.Schema nativeSchema2 = (org.apache.avro.Schema) schema.getValueSchema().getNativeSchema().get();
        log.info("nativeSchema-schema {}", nativeSchema2);
        assertNotNull(nativeSchema2);

        producer.close();
        consumer.close();
    }


    public void testSendAvroAndJsonPrimitiveSchema() throws Exception {
        final String tenant = PUBLIC_TENANT;
        final String namespace = "test-namespace-" + randomName(16);
        final String topicOne = "test-multi-version-schema-one";
        final String fqtnOne = TopicName.get(
                TopicDomain.persistent.value(),
                tenant,
                namespace,
                topicOne
        ).toString();


        admin.namespaces().createNamespace(
                tenant + "/" + namespace,
                Sets.newHashSet(CLUSTER_NAME)
        );

        admin.namespaces().setSchemaCompatibilityStrategy(tenant + "/" + namespace,
                SchemaCompatibilityStrategy.ALWAYS_COMPATIBLE);

        Producer<byte[]> producer = pulsarClient.newProducer(Schema.AUTO_PRODUCE_BYTES())
                .topic(fqtnOne)
                .create();

        final Consumer<GenericRecord> consumer = pulsarClient.newConsumer(Schema.AUTO_CONSUME()).topic(fqtnOne)
                .subscriptionName("sub")
                .subscribe();

        int producerAvroIntegerValue = 1;
        byte[] producerAvroBytesValue = "testProducerAvroBytes".getBytes();
        producer.newMessage(Schema.AVRO(Integer.class)).value(1).send();
        producer.newMessage(Schema.AVRO(byte[].class)).value(producerAvroBytesValue).send();

        int producerJsonIntegerValue = 2;
        byte[] producerJsonBytesValue = "testProducerJsonBytes".getBytes();
        producer.newMessage(Schema.JSON(Integer.class)).value(producerJsonIntegerValue).send();
        producer.newMessage(Schema.JSON(byte[].class)).value(producerJsonBytesValue).send();

        // AVRO schema with primitive class can consume
        assertEquals(consumer.receive().getValue().getNativeObject(), producerAvroIntegerValue);
        assertArrayEquals((byte[]) consumer.receive().getValue().getNativeObject(), producerAvroBytesValue);

        // JSON schema with primitive class can consume
        assertEquals(consumer.receive().getValue().getNativeObject(), producerJsonIntegerValue);
        assertArrayEquals((byte[])  consumer.receive().getValue().getNativeObject(), producerJsonBytesValue);
}


    public void testJSONSchemaDeserialize() throws Exception {
        final String tenant = PUBLIC_TENANT;
        final String namespace = "test-namespace-" + randomName(16);
        final String topicName = "test-bytes-schema";

        final String topic = TopicName.get(
                TopicDomain.persistent.value(),
                tenant,
                namespace,
                topicName).toString();

        admin.namespaces().createNamespace(
                tenant + "/" + namespace,
                Sets.newHashSet(CLUSTER_NAME));

        admin.topics().createPartitionedTopic(topic, 2);
        admin.schemas().createSchema(topic, Schema.JSON(Schemas.BytesRecord.class).getSchemaInfo());

        Producer<Schemas.BytesRecord> producer = pulsarClient
                .newProducer(Schema.JSON(Schemas.BytesRecord.class))
                .topic(topic)
                .create();

        Schemas.BytesRecord bytesRecord = new Schemas.BytesRecord();
        bytesRecord.setId(1);
        bytesRecord.setName("Tom");
        bytesRecord.setAddress("test".getBytes());

        Consumer<GenericRecord> consumer = pulsarClient.newConsumer(Schema.AUTO_CONSUME())
                .subscriptionName("test-sub")
                .topic(topic)
                .subscribe();

        Consumer<Schemas.BytesRecord> consumer1 = pulsarClient.newConsumer(Schema.JSON(Schemas.BytesRecord.class))
                .subscriptionName("test-sub1")
                .topic(topic)
                .subscribe();

        producer.send(bytesRecord);

        Message<GenericRecord> message = consumer.receive();
        Message<Schemas.BytesRecord> message1 = consumer1.receive();

        assertEquals(message.getValue().getField("address").getClass(),
                message1.getValue().getAddress().getClass());

        Schema<?> schema = message.getReaderSchema().get();
        Schema<?> schema1 = message1.getReaderSchema().get();
        log.info("schema {}", schema);
        log.info("schema1 {}", schema1);
        assertEquals(schema.getSchemaInfo(), schema1.getSchemaInfo());

        producer.close();
        consumer.close();
        consumer1.close();
    }


    public void testStringSchema() throws Exception {
        final String tenant = PUBLIC_TENANT;
        final String namespace = "test-namespace-" + randomName(16);
        final String topicName = "test-string-schema";

        final String topic = TopicName.get(
                TopicDomain.persistent.value(),
                tenant,
                namespace,
                topicName).toString();

        admin.namespaces().createNamespace(
                tenant + "/" + namespace,
                Sets.newHashSet(CLUSTER_NAME));

        admin.topics().createPartitionedTopic(topic, 2);

        Producer<String> producer = pulsarClient
                .newProducer(Schema.STRING)
                .topic(topic)
                .create();

        Consumer<String> consumer = pulsarClient.newConsumer(Schema.STRING)
                .subscriptionName("test-sub")
                .topic(topic)
                .subscribe();

        // use GenericRecord even for primitive types
        // it will be a PrimitiveRecord
        Consumer<GenericRecord> consumer2 = pulsarClient.newConsumer(Schema.AUTO_CONSUME())
                .subscriptionName("test-sub3")
                .topic(topic)
                .subscribe();

        producer.send("foo");

        Message<String> message = consumer.receive();
        Message<GenericRecord> message2 = consumer2.receive();
        assertEquals(SchemaType.STRING, message.getReaderSchema().get().getSchemaInfo().getType());
        assertEquals(SchemaType.STRING, message2.getReaderSchema().get().getSchemaInfo().getType());

        assertEquals("foo", message.getValue());
        assertEquals(message2.getValue().getClass().getName(), "org.apache.pulsar.client.impl.schema.GenericObjectWrapper");
        assertEquals(SchemaType.STRING, message2.getValue().getSchemaType());
        assertEquals("foo", message2.getValue().getNativeObject());

        producer.close();
        consumer.close();
        consumer2.close();
    }


    public void testUseAutoConsumeWithBytesSchemaTopic() throws Exception {
        testUseAutoConsumeWithSchemalessTopic(SchemaType.BYTES);
    }


    public void testUseAutoConsumeWithNoneSchemaTopic() throws Exception {
        testUseAutoConsumeWithSchemalessTopic(SchemaType.NONE);
    }

    private void testUseAutoConsumeWithSchemalessTopic(SchemaType schema) throws Exception {
        final String tenant = PUBLIC_TENANT;
        final String namespace = "test-namespace-" + randomName(16);
        final String topicName = "test-schemaless";

        final String topic = TopicName.get(
                TopicDomain.persistent.value(),
                tenant,
                namespace,
                topicName).toString();

        admin.namespaces().createNamespace(
                tenant + "/" + namespace,
                Sets.newHashSet(CLUSTER_NAME));

        admin.topics().createPartitionedTopic(topic, 2);

        // set schema
        SchemaInfo schemaInfo = SchemaInfoImpl
                .builder()
                .schema(new byte[0])
                .name("dummySchema")
                .type(schema)
                .build();
        admin.schemas().createSchema(topic, schemaInfo);

        Producer<byte[]> producer = pulsarClient
                .newProducer()
                .topic(topic)
                .create();

        Consumer<byte[]> consumer = pulsarClient.newConsumer()
                .subscriptionName("test-sub")
                .topic(topic)
                .subscribe();

        // use GenericRecord even for primitive types
        // it will be a GenericObjectWrapper
        Consumer<GenericRecord> consumer2 = pulsarClient.newConsumer(Schema.AUTO_CONSUME())
                .subscriptionName("test-sub3")
                .topic(topic)
                .subscribe();

        producer.send("foo".getBytes(StandardCharsets.UTF_8));

        Message<byte[]> message = consumer.receive();
        Message<GenericRecord> message2 = consumer2.receive();
        if (schema == SchemaType.BYTES) {
            assertEquals(schema, message.getReaderSchema().get().getSchemaInfo().getType());
            assertEquals(schema, message2.getReaderSchema().get().getSchemaInfo().getType());
        } else if (schema == SchemaType.NONE) {
            // schema NONE is always reported as BYTES
            assertEquals(SchemaType.BYTES, message.getReaderSchema().get().getSchemaInfo().getType());
            assertEquals(SchemaType.BYTES, message2.getReaderSchema().get().getSchemaInfo().getType());
        } else {
            fail();
        }

        assertEquals("foo".getBytes(StandardCharsets.UTF_8), message.getValue());
        assertEquals(message2.getValue().getClass().getName(), "org.apache.pulsar.client.impl.schema.GenericObjectWrapper");
        assertEquals(SchemaType.BYTES, message2.getValue().getSchemaType());
        assertEquals("foo".getBytes(StandardCharsets.UTF_8), message2.getValue().getNativeObject());

        producer.close();
        consumer.close();
        consumer2.close();
    }


    public void testKeyValueSchemaINLINE() throws Exception {
        testKeyValueSchema(KeyValueEncodingType.INLINE);
    }


    public void testKeyValueSchemaSEPARATED() throws Exception {
        testKeyValueSchema(KeyValueEncodingType.SEPARATED);
    }

    private void testKeyValueSchema(KeyValueEncodingType keyValueEncodingType) throws Exception {
        final String tenant = PUBLIC_TENANT;
        final String namespace = "test-namespace-" + randomName(16);
        final String topicName = "test-kv-schema-" + randomName(16);

        final String topic = TopicName.get(
                TopicDomain.persistent.value(),
                tenant,
                namespace,
                topicName).toString();

        admin.namespaces().createNamespace(
                tenant + "/" + namespace,
                Sets.newHashSet(CLUSTER_NAME));

        admin.topics().createPartitionedTopic(topic, 2);

        Producer<KeyValue<String, Integer>> producer = pulsarClient
                .newProducer(Schema.KeyValue(Schema.STRING, Schema.INT32, keyValueEncodingType))
                .topic(topic)
                .create();

        Consumer<KeyValue<String, Integer>> consumer = pulsarClient.newConsumer(Schema.KeyValue(Schema.STRING, Schema.INT32, keyValueEncodingType))
                .subscriptionName("test-sub")
                .topic(topic)
                .subscribe();

        Consumer<GenericRecord> consumer2 = pulsarClient.newConsumer(Schema.AUTO_CONSUME()) // keyValueEncodingType autodetected
                .subscriptionName("test-sub2")
                .topic(topic)
                .subscribe();

        producer.send(new KeyValue<>("foo", 123));

        Message<KeyValue<String, Integer>> message = consumer.receive();
        Message<GenericRecord> message2 = consumer2.receive();
        assertEquals(message.getValue(), message2.getValue().getNativeObject());

        if (keyValueEncodingType == KeyValueEncodingType.SEPARATED) {
            // with "SEPARATED encoding the routing key is the key of the KeyValue
            assertArrayEquals("foo".getBytes(StandardCharsets.UTF_8), message.getKeyBytes());
            assertArrayEquals("foo".getBytes(StandardCharsets.UTF_8), message2.getKeyBytes());
        } else {
            assertNull(message.getKey());
            assertNull(message2.getKey());
        }

        producer.close();
        consumer.close();
        consumer2.close();
    }


    public void testKeyValueSchemaWithStructsINLINE() throws Exception {
        testKeyValueSchemaWithStructs(KeyValueEncodingType.INLINE);
    }


    public void testKeyValueSchemaWithStructsSEPARATED() throws Exception {
        testKeyValueSchemaWithStructs(KeyValueEncodingType.SEPARATED);
    }

    private void testKeyValueSchemaWithStructs(KeyValueEncodingType keyValueEncodingType) throws Exception {
        final String tenant = PUBLIC_TENANT;
        final String namespace = "test-namespace-" + randomName(16);
        final String topicName = "test-kv-schema-" + randomName(16);

        final String topic = TopicName.get(
                TopicDomain.persistent.value(),
                tenant,
                namespace,
                topicName).toString();

        admin.namespaces().createNamespace(
                tenant + "/" + namespace,
                Sets.newHashSet(CLUSTER_NAME));

        admin.topics().createPartitionedTopic(topic, 2);

        Producer<KeyValue<Schemas.PersonOne, Schemas.PersonTwo>> producer = pulsarClient
                .newProducer(Schema.KeyValue(Schema.AVRO(Schemas.PersonOne.class), Schema.AVRO(Schemas.PersonTwo.class), keyValueEncodingType))
                .topic(topic)
                .create();

        Consumer<KeyValue<Schemas.PersonOne, Schemas.PersonTwo>> consumer = pulsarClient.newConsumer(Schema.KeyValue(Schema.AVRO(Schemas.PersonOne.class), Schema.AVRO(Schemas.PersonTwo.class), keyValueEncodingType))
                .subscriptionName("test-sub")
                .topic(topic)
                .subscribe();

        Consumer<GenericRecord> consumer2 = pulsarClient.newConsumer(Schema.AUTO_CONSUME()) // keyValueEncodingType autodetected
                .subscriptionName("test-sub2")
                .topic(topic)
                .subscribe();

        Schemas.PersonOne key = new Schemas.PersonOne(8787);
        Schemas.PersonTwo value = new Schemas.PersonTwo(323, "foo");
        producer.send(new KeyValue<>(key, value));

        Message<KeyValue<Schemas.PersonOne, Schemas.PersonTwo>> message = consumer.receive();
        Message<GenericRecord> message2 = consumer2.receive();
        log.info("message: {},{}", message.getValue(), message.getValue().getClass());
        log.info("message2: {},{}", message2.getValue().getNativeObject(), message2.getValue().getNativeObject().getClass());
        KeyValue<GenericRecord, GenericRecord> keyValue2 = (KeyValue<GenericRecord, GenericRecord>) message2.getValue().getNativeObject();
        assertEquals(message.getValue().getKey().id, keyValue2.getKey().getField("id"));
        assertEquals(message.getValue().getValue().id, keyValue2.getValue().getField("id"));
        assertEquals(message.getValue().getValue().name, keyValue2.getValue().getField("name"));

        Schema<?> schema = message.getReaderSchema().get();
        Schema<?> schemaFromGenericRecord = message.getReaderSchema().get();
        KeyValueSchemaImpl keyValueSchema = (KeyValueSchemaImpl) schema;
        KeyValueSchemaImpl keyValueSchemaFromGenericRecord = (KeyValueSchemaImpl) schemaFromGenericRecord;
        assertEquals(keyValueSchema.getSchemaInfo(), keyValueSchemaFromGenericRecord.getSchemaInfo());

        if (keyValueEncodingType == KeyValueEncodingType.SEPARATED) {
            // with "SEPARATED encoding the routing key is the key of the KeyValue
            assertNotNull(message.getKeyBytes());
            assertNotNull(message2.getKeyBytes());
        } else {
            assertNull(message.getKey());
            assertNull(message2.getKey());
        }

        producer.close();
        consumer.close();
        consumer2.close();
    }


    public void testIsUsingAvroSchemaParser() {
        for (SchemaType value : SchemaType.values()) {
            if (value == SchemaType.AVRO || value == SchemaType.JSON || value == SchemaType.PROTOBUF) {
                assertTrue(SchemaRegistryServiceImpl.isUsingAvroSchemaParser(value));
            } else {
                assertFalse(SchemaRegistryServiceImpl.isUsingAvroSchemaParser(value));
            }
        }
    }


    public void testNullKeyValueProperty() throws PulsarAdminException, PulsarClientException {
        final String tenant = PUBLIC_TENANT;
        final String namespace = "test-namespace-" + randomName(16);
        final String topicName = "test";

        final String topic = TopicName.get(
                TopicDomain.persistent.value(),
                tenant,
                namespace,
                topicName).toString();
        admin.namespaces().createNamespace(
                tenant + "/" + namespace,
                Sets.newHashSet(CLUSTER_NAME));

        final Map<String, String> map = new HashMap<>();
        map.put("key", null);
        map.put(null, "value"); // null key is not allowed for JSON, it's only for test here

        final Schema<Integer> integerSchema = Schema.JSON(Integer.class);
        ((SchemaInfoImpl) integerSchema.getSchemaInfo()).setProperties(map);

        final Consumer<Integer> consumer = pulsarClient.newConsumer(integerSchema).topic(topic)
                .subscriptionName("sub")
                .subscribe();
        consumer.close();
    }


    public void testDeleteTopicAndSchema() throws Exception {
        final String tenant = PUBLIC_TENANT;
        final String namespace = "test-namespace-" + randomName(16);
        final String topicName = "test-delete-topic-and-schema";

        final String topic = TopicName.get(
                TopicDomain.persistent.value(),
                tenant,
                namespace,
                topicName).toString();

        admin.namespaces().createNamespace(
                tenant + "/" + namespace,
                Sets.newHashSet(CLUSTER_NAME));

        @Cleanup
        Producer<Schemas.PersonOne> p1 = pulsarClient.newProducer(Schema.JSON(Schemas.PersonOne.class))
                .topic(topic)
                .create();

        @Cleanup
        Producer<Schemas.PersonThree> p2 = pulsarClient.newProducer(Schema.JSON(Schemas.PersonThree.class))
                .topic(topic)
                .create();

        List<CompletableFuture<SchemaRegistry.SchemaAndMetadata>> schemaFutures =
                this.getPulsar().getSchemaRegistryService().getAllSchemas(TopicName.get(topic).getSchemaName()).get();
        FutureUtil.waitForAll(schemaFutures).get();
        List<SchemaRegistry.SchemaAndMetadata> schemas = schemaFutures.stream().map(future -> {
            try {
                return future.get();
            } catch (Exception e) {
                return null;
            }
        }).collect(Collectors.toList());

        assertEquals(schemas.size(), 2);
        for (SchemaRegistry.SchemaAndMetadata schema : schemas) {
            assertNotNull(schema);
        }

        List<Long> ledgers = ((BookkeeperSchemaStorage)this.getPulsar().getSchemaStorage())
                .getSchemaLedgerList(TopicName.get(topic).getSchemaName());
        assertEquals(ledgers.size(), 2);
        admin.topics().delete(topic, true, true);
        assertEquals(this.getPulsar().getSchemaRegistryService()
                .trimDeletedSchemaAndGetList(TopicName.get(topic).getSchemaName()).get().size(), 0);

        for (Long ledger : ledgers) {
            try {
                getPulsar().getBookKeeperClient().openLedger(ledger, BookKeeper.DigestType.CRC32, new byte[]{});
                fail();
            } catch (BKException.BKNoSuchLedgerExistsException ignore) {
            }
        }
    }


    public void testDeleteTopicAndSchemaForV1() throws Exception {
        final String tenant = PUBLIC_TENANT;
        final String cluster = CLUSTER_NAME;
        final String namespace = "test-namespace-" + randomName(16);
        final String topicOne = "not-partitioned-topic";
        final String topic2 = "persistent://" + tenant + "/" + cluster + "/" + namespace + "/partitioned-topic";

        // persistent, non-partitioned v1/topic
        final String topic1 = TopicName.get(
                TopicDomain.persistent.value(),
                tenant,
                cluster,
                namespace,
                topicOne).toString();

        // persistent, partitioned v1/topic
        admin.topics().createPartitionedTopic(topic2, 1);

        @Cleanup
        Producer<Schemas.PersonOne> p1_1 = pulsarClient.newProducer(Schema.JSON(Schemas.PersonOne.class))
                .topic(topic1)
                .create();

        @Cleanup
        Producer<Schemas.PersonThree> p1_2 = pulsarClient.newProducer(Schema.JSON(Schemas.PersonThree.class))
                .topic(topic1)
                .create();
        @Cleanup
        Producer<Schemas.PersonThree> p2_1 = pulsarClient.newProducer(Schema.JSON(Schemas.PersonThree.class))
                .topic(topic2)
                .create();

        List<CompletableFuture<SchemaRegistry.SchemaAndMetadata>> schemaFutures1 =
                this.getPulsar().getSchemaRegistryService().getAllSchemas(TopicName.get(topic1).getSchemaName()).get();
        FutureUtil.waitForAll(schemaFutures1).get();
        List<SchemaRegistry.SchemaAndMetadata> schemas1 = schemaFutures1.stream().map(future -> {
            try {
                return future.get();
            } catch (Exception e) {
                return null;
            }
        }).collect(Collectors.toList());
        assertEquals(schemas1.size(), 2);
        for (SchemaRegistry.SchemaAndMetadata schema : schemas1) {
            assertNotNull(schema);
        }

        List<CompletableFuture<SchemaRegistry.SchemaAndMetadata>> schemaFutures2 =
                this.getPulsar().getSchemaRegistryService().getAllSchemas(TopicName.get(topic2).getSchemaName()).get();
        FutureUtil.waitForAll(schemaFutures2).get();
        List<SchemaRegistry.SchemaAndMetadata> schemas2 = schemaFutures2.stream().map(future -> {
            try {
                return future.get();
            } catch (Exception e) {
                return null;
            }
        }).collect(Collectors.toList());
        assertEquals(schemas2.size(), 1);
        for (SchemaRegistry.SchemaAndMetadata schema : schemas2) {
            assertNotNull(schema);
        }

        // not-force delete topic
        try {
            admin.topics().delete(topic1, false);
            fail();
        } catch (Exception e) {
            assertTrue(e.getMessage().startsWith("Topic has active producers/subscriptions"));
        }
        assertEquals(this.getPulsar().getSchemaRegistryService()
                .trimDeletedSchemaAndGetList(TopicName.get(topic1).getSchemaName()).get().size(), 2);
        try {
            admin.topics().deletePartitionedTopic(topic2, false);
            fail();
        } catch (Exception e) {
            assertTrue(e.getMessage().startsWith("Topic has active producers/subscriptions"));
        }
        assertEquals(this.getPulsar().getSchemaRegistryService()
                .trimDeletedSchemaAndGetList(TopicName.get(topic2).getSchemaName()).get().size(), 1);

        // force and delete-schema when delete topic
        admin.topics().delete(topic1, true);
        assertEquals(this.getPulsar().getSchemaRegistryService()
                .trimDeletedSchemaAndGetList(TopicName.get(topic1).getSchemaName()).get().size(), 0);
        admin.topics().deletePartitionedTopic(topic2, true);
        assertEquals(this.getPulsar().getSchemaRegistryService()
                .trimDeletedSchemaAndGetList(TopicName.get(topic2).getSchemaName()).get().size(), 0);
    }

<<<<<<< HEAD

=======
    @Test
    public void testDeleteTopicAndSchemaForV2() throws Exception {
        final String tenant = PUBLIC_TENANT;
        final String namespace = "test-namespace-" + randomName(16);
        final String topicOne = "persistent://" + tenant + "/" + namespace + "/non-partitioned-topic";
        final String topicTwo = "persistent://" + tenant + "/" + namespace + "/partitioned-topic";

        admin.namespaces().createNamespace(
                tenant + "/" + namespace,
                Sets.newHashSet(CLUSTER_NAME));
        // persistent, non-partitioned v2/topic
        admin.topics().createNonPartitionedTopic(topicOne);
        // persistent, partitioned v2/topic
        admin.topics().createPartitionedTopic(topicTwo, 1);

        @Cleanup
        Producer<Schemas.PersonOne> p1_1 = pulsarClient.newProducer(Schema.JSON(Schemas.PersonOne.class))
                .topic(topicOne)
                .create();

        @Cleanup
        Producer<Schemas.PersonThree> p1_2 = pulsarClient.newProducer(Schema.JSON(Schemas.PersonThree.class))
                .topic(topicOne)
                .create();
        @Cleanup
        Producer<Schemas.PersonThree> p2_1 = pulsarClient.newProducer(Schema.JSON(Schemas.PersonThree.class))
                .topic(topicTwo)
                .create();

        // Get 2 schemas of topicOne
        List<CompletableFuture<SchemaRegistry.SchemaAndMetadata>> schemaFutures1 =
                this.getPulsar().getSchemaRegistryService().getAllSchemas(TopicName.get(topicOne).getSchemaName()).get();
        FutureUtil.waitForAll(schemaFutures1).get();
        List<SchemaRegistry.SchemaAndMetadata> schemas1 = schemaFutures1.stream().map(future -> {
            try {
                return future.get();
            } catch (Exception e) {
                return null;
            }
        }).collect(Collectors.toList());
        assertEquals(schemas1.size(), 2);
        for (SchemaRegistry.SchemaAndMetadata schema : schemas1) {
            assertNotNull(schema);
        }

        // Get 1 schema of topicTwo
        List<CompletableFuture<SchemaRegistry.SchemaAndMetadata>> schemaFutures2 =
                this.getPulsar().getSchemaRegistryService().getAllSchemas(TopicName.get(topicTwo).getSchemaName()).get();
        FutureUtil.waitForAll(schemaFutures2).get();
        List<SchemaRegistry.SchemaAndMetadata> schemas2 = schemaFutures2.stream().map(future -> {
            try {
                return future.get();
            } catch (Exception e) {
                return null;
            }
        }).collect(Collectors.toList());
        assertEquals(schemas2.size(), 1);
        for (SchemaRegistry.SchemaAndMetadata schema : schemas2) {
            assertNotNull(schema);
        }

        // not force delete topic and will fail because it has active producers or subscriptions
        try {
            admin.topics().delete(topicOne, false);
            fail();
        } catch (Exception e) {
            assertTrue(e.getMessage().startsWith("Topic has active producers/subscriptions"));
        }
        assertEquals(this.getPulsar().getSchemaRegistryService()
                .trimDeletedSchemaAndGetList(TopicName.get(topicOne).getSchemaName()).get().size(), 2);
        try {
            admin.topics().deletePartitionedTopic(topicTwo, false);
            fail();
        } catch (Exception e) {
            assertTrue(e.getMessage().startsWith("Topic has active producers/subscriptions"));
        }
        assertEquals(this.getPulsar().getSchemaRegistryService()
                .trimDeletedSchemaAndGetList(TopicName.get(topicTwo).getSchemaName()).get().size(), 1);

        // force delete topic and will delete schema by default
        admin.topics().delete(topicOne, true);
        assertEquals(this.getPulsar().getSchemaRegistryService()
                .trimDeletedSchemaAndGetList(TopicName.get(topicOne).getSchemaName()).get().size(), 0);
        admin.topics().deletePartitionedTopic(topicTwo, true);
        assertEquals(this.getPulsar().getSchemaRegistryService()
                .trimDeletedSchemaAndGetList(TopicName.get(topicTwo).getSchemaName()).get().size(), 0);
    }

    @Test
>>>>>>> d8b99485
    public void testProducerMultipleSchemaMessages() throws Exception {
        final String tenant = PUBLIC_TENANT;
        final String namespace = "test-namespace-" + randomName(16);
        final String topicName = "auto_schema_test";

        String ns = tenant + "/" + namespace;
        admin.namespaces().createNamespace(ns, Sets.newHashSet(CLUSTER_NAME));
        admin.namespaces().setSchemaCompatibilityStrategy(ns, SchemaCompatibilityStrategy.ALWAYS_COMPATIBLE);

        final String topic = TopicName.get(TopicDomain.persistent.value(), tenant, namespace, topicName).toString();
        @Cleanup
        Producer<byte[]> producer = pulsarClient.newProducer(Schema.AUTO_PRODUCE_BYTES())
                .topic(topic)
                .create();

        producer.newMessage(Schema.STRING).value("test").send();
        producer.newMessage(Schema.JSON(Schemas.PersonThree.class)).value(new Schemas.PersonThree(0, "ran")).send();
        producer.newMessage(Schema.AVRO(Schemas.PersonThree.class)).value(new Schemas.PersonThree(0, "ran")).send();
        producer.newMessage(Schema.AVRO(Schemas.PersonOne.class)).value(new Schemas.PersonOne(0)).send();
        producer.newMessage(Schema.JSON(Schemas.PersonThree.class)).value(new Schemas.PersonThree(1, "tang")).send();
        producer.newMessage(Schema.BYTES).value("test".getBytes(StandardCharsets.UTF_8)).send();
        producer.newMessage(Schema.BYTES).value("test".getBytes(StandardCharsets.UTF_8)).send();
        producer.newMessage(Schema.BOOL).value(true).send();
        
        Schema<Schemas.PersonThree> personThreeSchema = Schema.AVRO(Schemas.PersonThree.class);
        byte[] personThreeSchemaBytes = personThreeSchema.getSchemaInfo().getSchema();
        org.apache.avro.Schema personThreeSchemaAvroNative = new Parser().parse(new ByteArrayInputStream(personThreeSchemaBytes));
        AvroWriter<Schemas.PersonThree> writer = new AvroWriter<>(personThreeSchemaAvroNative);
        byte[] content = writer.write(new Schemas.PersonThree(0, "ran"));
        producer.newMessage(Schema.NATIVE_AVRO(personThreeSchemaAvroNative)).value(content).send();

        List<SchemaInfo> allSchemas = admin.schemas().getAllSchemas(topic);
        Assert.assertEquals(allSchemas.size(), 5);
        Assert.assertEquals(allSchemas.get(0), Schema.STRING.getSchemaInfo());
        Assert.assertEquals(allSchemas.get(1), Schema.JSON(Schemas.PersonThree.class).getSchemaInfo());
        Assert.assertEquals(allSchemas.get(2), Schema.AVRO(Schemas.PersonThree.class).getSchemaInfo());
        Assert.assertEquals(allSchemas.get(3), Schema.AVRO(Schemas.PersonOne.class).getSchemaInfo());
        Assert.assertEquals(allSchemas.get(4), Schema.BOOL.getSchemaInfo());
    }


    public void testNullKey() throws Exception {
        final String tenant = PUBLIC_TENANT;
        final String namespace = "test-namespace-" + randomName(16);
        final String topicName = "test-schema-" + randomName(16);

        final String topic = TopicName.get(
                TopicDomain.persistent.value(),
                tenant,
                namespace,
                topicName).toString();

        admin.namespaces().createNamespace(
                tenant + "/" + namespace,
                Sets.newHashSet(CLUSTER_NAME));

        admin.topics().createPartitionedTopic(topic, 2);

        Producer<String> producer = pulsarClient
                .newProducer(Schema.STRING)
                .topic(topic)
                .create();

        Consumer<String> consumer = pulsarClient.newConsumer(Schema.STRING)
                .subscriptionName("test-sub")
                .topic(topic)
                .subscribe();

        producer.send("foo");

        Message<String> message = consumer.receive();
        assertNull(message.getKey());
        assertEquals("foo", message.getValue());
    }


    public void testConsumeMultipleSchemaMessages() throws Exception {
        final String namespace = "test-namespace-" + randomName(16);
        String ns = PUBLIC_TENANT + "/" + namespace;
        admin.namespaces().createNamespace(ns, Sets.newHashSet(CLUSTER_NAME));
        admin.namespaces().setSchemaCompatibilityStrategy(ns, SchemaCompatibilityStrategy.ALWAYS_COMPATIBLE);

        final String autoProducerTopic = getTopicName(ns, "auto_produce_topic");
        Producer<byte[]> autoProducer = pulsarClient.newProducer(Schema.AUTO_PRODUCE_BYTES())
                .topic(autoProducerTopic)
                .create();

        AtomicInteger totalMsgCnt = new AtomicInteger(0);
        generateDataByDifferentSchema(ns, "bytes_schema", Schema.BYTES, "bytes value".getBytes(),
                autoProducer, totalMsgCnt);
        generateDataByDifferentSchema(ns, "string_schema", Schema.STRING, "string value",
                autoProducer, totalMsgCnt);
        generateDataByDifferentSchema(ns, "bool_schema", Schema.BOOL, true,
                autoProducer, totalMsgCnt);
        generateDataByDifferentSchema(ns, "json_one_schema", Schema.JSON(Schemas.PersonOne.class),
                new Schemas.PersonOne(1), autoProducer, totalMsgCnt);
        generateDataByDifferentSchema(ns, "json_three_schema", Schema.JSON(Schemas.PersonThree.class),
                new Schemas.PersonThree(3, "ran"), autoProducer, totalMsgCnt);
        generateDataByDifferentSchema(ns, "json_four_schema", Schema.JSON(Schemas.PersonFour.class),
                new Schemas.PersonFour(4, "tang", 18), autoProducer, totalMsgCnt);
        generateDataByDifferentSchema(ns, "avro_one_schema", Schema.AVRO(Schemas.PersonOne.class),
                new Schemas.PersonOne(10), autoProducer, totalMsgCnt);
        generateDataByDifferentSchema(ns, "k_one_v_three_schema_separate",
                Schema.KeyValue(Schema.JSON(Schemas.PersonOne.class),
                        Schema.JSON(Schemas.PersonThree.class), KeyValueEncodingType.SEPARATED),
                new KeyValue<>(new Schemas.PersonOne(1), new Schemas.PersonThree(3, "kv-separate")),
                autoProducer, totalMsgCnt);
        generateDataByDifferentSchema(ns, "k_one_v_four_schema_inline",
                Schema.KeyValue(Schema.JSON(Schemas.PersonOne.class),
                        Schema.JSON(Schemas.PersonFour.class), KeyValueEncodingType.INLINE),
                new KeyValue<>(new Schemas.PersonOne(10), new Schemas.PersonFour(30, "kv-inline", 20)),
                autoProducer, totalMsgCnt);
        generateDataByDifferentSchema(ns, "k_int_v_three_schema_separate",
                Schema.KeyValue(Schema.INT32, Schema.JSON(Schemas.PersonThree.class), KeyValueEncodingType.SEPARATED),
                new KeyValue<>(100, new Schemas.PersonThree(40, "kv-separate")),
                autoProducer, totalMsgCnt);

        Consumer<GenericRecord> autoConsumer = pulsarClient.newConsumer(Schema.AUTO_CONSUME())
                .topic(autoProducerTopic)
                .subscriptionName("test")
                .subscriptionInitialPosition(SubscriptionInitialPosition.Earliest)
                .subscribe();

        Message<GenericRecord> message;
        for (int i = 0; i < totalMsgCnt.get(); i++) {
            message = autoConsumer.receive(5, TimeUnit.SECONDS);
            if (message == null) {
                Assert.fail("Failed to receive multiple schema message.");
            }
            log.info("auto consumer get native object class: {}, value: {}",
                    message.getValue().getNativeObject().getClass(), message.getValue().getNativeObject());
            checkSchemaForAutoSchema(message);
        }
    }

    private String getTopicName(String ns, String baseTopic) {
        return ns + "/" + baseTopic;
    }

    private void generateDataByDifferentSchema(String ns,
                                               String baseTopic,
                                               Schema schema,
                                               Object data,
                                               Producer<?> autoProducer,
                                               AtomicInteger totalMsgCnt) throws PulsarClientException {
        String topic = getTopicName(ns, baseTopic);
        Producer<Object> producer = pulsarClient.newProducer(schema)
                .topic(topic)
                .create();
        producer.newMessage().value(data).property("baseTopic", baseTopic).send();
        totalMsgCnt.incrementAndGet();

        Consumer<GenericRecord> consumer = pulsarClient.newConsumer(Schema.AUTO_CONSUME())
                .topic(topic)
                .subscriptionName("test")
                .subscriptionInitialPosition(SubscriptionInitialPosition.Earliest)
                .subscribe();

        Message<GenericRecord> message = consumer.receive(5, TimeUnit.SECONDS);
        if (message == null) {
            Assert.fail("Failed to receive message for topic " + topic);
        }
        if (!message.getReaderSchema().isPresent()) {
            Assert.fail("Failed to get reader schema for topic " + topic);
        }
        message.getValue();

        TypedMessageBuilder messageBuilder = autoProducer
                .newMessage(Schema.AUTO_PRODUCE_BYTES(message.getReaderSchema().get()))
                .value(message.getData())
                .properties(message.getProperties());
        if (message.getKeyBytes() != null) {
            messageBuilder.keyBytes(message.getKeyBytes());
        }
        messageBuilder.send();

        producer.close();
        consumer.close();
    }

    private void checkSchemaForAutoSchema(Message<GenericRecord> message) {
        if (!message.getReaderSchema().isPresent()) {
            Assert.fail("Failed to get reader schema for auto consume multiple schema topic.");
        }
        Object nativeObject = message.getValue().getNativeObject();
        String baseTopic = message.getProperty("baseTopic");
        JsonNode jsonNode;
        KeyValue<?, ?> kv;
        switch (baseTopic) {
            case "bytes_schema":
                Assert.assertEquals(new String((byte[]) nativeObject), "bytes value");
                break;
            case "string_schema":
                Assert.assertEquals((String) nativeObject, "string value");
                break;
            case "bool_schema":
                Assert.assertEquals(nativeObject, Boolean.TRUE);
                break;
            case "json_one_schema":
                jsonNode = (JsonNode) nativeObject;
                Assert.assertEquals(jsonNode.get("id").intValue(), 1);
                break;
            case "json_three_schema":
                jsonNode = (JsonNode) nativeObject;
                Assert.assertEquals(jsonNode.get("id").intValue(), 3);
                Assert.assertEquals(jsonNode.get("name").textValue(), "ran");
                break;
            case "json_four_schema":
                jsonNode = (JsonNode) nativeObject;
                Assert.assertEquals(jsonNode.get("id").intValue(), 4);
                Assert.assertEquals(jsonNode.get("name").textValue(), "tang");
                Assert.assertEquals(jsonNode.get("age").intValue(), 18);
                break;
            case "avro_one_schema":
                org.apache.avro.generic.GenericRecord genericRecord =
                        (org.apache.avro.generic.GenericRecord) nativeObject;
                Assert.assertEquals(genericRecord.get("id"), 10);
                break;
            case "k_one_v_three_schema_separate":
                kv = (KeyValue<GenericRecord, GenericRecord>) nativeObject;
                jsonNode = ((GenericJsonRecord) kv.getKey()).getJsonNode();
                Assert.assertEquals(jsonNode.get("id").intValue(), 1);
                jsonNode = ((GenericJsonRecord) kv.getValue()).getJsonNode();
                Assert.assertEquals(jsonNode.get("id").intValue(), 3);
                Assert.assertEquals(jsonNode.get("name").textValue(), "kv-separate");
                break;
            case "k_one_v_four_schema_inline":
                kv = (KeyValue<GenericRecord, GenericRecord>) nativeObject;
                jsonNode = ((GenericJsonRecord) kv.getKey()).getJsonNode();
                Assert.assertEquals(jsonNode.get("id").intValue(), 10);
                jsonNode = ((GenericJsonRecord) kv.getValue()).getJsonNode();
                Assert.assertEquals(jsonNode.get("id").intValue(), 30);
                Assert.assertEquals(jsonNode.get("name").textValue(), "kv-inline");
                Assert.assertEquals(jsonNode.get("age").intValue(), 20);
                break;
            case "k_int_v_three_schema_separate":
                kv = (KeyValue<Integer, GenericRecord>) nativeObject;
                Assert.assertEquals(kv.getKey(), 100);
                jsonNode = ((GenericJsonRecord) kv.getValue()).getJsonNode();
                Assert.assertEquals(jsonNode.get("id").intValue(), 40);
                Assert.assertEquals(jsonNode.get("name").textValue(), "kv-separate");
                break;
            default:
                // nothing to do
        }
    }


    public void testAvroSchemaWithHttpLookup() throws Exception {
        stopBroker();
        isTcpLookup = false;
        setup();
        testEmptySchema();
    }


    public void testAvroSchemaWithTcpLookup() throws Exception {
        stopBroker();
        isTcpLookup = true;
        setup();
        testEmptySchema();
    }

    private void testEmptySchema() throws Exception {
        final String namespace = "test-namespace-" + randomName(16);
        String ns = PUBLIC_TENANT + "/" + namespace;
        admin.namespaces().createNamespace(ns, Sets.newHashSet(CLUSTER_NAME));

        final String autoProducerTopic = getTopicName(ns, "testEmptySchema");

        @Cleanup
        Consumer<User> consumer = pulsarClient
                .newConsumer(Schema.AVRO(User.class))
                .topic(autoProducerTopic)
                .subscriptionType(SubscriptionType.Shared)
                .subscriptionName("sub-1")
                .subscribe();

        @Cleanup
        Producer<User> userProducer = pulsarClient
                .newProducer(Schema.AVRO(User.class))
                .topic(autoProducerTopic)
                .enableBatching(false)
                .create();

        @Cleanup
        Producer<byte[]> producer = pulsarClient
                .newProducer()
                .topic(autoProducerTopic)
                .enableBatching(false)
                .create();

        User test = new User("test");
        userProducer.send(test);
        producer.send("test".getBytes(StandardCharsets.UTF_8));
        Message<User> message1 = consumer.receive();
        Assert.assertEquals(test, message1.getValue());
        try {
            Message<User> message2 = consumer.receive();
            message2.getValue();
        } catch (Throwable ex) {
            Assert.assertTrue(Throwables.getRootCause(ex) instanceof SchemaSerializationException);
            Assert.assertEquals(Throwables.getRootCause(ex).getMessage(),"Empty schema version");
        }
    }

    @EqualsAndHashCode
    static class User implements Serializable {
        private String name;
        public User() {}
        public User(String name) {
            this.name = name;
        }
    }

}<|MERGE_RESOLUTION|>--- conflicted
+++ resolved
@@ -866,99 +866,6 @@
                 .trimDeletedSchemaAndGetList(TopicName.get(topic2).getSchemaName()).get().size(), 0);
     }
 
-<<<<<<< HEAD
-
-=======
-    @Test
-    public void testDeleteTopicAndSchemaForV2() throws Exception {
-        final String tenant = PUBLIC_TENANT;
-        final String namespace = "test-namespace-" + randomName(16);
-        final String topicOne = "persistent://" + tenant + "/" + namespace + "/non-partitioned-topic";
-        final String topicTwo = "persistent://" + tenant + "/" + namespace + "/partitioned-topic";
-
-        admin.namespaces().createNamespace(
-                tenant + "/" + namespace,
-                Sets.newHashSet(CLUSTER_NAME));
-        // persistent, non-partitioned v2/topic
-        admin.topics().createNonPartitionedTopic(topicOne);
-        // persistent, partitioned v2/topic
-        admin.topics().createPartitionedTopic(topicTwo, 1);
-
-        @Cleanup
-        Producer<Schemas.PersonOne> p1_1 = pulsarClient.newProducer(Schema.JSON(Schemas.PersonOne.class))
-                .topic(topicOne)
-                .create();
-
-        @Cleanup
-        Producer<Schemas.PersonThree> p1_2 = pulsarClient.newProducer(Schema.JSON(Schemas.PersonThree.class))
-                .topic(topicOne)
-                .create();
-        @Cleanup
-        Producer<Schemas.PersonThree> p2_1 = pulsarClient.newProducer(Schema.JSON(Schemas.PersonThree.class))
-                .topic(topicTwo)
-                .create();
-
-        // Get 2 schemas of topicOne
-        List<CompletableFuture<SchemaRegistry.SchemaAndMetadata>> schemaFutures1 =
-                this.getPulsar().getSchemaRegistryService().getAllSchemas(TopicName.get(topicOne).getSchemaName()).get();
-        FutureUtil.waitForAll(schemaFutures1).get();
-        List<SchemaRegistry.SchemaAndMetadata> schemas1 = schemaFutures1.stream().map(future -> {
-            try {
-                return future.get();
-            } catch (Exception e) {
-                return null;
-            }
-        }).collect(Collectors.toList());
-        assertEquals(schemas1.size(), 2);
-        for (SchemaRegistry.SchemaAndMetadata schema : schemas1) {
-            assertNotNull(schema);
-        }
-
-        // Get 1 schema of topicTwo
-        List<CompletableFuture<SchemaRegistry.SchemaAndMetadata>> schemaFutures2 =
-                this.getPulsar().getSchemaRegistryService().getAllSchemas(TopicName.get(topicTwo).getSchemaName()).get();
-        FutureUtil.waitForAll(schemaFutures2).get();
-        List<SchemaRegistry.SchemaAndMetadata> schemas2 = schemaFutures2.stream().map(future -> {
-            try {
-                return future.get();
-            } catch (Exception e) {
-                return null;
-            }
-        }).collect(Collectors.toList());
-        assertEquals(schemas2.size(), 1);
-        for (SchemaRegistry.SchemaAndMetadata schema : schemas2) {
-            assertNotNull(schema);
-        }
-
-        // not force delete topic and will fail because it has active producers or subscriptions
-        try {
-            admin.topics().delete(topicOne, false);
-            fail();
-        } catch (Exception e) {
-            assertTrue(e.getMessage().startsWith("Topic has active producers/subscriptions"));
-        }
-        assertEquals(this.getPulsar().getSchemaRegistryService()
-                .trimDeletedSchemaAndGetList(TopicName.get(topicOne).getSchemaName()).get().size(), 2);
-        try {
-            admin.topics().deletePartitionedTopic(topicTwo, false);
-            fail();
-        } catch (Exception e) {
-            assertTrue(e.getMessage().startsWith("Topic has active producers/subscriptions"));
-        }
-        assertEquals(this.getPulsar().getSchemaRegistryService()
-                .trimDeletedSchemaAndGetList(TopicName.get(topicTwo).getSchemaName()).get().size(), 1);
-
-        // force delete topic and will delete schema by default
-        admin.topics().delete(topicOne, true);
-        assertEquals(this.getPulsar().getSchemaRegistryService()
-                .trimDeletedSchemaAndGetList(TopicName.get(topicOne).getSchemaName()).get().size(), 0);
-        admin.topics().deletePartitionedTopic(topicTwo, true);
-        assertEquals(this.getPulsar().getSchemaRegistryService()
-                .trimDeletedSchemaAndGetList(TopicName.get(topicTwo).getSchemaName()).get().size(), 0);
-    }
-
-    @Test
->>>>>>> d8b99485
     public void testProducerMultipleSchemaMessages() throws Exception {
         final String tenant = PUBLIC_TENANT;
         final String namespace = "test-namespace-" + randomName(16);
