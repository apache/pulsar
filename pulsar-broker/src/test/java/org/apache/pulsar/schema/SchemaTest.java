--- conflicted
+++ resolved
@@ -844,13 +844,9 @@
             admin.topics().delete(topic1, false);
             fail();
         } catch (Exception e) {
-<<<<<<< HEAD
-            assertTrue(e.getMessage().startsWith("Topic has 2 connected producers/consumers"));
-=======
             assertThat(e.getMessage())
                     .isNotNull()
-                    .startsWith("Topic has active producers/subscriptions");
->>>>>>> 6fc48d11
+                    .startsWith("Topic has 2 connected producers/consumers");
         }
         assertEquals(this.getPulsar().getSchemaRegistryService()
                 .trimDeletedSchemaAndGetList(TopicName.get(topic1).getSchemaName()).get().size(), 2);
