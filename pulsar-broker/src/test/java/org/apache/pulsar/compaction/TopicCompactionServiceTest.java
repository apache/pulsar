--- conflicted
+++ resolved
@@ -72,13 +72,8 @@
         compactionScheduler = Executors.newSingleThreadScheduledExecutor(
                 new ThreadFactoryBuilder().setNameFormat("compactor").setDaemon(true).build());
         bk = pulsar.getBookKeeperClientFactory().create(
-<<<<<<< HEAD
-                this.conf, null, null, Optional.empty(), null);
+                this.conf, null, null, Optional.empty(), null).get();
         compactor = new PublishingOrderCompactor(conf, pulsarClient, bk, compactionScheduler);
-=======
-                this.conf, null, null, Optional.empty(), null).get();
-        compactor = new TwoPhaseCompactor(conf, pulsarClient, bk, compactionScheduler);
->>>>>>> 92bcd077
     }
 
     @AfterMethod(alwaysRun = true)
