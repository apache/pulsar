--- conflicted
+++ resolved
@@ -125,11 +125,7 @@
         Thread.sleep(100);
     }
 
-<<<<<<< HEAD
     @AfterMethod(timeOut = 30000, alwaysRun = true)
-=======
-    @AfterMethod
->>>>>>> 9bd4f492
     void shutdown() {
         log.info("--- Shutting down ---");
         try {
@@ -169,11 +165,7 @@
         return new WorkerService(workerConfig);
     }
 
-<<<<<<< HEAD
-    @Test(timeOut = 30000)
-=======
     @Test(timeOut = 60000, enabled = false)
->>>>>>> 9bd4f492
     public void testFunctionAssignments() throws Exception {
 
         final String namespacePortion = "assignment-test";
@@ -223,11 +215,7 @@
         assertEquals(admin.topics().getStats(sinkTopic).subscriptions.values().iterator().next().consumers.size(), 1);
     }
 
-<<<<<<< HEAD
     @Test(timeOut = 30000)
-=======
-    @Test(timeOut = 60000, enabled = false)
->>>>>>> 9bd4f492
     public void testFunctionAssignmentsWithRestart() throws Exception {
 
         final String namespacePortion = "assignment-test";
