/**
 * Licensed to the Apache Software Foundation (ASF) under one
 * or more contributor license agreements.  See the NOTICE file
 * distributed with this work for additional information
 * regarding copyright ownership.  The ASF licenses this file
 * to you under the Apache License, Version 2.0 (the
 * "License"); you may not use this file except in compliance
 * with the License.  You may obtain a copy of the License at
 *
 *   http://www.apache.org/licenses/LICENSE-2.0
 *
 * Unless required by applicable law or agreed to in writing,
 * software distributed under the License is distributed on an
 * "AS IS" BASIS, WITHOUT WARRANTIES OR CONDITIONS OF ANY
 * KIND, either express or implied.  See the License for the
 * specific language governing permissions and limitations
 * under the License.
 */
package org.apache.pulsar.functions.worker;

import static org.apache.commons.lang3.StringUtils.isNotBlank;
import static org.apache.pulsar.broker.auth.MockedPulsarServiceBaseTest.retryStrategically;
import static org.apache.pulsar.functions.utils.functioncache.FunctionCacheEntry.JAVA_INSTANCE_JAR_PROPERTY;
import static org.mockito.Mockito.spy;
import static org.testng.Assert.assertEquals;
import static org.testng.Assert.assertNotEquals;
import static org.testng.Assert.assertNotNull;
import static org.testng.Assert.assertTrue;
import static org.testng.Assert.fail;

import java.io.BufferedInputStream;
import java.io.File;
import java.io.FileInputStream;
import java.io.OutputStream;
import java.lang.reflect.Method;
import java.net.InetSocketAddress;
import java.net.URL;
import java.util.Collections;
import java.util.HashMap;
import java.util.HashSet;
import java.util.Map;
import java.util.Optional;
import java.util.Set;
import java.util.concurrent.TimeUnit;

import org.apache.pulsar.broker.PulsarService;
import org.apache.pulsar.broker.ServiceConfiguration;
import org.apache.pulsar.broker.ServiceConfigurationUtils;
import org.apache.pulsar.broker.authentication.AuthenticationProviderTls;
import org.apache.pulsar.broker.authorization.PulsarAuthorizationProvider;
import org.apache.pulsar.broker.loadbalance.impl.SimpleLoadManagerImpl;
import org.apache.pulsar.client.admin.BrokerStats;
import org.apache.pulsar.client.admin.PulsarAdmin;
import org.apache.pulsar.client.admin.PulsarAdminException;
import org.apache.pulsar.client.api.Authentication;
import org.apache.pulsar.client.api.ClientBuilder;
import org.apache.pulsar.client.api.Consumer;
import org.apache.pulsar.client.api.Message;
import org.apache.pulsar.client.api.Producer;
import org.apache.pulsar.client.api.PulsarClient;
import org.apache.pulsar.client.api.Schema;
import org.apache.pulsar.client.api.schema.GenericRecord;
import org.apache.pulsar.client.api.schema.SchemaDefinition;
import org.apache.pulsar.client.impl.auth.AuthenticationTls;
import org.apache.pulsar.client.impl.schema.KeyValueSchema;
import org.apache.pulsar.common.functions.ConsumerConfig;
import org.apache.pulsar.common.functions.FunctionConfig;
import org.apache.pulsar.common.functions.Utils;
import org.apache.pulsar.common.io.SinkConfig;
import org.apache.pulsar.common.io.SourceConfig;
import org.apache.pulsar.common.policies.data.ClusterData;
import org.apache.pulsar.common.policies.data.SubscriptionStats;
import org.apache.pulsar.common.policies.data.TenantInfo;
import org.apache.pulsar.common.policies.data.TopicStats;
import org.apache.pulsar.common.schema.KeyValue;
import org.apache.pulsar.common.util.FutureUtil;
import org.apache.pulsar.common.util.ObjectMapperFactory;
import org.apache.pulsar.functions.LocalRunner;
import org.apache.pulsar.functions.api.examples.pojo.AvroTestObject;
import org.apache.pulsar.functions.runtime.thread.ThreadRuntimeFactory;
import org.apache.pulsar.functions.runtime.thread.ThreadRuntimeFactoryConfig;
import org.apache.pulsar.io.datagenerator.DataGeneratorPrintSink;
import org.apache.pulsar.io.datagenerator.DataGeneratorSource;
import org.apache.pulsar.zookeeper.LocalBookkeeperEnsemble;
import org.slf4j.Logger;
import org.slf4j.LoggerFactory;
import org.testng.annotations.AfterMethod;
import org.testng.annotations.BeforeMethod;
import org.testng.annotations.DataProvider;
import org.testng.annotations.Test;

import com.google.common.collect.Lists;
import com.google.common.collect.Sets;
import com.sun.net.httpserver.Headers;
import com.sun.net.httpserver.HttpServer;

/**
 * Test Pulsar sink on function
 *
 */
public class PulsarFunctionLocalRunTest {
    LocalBookkeeperEnsemble bkEnsemble;

    ServiceConfiguration config;
    WorkerConfig workerConfig;
    URL urlTls;
    PulsarService pulsar;
    PulsarAdmin admin;
    PulsarClient pulsarClient;
    BrokerStats brokerStatsClient;
    WorkerService functionsWorkerService;
    final String tenant = "external-repl-prop";
    String pulsarFunctionsNamespace = tenant + "/pulsar-function-admin";
    String primaryHost;
    String workerId;

    private static final String CLUSTER = "local";

    private final String TLS_SERVER_CERT_FILE_PATH = "./src/test/resources/authentication/tls/broker-cert.pem";
    private final String TLS_SERVER_KEY_FILE_PATH = "./src/test/resources/authentication/tls/broker-key.pem";
    private final String TLS_CLIENT_CERT_FILE_PATH = "./src/test/resources/authentication/tls/client-cert.pem";
    private final String TLS_CLIENT_KEY_FILE_PATH = "./src/test/resources/authentication/tls/client-key.pem";
    private final String TLS_TRUST_CERT_FILE_PATH = "./src/test/resources/authentication/tls/cacert.pem";

    private static final Logger log = LoggerFactory.getLogger(PulsarFunctionLocalRunTest.class);
    private HttpServer fileServer;

    @DataProvider(name = "validRoleName")
    public Object[][] validRoleName() {
        return new Object[][] { { Boolean.TRUE }, { Boolean.FALSE } };
    }

    @BeforeMethod
    void setup(Method method) throws Exception {

        // delete all function temp files
        File dir = new File(System.getProperty("java.io.tmpdir"));
        File[] foundFiles = dir.listFiles((ignoredDir, name) -> name.startsWith("function"));

        for (File file : foundFiles) {
            file.delete();
        }

        log.info("--- Setting up method {} ---", method.getName());

        // Start local bookkeeper ensemble
        bkEnsemble = new LocalBookkeeperEnsemble(3, 0, () -> 0);
        bkEnsemble.start();

        config = spy(new ServiceConfiguration());
        config.setClusterName(CLUSTER);
        Set<String> superUsers = Sets.newHashSet("superUser");
        config.setSuperUserRoles(superUsers);
        config.setWebServicePort(Optional.of(0));
        config.setWebServicePortTls(Optional.of(0));
        config.setZookeeperServers("127.0.0.1" + ":" + bkEnsemble.getZookeeperPort());
        config.setBrokerServicePort(Optional.of(0));
        config.setBrokerServicePortTls(Optional.of(0));
        config.setLoadManagerClassName(SimpleLoadManagerImpl.class.getName());
        config.setTlsAllowInsecureConnection(true);
        config.setAdvertisedAddress("localhost");

        Set<String> providers = new HashSet<>();
        providers.add(AuthenticationProviderTls.class.getName());
        config.setAuthenticationEnabled(true);
        config.setAuthenticationProviders(providers);

        config.setAuthorizationEnabled(true);
        config.setAuthorizationProvider(PulsarAuthorizationProvider.class.getName());

        config.setTlsCertificateFilePath(TLS_SERVER_CERT_FILE_PATH);
        config.setTlsKeyFilePath(TLS_SERVER_KEY_FILE_PATH);
        config.setTlsTrustCertsFilePath(TLS_TRUST_CERT_FILE_PATH);

        config.setBrokerClientAuthenticationPlugin(AuthenticationTls.class.getName());
        config.setBrokerClientAuthenticationParameters(
                "tlsCertFile:" + TLS_CLIENT_CERT_FILE_PATH + "," + "tlsKeyFile:" + TLS_CLIENT_KEY_FILE_PATH);
        config.setBrokerClientTrustCertsFilePath(TLS_TRUST_CERT_FILE_PATH);
        config.setBrokerClientTlsEnabled(true);
        config.setAllowAutoTopicCreationType("non-partitioned");

        functionsWorkerService = createPulsarFunctionWorker(config);

        Optional<WorkerService> functionWorkerService = Optional.of(functionsWorkerService);
        pulsar = new PulsarService(config, functionWorkerService, (exitCode) -> {});
        pulsar.start();

        String brokerServiceUrl = pulsar.getWebServiceAddressTls();
        urlTls = new URL(brokerServiceUrl);

        Map<String, String> authParams = new HashMap<>();
        authParams.put("tlsCertFile", TLS_CLIENT_CERT_FILE_PATH);
        authParams.put("tlsKeyFile", TLS_CLIENT_KEY_FILE_PATH);
        Authentication authTls = new AuthenticationTls();
        authTls.configure(authParams);

        admin = spy(
                PulsarAdmin.builder().serviceHttpUrl(brokerServiceUrl).tlsTrustCertsFilePath(TLS_TRUST_CERT_FILE_PATH)
                        .allowTlsInsecureConnection(true).authentication(authTls).build());

        brokerStatsClient = admin.brokerStats();
        primaryHost = pulsar.getWebServiceAddress();

        // update cluster metadata
        ClusterData clusterData = new ClusterData(urlTls.toString());
        admin.clusters().updateCluster(config.getClusterName(), clusterData);

        ClientBuilder clientBuilder = PulsarClient.builder()
                .serviceUrl(pulsar.getBrokerServiceUrl());
        if (isNotBlank(workerConfig.getClientAuthenticationPlugin())
                && isNotBlank(workerConfig.getClientAuthenticationParameters())) {
            clientBuilder.enableTls(workerConfig.isUseTls());
            clientBuilder.allowTlsInsecureConnection(workerConfig.isTlsAllowInsecureConnection());
            clientBuilder.authentication(workerConfig.getClientAuthenticationPlugin(),
                    workerConfig.getClientAuthenticationParameters());
            clientBuilder.serviceUrl(pulsar.getBrokerServiceUrlTls());
        }
        pulsarClient = clientBuilder.build();

        TenantInfo propAdmin = new TenantInfo();
        propAdmin.getAdminRoles().add("superUser");
        propAdmin.setAllowedClusters(Sets.newHashSet(Lists.newArrayList(CLUSTER)));
        admin.tenants().updateTenant(tenant, propAdmin);
        
        // setting up simple web sever to test submitting function via URL
        fileServer = HttpServer.create(new InetSocketAddress(0), 0);
        fileServer.createContext("/pulsar-io-data-generator.nar", he -> {
            try {

                Headers headers = he.getResponseHeaders();
                headers.add("Content-Type", "application/octet-stream");

                File file = new File(getClass().getClassLoader().getResource("pulsar-io-data-generator.nar").getFile());
                byte[] bytes = new byte[(int) file.length()];

                FileInputStream fileInputStream = new FileInputStream(file);
                BufferedInputStream bufferedInputStream = new BufferedInputStream(fileInputStream);
                bufferedInputStream.read(bytes, 0, bytes.length);

                he.sendResponseHeaders(200, file.length());
                OutputStream outputStream = he.getResponseBody();
                outputStream.write(bytes, 0, bytes.length);
                outputStream.close();

            } catch (Exception e) {
                log.error("Error when downloading: {}", e, e);
            }
        });
        fileServer.createContext("/pulsar-functions-api-examples.jar", he -> {
            try {

                Headers headers = he.getResponseHeaders();
                headers.add("Content-Type", "application/octet-stream");

                File file = new File(
                        getClass().getClassLoader().getResource("pulsar-functions-api-examples.jar").getFile());
                byte[] bytes = new byte[(int) file.length()];

                FileInputStream fileInputStream = new FileInputStream(file);
                BufferedInputStream bufferedInputStream = new BufferedInputStream(fileInputStream);
                bufferedInputStream.read(bytes, 0, bytes.length);

                he.sendResponseHeaders(200, file.length());
                OutputStream outputStream = he.getResponseBody();
                outputStream.write(bytes, 0, bytes.length);
                outputStream.close();

            } catch (Exception e) {
                log.error("Error when downloading: {}", e, e);
            }
        });
        fileServer.setExecutor(null); // creates a default executor
        log.info("Starting file server...");
        fileServer.start();

    }

    @AfterMethod
    void shutdown() throws Exception {
        log.info("--- Shutting down ---");
        fileServer.stop(0);
        pulsarClient.close();
        admin.close();
        functionsWorkerService.stop();
        pulsar.close();
        bkEnsemble.stop();
    }

    private WorkerService createPulsarFunctionWorker(ServiceConfiguration config) {

        System.setProperty(JAVA_INSTANCE_JAR_PROPERTY,
                FutureUtil.class.getProtectionDomain().getCodeSource().getLocation().getPath());

        workerConfig = new WorkerConfig();
        workerConfig.setPulsarFunctionsNamespace(pulsarFunctionsNamespace);
        workerConfig.setSchedulerClassName(
                org.apache.pulsar.functions.worker.scheduler.RoundRobinScheduler.class.getName());
        workerConfig.setFunctionRuntimeFactoryClassName(ThreadRuntimeFactory.class.getName());
        workerConfig.setFunctionRuntimeFactoryConfigs(
                ObjectMapperFactory.getThreadLocal().convertValue(new ThreadRuntimeFactoryConfig().setThreadGroupName(CLUSTER), Map.class));
        // worker talks to local broker
        workerConfig.setPulsarServiceUrl("pulsar://127.0.0.1:" + config.getBrokerServicePortTls().get());
        workerConfig.setPulsarWebServiceUrl("https://127.0.0.1:" + config.getWebServicePortTls().get());
        workerConfig.setFailureCheckFreqMs(100);
        workerConfig.setNumFunctionPackageReplicas(1);
        workerConfig.setClusterCoordinationTopicName("coordinate");
        workerConfig.setFunctionAssignmentTopicName("assignment");
        workerConfig.setFunctionMetadataTopicName("metadata");
        workerConfig.setInstanceLivenessCheckFreqMs(100);
        workerConfig.setWorkerPort(0);
        workerConfig.setPulsarFunctionsCluster(config.getClusterName());
        String hostname = ServiceConfigurationUtils.getDefaultOrConfiguredAddress(config.getAdvertisedAddress());
        this.workerId = "c-" + config.getClusterName() + "-fw-" + hostname + "-" + workerConfig.getWorkerPort();
        workerConfig.setWorkerHostname(hostname);
        workerConfig.setWorkerId(workerId);

        workerConfig.setClientAuthenticationPlugin(AuthenticationTls.class.getName());
        workerConfig.setClientAuthenticationParameters(
                String.format("tlsCertFile:%s,tlsKeyFile:%s", TLS_CLIENT_CERT_FILE_PATH, TLS_CLIENT_KEY_FILE_PATH));
        workerConfig.setUseTls(true);
        workerConfig.setTlsAllowInsecureConnection(true);
        workerConfig.setTlsTrustCertsFilePath(TLS_TRUST_CERT_FILE_PATH);

        workerConfig.setAuthenticationEnabled(true);
        workerConfig.setAuthorizationEnabled(true);

        return new WorkerService(workerConfig);
    }

    protected static FunctionConfig createFunctionConfig(String tenant, String namespace, String functionName, String sourceTopic, String sinkTopic, String subscriptionName) {

        FunctionConfig functionConfig = new FunctionConfig();
        functionConfig.setTenant(tenant);
        functionConfig.setNamespace(namespace);
        functionConfig.setName(functionName);
        functionConfig.setParallelism(1);
        functionConfig.setProcessingGuarantees(FunctionConfig.ProcessingGuarantees.EFFECTIVELY_ONCE);
        functionConfig.setSubName(subscriptionName);
        functionConfig.setInputs(Collections.singleton(sourceTopic));
        functionConfig.setAutoAck(true);
        functionConfig.setClassName("org.apache.pulsar.functions.api.examples.ExclamationFunction");
        functionConfig.setRuntime(FunctionConfig.Runtime.JAVA);
        functionConfig.setOutput(sinkTopic);
        functionConfig.setCleanupSubscription(true);
        return functionConfig;
    }

    private static SourceConfig createSourceConfig(String tenant, String namespace, String functionName, String sinkTopic) {
        SourceConfig sourceConfig = new SourceConfig();
        sourceConfig.setTenant(tenant);
        sourceConfig.setNamespace(namespace);
        sourceConfig.setName(functionName);
        sourceConfig.setParallelism(1);
        sourceConfig.setProcessingGuarantees(FunctionConfig.ProcessingGuarantees.ATLEAST_ONCE);
        sourceConfig.setTopicName(sinkTopic);
        return sourceConfig;
    }

    private static SinkConfig createSinkConfig(String tenant, String namespace, String functionName, String sourceTopic, String subName) {
        SinkConfig sinkConfig = new SinkConfig();
        sinkConfig.setTenant(tenant);
        sinkConfig.setNamespace(namespace);
        sinkConfig.setName(functionName);
        sinkConfig.setParallelism(1);
        sinkConfig.setProcessingGuarantees(FunctionConfig.ProcessingGuarantees.ATLEAST_ONCE);
        sinkConfig.setInputSpecs(Collections.singletonMap(sourceTopic, ConsumerConfig.builder().build()));
        sinkConfig.setSourceSubscriptionName(subName);
        sinkConfig.setCleanupSubscription(true);
        return sinkConfig;
    }
    /**
     * Validates pulsar sink e2e functionality on functions.
     *
     * @throws Exception
     */
    private void testE2EPulsarFunctionLocalRun(String jarFilePathUrl) throws Exception {

        final String namespacePortion = "io";
        final String replNamespace = tenant + "/" + namespacePortion;
        final String sourceTopic = "persistent://" + replNamespace + "/my-topic1";
        final String sinkTopic = "persistent://" + replNamespace + "/output";
        final String propertyKey = "key";
        final String propertyValue = "value";
        final String functionName = "PulsarFunction-test";
        final String subscriptionName = "test-sub";
        admin.namespaces().createNamespace(replNamespace);
        Set<String> clusters = Sets.newHashSet(Lists.newArrayList(CLUSTER));
        admin.namespaces().setNamespaceReplicationClusters(replNamespace, clusters);

        // create a producer that creates a topic at broker
        Producer<String> producer = pulsarClient.newProducer(Schema.STRING).topic(sourceTopic).create();
        Consumer<String> consumer = pulsarClient.newConsumer(Schema.STRING).topic(sinkTopic).subscriptionName("sub").subscribe();

        FunctionConfig functionConfig = createFunctionConfig(tenant, namespacePortion, functionName,
                sourceTopic, sinkTopic, subscriptionName);
        functionConfig.setProcessingGuarantees(FunctionConfig.ProcessingGuarantees.ATLEAST_ONCE);

        functionConfig.setJar(jarFilePathUrl);
        LocalRunner localRunner = LocalRunner.builder()
                .functionConfig(functionConfig)
                .clientAuthPlugin(AuthenticationTls.class.getName())
                .clientAuthParams(String.format("tlsCertFile:%s,tlsKeyFile:%s", TLS_CLIENT_CERT_FILE_PATH, TLS_CLIENT_KEY_FILE_PATH))
                .useTls(true)
                .tlsTrustCertFilePath(TLS_TRUST_CERT_FILE_PATH)
                .tlsAllowInsecureConnection(true)
                .tlsHostNameVerificationEnabled(false)
                .brokerServiceUrl(pulsar.getBrokerServiceUrlTls()).build();
        localRunner.start(false);

        retryStrategically((test) -> {
            try {
                TopicStats stats = admin.topics().getStats(sourceTopic);
                return stats.subscriptions.get(subscriptionName) != null
                        && !stats.subscriptions.get(subscriptionName).consumers.isEmpty();
            } catch (PulsarAdminException e) {
                return false;
            }
        }, 50, 150);
        // validate pulsar sink consumer has started on the topic
        TopicStats stats = admin.topics().getStats(sourceTopic);
        assertTrue(stats.subscriptions.get(subscriptionName) != null
                && !stats.subscriptions.get(subscriptionName).consumers.isEmpty());

        int totalMsgs = 5;
        for (int i = 0; i < totalMsgs; i++) {
            String data = "my-message-" + i;
            producer.newMessage().property(propertyKey, propertyValue).value(data).send();
        }
        retryStrategically((test) -> {
            try {
                SubscriptionStats subStats = admin.topics().getStats(sourceTopic).subscriptions.get(subscriptionName);
                return subStats.unackedMessages == 0;
            } catch (PulsarAdminException e) {
                return false;
            }
        }, 50, 150);

        for (int i = 0; i < totalMsgs; i++) {
            Message<String> msg = consumer.receive(5, TimeUnit.SECONDS);
            String receivedPropertyValue = msg.getProperty(propertyKey);
            assertEquals(propertyValue, receivedPropertyValue);
            assertEquals(msg.getValue(),  "my-message-" + i + "!");
        }

        // validate pulsar-sink consumer has consumed all messages and delivered to Pulsar sink but unacked messages
        // due to publish failure
        assertNotEquals(admin.topics().getStats(sourceTopic).subscriptions.values().iterator().next().unackedMessages,
                totalMsgs);

        // stop functions
        localRunner.stop();

        retryStrategically((test) -> {
            try {
                TopicStats topicStats = admin.topics().getStats(sourceTopic);
                return topicStats.subscriptions.get(subscriptionName) != null
                        && topicStats.subscriptions.get(subscriptionName).consumers.isEmpty();
            } catch (PulsarAdminException e) {
                return false;
            }
        }, 20, 150);

        TopicStats topicStats = admin.topics().getStats(sourceTopic);
        assertTrue(topicStats.subscriptions.get(subscriptionName) != null
                && topicStats.subscriptions.get(subscriptionName).consumers.isEmpty());

        retryStrategically((test) -> {
            try {
                return (admin.topics().getStats(sinkTopic).publishers.size() == 0);
            } catch (PulsarAdminException e) {
                if (e.getStatusCode() == 404) {
                    return true;
                }
                return false;
            }
        }, 10, 150);

        try {
            assertEquals(admin.topics().getStats(sinkTopic).publishers.size(), 0);
        } catch (PulsarAdminException e) {
            if (e.getStatusCode() != 404) {
                fail();
            }
        }
    }

<<<<<<< HEAD
    @Test(timeOut = 30000)
    public void testPulsarFunctionSchema() throws Exception {
        testFunctionSchema("org.apache.pulsar.functions.worker.KeyValueNestedGenericsFunction");
        testFunctionSchema("org.apache.pulsar.functions.worker.KeyValueNestedGenericsFunction$KeyValueStudentFunction");
    }

    public void testFunctionSchema(String classPath) throws Exception {
        final long timeStamp = System.currentTimeMillis();
        final String namespacePortion = "io" + timeStamp;
        final String replNamespace = tenant + "/" + namespacePortion;
        final String sourceTopic = "persistent://" + replNamespace + "/my-topic1" + timeStamp;
        final String sinkTopic = "persistent://" + replNamespace + "/output" + timeStamp;
        final String propertyKey = "key";
        final String propertyValue = "value";
        final String functionName = "PulsarFunction-test" + timeStamp;
        final String subscriptionName = "test-sub" + timeStamp;
=======
    public void testAvroFunctionLocalRun(String jarFilePathUrl) throws Exception {

        final String namespacePortion = "io";
        final String replNamespace = tenant + "/" + namespacePortion;
        final String sourceTopic = "persistent://" + replNamespace + "/my-topic1";
        final String sinkTopic = "persistent://" + replNamespace + "/output";
        final String propertyKey = "key";
        final String propertyValue = "value";
        final String functionName = "PulsarFunction-test";
        final String subscriptionName = "test-sub";
>>>>>>> a230427f
        admin.namespaces().createNamespace(replNamespace);
        Set<String> clusters = Sets.newHashSet(Lists.newArrayList(CLUSTER));
        admin.namespaces().setNamespaceReplicationClusters(replNamespace, clusters);

<<<<<<< HEAD
        // 1）create producer and consumer
        Producer producer;
        Consumer consumer;
        if ("org.apache.pulsar.functions.worker.KeyValueNestedGenericsFunction".equals(classPath)) {
            producer = pulsarClient.newProducer(KeyValueSchema.of(Schema.STRING, Schema.KeyValue(String.class, Map.class)))
                    .topic(sourceTopic).create();
            consumer = pulsarClient
                    .newConsumer(KeyValueSchema.of(Schema.STRING, Schema.KeyValue(String.class, Map.class)))
                    .topic(sinkTopic).subscriptionName("sub").subscribe();
        }else {
            producer = pulsarClient
                    .newProducer(KeyValueSchema.of(Schema.JSON(KeyValueNestedGenericsFunction.Student.class)
                            , Schema.JSON(KeyValueNestedGenericsFunction.Student.class)))
                    .topic(sourceTopic).create();
            consumer = pulsarClient
                    .newConsumer(KeyValueSchema.of(Schema.JSON(KeyValueNestedGenericsFunction.Student.class)
                            , Schema.JSON(KeyValueNestedGenericsFunction.Student.class)))
                    .topic(sinkTopic).subscriptionName("sub").subscribe();
        }


        FunctionConfig functionConfig = createFunctionConfig(tenant, namespacePortion, functionName,
                sourceTopic, sinkTopic, subscriptionName);
        functionConfig.setProcessingGuarantees(FunctionConfig.ProcessingGuarantees.ATLEAST_ONCE);

        // 2） set nested generics function class
        functionConfig.setClassName(classPath);

        // 3）start local runner
=======

        Schema schema = Schema.AVRO(SchemaDefinition.builder()
                .withAlwaysAllowNull(true)
                .withJSR310ConversionEnabled(true)
                .withPojo(AvroTestObject.class).build());
        //use AVRO schema
        admin.schemas().createSchema(sourceTopic, schema.getSchemaInfo());

        //produce message to sourceTopic
        Producer<AvroTestObject> producer = pulsarClient.newProducer(schema).topic(sourceTopic).create();
        //consume message from sinkTopic
        Consumer<GenericRecord> consumer = pulsarClient.newConsumer(Schema.AUTO_CONSUME()).topic(sinkTopic).subscriptionName("sub").subscribe();

        FunctionConfig functionConfig = createFunctionConfig(tenant, namespacePortion, functionName,
                sourceTopic, sinkTopic, subscriptionName);
        //set jsr310ConversionEnabled、alwaysAllowNull
        Map<String,String> schemaInput = new HashMap<>();
        schemaInput.put(sourceTopic, "{\"schemaType\":\"AVRO\",\"schemaProperties\":{\"__jsr310ConversionEnabled\":\"true\",\"__alwaysAllowNull\":\"true\"}}");
        Map<String, String> schemaOutput = new HashMap<>();
        schemaOutput.put(sinkTopic, "{\"schemaType\":\"AVRO\",\"schemaProperties\":{\"__jsr310ConversionEnabled\":\"true\",\"__alwaysAllowNull\":\"true\"}}");

        functionConfig.setCustomSchemaInputs(schemaInput);
        functionConfig.setCustomSchemaOutputs(schemaOutput);
        functionConfig.setProcessingGuarantees(FunctionConfig.ProcessingGuarantees.ATLEAST_ONCE);
        if (jarFilePathUrl == null) {
            functionConfig.setClassName("org.apache.pulsar.functions.api.examples.AvroSchemaTestFunction");
        } else {
            functionConfig.setJar(jarFilePathUrl);
        }

>>>>>>> a230427f
        LocalRunner localRunner = LocalRunner.builder()
                .functionConfig(functionConfig)
                .clientAuthPlugin(AuthenticationTls.class.getName())
                .clientAuthParams(String.format("tlsCertFile:%s,tlsKeyFile:%s", TLS_CLIENT_CERT_FILE_PATH, TLS_CLIENT_KEY_FILE_PATH))
                .useTls(true)
                .tlsTrustCertFilePath(TLS_TRUST_CERT_FILE_PATH)
                .tlsAllowInsecureConnection(true)
                .tlsHostNameVerificationEnabled(false)
                .brokerServiceUrl(pulsar.getBrokerServiceUrlTls()).build();
        localRunner.start(false);

        retryStrategically((test) -> {
            try {
                TopicStats stats = admin.topics().getStats(sourceTopic);
                return stats.subscriptions.get(subscriptionName) != null
                        && !stats.subscriptions.get(subscriptionName).consumers.isEmpty();
            } catch (PulsarAdminException e) {
                return false;
            }
        }, 50, 150);

<<<<<<< HEAD
        // 4） validate pulsar sink consumer has started on the topic
        TopicStats stats = admin.topics().getStats(sourceTopic);
        assertTrue(stats.subscriptions.get(subscriptionName) != null
                && !stats.subscriptions.get(subscriptionName).consumers.isEmpty());

        // 5） send message
        int totalMsgs = 10;
        for (int i = 0; i < totalMsgs; i++) {
            if ("org.apache.pulsar.functions.worker.KeyValueNestedGenericsFunction".equals(classPath)) {
                KeyValue keyValue = new KeyValue("1", new HashMap<>());
                producer.newMessage().property(propertyKey, propertyValue).value(new KeyValue(String.valueOf(i), keyValue)).send();
            } else {
                KeyValueNestedGenericsFunction.Student student = new KeyValueNestedGenericsFunction.Student(String.valueOf(i), String.valueOf(i + 1));
                KeyValue keyValue = new KeyValue(student, student);
                producer.newMessage().property(propertyKey, propertyValue).value(keyValue).send();
            }
        }
        retryStrategically((test) -> {
            try {
                SubscriptionStats subStats = admin.topics().getStats(sourceTopic).subscriptions.get(subscriptionName);
                return subStats.unackedMessages == 0;
            } catch (PulsarAdminException e) {
                return false;
            }
        }, 50, 150);

        // 6）The function should be able to correctly handle generic messages, so consumers can consume the message
        for (int i = 0; i < totalMsgs; i++) {
            if ("org.apache.pulsar.functions.worker.KeyValueNestedGenericsFunction".equals(classPath)) {
                Message<KeyValue<String, KeyValue<String, Map>>> msg = consumer.receive(1, TimeUnit.SECONDS);
                assertEquals(String.valueOf(i), msg.getValue().getKey());
                assertEquals("1", msg.getValue().getValue().getKey());
            } else {
                Message<KeyValue<KeyValueNestedGenericsFunction.Student, KeyValueNestedGenericsFunction.Student>> msg
                        = consumer.receive(1, TimeUnit.SECONDS);
                assertEquals(msg.getValue().getKey().getName(), String.valueOf(i));
                assertEquals(msg.getValue().getKey().getAddress(), String.valueOf(i + 1));
                assertEquals(msg.getValue().getValue().getName(), String.valueOf(i));
                assertEquals(msg.getValue().getValue().getAddress(), String.valueOf(i + 1));
            }
        }

        assertNotEquals(admin.topics().getStats(sourceTopic).subscriptions.values().iterator().next().unackedMessages,
                totalMsgs);

        // 7）stop functions
=======
        int totalMsgs = 5;
        for (int i = 0; i < totalMsgs; i++) {
            AvroTestObject avroTestObject = new AvroTestObject();
            avroTestObject.setBaseValue(i);
            producer.newMessage().property(propertyKey, propertyValue)
                    .value(avroTestObject).send();
        }

        //consume message from sinkTopic
        for (int i = 0; i < totalMsgs; i++) {
            Message<GenericRecord> msg = consumer.receive(5, TimeUnit.SECONDS);
            String receivedPropertyValue = msg.getProperty(propertyKey);
            assertEquals(propertyValue, receivedPropertyValue);
            assertEquals(msg.getValue().getField("baseValue"),  10 + i);
            consumer.acknowledge(msg);
        }

        // validate pulsar-sink consumer has consumed all messages
        assertNotEquals(admin.topics().getStats(sinkTopic).subscriptions.values().iterator().next().unackedMessages, 0);
>>>>>>> a230427f
        localRunner.stop();

        retryStrategically((test) -> {
            try {
                TopicStats topicStats = admin.topics().getStats(sourceTopic);
                return topicStats.subscriptions.get(subscriptionName) != null
                        && topicStats.subscriptions.get(subscriptionName).consumers.isEmpty();
            } catch (PulsarAdminException e) {
                return false;
            }
        }, 20, 150);

<<<<<<< HEAD
        TopicStats topicStats = admin.topics().getStats(sourceTopic);
        assertTrue(topicStats.subscriptions.get(subscriptionName) != null
                && topicStats.subscriptions.get(subscriptionName).consumers.isEmpty());

        retryStrategically((test) -> {
            try {
                return (admin.topics().getStats(sinkTopic).publishers.size() == 0);
            } catch (PulsarAdminException e) {
                if (e.getStatusCode() == 404) {
                    return true;
                }
                return false;
            }
        }, 10, 150);

        try {
            assertEquals(admin.topics().getStats(sinkTopic).publishers.size(), 0);
        } catch (PulsarAdminException e) {
            if (e.getStatusCode() != 404) {
                fail();
            }
        }
=======
        //change the schema ,the function should not run, resulting in no messages to consume
        schemaInput.put(sourceTopic, "{\"schemaType\":\"AVRO\",\"schemaProperties\":{\"__jsr310ConversionEnabled\":\"false\",\"__alwaysAllowNull\":\"false\"}}");
        localRunner = LocalRunner.builder()
                .functionConfig(functionConfig)
                .clientAuthPlugin(AuthenticationTls.class.getName())
                .clientAuthParams(String.format("tlsCertFile:%s,tlsKeyFile:%s", TLS_CLIENT_CERT_FILE_PATH, TLS_CLIENT_KEY_FILE_PATH))
                .useTls(true)
                .tlsTrustCertFilePath(TLS_TRUST_CERT_FILE_PATH)
                .tlsAllowInsecureConnection(true)
                .tlsHostNameVerificationEnabled(false)
                .brokerServiceUrl(pulsar.getBrokerServiceUrlTls()).build();
        localRunner.start(false);

        producer.newMessage().property(propertyKey, propertyValue).value(new AvroTestObject()).send();
        Message<GenericRecord> msg = consumer.receive(2, TimeUnit.SECONDS);
        assertEquals(msg, null);

        producer.close();
        consumer.close();
        localRunner.stop();
>>>>>>> a230427f
    }

    @Test(timeOut = 20000)
    public void testE2EPulsarFunctionLocalRun() throws Exception {
        testE2EPulsarFunctionLocalRun(null);
    }

    @Test(timeOut = 30000)
    public void testAvroFunctionLocalRun() throws Exception {
        testAvroFunctionLocalRun(null);
    }

    @Test(timeOut = 20000)
    public void testE2EPulsarFunctionLocalRunWithJar() throws Exception {
        String jarFilePathUrl = Utils.FILE + ":" + getClass().getClassLoader().getResource("pulsar-functions-api-examples.jar").getFile();
        testE2EPulsarFunctionLocalRun(jarFilePathUrl);
    }

    @Test(timeOut = 40000)
    public void testE2EPulsarFunctionLocalRunURL() throws Exception {
        String jarFilePathUrl = String.format("http://127.0.0.1:%d/pulsar-functions-api-examples.jar", fileServer.getAddress().getPort());
        testE2EPulsarFunctionLocalRun(jarFilePathUrl);
    }

    private void testPulsarSourceLocalRun(String jarFilePathUrl) throws Exception {
        final String namespacePortion = "io";
        final String replNamespace = tenant + "/" + namespacePortion;
        final String sinkTopic = "persistent://" + replNamespace + "/output";
        final String sourceName = "PulsarSource-test";
        admin.namespaces().createNamespace(replNamespace);
        Set<String> clusters = Sets.newHashSet(Lists.newArrayList(CLUSTER));
        admin.namespaces().setNamespaceReplicationClusters(replNamespace, clusters);

        SourceConfig sourceConfig = createSourceConfig(tenant, namespacePortion, sourceName, sinkTopic);
        if (jarFilePathUrl == null || !jarFilePathUrl.endsWith(".nar")) {
            sourceConfig.setClassName(DataGeneratorSource.class.getName());
        }

        sourceConfig.setArchive(jarFilePathUrl);
        LocalRunner localRunner = LocalRunner.builder()
                .sourceConfig(sourceConfig)
                .clientAuthPlugin(AuthenticationTls.class.getName())
                .clientAuthParams(String.format("tlsCertFile:%s,tlsKeyFile:%s", TLS_CLIENT_CERT_FILE_PATH, TLS_CLIENT_KEY_FILE_PATH))
                .useTls(true)
                .tlsTrustCertFilePath(TLS_TRUST_CERT_FILE_PATH)
                .tlsAllowInsecureConnection(true)
                .tlsHostNameVerificationEnabled(false)
                .brokerServiceUrl(pulsar.getBrokerServiceUrlTls()).build();

        localRunner.start(false);

        retryStrategically((test) -> {
            try {
                return (admin.topics().getStats(sinkTopic).publishers.size() == 1);
            } catch (PulsarAdminException e) {
                return false;
            }
        }, 10, 150);

        retryStrategically((test) -> {
            try {
                TopicStats sourceStats = admin.topics().getStats(sinkTopic);
                return sourceStats.publishers.size() == 1
                        && sourceStats.publishers.get(0).metadata != null
                        && sourceStats.publishers.get(0).metadata.containsKey("id")
                        && sourceStats.publishers.get(0).metadata.get("id").equals(String.format("%s/%s/%s", tenant, namespacePortion, sourceName));
            } catch (PulsarAdminException e) {
                return false;
            }
        }, 50, 150);

        TopicStats sourceStats = admin.topics().getStats(sinkTopic);
        assertEquals(sourceStats.publishers.size(), 1);
        assertNotNull(sourceStats.publishers.get(0).metadata);
        assertTrue(sourceStats.publishers.get(0).metadata.containsKey("id"));
        assertEquals(sourceStats.publishers.get(0).metadata.get("id"), String.format("%s/%s/%s", tenant, namespacePortion, sourceName));

        retryStrategically((test) -> {
            try {
                return (admin.topics().getStats(sinkTopic).publishers.size() == 1)
                        && (admin.topics().getInternalStats(sinkTopic).numberOfEntries > 4);
            } catch (PulsarAdminException e) {
                return false;
            }
        }, 50, 150);
        assertEquals(admin.topics().getStats(sinkTopic).publishers.size(), 1);

        localRunner.stop();

        retryStrategically((test) -> {
            try {
                return (admin.topics().getStats(sinkTopic).publishers.size() == 0);
            } catch (PulsarAdminException e) {
                return e.getStatusCode() == 404;
            }
        }, 10, 150);

        try {
            assertEquals(admin.topics().getStats(sinkTopic).publishers.size(), 0);
        } catch (PulsarAdminException e) {
            if (e.getStatusCode() != 404) {
                fail();
            }
        }
    }


    @Test
    public void testPulsarSourceLocalRunNoArchive() throws Exception {
        testPulsarSourceLocalRun(null);
    }

    @Test
    public void testPulsarSourceLocalRunWithFile() throws Exception {
        String jarFilePathUrl = Utils.FILE + ":" + getClass().getClassLoader().getResource("pulsar-io-data-generator.nar").getFile();
        testPulsarSourceLocalRun(jarFilePathUrl);
    }

    @Test(timeOut = 40000)
    public void testPulsarSourceLocalRunWithUrl() throws Exception {
        String jarFilePathUrl = String.format("http://127.0.0.1:%d/pulsar-io-data-generator.nar", fileServer.getAddress().getPort());
        testPulsarSourceLocalRun(jarFilePathUrl);
    }


    private void testPulsarSinkStats(String jarFilePathUrl) throws Exception {
        final String namespacePortion = "io";
        final String replNamespace = tenant + "/" + namespacePortion;
        final String sourceTopic = "persistent://" + replNamespace + "/input";
        final String sinkName = "PulsarSink-test";
        final String propertyKey = "key";
        final String propertyValue = "value";
        final String subscriptionName = "test-sub";
        admin.namespaces().createNamespace(replNamespace);
        Set<String> clusters = Sets.newHashSet(Lists.newArrayList("local"));
        admin.namespaces().setNamespaceReplicationClusters(replNamespace, clusters);

        // create a producer that creates a topic at broker
        Producer<String> producer = pulsarClient.newProducer(Schema.STRING).topic(sourceTopic).create();

        SinkConfig sinkConfig = createSinkConfig(tenant, namespacePortion, sinkName, sourceTopic, subscriptionName);

        sinkConfig.setInputSpecs(Collections.singletonMap(sourceTopic, ConsumerConfig.builder().receiverQueueSize(1000).build()));
        if (jarFilePathUrl == null || !jarFilePathUrl.endsWith(".nar")) {
            sinkConfig.setClassName(DataGeneratorPrintSink.class.getName());
        }

        sinkConfig.setArchive(jarFilePathUrl);
        LocalRunner localRunner = LocalRunner.builder()
                .sinkConfig(sinkConfig)
                .clientAuthPlugin(AuthenticationTls.class.getName())
                .clientAuthParams(String.format("tlsCertFile:%s,tlsKeyFile:%s", TLS_CLIENT_CERT_FILE_PATH, TLS_CLIENT_KEY_FILE_PATH))
                .useTls(true)
                .tlsTrustCertFilePath(TLS_TRUST_CERT_FILE_PATH)
                .tlsAllowInsecureConnection(true)
                .tlsHostNameVerificationEnabled(false)
                .brokerServiceUrl(pulsar.getBrokerServiceUrlTls()).build();

        localRunner.start(false);

        retryStrategically((test) -> {
            try {
                TopicStats topicStats = admin.topics().getStats(sourceTopic);

                return topicStats.subscriptions.containsKey(subscriptionName)
                        && topicStats.subscriptions.get(subscriptionName).consumers.size() == 1
                        && topicStats.subscriptions.get(subscriptionName).consumers.get(0).availablePermits == 1000;

            } catch (PulsarAdminException e) {
                return false;
            }
        }, 20, 150);

        TopicStats topicStats = admin.topics().getStats(sourceTopic);
        assertEquals(topicStats.subscriptions.size(), 1);
        assertTrue(topicStats.subscriptions.containsKey(subscriptionName));
        assertEquals(topicStats.subscriptions.get(subscriptionName).consumers.size(), 1);
        assertEquals(topicStats.subscriptions.get(subscriptionName).consumers.get(0).availablePermits, 1000);

        int totalMsgs = 10;
        for (int i = 0; i < totalMsgs; i++) {
            String data = "my-message-" + i;
            producer.newMessage().property(propertyKey, propertyValue).value(data).send();
        }
        retryStrategically((test) -> {
            try {
                SubscriptionStats subStats = admin.topics().getStats(sourceTopic).subscriptions.get(subscriptionName);
                return subStats.unackedMessages == 0 && subStats.msgThroughputOut == totalMsgs;
            } catch (PulsarAdminException e) {
                return false;
            }
        }, 5, 200);

        // stop sink
        localRunner.stop();

        retryStrategically((test) -> {
            try {
                TopicStats stats = admin.topics().getStats(sourceTopic);
                return stats.subscriptions.get(subscriptionName) != null
                        && stats.subscriptions.get(subscriptionName).consumers.isEmpty();
            } catch (PulsarAdminException e) {
                return false;
            }
        }, 20, 150);

        topicStats = admin.topics().getStats(sourceTopic);
        assertTrue(topicStats.subscriptions.get(subscriptionName) != null
                && topicStats.subscriptions.get(subscriptionName).consumers.isEmpty());

    }

    @Test(timeOut = 20000)
    public void testPulsarSinkStatsNoArchive() throws Exception {
        testPulsarSinkStats(null);
    }

    @Test(timeOut = 20000)
    public void testPulsarSinkStatsWithFile() throws Exception {
        String jarFilePathUrl = Utils.FILE + ":" + getClass().getClassLoader().getResource("pulsar-io-data-generator.nar").getFile();
        testPulsarSinkStats(jarFilePathUrl);
    }

    @Test(timeOut = 40000)
    public void testPulsarSinkStatsWithUrl() throws Exception {
        String jarFilePathUrl = String.format("http://127.0.0.1:%d/pulsar-io-data-generator.nar", fileServer.getAddress().getPort());
        testPulsarSinkStats(jarFilePathUrl);
    }
}<|MERGE_RESOLUTION|>--- conflicted
+++ resolved
@@ -484,7 +484,6 @@
         }
     }
 
-<<<<<<< HEAD
     @Test(timeOut = 30000)
     public void testPulsarFunctionSchema() throws Exception {
         testFunctionSchema("org.apache.pulsar.functions.worker.KeyValueNestedGenericsFunction");
@@ -501,23 +500,10 @@
         final String propertyValue = "value";
         final String functionName = "PulsarFunction-test" + timeStamp;
         final String subscriptionName = "test-sub" + timeStamp;
-=======
-    public void testAvroFunctionLocalRun(String jarFilePathUrl) throws Exception {
-
-        final String namespacePortion = "io";
-        final String replNamespace = tenant + "/" + namespacePortion;
-        final String sourceTopic = "persistent://" + replNamespace + "/my-topic1";
-        final String sinkTopic = "persistent://" + replNamespace + "/output";
-        final String propertyKey = "key";
-        final String propertyValue = "value";
-        final String functionName = "PulsarFunction-test";
-        final String subscriptionName = "test-sub";
->>>>>>> a230427f
         admin.namespaces().createNamespace(replNamespace);
         Set<String> clusters = Sets.newHashSet(Lists.newArrayList(CLUSTER));
         admin.namespaces().setNamespaceReplicationClusters(replNamespace, clusters);
 
-<<<<<<< HEAD
         // 1）create producer and consumer
         Producer producer;
         Consumer consumer;
@@ -547,38 +533,6 @@
         functionConfig.setClassName(classPath);
 
         // 3）start local runner
-=======
-
-        Schema schema = Schema.AVRO(SchemaDefinition.builder()
-                .withAlwaysAllowNull(true)
-                .withJSR310ConversionEnabled(true)
-                .withPojo(AvroTestObject.class).build());
-        //use AVRO schema
-        admin.schemas().createSchema(sourceTopic, schema.getSchemaInfo());
-
-        //produce message to sourceTopic
-        Producer<AvroTestObject> producer = pulsarClient.newProducer(schema).topic(sourceTopic).create();
-        //consume message from sinkTopic
-        Consumer<GenericRecord> consumer = pulsarClient.newConsumer(Schema.AUTO_CONSUME()).topic(sinkTopic).subscriptionName("sub").subscribe();
-
-        FunctionConfig functionConfig = createFunctionConfig(tenant, namespacePortion, functionName,
-                sourceTopic, sinkTopic, subscriptionName);
-        //set jsr310ConversionEnabled、alwaysAllowNull
-        Map<String,String> schemaInput = new HashMap<>();
-        schemaInput.put(sourceTopic, "{\"schemaType\":\"AVRO\",\"schemaProperties\":{\"__jsr310ConversionEnabled\":\"true\",\"__alwaysAllowNull\":\"true\"}}");
-        Map<String, String> schemaOutput = new HashMap<>();
-        schemaOutput.put(sinkTopic, "{\"schemaType\":\"AVRO\",\"schemaProperties\":{\"__jsr310ConversionEnabled\":\"true\",\"__alwaysAllowNull\":\"true\"}}");
-
-        functionConfig.setCustomSchemaInputs(schemaInput);
-        functionConfig.setCustomSchemaOutputs(schemaOutput);
-        functionConfig.setProcessingGuarantees(FunctionConfig.ProcessingGuarantees.ATLEAST_ONCE);
-        if (jarFilePathUrl == null) {
-            functionConfig.setClassName("org.apache.pulsar.functions.api.examples.AvroSchemaTestFunction");
-        } else {
-            functionConfig.setJar(jarFilePathUrl);
-        }
-
->>>>>>> a230427f
         LocalRunner localRunner = LocalRunner.builder()
                 .functionConfig(functionConfig)
                 .clientAuthPlugin(AuthenticationTls.class.getName())
@@ -600,7 +554,6 @@
             }
         }, 50, 150);
 
-<<<<<<< HEAD
         // 4） validate pulsar sink consumer has started on the topic
         TopicStats stats = admin.topics().getStats(sourceTopic);
         assertTrue(stats.subscriptions.get(subscriptionName) != null
@@ -647,7 +600,107 @@
                 totalMsgs);
 
         // 7）stop functions
-=======
+        localRunner.stop();
+
+        retryStrategically((test) -> {
+            try {
+                TopicStats topicStats = admin.topics().getStats(sourceTopic);
+                return topicStats.subscriptions.get(subscriptionName) != null
+                        && topicStats.subscriptions.get(subscriptionName).consumers.isEmpty();
+            } catch (PulsarAdminException e) {
+                return false;
+            }
+        }, 20, 150);
+
+        TopicStats topicStats = admin.topics().getStats(sourceTopic);
+        assertTrue(topicStats.subscriptions.get(subscriptionName) != null
+                && topicStats.subscriptions.get(subscriptionName).consumers.isEmpty());
+
+        retryStrategically((test) -> {
+            try {
+                return (admin.topics().getStats(sinkTopic).publishers.size() == 0);
+            } catch (PulsarAdminException e) {
+                if (e.getStatusCode() == 404) {
+                    return true;
+                }
+                return false;
+            }
+        }, 10, 150);
+
+        try {
+            assertEquals(admin.topics().getStats(sinkTopic).publishers.size(), 0);
+        } catch (PulsarAdminException e) {
+            if (e.getStatusCode() != 404) {
+                fail();
+            }
+        }
+    }
+
+    public void testAvroFunctionLocalRun(String jarFilePathUrl) throws Exception {
+
+        final String namespacePortion = "io";
+        final String replNamespace = tenant + "/" + namespacePortion;
+        final String sourceTopic = "persistent://" + replNamespace + "/my-topic1";
+        final String sinkTopic = "persistent://" + replNamespace + "/output";
+        final String propertyKey = "key";
+        final String propertyValue = "value";
+        final String functionName = "PulsarFunction-test";
+        final String subscriptionName = "test-sub";
+        admin.namespaces().createNamespace(replNamespace);
+        Set<String> clusters = Sets.newHashSet(Lists.newArrayList(CLUSTER));
+        admin.namespaces().setNamespaceReplicationClusters(replNamespace, clusters);
+
+
+        Schema schema = Schema.AVRO(SchemaDefinition.builder()
+                .withAlwaysAllowNull(true)
+                .withJSR310ConversionEnabled(true)
+                .withPojo(AvroTestObject.class).build());
+        //use AVRO schema
+        admin.schemas().createSchema(sourceTopic, schema.getSchemaInfo());
+
+        //produce message to sourceTopic
+        Producer<AvroTestObject> producer = pulsarClient.newProducer(schema).topic(sourceTopic).create();
+        //consume message from sinkTopic
+        Consumer<GenericRecord> consumer = pulsarClient.newConsumer(Schema.AUTO_CONSUME()).topic(sinkTopic).subscriptionName("sub").subscribe();
+
+        FunctionConfig functionConfig = createFunctionConfig(tenant, namespacePortion, functionName,
+                sourceTopic, sinkTopic, subscriptionName);
+        //set jsr310ConversionEnabled、alwaysAllowNull
+        Map<String,String> schemaInput = new HashMap<>();
+        schemaInput.put(sourceTopic, "{\"schemaType\":\"AVRO\",\"schemaProperties\":{\"__jsr310ConversionEnabled\":\"true\",\"__alwaysAllowNull\":\"true\"}}");
+        Map<String, String> schemaOutput = new HashMap<>();
+        schemaOutput.put(sinkTopic, "{\"schemaType\":\"AVRO\",\"schemaProperties\":{\"__jsr310ConversionEnabled\":\"true\",\"__alwaysAllowNull\":\"true\"}}");
+
+        functionConfig.setCustomSchemaInputs(schemaInput);
+        functionConfig.setCustomSchemaOutputs(schemaOutput);
+        functionConfig.setProcessingGuarantees(FunctionConfig.ProcessingGuarantees.ATLEAST_ONCE);
+        if (jarFilePathUrl == null) {
+            functionConfig.setClassName("org.apache.pulsar.functions.api.examples.AvroSchemaTestFunction");
+        } else {
+            functionConfig.setJar(jarFilePathUrl);
+        }
+
+        LocalRunner localRunner = LocalRunner.builder()
+                .functionConfig(functionConfig)
+                .clientAuthPlugin(AuthenticationTls.class.getName())
+                .clientAuthParams(String.format("tlsCertFile:%s,tlsKeyFile:%s", TLS_CLIENT_CERT_FILE_PATH, TLS_CLIENT_KEY_FILE_PATH))
+                .useTls(true)
+                .tlsTrustCertFilePath(TLS_TRUST_CERT_FILE_PATH)
+                .tlsAllowInsecureConnection(true)
+                .tlsHostNameVerificationEnabled(false)
+                .brokerServiceUrl(pulsar.getBrokerServiceUrlTls()).build();
+        localRunner.start(false);
+
+        retryStrategically((test) -> {
+            try {
+                TopicStats stats = admin.topics().getStats(sourceTopic);
+                return stats.subscriptions.get(subscriptionName) != null
+                        && !stats.subscriptions.get(subscriptionName).consumers.isEmpty();
+            } catch (PulsarAdminException e) {
+                return false;
+            }
+        }, 50, 150);
+
         int totalMsgs = 5;
         for (int i = 0; i < totalMsgs; i++) {
             AvroTestObject avroTestObject = new AvroTestObject();
@@ -667,7 +720,6 @@
 
         // validate pulsar-sink consumer has consumed all messages
         assertNotEquals(admin.topics().getStats(sinkTopic).subscriptions.values().iterator().next().unackedMessages, 0);
->>>>>>> a230427f
         localRunner.stop();
 
         retryStrategically((test) -> {
@@ -680,30 +732,6 @@
             }
         }, 20, 150);
 
-<<<<<<< HEAD
-        TopicStats topicStats = admin.topics().getStats(sourceTopic);
-        assertTrue(topicStats.subscriptions.get(subscriptionName) != null
-                && topicStats.subscriptions.get(subscriptionName).consumers.isEmpty());
-
-        retryStrategically((test) -> {
-            try {
-                return (admin.topics().getStats(sinkTopic).publishers.size() == 0);
-            } catch (PulsarAdminException e) {
-                if (e.getStatusCode() == 404) {
-                    return true;
-                }
-                return false;
-            }
-        }, 10, 150);
-
-        try {
-            assertEquals(admin.topics().getStats(sinkTopic).publishers.size(), 0);
-        } catch (PulsarAdminException e) {
-            if (e.getStatusCode() != 404) {
-                fail();
-            }
-        }
-=======
         //change the schema ,the function should not run, resulting in no messages to consume
         schemaInput.put(sourceTopic, "{\"schemaType\":\"AVRO\",\"schemaProperties\":{\"__jsr310ConversionEnabled\":\"false\",\"__alwaysAllowNull\":\"false\"}}");
         localRunner = LocalRunner.builder()
@@ -724,7 +752,6 @@
         producer.close();
         consumer.close();
         localRunner.stop();
->>>>>>> a230427f
     }
 
     @Test(timeOut = 20000)
