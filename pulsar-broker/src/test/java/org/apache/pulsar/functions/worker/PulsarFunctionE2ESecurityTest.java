--- conflicted
+++ resolved
@@ -332,11 +332,7 @@
                 } catch (PulsarAdminException e) {
                     return false;
                 }
-<<<<<<< HEAD
             }, 50, 150);
-=======
-            }, 5, 150));
->>>>>>> e1f3409f
             // validate pulsar sink consumer has started on the topic
             assertEquals(admin1.topics().getStats(sourceTopic).subscriptions.size(), 1);
 
@@ -388,13 +384,7 @@
                     } catch (PulsarAdminException e) {
                         return false;
                     }
-<<<<<<< HEAD
                 }, 50, 150);
-
-                assertEquals(admin1.functions().getFunctionStatus(TENANT, NAMESPACE, functionName).getNumRunning(), 2);
-=======
-                }, 5, 150));
->>>>>>> e1f3409f
 
                 // test getFunctionInfo
                 try {
@@ -613,11 +603,7 @@
                 } catch (PulsarAdminException e) {
                     return false;
                 }
-<<<<<<< HEAD
             }, 50, 150);
-=======
-            }, 5, 150));
->>>>>>> e1f3409f
             // validate pulsar sink consumer has started on the topic
             assertEquals(admin1.topics().getStats(sourceTopic).subscriptions.size(), 1);
 
@@ -669,13 +655,7 @@
                 } catch (PulsarAdminException e) {
                     return false;
                 }
-<<<<<<< HEAD
             }, 50, 150);
-
-            assertEquals(admin1.functions().getFunctionStatus(TENANT, NAMESPACE, functionName).getNumRunning(), 2);
-=======
-            }, 5, 150));
->>>>>>> e1f3409f
 
             // test getFunctionInfo
             try {
@@ -816,14 +796,7 @@
                 } catch (PulsarAdminException e) {
                     return false;
                 }
-<<<<<<< HEAD
             }, 50, 150);
-
-            // make sure subscriptions are cleanup
-            assertEquals(admin1.topics().getStats(sourceTopic).subscriptions.size(), 0);
-=======
-            }, 5, 150));
->>>>>>> e1f3409f
         }
     }
 }