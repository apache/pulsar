/*
 * Licensed to the Apache Software Foundation (ASF) under one
 * or more contributor license agreements.  See the NOTICE file
 * distributed with this work for additional information
 * regarding copyright ownership.  The ASF licenses this file
 * to you under the Apache License, Version 2.0 (the
 * "License"); you may not use this file except in compliance
 * with the License.  You may obtain a copy of the License at
 *
 *   http://www.apache.org/licenses/LICENSE-2.0
 *
 * Unless required by applicable law or agreed to in writing,
 * software distributed under the License is distributed on an
 * "AS IS" BASIS, WITHOUT WARRANTIES OR CONDITIONS OF ANY
 * KIND, either express or implied.  See the License for the
 * specific language governing permissions and limitations
 * under the License.
 */
package org.apache.pulsar.client.impl;

import com.google.common.collect.Sets;
import io.netty.channel.ChannelHandlerContext;
import java.lang.reflect.Field;
import java.util.concurrent.CompletableFuture;
import java.util.concurrent.CountDownLatch;
import java.util.concurrent.ExecutorService;
import java.util.concurrent.Executors;
import java.util.concurrent.TimeUnit;

import org.apache.pulsar.PulsarVersion;
import org.apache.pulsar.broker.BrokerTestUtil;
import org.apache.pulsar.broker.auth.MockedPulsarServiceBaseTest;
import org.apache.pulsar.client.api.Consumer;
import org.apache.pulsar.client.api.Producer;
import org.apache.pulsar.client.api.PulsarClient;
import org.apache.pulsar.client.api.Schema;
import org.apache.pulsar.common.api.proto.ServerError;
import org.apache.pulsar.common.policies.data.ClusterData;
import org.apache.pulsar.common.policies.data.TenantInfoImpl;
import org.apache.pulsar.common.protocol.Commands;
import org.awaitility.Awaitility;
import org.awaitility.core.ConditionTimeoutException;
import org.testng.Assert;
import org.testng.annotations.AfterClass;
import org.testng.annotations.BeforeClass;
import org.testng.annotations.Test;

@Test(groups = "broker-impl")
public class ClientCnxTest extends MockedPulsarServiceBaseTest {

    public static final String CLUSTER_NAME = "test";
    public static final String TENANT = "tnx";
    public static final String NAMESPACE = TENANT + "/ns1";
    public static String persistentTopic = "persistent://" + NAMESPACE + "/test";
    ExecutorService executorService;

    @BeforeClass
    @Override
    protected void setup() throws Exception {
        super.internalSetup();
        admin.clusters().createCluster(CLUSTER_NAME, ClusterData.builder()
                .serviceUrl(pulsar.getWebServiceAddress()).build());
        admin.tenants().createTenant(TENANT,
                new TenantInfoImpl(Sets.newHashSet("appid1"), Sets.newHashSet(CLUSTER_NAME)));
        admin.namespaces().createNamespace(NAMESPACE);
        executorService = Executors.newFixedThreadPool(20);
    }

    @AfterClass(alwaysRun = true)
    @Override
    protected void cleanup() throws Exception {
        super.internalCleanup();
        this.executorService.shutdownNow();
    }

    @Test
    public void testRemoveAndHandlePendingRequestInCnx() throws Exception {

        String subName = "sub";
        int operationTimes = 5000;
        CountDownLatch countDownLatch = new CountDownLatch(operationTimes);

        Consumer<byte[]> consumer = pulsarClient.newConsumer()
                .topic(persistentTopic)
                .subscriptionName(subName)
                .subscribe();

        new Thread(() -> {
            for (int i = 0; i < operationTimes; i++) {
                executorService.submit(() -> {
                    consumer.getLastMessageIdAsync().whenComplete((ignore, exception) -> {
                        countDownLatch.countDown();
                    });
                });
            }
        }).start();

        for (int i = 0; i < operationTimes; i++) {
            ClientCnx cnx = ((ConsumerImpl<?>) consumer).getClientCnx();
            if (cnx != null) {
                ChannelHandlerContext context = cnx.ctx();
                if (context != null) {
                    cnx.ctx().close();
                }
            }
        }

        Awaitility.await().until(() -> {
            countDownLatch.await();
            return true;
        });

    }

    @Test
    public void testClientVersion() throws Exception {
        final String expectedVersion = String.format("Pulsar-Java-v%s", PulsarVersion.getVersion());
        final String topic = "persistent://" + NAMESPACE + "/testClientVersion";

        Producer<String> producer = pulsarClient.newProducer(Schema.STRING)
                .topic(topic)
                .create();

        Consumer<String> consumer = pulsarClient.newConsumer(Schema.STRING)
                .subscriptionName("my-sub")
                .topic(topic)
                .subscribe();

        Assert.assertEquals(admin.topics().getStats(topic).getPublishers().get(0).getClientVersion(), expectedVersion);
        Assert.assertEquals(admin.topics().getStats(topic).getSubscriptions().get("my-sub").getConsumers().get(0)
                .getClientVersion(), expectedVersion);

        producer.close();
        consumer.close();
    }

    @Test
<<<<<<< HEAD
    public void testCnxReceiveSendError() throws Exception {
        final String topicOne = "persistent://" + NAMESPACE + "/testCnxReceiveSendError-one";
        final String topicTwo = "persistent://" + NAMESPACE + "/testCnxReceiveSendError-two";

        Producer<String> producerOne = pulsarClient.newProducer(Schema.STRING)
                .topic(topicOne)
                .create();
        Producer<String> producerTwo = pulsarClient.newProducer(Schema.STRING)
                .topic(topicTwo)
                .create();
        ClientCnx cnxOne = ((ProducerImpl<?>) producerOne).getClientCnx();
        ClientCnx cnxTwo = ((ProducerImpl<?>) producerTwo).getClientCnx();

        // simulate a sending error
        cnxOne.handleSendError(Commands.newSendErrorCommand(((ProducerImpl<?>) producerOne).producerId,
                10, ServerError.PersistenceError, "persistent error").getSendError());

        // two producer use the same producer
        Assert.assertEquals(cnxOne, cnxTwo);

        // the cnx will not change
        try {
            Awaitility.await().atMost(10, TimeUnit.SECONDS).until(() ->
                    !cnxOne.equals(((ProducerImpl<?>) producerOne).getClientCnx())
                            || !cnxTwo.equals(((ProducerImpl<?>) producerOne).getClientCnx()));
            Assert.fail();
        } catch (Throwable e) {
            Assert.assertTrue(e instanceof ConditionTimeoutException);
        }

        Assert.assertEquals(cnxOne, cnxTwo);

        // producer also can send message
        producerOne.send("test");
        producerTwo.send("test");
        producerTwo.close();
        producerOne.close();
=======
    public void testSupportsGetPartitionedMetadataWithoutAutoCreation() throws Exception {
        final String topic = BrokerTestUtil.newUniqueName( "persistent://" + NAMESPACE + "/tp");
        admin.topics().createNonPartitionedTopic(topic);
        PulsarClientImpl clientWitBinaryLookup = (PulsarClientImpl) PulsarClient.builder()
                .maxNumberOfRejectedRequestPerConnection(1)
                .connectionMaxIdleSeconds(Integer.MAX_VALUE)
                .serviceUrl(pulsar.getBrokerServiceUrl())
                .build();
        ProducerImpl producer = (ProducerImpl) clientWitBinaryLookup.newProducer().topic(topic).create();

        // Verify: the variable "isSupportsGetPartitionedMetadataWithoutAutoCreation" responded from the broker is true.
        Awaitility.await().untilAsserted(() -> {
            ClientCnx clientCnx = producer.getClientCnx();
            Assert.assertNotNull(clientCnx);
            Assert.assertTrue(clientCnx.isSupportsGetPartitionedMetadataWithoutAutoCreation());
        });
        Assert.assertEquals(
                clientWitBinaryLookup.getPartitionsForTopic(topic, true).get().size(), 1);

        // Inject a "false" value for the variable "isSupportsGetPartitionedMetadataWithoutAutoCreation".
        // Verify: client will get a not support error.
        Field field = ClientCnx.class.getDeclaredField("supportsGetPartitionedMetadataWithoutAutoCreation");
        field.setAccessible(true);
        for (CompletableFuture<ClientCnx> clientCnxFuture : clientWitBinaryLookup.getCnxPool().getConnections()) {
            field.set(clientCnxFuture.get(), false);
        }
        try {
            clientWitBinaryLookup.getPartitionsForTopic(topic, false).join();
            Assert.fail("Expected an error that the broker version is too old.");
        } catch (Exception ex) {
            Assert.assertTrue(ex.getMessage().contains("without auto-creation is not supported from the broker"));
        }

        // cleanup.
        producer.close();
        clientWitBinaryLookup.close();
        admin.topics().delete(topic, false);
>>>>>>> 88ebe785
    }
}<|MERGE_RESOLUTION|>--- conflicted
+++ resolved
@@ -135,7 +135,6 @@
     }
 
     @Test
-<<<<<<< HEAD
     public void testCnxReceiveSendError() throws Exception {
         final String topicOne = "persistent://" + NAMESPACE + "/testCnxReceiveSendError-one";
         final String topicTwo = "persistent://" + NAMESPACE + "/testCnxReceiveSendError-two";
@@ -158,7 +157,7 @@
 
         // the cnx will not change
         try {
-            Awaitility.await().atMost(10, TimeUnit.SECONDS).until(() ->
+            Awaitility.await().atMost(5, TimeUnit.SECONDS).until(() ->
                     !cnxOne.equals(((ProducerImpl<?>) producerOne).getClientCnx())
                             || !cnxTwo.equals(((ProducerImpl<?>) producerOne).getClientCnx()));
             Assert.fail();
@@ -173,7 +172,8 @@
         producerTwo.send("test");
         producerTwo.close();
         producerOne.close();
-=======
+    }
+
     public void testSupportsGetPartitionedMetadataWithoutAutoCreation() throws Exception {
         final String topic = BrokerTestUtil.newUniqueName( "persistent://" + NAMESPACE + "/tp");
         admin.topics().createNonPartitionedTopic(topic);
@@ -211,6 +211,5 @@
         producer.close();
         clientWitBinaryLookup.close();
         admin.topics().delete(topic, false);
->>>>>>> 88ebe785
     }
 }