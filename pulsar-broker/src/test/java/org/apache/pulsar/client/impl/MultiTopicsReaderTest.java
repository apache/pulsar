--- conflicted
+++ resolved
@@ -92,11 +92,7 @@
         testReadMessages(topic, false);
     }
 
-<<<<<<< HEAD
     @Test(timeOut = 20000)
-=======
-    @Test(timeOut = 10000, groups = "quarantine")
->>>>>>> a7933ac5
     public void testReadMessageWithoutBatchingWithMessageInclusive() throws Exception {
         String topic = "persistent://my-property/my-ns/my-reader-topic-inclusive" + UUID.randomUUID();
         int topicNum = 3;
@@ -123,7 +119,7 @@
         testReadMessages(topic, true);
     }
 
-    @Test(timeOut = 10000, groups = "quarantine")
+    @Test(timeOut = 10000)
     public void testReadMessageWithBatchingWithMessageInclusive() throws Exception {
         String topic = "persistent://my-property/my-ns/my-reader-topic-with-batching-inclusive" + UUID.randomUUID();
         int topicNum = 3;
