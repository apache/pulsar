--- conflicted
+++ resolved
@@ -87,11 +87,7 @@
             consumer.acknowledgeAsync(new MessageIdImpl(1, 1, 1), transaction).get();
             fail();
         } catch (ExecutionException e) {
-<<<<<<< HEAD
-            Assert.assertTrue(e.getCause().getCause() instanceof TransactionAckConflictException);
-=======
             Assert.assertTrue(e.getCause() instanceof PulsarClientException.TransactionConflictException);
->>>>>>> 666f4a58
         }
         Message<Integer> message = consumer.receive();
         consumer.acknowledgeAsync(message.getMessageId(), transaction).get();
