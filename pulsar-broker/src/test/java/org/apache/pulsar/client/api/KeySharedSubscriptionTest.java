--- conflicted
+++ resolved
@@ -869,7 +869,6 @@
         Assert.assertNotNull(consumer3.receive(1, TimeUnit.SECONDS));
     }
 
-<<<<<<< HEAD
     @Test(dataProvider = "partitioned")
     public void testOrderingWithConsumerListener(boolean partitioned) throws Exception {
         final String topic = "persistent://public/default/key_shared-" + UUID.randomUUID();
@@ -906,7 +905,7 @@
                 .topic(topic)
                 .create();
 
-        String[] keys = new String[] {"key-1", "key-2", "key-3"};
+        String[] keys = new String[]{"key-1", "key-2", "key-3"};
         for (int i = 0; i < messages; i++) {
             producer.newMessage().key(keys[i % 3]).value(i).send();
         }
@@ -928,7 +927,8 @@
         producer.close();
         consumer.close();
         client.close();
-=======
+    }
+
     @Test
     public void testKeySharedConsumerWithEncrypted() throws Exception {
         final String topic = "persistent://public/default/key_shared-" + UUID.randomUUID();
@@ -993,7 +993,6 @@
             }
             maxValueOfKey.put(msg.getKey(), msg.getValue());
         });
->>>>>>> fa89a039
     }
 
     private Consumer<String> createFixedHashRangesConsumer(String topic, String subscription, Range... ranges) throws PulsarClientException {
