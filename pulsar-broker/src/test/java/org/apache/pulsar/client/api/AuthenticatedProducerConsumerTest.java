--- conflicted
+++ resolved
@@ -316,11 +316,7 @@
 
         String topic = "persistent://" + namespace + "1/topic1";
         // this will cause NPE and it should throw 500
-<<<<<<< HEAD
-        mockZooKeeper.setAlwaysFail(Code.SESSIONEXPIRED);
-=======
-        mockZooKeeperGlobal.shutdown();
->>>>>>> f0929bee
+        mockZooKeeperGlobal.setAlwaysFail(Code.SESSIONEXPIRED);
         pulsar.getConfiguration().setSuperUserRoles(Sets.newHashSet());
         try {
             admin.topics().getPartitionedTopicMetadata(topic);
@@ -333,7 +329,7 @@
             Assert.assertTrue(e.getCause() instanceof InternalServerErrorException);
         }
 
-        mockZooKeeper.unsetAlwaysFail();
+        mockZooKeeperGlobal.unsetAlwaysFail();
     }
 
 }