--- conflicted
+++ resolved
@@ -2896,7 +2896,6 @@
         consumer.close();
     }
 
-<<<<<<< HEAD
     /**
      * This test verifies that broker activates fail-over consumer by considering priority-level as well.
      * 
@@ -2985,8 +2984,8 @@
         consumer4.close();
         consumer5.close();
         log.info("-- Exiting {} test --", methodName);
-
-=======
+    }
+
     // Issue 3226: https://github.com/apache/pulsar/issues/3226
     // Pull 3312: https://github.com/apache/pulsar/pull/3312
     // Bugfix preventing duplicated consumers on same client cnx with shared subscription mode
@@ -3023,6 +3022,5 @@
         future.get(5, TimeUnit.SECONDS);
         Assert.assertTrue(future.isDone());
         Assert.assertFalse(future.isCompletedExceptionally());
->>>>>>> 17f2aabf
     }
 }