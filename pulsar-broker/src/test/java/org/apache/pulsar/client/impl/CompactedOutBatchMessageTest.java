--- conflicted
+++ resolved
@@ -81,14 +81,8 @@
              = (ConsumerImpl<byte[]>) pulsarClient.newConsumer().topic(topic1)
                 .subscriptionName("my-subscriber-name").subscribe()) {
             // shove it in the sideways
-<<<<<<< HEAD
-            consumer.receiveIndividualMessagesFromBatch(metadata, 0, null, batchBuffer,
-                                                        new MessageIdData().setLedgerId(1234)
-                                                        .setEntryId(567), consumer.cnx(), false, 0L);
-=======
             consumer.receiveIndividualMessagesFromBatch(brokerEntryMetadata, metadata, 0, null,
-                    batchBuffer, new MessageIdData().setLedgerId(1234).setEntryId(567), consumer.cnx());
->>>>>>> 0a2c8959
+                    batchBuffer, new MessageIdData().setLedgerId(1234).setEntryId(567), consumer.cnx(), false, 0L);
             Message<?> m = consumer.receive();
             assertEquals(((BatchMessageIdImpl)m.getMessageId()).getLedgerId(), 1234);
             assertEquals(((BatchMessageIdImpl)m.getMessageId()).getEntryId(), 567);
