--- conflicted
+++ resolved
@@ -81,11 +81,7 @@
         if (addCertificates) {
             Map<String, String> authParams = new HashMap<>();
             authParams.put("tlsCertFile", getTlsFileForClient("admin.cert"));
-<<<<<<< HEAD
-            authParams.put("tlsKeyFile", getTlsFileForClient("admin.key"));
-=======
             authParams.put("tlsKeyFile", getTlsFileForClient("admin.key-pk8"));
->>>>>>> e4f1f095
             clientBuilder.authentication(AuthenticationTls.class.getName(), authParams);
         }
         replacePulsarClient(clientBuilder);
@@ -94,11 +90,7 @@
     protected void internalSetUpForNamespace() throws Exception {
         Map<String, String> authParams = new HashMap<>();
         authParams.put("tlsCertFile", getTlsFileForClient("admin.cert"));
-<<<<<<< HEAD
-        authParams.put("tlsKeyFile", getTlsFileForClient("admin.key"));
-=======
         authParams.put("tlsKeyFile", getTlsFileForClient("admin.key-pk8"));
->>>>>>> e4f1f095
 
         if (admin != null) {
             admin.close();
