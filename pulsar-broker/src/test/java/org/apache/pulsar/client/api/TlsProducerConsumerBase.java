/**
 * Licensed to the Apache Software Foundation (ASF) under one
 * or more contributor license agreements.  See the NOTICE file
 * distributed with this work for additional information
 * regarding copyright ownership.  The ASF licenses this file
 * to you under the Apache License, Version 2.0 (the
 * "License"); you may not use this file except in compliance
 * with the License.  You may obtain a copy of the License at
 *
 *   http://www.apache.org/licenses/LICENSE-2.0
 *
 * Unless required by applicable law or agreed to in writing,
 * software distributed under the License is distributed on an
 * "AS IS" BASIS, WITHOUT WARRANTIES OR CONDITIONS OF ANY
 * KIND, either express or implied.  See the License for the
 * specific language governing permissions and limitations
 * under the License.
 */
package org.apache.pulsar.client.api;

import static org.mockito.Mockito.spy;

import java.net.URI;
import java.util.HashMap;
import java.util.Map;
import java.util.Set;

import org.apache.pulsar.client.admin.PulsarAdmin;
import org.apache.pulsar.client.impl.auth.AuthenticationTls;
import org.apache.pulsar.common.policies.data.ClusterData;
import org.apache.pulsar.common.policies.data.PropertyAdmin;
import org.slf4j.Logger;
import org.slf4j.LoggerFactory;
import org.testng.annotations.AfterMethod;
import org.testng.annotations.BeforeMethod;

import com.google.common.collect.Lists;
import com.google.common.collect.Sets;

import io.netty.handler.ssl.ClientAuth;

public class TlsProducerConsumerBase extends ProducerConsumerBase {
    protected final String TLS_TRUST_CERT_FILE_PATH = "./src/test/resources/authentication/tls/cacert.pem";
    protected final String TLS_CLIENT_CERT_FILE_PATH = "./src/test/resources/authentication/tls/client-cert.pem";
    protected final String TLS_CLIENT_KEY_FILE_PATH = "./src/test/resources/authentication/tls/client-key.pem";
    protected final String TLS_SERVER_CERT_FILE_PATH = "./src/test/resources/authentication/tls/broker-cert.pem";
    protected final String TLS_SERVER_KEY_FILE_PATH = "./src/test/resources/authentication/tls/broker-key.pem";
    private final String clusterName = "use";

    @BeforeMethod
    @Override
    protected void setup() throws Exception {
        // TLS configuration for Broker
        internalSetUpForBroker();

        // Start Broker
        super.init();
    }

    @AfterMethod
    @Override
    protected void cleanup() throws Exception {
        super.internalCleanup();
    }

    protected void internalSetUpForBroker() throws Exception {
        conf.setTlsEnabled(true);
        conf.setTlsCertificateFilePath(TLS_SERVER_CERT_FILE_PATH);
        conf.setTlsKeyFilePath(TLS_SERVER_KEY_FILE_PATH);
        conf.setTlsTrustCertsFilePath(TLS_TRUST_CERT_FILE_PATH);
        conf.setClusterName(clusterName);
        conf.setTlsReqTrustedClientCertOnConnect(true);
        Set<String> tlsProtocols = Sets.newConcurrentHashSet();
        tlsProtocols.add("TLSv1.2");
        conf.setTlsProtocols(tlsProtocols);
    }

<<<<<<< HEAD
    protected void internalSetUpForClient(boolean addCertificates, String lookupUrl) throws Exception {
        ClientConfiguration clientConf = new ClientConfiguration();
        clientConf.setTlsTrustCertsFilePath(TLS_TRUST_CERT_FILE_PATH);
        clientConf.setUseTls(true);
        clientConf.setTlsAllowInsecureConnection(false);
        if (addCertificates) {
            Map<String, String> authParams = new HashMap<>();
            authParams.put("tlsCertFile", TLS_CLIENT_CERT_FILE_PATH);
            authParams.put("tlsKeyFile", TLS_CLIENT_KEY_FILE_PATH);
            clientConf.setAuthentication(AuthenticationTls.class.getName(), authParams);
        }
        pulsarClient = PulsarClient.create(lookupUrl, clientConf);
=======
    protected void internalSetUpForClient() throws Exception {
        String lookupUrl = new URI("pulsar+ssl://localhost:" + BROKER_PORT_TLS).toString();
        pulsarClient = PulsarClient.builder().serviceUrl(lookupUrl).tlsTrustCertsFilePath(TLS_SERVER_CERT_FILE_PATH)
                .enableTls(true).build();
>>>>>>> 9e874cbc
    }

    protected void internalSetUpForNamespace() throws Exception {
        ClientConfiguration clientConf = new ClientConfiguration();
        clientConf.setTlsTrustCertsFilePath(TLS_TRUST_CERT_FILE_PATH);
        clientConf.setUseTls(true);
        clientConf.setTlsAllowInsecureConnection(false);
        Map<String, String> authParams = new HashMap<>();
        authParams.put("tlsCertFile", TLS_CLIENT_CERT_FILE_PATH);
        authParams.put("tlsKeyFile", TLS_CLIENT_KEY_FILE_PATH);
        clientConf.setAuthentication(AuthenticationTls.class.getName(), authParams);
        admin = spy(new PulsarAdmin(brokerUrlTls, clientConf));
        admin.clusters().updateCluster(clusterName, new ClusterData(brokerUrl.toString(), brokerUrlTls.toString(),
                "pulsar://localhost:" + BROKER_PORT, "pulsar+ssl://localhost:" + BROKER_PORT_TLS));
        admin.properties().createProperty("my-property",
                new PropertyAdmin(Lists.newArrayList("appid1", "appid2"), Sets.newHashSet("use")));
        admin.namespaces().createNamespace("my-property/use/my-ns");
    }
}<|MERGE_RESOLUTION|>--- conflicted
+++ resolved
@@ -75,7 +75,6 @@
         conf.setTlsProtocols(tlsProtocols);
     }
 
-<<<<<<< HEAD
     protected void internalSetUpForClient(boolean addCertificates, String lookupUrl) throws Exception {
         ClientConfiguration clientConf = new ClientConfiguration();
         clientConf.setTlsTrustCertsFilePath(TLS_TRUST_CERT_FILE_PATH);
@@ -88,12 +87,6 @@
             clientConf.setAuthentication(AuthenticationTls.class.getName(), authParams);
         }
         pulsarClient = PulsarClient.create(lookupUrl, clientConf);
-=======
-    protected void internalSetUpForClient() throws Exception {
-        String lookupUrl = new URI("pulsar+ssl://localhost:" + BROKER_PORT_TLS).toString();
-        pulsarClient = PulsarClient.builder().serviceUrl(lookupUrl).tlsTrustCertsFilePath(TLS_SERVER_CERT_FILE_PATH)
-                .enableTls(true).build();
->>>>>>> 9e874cbc
     }
 
     protected void internalSetUpForNamespace() throws Exception {
