/**
 * Licensed to the Apache Software Foundation (ASF) under one
 * or more contributor license agreements.  See the NOTICE file
 * distributed with this work for additional information
 * regarding copyright ownership.  The ASF licenses this file
 * to you under the Apache License, Version 2.0 (the
 * "License"); you may not use this file except in compliance
 * with the License.  You may obtain a copy of the License at
 *
 *   http://www.apache.org/licenses/LICENSE-2.0
 *
 * Unless required by applicable law or agreed to in writing,
 * software distributed under the License is distributed on an
 * "AS IS" BASIS, WITHOUT WARRANTIES OR CONDITIONS OF ANY
 * KIND, either express or implied.  See the License for the
 * specific language governing permissions and limitations
 * under the License.
 */
package org.apache.pulsar.client.impl;

import static java.util.UUID.randomUUID;
import static org.apache.pulsar.broker.service.BrokerService.BROKER_SERVICE_CONFIGURATION_PATH;
import static org.mockito.Mockito.any;
import static org.mockito.Mockito.atLeastOnce;
import static org.mockito.Mockito.doAnswer;
import static org.mockito.Mockito.doNothing;
import static org.mockito.Mockito.mock;
import static org.mockito.Mockito.never;
import static org.mockito.Mockito.spy;
import static org.mockito.Mockito.verify;
import static org.testng.Assert.assertEquals;
import static org.testng.Assert.assertFalse;
import static org.testng.Assert.assertNotNull;
import static org.testng.Assert.assertNull;
import static org.testng.Assert.assertTrue;
import static org.testng.Assert.fail;

import java.lang.reflect.Field;
import java.net.URI;
import java.security.GeneralSecurityException;
import java.util.ArrayList;
import java.util.IdentityHashMap;
import java.util.List;
import java.util.Map;
import java.util.NavigableMap;
import java.util.Optional;
import java.util.Set;
import java.util.concurrent.CompletableFuture;
import java.util.concurrent.ConcurrentSkipListMap;
import java.util.concurrent.CountDownLatch;
import java.util.concurrent.ExecutorService;
import java.util.concurrent.Executors;
import java.util.concurrent.TimeUnit;
import java.util.concurrent.atomic.AtomicBoolean;
import java.util.concurrent.atomic.AtomicInteger;

import lombok.Cleanup;

import org.apache.bookkeeper.client.AsyncCallback.AddCallback;
import org.apache.bookkeeper.client.BKException;
import org.apache.bookkeeper.client.BookKeeper.DigestType;
import org.apache.bookkeeper.client.PulsarMockBookKeeper;
import org.apache.bookkeeper.client.PulsarMockLedgerHandle;
import org.apache.bookkeeper.mledger.impl.ManagedLedgerImpl;
import org.apache.pulsar.broker.PulsarService;
import org.apache.pulsar.broker.auth.MockedPulsarServiceBaseTest;
import org.apache.pulsar.broker.namespace.OwnershipCache;
import org.apache.pulsar.broker.service.Topic;
import org.apache.pulsar.broker.service.persistent.PersistentTopic;
import org.apache.pulsar.client.admin.PulsarAdminException;
import org.apache.pulsar.client.api.Consumer;
import org.apache.pulsar.client.api.ConsumerBuilder;
import org.apache.pulsar.client.api.Message;
import org.apache.pulsar.client.api.Producer;
import org.apache.pulsar.client.api.ProducerConsumerBase;
import org.apache.pulsar.client.api.PulsarClient;
import org.apache.pulsar.client.api.PulsarClientException;
import org.apache.pulsar.client.api.SubscriptionType;
import org.apache.pulsar.client.impl.HandlerState.State;
import org.apache.pulsar.common.protocol.PulsarHandler;
import org.apache.pulsar.common.naming.NamespaceBundle;
import org.apache.pulsar.common.naming.TopicName;
import org.apache.pulsar.common.policies.data.ClusterData;
import org.apache.pulsar.common.policies.data.RetentionPolicies;
import org.apache.pulsar.common.util.FutureUtil;
import org.apache.pulsar.common.util.ObjectMapperFactory;
import org.apache.pulsar.common.util.collections.ConcurrentLongHashMap;
import org.apache.pulsar.common.util.collections.ConcurrentOpenHashMap;
import org.apache.pulsar.zookeeper.GlobalZooKeeperCache;
import org.apache.pulsar.zookeeper.ZooKeeperDataCache;
import org.slf4j.Logger;
import org.slf4j.LoggerFactory;
import org.testng.Assert;
import org.testng.annotations.AfterMethod;
import org.testng.annotations.BeforeMethod;
import org.testng.annotations.DataProvider;
import org.testng.annotations.Test;

import com.google.common.collect.Lists;
import com.google.common.collect.Sets;

public class BrokerClientIntegrationTest extends ProducerConsumerBase {
    private static final Logger log = LoggerFactory.getLogger(BrokerClientIntegrationTest.class);

    @BeforeMethod
    @Override
    protected void setup() throws Exception {
        super.internalSetup();
        super.producerBaseSetup();
    }

    @AfterMethod
    @Override
    protected void cleanup() throws Exception {
        super.internalCleanup();
    }

    @DataProvider
    public Object[][] subType() {
        return new Object[][] { { SubscriptionType.Shared }, { SubscriptionType.Failover } };
    }

    /**
     * Verifies unload namespace-bundle doesn't close shared connection used by other namespace-bundle.
     *
     * <pre>
     * 1. after disabling broker fron loadbalancer
     * 2. unload namespace-bundle "my-ns1" which disconnects client (producer/consumer) connected on that namespacebundle
     * 3. but doesn't close the connection for namesapce-bundle "my-ns2" and clients are still connected
     * 4. verifies unloaded "my-ns1" should not connected again with the broker as broker is disabled
     * 5. unload "my-ns2" which closes the connection as broker doesn't have any more client connected on that connection
     * 6. all namespace-bundles are in "connecting" state and waiting for available broker
     * </pre>
     *
     * @throws Exception
     */
    @SuppressWarnings({ "rawtypes", "unchecked" })
    @Test
    public void testDisconnectClientWithoutClosingConnection() throws Exception {

        final String ns1 = "my-property/con-ns1";
        final String ns2 = "my-property/con-ns2";
        admin.namespaces().createNamespace(ns1, Sets.newHashSet("test"));
        admin.namespaces().createNamespace(ns2, Sets.newHashSet("test"));

        final String topic1 = "persistent://" + ns1 + "/my-topic";
        final String topic2 = "persistent://" + ns2 + "/my-topic";
        ConsumerImpl<byte[]> cons1 = (ConsumerImpl<byte[]>) pulsarClient.newConsumer().topic(topic1)
                .subscriptionName("my-subscriber-name").subscribe();

        ProducerImpl<byte[]> prod1 = (ProducerImpl<byte[]>) pulsarClient.newProducer().topic(topic1).create();
        ProducerImpl<byte[]> prod2 = (ProducerImpl<byte[]>) pulsarClient.newProducer().topic(topic2).create();
        ConsumerImpl<byte[]> consumer1 = spy(cons1);
        doAnswer(invocationOnMock -> cons1.getState()).when(consumer1).getState();
        doAnswer(invocationOnMock -> cons1.getClientCnx()).when(consumer1).getClientCnx();
        doAnswer(invocationOnMock -> cons1.cnx()).when(consumer1).cnx();
        doAnswer(invocationOnMock -> {
            cons1.connectionClosed((ClientCnx) invocationOnMock.getArguments()[0]);
            return null;
        }).when(consumer1).connectionClosed(any());
        ProducerImpl<byte[]> producer1 = spy(prod1);
        doAnswer(invocationOnMock -> prod1.getState()).when(producer1).getState();
        doAnswer(invocationOnMock -> prod1.getClientCnx()).when(producer1).getClientCnx();
        doAnswer(invocationOnMock -> prod1.cnx()).when(producer1).cnx();
        doAnswer(invocationOnMock -> {
            prod1.connectionClosed((ClientCnx) invocationOnMock.getArguments()[0]);
            return null;
        }).when(producer1).connectionClosed(any());
        ProducerImpl<byte[]> producer2 = spy(prod2);
        doAnswer(invocationOnMock -> prod2.getState()).when(producer2).getState();
        doAnswer(invocationOnMock -> prod2.getClientCnx()).when(producer2).getClientCnx();
        doAnswer(invocationOnMock -> prod2.cnx()).when(producer2).cnx();
        doAnswer(invocationOnMock -> {
            prod2.connectionClosed((ClientCnx) invocationOnMock.getArguments()[0]);
            return null;
        }).when(producer2).connectionClosed(any());

        ClientCnx clientCnx = producer1.getClientCnx();

        Field pfield = ClientCnx.class.getDeclaredField("producers");
        pfield.setAccessible(true);
        Field cfield = ClientCnx.class.getDeclaredField("consumers");
        cfield.setAccessible(true);

        ConcurrentLongHashMap<ProducerImpl<byte[]>> producers = (ConcurrentLongHashMap) pfield.get(clientCnx);
        ConcurrentLongHashMap<ConsumerImpl<byte[]>> consumers = (ConcurrentLongHashMap) cfield.get(clientCnx);

        producers.put(2, producers.get(0));
        producers.put(3, producers.get(1));
        consumers.put(1, consumers.get(0));

        producers.put(0, producer1);
        producers.put(1, producer2);
        consumers.put(0, consumer1);

        // disable this broker to avoid any new requests
        pulsar.getLoadManager().get().disableBroker();

        NamespaceBundle bundle1 = pulsar.getNamespaceService().getBundle(TopicName.get(topic1));
        NamespaceBundle bundle2 = pulsar.getNamespaceService().getBundle(TopicName.get(topic2));

        // unload ns-bundle:1
        pulsar.getNamespaceService().unloadNamespaceBundle((NamespaceBundle) bundle1);
        // let server send signal to close-connection and client close the connection
        Thread.sleep(1000);
        // [1] Verify: producer1 must get connectionClosed signal
        verify(producer1, atLeastOnce()).connectionClosed(any());
        // [2] Verify: consumer1 must get connectionClosed signal
        verify(consumer1, atLeastOnce()).connectionClosed(any());
        // [3] Verify: producer2 should have not received connectionClosed signal
        verify(producer2, never()).connectionClosed(any());

        // sleep for sometime to let other disconnected producer and consumer connect again: but they should not get
        // connected with same broker as that broker is already out from active-broker list
        Thread.sleep(200);

        // producer1 must not be able to connect again
        assertNull(prod1.getClientCnx());
        assertEquals(State.Connecting, prod1.getState());
        // consumer1 must not be able to connect again
        assertNull(cons1.getClientCnx());
        assertEquals(State.Connecting, cons1.getState());
        // producer2 must have live connection
        assertNotNull(prod2.getClientCnx());
        assertEquals(State.Ready, prod2.getState());

        // unload ns-bundle2 as well
        pulsar.getNamespaceService().unloadNamespaceBundle((NamespaceBundle) bundle2);
        // let producer2 give some time to get disconnect signal and get disconencted
        Thread.sleep(200);
        verify(producer2, atLeastOnce()).connectionClosed(any());

        // producer1 must not be able to connect again
        assertNull(prod1.getClientCnx());
        assertEquals(State.Connecting, prod1.getState());
        // consumer1 must not be able to connect again
        assertNull(cons1.getClientCnx());
        assertEquals(State.Connecting, cons1.getState());
        // producer2 must not be able to connect again
        assertNull(prod2.getClientCnx());
        assertEquals(State.Connecting, prod2.getState());

        producer1.close();
        producer2.close();
        consumer1.close();
        prod1.close();
        prod2.close();
        cons1.close();

    }

    /**
     * Verifies: 1. Closing of Broker service unloads all bundle gracefully and there must not be any connected bundles
     * after closing broker service
     *
     * @throws Exception
     */
    @Test
    public void testCloseBrokerService() throws Exception {

        final String ns1 = "my-property/brok-ns1";
        final String ns2 = "my-property/brok-ns2";
        admin.namespaces().createNamespace(ns1, Sets.newHashSet("test"));
        admin.namespaces().createNamespace(ns2, Sets.newHashSet("test"));

        final String topic1 = "persistent://" + ns1 + "/my-topic";
        final String topic2 = "persistent://" + ns2 + "/my-topic";

        ConsumerImpl<byte[]> consumer1 = (ConsumerImpl<byte[]>) pulsarClient.newConsumer().topic(topic1)
                .subscriptionName("my-subscriber-name").subscribe();
        ProducerImpl<byte[]> producer1 = (ProducerImpl<byte[]>) pulsarClient.newProducer().topic(topic1).create();
        ProducerImpl<byte[]> producer2 = (ProducerImpl<byte[]>) pulsarClient.newProducer().topic(topic2).create();

        // unload all other namespace
        pulsar.getBrokerService().close();

        // [1] OwnershipCache should not contain any more namespaces
        OwnershipCache ownershipCache = pulsar.getNamespaceService().getOwnershipCache();
        assertTrue(ownershipCache.getOwnedBundles().keySet().isEmpty());
        // Strategical retry
        retryStrategically((test) -> (producer1.getClientCnx() == null && consumer1.getClientCnx() == null
                && producer2.getClientCnx() == null), 5, 100);
        // [2] All clients must be disconnected and in connecting state
        // producer1 must not be able to connect again
        assertNull(producer1.getClientCnx());
        assertEquals(State.Connecting, producer1.getState());
        // consumer1 must not be able to connect again
        assertNull(consumer1.getClientCnx());
        assertEquals(State.Connecting, consumer1.getState());
        // producer2 must not be able to connect again
        assertNull(producer2.getClientCnx());
        assertEquals(State.Connecting, producer2.getState());

        producer1.close();
        producer2.close();
        consumer1.close();

    }

    /**
     * It verifies that consumer which doesn't support batch-message:
     * <p>
     * 1. broker disconnects that consumer
     * <p>
     * 2. redeliver all those messages to other supported consumer under the same subscription
     *
     * @param subType
     * @throws Exception
     */
    @Test(dataProvider = "subType")
    public void testUnsupportedBatchMessageConsumer(SubscriptionType subType) throws Exception {
        log.info("-- Starting {} test --", methodName);

        final String topicName = "persistent://my-property/my-ns/my-topic1";
        final String subscriptionName = "my-subscriber-name" + subType;

        ConsumerImpl<byte[]> consumer1 = (ConsumerImpl<byte[]>) pulsarClient.newConsumer()
                .topic(topicName)
                .subscriptionName(subscriptionName)
                .subscriptionType(subType)
                .subscribe();

        final int numMessagesPerBatch = 10;

        Producer<byte[]> producer = pulsarClient.newProducer()
                    .topic(topicName)
                    .enableBatching(false)
                    .create();
        Producer<byte[]> batchProducer = pulsarClient.newProducer()
                .topic(topicName).enableBatching(true)
                .batchingMaxPublishDelay(Long.MAX_VALUE, TimeUnit.SECONDS)
                .batchingMaxMessages(numMessagesPerBatch)
                .create();

        // update consumer's version to incompatible batch-message version = Version.V3
        Topic topic = pulsar.getBrokerService().getOrCreateTopic(topicName).get();
        org.apache.pulsar.broker.service.Consumer brokerConsumer = topic.getSubscriptions().get(subscriptionName)
                .getConsumers().get(0);
        Field cnxField = org.apache.pulsar.broker.service.Consumer.class.getDeclaredField("cnx");
        cnxField.setAccessible(true);
        PulsarHandler cnx = (PulsarHandler) cnxField.get(brokerConsumer);
        Field versionField = PulsarHandler.class.getDeclaredField("remoteEndpointProtocolVersion");
        versionField.setAccessible(true);
        versionField.set(cnx, 3);

        // (1) send non-batch message: consumer should be able to consume
        for (int i = 0; i < numMessagesPerBatch; i++) {
            String message = "my-message-" + i;
            producer.send(message.getBytes());
        }
        Set<String> messageSet = Sets.newHashSet();
        Message<byte[]> msg = null;
        for (int i = 0; i < numMessagesPerBatch; i++) {
            msg = consumer1.receive(1, TimeUnit.SECONDS);
            String receivedMessage = new String(msg.getData());
            String expectedMessage = "my-message-" + i;
            testMessageOrderAndDuplicates(messageSet, receivedMessage, expectedMessage);
            consumer1.acknowledge(msg);
        }

        // Also set clientCnx of the consumer to null so, it avoid reconnection so, other consumer can consume for
        // verification
        consumer1.setClientCnx(null);
        // (2) send batch-message which should not be able to consume: as broker will disconnect the consumer
        for (int i = 0; i < numMessagesPerBatch; i++) {
            String message = "my-message-" + i;
            batchProducer.sendAsync(message.getBytes());
        }
        batchProducer.flush();

        // consumer should have not received any message as it should have been disconnected
        msg = consumer1.receive(100, TimeUnit.MILLISECONDS);
        assertNull(msg);

        // subscribe consumer2 with supporting batch version
        PulsarClient newPulsarClient = newPulsarClient(lookupUrl.toString(), 0); // Creates new client connection
        Consumer<byte[]> consumer2 = newPulsarClient.newConsumer()
                .topic(topicName)
                .subscriptionName(subscriptionName)
                .subscriptionType(subType)
                .subscribe();

        messageSet.clear();
        for (int i = 0; i < numMessagesPerBatch; i++) {
            msg = consumer2.receive(1, TimeUnit.SECONDS);
            String receivedMessage = new String(msg.getData());
            log.debug("Received message: [{}]", receivedMessage);
            String expectedMessage = "my-message-" + i;
            testMessageOrderAndDuplicates(messageSet, receivedMessage, expectedMessage);
            consumer2.acknowledge(msg);
        }

        consumer2.close();
        producer.close();
        batchProducer.close();
        newPulsarClient.close();
        log.info("-- Exiting {} test --", methodName);
    }

    @Test(dataProvider = "subType")
    public void testResetCursor(SubscriptionType subType) throws Exception {
        final RetentionPolicies policy = new RetentionPolicies(60, 52 * 1024);
        final TopicName topicName = TopicName.get("persistent://my-property/my-ns/unacked-topic");
        final int warmup = 20;
        final int testSize = 150;
        final List<Message<byte[]>> received = new ArrayList<>();
        final String subsId = "sub";

        final NavigableMap<Long, TimestampEntryCount> publishTimeIdMap = new ConcurrentSkipListMap<>();

        // set delay time to start dispatching messages to active consumer in order to avoid message duplication
        conf.setActiveConsumerFailoverDelayTimeMillis(500);
        restartBroker();

        admin.namespaces().setRetention(topicName.getNamespace(), policy);

        ConsumerBuilder<byte[]> consumerBuilder = pulsarClient.newConsumer().topic(topicName.toString())
                .startMessageIdInclusive()
                .subscriptionName(subsId).subscriptionType(subType).messageListener((consumer, msg) -> {
                    try {
                        synchronized (received) {
                            received.add(msg);
                        }
                        consumer.acknowledge(msg);
                        long publishTime = msg.getPublishTime();
                        log.info(" publish time is " + publishTime + "," + msg.getMessageId());
                        TimestampEntryCount timestampEntryCount = publishTimeIdMap.computeIfAbsent(publishTime,
                                (k) -> new TimestampEntryCount(publishTime));
                        timestampEntryCount.incrementAndGet();
                    } catch (final PulsarClientException e) {
                        log.warn("Failed to ack!");
                    }
                });
        Consumer<byte[]> consumer1 = consumerBuilder.subscribe();
        Consumer<byte[]> consumer2 = consumerBuilder.subscribe();
        final Producer<byte[]> producer = pulsarClient.newProducer().topic(topicName.toString()).create();

        log.info("warm up started for " + topicName.toString());
        // send warmup msgs
        byte[] msgBytes = new byte[1000];
        for (int i = 0; i < warmup; i++) {
            producer.send(msgBytes);
        }
        log.info("warm up finished.");

        // sleep to ensure receiving of msgs
        for (int n = 0; n < 10 && received.size() < warmup; n++) {
            Thread.sleep(200);
        }

        // validate received msgs
        Assert.assertEquals(received.size(), warmup);
        received.clear();

        // publish testSize num of msgs
        log.info("Sending more messages.");
        for (int n = 0; n < testSize; n++) {
            producer.send(msgBytes);
            Thread.sleep(1);
        }
        log.info("Sending more messages done.");

        Thread.sleep(3000);

        long begints = publishTimeIdMap.firstEntry().getKey();
        long endts = publishTimeIdMap.lastEntry().getKey();
        // find reset timestamp
        long timestamp = (endts - begints) / 2 + begints;
        timestamp = publishTimeIdMap.floorKey(timestamp);

        NavigableMap<Long, TimestampEntryCount> expectedMessages = new ConcurrentSkipListMap<>();
        expectedMessages.putAll(publishTimeIdMap.tailMap(timestamp, true));

        received.clear();

        log.info("reset cursor to " + timestamp + " for topic " + topicName.toString() + " for subs " + subsId);
        log.info("issuing admin operation on " + admin.getServiceUrl());
        List<String> subList = admin.topics().getSubscriptions(topicName.toString());
        for (String subs : subList) {
            log.info("got sub " + subs);
        }
        publishTimeIdMap.clear();
        // reset the cursor to this timestamp
        Assert.assertTrue(subList.contains(subsId));
        admin.topics().resetCursor(topicName.toString(), subsId, timestamp);

        Thread.sleep(3000);
        int totalExpected = 0;
        for (TimestampEntryCount tec : expectedMessages.values()) {
            totalExpected += tec.numMessages;
        }
        // validate that replay happens after the timestamp
        Assert.assertTrue(publishTimeIdMap.firstEntry().getKey() >= timestamp);
        consumer1.close();
        consumer2.close();
        producer.close();
        // validate that expected and received counts match
        int totalReceived = 0;
        for (TimestampEntryCount tec : publishTimeIdMap.values()) {
            totalReceived += tec.numMessages;
        }
        Assert.assertEquals(totalReceived, totalExpected, "did not receive all messages on replay after reset");

        resetConfig();
        restartBroker();
    }

    /**
     * <pre>
     * Verifies: that client-cnx gets closed when server gives TooManyRequestException in certain time frame
     * 1. Client1: which has set MaxNumberOfRejectedRequestPerConnection=0
     * 2. Client2: which has set MaxNumberOfRejectedRequestPerConnection=100
     * 3. create multiple producer and make lookup-requests simultaneously
     * 4. Client1 receives TooManyLookupException and should close connection
     * </pre>
     *
     * @throws Exception
     */
    @Test
    public void testCloseConnectionOnBrokerRejectedRequest() throws Exception {

        final String topicName = "persistent://prop/usw/my-ns/newTopic";
        final int maxConccurentLookupRequest = pulsar.getConfiguration().getMaxConcurrentLookupRequest();
        final int concurrentLookupRequests = 20;
        ExecutorService executor = Executors.newFixedThreadPool(concurrentLookupRequests);
        try {
            stopBroker();
            pulsar.getConfiguration().setMaxConcurrentLookupRequest(1);
            startBroker();
            String lookupUrl = pulsar.getBrokerServiceUrl();

            @Cleanup
            PulsarClient pulsarClient = PulsarClient.builder().serviceUrl(lookupUrl).statsInterval(0, TimeUnit.SECONDS)
                    .maxNumberOfRejectedRequestPerConnection(0).build();

            @Cleanup
            PulsarClient pulsarClient2 = PulsarClient.builder().serviceUrl(lookupUrl).statsInterval(0, TimeUnit.SECONDS)
                    .ioThreads(concurrentLookupRequests).connectionsPerBroker(20).build();

            ProducerImpl<byte[]> producer = (ProducerImpl<byte[]>) pulsarClient.newProducer().topic(topicName).create();
            ClientCnx cnx = producer.cnx();
            assertTrue(cnx.channel().isActive());

            final int totalProducer = 100;
            CountDownLatch latch = new CountDownLatch(totalProducer * 2);
            AtomicInteger failed = new AtomicInteger(0);
            for (int i = 0; i < totalProducer; i++) {
                executor.submit(() -> {
                    pulsarClient2.newProducer().topic(topicName).createAsync().handle((ok, e) -> {
                        if (e != null) {
                            failed.set(1);
                        }
                        latch.countDown();
                        return null;
                    });
                    pulsarClient.newProducer().topic(topicName).createAsync().handle((ok, e) -> {
                        if (e != null) {
                            failed.set(1);
                        }
                        latch.countDown();
                        return null;
                    });
                });

            }

            latch.await(10, TimeUnit.SECONDS);
            // connection must be closed
            assertEquals(failed.get(), 1);
        } finally {
            pulsar.getConfiguration().setMaxConcurrentLookupRequest(maxConccurentLookupRequest);
            executor.shutdownNow();
        }
    }

    /**
     * It verifies that broker throttles down configured concurrent topic loading requests
     *
     * <pre>
     * 1. Start broker with N maxConcurrentTopicLoadRequest
     * 2. create concurrent producers on different topics which makes broker to load topics concurrently
     * 3. Producer operationtimeout = 1 ms so, if producers creation will fail for throttled topics
     * 4. verify all producers should have connected
     * </pre>
     *
     * @throws Exception
     */
    @Test
    public void testMaxConcurrentTopicLoading() throws Exception {

        final PulsarClientImpl pulsarClient;
        final PulsarClientImpl pulsarClient2;

        final String topicName = "persistent://prop/usw/my-ns/cocurrentLoadingTopic";
        int concurrentTopic = pulsar.getConfiguration().getMaxConcurrentTopicLoadRequest();
        final int concurrentLookupRequests = 20;
        ExecutorService executor = Executors.newFixedThreadPool(concurrentLookupRequests);

        try {
            pulsar.getConfiguration().setAuthorizationEnabled(false);
            stopBroker();
            pulsar.getConfiguration().setMaxConcurrentTopicLoadRequest(1);
            startBroker();
            String lookupUrl = pulsar.getBrokerServiceUrl();

            pulsarClient = (PulsarClientImpl) PulsarClient.builder().serviceUrl(lookupUrl)
                    .statsInterval(0, TimeUnit.SECONDS).maxNumberOfRejectedRequestPerConnection(0).build();

            pulsarClient2 = (PulsarClientImpl) PulsarClient.builder().serviceUrl(lookupUrl)
                    .statsInterval(0, TimeUnit.SECONDS).ioThreads(concurrentLookupRequests).connectionsPerBroker(20)
                    .build();

            ProducerImpl<byte[]> producer = (ProducerImpl<byte[]>) pulsarClient.newProducer().topic(topicName).create();
            ClientCnx cnx = producer.cnx();
            assertTrue(cnx.channel().isActive());

            final List<CompletableFuture<Producer<byte[]>>> futures = Lists.newArrayList();
            final int totalProducers = 10;
            CountDownLatch latch = new CountDownLatch(totalProducers);
            for (int i = 0; i < totalProducers; i++) {
                executor.submit(() -> {
                    final String randomTopicName1 = topicName + randomUUID().toString();
                    final String randomTopicName2 = topicName + randomUUID().toString();
                    // pass producer-name to avoid exception: producer is already connected to topic
                    synchronized (futures) {
                        futures.add(pulsarClient2.newProducer().topic(randomTopicName1).createAsync());
                        futures.add(pulsarClient.newProducer().topic(randomTopicName2).createAsync());
                    }
                    latch.countDown();
                });
            }

            latch.await();
            synchronized (futures) {
                FutureUtil.waitForAll(futures).get();
            }
            pulsarClient.close();
            pulsarClient2.close();
        } finally {
            // revert back to original value
            pulsar.getConfiguration().setMaxConcurrentTopicLoadRequest(concurrentTopic);
            executor.shutdownNow();
        }
    }

    /**
     * It verifies that client closes the connection on internalSerevrError which is "ServiceNotReady" from Broker-side
     *
     * @throws Exception
     */
    @Test
    public void testCloseConnectionOnInternalServerError() throws Exception {

        final PulsarClient pulsarClient;

        final String topicName = "persistent://prop/usw/my-ns/newTopic";

<<<<<<< HEAD
        pulsarClient = PulsarClient.builder()
                .serviceUrl(pulsar.getBrokerServiceUrl())
                .statsInterval(0, TimeUnit.SECONDS)
                .build();
=======
        String lookupUrl = new URI("pulsar://localhost:" + BROKER_PORT).toString();
        pulsarClient = PulsarClient.builder().serviceUrl(lookupUrl).statsInterval(0, TimeUnit.SECONDS)
            .operationTimeout(1000, TimeUnit.MILLISECONDS).build();
>>>>>>> f95c71f2

        ProducerImpl<byte[]> producer = (ProducerImpl<byte[]>) pulsarClient.newProducer().topic(topicName).create();
        ClientCnx cnx = producer.cnx();
        assertTrue(cnx.channel().isActive());

        // Need broker to throw InternalServerError. so, make global-zk unavailable
        Field globalZkCacheField = PulsarService.class.getDeclaredField("globalZkCache");
        globalZkCacheField.setAccessible(true);
        GlobalZooKeeperCache oldZkCache = (GlobalZooKeeperCache) globalZkCacheField.get(pulsar);
        globalZkCacheField.set(pulsar, null);

        oldZkCache.close();

        try {
            pulsarClient.newProducer().topic(topicName).create();
            fail("it should have fail with lookup-exception:");
        } catch (Exception e) {
            // ok
        }
        // connection must be closed
        assertFalse(cnx.channel().isActive());
        pulsarClient.close();
    }

    @Test
    public void testInvalidDynamicConfiguration() throws Exception {

        // (1) try to update invalid loadManagerClass name
        try {
            admin.brokers().updateDynamicConfiguration("loadManagerClassName", "org.apache.pulsar.invalid.loadmanager");
            fail("it should have failed due to invalid argument");
        } catch (PulsarAdminException e) {
            // Ok: should have failed due to invalid config value
        }

        // (2) try to update with valid loadManagerClass name
        try {
            admin.brokers().updateDynamicConfiguration("loadManagerClassName",
                    "org.apache.pulsar.broker.loadbalance.ModularLoadManager");
        } catch (PulsarAdminException e) {
            fail("it should have failed due to invalid argument", e);
        }

        // (3) restart broker with invalid config value

        ZooKeeperDataCache<Map<String, String>> dynamicConfigurationCache = pulsar.getBrokerService()
                .getDynamicConfigurationCache();
        Map<String, String> configurationMap = dynamicConfigurationCache.get(BROKER_SERVICE_CONFIGURATION_PATH).get();
        configurationMap.put("loadManagerClassName", "org.apache.pulsar.invalid.loadmanager");
        byte[] content = ObjectMapperFactory.getThreadLocal().writeValueAsBytes(configurationMap);
        dynamicConfigurationCache.invalidate(BROKER_SERVICE_CONFIGURATION_PATH);
        mockZookKeeper.setData(BROKER_SERVICE_CONFIGURATION_PATH, content, -1);
    }

    static class TimestampEntryCount {
        private final long timestamp;
        private int numMessages;

        public TimestampEntryCount(long ts) {
            this.numMessages = 0;
            this.timestamp = ts;
        }

        public int incrementAndGet() {
            return ++numMessages;
        }

        public long getTimestamp() {
            return timestamp;
        }
    }

    @Test
    public void testCleanProducer() throws Exception {
        log.info("-- Starting {} test --", methodName);

        admin.clusters().createCluster("global", new ClusterData());
        admin.namespaces().createNamespace("my-property/global/lookup");

        final int operationTimeOut = 500;
        PulsarClient pulsarClient = PulsarClient.builder().serviceUrl(lookupUrl.toString())
                .statsInterval(0, TimeUnit.SECONDS).operationTimeout(operationTimeOut, TimeUnit.MILLISECONDS).build();
        CountDownLatch latch = new CountDownLatch(1);
        pulsarClient.newProducer().topic("persistent://my-property/global/lookup/my-topic1").createAsync()
                .handle((producer, e) -> {
                    latch.countDown();
                    return null;
                });

        latch.await(operationTimeOut + 1000, TimeUnit.MILLISECONDS);
        Field prodField = PulsarClientImpl.class.getDeclaredField("producers");
        prodField.setAccessible(true);
        @SuppressWarnings("unchecked")
        IdentityHashMap<ProducerBase<byte[]>, Boolean> producers = (IdentityHashMap<ProducerBase<byte[]>, Boolean>) prodField
                .get(pulsarClient);
        assertTrue(producers.isEmpty());
        pulsarClient.close();
        log.info("-- Exiting {} test --", methodName);
    }

    /**
     * It verifies that if broker fails to complete producer/consumer operation then client times out rather waiting
     * forever.
     *
     * @throws PulsarClientException
     */
    @Test(expectedExceptions = PulsarClientException.TimeoutException.class)
    public void testOperationTimeout() throws PulsarClientException {
        final String topicName = "persistent://my-property/my-ns/my-topic1";
        ConcurrentOpenHashMap<String, CompletableFuture<Optional<Topic>>> topics = pulsar.getBrokerService()
                .getTopics();
        // non-complete topic future so, create topic should timeout
        topics.put(topicName, new CompletableFuture<>());
        PulsarClient pulsarClient = PulsarClient.builder().serviceUrl(lookupUrl.toString())
                .operationTimeout(2, TimeUnit.SECONDS).statsInterval(0, TimeUnit.SECONDS).build();
        try {
            Producer<byte[]> producer = pulsarClient.newProducer().topic(topicName).create();
        } finally {
            topics.clear();
            pulsarClient.close();
        }
    }

    @Test
    public void testAddEntryOperationTimeout() throws Exception {

        log.info("-- Starting {} test --", methodName);

        conf.setManagedLedgerAddEntryTimeoutSeconds(1);

        final String topicName = "persistent://my-property/my-ns/addEntryTimeoutTopic";

        Producer<byte[]> producer = pulsarClient.newProducer().topic(topicName).create();
        ConsumerImpl<byte[]> consumer = (ConsumerImpl<byte[]>) pulsarClient.newConsumer().topic(topicName)
                .subscriptionName("my-subscriber-name").subscribe();

        PersistentTopic topic = (PersistentTopic) pulsar.getBrokerService().getOrCreateTopic(topicName).get();
        ManagedLedgerImpl ml = (ManagedLedgerImpl) topic.getManagedLedger();

        class MockLedgerHandle extends PulsarMockLedgerHandle {
            public MockLedgerHandle(PulsarMockBookKeeper bk, long id, DigestType digest, byte[] passwd)
                    throws GeneralSecurityException {
                super(bk, id, digest, passwd);
            }

            @Override
            public void asyncAddEntry(final byte[] data, final AddCallback cb, final Object ctx) {
                // do nothing
            }

            @Override
            public void asyncClose(org.apache.bookkeeper.client.AsyncCallback.CloseCallback cb, Object ctx) {
                cb.closeComplete(BKException.Code.OK, this, ctx);
            }
        }
        MockLedgerHandle ledgerHandle = mock(MockLedgerHandle.class);
        final byte[] data = "data".getBytes();
        // this will make first entry to be timed out but then managed-ledger will create a new ledger and next time add
        // entry should be successful.
        doNothing().when(ledgerHandle).asyncAddEntry(data, null, null);

        MockedPulsarServiceBaseTest.setFieldValue(ManagedLedgerImpl.class, ml, "currentLedger", ledgerHandle);
        CountDownLatch latch = new CountDownLatch(1);
        AtomicBoolean addedSuccessfully = new AtomicBoolean(false);
        producer.sendAsync(data).handle((res, ex) -> {
            if (ex == null) {
                addedSuccessfully.set(true);
            } else {
                log.error("add-entry failed for {}", methodName, ex);
            }
            latch.countDown();
            return null;
        });
        latch.await();

        // broker should be resilient enough to add-entry timeout and add entry successfully.
        assertTrue(addedSuccessfully.get());

        byte[] receivedData = consumer.receive().getData();
        assertEquals(receivedData, data);

        producer.close();
        consumer.close();
    }

}<|MERGE_RESOLUTION|>--- conflicted
+++ resolved
@@ -36,7 +36,6 @@
 import static org.testng.Assert.fail;
 
 import java.lang.reflect.Field;
-import java.net.URI;
 import java.security.GeneralSecurityException;
 import java.util.ArrayList;
 import java.util.IdentityHashMap;
@@ -655,16 +654,11 @@
 
         final String topicName = "persistent://prop/usw/my-ns/newTopic";
 
-<<<<<<< HEAD
         pulsarClient = PulsarClient.builder()
                 .serviceUrl(pulsar.getBrokerServiceUrl())
                 .statsInterval(0, TimeUnit.SECONDS)
+                .operationTimeout(1000, TimeUnit.MILLISECONDS)
                 .build();
-=======
-        String lookupUrl = new URI("pulsar://localhost:" + BROKER_PORT).toString();
-        pulsarClient = PulsarClient.builder().serviceUrl(lookupUrl).statsInterval(0, TimeUnit.SECONDS)
-            .operationTimeout(1000, TimeUnit.MILLISECONDS).build();
->>>>>>> f95c71f2
 
         ProducerImpl<byte[]> producer = (ProducerImpl<byte[]>) pulsarClient.newProducer().topic(topicName).create();
         ClientCnx cnx = producer.cnx();
