/**
 * Licensed to the Apache Software Foundation (ASF) under one
 * or more contributor license agreements.  See the NOTICE file
 * distributed with this work for additional information
 * regarding copyright ownership.  The ASF licenses this file
 * to you under the Apache License, Version 2.0 (the
 * "License"); you may not use this file except in compliance
 * with the License.  You may obtain a copy of the License at
 *
 *   http://www.apache.org/licenses/LICENSE-2.0
 *
 * Unless required by applicable law or agreed to in writing,
 * software distributed under the License is distributed on an
 * "AS IS" BASIS, WITHOUT WARRANTIES OR CONDITIONS OF ANY
 * KIND, either express or implied.  See the License for the
 * specific language governing permissions and limitations
 * under the License.
 */
package org.apache.pulsar.client.impl;

import static java.nio.charset.StandardCharsets.UTF_8;
import static org.mockito.ArgumentMatchers.anyLong;
import static org.mockito.ArgumentMatchers.anyObject;
import static org.mockito.Mockito.doReturn;
import static org.mockito.Mockito.mock;
import static org.testng.Assert.assertEquals;
import static org.testng.Assert.assertNull;
import static org.testng.Assert.assertTrue;
import static org.testng.Assert.fail;
import java.lang.reflect.Constructor;
import java.lang.reflect.Field;
import java.util.Collection;
import java.util.Optional;
import java.util.concurrent.CompletableFuture;
import java.util.ArrayList;
import java.util.List;
import java.util.concurrent.CountDownLatch;
import java.util.concurrent.ExecutionException;
import java.util.concurrent.TimeUnit;
import java.util.concurrent.atomic.AtomicReference;
<<<<<<< HEAD
=======
import io.netty.channel.ChannelHandlerContext;
import io.netty.util.concurrent.EventExecutor;
>>>>>>> d61b06ab
import lombok.Cleanup;
import lombok.extern.slf4j.Slf4j;
import org.apache.bookkeeper.mledger.Position;
import org.apache.bookkeeper.mledger.impl.ManagedLedgerImpl;
import org.apache.bookkeeper.mledger.impl.PositionImpl;
import org.apache.pulsar.broker.TransactionMetadataStoreService;
import org.apache.pulsar.broker.service.BrokerService;
import org.apache.pulsar.broker.service.Topic;
import org.apache.pulsar.broker.service.persistent.PersistentSubscription;
import org.apache.pulsar.broker.transaction.TransactionTestBase;
import org.apache.pulsar.client.api.Consumer;
import org.apache.pulsar.client.api.Message;
import org.apache.pulsar.client.api.MessageId;
import org.apache.pulsar.client.api.Producer;
import org.apache.pulsar.client.api.ProducerBuilder;
import org.apache.pulsar.client.api.PulsarClient;
import org.apache.pulsar.client.api.PulsarClientException;
import org.apache.pulsar.client.api.Schema;
import org.apache.pulsar.client.api.SubscriptionInitialPosition;
import org.apache.pulsar.client.api.SubscriptionType;
import org.apache.pulsar.client.api.transaction.Transaction;
import org.apache.pulsar.client.api.transaction.TransactionCoordinatorClient;
import org.apache.pulsar.client.api.transaction.TransactionCoordinatorClientException;
import org.apache.pulsar.client.api.transaction.TransactionCoordinatorClientException.TransactionNotFoundException;
import org.apache.pulsar.client.api.transaction.TxnID;
import org.apache.pulsar.client.impl.transaction.TransactionImpl;
import org.apache.pulsar.client.internal.DefaultImplementation;
import org.apache.pulsar.common.api.proto.CommandAck;
import org.apache.pulsar.common.naming.TopicName;
import org.apache.pulsar.common.policies.data.PersistentTopicInternalStats;
import org.apache.pulsar.common.util.collections.ConcurrentOpenHashMap;
import org.apache.pulsar.transaction.coordinator.TransactionCoordinatorID;
import org.apache.pulsar.transaction.coordinator.TransactionMetadataStore;
import org.apache.pulsar.transaction.coordinator.TransactionSubscription;
import org.awaitility.Awaitility;
import org.testng.Assert;
import org.testng.annotations.AfterMethod;
import org.testng.annotations.BeforeMethod;
import org.testng.annotations.DataProvider;
import org.testng.annotations.Test;

/**
 * End to end transaction test.
 */
@Slf4j
@Test(groups = "flaky")
public class TransactionEndToEndTest extends TransactionTestBase {

    protected static final int TOPIC_PARTITION = 3;
    protected static final String TOPIC_OUTPUT = NAMESPACE1 + "/output";
    protected static final String TOPIC_MESSAGE_ACK_TEST = NAMESPACE1 + "/message-ack-test";
    protected static final int NUM_PARTITIONS = 16;
    @BeforeMethod
    protected void setup() throws Exception {
        conf.setAcknowledgmentAtBatchIndexLevelEnabled(true);
        setUpBase(1, NUM_PARTITIONS, TOPIC_OUTPUT, TOPIC_PARTITION);
        admin.topics().createPartitionedTopic(TOPIC_MESSAGE_ACK_TEST, 1);
    }

    @AfterMethod(alwaysRun = true)
    protected void cleanup() {
        super.internalCleanup();
    }

    @DataProvider(name = "enableBatch")
    public Object[][] enableBatch() {
        return new Object[][] { { Boolean.TRUE }, { Boolean.FALSE } };
    }

    @Test(dataProvider="enableBatch")
    private void produceCommitTest(boolean enableBatch) throws Exception {
        @Cleanup
        Consumer<byte[]> consumer = pulsarClient
                .newConsumer()
                .topic(TOPIC_OUTPUT)
                .subscriptionName("test")
                .enableBatchIndexAcknowledgment(true)
                .subscribe();
        Awaitility.await().until(consumer::isConnected);

        ProducerBuilder<byte[]> producerBuilder = pulsarClient
                .newProducer()
                .topic(TOPIC_OUTPUT)
                .enableBatching(enableBatch)
                .sendTimeout(0, TimeUnit.SECONDS);
        @Cleanup
        Producer<byte[]> producer = producerBuilder.create();

        Transaction txn1 = getTxn();
        Transaction txn2 = getTxn();

        int txnMessageCnt = 0;
        int messageCnt = 1000;
        for (int i = 0; i < messageCnt; i++) {
            if (i % 5 == 0) {
                producer.newMessage(txn1).value(("Hello Txn - " + i).getBytes(UTF_8)).sendAsync();
            } else {
                producer.newMessage(txn2).value(("Hello Txn - " + i).getBytes(UTF_8)).sendAsync();
            }
            txnMessageCnt++;
        }

        // Can't receive transaction messages before commit.
        Message<byte[]> message = consumer.receive(5, TimeUnit.SECONDS);
        Assert.assertNull(message);

        txn1.commit().get();
        txn2.commit().get();

        int receiveCnt = 0;
        for (int i = 0; i < txnMessageCnt; i++) {
            message = consumer.receive();
            Assert.assertNotNull(message);
            receiveCnt ++;
        }
        Assert.assertEquals(txnMessageCnt, receiveCnt);

        message = consumer.receive(5, TimeUnit.SECONDS);
        Assert.assertNull(message);

        message = consumer.receive(5, TimeUnit.SECONDS);
        Assert.assertNull(message);

        log.info("message commit test enableBatch {}", enableBatch);
    }

    @Test
    public void produceAbortTest() throws Exception {
        Transaction txn = getTxn();
        String subName = "test";

        @Cleanup
        Producer<byte[]> producer = pulsarClient
                .newProducer()
                .topic(TOPIC_OUTPUT)
                .sendTimeout(0, TimeUnit.SECONDS)
                .enableBatching(false)
                .create();

        int messageCnt = 10;
        for (int i = 0; i < messageCnt; i++) {
            producer.newMessage(txn).value(("Hello Txn - " + i).getBytes(UTF_8)).send();
        }

        @Cleanup
        Consumer<byte[]> consumer = pulsarClient
                .newConsumer()
                .topic(TOPIC_OUTPUT)
                .subscriptionInitialPosition(SubscriptionInitialPosition.Earliest)
                .subscriptionName(subName)
                .enableBatchIndexAcknowledgment(true)
                .subscribe();
        Awaitility.await().until(consumer::isConnected);

        // Can't receive transaction messages before abort.
        Message<byte[]> message = consumer.receive(2, TimeUnit.SECONDS);
        Assert.assertNull(message);

        txn.abort().get();

        // Cant't receive transaction messages after abort.
        message = consumer.receive(2, TimeUnit.SECONDS);
        Assert.assertNull(message);
        Awaitility.await().until(() -> {
            boolean flag = true;
            for (int partition = 0; partition < TOPIC_PARTITION; partition ++) {
                String topic;
                topic = TopicName.get(TOPIC_OUTPUT).getPartition(partition).toString();
                boolean exist = false;
                for (int i = 0; i < getPulsarServiceList().size(); i++) {

                    Field field = BrokerService.class.getDeclaredField("topics");
                    field.setAccessible(true);
                    ConcurrentOpenHashMap<String, CompletableFuture<Optional<Topic>>> topics =
                            (ConcurrentOpenHashMap<String, CompletableFuture<Optional<Topic>>>) field
                                    .get(getPulsarServiceList().get(i).getBrokerService());
                    CompletableFuture<Optional<Topic>> topicFuture = topics.get(topic);

                    if (topicFuture != null) {
                        Optional<Topic> topicOptional = topicFuture.get();
                        if (topicOptional.isPresent()) {
                            PersistentSubscription persistentSubscription =
                                    (PersistentSubscription) topicOptional.get().getSubscription(subName);
                            Position markDeletePosition = persistentSubscription.getCursor().getMarkDeletedPosition();
                            Position lastConfirmedEntry = persistentSubscription.getCursor()
                                    .getManagedLedger().getLastConfirmedEntry();
                            exist = true;
                            if (!markDeletePosition.equals(lastConfirmedEntry)) {
                                //this because of the transaction commit marker have't delete
                                //delete commit marker after ack position
                                //when delete commit marker operation is processing, next delete operation will not do again
                                //when delete commit marker operation finish, it can run next delete commit marker operation
                                //so this test may not delete all the position in this manageLedger.
                                Position markerPosition = ((ManagedLedgerImpl) persistentSubscription.getCursor()
                                        .getManagedLedger()).getNextValidPosition((PositionImpl) markDeletePosition);
                                //marker is the lastConfirmedEntry, after commit the marker will only be write in
                                if (!markerPosition.equals(lastConfirmedEntry)) {
                                    log.error("Mark delete position is not commit marker position!");
                                    flag = false;
                                }
                            }
                        }
                    }
                }
                assertTrue(exist);
            }
            return flag;
        });

        log.info("finished test partitionAbortTest");
    }

    @Test(dataProvider="enableBatch")
    private void testAckWithTransactionReduceUnAckMessageCount(boolean enableBatch) throws Exception {

        final int messageCount = 50;
        final String subName = "testAckWithTransactionReduceUnAckMessageCount";
        final String topicName = NAMESPACE1 + "/testAckWithTransactionReduceUnAckMessageCount-" + enableBatch;
        @Cleanup
        Consumer<byte[]> consumer = pulsarClient
                .newConsumer()
                .topic(topicName)
                .subscriptionName(subName)
                .subscriptionType(SubscriptionType.Shared)
                .isAckReceiptEnabled(true)
                .subscribe();
        Awaitility.await().until(consumer::isConnected);

        Producer<byte[]> producer = pulsarClient
                .newProducer()
                .topic(topicName)
                .enableBatching(enableBatch)
                .batchingMaxMessages(10)
                .create();

        CountDownLatch countDownLatch = new CountDownLatch(messageCount);
        for (int i = 0; i < messageCount; i++) {
            producer.sendAsync((i + "").getBytes()).thenRun(countDownLatch::countDown);
        }

        countDownLatch.await();

        Transaction txn = getTxn();

        for (int i = 0; i < messageCount / 2; i++) {
            Message<byte[]> message = consumer.receive();
            consumer.acknowledgeAsync(message.getMessageId(), txn).get();
        }

        txn.commit().get();
        boolean flag = false;
        String topic = TopicName.get(topicName).toString();
        for (int i = 0; i < getPulsarServiceList().size(); i++) {
            CompletableFuture<Optional<Topic>> topicFuture = getPulsarServiceList().get(i)
                    .getBrokerService().getTopic(topic, false);

            if (topicFuture != null) {
                Optional<Topic> topicOptional = topicFuture.get();
                if (topicOptional.isPresent()) {
                    PersistentSubscription persistentSubscription =
                            (PersistentSubscription) topicOptional.get().getSubscription(subName);
                    assertEquals(persistentSubscription.getConsumers().get(0).getUnackedMessages(), messageCount / 2);
                    flag = true;
                }
            }
        }
        assertTrue(flag);
    }

    @Test
    public void txnIndividualAckTestNoBatchAndSharedSub() throws Exception {
        txnAckTest(false, 1, SubscriptionType.Shared);
    }

    @Test
    public void txnIndividualAckTestBatchAndSharedSub() throws Exception {
        txnAckTest(true, 200, SubscriptionType.Shared);
    }

    @Test
    public void txnIndividualAckTestNoBatchAndFailoverSub() throws Exception {
        txnAckTest(false, 1, SubscriptionType.Failover);
    }

    @Test
    public void txnIndividualAckTestBatchAndFailoverSub() throws Exception {
        txnAckTest(true, 200, SubscriptionType.Failover);
    }

    protected void txnAckTest(boolean batchEnable, int maxBatchSize,
                         SubscriptionType subscriptionType) throws Exception {
        String normalTopic = NAMESPACE1 + "/normal-topic";

        @Cleanup
        Consumer<byte[]> consumer = pulsarClient.newConsumer()
                .topic(normalTopic)
                .subscriptionName("test")
                .enableBatchIndexAcknowledgment(true)
                .subscriptionType(subscriptionType)
                .subscribe();
        Awaitility.await().until(consumer::isConnected);

        @Cleanup
        Producer<byte[]> producer = pulsarClient.newProducer()
                .topic(normalTopic)
                .enableBatching(batchEnable)
                .batchingMaxMessages(maxBatchSize)
                .create();

        for (int retryCnt = 0; retryCnt < 2; retryCnt++) {
            Transaction txn = getTxn();

            int messageCnt = 1000;
            // produce normal messages
            for (int i = 0; i < messageCnt; i++){
                producer.newMessage().value("hello".getBytes()).sendAsync();
            }

            // consume and ack messages with txn
            for (int i = 0; i < messageCnt; i++) {
                Message<byte[]> message = consumer.receive();
                Assert.assertNotNull(message);
                log.info("receive msgId: {}, count : {}", message.getMessageId(), i);
                consumer.acknowledgeAsync(message.getMessageId(), txn).get();
            }

            // the messages are pending ack state and can't be received
            Message<byte[]> message = consumer.receive(2, TimeUnit.SECONDS);
            Assert.assertNull(message);

            // 1) txn abort
            txn.abort().get();

            // after transaction abort, the messages could be received
            Transaction commitTxn = getTxn();
            for (int i = 0; i < messageCnt; i++) {
                message = consumer.receive(2, TimeUnit.SECONDS);
                Assert.assertNotNull(message);
                consumer.acknowledgeAsync(message.getMessageId(), commitTxn).get();
                log.info("receive msgId: {}, count: {}", message.getMessageId(), i);
            }

            // 2) ack committed by a new txn
            commitTxn.commit().get();

            // after transaction commit, the messages can't be received
            message = consumer.receive(2, TimeUnit.SECONDS);
            Assert.assertNull(message);

            Field field = TransactionImpl.class.getDeclaredField("state");
            field.setAccessible(true);
            field.set(commitTxn, TransactionImpl.State.OPEN);
            try {
                commitTxn.commit().get();
                fail("recommit one transaction should be failed.");
            } catch (Exception reCommitError) {
                // recommit one transaction should be failed
                log.info("expected exception for recommit one transaction.");
                Assert.assertNotNull(reCommitError);
                Assert.assertTrue(reCommitError.getCause() instanceof TransactionNotFoundException);
            }
        }
    }

    @Test
    public void testAfterDeleteTopicOtherTopicCanRecover() throws Exception {
        String topicOne = "persistent://" + NAMESPACE1 + "/topic-one";
        String topicTwo = "persistent://" + NAMESPACE1 + "/topic-two";
        String sub = "test";
        admin.topics().createNonPartitionedTopic(topicOne);
        admin.topics().createSubscription(topicOne, "test", MessageId.earliest);
        admin.topics().delete(topicOne);

        Producer<String> producer = pulsarClient.newProducer(Schema.STRING).topic(topicTwo).create();
        Consumer<String> consumer = pulsarClient.newConsumer(Schema.STRING)
                .topic(topicTwo).subscriptionName(sub).subscribe();
        String content = "test";
        producer.send(content);
        assertEquals(consumer.receive().getValue(), content);
    }

    @Test
    public void txnMessageAckTest() throws Exception {
        String topic = TOPIC_MESSAGE_ACK_TEST;
        final String subName = "test";
        @Cleanup
        Consumer<byte[]> consumer = pulsarClient
                .newConsumer()
                .topic(topic)
                .subscriptionName(subName)
                .enableBatchIndexAcknowledgment(true)
                .acknowledgmentGroupTime(0, TimeUnit.MILLISECONDS)
                .subscribe();
        Awaitility.await().until(consumer::isConnected);

        @Cleanup
        Producer<byte[]> producer = pulsarClient
                .newProducer()
                .topic(topic)
                .sendTimeout(0, TimeUnit.SECONDS)
                .enableBatching(false)
                .create();

        Transaction txn = getTxn();

        int messageCnt = 10;
        for (int i = 0; i < messageCnt; i++) {
            producer.newMessage(txn).value(("Hello Txn - " + i).getBytes(UTF_8)).sendAsync();
        }
        log.info("produce transaction messages finished");

        // Can't receive transaction messages before commit.
        Message<byte[]> message = consumer.receive(2, TimeUnit.SECONDS);
        Assert.assertNull(message);
        log.info("transaction messages can't be received before transaction committed");

        txn.commit().get();

        int ackedMessageCount = 0;
        int receiveCnt = 0;
        for (int i = 0; i < messageCnt; i++) {
            message = consumer.receive();
            Assert.assertNotNull(message);
            receiveCnt ++;
            if (i % 2 == 0) {
                consumer.acknowledge(message);
                ackedMessageCount ++;
            }
        }
        Assert.assertEquals(messageCnt, receiveCnt);

        message = consumer.receive(2, TimeUnit.SECONDS);
        Assert.assertNull(message);

        String checkTopic = TopicName.get(topic).getPartition(0).toString();
        PersistentTopicInternalStats stats = admin.topics().getInternalStats(checkTopic, false);

        Assert.assertNotEquals(stats.cursors.get(subName).markDeletePosition, stats.lastConfirmedEntry);

        consumer.redeliverUnacknowledgedMessages();

        receiveCnt = 0;
        for (int i = 0; i < messageCnt - ackedMessageCount; i++) {
            message = consumer.receive(2, TimeUnit.SECONDS);
            Assert.assertNotNull(message);
            consumer.acknowledge(message);
            receiveCnt ++;
        }
        Assert.assertEquals(messageCnt - ackedMessageCount, receiveCnt);

        message = consumer.receive(2, TimeUnit.SECONDS);
        Assert.assertNull(message);

        topic = TopicName.get(topic).getPartition(0).toString();
        boolean exist = false;
        for (int i = 0; i < getPulsarServiceList().size(); i++) {

            Field field = BrokerService.class.getDeclaredField("topics");
            field.setAccessible(true);
            ConcurrentOpenHashMap<String, CompletableFuture<Optional<Topic>>> topics =
                    (ConcurrentOpenHashMap<String, CompletableFuture<Optional<Topic>>>) field
                            .get(getPulsarServiceList().get(i).getBrokerService());
            CompletableFuture<Optional<Topic>> topicFuture = topics.get(topic);

            if (topicFuture != null) {
                Optional<Topic> topicOptional = topicFuture.get();
                if (topicOptional.isPresent()) {
                    PersistentSubscription persistentSubscription =
                            (PersistentSubscription) topicOptional.get().getSubscription(subName);
                    Position markDeletePosition = persistentSubscription.getCursor().getMarkDeletedPosition();
                    Position lastConfirmedEntry = persistentSubscription.getCursor()
                            .getManagedLedger().getLastConfirmedEntry();
                    exist = true;
                    if (!markDeletePosition.equals(lastConfirmedEntry)) {
                        //this because of the transaction commit marker have't delete
                        //delete commit marker after ack position
                        //when delete commit marker operation is processing, next delete operation will not do again
                        //when delete commit marker operation finish, it can run next delete commit marker operation
                        //so this test may not delete all the position in this manageLedger.
                        Position markerPosition = ((ManagedLedgerImpl) persistentSubscription.getCursor()
                                .getManagedLedger()).getNextValidPosition((PositionImpl) markDeletePosition);
                        //marker is the lastConfirmedEntry, after commit the marker will only be write in
                        if (!markerPosition.equals(lastConfirmedEntry)) {
                            log.error("Mark delete position is not commit marker position!");
                            fail();
                        }
                    }
                }
            }
        }
        assertTrue(exist);

        log.info("receive transaction messages count: {}", receiveCnt);
    }

    @Test
    public void txnAckTestBatchAndCumulativeSub() throws Exception {
        txnCumulativeAckTest(true, 200, SubscriptionType.Failover);
    }

    @Test
    public void txnAckTestNoBatchAndCumulativeSub() throws Exception {
        txnCumulativeAckTest(false, 1, SubscriptionType.Failover);
    }

    private void txnCumulativeAckTest(boolean batchEnable, int maxBatchSize, SubscriptionType subscriptionType)
            throws Exception {
        String normalTopic = NAMESPACE1 + "/normal-topic";

        @Cleanup
        Consumer<byte[]> consumer = pulsarClient.newConsumer()
                .topic(normalTopic)
                .subscriptionName("test")
                .enableBatchIndexAcknowledgment(true)
                .subscriptionType(subscriptionType)
                .ackTimeout(1, TimeUnit.MINUTES)
                .subscribe();
        Awaitility.await().until(consumer::isConnected);

        @Cleanup
        Producer<byte[]> producer = pulsarClient.newProducer()
                .topic(normalTopic)
                .enableBatching(batchEnable)
                .batchingMaxMessages(maxBatchSize)
                .batchingMaxPublishDelay(1, TimeUnit.SECONDS)
                .create();

        for (int retryCnt = 0; retryCnt < 2; retryCnt++) {
            Transaction abortTxn = getTxn();
            int messageCnt = 1000;
            // produce normal messages
            for (int i = 0; i < messageCnt; i++){
                producer.newMessage().value("hello".getBytes()).sendAsync();
            }
            Message<byte[]> message = null;
            Thread.sleep(1000L);
            for (int i = 0; i < messageCnt; i++) {
                message = consumer.receive(1, TimeUnit.SECONDS);
                Assert.assertNotNull(message);
                if (i % 3 == 0) {
                    consumer.acknowledgeCumulativeAsync(message.getMessageId(), abortTxn).get();
                }
                log.info("receive msgId abort: {}, retryCount : {}, count : {}", message.getMessageId(), retryCnt, i);
            }
            try {
                consumer.acknowledgeCumulativeAsync(message.getMessageId(), abortTxn).get();
                fail("not ack conflict ");
            } catch (Exception e) {
                Assert.assertTrue(e.getCause() instanceof PulsarClientException.TransactionConflictException);
            }

            try {
                consumer.acknowledgeCumulativeAsync(DefaultImplementation.getDefaultImplementation()
                        .newMessageId(((MessageIdImpl) message.getMessageId()).getLedgerId(),
                                ((MessageIdImpl) message.getMessageId()).getEntryId() - 1, -1),
                        abortTxn).get();
                fail("not ack conflict ");
            } catch (Exception e) {
                Assert.assertTrue(e.getCause() instanceof PulsarClientException.TransactionConflictException);
            }

            // the messages are pending ack state and can't be received
            message = consumer.receive(2, TimeUnit.SECONDS);
            Assert.assertNull(message);

            abortTxn.abort().get();
            Transaction commitTxn = getTxn();
            for (int i = 0; i < messageCnt; i++) {
                message = consumer.receive(1, TimeUnit.SECONDS);
                Assert.assertNotNull(message);
                if (i % 3 == 0) {
                    consumer.acknowledgeCumulativeAsync(message.getMessageId(), commitTxn).get();
                }
                log.info("receive msgId abort: {}, retryCount : {}, count : {}", message.getMessageId(), retryCnt, i);
            }

            commitTxn.commit().get();
            Field field = TransactionImpl.class.getDeclaredField("state");
            field.setAccessible(true);
            field.set(commitTxn, TransactionImpl.State.OPEN);
            try {
                commitTxn.commit().get();
                fail("recommit one transaction should be failed.");
            } catch (Exception reCommitError) {
                // recommit one transaction should be failed
                log.info("expected exception for recommit one transaction.");
                Assert.assertNotNull(reCommitError);
                Assert.assertTrue(reCommitError.getCause() instanceof TransactionNotFoundException);
            }

            message = consumer.receive(1, TimeUnit.SECONDS);
            Assert.assertNull(message);
        }
    }

    private Transaction getTxn() throws Exception {
        return pulsarClient
                .newTransaction()
                .withTransactionTimeout(10, TimeUnit.SECONDS)
                .build()
                .get();
    }

    private void markDeletePositionCheck(String topic, String subName, boolean equalsWithLastConfirm) throws Exception {
        for (int i = 0; i < TOPIC_PARTITION; i++) {
            PersistentTopicInternalStats stats = null;
            String checkTopic = TopicName.get(topic).getPartition(i).toString();
            for (int j = 0; j < 10; j++) {
                stats = admin.topics().getInternalStats(checkTopic, false);
                if (stats.lastConfirmedEntry.equals(stats.cursors.get(subName).markDeletePosition)) {
                    break;
                }
                Thread.sleep(200);
            }
            if (equalsWithLastConfirm) {
                Assert.assertEquals(stats.cursors.get(subName).markDeletePosition, stats.lastConfirmedEntry);
            } else {
                Assert.assertNotEquals(stats.cursors.get(subName).markDeletePosition, stats.lastConfirmedEntry);
            }
        }
    }

    @Test
    public void txnMetadataHandlerRecoverTest() throws Exception {
        String topic = NAMESPACE1 + "/tc-metadata-handler-recover";
        @Cleanup
        Producer<byte[]> producer = pulsarClient.newProducer()
                .topic(topic)
                .sendTimeout(0, TimeUnit.SECONDS)
                .create();

        List<TxnID> txnIDList = new ArrayList<>();

        int txnCnt = 20;
        int messageCnt = 10;
        for (int i = 0; i < txnCnt; i++) {
            TransactionImpl txn = (TransactionImpl) pulsarClient.newTransaction()
                    .withTransactionTimeout(5, TimeUnit.MINUTES)
                    .build().get();
            for (int j = 0; j < messageCnt; j++) {
                producer.newMessage(txn).value("Hello".getBytes()).sendAsync().get();
            }
            txnIDList.add(new TxnID(txn.getTxnIdMostBits(), txn.getTxnIdLeastBits()));
        }

        @Cleanup
        PulsarClientImpl recoverPulsarClient = (PulsarClientImpl) PulsarClient.builder()
                .serviceUrl(getPulsarServiceList().get(0).getBrokerServiceUrl())
                .statsInterval(0, TimeUnit.SECONDS)
                .enableTransaction(true)
                .build();

        TransactionCoordinatorClient tcClient = recoverPulsarClient.getTcClient();
        for (TxnID txnID : txnIDList) {
            tcClient.commit(txnID);
        }

        @Cleanup
        Consumer<byte[]> consumer = recoverPulsarClient.newConsumer()
                .topic(topic)
                .subscriptionName("test")
                .subscriptionInitialPosition(SubscriptionInitialPosition.Earliest)
                .subscribe();
        Awaitility.await().until(consumer::isConnected);

        for (int i = 0; i < txnCnt * messageCnt; i++) {
            Message<byte[]> message = consumer.receive();
            Assert.assertNotNull(message);
        }
    }

    @Test
    public void produceTxnMessageOrderTest() throws Exception {
        String topic = NAMESPACE1 + "/txn-produce-order";

        @Cleanup
        Consumer<byte[]> consumer = pulsarClient.newConsumer()
                .topic(topic)
                .subscriptionName("test")
                .subscribe();
        Awaitility.await().until(consumer::isConnected);

        @Cleanup
        Producer<byte[]> producer = pulsarClient.newProducer()
                .topic(topic)
                .sendTimeout(0, TimeUnit.SECONDS)
                .producerName("txn-publish-order")
                .create();

        for (int ti = 0; ti < 10; ti++) {
            Transaction txn = pulsarClient
                    .newTransaction()
                    .withTransactionTimeout(2, TimeUnit.SECONDS)
                    .build().get();

            for (int i = 0; i < 1000; i++) {
                producer.newMessage(txn).value(("" + i).getBytes()).sendAsync();
            }
            txn.commit().get();

            for (int i = 0; i < 1000; i++) {
                Message<byte[]> message = consumer.receive(5, TimeUnit.SECONDS);
                Assert.assertNotNull(message);
                Assert.assertEquals(Integer.valueOf(new String(message.getData())), new Integer(i));
            }
        }
    }

    @Test
    public void produceAndConsumeCloseStateTxnTest() throws Exception {
        String topic = NAMESPACE1 + "/txn-close-state";

        @Cleanup
        Consumer<byte[]> consumer = pulsarClient.newConsumer()
                .topic(topic)
                .subscriptionName("test")
                .subscribe();

        @Cleanup
        Producer<byte[]> producer = pulsarClient.newProducer()
                .topic(topic)
                .sendTimeout(0, TimeUnit.SECONDS)
                .producerName("txn-close-state")
                .create();

        Transaction produceTxn = pulsarClient
                .newTransaction()
                .withTransactionTimeout(2, TimeUnit.SECONDS)
                .build().get();

        Transaction consumeTxn = pulsarClient
                .newTransaction()
                .withTransactionTimeout(2, TimeUnit.SECONDS)
                .build().get();

        producer.newMessage(produceTxn).value(("Hello Pulsar!").getBytes()).sendAsync().get();
        produceTxn.commit().get();
        try {
            producer.newMessage(produceTxn).value(("Hello Pulsar!").getBytes()).sendAsync().get();
            fail();
        } catch (Exception e) {
            assertTrue(e.getCause() instanceof TransactionCoordinatorClientException.InvalidTxnStatusException);
        }

        try {
            produceTxn.commit().get();
            fail();
        } catch (Exception e) {
            assertTrue(e.getCause() instanceof TransactionCoordinatorClientException.InvalidTxnStatusException);
        }


        Message<byte[]> message = consumer.receive(5, TimeUnit.SECONDS);
        consumer.acknowledgeAsync(message.getMessageId(), consumeTxn).get();
        consumeTxn.commit().get();
        try {
            consumer.acknowledgeAsync(message.getMessageId(), consumeTxn).get();
            fail();
        } catch (Exception e) {
            assertTrue(e.getCause() instanceof TransactionCoordinatorClientException.InvalidTxnStatusException);
        }

        try {
            consumeTxn.commit().get();
            fail();
        } catch (Exception e) {
            assertTrue(e.getCause() instanceof TransactionCoordinatorClientException.InvalidTxnStatusException);
        }

        Transaction timeoutTxn = pulsarClient
                .newTransaction()
                .withTransactionTimeout(1, TimeUnit.SECONDS)
                .build().get();
        AtomicReference<TransactionMetadataStore> transactionMetadataStore = new AtomicReference<>();
        getPulsarServiceList().forEach(pulsarService -> {
            if (pulsarService.getTransactionMetadataStoreService().getStores()
                    .containsKey(TransactionCoordinatorID.get(((TransactionImpl) timeoutTxn).getTxnIdMostBits()))) {
                transactionMetadataStore.set(pulsarService.getTransactionMetadataStoreService().getStores()
                        .get(TransactionCoordinatorID.get(((TransactionImpl) timeoutTxn).getTxnIdMostBits())));
            }
        });

        Awaitility.await().until(() -> {
            try {
                transactionMetadataStore.get().getTxnMeta(new TxnID(((TransactionImpl) timeoutTxn)
                        .getTxnIdMostBits(), ((TransactionImpl) timeoutTxn).getTxnIdLeastBits())).get();
                return false;
            } catch (Exception e) {
                return true;
            }
        });

        Class<TransactionImpl> transactionClass = TransactionImpl.class;
        Constructor<TransactionImpl> constructor = transactionClass
                .getDeclaredConstructor(PulsarClientImpl.class, long.class, long.class, long.class);
        constructor.setAccessible(true);

        TransactionImpl timeoutTxnSkipClientTimeout = constructor.newInstance(pulsarClient, 5,
                        timeoutTxn.getTxnID().getLeastSigBits(), timeoutTxn.getTxnID().getMostSigBits());

        try {
            timeoutTxnSkipClientTimeout.commit().get();
            fail();
        } catch (Exception e) {
            assertTrue(e.getCause() instanceof TransactionNotFoundException);
        }
        Field field = TransactionImpl.class.getDeclaredField("state");
        field.setAccessible(true);
        TransactionImpl.State state = (TransactionImpl.State) field.get(timeoutTxnSkipClientTimeout);
        assertEquals(state, TransactionImpl.State.ERROR);
    }

    @Test
    public void testTxnTimeoutAtTransactionMetadataStore() throws Exception{
        TxnID txnID = pulsarServiceList.get(0).getTransactionMetadataStoreService()
                .newTransaction(new TransactionCoordinatorID(0), 1).get();
        Awaitility.await().until(() -> {
            try {
               getPulsarServiceList().get(0).getTransactionMetadataStoreService().getTxnMeta(txnID).get();
                return false;
            } catch (Exception e) {
                return true;
            }
        });
        Collection<TransactionMetadataStore> transactionMetadataStores =
                getPulsarServiceList().get(0).getTransactionMetadataStoreService().getStores().values();
        long timeoutCount = transactionMetadataStores.stream()
                .mapToLong(store -> store.getMetadataStoreStats().timeoutCount).sum();
        Assert.assertEquals(timeoutCount, 1);
    }

    @Test
    public void transactionTimeoutTest() throws Exception {
        String topic = NAMESPACE1 + "/txn-timeout";

        @Cleanup
        Consumer<String> consumer = pulsarClient.newConsumer(Schema.STRING)
                .topic(topic)
                .subscriptionName("test")
                .subscribe();

        @Cleanup
        Producer<String> producer = pulsarClient.newProducer(Schema.STRING)
                .topic(topic)
                .sendTimeout(0, TimeUnit.SECONDS)
                .enableBatching(false)
                .producerName("txn-timeout")
                .create();

        producer.send("Hello Pulsar!");

        Transaction consumeTimeoutTxn = pulsarClient
                .newTransaction()
                .withTransactionTimeout(3, TimeUnit.SECONDS)
                .build().get();

        Message<String> message = consumer.receive();

        consumer.acknowledgeAsync(message.getMessageId(), consumeTimeoutTxn).get();

        Message<String> reReceiveMessage = consumer.receive(2, TimeUnit.SECONDS);
        assertNull(reReceiveMessage);

        reReceiveMessage = consumer.receive(2, TimeUnit.SECONDS);

        assertEquals(reReceiveMessage.getValue(), message.getValue());

        assertEquals(reReceiveMessage.getMessageId(), message.getMessageId());

    }

    @DataProvider(name = "ackType")
    public static Object[] ackType() {
        return new Object[] {CommandAck.AckType.Cumulative, CommandAck.AckType.Individual};
    }

    @Test(dataProvider = "ackType")
    public void txnTransactionRedeliverNullDispatcher(CommandAck.AckType ackType) throws Exception {
        String topic = NAMESPACE1 + "/txnTransactionRedeliverNullDispatcher";
        final String subName = "test";
        @Cleanup
        Consumer<byte[]> consumer = pulsarClient
                .newConsumer()
                .topic(topic)
                .subscriptionName(subName)
                .enableBatchIndexAcknowledgment(true)
                .acknowledgmentGroupTime(0, TimeUnit.MILLISECONDS)
                .subscribe();
        Awaitility.await().until(consumer::isConnected);

        @Cleanup
        Producer<byte[]> producer = pulsarClient
                .newProducer()
                .topic(topic)
                .sendTimeout(0, TimeUnit.SECONDS)
                .enableBatching(false)
                .create();


        int messageCnt = 10;
        for (int i = 0; i < messageCnt; i++) {
            producer.send(("Hello Txn - " + i).getBytes(UTF_8));
        }
        Transaction txn = getTxn();
        if (ackType == CommandAck.AckType.Individual) {
            consumer.acknowledgeAsync(consumer.receive().getMessageId(), txn);
        } else {
            consumer.acknowledgeCumulativeAsync(consumer.receive().getMessageId(), txn);
        }
        topic = TopicName.get(topic).toString();
        boolean exist = false;
        for (int i = 0; i < getPulsarServiceList().size(); i++) {

            Field field = BrokerService.class.getDeclaredField("topics");
            field.setAccessible(true);
            ConcurrentOpenHashMap<String, CompletableFuture<Optional<Topic>>> topics =
                    (ConcurrentOpenHashMap<String, CompletableFuture<Optional<Topic>>>) field
                            .get(getPulsarServiceList().get(i).getBrokerService());
            CompletableFuture<Optional<Topic>> topicFuture = topics.get(topic);

            if (topicFuture != null) {
                Optional<Topic> topicOptional = topicFuture.get();
                if (topicOptional.isPresent()) {
                    PersistentSubscription persistentSubscription =
                            (PersistentSubscription) topicOptional.get().getSubscription(subName);
                    field = persistentSubscription.getClass().getDeclaredField("dispatcher");
                    field.setAccessible(true);
                    field.set(persistentSubscription, null);
                    exist = true;
                }
            }
        }
        txn.abort().get();
        assertTrue(exist);
    }

    @Test
    public void oneTransactionOneTopicWithMultiSubTest() throws Exception {
        String topic = NAMESPACE1 + "/oneTransactionOneTopicWithMultiSubTest";
        final String subName1 = "test1";
        final String subName2 = "test2";
        @Cleanup
        Consumer<byte[]> consumer1 = pulsarClient
                .newConsumer()
                .topic(topic)
                .subscriptionName(subName1)
                .acknowledgmentGroupTime(0, TimeUnit.MILLISECONDS)
                .subscribe();
        Awaitility.await().until(consumer1::isConnected);

        @Cleanup
        Consumer<byte[]> consumer2 = pulsarClient
                .newConsumer()
                .topic(topic)
                .subscriptionName(subName2)
                .acknowledgmentGroupTime(0, TimeUnit.MILLISECONDS)
                .subscribe();
        Awaitility.await().until(consumer2::isConnected);

        @Cleanup
        Producer<byte[]> producer = pulsarClient
                .newProducer()
                .topic(topic)
                .sendTimeout(0, TimeUnit.SECONDS)
                .enableBatching(false)
                .create();

        MessageId messageId = producer.send(("Hello Pulsar").getBytes(UTF_8));
        TransactionImpl txn = (TransactionImpl) getTxn();
        consumer1.acknowledgeAsync(messageId, txn).get();
        consumer2.acknowledgeAsync(messageId, txn).get();

        boolean flag = false;
        for (int i = 0; i < getPulsarServiceList().size(); i++) {
            TransactionMetadataStoreService transactionMetadataStoreService =
                    getPulsarServiceList().get(i).getTransactionMetadataStoreService();
            if (transactionMetadataStoreService.getStores()
                    .containsKey(TransactionCoordinatorID.get(txn.getTxnIdMostBits()))) {
                List<TransactionSubscription> list = transactionMetadataStoreService
                        .getTxnMeta(new TxnID(txn.getTxnIdMostBits(), txn.getTxnIdLeastBits())).get().ackedPartitions();
                flag = true;
                assertEquals(list.size(), 2);
                if (list.get(0).getSubscription().equals(subName1)) {
                    assertEquals(list.get(1).getSubscription(), subName2);
                } else {
                    assertEquals(list.get(0).getSubscription(), subName2);
                    assertEquals(list.get(1).getSubscription(), subName1);
                }
            }
        }
        assertTrue(flag);
    }

    @Test
    public void testTxnTimeOutInClient() throws Exception{
        String topic = NAMESPACE1 + "/testTxnTimeOutInClient";
        @Cleanup
        Producer<String> producer = pulsarClient.newProducer(Schema.STRING).producerName("testTxnTimeOut_producer")
                .topic(topic).sendTimeout(0, TimeUnit.SECONDS).enableBatching(false).create();
        @Cleanup
        Consumer<String> consumer = pulsarClient.newConsumer(Schema.STRING).consumerName("testTxnTimeOut_consumer")
                .topic(topic).subscriptionName("testTxnTimeOut_sub").subscribe();

        Transaction transaction = pulsarClient.newTransaction().withTransactionTimeout(1, TimeUnit.SECONDS)
                .build().get();
        producer.newMessage().send();
        Awaitility.await().untilAsserted(() -> {
            Assert.assertEquals(((TransactionImpl)transaction).getState(), TransactionImpl.State.TIMEOUT);
        });

        try {
            producer.newMessage(transaction).send();
            Assert.fail();
        } catch (Exception e) {
            Assert.assertTrue(e.getCause().getCause() instanceof TransactionCoordinatorClientException
                    .InvalidTxnStatusException);
        }
        try {
            Message<String> message = consumer.receive();
            consumer.acknowledgeAsync(message.getMessageId(), transaction).get();
            Assert.fail();
        } catch (Exception e) {
            Assert.assertTrue(e.getCause() instanceof TransactionCoordinatorClientException
                    .InvalidTxnStatusException);
        }
    }

    @Test
<<<<<<< HEAD
    public void testCumulativeAckRedeliverMessages() throws Exception {
        String topic = NAMESPACE1 + "/testCumulativeAckRedeliverMessages";

        int count = 5;
        int transactionCumulativeAck = 3;
        @Cleanup
        Consumer<byte[]> consumer = pulsarClient.newConsumer()
                .topic(topic)
                .subscriptionName("test")
                .subscribe();

        @Cleanup
        Producer<byte[]> producer = pulsarClient.newProducer()
                .topic(topic)
                .sendTimeout(0, TimeUnit.SECONDS)
                .create();

        // send 5 messages
        for (int i = 0; i < count; i++) {
            producer.send((i + "").getBytes(UTF_8));
        }

        Transaction transaction = getTxn();
        Transaction invalidTransaction = getTxn();

        Message<byte[]> message = null;
        for (int i = 0; i < transactionCumulativeAck; i++) {
            message = consumer.receive();
        }

        // receive transaction in order
        assertEquals(message.getValue(), (transactionCumulativeAck - 1 + "").getBytes(UTF_8));

        // ack the last message
        consumer.acknowledgeCumulativeAsync(message.getMessageId(), transaction).get();

        // another ack will throw TransactionConflictException
        try {
            consumer.acknowledgeCumulativeAsync(message.getMessageId(), invalidTransaction).get();
            fail();
        } catch (ExecutionException e) {
            assertTrue(e.getCause() instanceof PulsarClientException.TransactionConflictException);
            // abort transaction then redeliver messages
            transaction.abort().get();
            // consumer redeliver messages
            consumer.redeliverUnacknowledgedMessages();
        }

        // receive the rest of the message
        for (int i = 0; i < count; i++) {
            message = consumer.receive();
        }

        Transaction commitTransaction = getTxn();

        // receive the first message
        assertEquals(message.getValue(), (count - 1 + "").getBytes(UTF_8));
        // ack the end of the message
        consumer.acknowledgeCumulativeAsync(message.getMessageId(), commitTransaction).get();

        commitTransaction.commit().get();

        // then redeliver will not receive any message
        message = consumer.receive(3, TimeUnit.SECONDS);
        assertNull(message);
=======
    public void testSendTxnMessageTimeout() throws Exception {
        String topic = NAMESPACE1 + "/testSendTxnMessageTimeout";
        @Cleanup
        ProducerImpl<byte[]> producer = (ProducerImpl<byte[]>) pulsarClient.newProducer()
                .topic(topic)
                .sendTimeout(1, TimeUnit.SECONDS)
                .create();

        Transaction transaction = pulsarClient.newTransaction().withTransactionTimeout(5, TimeUnit.SECONDS)
                .build().get();

        // mock cnx, send message can't receive response
        ClientCnx cnx = mock(ClientCnx.class);
        ChannelHandlerContext channelHandlerContext = mock(ChannelHandlerContext.class);
        doReturn(channelHandlerContext).when(cnx).ctx();
        EventExecutor eventExecutor = mock(EventExecutor.class);
        doReturn(eventExecutor).when(channelHandlerContext).executor();
        CompletableFuture<ProducerResponse> completableFuture = new CompletableFuture<>();
        completableFuture.complete(new ProducerResponse("test", 1,
                "1".getBytes(), Optional.of(30L)));
        doReturn(completableFuture).when(cnx).sendRequestWithId(anyObject(), anyLong());
        producer.getConnectionHandler().setClientCnx(cnx);


        try {
            // send message with txn use mock cnx, will not receive send response
            producer.newMessage(transaction).value("Hello Pulsar!".getBytes()).send();
            fail();
        } catch (PulsarClientException ex) {
            assertTrue(ex instanceof PulsarClientException.TimeoutException);
        }
>>>>>>> d61b06ab
    }
}<|MERGE_RESOLUTION|>--- conflicted
+++ resolved
@@ -38,11 +38,8 @@
 import java.util.concurrent.ExecutionException;
 import java.util.concurrent.TimeUnit;
 import java.util.concurrent.atomic.AtomicReference;
-<<<<<<< HEAD
-=======
 import io.netty.channel.ChannelHandlerContext;
 import io.netty.util.concurrent.EventExecutor;
->>>>>>> d61b06ab
 import lombok.Cleanup;
 import lombok.extern.slf4j.Slf4j;
 import org.apache.bookkeeper.mledger.Position;
@@ -1071,7 +1068,6 @@
     }
 
     @Test
-<<<<<<< HEAD
     public void testCumulativeAckRedeliverMessages() throws Exception {
         String topic = NAMESPACE1 + "/testCumulativeAckRedeliverMessages";
 
@@ -1137,7 +1133,9 @@
         // then redeliver will not receive any message
         message = consumer.receive(3, TimeUnit.SECONDS);
         assertNull(message);
-=======
+    }
+
+    @Test
     public void testSendTxnMessageTimeout() throws Exception {
         String topic = NAMESPACE1 + "/testSendTxnMessageTimeout";
         @Cleanup
@@ -1169,6 +1167,5 @@
         } catch (PulsarClientException ex) {
             assertTrue(ex instanceof PulsarClientException.TimeoutException);
         }
->>>>>>> d61b06ab
     }
 }