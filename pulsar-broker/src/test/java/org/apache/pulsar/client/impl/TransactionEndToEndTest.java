--- conflicted
+++ resolved
@@ -452,10 +452,6 @@
         log.info("finished test partitionAbortTest");
     }
 
-<<<<<<< HEAD
-    @Test(dataProvider = "enableBatch")
-    private void testAckWithTransactionReduceUnAckMessageCount(boolean enableBatch) throws Exception {
-=======
     @DataProvider
     public Object[][] unackMessagesCountParams() {
         return new Object[][] {
@@ -471,7 +467,7 @@
         };
     }
 
-    @Test(dataProvider= "unackMessagesCountParams")
+    @Test(dataProvider = "unackMessagesCountParams")
     public void testUnackMessageAfterAckAllMessages(boolean batchSend, boolean batchAck, boolean asyncAck)
             throws Exception {
         final int messageCount = 50;
@@ -524,9 +520,8 @@
         admin.topics().delete(topicName, true);
     }
 
-    @Test(dataProvider="enableBatch")
+    @Test(dataProvider = "enableBatch")
     public void testAckWithTransactionReduceUnAckMessageCount(boolean enableBatch) throws Exception {
->>>>>>> 8d1ec6d1
 
         final int messageCount = 50;
         final String subName = "testAckWithTransactionReduceUnAckMessageCount";
