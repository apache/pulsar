--- conflicted
+++ resolved
@@ -538,15 +538,9 @@
     private void markDeletePositionCheck(String topic, String subName, boolean equalsWithLastConfirm) throws Exception {
         for (int i = 0; i < TOPIC_PARTITION; i++) {
             PersistentTopicInternalStats stats = null;
-<<<<<<< HEAD
-            topic = TopicName.get(topic).getPartition(i).toString();
-            for (int j = 0; j < 10; j++) {
-                stats = admin.topics().getInternalStats(topic, false);
-=======
             String checkTopic = TopicName.get(topic).getPartition(i).toString();
             for (int j = 0; j < 10; j++) {
                 stats = admin.topics().getInternalStats(checkTopic, false);
->>>>>>> 3797f6fc
                 if (stats.lastConfirmedEntry.equals(stats.cursors.get(subName).markDeletePosition)) {
                     break;
                 }
