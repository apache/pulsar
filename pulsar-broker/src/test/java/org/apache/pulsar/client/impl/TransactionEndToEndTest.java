/**
 * Licensed to the Apache Software Foundation (ASF) under one
 * or more contributor license agreements.  See the NOTICE file
 * distributed with this work for additional information
 * regarding copyright ownership.  The ASF licenses this file
 * to you under the Apache License, Version 2.0 (the
 * "License"); you may not use this file except in compliance
 * with the License.  You may obtain a copy of the License at
 *
 *   http://www.apache.org/licenses/LICENSE-2.0
 *
 * Unless required by applicable law or agreed to in writing,
 * software distributed under the License is distributed on an
 * "AS IS" BASIS, WITHOUT WARRANTIES OR CONDITIONS OF ANY
 * KIND, either express or implied.  See the License for the
 * specific language governing permissions and limitations
 * under the License.
 */
package org.apache.pulsar.client.impl;

import static java.nio.charset.StandardCharsets.UTF_8;
import static org.testng.Assert.assertTrue;
import static org.testng.Assert.fail;

import com.google.common.collect.Sets;

import java.lang.reflect.Field;
import java.util.Optional;
import java.util.concurrent.CompletableFuture;
import java.util.ArrayList;
import java.util.HashMap;
import java.util.List;
import java.util.Map;
import java.util.concurrent.TimeUnit;

import lombok.Cleanup;
import lombok.extern.slf4j.Slf4j;

import org.apache.bookkeeper.mledger.Position;
import org.apache.bookkeeper.mledger.impl.ManagedLedgerImpl;
import org.apache.bookkeeper.mledger.impl.PositionImpl;
import org.apache.pulsar.broker.service.BrokerService;
import org.apache.pulsar.broker.service.Topic;
import org.apache.pulsar.broker.service.persistent.PersistentSubscription;
import org.apache.pulsar.broker.transaction.TransactionTestBase;
import org.apache.pulsar.client.api.Consumer;
import org.apache.pulsar.client.api.Message;
import org.apache.pulsar.client.api.MessageId;
import org.apache.pulsar.client.api.Producer;
import org.apache.pulsar.client.api.ProducerBuilder;
import org.apache.pulsar.client.api.PulsarClient;
import org.apache.pulsar.client.api.PulsarClientException;
import org.apache.pulsar.client.api.SubscriptionInitialPosition;
import org.apache.pulsar.client.api.SubscriptionType;
import org.apache.pulsar.client.api.transaction.Transaction;
import org.apache.pulsar.client.api.transaction.TransactionCoordinatorClient;
import org.apache.pulsar.client.api.transaction.TransactionCoordinatorClientException;
import org.apache.pulsar.client.api.transaction.TxnID;
import org.apache.pulsar.client.impl.transaction.TransactionImpl;
import org.apache.pulsar.client.internal.DefaultImplementation;
import org.apache.pulsar.common.naming.NamespaceName;
import org.apache.pulsar.common.naming.TopicName;
import org.apache.pulsar.common.policies.data.ClusterData;
import org.apache.pulsar.common.policies.data.PersistentTopicInternalStats;
import org.apache.pulsar.common.policies.data.TenantInfo;
import org.apache.pulsar.common.util.collections.ConcurrentOpenHashMap;
import org.testng.Assert;
import org.testng.annotations.AfterMethod;
import org.testng.annotations.BeforeMethod;
import org.testng.annotations.Test;


/**
 * End to end transaction test.
 */
@Slf4j
public class TransactionEndToEndTest extends TransactionTestBase {

    private final static int TOPIC_PARTITION = 3;

    private final static String TENANT = "tnx";
    private final static String NAMESPACE1 = TENANT + "/ns1";
    private final static String TOPIC_OUTPUT = NAMESPACE1 + "/output";
    private final static String TOPIC_MESSAGE_ACK_TEST = NAMESPACE1 + "/message-ack-test";

    @BeforeMethod
    protected void setup() throws Exception {
        internalSetup();

        String[] brokerServiceUrlArr = getPulsarServiceList().get(0).getBrokerServiceUrl().split(":");
        String webServicePort = brokerServiceUrlArr[brokerServiceUrlArr.length -1];
        admin.clusters().createCluster(CLUSTER_NAME, new ClusterData("http://localhost:" + webServicePort));
        admin.tenants().createTenant(TENANT,
                new TenantInfo(Sets.newHashSet("appid1"), Sets.newHashSet(CLUSTER_NAME)));
        admin.namespaces().createNamespace(NAMESPACE1);
        admin.topics().createPartitionedTopic(TOPIC_OUTPUT, TOPIC_PARTITION);
        admin.topics().createPartitionedTopic(TOPIC_MESSAGE_ACK_TEST, TOPIC_PARTITION);

        admin.tenants().createTenant(NamespaceName.SYSTEM_NAMESPACE.getTenant(),
                new TenantInfo(Sets.newHashSet("appid1"), Sets.newHashSet(CLUSTER_NAME)));
        admin.namespaces().createNamespace(NamespaceName.SYSTEM_NAMESPACE.toString());
        admin.topics().createPartitionedTopic(TopicName.TRANSACTION_COORDINATOR_ASSIGN.toString(), 16);

        pulsarClient = PulsarClient.builder()
                .serviceUrl(getPulsarServiceList().get(0).getBrokerServiceUrl())
                .statsInterval(0, TimeUnit.SECONDS)
                .enableTransaction(true)
                .build();

        Thread.sleep(1000 * 3);
    }

    @AfterMethod(alwaysRun = true)
    protected void cleanup() {
        super.internalCleanup();
    }

    @Test
    public void noBatchProduceCommitTest() throws Exception {
        produceCommitTest(false);
    }

    @Test
    public void batchProduceCommitTest() throws Exception {
        produceCommitTest(true);
    }

    private void produceCommitTest(boolean enableBatch) throws Exception {
        @Cleanup
        Consumer<byte[]> consumer = pulsarClient
                .newConsumer()
                .topic(TOPIC_OUTPUT)
                .subscriptionName("test")
                .enableBatchIndexAcknowledgment(true)
                .subscribe();

        ProducerBuilder<byte[]> producerBuilder = pulsarClient
                .newProducer()
                .topic(TOPIC_OUTPUT)
                .enableBatching(enableBatch)
                .sendTimeout(0, TimeUnit.SECONDS);
        @Cleanup
        Producer<byte[]> producer = producerBuilder.create();

        Transaction txn1 = getTxn();
        Transaction txn2 = getTxn();

        int txn1MessageCnt = 0;
        int txn2MessageCnt = 0;
        int messageCnt = 1000;
        for (int i = 0; i < messageCnt; i++) {
            if (i % 5 == 0) {
                producer.newMessage(txn1).value(("Hello Txn - " + i).getBytes(UTF_8)).sendAsync();
                txn1MessageCnt ++;
            } else {
                producer.newMessage(txn2).value(("Hello Txn - " + i).getBytes(UTF_8)).sendAsync();
                txn2MessageCnt ++;
            }
        }

        // Can't receive transaction messages before commit.
        Message<byte[]> message = consumer.receive(5, TimeUnit.SECONDS);
        Assert.assertNull(message);

        txn1.commit().get();

        // txn1 messages could be received after txn1 committed
        int receiveCnt = 0;
        for (int i = 0; i < txn1MessageCnt; i++) {
            message = consumer.receive();
            Assert.assertNotNull(message);
            receiveCnt ++;
        }
        Assert.assertEquals(txn1MessageCnt, receiveCnt);

        message = consumer.receive(5, TimeUnit.SECONDS);
        Assert.assertNull(message);

        txn2.commit().get();

        // txn2 messages could be received after txn2 committed
        receiveCnt = 0;
        for (int i = 0; i < txn2MessageCnt; i++) {
            message = consumer.receive();
            Assert.assertNotNull(message);
            receiveCnt ++;
        }
        Assert.assertEquals(txn2MessageCnt, receiveCnt);

        message = consumer.receive(5, TimeUnit.SECONDS);
        Assert.assertNull(message);

        log.info("message commit test enableBatch {}", enableBatch);
    }

    @Test
    public void produceAbortTest() throws Exception {
        Transaction txn = getTxn();

        @Cleanup
        Producer<byte[]> producer = pulsarClient
                .newProducer()
                .topic(TOPIC_OUTPUT)
                .sendTimeout(0, TimeUnit.SECONDS)
                .enableBatching(false)
                .create();

        int messageCnt = 10;
        for (int i = 0; i < messageCnt; i++) {
            producer.newMessage(txn).value(("Hello Txn - " + i).getBytes(UTF_8)).sendAsync();
        }

        @Cleanup
        Consumer<byte[]> consumer = pulsarClient
                .newConsumer()
                .topic(TOPIC_OUTPUT)
                .subscriptionInitialPosition(SubscriptionInitialPosition.Earliest)
                .subscriptionName("test")
                .enableBatchIndexAcknowledgment(true)
                .subscribe();

        // Can't receive transaction messages before abort.
        Message<byte[]> message = consumer.receive(5, TimeUnit.SECONDS);
        Assert.assertNull(message);

        txn.abort().get();

        // Cant't receive transaction messages after abort.
        message = consumer.receive(5, TimeUnit.SECONDS);
        Assert.assertNull(message);

        Thread.sleep(1000);
        for (int i = 0; i < TOPIC_PARTITION; i++) {
            PersistentTopicInternalStats stats =
                    admin.topics().getInternalStats("persistent://" + TOPIC_OUTPUT + "-partition-" + i);
            // the transaction abort, the related messages and abort marke should be acked,
            // so all the entries in this topic should be acked
            // and the markDeletePosition is equals with the lastConfirmedEntry
            Assert.assertEquals(stats.cursors.get("test").markDeletePosition, stats.lastConfirmedEntry);
        }

        log.info("finished test partitionAbortTest");
    }

    @Test
    public void txnIndividualAckTestNoBatchAndSharedSub() throws Exception {
        txnAckTest(false, 1, SubscriptionType.Shared, 2);
    }

    @Test
    public void txnIndividualAckTestBatchAndSharedSub() throws Exception {
        txnAckTest(true, 200, SubscriptionType.Shared, 2);
    }

    @Test
    public void txnIndividualAckTestNoBatchAndFailoverSub() throws Exception {
        txnAckTest(false, 1, SubscriptionType.Failover, 2);
    }

    //TODO: will not remove messageId in Failover unackMessageTracker, we should think about the redeliver problem
    @Test
    public void txnIndividualAckTestBatchAndFailoverSub() throws Exception {
        txnAckTest(true, 200, SubscriptionType.Failover, 0);
    }


    private void txnAckTest(boolean batchEnable, int maxBatchSize,
                         SubscriptionType subscriptionType, long ackTimeout) throws Exception {
        String normalTopic = NAMESPACE1 + "/normal-topic";

        @Cleanup
        Consumer<byte[]> consumer = pulsarClient.newConsumer()
                .topic(normalTopic)
                .subscriptionName("test")
                .enableBatchIndexAcknowledgment(true)
                .subscriptionType(subscriptionType)
<<<<<<< HEAD
                .ackTimeout(ackTimeout, TimeUnit.SECONDS)
                .acknowledgmentGroupTime(0, TimeUnit.MICROSECONDS)
=======
                .ackTimeout(2, TimeUnit.SECONDS)
>>>>>>> 2dbb9fbb
                .subscribe();

        @Cleanup
        Producer<byte[]> producer = pulsarClient.newProducer()
                .topic(normalTopic)
                .enableBatching(batchEnable)
                .batchingMaxMessages(maxBatchSize)
                .create();

        for (int retryCnt = 0; retryCnt < 2; retryCnt++) {
            Transaction txn = getTxn();

            int messageCnt = 1000;
            // produce normal messages
            for (int i = 0; i < messageCnt; i++){
                producer.newMessage().value("hello".getBytes()).sendAsync();
            }

            // consume and ack messages with txn
            for (int i = 0; i < messageCnt; i++) {
                Message<byte[]> message = consumer.receive();
                Assert.assertNotNull(message);
                log.info("receive msgId: {}, count : {}", message.getMessageId(), i);
                consumer.acknowledgeAsync(message.getMessageId(), txn).get();
            }

            // the messages are pending ack state and can't be received
            Message<byte[]> message = consumer.receive(2, TimeUnit.SECONDS);
            Assert.assertNull(message);

            // 1) txn abort
            txn.abort().get();

            // after transaction abort, the messages could be received
            Transaction commitTxn = getTxn();
            for (int i = 0; i < messageCnt; i++) {
                message = consumer.receive(2, TimeUnit.SECONDS);
                Assert.assertNotNull(message);
                consumer.acknowledgeAsync(message.getMessageId(), commitTxn).get();
                log.info("receive msgId: {}, count: {}", message.getMessageId(), i);
            }

            // 2) ack committed by a new txn
            commitTxn.commit().get();

            // after transaction commit, the messages can't be received
            message = consumer.receive(2, TimeUnit.SECONDS);
            Assert.assertNull(message);

            try {
                commitTxn.commit().get();
                fail("recommit one transaction should be failed.");
            } catch (Exception reCommitError) {
                // recommit one transaction should be failed
                log.info("expected exception for recommit one transaction.");
                Assert.assertNotNull(reCommitError);
                Assert.assertTrue(reCommitError.getCause() instanceof
                        TransactionCoordinatorClientException.InvalidTxnStatusException);
            }
        }
    }

    @Test
    public void txnMessageAckTest() throws Exception {
        String topic = TOPIC_MESSAGE_ACK_TEST;
        final String subName = "test";
        @Cleanup
        Consumer<byte[]> consumer = pulsarClient
                .newConsumer()
                .topic(topic)
                .subscriptionName(subName)
                .enableBatchIndexAcknowledgment(true)
                .acknowledgmentGroupTime(0, TimeUnit.MILLISECONDS)
                .subscribe();

        @Cleanup
        Producer<byte[]> producer = pulsarClient
                .newProducer()
                .topic(topic)
                .sendTimeout(0, TimeUnit.SECONDS)
                .enableBatching(false)
                .create();

        Transaction txn = getTxn();

        int messageCnt = 10;
        for (int i = 0; i < messageCnt; i++) {
            producer.newMessage(txn).value(("Hello Txn - " + i).getBytes(UTF_8)).sendAsync();
        }
        log.info("produce transaction messages finished");

        // Can't receive transaction messages before commit.
        Message<byte[]> message = consumer.receive(5, TimeUnit.SECONDS);
        Assert.assertNull(message);
        log.info("transaction messages can't be received before transaction committed");

        txn.commit().get();

        int ackedMessageCount = 0;
        int receiveCnt = 0;
        for (int i = 0; i < messageCnt; i++) {
            message = consumer.receive();
            Assert.assertNotNull(message);
            receiveCnt ++;
            if (i % 2 == 0) {
                consumer.acknowledge(message);
                ackedMessageCount ++;
            }
        }
        Assert.assertEquals(messageCnt, receiveCnt);

        message = consumer.receive(5, TimeUnit.SECONDS);
        Assert.assertNull(message);

        markDeletePositionCheck(topic, subName, false);

        consumer.redeliverUnacknowledgedMessages();

        receiveCnt = 0;
        for (int i = 0; i < messageCnt - ackedMessageCount; i++) {
            message = consumer.receive(2, TimeUnit.SECONDS);
            Assert.assertNotNull(message);
            consumer.acknowledge(message);
            receiveCnt ++;
        }
        Assert.assertEquals(messageCnt - ackedMessageCount, receiveCnt);

        message = consumer.receive(2, TimeUnit.SECONDS);
        Assert.assertNull(message);
        for (int partition = 0; partition < TOPIC_PARTITION; partition ++) {
            topic = TopicName.get(topic).getPartition(partition).toString();
            boolean exist = false;
            for (int i = 0; i < getPulsarServiceList().size(); i++) {

                Field field = BrokerService.class.getDeclaredField("topics");
                field.setAccessible(true);
                ConcurrentOpenHashMap<String, CompletableFuture<Optional<Topic>>> topics =
                        (ConcurrentOpenHashMap<String, CompletableFuture<Optional<Topic>>>) field
                                .get(getPulsarServiceList().get(i).getBrokerService());
                CompletableFuture<Optional<Topic>> topicFuture = topics.get(topic);

                if (topicFuture != null) {
                    Optional<Topic> topicOptional = topicFuture.get();
                    if (topicOptional.isPresent()) {
                        PersistentSubscription persistentSubscription =
                                (PersistentSubscription) topicOptional.get().getSubscription(subName);
                        Position markDeletePosition = persistentSubscription.getCursor().getMarkDeletedPosition();
                        Position lastConfirmedEntry = persistentSubscription.getCursor()
                                .getManagedLedger().getLastConfirmedEntry();
                        exist = true;
                        if (!markDeletePosition.equals(lastConfirmedEntry)) {
                            //this because of the transaction commit marker have't delete
                            //delete commit marker after ack position
                            //when delete commit marker operation is processing, next delete operation will not do again
                            //when delete commit marker operation finish, it can run next delete commit marker operation
                            //so this test may not delete all the position in this manageLedger.
                            Position markerPosition = ((ManagedLedgerImpl) persistentSubscription.getCursor()
                                    .getManagedLedger()).getNextValidPosition((PositionImpl) markDeletePosition);
                            //marker is the lastConfirmedEntry, after commit the marker will only be write in
                            if (!markerPosition.equals(lastConfirmedEntry)) {
                                log.error("Mark delete position is not commit marker position!");
                                fail();
                            }
                        }
                    }
                }
            }
            assertTrue(exist);
        }

        log.info("receive transaction messages count: {}", receiveCnt);
    }

    @Test
    public void txnAckTestBatchAndCumulativeSub() throws Exception {
        txnCumulativeAckTest(true, 200, SubscriptionType.Failover);
    }

    @Test
    public void txnAckTestNoBatchAndCumulativeSub() throws Exception {
        txnCumulativeAckTest(false, 1, SubscriptionType.Failover);
    }

    public void txnCumulativeAckTest(boolean batchEnable, int maxBatchSize, SubscriptionType subscriptionType)
            throws Exception {
        String normalTopic = NAMESPACE1 + "/normal-topic";

        @Cleanup
        Consumer<byte[]> consumer = pulsarClient.newConsumer()
                .topic(normalTopic)
                .subscriptionName("test")
                .enableBatchIndexAcknowledgment(true)
                .subscriptionType(subscriptionType)
                .ackTimeout(1, TimeUnit.MINUTES)
                .subscribe();

        @Cleanup
        Producer<byte[]> producer = pulsarClient.newProducer()
                .topic(normalTopic)
                .enableBatching(batchEnable)
                .batchingMaxMessages(maxBatchSize)
                .batchingMaxPublishDelay(1, TimeUnit.SECONDS)
                .create();

        for (int retryCnt = 0; retryCnt < 2; retryCnt++) {
            Transaction abortTxn = getTxn();
            int messageCnt = 1000;
            // produce normal messages
            for (int i = 0; i < messageCnt; i++){
                producer.newMessage().value("hello".getBytes()).sendAsync();
            }
            Message<byte[]> message = null;
            Thread.sleep(1000L);
            for (int i = 0; i < messageCnt; i++) {
                message = consumer.receive(1, TimeUnit.SECONDS);
                Assert.assertNotNull(message);
                if (i % 3 == 0) {
                    consumer.acknowledgeCumulativeAsync(message.getMessageId(), abortTxn).get();
                }
                log.info("receive msgId abort: {}, retryCount : {}, count : {}", message.getMessageId(), retryCnt, i);
            }
            try {
                consumer.acknowledgeCumulativeAsync(message.getMessageId(), abortTxn).get();
                fail("not ack conflict ");
            } catch (Exception e) {
                Assert.assertTrue(e.getCause() instanceof PulsarClientException.TransactionConflictException);
            }

            try {
                consumer.acknowledgeCumulativeAsync(DefaultImplementation
                        .newMessageId(((MessageIdImpl) message.getMessageId()).getLedgerId(),
                                ((MessageIdImpl) message.getMessageId()).getEntryId() - 1, -1),
                        abortTxn).get();
                fail("not ack conflict ");
            } catch (Exception e) {
                Assert.assertTrue(e.getCause() instanceof PulsarClientException.TransactionConflictException);
            }

            // the messages are pending ack state and can't be received
            message = consumer.receive(2, TimeUnit.SECONDS);
            Assert.assertNull(message);

            abortTxn.abort().get();
            Transaction commitTxn = getTxn();
            for (int i = 0; i < messageCnt; i++) {
                message = consumer.receive(1, TimeUnit.SECONDS);
                Assert.assertNotNull(message);
                if (i % 3 == 0) {
                    consumer.acknowledgeCumulativeAsync(message.getMessageId(), commitTxn).get();
                }
                log.info("receive msgId abort: {}, retryCount : {}, count : {}", message.getMessageId(), retryCnt, i);
            }

            commitTxn.commit().get();
            try {
                commitTxn.commit().get();
                fail("recommit one transaction should be failed.");
            } catch (Exception reCommitError) {
                // recommit one transaction should be failed
                log.info("expected exception for recommit one transaction.");
                Assert.assertNotNull(reCommitError);
                Assert.assertTrue(reCommitError.getCause() instanceof
                        TransactionCoordinatorClientException.InvalidTxnStatusException);
            }

            message = consumer.receive(1, TimeUnit.SECONDS);
            Assert.assertNull(message);
        }
    }

    private Transaction getTxn() throws Exception {
        return pulsarClient
                .newTransaction()
                .withTransactionTimeout(2, TimeUnit.SECONDS)
                .build()
                .get();
    }

    private void markDeletePositionCheck(String topic, String subName, boolean equalsWithLastConfirm) throws Exception {
        for (int i = 0; i < TOPIC_PARTITION; i++) {
            PersistentTopicInternalStats stats = null;
            String checkTopic = TopicName.get(topic).getPartition(i).toString();
            for (int j = 0; j < 10; j++) {
                stats = admin.topics().getInternalStats(checkTopic, false);
                if (stats.lastConfirmedEntry.equals(stats.cursors.get(subName).markDeletePosition)) {
                    break;
                }
                Thread.sleep(200);
            }
            if (equalsWithLastConfirm) {
                Assert.assertEquals(stats.cursors.get(subName).markDeletePosition, stats.lastConfirmedEntry);
            } else {
                Assert.assertNotEquals(stats.cursors.get(subName).markDeletePosition, stats.lastConfirmedEntry);
            }
        }
    }

    @Test
    public void txnMetadataHandlerRecoverTest() throws Exception {
        String topic = NAMESPACE1 + "/tc-metadata-handler-recover";
        Producer<byte[]> producer = pulsarClient.newProducer()
                .topic(topic)
                .sendTimeout(0, TimeUnit.SECONDS)
                .create();

        Map<TxnID, List<MessageId>> txnIDListMap = new HashMap<>();

        int txnCnt = 20;
        int messageCnt = 10;
        for (int i = 0; i < txnCnt; i++) {
            TransactionImpl txn = (TransactionImpl) pulsarClient.newTransaction()
                    .withTransactionTimeout(5, TimeUnit.MINUTES)
                    .build().get();
            List<MessageId> messageIds = new ArrayList<>();
            for (int j = 0; j < messageCnt; j++) {
                MessageId messageId = producer.newMessage(txn).value("Hello".getBytes()).sendAsync().get();
                messageIds.add(messageId);
            }
            txnIDListMap.put(new TxnID(txn.getTxnIdMostBits(), txn.getTxnIdLeastBits()), messageIds);
        }

        pulsarClient.close();
        PulsarClientImpl recoverPulsarClient = (PulsarClientImpl) PulsarClient.builder()
                .serviceUrl(getPulsarServiceList().get(0).getBrokerServiceUrl())
                .statsInterval(0, TimeUnit.SECONDS)
                .enableTransaction(true)
                .build();

        TransactionCoordinatorClient tcClient = recoverPulsarClient.getTcClient();
        for (Map.Entry<TxnID, List<MessageId>> entry : txnIDListMap.entrySet()) {
            tcClient.commit(entry.getKey(), entry.getValue());
        }

        Consumer<byte[]> consumer = recoverPulsarClient.newConsumer()
                .topic(topic)
                .subscriptionName("test")
                .subscriptionInitialPosition(SubscriptionInitialPosition.Earliest)
                .subscribe();

        for (int i = 0; i < txnCnt * messageCnt; i++) {
            Message<byte[]> message = consumer.receive();
            Assert.assertNotNull(message);
        }
    }

}<|MERGE_RESOLUTION|>--- conflicted
+++ resolved
@@ -244,28 +244,27 @@
 
     @Test
     public void txnIndividualAckTestNoBatchAndSharedSub() throws Exception {
-        txnAckTest(false, 1, SubscriptionType.Shared, 2);
+        txnAckTest(false, 1, SubscriptionType.Shared);
     }
 
     @Test
     public void txnIndividualAckTestBatchAndSharedSub() throws Exception {
-        txnAckTest(true, 200, SubscriptionType.Shared, 2);
+        txnAckTest(true, 200, SubscriptionType.Shared);
     }
 
     @Test
     public void txnIndividualAckTestNoBatchAndFailoverSub() throws Exception {
-        txnAckTest(false, 1, SubscriptionType.Failover, 2);
-    }
-
-    //TODO: will not remove messageId in Failover unackMessageTracker, we should think about the redeliver problem
+        txnAckTest(false, 1, SubscriptionType.Failover);
+    }
+
     @Test
     public void txnIndividualAckTestBatchAndFailoverSub() throws Exception {
-        txnAckTest(true, 200, SubscriptionType.Failover, 0);
+        txnAckTest(true, 200, SubscriptionType.Failover);
     }
 
 
     private void txnAckTest(boolean batchEnable, int maxBatchSize,
-                         SubscriptionType subscriptionType, long ackTimeout) throws Exception {
+                         SubscriptionType subscriptionType) throws Exception {
         String normalTopic = NAMESPACE1 + "/normal-topic";
 
         @Cleanup
@@ -274,12 +273,6 @@
                 .subscriptionName("test")
                 .enableBatchIndexAcknowledgment(true)
                 .subscriptionType(subscriptionType)
-<<<<<<< HEAD
-                .ackTimeout(ackTimeout, TimeUnit.SECONDS)
-                .acknowledgmentGroupTime(0, TimeUnit.MICROSECONDS)
-=======
-                .ackTimeout(2, TimeUnit.SECONDS)
->>>>>>> 2dbb9fbb
                 .subscribe();
 
         @Cleanup
