/**
 * Licensed to the Apache Software Foundation (ASF) under one
 * or more contributor license agreements.  See the NOTICE file
 * distributed with this work for additional information
 * regarding copyright ownership.  The ASF licenses this file
 * to you under the Apache License, Version 2.0 (the
 * "License"); you may not use this file except in compliance
 * with the License.  You may obtain a copy of the License at
 *
 *   http://www.apache.org/licenses/LICENSE-2.0
 *
 * Unless required by applicable law or agreed to in writing,
 * software distributed under the License is distributed on an
 * "AS IS" BASIS, WITHOUT WARRANTIES OR CONDITIONS OF ANY
 * KIND, either express or implied.  See the License for the
 * specific language governing permissions and limitations
 * under the License.
 */
package org.apache.pulsar.client.api;

import static org.mockito.Mockito.doReturn;
import static org.mockito.Mockito.spy;
import static org.testng.Assert.assertEquals;
import static org.testng.Assert.assertNotEquals;
import static org.testng.Assert.assertNotNull;
import static org.testng.Assert.assertTrue;
import static org.testng.Assert.fail;

import java.lang.reflect.Field;
<<<<<<< HEAD
import java.util.*;
=======
import java.util.Arrays;
import java.util.Iterator;
import java.util.List;
import java.util.Map;
import java.util.Queue;
import java.util.Set;
>>>>>>> c308bd5f
import java.util.concurrent.CountDownLatch;
import java.util.concurrent.Executors;
import java.util.concurrent.ScheduledExecutorService;
import java.util.concurrent.TimeUnit;
import java.util.concurrent.atomic.AtomicInteger;
import java.util.function.Supplier;
import java.util.stream.Collectors;

import org.apache.pulsar.broker.namespace.NamespaceService;
import org.apache.pulsar.broker.service.BrokerService;
import org.apache.pulsar.broker.service.persistent.PersistentDispatcherMultipleConsumers;
import org.apache.pulsar.broker.service.persistent.PersistentTopic;
import org.apache.pulsar.client.impl.ConsumerImpl;
import org.apache.pulsar.client.impl.MessageIdImpl;
import org.apache.pulsar.common.policies.data.PersistentTopicStats;
import org.apache.pulsar.common.policies.data.SubscriptionStats;
import org.apache.pulsar.common.util.collections.ConcurrentOpenHashSet;
import org.slf4j.Logger;
import org.slf4j.LoggerFactory;
import org.testng.annotations.AfterMethod;
import org.testng.annotations.BeforeMethod;
import org.testng.annotations.DataProvider;
import org.testng.annotations.Test;
import org.testng.collections.Lists;

import com.google.common.collect.ArrayListMultimap;
import com.google.common.collect.Maps;
import com.google.common.collect.Multimap;
import com.google.common.collect.Queues;
import com.google.common.collect.Sets;

public class DispatcherBlockConsumerTest extends ProducerConsumerBase {
    private static final Logger log = LoggerFactory.getLogger(DispatcherBlockConsumerTest.class);

    @BeforeMethod
    @Override
    protected void setup() throws Exception {
        super.internalSetup();
        super.producerBaseSetup();
    }

    @AfterMethod
    @Override
    protected void cleanup() throws Exception {
        super.internalCleanup();
    }

    @DataProvider(name = "gracefulUnload")
    public Object[][] bundleUnloading() {
        return new Object[][] { { Boolean.TRUE }, { Boolean.FALSE } };
    }

    /**
     * Verifies broker blocks dispatching after unack-msgs reaches to max-limit and start dispatching back once client
     * ack messages.
     *
     * @throws Exception
     */
    @Test(timeOut=10000)
    public void testConsumerBlockingWithUnAckedMessagesAtDispatcher() throws Exception {
        log.info("-- Starting {} test --", methodName);

        int unAckedMessages = pulsar.getConfiguration().getMaxUnackedMessagesPerSubscription();
        try {
            stopBroker();
            startBroker();
            final int unackMsgAllowed = 100;
            final int receiverQueueSize = 10;
            final int totalProducedMsgs = 200;
            final String topicName = "persistent://my-property/use/my-ns/unacked-topic";
            final String subscriberName = "subscriber-1";

            pulsar.getConfiguration().setMaxUnackedMessagesPerSubscription(unackMsgAllowed);
            ConsumerConfiguration<byte[]> conf = new ConsumerConfiguration<>();
            conf.setReceiverQueueSize(receiverQueueSize);
            conf.setSubscriptionType(SubscriptionType.Shared);
            Consumer<byte[]> consumer1 = pulsarClient.subscribe(topicName, subscriberName, conf);
            Consumer<byte[]> consumer2 = pulsarClient.subscribe(topicName, subscriberName, conf);
            Consumer<byte[]> consumer3 = pulsarClient.subscribe(topicName, subscriberName, conf);
            List<Consumer<byte[]>> consumers = Lists.newArrayList(consumer1, consumer2, consumer3);

            ProducerConfiguration producerConf = new ProducerConfiguration();

            Producer producer = pulsarClient.createProducer("persistent://my-property/use/my-ns/unacked-topic",
                    producerConf);

            // (1) Produced Messages
            for (int i = 0; i < totalProducedMsgs; i++) {
                String message = "my-message-" + i;
                producer.send(message.getBytes());
            }

            // (2) try to consume messages: but will be able to consume number of messages = unackMsgAllowed
            Message msg = null;
            Map<Message, Consumer> messages = Maps.newHashMap();
            for (int i = 0; i < 3; i++) {
                for (int j = 0; j < totalProducedMsgs; j++) {
                    msg = consumers.get(i).receive(500, TimeUnit.MILLISECONDS);
                    if (msg != null) {
                        messages.put(msg, consumers.get(i));
                    } else {
                        break;
                    }
                }
            }

            // client must receive number of messages = unAckedMessagesBufferSize rather all produced messages: check
            // delta as 3 consumers with receiverQueueSize = 10
            assertEquals(messages.size(), unackMsgAllowed, receiverQueueSize * 3);

            // start acknowledging messages
            messages.forEach((m, c) -> {
                try {
                    c.acknowledge(m);
                } catch (PulsarClientException e) {
                    fail("ack failed", e);
                }
            });

            // try to consume remaining messages: broker may take time to deliver so, retry multiple time to consume
            // all messages
            Queue<MessageId> result = Queues.newConcurrentLinkedQueue();
            // expecting messages which are not received
            int expectedRemainingMessages = totalProducedMsgs - messages.size();
            CountDownLatch latch = new CountDownLatch(expectedRemainingMessages);
            for (int i = 0; i < consumers.size(); i++) {
                final int consumerCount = i;
                for (int j = 0; j < totalProducedMsgs; j++) {
                    consumers.get(i).receiveAsync().thenAccept(m -> {
                        result.add(m.getMessageId());
                        try {
                            consumers.get(consumerCount).acknowledge(m);
                        } catch (PulsarClientException e) {
                            fail("failed to ack msg", e);
                        }
                        latch.countDown();
                    });
                }
            }

            latch.await();

            // total received-messages should match to produced messages (it may have duplicate messages)
            assertTrue(result.size() >= expectedRemainingMessages);

            producer.close();
            consumers.forEach(c -> {
                try {
                    c.close();
                } catch (PulsarClientException e) {
                }
            });
            log.info("-- Exiting {} test --", methodName);
        } catch (Exception e) {
            fail();
        } finally {
            pulsar.getConfiguration().setMaxUnackedMessagesPerConsumer(unAckedMessages);
        }
    }

    /**
     *
     * Verifies: broker blocks dispatching once unack-msg reaches to max-limit. However, on redelivery it redelivers
     * those already delivered-unacked messages again
     *
     * @throws Exception
     */
    @Test(timeOut=10000)
    public void testConsumerBlockingWithUnAckedMessagesAndRedelivery() throws Exception {
        log.info("-- Starting {} test --", methodName);

        int unAckedMessages = pulsar.getConfiguration().getMaxUnackedMessagesPerSubscription();
        try {
            final int unackMsgAllowed = 100;
            final int totalProducedMsgs = 200;
            final int receiverQueueSize = 10;
            final String topicName = "persistent://my-property/use/my-ns/unacked-topic";
            final String subscriberName = "subscriber-1";

            pulsar.getConfiguration().setMaxUnackedMessagesPerSubscription(unackMsgAllowed);
            ConsumerConfiguration conf = new ConsumerConfiguration();
            conf.setReceiverQueueSize(receiverQueueSize);
            conf.setSubscriptionType(SubscriptionType.Shared);
            ConsumerImpl consumer1 = (ConsumerImpl) pulsarClient.subscribe(topicName, subscriberName, conf);
            ConsumerImpl consumer2 = (ConsumerImpl) pulsarClient.subscribe(topicName, subscriberName, conf);
            ConsumerImpl consumer3 = (ConsumerImpl) pulsarClient.subscribe(topicName, subscriberName, conf);
            List<ConsumerImpl> consumers = Lists.newArrayList(consumer1, consumer2, consumer3);

            ProducerConfiguration producerConf = new ProducerConfiguration();

            Producer producer = pulsarClient.createProducer("persistent://my-property/use/my-ns/unacked-topic",
                    producerConf);

            // (1) Produced Messages
            for (int i = 0; i < totalProducedMsgs; i++) {
                String message = "my-message-" + i;
                producer.send(message.getBytes());
            }

            // (2) try to consume messages: but will be able to consume number of messages = unackMsgAllowed
            Message msg = null;
            Multimap<ConsumerImpl, MessageId> messages = ArrayListMultimap.create();
            for (int i = 0; i < 3; i++) {
                for (int j = 0; j < totalProducedMsgs; j++) {
                    msg = consumers.get(i).receive(500, TimeUnit.MILLISECONDS);
                    if (msg != null) {
                        messages.put(consumers.get(i), msg.getMessageId());
                        log.info("Received message: " + new String(msg.getData()));
                    } else {
                        break;
                    }
                }
            }

            // client must receive number of messages = unAckedMessagesBufferSize rather all produced messages
            assertNotEquals(messages.size(), totalProducedMsgs);

            // (3) trigger redelivery
            messages.asMap().forEach((c, msgs) -> {
                c.redeliverUnacknowledgedMessages(
                        msgs.stream().map(m -> (MessageIdImpl) m).collect(Collectors.toSet()));
            });

            // (4) try to consume remaining messages: broker may take time to deliver so, retry multiple time to consume
            // all messages
            Queue<MessageId> result = Queues.newConcurrentLinkedQueue();
            CountDownLatch latch = new CountDownLatch(totalProducedMsgs);
            for (int i = 0; i < consumers.size(); i++) {
                final int consumerCount = i;
                for (int j = 0; j < totalProducedMsgs; j++) {
                    consumers.get(i).receiveAsync().thenAccept(m -> {
                        result.add(m.getMessageId());
                        try {
                            consumers.get(consumerCount).acknowledge(m);
                        } catch (PulsarClientException e) {
                            fail("failed to ack msg", e);
                        }
                        latch.countDown();
                    });
                }
            }

            latch.await();

            // total received-messages should match to produced messages (it may have duplicate messages)
            assertTrue(result.size() >= totalProducedMsgs);
            producer.close();
            consumers.forEach(c -> {
                try {
                    c.close();
                } catch (PulsarClientException e) {
                }
            });
            log.info("-- Exiting {} test --", methodName);
        } catch (Exception e) {
            fail();
        } finally {
            pulsar.getConfiguration().setMaxUnackedMessagesPerConsumer(unAckedMessages);
        }
    }

    /**
     * It verifies that consumer1 attached to dispatcher will be blocked after reaching limit. But consumer2 connects
     * and consumer1 will be closed: makes broker to dispatch all those consumer1's unack messages back to consumer2.
     *
     * @throws Exception
     */
    @Test
    public void testCloseConsumerBlockedDispatcher() throws Exception {
        log.info("-- Starting {} test --", methodName);

        int unAckedMessages = pulsar.getConfiguration().getMaxUnackedMessagesPerSubscription();
        try {
            stopBroker();
            startBroker();
            final int unackMsgAllowed = 100;
            final int receiverQueueSize = 10;
            final int totalProducedMsgs = 200;
            final String topicName = "persistent://my-property/use/my-ns/unacked-topic";
            final String subscriberName = "subscriber-1";

            pulsar.getConfiguration().setMaxUnackedMessagesPerSubscription(unackMsgAllowed);
            ConsumerConfiguration conf = new ConsumerConfiguration();
            conf.setReceiverQueueSize(receiverQueueSize);
            conf.setSubscriptionType(SubscriptionType.Shared);
            Consumer consumer1 = pulsarClient.subscribe(topicName, subscriberName, conf);

            ProducerConfiguration producerConf = new ProducerConfiguration();

            Producer producer = pulsarClient.createProducer("persistent://my-property/use/my-ns/unacked-topic",
                    producerConf);

            // (1) Produced Messages
            for (int i = 0; i < totalProducedMsgs; i++) {
                String message = "my-message-" + i;
                producer.send(message.getBytes());
            }

            // (2) try to consume messages: but will be able to consume number of messages = unackMsgAllowed
            Message msg = null;
            Map<Message, Consumer> messages = Maps.newHashMap();
            for (int i = 0; i < totalProducedMsgs; i++) {
                msg = consumer1.receive(500, TimeUnit.MILLISECONDS);
                if (msg != null) {
                    messages.put(msg, consumer1);
                    log.info("Received message: " + new String(msg.getData()));
                } else {
                    break;
                }
            }

            // client must receive number of messages = unAckedMessagesBufferSize rather all produced messages
            assertEquals(messages.size(), unackMsgAllowed, receiverQueueSize * 2);

            // close consumer1: all messages of consumer1 must be replayed and received by consumer2
            consumer1.close();
            // create consumer2
            Consumer consumer2 = pulsarClient.subscribe(topicName, subscriberName, conf);
            Map<Message, Consumer> messages2 = Maps.newHashMap();
            // try to consume remaining messages: broker may take time to deliver so, retry multiple time to consume
            // all messages
            for (int retry = 0; retry < 5; retry++) {
                for (int i = 0; i < totalProducedMsgs; i++) {
                    msg = consumer2.receive(100, TimeUnit.MILLISECONDS);
                    if (msg != null) {
                        messages2.put(msg, consumer2);
                        consumer2.acknowledge(msg);
                        log.info("Received message: " + new String(msg.getData()));
                    } else {
                        break;
                    }
                }
                if (messages2.size() >= totalProducedMsgs) {
                    break;
                } else {
                    Thread.sleep(100);
                }
            }

            assertEquals(messages2.size(), totalProducedMsgs);
            log.info("-- Exiting {} test --", methodName);
            producer.close();
            consumer2.close();
        } catch (Exception e) {
            fail();
        } finally {
            pulsar.getConfiguration().setMaxUnackedMessagesPerConsumer(unAckedMessages);
        }
    }

    /**
     * Verifies: old-client which does redelivery of all messages makes broker to redeliver all unacked messages for
     * redelivery.
     *
     * @throws Exception
     */
    @Test(timeOut=10000)
    public void testRedeliveryOnBlockedDistpatcher() throws Exception {
        log.info("-- Starting {} test --", methodName);

        int unAckedMessages = pulsar.getConfiguration().getMaxUnackedMessagesPerSubscription();
        try {
            stopBroker();
            startBroker();
            final int unackMsgAllowed = 100;
            final int receiverQueueSize = 10;
            final int totalProducedMsgs = 200;
            final String topicName = "persistent://my-property/use/my-ns/unacked-topic";
            final String subscriberName = "subscriber-1";

            pulsar.getConfiguration().setMaxUnackedMessagesPerSubscription(unackMsgAllowed);
            ConsumerConfiguration conf = new ConsumerConfiguration();
            conf.setSubscriptionType(SubscriptionType.Shared);
            conf.setReceiverQueueSize(receiverQueueSize);
            ConsumerImpl consumer1 = (ConsumerImpl) pulsarClient.subscribe(topicName, subscriberName, conf);
            ConsumerImpl consumer2 = (ConsumerImpl) pulsarClient.subscribe(topicName, subscriberName, conf);
            ConsumerImpl consumer3 = (ConsumerImpl) pulsarClient.subscribe(topicName, subscriberName, conf);
            List<ConsumerImpl> consumers = Lists.newArrayList( consumer1, consumer2, consumer3 );

            ProducerConfiguration producerConf = new ProducerConfiguration();

            Producer producer = pulsarClient.createProducer("persistent://my-property/use/my-ns/unacked-topic",
                    producerConf);

            // (1) Produced Messages
            for (int i = 0; i < totalProducedMsgs; i++) {
                String message = "my-message-" + i;
                producer.send(message.getBytes());
            }

            // (2) try to consume messages: but will be able to consume number of messages = unackMsgAllowed
            Message msg = null;
            Set<MessageId> messages = Sets.newHashSet();
            for (int i = 0; i < 3; i++) {
                for (int j = 0; j < totalProducedMsgs; j++) {
                    msg = consumers.get(i).receive(500, TimeUnit.MILLISECONDS);
                    if (msg != null) {
                        messages.add(msg.getMessageId());
                        log.info("Received message: " + new String(msg.getData()));
                    } else {
                        break;
                    }
                }
            }

            int totalConsumedMsgs = messages.size();
            // client must receive number of messages = unAckedMessagesBufferSize rather all produced messages
            assertEquals(totalConsumedMsgs, unackMsgAllowed, 3 * receiverQueueSize);

            // trigger redelivery
            consumers.forEach(c -> {
                c.redeliverUnacknowledgedMessages();
            });

            // wait for redelivery to be completed
            Thread.sleep(1000);

            // now, broker must have redelivered all unacked messages
            Map<ConsumerImpl, Set<MessageId>> messages1 = Maps.newHashMap();
            for (int i = 0; i < 3; i++) {
                for (int j = 0; j < totalProducedMsgs; j++) {
                    msg = consumers.get(i).receive(500, TimeUnit.MILLISECONDS);
                    if (msg != null) {
                        messages1.putIfAbsent(consumers.get(i), Sets.newHashSet());
                        messages1.get(consumers.get(i)).add(msg.getMessageId());
                        log.info("Received message: " + new String(msg.getData()));
                    } else {
                        break;
                    }
                }
            }

            Set<MessageId> result = Sets.newHashSet();
            messages1.values().forEach(result::addAll);

            // check all unacked messages have been redelivered

            assertEquals(totalConsumedMsgs, result.size(), 3 * receiverQueueSize);

            // start acknowledging messages
            messages1.forEach((c, msgs) -> {
                msgs.forEach(m -> {
                    try {
                        c.acknowledge(m);
                    } catch (PulsarClientException e) {
                        fail("ack failed", e);
                    }
                });
            });

            messages1.values().forEach(result::addAll);
            // try to consume remaining messages
            int remainingMessages = totalProducedMsgs - result.size();
            // try to consume remaining messages: broker may take time to deliver so, retry multiple time to consume
            // all messages
            CountDownLatch latch = new CountDownLatch(remainingMessages);
<<<<<<< HEAD
            List<MessageId> consumedMessages = Lists.newArrayList();
            for (int i = 0; i < consumers.size(); i++) {
=======
            Queue<MessageId> consumedMessages = Queues.newConcurrentLinkedQueue();
            for (int i = 0; i < consumers.length; i++) {
>>>>>>> c308bd5f
                final int counsumerIndex = i;
                for (int j = 0; j < remainingMessages; j++) {
                    consumers.get(i).receiveAsync().thenAccept(m -> {
                        consumedMessages.add(m.getMessageId());
                        try {
                            consumers.get(counsumerIndex).acknowledge(m);
                        } catch (PulsarClientException e) {
                            fail("failed to ack", e);
                        }
                        latch.countDown();
                    });
                }
            }

            latch.await();
            // total received-messages should match remaining messages excluding duplicate
            assertTrue(consumedMessages.size() >= remainingMessages);
            producer.close();
            consumers.forEach(c -> {
                try {
                    c.close();
                } catch (PulsarClientException e) {
                }
            });
            log.info("-- Exiting {} test --", methodName);
        } catch (Exception e) {
            fail();
        } finally {
            pulsar.getConfiguration().setMaxUnackedMessagesPerConsumer(unAckedMessages);
        }
    }

    @Test
    public void testBlockDispatcherStats() throws Exception {

        int orginalDispatcherLimit = conf.getMaxUnackedMessagesPerSubscription();
        try {
            final String topicName = "persistent://prop/use/ns-abc/blockDispatch";
            final String subName = "blockDispatch";
            final int timeWaitToSync = 100;

            PersistentTopicStats stats;
            SubscriptionStats subStats;

            // configure maxUnackMessagePerDispatcher then restart broker to get this change
            conf.setMaxUnackedMessagesPerSubscription(10);
            stopBroker();
            startBroker();

            ConsumerConfiguration conf = new ConsumerConfiguration();
            conf.setSubscriptionType(SubscriptionType.Shared);
            Consumer consumer = pulsarClient.subscribe(topicName, subName, conf);
            Thread.sleep(timeWaitToSync);

            PersistentTopic topicRef = (PersistentTopic) pulsar.getBrokerService().getTopicReference(topicName);
            assertNotNull(topicRef);

            rolloverPerIntervalStats();
            stats = topicRef.getStats();
            subStats = stats.subscriptions.values().iterator().next();

            // subscription stats
            assertEquals(stats.subscriptions.keySet().size(), 1);
            assertEquals(subStats.msgBacklog, 0);
            assertEquals(subStats.consumers.size(), 1);

            Producer producer = pulsarClient.createProducer(topicName);
            Thread.sleep(timeWaitToSync);

            for (int i = 0; i < 100; i++) {
                String message = "my-message-" + i;
                producer.send(message.getBytes());
            }
            Thread.sleep(timeWaitToSync);

            rolloverPerIntervalStats();
            stats = topicRef.getStats();
            subStats = stats.subscriptions.values().iterator().next();

            assertTrue(subStats.msgBacklog > 0);
            assertTrue(subStats.unackedMessages > 0);
            assertTrue(subStats.blockedSubscriptionOnUnackedMsgs);
            assertEquals(subStats.consumers.get(0).unackedMessages, subStats.unackedMessages);

            // consumer stats
            assertTrue(subStats.consumers.get(0).msgRateOut > 0.0);
            assertTrue(subStats.consumers.get(0).msgThroughputOut > 0.0);
            assertEquals(subStats.msgRateRedeliver, 0.0);
            producer.close();
            consumer.close();

        } finally {
            conf.setMaxUnackedMessagesPerSubscription(orginalDispatcherLimit);
        }

    }

    /**
     * <pre>
     * It verifies that cursor-recovery
     * 1. recovers individualDeletedMessages
     * 2. sets readPosition with last acked-message
     * 3. replay all unack messages
     * </pre>
     *
     * @throws Exception
     */
    @Test(dataProvider = "gracefulUnload")
    public void testBrokerSubscriptionRecovery(boolean unloadBundleGracefully) throws Exception {
        log.info("-- Starting {} test --", methodName);

        final String topicName = "persistent://my-property/use/my-ns/unacked-topic";
        final String subscriberName = "subscriber-1";
        final int totalProducedMsgs = 500;

        ConsumerConfiguration conf = new ConsumerConfiguration();
        conf.setSubscriptionType(SubscriptionType.Shared);
        Consumer consumer = pulsarClient.subscribe(topicName, subscriberName, conf);

        ProducerConfiguration producerConf = new ProducerConfiguration();

        Producer producer = pulsarClient.createProducer("persistent://my-property/use/my-ns/unacked-topic",
                producerConf);

        CountDownLatch latch = new CountDownLatch(totalProducedMsgs);
        // (1) Produced Messages
        for (int i = 0; i < totalProducedMsgs; i++) {
            String message = "my-message-" + i;
            producer.sendAsync(message.getBytes()).thenAccept(msg -> latch.countDown());
        }
        latch.await();
        // (2) consume all messages except: unackMessages-set
        Set<Integer> unackMessages = Sets.newHashSet(5, 10, 20, 21, 22, 23, 25, 26, 30, 32, 40, 80, 160, 320);
        int receivedMsgCount = 0;
        for (int i = 0; i < totalProducedMsgs; i++) {
            Message msg = consumer.receive(500, TimeUnit.MILLISECONDS);
            if (!unackMessages.contains(i)) {
                consumer.acknowledge(msg);
            }
            receivedMsgCount++;
        }
        assertEquals(totalProducedMsgs, receivedMsgCount);
        consumer.close();

        // if broker unload bundle gracefully then cursor metadata recovered from zk else from ledger
        if (unloadBundleGracefully) {
            // set clean namespace which will not let broker unload bundle gracefully: stop broker
            Supplier<NamespaceService> namespaceServiceSupplier = () -> spy(new NamespaceService(pulsar));
            doReturn(namespaceServiceSupplier).when(pulsar).getNamespaceServiceProvider();
        }
        stopBroker();

        // start broker which will recover topic-cursor from the ledger
        startBroker();
        consumer = pulsarClient.subscribe(topicName, subscriberName, conf);

        // consumer should only receive unakced messages
        Set<String> unackMsgs = unackMessages.stream().map(i -> "my-message-" + i).collect(Collectors.toSet());
        Set<String> receivedMsgs = Sets.newHashSet();
        for (int i = 0; i < totalProducedMsgs; i++) {
            Message msg = consumer.receive(500, TimeUnit.MILLISECONDS);
            if (msg == null) {
                break;
            }
            receivedMsgs.add(new String(msg.getData()));
        }
        receivedMsgs.removeAll(unackMsgs);
        assertTrue(receivedMsgs.isEmpty());
    }

    /**
     * </pre>
     * verifies perBroker dispatching blocking. A. maxUnAckPerBroker = 200, maxUnAckPerDispatcher = 20 Now, it tests
     * with 3 subscriptions.
     *
     * 1. Subscription-1: try to consume without acking
     *  a. consumer will be blocked after 200 (maxUnAckPerBroker) msgs
     *  b. even second consumer will not receive any new messages
     *  c. broker will have 1 blocked dispatcher
     * 2. Subscription-2: try to consume without acking
     *  a. as broker is already blocked it will block subscription after 20 msgs (maxUnAckPerDispatcher)
     *  b. broker will have 2 blocked dispatchers
     * 3. Subscription-3: try to consume with acking
     *  a. as consumer is acking not reached maxUnAckPerDispatcher=20 unack msg => consumes all produced msgs
     * 4.Subscription-1 : acks all pending msgs and consume by acking
     *  a. broker unblocks all dispatcher and sub-1 consumes all messages
     * 5. Subscription-2 : it triggers redelivery and acks all messages so, it consumes all produced messages
     * </pre>
     *
     * @throws Exception
     */
    @Test(timeOut = 10000)
    public void testBlockBrokerDispatching() throws Exception {
        log.info("-- Starting {} test --", methodName);

        int unAckedMessages = pulsar.getConfiguration().getMaxUnackedMessagesPerBroker();
        double unAckedMessagePercentage = pulsar.getConfiguration()
                .getMaxUnackedMessagesPerSubscriptionOnBrokerBlocked();
        try {
            final int maxUnAckPerBroker = 200;
            final double unAckMsgPercentagePerDispatcher = 10;
            int maxUnAckPerDispatcher = (int) ((maxUnAckPerBroker * unAckMsgPercentagePerDispatcher) / 100); // 200 *
                                                                                                             // 10% = 20
                                                                                                             // messages
            pulsar.getConfiguration().setMaxUnackedMessagesPerBroker(maxUnAckPerBroker);
            pulsar.getConfiguration()
                    .setMaxUnackedMessagesPerSubscriptionOnBrokerBlocked(unAckMsgPercentagePerDispatcher);

            stopBroker();
            startBroker();

            Field field = BrokerService.class.getDeclaredField("blockedDispatchers");
            field.setAccessible(true);
            ConcurrentOpenHashSet<PersistentDispatcherMultipleConsumers> blockedDispatchers = (ConcurrentOpenHashSet<PersistentDispatcherMultipleConsumers>) field
                    .get(pulsar.getBrokerService());

            final int receiverQueueSize = 10;
            final int totalProducedMsgs = maxUnAckPerBroker * 3;
            final String topicName = "persistent://my-property/use/my-ns/unacked-topic";
            final String subscriberName1 = "subscriber-1";
            final String subscriberName2 = "subscriber-2";
            final String subscriberName3 = "subscriber-3";

            ConsumerConfiguration conf = new ConsumerConfiguration();
            conf.setSubscriptionType(SubscriptionType.Shared);
            conf.setReceiverQueueSize(receiverQueueSize);
            ConsumerImpl consumer1Sub1 = (ConsumerImpl) pulsarClient.subscribe(topicName, subscriberName1, conf);
            // create subscription-2 and 3
            ConsumerImpl consumer1Sub2 = (ConsumerImpl) pulsarClient.subscribe(topicName, subscriberName2, conf);
            consumer1Sub2.close();
            ConsumerImpl consumer1Sub3 = (ConsumerImpl) pulsarClient.subscribe(topicName, subscriberName3, conf);
            consumer1Sub3.close();

            Producer producer = pulsarClient.createProducer("persistent://my-property/use/my-ns/unacked-topic",
                    new ProducerConfiguration());

            // continuously checks unack-message dispatching
            ScheduledExecutorService executor = Executors.newScheduledThreadPool(1);
            executor.scheduleAtFixedRate(() -> pulsar.getBrokerService().checkUnAckMessageDispatching(), 10, 10,
                    TimeUnit.MILLISECONDS);
            // Produced Messages
            for (int i = 0; i < totalProducedMsgs; i++) {
                String message = "my-message-" + i;
                producer.send(message.getBytes());
            }

            /*****
             * (1) try to consume messages: without acking messages and dispatcher will be blocked once it reaches
             * maxUnAckPerBroker limit
             ***/
            Message msg = null;
            Set<MessageId> messages1 = Sets.newHashSet();
            for (int j = 0; j < totalProducedMsgs; j++) {
                msg = consumer1Sub1.receive(100, TimeUnit.MILLISECONDS);
                if (msg != null) {
                    messages1.add(msg.getMessageId());
                } else {
                    break;
                }
                // once consumer receives maxUnAckPerBroker-msgs then sleep to give a chance to scheduler to block the
                // subscription
                if (j == maxUnAckPerBroker) {
                    Thread.sleep(200);
                }
            }
            // client must receive number of messages = maxUnAckPerbroker rather all produced messages
            assertNotEquals(messages1.size(), totalProducedMsgs);
            // (1.b) consumer2 with same sub should not receive any more messages as subscription is blocked
            ConsumerImpl consumer2Sub1 = (ConsumerImpl) pulsarClient.subscribe(topicName, subscriberName1, conf);
            int consumer2Msgs = 0;
            for (int j = 0; j < totalProducedMsgs; j++) {
                msg = consumer2Sub1.receive(100, TimeUnit.MILLISECONDS);
                if (msg != null) {
                    consumer2Msgs++;
                } else {
                    break;
                }
            }
            // consumer should not consume any more messages as broker has blocked the dispatcher
            assertEquals(consumer2Msgs, 0);
            consumer2Sub1.close();
            // (1.c) verify that dispatcher is part of blocked dispatcher
            assertEquals(blockedDispatchers.size(), 1);
            String dispatcherName = blockedDispatchers.values().get(0).getName();
            String subName = dispatcherName.substring(dispatcherName.lastIndexOf("/") + 2, dispatcherName.length());
            assertEquals(subName, subscriberName1);

            /**
             * (2) However, other subscription2 should still be able to consume messages until it reaches to
             * maxUnAckPerDispatcher limit
             **/
            ConsumerImpl consumerSub2 = (ConsumerImpl) pulsarClient.subscribe(topicName, subscriberName2, conf);
            Set<MessageId> messages2 = Sets.newHashSet();
            for (int j = 0; j < totalProducedMsgs; j++) {
                msg = consumerSub2.receive(100, TimeUnit.MILLISECONDS);
                if (msg != null) {
                    messages2.add(msg.getMessageId());
                } else {
                    break;
                }
            }
            // (2.b) It should receive only messages with limit of maxUnackPerDispatcher
            assertEquals(messages2.size(), maxUnAckPerDispatcher, receiverQueueSize);
            assertEquals(blockedDispatchers.size(), 2);

            /** (3) if Subscription3 is acking then it shouldn't be blocked **/
            consumer1Sub3 = (ConsumerImpl) pulsarClient.subscribe(topicName, subscriberName3, conf);
            int consumedMsgsSub3 = 0;
            for (int j = 0; j < totalProducedMsgs; j++) {
                msg = consumer1Sub3.receive(100, TimeUnit.MILLISECONDS);
                if (msg != null) {
                    consumedMsgsSub3++;
                    consumer1Sub3.acknowledge(msg);
                } else {
                    break;
                }
            }
            assertEquals(consumedMsgsSub3, totalProducedMsgs);
            assertEquals(blockedDispatchers.size(), 2);

            /** (4) try to ack messages from sub1 which should unblock broker */
            messages1.forEach(consumer1Sub1::acknowledgeAsync);
            // sleep so, broker receives all ack back to unblock subscription
            Thread.sleep(1000);
            for (int j = 0; j < totalProducedMsgs; j++) {
                msg = consumer1Sub1.receive(1, TimeUnit.SECONDS);
                if (msg != null) {
                    messages1.add(msg.getMessageId());
                    consumer1Sub1.acknowledge(msg);
                } else {
                    break;
                }
            }
            assertEquals(messages1.size(), totalProducedMsgs);
            // it unblocks all consumers
            assertEquals(blockedDispatchers.size(), 0);

            /** (5) try redelivery on sub2 consumer and verify to consume all messages */
            consumerSub2.redeliverUnacknowledgedMessages();
            AtomicInteger msgReceivedCount = new AtomicInteger(0);
            CountDownLatch latch = new CountDownLatch(totalProducedMsgs);
            for (int j = 0; j < totalProducedMsgs; j++) {
                consumerSub2.receiveAsync().thenAccept(m -> {
                    msgReceivedCount.incrementAndGet();
                    latch.countDown();
                    try {
                        consumerSub2.acknowledge(m);
                    } catch (PulsarClientException e) {
                        fail("failed to ack msg", e);
                    }
                });
            }
            latch.await();
            assertEquals(msgReceivedCount.get(), totalProducedMsgs);

            consumer1Sub1.close();
            consumerSub2.close();
            consumer1Sub3.close();

            log.info("-- Exiting {} test --", methodName);
        } catch (Exception e) {
            fail();
        } finally {
            pulsar.getConfiguration().setMaxUnackedMessagesPerBroker(unAckedMessages);
            pulsar.getConfiguration().setMaxUnackedMessagesPerSubscriptionOnBrokerBlocked(unAckedMessagePercentage);
        }
    }

    /**
     * Verifies if broker is already blocked multiple subscriptions if one of them acked back perBrokerDispatcherLimit
     * messages then that dispatcher gets unblocked and starts consuming messages
     *
     * <pre>
     * 1. subscription-1 consume messages and doesn't ack so it reaches maxUnAckPerBroker(200) and blocks sub-1
     * 2. subscription-2 can consume only dispatcherLimitWhenBrokerIsBlocked(20) and then sub-2 gets blocked
     * 3. subscription-2 acks back 10 messages (dispatcherLimitWhenBrokerIsBlocked/2) to gets unblock
     * 4. sub-2 starts acking once it gets unblocked and it consumes all published messages
     * </pre>
     *
     */
    @Test
    public void testBrokerDispatchBlockAndSubAckBackRequiredMsgs() {

        log.info("-- Starting {} test --", methodName);

        int unAckedMessages = pulsar.getConfiguration().getMaxUnackedMessagesPerBroker();
        double unAckedMessagePercentage = pulsar.getConfiguration()
                .getMaxUnackedMessagesPerSubscriptionOnBrokerBlocked();
        try {
            final int maxUnAckPerBroker = 200;
            final double unAckMsgPercentagePerDispatcher = 10;
            int maxUnAckPerDispatcher = (int) ((maxUnAckPerBroker * unAckMsgPercentagePerDispatcher) / 100); // 200 *
                                                                                                             // 10% = 20
                                                                                                             // messages
            pulsar.getConfiguration().setMaxUnackedMessagesPerBroker(maxUnAckPerBroker);
            pulsar.getConfiguration()
                    .setMaxUnackedMessagesPerSubscriptionOnBrokerBlocked(unAckMsgPercentagePerDispatcher);

            stopBroker();
            startBroker();

            Field field = BrokerService.class.getDeclaredField("blockedDispatchers");
            field.setAccessible(true);
            ConcurrentOpenHashSet<PersistentDispatcherMultipleConsumers> blockedDispatchers = (ConcurrentOpenHashSet<PersistentDispatcherMultipleConsumers>) field
                    .get(pulsar.getBrokerService());

            final int receiverQueueSize = 10;
            final int totalProducedMsgs = maxUnAckPerBroker * 3;
            final String topicName = "persistent://my-property/use/my-ns/unacked-topic";
            final String subscriberName1 = "subscriber-1";
            final String subscriberName2 = "subscriber-2";

            ConsumerConfiguration conf = new ConsumerConfiguration();
            conf.setSubscriptionType(SubscriptionType.Shared);
            conf.setReceiverQueueSize(receiverQueueSize);
            ConsumerImpl consumer1Sub1 = (ConsumerImpl) pulsarClient.subscribe(topicName, subscriberName1, conf);
            // create subscription-2 and 3
            ConsumerImpl consumer1Sub2 = (ConsumerImpl) pulsarClient.subscribe(topicName, subscriberName2, conf);
            consumer1Sub2.close();

            // continuously checks unack-message dispatching
            ScheduledExecutorService executor = Executors.newScheduledThreadPool(1);
            executor.scheduleAtFixedRate(() -> pulsar.getBrokerService().checkUnAckMessageDispatching(), 10, 10,
                    TimeUnit.MILLISECONDS);

            Producer producer = pulsarClient.createProducer("persistent://my-property/use/my-ns/unacked-topic",
                    new ProducerConfiguration());

            // Produced Messages
            for (int i = 0; i < totalProducedMsgs; i++) {
                String message = "my-message-" + i;
                producer.send(message.getBytes());
            }

            /*****
             * (1) try to consume messages: without acking messages and dispatcher will be blocked once it reaches
             * maxUnAckPerBroker limit
             ***/
            Message msg = null;
            Set<MessageId> messages1 = Sets.newHashSet();
            for (int j = 0; j < totalProducedMsgs; j++) {
                msg = consumer1Sub1.receive(100, TimeUnit.MILLISECONDS);
                if (msg != null) {
                    messages1.add(msg.getMessageId());
                } else {
                    break;
                }
                // once consumer receives maxUnAckPerBroker-msgs then sleep to give a chance to scheduler to block the
                // subscription
                if (j == maxUnAckPerBroker) {
                    Thread.sleep(200);
                }
            }
            // client must receive number of messages = maxUnAckPerbroker rather all produced messages
            assertNotEquals(messages1.size(), totalProducedMsgs);
            // (1.b) consumer2 with same sub should not receive any more messages as subscription is blocked
            ConsumerImpl consumer2Sub1 = (ConsumerImpl) pulsarClient.subscribe(topicName, subscriberName1, conf);
            int consumer2Msgs = 0;
            for (int j = 0; j < totalProducedMsgs; j++) {
                msg = consumer2Sub1.receive(100, TimeUnit.MILLISECONDS);
                if (msg != null) {
                    consumer2Msgs++;
                } else {
                    break;
                }
            }
            // consumer should not consume any more messages as broker has blocked the dispatcher
            assertEquals(consumer2Msgs, 0);
            consumer2Sub1.close();
            // (1.c) verify that dispatcher is part of blocked dispatcher
            assertEquals(blockedDispatchers.size(), 1);
            String dispatcherName = blockedDispatchers.values().get(0).getName();
            String subName = dispatcherName.substring(dispatcherName.lastIndexOf("/") + 2, dispatcherName.length());
            assertEquals(subName, subscriberName1);

            /**
             * (2) However, other subscription2 should still be able to consume messages until it reaches to
             * maxUnAckPerDispatcher limit
             **/
            consumer1Sub2 = (ConsumerImpl) pulsarClient.subscribe(topicName, subscriberName2, conf);
            Set<MessageId> messages2 = Sets.newHashSet();
            for (int j = 0; j < totalProducedMsgs; j++) {
                msg = consumer1Sub2.receive(100, TimeUnit.MILLISECONDS);
                if (msg != null) {
                    messages2.add(msg.getMessageId());
                } else {
                    break;
                }
            }
            // (2.b) It should receive only messages with limit of maxUnackPerDispatcher
            assertEquals(messages2.size(), maxUnAckPerDispatcher, receiverQueueSize);
            assertEquals(blockedDispatchers.size(), 2);

            // (2.c) Now subscriber-2 is blocked: so acking back should unblock dispatcher
            Iterator<MessageId> itrMsgs = messages2.iterator();
            int additionalMsgConsumedAfterBlocked = messages2.size() - maxUnAckPerDispatcher + 1; // eg. 25 -20 = 5
            for (int i = 0; i < (additionalMsgConsumedAfterBlocked + (maxUnAckPerDispatcher / 2)); i++) {
                consumer1Sub2.acknowledge(itrMsgs.next());
            }
            // let ack completed
            Thread.sleep(1000);
            // verify subscriber2 is unblocked and ready to consume more messages
            assertEquals(blockedDispatchers.size(), 1);
            for (int j = 0; j < totalProducedMsgs; j++) {
                msg = consumer1Sub2.receive(200, TimeUnit.MILLISECONDS);
                if (msg != null) {
                    messages2.add(msg.getMessageId());
                    consumer1Sub2.acknowledge(msg);
                } else {
                    break;
                }
            }
            // verify it consumed all messages now
            assertEquals(messages2.size(), totalProducedMsgs);

            consumer1Sub1.close();
            consumer1Sub2.close();

            log.info("-- Exiting {} test --", methodName);
        } catch (Exception e) {
            fail();
        } finally {
            pulsar.getConfiguration().setMaxUnackedMessagesPerBroker(unAckedMessages);
            pulsar.getConfiguration().setMaxUnackedMessagesPerSubscriptionOnBrokerBlocked(unAckedMessagePercentage);
        }

    }

    private void rolloverPerIntervalStats() {
        try {
            pulsar.getExecutor().submit(() -> pulsar.getBrokerService().updateRates()).get();
        } catch (Exception e) {
            log.error("Stats executor error", e);
        }
    }
}<|MERGE_RESOLUTION|>--- conflicted
+++ resolved
@@ -27,16 +27,13 @@
 import static org.testng.Assert.fail;
 
 import java.lang.reflect.Field;
-<<<<<<< HEAD
 import java.util.*;
-=======
 import java.util.Arrays;
 import java.util.Iterator;
 import java.util.List;
 import java.util.Map;
 import java.util.Queue;
 import java.util.Set;
->>>>>>> c308bd5f
 import java.util.concurrent.CountDownLatch;
 import java.util.concurrent.Executors;
 import java.util.concurrent.ScheduledExecutorService;
@@ -110,7 +107,7 @@
             final String subscriberName = "subscriber-1";
 
             pulsar.getConfiguration().setMaxUnackedMessagesPerSubscription(unackMsgAllowed);
-            ConsumerConfiguration<byte[]> conf = new ConsumerConfiguration<>();
+            ConsumerConfiguration conf = new ConsumerConfiguration();
             conf.setReceiverQueueSize(receiverQueueSize);
             conf.setSubscriptionType(SubscriptionType.Shared);
             Consumer<byte[]> consumer1 = pulsarClient.subscribe(topicName, subscriberName, conf);
@@ -493,13 +490,8 @@
             // try to consume remaining messages: broker may take time to deliver so, retry multiple time to consume
             // all messages
             CountDownLatch latch = new CountDownLatch(remainingMessages);
-<<<<<<< HEAD
-            List<MessageId> consumedMessages = Lists.newArrayList();
+            Queue<MessageId> consumedMessages = Queues.newConcurrentLinkedQueue();
             for (int i = 0; i < consumers.size(); i++) {
-=======
-            Queue<MessageId> consumedMessages = Queues.newConcurrentLinkedQueue();
-            for (int i = 0; i < consumers.length; i++) {
->>>>>>> c308bd5f
                 final int counsumerIndex = i;
                 for (int j = 0; j < remainingMessages; j++) {
                     consumers.get(i).receiveAsync().thenAccept(m -> {
