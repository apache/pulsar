/**
 * Licensed to the Apache Software Foundation (ASF) under one
 * or more contributor license agreements.  See the NOTICE file
 * distributed with this work for additional information
 * regarding copyright ownership.  The ASF licenses this file
 * to you under the Apache License, Version 2.0 (the
 * "License"); you may not use this file except in compliance
 * with the License.  You may obtain a copy of the License at
 *
 *   http://www.apache.org/licenses/LICENSE-2.0
 *
 * Unless required by applicable law or agreed to in writing,
 * software distributed under the License is distributed on an
 * "AS IS" BASIS, WITHOUT WARRANTIES OR CONDITIONS OF ANY
 * KIND, either express or implied.  See the License for the
 * specific language governing permissions and limitations
 * under the License.
 */
package org.apache.pulsar.client.api;

import static org.mockito.Mockito.doReturn;
import static org.mockito.Mockito.spy;
import static org.testng.Assert.assertEquals;
import static org.testng.Assert.assertNotEquals;
import static org.testng.Assert.assertNotNull;
import static org.testng.Assert.assertTrue;
import static org.testng.Assert.fail;

import java.lang.reflect.Field;
import java.util.Iterator;
import java.util.List;
import java.util.Map;
import java.util.Queue;
import java.util.Set;
import java.util.concurrent.CountDownLatch;
import java.util.concurrent.Executors;
import java.util.concurrent.ScheduledExecutorService;
import java.util.concurrent.TimeUnit;
import java.util.concurrent.atomic.AtomicInteger;
import java.util.function.Supplier;
import java.util.stream.Collectors;

import org.apache.pulsar.broker.namespace.NamespaceService;
import org.apache.pulsar.broker.service.BrokerService;
import org.apache.pulsar.broker.service.persistent.PersistentDispatcherMultipleConsumers;
import org.apache.pulsar.broker.service.persistent.PersistentTopic;
import org.apache.pulsar.client.impl.ConsumerImpl;
import org.apache.pulsar.client.impl.MessageIdImpl;
import org.apache.pulsar.common.policies.data.PersistentTopicStats;
import org.apache.pulsar.common.policies.data.SubscriptionStats;
import org.apache.pulsar.common.util.collections.ConcurrentOpenHashSet;
import org.slf4j.Logger;
import org.slf4j.LoggerFactory;
import org.testng.annotations.AfterMethod;
import org.testng.annotations.BeforeMethod;
import org.testng.annotations.DataProvider;
import org.testng.annotations.Test;
import org.testng.collections.Lists;

import com.google.common.collect.ArrayListMultimap;
import com.google.common.collect.Maps;
import com.google.common.collect.Multimap;
import com.google.common.collect.Queues;
import com.google.common.collect.Sets;

public class DispatcherBlockConsumerTest extends ProducerConsumerBase {
    private static final Logger log = LoggerFactory.getLogger(DispatcherBlockConsumerTest.class);

    @BeforeMethod
    @Override
    protected void setup() throws Exception {
        super.internalSetup();
        super.producerBaseSetup();
    }

    @AfterMethod
    @Override
    protected void cleanup() throws Exception {
        super.internalCleanup();
    }

    @DataProvider(name = "gracefulUnload")
    public Object[][] bundleUnloading() {
        return new Object[][] { { Boolean.TRUE }, { Boolean.FALSE } };
    }

    /**
     * Verifies broker blocks dispatching after unack-msgs reaches to max-limit and start dispatching back once client
     * ack messages.
     *
     * @throws Exception
     */
    @Test(timeOut = 10000)
    public void testConsumerBlockingWithUnAckedMessagesAtDispatcher() throws Exception {
        log.info("-- Starting {} test --", methodName);

        int unAckedMessages = pulsar.getConfiguration().getMaxUnackedMessagesPerSubscription();
        try {
            stopBroker();
            startBroker();
            final int unackMsgAllowed = 100;
            final int receiverQueueSize = 10;
            final int totalProducedMsgs = 200;
            final String topicName = "persistent://my-property/my-ns/unacked-topic";
            final String subscriberName = "subscriber-1";

            pulsar.getConfiguration().setMaxUnackedMessagesPerSubscription(unackMsgAllowed);
            ConsumerBuilder<byte[]> consumerBuilder = pulsarClient.newConsumer().topic(topicName)
                    .subscriptionName(subscriberName).receiverQueueSize(receiverQueueSize)
                    .subscriptionType(SubscriptionType.Shared);
            Consumer<byte[]> consumer1 = consumerBuilder.subscribe();
            Consumer<byte[]> consumer2 = consumerBuilder.subscribe();
            Consumer<byte[]> consumer3 = consumerBuilder.subscribe();
            List<Consumer<?>> consumers = Lists.newArrayList(consumer1, consumer2, consumer3);

            Producer<byte[]> producer = pulsarClient.newProducer()
                    .topic("persistent://my-property/my-ns/unacked-topic").create();

            // (1) Produced Messages
            for (int i = 0; i < totalProducedMsgs; i++) {
                String message = "my-message-" + i;
                producer.send(message.getBytes());
            }

            // (2) try to consume messages: but will be able to consume number of messages = unackMsgAllowed
            Message<?> msg = null;
            Map<Message<?>, Consumer<?>> messages = Maps.newHashMap();
            for (int i = 0; i < 3; i++) {
                for (int j = 0; j < totalProducedMsgs; j++) {
                    msg = consumers.get(i).receive(500, TimeUnit.MILLISECONDS);
                    if (msg != null) {
                        messages.put(msg, consumers.get(i));
                    } else {
                        break;
                    }
                }
            }

            // client must receive number of messages = unAckedMessagesBufferSize rather all produced messages: check
            // delta as 3 consumers with receiverQueueSize = 10
            assertEquals(messages.size(), unackMsgAllowed, receiverQueueSize * 3);

            // start acknowledging messages
            messages.forEach((m, c) -> {
                try {
                    c.acknowledge(m);
                } catch (PulsarClientException e) {
                    fail("ack failed", e);
                }
            });

            // try to consume remaining messages: broker may take time to deliver so, retry multiple time to consume
            // all messages
            Queue<MessageId> result = Queues.newConcurrentLinkedQueue();
            // expecting messages which are not received
            int expectedRemainingMessages = totalProducedMsgs - messages.size();
            CountDownLatch latch = new CountDownLatch(expectedRemainingMessages);
            for (int i = 0; i < consumers.size(); i++) {
                final int consumerCount = i;
                for (int j = 0; j < totalProducedMsgs; j++) {
                    consumers.get(i).receiveAsync().thenAccept(m -> {
                        result.add(m.getMessageId());
                        try {
                            consumers.get(consumerCount).acknowledge(m);
                        } catch (PulsarClientException e) {
                            fail("failed to ack msg", e);
                        }
                        latch.countDown();
                    });
                }
            }

            latch.await();

            // total received-messages should match to produced messages (it may have duplicate messages)
            assertTrue(result.size() >= expectedRemainingMessages);

            producer.close();
            consumers.forEach(c -> {
                try {
                    c.close();
                } catch (PulsarClientException e) {
                }
            });
            log.info("-- Exiting {} test --", methodName);
        } catch (Exception e) {
            fail();
        } finally {
            pulsar.getConfiguration().setMaxUnackedMessagesPerConsumer(unAckedMessages);
        }
    }

    /**
     *
     * Verifies: broker blocks dispatching once unack-msg reaches to max-limit. However, on redelivery it redelivers
     * those already delivered-unacked messages again
     *
     * @throws Exception
     */
    @SuppressWarnings("unchecked")
    @Test(timeOut = 10000)
    public void testConsumerBlockingWithUnAckedMessagesAndRedelivery() throws Exception {
        log.info("-- Starting {} test --", methodName);

        int unAckedMessages = pulsar.getConfiguration().getMaxUnackedMessagesPerSubscription();
        try {
            final int unackMsgAllowed = 100;
            final int totalProducedMsgs = 200;
            final int receiverQueueSize = 10;
            final String topicName = "persistent://my-property/my-ns/unacked-topic";
            final String subscriberName = "subscriber-1";

            pulsar.getConfiguration().setMaxUnackedMessagesPerSubscription(unackMsgAllowed);
            ConsumerBuilder<byte[]> consumerBuilder = pulsarClient.newConsumer().topic(topicName)
                    .subscriptionName(subscriberName).receiverQueueSize(receiverQueueSize)
                    .subscriptionType(SubscriptionType.Shared);
            ConsumerImpl<byte[]> consumer1 = (ConsumerImpl<byte[]>) consumerBuilder.subscribe();
            ConsumerImpl<byte[]> consumer2 = (ConsumerImpl<byte[]>) consumerBuilder.subscribe();
            ConsumerImpl<byte[]> consumer3 = (ConsumerImpl<byte[]>) consumerBuilder.subscribe();
            List<ConsumerImpl<byte[]>> consumers = Lists.newArrayList(consumer1, consumer2, consumer3);

            Producer<byte[]> producer = pulsarClient.newProducer()
                    .topic("persistent://my-property/my-ns/unacked-topic").create();

            // (1) Produced Messages
            for (int i = 0; i < totalProducedMsgs; i++) {
                String message = "my-message-" + i;
                producer.send(message.getBytes());
            }

            // (2) try to consume messages: but will be able to consume number of messages = unackMsgAllowed
            Message<?> msg = null;
            Multimap<ConsumerImpl<?>, MessageId> messages = ArrayListMultimap.create();
            for (int i = 0; i < 3; i++) {
                for (int j = 0; j < totalProducedMsgs; j++) {
                    msg = consumers.get(i).receive(500, TimeUnit.MILLISECONDS);
                    if (msg != null) {
                        messages.put(consumers.get(i), msg.getMessageId());
                        log.info("Received message: " + new String(msg.getData()));
                    } else {
                        break;
                    }
                }
            }

            // client must receive number of messages = unAckedMessagesBufferSize rather all produced messages
            assertNotEquals(messages.size(), totalProducedMsgs);

            // (3) trigger redelivery
            messages.asMap().forEach((c, msgs) -> {
                c.redeliverUnacknowledgedMessages(
                        msgs.stream().map(m -> (MessageIdImpl) m).collect(Collectors.toSet()));
            });

            // (4) try to consume remaining messages: broker may take time to deliver so, retry multiple time to consume
            // all messages
            Queue<MessageId> result = Queues.newConcurrentLinkedQueue();
            CountDownLatch latch = new CountDownLatch(totalProducedMsgs);
            for (int i = 0; i < consumers.size(); i++) {
                final int consumerCount = i;
                for (int j = 0; j < totalProducedMsgs; j++) {
                    consumers.get(i).receiveAsync().thenAccept(m -> {
                        result.add(m.getMessageId());
                        try {
                            consumers.get(consumerCount).acknowledge(m);
                        } catch (PulsarClientException e) {
                            fail("failed to ack msg", e);
                        }
                        latch.countDown();
                    });
                }
            }

            latch.await();

            // total received-messages should match to produced messages (it may have duplicate messages)
            assertTrue(result.size() >= totalProducedMsgs);
            producer.close();
            consumers.forEach(c -> {
                try {
                    c.close();
                } catch (PulsarClientException e) {
                }
            });
            log.info("-- Exiting {} test --", methodName);
        } catch (Exception e) {
            fail();
        } finally {
            pulsar.getConfiguration().setMaxUnackedMessagesPerConsumer(unAckedMessages);
        }
    }

    /**
     * It verifies that consumer1 attached to dispatcher will be blocked after reaching limit. But consumer2 connects
     * and consumer1 will be closed: makes broker to dispatch all those consumer1's unack messages back to consumer2.
     *
     * @throws Exception
     */
    @Test
    public void testCloseConsumerBlockedDispatcher() throws Exception {
        log.info("-- Starting {} test --", methodName);

        int unAckedMessages = pulsar.getConfiguration().getMaxUnackedMessagesPerSubscription();
        try {
            stopBroker();
            startBroker();
            final int unackMsgAllowed = 100;
            final int receiverQueueSize = 10;
            final int totalProducedMsgs = 200;
            final String topicName = "persistent://my-property/my-ns/unacked-topic";
            final String subscriberName = "subscriber-1";

            pulsar.getConfiguration().setMaxUnackedMessagesPerSubscription(unackMsgAllowed);
            Consumer<byte[]> consumer1 = pulsarClient.newConsumer().topic(topicName).subscriptionName(subscriberName)
                    .receiverQueueSize(receiverQueueSize).subscriptionType(SubscriptionType.Shared).subscribe();

            Producer<byte[]> producer = pulsarClient.newProducer()
                    .topic("persistent://my-property/my-ns/unacked-topic").create();

            // (1) Produced Messages
            for (int i = 0; i < totalProducedMsgs; i++) {
                String message = "my-message-" + i;
                producer.send(message.getBytes());
            }

            // (2) try to consume messages: but will be able to consume number of messages = unackMsgAllowed
            Message<?> msg = null;
            Map<Message<?>, Consumer<?>> messages = Maps.newHashMap();
            for (int i = 0; i < totalProducedMsgs; i++) {
                msg = consumer1.receive(500, TimeUnit.MILLISECONDS);
                if (msg != null) {
                    messages.put(msg, consumer1);
                    log.info("Received message: " + new String(msg.getData()));
                } else {
                    break;
                }
            }

            // client must receive number of messages = unAckedMessagesBufferSize rather all produced messages
            assertEquals(messages.size(), unackMsgAllowed, receiverQueueSize * 2);

            // close consumer1: all messages of consumer1 must be replayed and received by consumer2
            consumer1.close();
            // create consumer2
            Consumer<byte[]> consumer2 = pulsarClient.newConsumer().topic(topicName).subscriptionName(subscriberName)
                    .receiverQueueSize(receiverQueueSize).subscriptionType(SubscriptionType.Shared).subscribe();
            Map<Message<?>, Consumer<?>> messages2 = Maps.newHashMap();
            // try to consume remaining messages: broker may take time to deliver so, retry multiple time to consume
            // all messages
            for (int retry = 0; retry < 5; retry++) {
                for (int i = 0; i < totalProducedMsgs; i++) {
                    msg = consumer2.receive(100, TimeUnit.MILLISECONDS);
                    if (msg != null) {
                        messages2.put(msg, consumer2);
                        consumer2.acknowledge(msg);
                        log.info("Received message: " + new String(msg.getData()));
                    } else {
                        break;
                    }
                }
                if (messages2.size() >= totalProducedMsgs) {
                    break;
                } else {
                    Thread.sleep(100);
                }
            }

            assertEquals(messages2.size(), totalProducedMsgs);
            log.info("-- Exiting {} test --", methodName);
            producer.close();
            consumer2.close();
        } catch (Exception e) {
            fail();
        } finally {
            pulsar.getConfiguration().setMaxUnackedMessagesPerConsumer(unAckedMessages);
        }
    }

    /**
     * Verifies: old-client which does redelivery of all messages makes broker to redeliver all unacked messages for
     * redelivery.
     *
     * @throws Exception
     */
    @Test(timeOut = 10000)
    public void testRedeliveryOnBlockedDistpatcher() throws Exception {
        log.info("-- Starting {} test --", methodName);

        int unAckedMessages = pulsar.getConfiguration().getMaxUnackedMessagesPerSubscription();
        try {
            stopBroker();
            startBroker();
            final int unackMsgAllowed = 100;
            final int receiverQueueSize = 10;
            final int totalProducedMsgs = 200;
            final String topicName = "persistent://my-property/my-ns/unacked-topic";
            final String subscriberName = "subscriber-1";

            pulsar.getConfiguration().setMaxUnackedMessagesPerSubscription(unackMsgAllowed);
            ConsumerBuilder<byte[]> consumerBuilder = pulsarClient.newConsumer().topic(topicName)
                    .subscriptionName(subscriberName).receiverQueueSize(receiverQueueSize)
                    .subscriptionType(SubscriptionType.Shared);
            ConsumerImpl<byte[]> consumer1 = (ConsumerImpl<byte[]>) consumerBuilder.subscribe();
            ConsumerImpl<byte[]> consumer2 = (ConsumerImpl<byte[]>) consumerBuilder.subscribe();
            ConsumerImpl<byte[]> consumer3 = (ConsumerImpl<byte[]>) consumerBuilder.subscribe();
            List<ConsumerImpl<?>> consumers = Lists.newArrayList(consumer1, consumer2, consumer3);

            Producer<byte[]> producer = pulsarClient.newProducer()
                    .topic("persistent://my-property/my-ns/unacked-topic").create();

            // (1) Produced Messages
            for (int i = 0; i < totalProducedMsgs; i++) {
                String message = "my-message-" + i;
                producer.send(message.getBytes());
            }

            // (2) try to consume messages: but will be able to consume number of messages = unackMsgAllowed
            Message<?> msg = null;
            Set<MessageId> messages = Sets.newHashSet();
            for (int i = 0; i < 3; i++) {
                for (int j = 0; j < totalProducedMsgs; j++) {
                    msg = consumers.get(i).receive(500, TimeUnit.MILLISECONDS);
                    if (msg != null) {
                        messages.add(msg.getMessageId());
                        log.info("Received message: " + new String(msg.getData()));
                    } else {
                        break;
                    }
                }
            }

            int totalConsumedMsgs = messages.size();
            // client must receive number of messages = unAckedMessagesBufferSize rather all produced messages
            assertEquals(totalConsumedMsgs, unackMsgAllowed, 3 * receiverQueueSize);

            // trigger redelivery
            consumers.forEach(c -> {
                c.redeliverUnacknowledgedMessages();
            });

            // wait for redelivery to be completed
            Thread.sleep(1000);

            // now, broker must have redelivered all unacked messages
            Map<ConsumerImpl<?>, Set<MessageId>> messages1 = Maps.newHashMap();
            for (int i = 0; i < 3; i++) {
                for (int j = 0; j < totalProducedMsgs; j++) {
                    msg = consumers.get(i).receive(500, TimeUnit.MILLISECONDS);
                    if (msg != null) {
                        messages1.putIfAbsent(consumers.get(i), Sets.newHashSet());
                        messages1.get(consumers.get(i)).add(msg.getMessageId());
                        log.info("Received message: " + new String(msg.getData()));
                    } else {
                        break;
                    }
                }
            }

            Set<MessageId> result = Sets.newHashSet();
            messages1.values().forEach(result::addAll);

            // check all unacked messages have been redelivered

            assertEquals(totalConsumedMsgs, result.size(), 3 * receiverQueueSize);

            // start acknowledging messages
            messages1.forEach((c, msgs) -> {
                msgs.forEach(m -> {
                    try {
                        c.acknowledge(m);
                    } catch (PulsarClientException e) {
                        fail("ack failed", e);
                    }
                });
            });

            messages1.values().forEach(result::addAll);
            // try to consume remaining messages
            int remainingMessages = totalProducedMsgs - result.size();
            // try to consume remaining messages: broker may take time to deliver so, retry multiple time to consume
            // all messages
            CountDownLatch latch = new CountDownLatch(remainingMessages);
            Queue<MessageId> consumedMessages = Queues.newConcurrentLinkedQueue();
            for (int i = 0; i < consumers.size(); i++) {
                final int counsumerIndex = i;
                for (int j = 0; j < remainingMessages; j++) {
                    consumers.get(i).receiveAsync().thenAccept(m -> {
                        consumedMessages.add(m.getMessageId());
                        try {
                            consumers.get(counsumerIndex).acknowledge(m);
                        } catch (PulsarClientException e) {
                            fail("failed to ack", e);
                        }
                        latch.countDown();
                    });
                }
            }

            latch.await();
            // total received-messages should match remaining messages excluding duplicate
            assertTrue(consumedMessages.size() >= remainingMessages);
            producer.close();
            consumers.forEach(c -> {
                try {
                    c.close();
                } catch (PulsarClientException e) {
                }
            });
            log.info("-- Exiting {} test --", methodName);
        } catch (Exception e) {
            fail();
        } finally {
            pulsar.getConfiguration().setMaxUnackedMessagesPerConsumer(unAckedMessages);
        }
    }

    @Test
    public void testBlockDispatcherStats() throws Exception {

        int orginalDispatcherLimit = conf.getMaxUnackedMessagesPerSubscription();
        try {
            final String topicName = "persistent://prop/use/ns-abc/blockDispatch";
            final String subName = "blockDispatch";
            final int timeWaitToSync = 100;

            PersistentTopicStats stats;
            SubscriptionStats subStats;

            // configure maxUnackMessagePerDispatcher then restart broker to get this change
            conf.setMaxUnackedMessagesPerSubscription(10);
            stopBroker();
            startBroker();

            Consumer<byte[]> consumer = pulsarClient.newConsumer().topic(topicName).subscriptionName(subName)
                    .subscriptionType(SubscriptionType.Shared).subscribe();
            Thread.sleep(timeWaitToSync);

            PersistentTopic topicRef = (PersistentTopic) pulsar.getBrokerService().getTopicReference(topicName).get();
            assertNotNull(topicRef);

            rolloverPerIntervalStats();
            stats = topicRef.getStats();
            subStats = stats.subscriptions.values().iterator().next();

            // subscription stats
            assertEquals(stats.subscriptions.keySet().size(), 1);
            assertEquals(subStats.msgBacklog, 0);
            assertEquals(subStats.consumers.size(), 1);

            Producer<byte[]> producer = pulsarClient.newProducer().topic(topicName).create();
            Thread.sleep(timeWaitToSync);

            for (int i = 0; i < 100; i++) {
                String message = "my-message-" + i;
                producer.send(message.getBytes());
            }
            Thread.sleep(timeWaitToSync);

            rolloverPerIntervalStats();
            stats = topicRef.getStats();
            subStats = stats.subscriptions.values().iterator().next();

            assertTrue(subStats.msgBacklog > 0);
            assertTrue(subStats.unackedMessages > 0);
            assertTrue(subStats.blockedSubscriptionOnUnackedMsgs);
            assertEquals(subStats.consumers.get(0).unackedMessages, subStats.unackedMessages);

            // consumer stats
            assertTrue(subStats.consumers.get(0).msgRateOut > 0.0);
            assertTrue(subStats.consumers.get(0).msgThroughputOut > 0.0);
            assertEquals(subStats.msgRateRedeliver, 0.0);
            producer.close();
            consumer.close();

        } finally {
            conf.setMaxUnackedMessagesPerSubscription(orginalDispatcherLimit);
        }

    }

    /**
     * <pre>
     * It verifies that cursor-recovery
     * 1. recovers individualDeletedMessages
     * 2. sets readPosition with last acked-message
     * 3. replay all unack messages
     * </pre>
     *
     * @throws Exception
     */
    @Test(dataProvider = "gracefulUnload")
    public void testBrokerSubscriptionRecovery(boolean unloadBundleGracefully) throws Exception {
        log.info("-- Starting {} test --", methodName);

        final String topicName = "persistent://my-property/my-ns/unacked-topic";
        final String subscriberName = "subscriber-1";
        final int totalProducedMsgs = 500;

        Consumer<byte[]> consumer = pulsarClient.newConsumer().topic(topicName).subscriptionName(subscriberName)
                .subscriptionType(SubscriptionType.Shared).acknowledmentGroupTime(0, TimeUnit.SECONDS).subscribe();

<<<<<<< HEAD
        Producer<byte[]> producer = pulsarClient.newProducer().topic("persistent://my-property/use/my-ns/unacked-topic")
            .enableBatching(false)
            .messageRoutingMode(MessageRoutingMode.SinglePartition)
            .create();
=======
        Producer<byte[]> producer = pulsarClient.newProducer().topic("persistent://my-property/my-ns/unacked-topic")
                .create();
>>>>>>> afd43823

        CountDownLatch latch = new CountDownLatch(totalProducedMsgs);
        // (1) Produced Messages
        for (int i = 0; i < totalProducedMsgs; i++) {
            String message = "my-message-" + i;
            producer.sendAsync(message.getBytes()).thenAccept(msg -> latch.countDown());
        }
        latch.await();
        // (2) consume all messages except: unackMessages-set
        Set<Integer> unackMessages = Sets.newHashSet(5, 10, 20, 21, 22, 23, 25, 26, 30, 32, 40, 80, 160, 320);
        int receivedMsgCount = 0;
        for (int i = 0; i < totalProducedMsgs; i++) {
            Message<?> msg = consumer.receive(500, TimeUnit.MILLISECONDS);
            if (!unackMessages.contains(i)) {
                consumer.acknowledge(msg);
            }
            receivedMsgCount++;
        }
        assertEquals(totalProducedMsgs, receivedMsgCount);
        consumer.close();

        // if broker unload bundle gracefully then cursor metadata recovered from zk else from ledger
        if (unloadBundleGracefully) {
            // set clean namespace which will not let broker unload bundle gracefully: stop broker
            Supplier<NamespaceService> namespaceServiceSupplier = () -> spy(new NamespaceService(pulsar));
            doReturn(namespaceServiceSupplier).when(pulsar).getNamespaceServiceProvider();
        }
        stopBroker();

        // start broker which will recover topic-cursor from the ledger
        startBroker();
        consumer = pulsarClient.newConsumer().topic(topicName).subscriptionName(subscriberName)
                .subscriptionType(SubscriptionType.Shared).subscribe();

        // consumer should only receive unakced messages
        Set<String> unackMsgs = unackMessages.stream().map(i -> "my-message-" + i).collect(Collectors.toSet());
        Set<String> receivedMsgs = Sets.newHashSet();
        for (int i = 0; i < totalProducedMsgs; i++) {
            Message<?> msg = consumer.receive(500, TimeUnit.MILLISECONDS);
            if (msg == null) {
                break;
            }
            receivedMsgs.add(new String(msg.getData()));
        }
        receivedMsgs.removeAll(unackMsgs);
        assertTrue(receivedMsgs.isEmpty());
    }

    /**
     * </pre>
     * verifies perBroker dispatching blocking. A. maxUnAckPerBroker = 200, maxUnAckPerDispatcher = 20 Now, it tests
     * with 3 subscriptions.
     *
     * 1. Subscription-1: try to consume without acking a. consumer will be blocked after 200 (maxUnAckPerBroker) msgs
     * b. even second consumer will not receive any new messages c. broker will have 1 blocked dispatcher 2.
     * Subscription-2: try to consume without acking a. as broker is already blocked it will block subscription after 20
     * msgs (maxUnAckPerDispatcher) b. broker will have 2 blocked dispatchers 3. Subscription-3: try to consume with
     * acking a. as consumer is acking not reached maxUnAckPerDispatcher=20 unack msg => consumes all produced msgs
     * 4.Subscription-1 : acks all pending msgs and consume by acking a. broker unblocks all dispatcher and sub-1
     * consumes all messages 5. Subscription-2 : it triggers redelivery and acks all messages so, it consumes all
     * produced messages
     * </pre>
     *
     * @throws Exception
     */
    @Test(timeOut = 10000)
    public void testBlockBrokerDispatching() throws Exception {
        log.info("-- Starting {} test --", methodName);

        int unAckedMessages = pulsar.getConfiguration().getMaxUnackedMessagesPerBroker();
        double unAckedMessagePercentage = pulsar.getConfiguration()
                .getMaxUnackedMessagesPerSubscriptionOnBrokerBlocked();
        try {
            final int maxUnAckPerBroker = 200;
            final double unAckMsgPercentagePerDispatcher = 10;
            int maxUnAckPerDispatcher = (int) ((maxUnAckPerBroker * unAckMsgPercentagePerDispatcher) / 100); // 200 *
                                                                                                             // 10% = 20
                                                                                                             // messages
            pulsar.getConfiguration().setMaxUnackedMessagesPerBroker(maxUnAckPerBroker);
            pulsar.getConfiguration()
                    .setMaxUnackedMessagesPerSubscriptionOnBrokerBlocked(unAckMsgPercentagePerDispatcher);

            stopBroker();
            startBroker();

            Field field = BrokerService.class.getDeclaredField("blockedDispatchers");
            field.setAccessible(true);
            @SuppressWarnings("unchecked")
            ConcurrentOpenHashSet<PersistentDispatcherMultipleConsumers> blockedDispatchers = (ConcurrentOpenHashSet<PersistentDispatcherMultipleConsumers>) field
                    .get(pulsar.getBrokerService());

            final int receiverQueueSize = 10;
            final int totalProducedMsgs = maxUnAckPerBroker * 3;
            final String topicName = "persistent://my-property/my-ns/unacked-topic";
            final String subscriberName1 = "subscriber-1";
            final String subscriberName2 = "subscriber-2";
            final String subscriberName3 = "subscriber-3";

            ConsumerImpl<byte[]> consumer1Sub1 = (ConsumerImpl<byte[]>) pulsarClient.newConsumer().topic(topicName)
                    .subscriptionName(subscriberName1).receiverQueueSize(receiverQueueSize)
                    .subscriptionType(SubscriptionType.Shared).acknowledmentGroupTime(0, TimeUnit.SECONDS).subscribe();
            // create subscription-2 and 3
            ConsumerImpl<byte[]> consumer1Sub2 = (ConsumerImpl<byte[]>) pulsarClient.newConsumer().topic(topicName)
                    .subscriptionName(subscriberName2).receiverQueueSize(receiverQueueSize)
                    .subscriptionType(SubscriptionType.Shared).acknowledmentGroupTime(0, TimeUnit.SECONDS).subscribe();
            consumer1Sub2.close();
            ConsumerImpl<byte[]> consumer1Sub3 = (ConsumerImpl<byte[]>) pulsarClient.newConsumer().topic(topicName)
                    .subscriptionName(subscriberName3).receiverQueueSize(receiverQueueSize)
                    .subscriptionType(SubscriptionType.Shared).acknowledmentGroupTime(0, TimeUnit.SECONDS).subscribe();
            consumer1Sub3.close();

            Producer<byte[]> producer = pulsarClient.newProducer()
                    .topic("persistent://my-property/my-ns/unacked-topic").create();

            // continuously checks unack-message dispatching
            ScheduledExecutorService executor = Executors.newScheduledThreadPool(1);
            executor.scheduleAtFixedRate(() -> pulsar.getBrokerService().checkUnAckMessageDispatching(), 10, 10,
                    TimeUnit.MILLISECONDS);
            // Produced Messages
            for (int i = 0; i < totalProducedMsgs; i++) {
                String message = "my-message-" + i;
                producer.send(message.getBytes());
            }

            /*****
             * (1) try to consume messages: without acking messages and dispatcher will be blocked once it reaches
             * maxUnAckPerBroker limit
             ***/
            Message<byte[]> msg = null;
            Set<MessageId> messages1 = Sets.newHashSet();
            for (int j = 0; j < totalProducedMsgs; j++) {
                msg = consumer1Sub1.receive(100, TimeUnit.MILLISECONDS);
                if (msg != null) {
                    messages1.add(msg.getMessageId());
                } else {
                    break;
                }
                // once consumer receives maxUnAckPerBroker-msgs then sleep to give a chance to scheduler to block the
                // subscription
                if (j == maxUnAckPerBroker) {
                    Thread.sleep(200);
                }
            }
            // client must receive number of messages = maxUnAckPerbroker rather all produced messages
            assertNotEquals(messages1.size(), totalProducedMsgs);
            // (1.b) consumer2 with same sub should not receive any more messages as subscription is blocked
            ConsumerImpl<byte[]> consumer2Sub1 = (ConsumerImpl<byte[]>) pulsarClient.newConsumer().topic(topicName)
                    .subscriptionName(subscriberName1).receiverQueueSize(receiverQueueSize)
                    .subscriptionType(SubscriptionType.Shared).acknowledmentGroupTime(0, TimeUnit.SECONDS).subscribe();
            int consumer2Msgs = 0;
            for (int j = 0; j < totalProducedMsgs; j++) {
                msg = consumer2Sub1.receive(100, TimeUnit.MILLISECONDS);
                if (msg != null) {
                    consumer2Msgs++;
                } else {
                    break;
                }
            }
            // consumer should not consume any more messages as broker has blocked the dispatcher
            assertEquals(consumer2Msgs, 0);
            consumer2Sub1.close();
            // (1.c) verify that dispatcher is part of blocked dispatcher
            assertEquals(blockedDispatchers.size(), 1);
            String dispatcherName = blockedDispatchers.values().get(0).getName();
            String subName = dispatcherName.substring(dispatcherName.lastIndexOf("/") + 2, dispatcherName.length());
            assertEquals(subName, subscriberName1);

            /**
             * (2) However, other subscription2 should still be able to consume messages until it reaches to
             * maxUnAckPerDispatcher limit
             **/
            ConsumerImpl<byte[]> consumerSub2 = (ConsumerImpl<byte[]>) pulsarClient.newConsumer().topic(topicName)
                    .subscriptionName(subscriberName2).receiverQueueSize(receiverQueueSize)
                    .subscriptionType(SubscriptionType.Shared).acknowledmentGroupTime(0, TimeUnit.SECONDS).subscribe();
            Set<MessageId> messages2 = Sets.newHashSet();
            for (int j = 0; j < totalProducedMsgs; j++) {
                msg = consumerSub2.receive(100, TimeUnit.MILLISECONDS);
                if (msg != null) {
                    messages2.add(msg.getMessageId());
                } else {
                    break;
                }
            }
            // (2.b) It should receive only messages with limit of maxUnackPerDispatcher
            assertEquals(messages2.size(), maxUnAckPerDispatcher, receiverQueueSize);
            assertEquals(blockedDispatchers.size(), 2);

            /** (3) if Subscription3 is acking then it shouldn't be blocked **/
            consumer1Sub3 = (ConsumerImpl<byte[]>) pulsarClient.newConsumer().topic(topicName)
                    .subscriptionName(subscriberName3).receiverQueueSize(receiverQueueSize)
                    .subscriptionType(SubscriptionType.Shared).acknowledmentGroupTime(0, TimeUnit.SECONDS).subscribe();
            int consumedMsgsSub3 = 0;
            for (int j = 0; j < totalProducedMsgs; j++) {
                msg = consumer1Sub3.receive(100, TimeUnit.MILLISECONDS);
                if (msg != null) {
                    consumedMsgsSub3++;
                    consumer1Sub3.acknowledge(msg);
                } else {
                    break;
                }
            }
            assertEquals(consumedMsgsSub3, totalProducedMsgs);
            assertEquals(blockedDispatchers.size(), 2);

            /** (4) try to ack messages from sub1 which should unblock broker */
            messages1.forEach(consumer1Sub1::acknowledgeAsync);
            // sleep so, broker receives all ack back to unblock subscription
            Thread.sleep(1000);
            for (int j = 0; j < totalProducedMsgs; j++) {
                msg = consumer1Sub1.receive(1, TimeUnit.SECONDS);
                if (msg != null) {
                    messages1.add(msg.getMessageId());
                    consumer1Sub1.acknowledge(msg);
                } else {
                    break;
                }
            }
            assertEquals(messages1.size(), totalProducedMsgs);
            // it unblocks all consumers
            assertEquals(blockedDispatchers.size(), 0);

            /** (5) try redelivery on sub2 consumer and verify to consume all messages */
            consumerSub2.redeliverUnacknowledgedMessages();
            AtomicInteger msgReceivedCount = new AtomicInteger(0);
            CountDownLatch latch = new CountDownLatch(totalProducedMsgs);
            for (int j = 0; j < totalProducedMsgs; j++) {
                consumerSub2.receiveAsync().thenAccept(m -> {
                    msgReceivedCount.incrementAndGet();
                    latch.countDown();
                    try {
                        consumerSub2.acknowledge(m);
                    } catch (PulsarClientException e) {
                        fail("failed to ack msg", e);
                    }
                });
            }
            latch.await();
            assertEquals(msgReceivedCount.get(), totalProducedMsgs);

            consumer1Sub1.close();
            consumerSub2.close();
            consumer1Sub3.close();

            log.info("-- Exiting {} test --", methodName);
        } catch (Exception e) {
            fail();
        } finally {
            pulsar.getConfiguration().setMaxUnackedMessagesPerBroker(unAckedMessages);
            pulsar.getConfiguration().setMaxUnackedMessagesPerSubscriptionOnBrokerBlocked(unAckedMessagePercentage);
        }
    }

    /**
     * Verifies if broker is already blocked multiple subscriptions if one of them acked back perBrokerDispatcherLimit
     * messages then that dispatcher gets unblocked and starts consuming messages
     *
     * <pre>
     * 1. subscription-1 consume messages and doesn't ack so it reaches maxUnAckPerBroker(200) and blocks sub-1
     * 2. subscription-2 can consume only dispatcherLimitWhenBrokerIsBlocked(20) and then sub-2 gets blocked
     * 3. subscription-2 acks back 10 messages (dispatcherLimitWhenBrokerIsBlocked/2) to gets unblock
     * 4. sub-2 starts acking once it gets unblocked and it consumes all published messages
     * </pre>
     *
     */
    @SuppressWarnings("unchecked")
    @Test
    public void testBrokerDispatchBlockAndSubAckBackRequiredMsgs() {

        log.info("-- Starting {} test --", methodName);

        int unAckedMessages = pulsar.getConfiguration().getMaxUnackedMessagesPerBroker();
        double unAckedMessagePercentage = pulsar.getConfiguration()
                .getMaxUnackedMessagesPerSubscriptionOnBrokerBlocked();
        try {
            final int maxUnAckPerBroker = 200;
            final double unAckMsgPercentagePerDispatcher = 10;
            int maxUnAckPerDispatcher = (int) ((maxUnAckPerBroker * unAckMsgPercentagePerDispatcher) / 100); // 200 *
                                                                                                             // 10% = 20
                                                                                                             // messages
            pulsar.getConfiguration().setMaxUnackedMessagesPerBroker(maxUnAckPerBroker);
            pulsar.getConfiguration()
                    .setMaxUnackedMessagesPerSubscriptionOnBrokerBlocked(unAckMsgPercentagePerDispatcher);

            stopBroker();
            startBroker();

            Field field = BrokerService.class.getDeclaredField("blockedDispatchers");
            field.setAccessible(true);
            ConcurrentOpenHashSet<PersistentDispatcherMultipleConsumers> blockedDispatchers = (ConcurrentOpenHashSet<PersistentDispatcherMultipleConsumers>) field
                    .get(pulsar.getBrokerService());

            final int receiverQueueSize = 10;
            final int totalProducedMsgs = maxUnAckPerBroker * 3;
            final String topicName = "persistent://my-property/my-ns/unacked-topic";
            final String subscriberName1 = "subscriber-1";
            final String subscriberName2 = "subscriber-2";

            ConsumerImpl<byte[]> consumer1Sub1 = (ConsumerImpl<byte[]>) pulsarClient.newConsumer().topic(topicName)
                    .subscriptionName(subscriberName1).receiverQueueSize(receiverQueueSize)
                    .subscriptionType(SubscriptionType.Shared).subscribe();
            // create subscription-2 and 3
            ConsumerImpl<byte[]> consumer1Sub2 = (ConsumerImpl<byte[]>) pulsarClient.newConsumer().topic(topicName)
                    .subscriptionName(subscriberName2).receiverQueueSize(receiverQueueSize)
                    .subscriptionType(SubscriptionType.Shared).subscribe();
            consumer1Sub2.close();

            // continuously checks unack-message dispatching
            ScheduledExecutorService executor = Executors.newScheduledThreadPool(1);
            executor.scheduleAtFixedRate(() -> pulsar.getBrokerService().checkUnAckMessageDispatching(), 10, 10,
                    TimeUnit.MILLISECONDS);

            Producer<byte[]> producer = pulsarClient.newProducer()
                    .topic("persistent://my-property/my-ns/unacked-topic").create();

            // Produced Messages
            for (int i = 0; i < totalProducedMsgs; i++) {
                String message = "my-message-" + i;
                producer.send(message.getBytes());
            }

            /*****
             * (1) try to consume messages: without acking messages and dispatcher will be blocked once it reaches
             * maxUnAckPerBroker limit
             ***/
            Message<?> msg = null;
            Set<MessageId> messages1 = Sets.newHashSet();
            for (int j = 0; j < totalProducedMsgs; j++) {
                msg = consumer1Sub1.receive(100, TimeUnit.MILLISECONDS);
                if (msg != null) {
                    messages1.add(msg.getMessageId());
                } else {
                    break;
                }
                // once consumer receives maxUnAckPerBroker-msgs then sleep to give a chance to scheduler to block the
                // subscription
                if (j == maxUnAckPerBroker) {
                    Thread.sleep(200);
                }
            }
            // client must receive number of messages = maxUnAckPerbroker rather all produced messages
            assertNotEquals(messages1.size(), totalProducedMsgs);
            // (1.b) consumer2 with same sub should not receive any more messages as subscription is blocked
            ConsumerImpl<byte[]> consumer2Sub1 = (ConsumerImpl<byte[]>) pulsarClient.newConsumer().topic(topicName)
                    .subscriptionName(subscriberName1).receiverQueueSize(receiverQueueSize)
                    .subscriptionType(SubscriptionType.Shared).subscribe();
            int consumer2Msgs = 0;
            for (int j = 0; j < totalProducedMsgs; j++) {
                msg = consumer2Sub1.receive(100, TimeUnit.MILLISECONDS);
                if (msg != null) {
                    consumer2Msgs++;
                } else {
                    break;
                }
            }
            // consumer should not consume any more messages as broker has blocked the dispatcher
            assertEquals(consumer2Msgs, 0);
            consumer2Sub1.close();
            // (1.c) verify that dispatcher is part of blocked dispatcher
            assertEquals(blockedDispatchers.size(), 1);
            String dispatcherName = blockedDispatchers.values().get(0).getName();
            String subName = dispatcherName.substring(dispatcherName.lastIndexOf("/") + 2, dispatcherName.length());
            assertEquals(subName, subscriberName1);

            /**
             * (2) However, other subscription2 should still be able to consume messages until it reaches to
             * maxUnAckPerDispatcher limit
             **/
            consumer1Sub2 = (ConsumerImpl<byte[]>) pulsarClient.newConsumer().topic(topicName)
                    .subscriptionName(subscriberName2).receiverQueueSize(receiverQueueSize)
                    .subscriptionType(SubscriptionType.Shared).subscribe();
            Set<MessageId> messages2 = Sets.newHashSet();
            for (int j = 0; j < totalProducedMsgs; j++) {
                msg = consumer1Sub2.receive(100, TimeUnit.MILLISECONDS);
                if (msg != null) {
                    messages2.add(msg.getMessageId());
                } else {
                    break;
                }
            }
            // (2.b) It should receive only messages with limit of maxUnackPerDispatcher
            assertEquals(messages2.size(), maxUnAckPerDispatcher, receiverQueueSize);
            assertEquals(blockedDispatchers.size(), 2);

            // (2.c) Now subscriber-2 is blocked: so acking back should unblock dispatcher
            Iterator<MessageId> itrMsgs = messages2.iterator();
            int additionalMsgConsumedAfterBlocked = messages2.size() - maxUnAckPerDispatcher + 1; // eg. 25 -20 = 5
            for (int i = 0; i < (additionalMsgConsumedAfterBlocked + (maxUnAckPerDispatcher / 2)); i++) {
                consumer1Sub2.acknowledge(itrMsgs.next());
            }
            // let ack completed
            Thread.sleep(1000);
            // verify subscriber2 is unblocked and ready to consume more messages
            assertEquals(blockedDispatchers.size(), 1);
            for (int j = 0; j < totalProducedMsgs; j++) {
                msg = consumer1Sub2.receive(200, TimeUnit.MILLISECONDS);
                if (msg != null) {
                    messages2.add(msg.getMessageId());
                    consumer1Sub2.acknowledge(msg);
                } else {
                    break;
                }
            }
            // verify it consumed all messages now
            assertEquals(messages2.size(), totalProducedMsgs);

            consumer1Sub1.close();
            consumer1Sub2.close();

            log.info("-- Exiting {} test --", methodName);
        } catch (Exception e) {
            fail();
        } finally {
            pulsar.getConfiguration().setMaxUnackedMessagesPerBroker(unAckedMessages);
            pulsar.getConfiguration().setMaxUnackedMessagesPerSubscriptionOnBrokerBlocked(unAckedMessagePercentage);
        }

    }

    private void rolloverPerIntervalStats() {
        try {
            pulsar.getExecutor().submit(() -> pulsar.getBrokerService().updateRates()).get();
        } catch (Exception e) {
            log.error("Stats executor error", e);
        }
    }
}<|MERGE_RESOLUTION|>--- conflicted
+++ resolved
@@ -599,15 +599,10 @@
         Consumer<byte[]> consumer = pulsarClient.newConsumer().topic(topicName).subscriptionName(subscriberName)
                 .subscriptionType(SubscriptionType.Shared).acknowledmentGroupTime(0, TimeUnit.SECONDS).subscribe();
 
-<<<<<<< HEAD
-        Producer<byte[]> producer = pulsarClient.newProducer().topic("persistent://my-property/use/my-ns/unacked-topic")
+        Producer<byte[]> producer = pulsarClient.newProducer().topic("persistent://my-property/my-ns/unacked-topic")
             .enableBatching(false)
             .messageRoutingMode(MessageRoutingMode.SinglePartition)
             .create();
-=======
-        Producer<byte[]> producer = pulsarClient.newProducer().topic("persistent://my-property/my-ns/unacked-topic")
-                .create();
->>>>>>> afd43823
 
         CountDownLatch latch = new CountDownLatch(totalProducedMsgs);
         // (1) Produced Messages
