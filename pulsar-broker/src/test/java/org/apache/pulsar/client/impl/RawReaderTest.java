--- conflicted
+++ resolved
@@ -19,6 +19,9 @@
 package org.apache.pulsar.client.impl;
 
 import static org.apache.pulsar.client.impl.RawReaderImpl.DEFAULT_RECEIVER_QUEUE_SIZE;
+import static org.mockito.ArgumentMatchers.any;
+import static org.mockito.Mockito.doAnswer;
+import static org.mockito.Mockito.spy;
 import com.google.common.collect.Sets;
 import io.netty.buffer.ByteBuf;
 import java.util.ArrayList;
@@ -68,14 +71,6 @@
 import org.testng.annotations.BeforeMethod;
 import org.testng.annotations.Test;
 
-<<<<<<< HEAD
-=======
-import static org.apache.pulsar.client.impl.RawReaderImpl.DEFAULT_RECEIVER_QUEUE_SIZE;
-import static org.mockito.ArgumentMatchers.any;
-import static org.mockito.Mockito.doAnswer;
-import static org.mockito.Mockito.spy;
-
->>>>>>> 8d1ec6d1
 @Test(groups = "broker-impl")
 @Slf4j
 public class RawReaderTest extends MockedPulsarServiceBaseTest {
@@ -619,7 +614,7 @@
         Assert.assertEquals(msgIdSent.getEntryId(), msgIdReceived.getEntryId());
 
         // cleanup.
-        rawMessage.close();;
+        rawMessage.close();
         producer.close();
         reader.closeAsync().get();
         admin.topics().delete(topic, false);
