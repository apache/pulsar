--- conflicted
+++ resolved
@@ -70,25 +70,13 @@
         Assert.assertNotNull(transactionMetadataStoreService);
 
         transactionMetadataStoreService.addTransactionMetadataStore(TransactionCoordinatorID.get(0));
-<<<<<<< HEAD
-        Awaitility.await().atMost(2000, TimeUnit.MILLISECONDS)
-                .until(() -> pulsar.getTransactionMetadataStoreService()
-                        .getStores().get(TransactionCoordinatorID.get(0)) != null);
-        Assert.assertEquals(transactionMetadataStoreService.getStores().size(), 1);
-
-        transactionMetadataStoreService.removeTransactionMetadataStore(TransactionCoordinatorID.get(0));
-        Awaitility.await().atMost(2000, TimeUnit.MILLISECONDS)
-                .until(() -> pulsar.getTransactionMetadataStoreService()
-                        .getStores().get(TransactionCoordinatorID.get(0)) == null);
-        Assert.assertEquals(transactionMetadataStoreService.getStores().size(), 0);
-=======
+
         Awaitility.await().atMost(1000,  TimeUnit.MILLISECONDS).until(() ->
                 transactionMetadataStoreService.getStores().size() == 1);
 
         transactionMetadataStoreService.removeTransactionMetadataStore(TransactionCoordinatorID.get(0));
         Awaitility.await().atMost(1000,  TimeUnit.MILLISECONDS).until(() ->
                 transactionMetadataStoreService.getStores().size() == 0);
->>>>>>> 411bf710
     }
 
     @Test
@@ -97,21 +85,11 @@
         transactionMetadataStoreService.addTransactionMetadataStore(TransactionCoordinatorID.get(0));
         transactionMetadataStoreService.addTransactionMetadataStore(TransactionCoordinatorID.get(1));
         transactionMetadataStoreService.addTransactionMetadataStore(TransactionCoordinatorID.get(2));
-<<<<<<< HEAD
-        Awaitility.await().atMost(2000, TimeUnit.MILLISECONDS)
-                .until(() -> pulsar.getTransactionMetadataStoreService()
-                        .getStores().size() == 3);
-        Assert.assertEquals(transactionMetadataStoreService.getStores().size(), 3);
+        Awaitility.await().atMost(1000,  TimeUnit.MILLISECONDS).until(() ->
+                transactionMetadataStoreService.getStores().size() == 3);
         TxnID txnID0 = transactionMetadataStoreService.newTransaction(TransactionCoordinatorID.get(0), 5).get();
         TxnID txnID1 = transactionMetadataStoreService.newTransaction(TransactionCoordinatorID.get(1), 5).get();
         TxnID txnID2 = transactionMetadataStoreService.newTransaction(TransactionCoordinatorID.get(2), 5).get();
-=======
-        Awaitility.await().atMost(1000,  TimeUnit.MILLISECONDS).until(() ->
-                transactionMetadataStoreService.getStores().size() == 3);
-        TxnID txnID0 = transactionMetadataStoreService.newTransaction(TransactionCoordinatorID.get(0), 0).get();
-        TxnID txnID1 = transactionMetadataStoreService.newTransaction(TransactionCoordinatorID.get(1), 0).get();
-        TxnID txnID2 = transactionMetadataStoreService.newTransaction(TransactionCoordinatorID.get(2), 0).get();
->>>>>>> 411bf710
         Assert.assertEquals(0, txnID0.getMostSigBits());
         Assert.assertEquals(1, txnID1.getMostSigBits());
         Assert.assertEquals(2, txnID2.getMostSigBits());
@@ -125,17 +103,9 @@
     public void testAddProducedPartitionToTxn() throws ExecutionException, InterruptedException {
         TransactionMetadataStoreService transactionMetadataStoreService = pulsar.getTransactionMetadataStoreService();
         transactionMetadataStoreService.addTransactionMetadataStore(TransactionCoordinatorID.get(0));
-<<<<<<< HEAD
-        Awaitility.await().atMost(2000, TimeUnit.MILLISECONDS)
-                .until(() -> pulsar.getTransactionMetadataStoreService()
-                        .getStores().get(TransactionCoordinatorID.get(0)) != null);
-        Assert.assertEquals(transactionMetadataStoreService.getStores().size(), 1);
+        Awaitility.await().atMost(1000,  TimeUnit.MILLISECONDS).until(() ->
+                transactionMetadataStoreService.getStores().size() == 1);
         TxnID txnID = transactionMetadataStoreService.newTransaction(TransactionCoordinatorID.get(0), 5).get();
-=======
-        Awaitility.await().atMost(1000,  TimeUnit.MILLISECONDS).until(() ->
-                transactionMetadataStoreService.getStores().size() == 1);
-        TxnID txnID = transactionMetadataStoreService.newTransaction(TransactionCoordinatorID.get(0), 0).get();
->>>>>>> 411bf710
         List<String> partitions = new ArrayList<>();
         partitions.add("ptn-0");
         partitions.add("ptn-1");
@@ -151,17 +121,9 @@
     public void testAddAckedPartitionToTxn() throws ExecutionException, InterruptedException {
         TransactionMetadataStoreService transactionMetadataStoreService = pulsar.getTransactionMetadataStoreService();
         transactionMetadataStoreService.addTransactionMetadataStore(TransactionCoordinatorID.get(0));
-<<<<<<< HEAD
-        Awaitility.await().atMost(2000, TimeUnit.MILLISECONDS)
-                .until(() -> pulsar.getTransactionMetadataStoreService()
-                        .getStores().get(TransactionCoordinatorID.get(0)) != null);
-        Assert.assertEquals(transactionMetadataStoreService.getStores().size(), 1);
+        Awaitility.await().atMost(1000,  TimeUnit.MILLISECONDS).until(() ->
+                transactionMetadataStoreService.getStores().size() == 1);
         TxnID txnID = transactionMetadataStoreService.newTransaction(TransactionCoordinatorID.get(0), 3).get();
-=======
-        Awaitility.await().atMost(1000,  TimeUnit.MILLISECONDS).until(() ->
-                transactionMetadataStoreService.getStores().size() == 1);
-        TxnID txnID = transactionMetadataStoreService.newTransaction(TransactionCoordinatorID.get(0), 0).get();
->>>>>>> 411bf710
         List<TransactionSubscription> partitions = new ArrayList<>();
         partitions.add(TransactionSubscription.builder().topic("ptn-1").subscription("sub-1").build());
         partitions.add(TransactionSubscription.builder().topic("ptn-2").subscription("sub-1").build());
