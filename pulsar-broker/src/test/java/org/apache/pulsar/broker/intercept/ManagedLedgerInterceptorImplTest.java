/*
 * Licensed to the Apache Software Foundation (ASF) under one
 * or more contributor license agreements.  See the NOTICE file
 * distributed with this work for additional information
 * regarding copyright ownership.  The ASF licenses this file
 * to you under the Apache License, Version 2.0 (the
 * "License"); you may not use this file except in compliance
 * with the License.  You may obtain a copy of the License at
 *
 *   http://www.apache.org/licenses/LICENSE-2.0
 *
 * Unless required by applicable law or agreed to in writing,
 * software distributed under the License is distributed on an
 * "AS IS" BASIS, WITHOUT WARRANTIES OR CONDITIONS OF ANY
 * KIND, either express or implied.  See the License for the
 * specific language governing permissions and limitations
 * under the License.
 */
package org.apache.pulsar.broker.intercept;

import static org.testng.Assert.assertEquals;
import static org.testng.Assert.assertNotEquals;
import static org.testng.Assert.assertNotNull;
import io.netty.buffer.ByteBuf;
import io.netty.buffer.Unpooled;
import java.nio.charset.StandardCharsets;
import java.util.ArrayList;
import java.util.Collections;
import java.util.HashSet;
import java.util.List;
import java.util.Set;
import java.util.concurrent.CompletableFuture;
import java.util.concurrent.CountDownLatch;
import java.util.concurrent.atomic.AtomicInteger;
import java.util.function.Predicate;
import lombok.Cleanup;
import org.apache.bookkeeper.mledger.AsyncCallbacks;
import org.apache.bookkeeper.mledger.Entry;
import org.apache.bookkeeper.mledger.ManagedCursor;
import org.apache.bookkeeper.mledger.ManagedLedger;
import org.apache.bookkeeper.mledger.ManagedLedgerConfig;
import org.apache.bookkeeper.mledger.ManagedLedgerException;
import org.apache.bookkeeper.mledger.Position;
import org.apache.bookkeeper.mledger.impl.ManagedCursorImpl;
import org.apache.bookkeeper.mledger.impl.ManagedLedgerFactoryImpl;
import org.apache.bookkeeper.mledger.impl.ManagedLedgerImpl;
import org.apache.bookkeeper.mledger.intercept.ManagedLedgerInterceptor;
import org.apache.bookkeeper.test.MockedBookKeeperTestCase;
import org.apache.pulsar.common.api.proto.BrokerEntryMetadata;
import org.apache.pulsar.common.intercept.BrokerEntryMetadataInterceptor;
import org.apache.pulsar.common.intercept.BrokerEntryMetadataUtils;
import org.apache.pulsar.common.intercept.ManagedLedgerPayloadProcessor;
import org.apache.pulsar.common.protocol.Commands;
import org.jspecify.annotations.Nullable;
import org.slf4j.Logger;
import org.slf4j.LoggerFactory;
import org.testng.Assert;
import org.testng.annotations.Test;

@Test(groups = "broker")
public class ManagedLedgerInterceptorImplTest  extends MockedBookKeeperTestCase {
    private static final Logger log = LoggerFactory.getLogger(ManagedLedgerInterceptorImplTest.class);

    public static class TestPayloadProcessor implements ManagedLedgerPayloadProcessor {
        @Override
        public Processor inputProcessor() {
            return new Processor() {
                @Override
                public ByteBuf process(Object contextObj, ByteBuf inputPayload) {
                    byte[] newMessage = (new String("Modified Test Message")).getBytes();
                    ByteBuf processedPayload =  Unpooled.wrappedBuffer(newMessage, 0, newMessage.length);
                    inputPayload.release();
                    return processedPayload.retainedDuplicate();
                }

                @Override
                public void release(ByteBuf processedPayload) {
                    processedPayload.release();
                }
            };
        }
        @Override
        public Processor outputProcessor() {
            return new Processor() {
                @Override
                public ByteBuf process(Object contextObj, ByteBuf inputPayload) {
                    byte[] bytes = new byte[inputPayload.readableBytes()];
                    inputPayload.readBytes(bytes);
                    String storedMessage = new String(bytes);
                    Assert.assertTrue(storedMessage.equals("Modified Test Message"));

                    byte[] newMessage = (new String("Test Message")).getBytes();
                    inputPayload.release();
                    return Unpooled.wrappedBuffer(newMessage, 0, newMessage.length).retainedDuplicate();
                }

                @Override
                public void release(ByteBuf processedPayload) {
                    processedPayload.release();
                }
            };
        }
    }

    @Test
    public void testAddBrokerEntryMetadata() throws Exception {
        final int mockBatchSize = 2;
        int numberOfEntries = 10;
        final String ledgerAndCursorName = "topicEntryMetadataSequenceId";

        ManagedLedgerInterceptor interceptor = new ManagedLedgerInterceptorImpl(getBrokerEntryMetadataInterceptors(),
                null);

        ManagedLedgerConfig config = new ManagedLedgerConfig();
        config.setMaxEntriesPerLedger(2);
        config.setManagedLedgerInterceptor(interceptor);

        ManagedLedger ledger = factory.open(ledgerAndCursorName, config);
        ManagedCursorImpl cursor = (ManagedCursorImpl) ledger.openCursor(ledgerAndCursorName);

        for (int i = 0; i < numberOfEntries; i++) {
            ledger.addEntry(("message" + i).getBytes(), mockBatchSize);
        }

        assertEquals(19, ((ManagedLedgerInterceptorImpl) ledger.getManagedLedgerInterceptor()).getIndex());
        List<Entry> entryList = cursor.readEntries(numberOfEntries);
<<<<<<< HEAD
        for (int i = 0; i < numberOfEntries; i++) {
=======
        for (int i = 0 ; i < numberOfEntries; i ++) {
            Entry entry = entryList.get(i);
>>>>>>> 8d1ec6d1
            BrokerEntryMetadata metadata =
                    Commands.parseBrokerEntryMetadataIfExist(entry.getDataBuffer());
            assertNotNull(metadata);
<<<<<<< HEAD
            assertEquals(metadata.getIndex(), (i + 1) * mockBatchSize - 1);
=======
            assertEquals(metadata.getIndex(), (i + 1) * MOCK_BATCH_SIZE - 1);
            entry.release();
>>>>>>> 8d1ec6d1
        }

        cursor.close();
        ledger.close();
        factory.shutdown();
    }
    @Test
    public void testMessagePayloadProcessor() throws Exception {
        final String ledgerAndCursorName = "topicEntryWithPayloadProcessed";

        Set<ManagedLedgerPayloadProcessor> processors = new HashSet();
        processors.add(new TestPayloadProcessor());
        ManagedLedgerInterceptor interceptor = new ManagedLedgerInterceptorImpl(new HashSet(), processors);

        ManagedLedgerConfig config = new ManagedLedgerConfig();
        config.setMaxEntriesPerLedger(2);
        config.setManagedLedgerInterceptor(interceptor);

        ManagedLedger ledger = factory.open(ledgerAndCursorName, config);
        ManagedCursorImpl cursor = (ManagedCursorImpl) ledger.openCursor(ledgerAndCursorName);
        ledger.addEntry("Test Message".getBytes());
        factory.getEntryCacheManager().clear();
        List<Entry> entryList = cursor.readEntries(1);
        Entry entry = entryList.get(0);
        String message = new String(entry.getData());
        entry.release();
        Assert.assertTrue(message.equals("Test Message"));
        cursor.close();
        ledger.close();
        factory.shutdown();
        config.setManagedLedgerInterceptor(null);
    }

    @Test
    public void testTotalSizeCorrectIfHasInterceptor() throws Exception {
        final String mlName = "ml1";
        final String cursorName = "cursor1";

        // Registry interceptor.
        ManagedLedgerConfig config = new ManagedLedgerConfig();
        Set<ManagedLedgerPayloadProcessor> processors = new HashSet();
        processors.add(new TestPayloadProcessor());
        ManagedLedgerInterceptor interceptor = new ManagedLedgerInterceptorImpl(new HashSet(), processors);
        config.setManagedLedgerInterceptor(interceptor);
        config.setMaxEntriesPerLedger(2);

        // Add many entries and consume.
        ManagedLedgerImpl ledger = (ManagedLedgerImpl) factory.open(mlName, config);
        ManagedCursorImpl cursor = (ManagedCursorImpl) ledger.openCursor(cursorName);
        for (int i = 0; i < 5; i++){
            cursor.delete(ledger.addEntry(new byte[1]));
        }

        // Trim ledgers.
        CompletableFuture<Void> trimLedgerFuture = new CompletableFuture<>();
        ledger.trimConsumedLedgersInBackground(trimLedgerFuture);
        trimLedgerFuture.join();

        // verify.
        assertEquals(ledger.getTotalSize(), calculatePreciseSize(ledger));

        // cleanup.
        cursor.close();
        ledger.close();
        factory.getEntryCacheManager().clear();
        factory.shutdown();
        config.setManagedLedgerInterceptor(null);
    }

    public static long calculatePreciseSize(ManagedLedgerImpl ledger){
        return ledger.getLedgersInfo().values().stream()
                .map(info -> info.getSize()).reduce((l1, l2) -> l1 + l2).orElse(0L) + ledger.getCurrentLedgerSize();
    }

    @Test(timeOut = 20000)
    public void testRecoveryIndex() throws Exception {
        final int mockBatchSize = 2;
        ManagedLedgerInterceptor interceptor = new ManagedLedgerInterceptorImpl(getBrokerEntryMetadataInterceptors(),
                null);

        ManagedLedgerConfig config = new ManagedLedgerConfig();
        config.setManagedLedgerInterceptor(interceptor);
        ManagedLedger ledger = factory.open("my_recovery_index_test_ledger", config);

        ledger.addEntry("dummy-entry-1".getBytes(StandardCharsets.UTF_8), mockBatchSize);

        ManagedCursor cursor = ledger.openCursor("c1");

        ledger.addEntry("dummy-entry-2".getBytes(StandardCharsets.UTF_8), mockBatchSize);

        assertEquals(((ManagedLedgerInterceptorImpl) ledger.getManagedLedgerInterceptor()).getIndex(),
                mockBatchSize * 2 - 1);

        ledger.close();

        log.info("Closing ledger and reopening");

        // / Reopen the same managed-ledger
        @Cleanup("shutdown")
        ManagedLedgerFactoryImpl factory2 = new ManagedLedgerFactoryImpl(metadataStore, bkc);
        ledger = factory2.open("my_recovery_index_test_ledger", config);

        cursor = ledger.openCursor("c1");

        assertEquals(ledger.getNumberOfEntries(), 2);
        assertEquals(((ManagedLedgerInterceptorImpl) ledger.getManagedLedgerInterceptor()).getIndex(),
                mockBatchSize * 2 - 1);


        List<Entry> entries = cursor.readEntries(100);
        assertEquals(entries.size(), 1);
        entries.forEach(Entry::release);

        cursor.close();
        ledger.close();
    }

    @Test
    public void testFindPositionByIndex() throws Exception {
        final int mockBatchSize = 2;
        final int maxEntriesPerLedger = 5;
        int maxSequenceIdPerLedger = mockBatchSize * maxEntriesPerLedger;
        ManagedLedgerInterceptor interceptor = new ManagedLedgerInterceptorImpl(getBrokerEntryMetadataInterceptors(),
                null);


        ManagedLedgerConfig managedLedgerConfig = new ManagedLedgerConfig();
        managedLedgerConfig.setManagedLedgerInterceptor(interceptor);
        managedLedgerConfig.setMaxEntriesPerLedger(5);

        ManagedLedger ledger = factory.open("my_ml_broker_entry_metadata_test_ledger", managedLedgerConfig);
        ManagedCursor cursor = ledger.openCursor("c1");

        long firstLedgerId = -1;
        for (int i = 0; i < maxEntriesPerLedger; i++) {
            firstLedgerId = ledger.addEntry("dummy-entry".getBytes(StandardCharsets.UTF_8),
                    mockBatchSize).getLedgerId();
        }

        assertEquals(((ManagedLedgerInterceptorImpl) ledger.getManagedLedgerInterceptor()).getIndex(), 9);


        Position position = null;
        for (int index = 0; index <= ((ManagedLedgerInterceptorImpl) ledger.getManagedLedgerInterceptor()).getIndex();
             index++) {
            position = ledger.asyncFindPosition(new IndexSearchPredicate(index)).get();
            assertEquals(position.getEntryId(), (index % maxSequenceIdPerLedger) / mockBatchSize);
        }

        // roll over ledger
        long secondLedgerId = -1;
        for (int i = 0; i < maxEntriesPerLedger; i++) {
            secondLedgerId = ledger.addEntry("dummy-entry".getBytes(StandardCharsets.UTF_8),
                    mockBatchSize).getLedgerId();
        }
        assertEquals(((ManagedLedgerInterceptorImpl) ledger.getManagedLedgerInterceptor()).getIndex(), 19);
        assertNotEquals(firstLedgerId, secondLedgerId);

        for (int index = 0; index <= ((ManagedLedgerInterceptorImpl) ledger.getManagedLedgerInterceptor()).getIndex();
             index++) {
            position = ledger.asyncFindPosition(new IndexSearchPredicate(index)).get();
            assertEquals(position.getEntryId(), (index % maxSequenceIdPerLedger) / mockBatchSize);
        }

        // reopen ledger
        ledger.close();
        // / Reopen the same managed-ledger
        @Cleanup("shutdown")
        ManagedLedgerFactoryImpl factory2 = new ManagedLedgerFactoryImpl(metadataStore, bkc);
        ledger = factory2.open("my_ml_broker_entry_metadata_test_ledger", managedLedgerConfig);

        long thirdLedgerId = -1;
        for (int i = 0; i < maxEntriesPerLedger; i++) {
            thirdLedgerId = ledger.addEntry("dummy-entry".getBytes(StandardCharsets.UTF_8),
                    mockBatchSize).getLedgerId();
        }
        assertEquals(((ManagedLedgerInterceptorImpl) ledger.getManagedLedgerInterceptor()).getIndex(), 29);
        assertNotEquals(secondLedgerId, thirdLedgerId);

        for (int index = 0; index <= ((ManagedLedgerInterceptorImpl) ledger.getManagedLedgerInterceptor()).getIndex();
             index++) {
            position = ledger.asyncFindPosition(new IndexSearchPredicate(index)).get();
            assertEquals(position.getEntryId(), (index % maxSequenceIdPerLedger) / mockBatchSize);
        }
        cursor.close();
        ledger.close();
    }

    @Test
    public void testAddEntryFailed() throws Exception {
        final int mockBatchSize = 2;
        final String ledgerAndCursorName = "testAddEntryFailed";

        ManagedLedgerInterceptor interceptor =
                new ManagedLedgerInterceptorImpl(getBrokerEntryMetadataInterceptors(), null);

        ManagedLedgerConfig config = new ManagedLedgerConfig();
        config.setMaxEntriesPerLedger(2);
        config.setManagedLedgerInterceptor(interceptor);

        ByteBuf buffer = Unpooled.wrappedBuffer("message".getBytes());
        ManagedLedger ledger = factory.open(ledgerAndCursorName, config);

        ledger.terminate();

        ManagedLedgerInterceptorImpl interceptor1 =
                (ManagedLedgerInterceptorImpl) ledger.getManagedLedgerInterceptor();

        CountDownLatch countDownLatch = new CountDownLatch(1);
        try {
            ledger.asyncAddEntry(buffer, mockBatchSize, new AsyncCallbacks.AddEntryCallback() {
                @Override
                public void addComplete(Position position, ByteBuf entryData, Object ctx) {
                    countDownLatch.countDown();
                }

                @Override
                public void addFailed(ManagedLedgerException exception, Object ctx) {
                    countDownLatch.countDown();
                }
            }, null);

            countDownLatch.await();
            assertEquals(interceptor1.getIndex(), -1);
        } finally {
            ledger.close();
            factory.shutdown();
        }

    }

    @Test
    public void testBeforeAddEntryWithException() throws Exception {
        final int mockBatchSize = 2;
        final String ledgerAndCursorName = "testBeforeAddEntryWithException";

        ManagedLedgerInterceptor interceptor =
                new MockManagedLedgerInterceptorImpl(getBrokerEntryMetadataInterceptors(), null);

        ManagedLedgerConfig config = new ManagedLedgerConfig();
        config.setMaxEntriesPerLedger(2);
        config.setManagedLedgerInterceptor(interceptor);

        ByteBuf buffer = Unpooled.wrappedBuffer("message".getBytes());
        ManagedLedger ledger = factory.open(ledgerAndCursorName, config);
        CountDownLatch countDownLatch = new CountDownLatch(1);
        try {
            ledger.asyncAddEntry(buffer, mockBatchSize, new AsyncCallbacks.AddEntryCallback() {
                @Override
                public void addComplete(Position position, ByteBuf entryData, Object ctx) {
                    countDownLatch.countDown();
                }

                @Override
                public void addFailed(ManagedLedgerException exception, Object ctx) {
                    countDownLatch.countDown();
                }
            }, null);
            countDownLatch.await();
            assertEquals(buffer.refCnt(), 1);
        } finally {
            ledger.close();
            factory.shutdown();
        }
    }

    private class MockManagedLedgerInterceptorImpl extends ManagedLedgerInterceptorImpl {
        private final Set<BrokerEntryMetadataInterceptor> brokerEntryMetadataInterceptors;

        public MockManagedLedgerInterceptorImpl(
                Set<BrokerEntryMetadataInterceptor> brokerEntryMetadataInterceptors,
                Set<ManagedLedgerPayloadProcessor> brokerEntryPayloadProcessors) {
            super(brokerEntryMetadataInterceptors, brokerEntryPayloadProcessors);
            this.brokerEntryMetadataInterceptors = brokerEntryMetadataInterceptors;
        }

        @Override
        public void beforeAddEntry(AddEntryOperation op, int numberOfMessages) {
            if (op == null || numberOfMessages <= 0) {
                return;
            }
            op.setData(Commands.addBrokerEntryMetadata(op.getData(), brokerEntryMetadataInterceptors,
                    numberOfMessages));
            if (op != null) {
                throw new RuntimeException("throw exception before add entry for test");
            }
        }
    }

    public static Set<BrokerEntryMetadataInterceptor> getBrokerEntryMetadataInterceptors() {
        Set<String> interceptorNames = new HashSet<>();
        interceptorNames.add("org.apache.pulsar.common.intercept.AppendBrokerTimestampMetadataInterceptor");
        interceptorNames.add("org.apache.pulsar.common.intercept.AppendIndexMetadataInterceptor");
        return BrokerEntryMetadataUtils.loadBrokerEntryMetadataInterceptors(interceptorNames,
                Thread.currentThread().getContextClassLoader());
    }

    static class IndexSearchPredicate implements Predicate<Entry> {

        long indexToSearch = -1;
        public IndexSearchPredicate(long indexToSearch) {
            this.indexToSearch = indexToSearch;
        }

        @Override
        public boolean test(@Nullable Entry entry) {
            try {
                BrokerEntryMetadata brokerEntryMetadata = Commands.parseBrokerEntryMetadataIfExist(
                        entry.getDataBuffer());
                return brokerEntryMetadata.getIndex() < indexToSearch;
            } catch (Exception e) {
                log.error("Error deserialize message for message position find", e);
            } finally {
                entry.release();
            }
            return false;
        }
    }

    @Test(timeOut = 3000)
    public void testManagedLedgerPayloadInputProcessorFailure() throws Exception {
        var config = new ManagedLedgerConfig();
        final String failureMsg = "failed to process input payload";
        config.setManagedLedgerInterceptor(new ManagedLedgerInterceptorImpl(
                Collections.emptySet(), Set.of(new ManagedLedgerPayloadProcessor() {
            @Override
            public Processor inputProcessor() {
                return new Processor() {
                    @Override
                    public ByteBuf process(Object contextObj, ByteBuf inputPayload) {
                        Commands.skipBrokerEntryMetadataIfExist(inputPayload);
                        if (inputPayload.readBoolean()) {
                            throw new RuntimeException(failureMsg);
                        }
                        return inputPayload;
                    }

                    @Override
                    public void release(ByteBuf processedPayload) {
                        // no-op
                    }
                };
            }
        })));

        var ledger = factory.open("testManagedLedgerPayloadProcessorFailure", config);
        int count = 10;
        var countDownLatch = new CountDownLatch(count);
        var successCount = new AtomicInteger(0);
        var expectedException = new ArrayList<Exception>();

        var addEntryCallback = new AsyncCallbacks.AddEntryCallback() {
            @Override
            public void addComplete(Position position, ByteBuf entryData, Object ctx) {
                successCount.incrementAndGet();
                countDownLatch.countDown();
            }

            @Override
            public void addFailed(ManagedLedgerException exception, Object ctx) {
                // expected
                expectedException.add(exception);
                countDownLatch.countDown();
            }
        };

        for (int i = 0; i < count; i++) {
            if (i % 2 == 0) {
                ledger.asyncAddEntry(Unpooled.buffer().writeBoolean(true), addEntryCallback, null);
            } else {
                ledger.asyncAddEntry(Unpooled.buffer().writeBoolean(false), addEntryCallback, null);
            }
        }

        countDownLatch.await();
        assertEquals(expectedException.size(), count / 2);
        assertEquals(successCount.get(), count / 2);
        for (Exception e : expectedException) {
            assertEquals(e.getCause().getMessage(), failureMsg);
        }
        ledger.close();
    }

}<|MERGE_RESOLUTION|>--- conflicted
+++ resolved
@@ -124,21 +124,13 @@
 
         assertEquals(19, ((ManagedLedgerInterceptorImpl) ledger.getManagedLedgerInterceptor()).getIndex());
         List<Entry> entryList = cursor.readEntries(numberOfEntries);
-<<<<<<< HEAD
         for (int i = 0; i < numberOfEntries; i++) {
-=======
-        for (int i = 0 ; i < numberOfEntries; i ++) {
             Entry entry = entryList.get(i);
->>>>>>> 8d1ec6d1
             BrokerEntryMetadata metadata =
                     Commands.parseBrokerEntryMetadataIfExist(entry.getDataBuffer());
             assertNotNull(metadata);
-<<<<<<< HEAD
             assertEquals(metadata.getIndex(), (i + 1) * mockBatchSize - 1);
-=======
-            assertEquals(metadata.getIndex(), (i + 1) * MOCK_BATCH_SIZE - 1);
             entry.release();
->>>>>>> 8d1ec6d1
         }
 
         cursor.close();
