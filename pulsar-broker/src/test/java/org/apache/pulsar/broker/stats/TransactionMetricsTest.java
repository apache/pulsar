/**
 * Licensed to the Apache Software Foundation (ASF) under one
 * or more contributor license agreements.  See the NOTICE file
 * distributed with this work for additional information
 * regarding copyright ownership.  The ASF licenses this file
 * to you under the Apache License, Version 2.0 (the
 * "License"); you may not use this file except in compliance
 * with the License.  You may obtain a copy of the License at
 *
 *   http://www.apache.org/licenses/LICENSE-2.0
 *
 * Unless required by applicable law or agreed to in writing,
 * software distributed under the License is distributed on an
 * "AS IS" BASIS, WITHOUT WARRANTIES OR CONDITIONS OF ANY
 * KIND, either express or implied.  See the License for the
 * specific language governing permissions and limitations
 * under the License.
 */
package org.apache.pulsar.broker.stats;

import com.google.common.collect.Multimap;
import com.google.common.collect.Sets;
import org.apache.pulsar.broker.ServiceConfiguration;
import org.apache.pulsar.broker.service.BrokerTestBase;
import org.apache.pulsar.broker.stats.prometheus.PrometheusMetricsGenerator;
import org.apache.pulsar.client.api.Consumer;
import org.apache.pulsar.client.api.MessageId;
import org.apache.pulsar.client.api.Producer;
import org.apache.pulsar.client.api.PulsarClient;
import org.apache.pulsar.client.api.SubscriptionType;
import org.apache.pulsar.client.api.transaction.Transaction;
import org.apache.pulsar.client.api.transaction.TxnID;
import org.apache.pulsar.client.impl.MessageIdImpl;
import org.apache.pulsar.client.impl.transaction.TransactionImpl;
import org.apache.pulsar.common.api.proto.TxnAction;
import org.apache.pulsar.common.naming.NamespaceName;
import org.apache.pulsar.common.naming.TopicName;
import org.apache.pulsar.common.policies.data.TenantInfo;
import org.apache.pulsar.transaction.coordinator.TransactionCoordinatorID;
import org.apache.pulsar.transaction.coordinator.TransactionSubscription;
import org.apache.pulsar.transaction.coordinator.impl.MLTransactionLogImpl;
import org.awaitility.Awaitility;
import org.testng.annotations.AfterMethod;
import org.testng.annotations.BeforeMethod;
import org.testng.annotations.Test;
import java.io.ByteArrayOutputStream;
import java.util.ArrayList;
import java.util.Collection;
import java.util.Collections;
import java.util.List;
import java.util.concurrent.TimeUnit;

import static org.apache.pulsar.broker.stats.PrometheusMetricsTest.parseMetrics;
import static org.testng.Assert.assertEquals;
import static org.testng.Assert.assertTrue;

public class TransactionMetricsTest extends BrokerTestBase {

    @BeforeMethod(alwaysRun = true)
    @Override
    protected void setup() throws Exception {
        ServiceConfiguration serviceConfiguration = getDefaultConf();
        serviceConfiguration.setTransactionCoordinatorEnabled(true);
        super.baseSetup(serviceConfiguration);
<<<<<<< HEAD

=======
>>>>>>> c14d079f
        admin.tenants().createTenant(NamespaceName.SYSTEM_NAMESPACE.getTenant(),
                TenantInfo.builder()
                        .adminRoles(Sets.newHashSet("appid1"))
                        .allowedClusters(Sets.newHashSet("test"))
                        .build());
        admin.namespaces().createNamespace(NamespaceName.SYSTEM_NAMESPACE.toString());
<<<<<<< HEAD
        admin.topics().createPartitionedTopic(TopicName.TRANSACTION_COORDINATOR_ASSIGN.toString(), 1);
=======
>>>>>>> c14d079f
    }

    @AfterMethod(alwaysRun = true)
    @Override
    protected void cleanup() throws Exception {
        super.internalCleanup();
    }

    @Test
    public void testTransactionCoordinatorMetrics() throws Exception{
        long timeout = 10000;
        admin.topics().createPartitionedTopic(TopicName.TRANSACTION_COORDINATOR_ASSIGN.toString(), 2);
        admin.lookups().lookupTopic(TopicName.TRANSACTION_COORDINATOR_ASSIGN.toString());
        TransactionCoordinatorID transactionCoordinatorIDOne = TransactionCoordinatorID.get(0);
        TransactionCoordinatorID transactionCoordinatorIDTwo = TransactionCoordinatorID.get(1);
        pulsar.getTransactionMetadataStoreService().handleTcClientConnect(transactionCoordinatorIDOne);
        pulsar.getTransactionMetadataStoreService().handleTcClientConnect(transactionCoordinatorIDTwo);

        Awaitility.await().until(() ->
                pulsar.getTransactionMetadataStoreService().getStores().size() == 2);
        pulsar.getTransactionMetadataStoreService().getStores()
                .get(transactionCoordinatorIDOne).newTransaction(timeout).get();
        pulsar.getTransactionMetadataStoreService().getStores()
                .get(transactionCoordinatorIDTwo).newTransaction(timeout).get();
        pulsar.getTransactionMetadataStoreService().getStores()
                .get(transactionCoordinatorIDTwo).newTransaction(timeout).get();
        ByteArrayOutputStream statsOut = new ByteArrayOutputStream();
        PrometheusMetricsGenerator.generate(pulsar, true, false, false, statsOut);
        String metricsStr = statsOut.toString();
        Multimap<String, PrometheusMetricsTest.Metric> metrics = parseMetrics(metricsStr);
        Collection<PrometheusMetricsTest.Metric> metric = metrics.get("pulsar_txn_active_count");
        assertEquals(metric.size(), 2);
        metric.forEach(item -> {
            if ("0".equals(item.tags.get("coordinator_id"))) {
                assertEquals(item.value, 1);
            } else {
                assertEquals(item.value, 2);
            }
        });
    }

    @Test
    public void testTransactionCoordinatorRateMetrics() throws Exception{
        int txnCount = 120;
        String ns1 = "prop/ns-abc1";
        admin.namespaces().createNamespace(ns1);
        String topic = "persistent://" + ns1 + "/test_coordinator_metrics";
        String subName = "test_coordinator_metrics";
<<<<<<< HEAD
        TransactionCoordinatorID transactionCoordinatorIDOne = TransactionCoordinatorID.get(0);
        admin.lookups().lookupPartitionedTopic(TopicName.TRANSACTION_COORDINATOR_ASSIGN.toString());
=======

        admin.topics().createPartitionedTopic(TopicName.TRANSACTION_COORDINATOR_ASSIGN.toString(), 1);
        admin.lookups().lookupTopic(TopicName.TRANSACTION_COORDINATOR_ASSIGN.toString());
        TransactionCoordinatorID transactionCoordinatorIDOne = TransactionCoordinatorID.get(1);
        pulsar.getTransactionMetadataStoreService().handleTcClientConnect(transactionCoordinatorIDOne);
>>>>>>> c14d079f
        admin.topics().createNonPartitionedTopic(topic);
        admin.topics().createSubscription(topic, subName, MessageId.earliest);
        Awaitility.await().atMost(2000,  TimeUnit.MILLISECONDS).until(() ->
                pulsar.getTransactionMetadataStoreService().getStores().size() == 1);


        Consumer<byte[]> consumer = pulsarClient.newConsumer()
                .subscriptionName(subName).topic(topic).subscribe();

        List<TxnID> list = new ArrayList<>();
        pulsarClient = PulsarClient.builder().serviceUrl(lookupUrl.toString()).enableTransaction(true).build();
        for (int i = 0; i < txnCount; i++) {
            TransactionImpl transaction =
                    (TransactionImpl) pulsarClient.newTransaction()
                            .withTransactionTimeout(10, TimeUnit.SECONDS).build().get();
            TxnID txnID = new TxnID(transaction.getTxnIdMostBits(), transaction.getTxnIdLeastBits());
            list.add(txnID);
            if (i == 1) {
                pulsarClient = PulsarClient.builder().serviceUrl(lookupUrl.toString()).enableTransaction(true).build();
                consumer.acknowledgeAsync(new MessageIdImpl(1000, 1000, -1), transaction).get();
                continue;
            }

            if (i % 2 == 0) {
                pulsar.getTransactionMetadataStoreService().addProducedPartitionToTxn(list.get(i), Collections.singletonList(topic)).get();
            } else {
                pulsar.getTransactionMetadataStoreService().addAckedPartitionToTxn(list.get(i),
                        Collections.singletonList(TransactionSubscription.builder().topic(topic)
                                .subscription(subName).build())).get();
            }
        }

        for (int i = 0; i < txnCount; i++) {
            if (i % 2 == 0) {
                pulsar.getTransactionMetadataStoreService().endTransaction(list.get(i), TxnAction.COMMIT_VALUE, false).get();
            } else {
                pulsar.getTransactionMetadataStoreService().endTransaction(list.get(i), TxnAction.ABORT_VALUE, false).get();
            }
        }

        pulsar.getBrokerService().updateRates();

        ByteArrayOutputStream statsOut = new ByteArrayOutputStream();
        PrometheusMetricsGenerator.generate(pulsar, true, false, false, statsOut);
        String metricsStr = statsOut.toString();
        Multimap<String, PrometheusMetricsTest.Metric> metrics = parseMetrics(metricsStr);

        Collection<PrometheusMetricsTest.Metric> metric = metrics.get("pulsar_txn_created_count");
        assertEquals(metric.size(), 1);
        metric.forEach(item -> assertEquals(item.value, txnCount));

        metric = metrics.get("pulsar_txn_committed_count");
        assertEquals(metric.size(), 1);
        metric.forEach(item -> assertEquals(item.value, txnCount / 2));

        metric = metrics.get("pulsar_txn_aborted_count");
        assertEquals(metric.size(), 1);
        metric.forEach(item -> assertEquals(item.value, txnCount / 2));

        TxnID txnID = pulsar.getTransactionMetadataStoreService().getStores()
                .get(transactionCoordinatorIDOne).newTransaction(1000).get();

        Awaitility.await().atMost(2000, TimeUnit.MILLISECONDS).until(() -> {
            try {
               pulsar.getTransactionMetadataStoreService()
                        .getStores().get(transactionCoordinatorIDOne).getTxnMeta(txnID).get();
            } catch (Exception e) {
                return true;
            }
            return false;
        });

        statsOut = new ByteArrayOutputStream();
        PrometheusMetricsGenerator.generate(pulsar, true, false, false, statsOut);
        metricsStr = statsOut.toString();
        metrics = parseMetrics(metricsStr);

        metric = metrics.get("pulsar_txn_timeout_count");
        assertEquals(metric.size(), 1);
        metric.forEach(item -> assertEquals(item.value, 1));

        metric = metrics.get("pulsar_txn_append_log_count");
        assertEquals(metric.size(), 1);
        metric.forEach(item -> assertEquals(item.value, txnCount * 4 + 3));

        metric = metrics.get("pulsar_txn_execution_latency_le_5000");
        assertEquals(metric.size(), 1);
        metric.forEach(item -> assertEquals(item.value, 1));

    }

    @Test
    public void testManagedLedgerMetrics() throws Exception{
        String ns1 = "prop/ns-abc1";
        admin.namespaces().createNamespace(ns1);
        String topic = "persistent://" + ns1 + "/test_managed_ledger_metrics";
        String subName = "test_managed_ledger_metrics";
        admin.topics().createNonPartitionedTopic(topic);
<<<<<<< HEAD
=======
        admin.topics().createPartitionedTopic(TopicName.TRANSACTION_COORDINATOR_ASSIGN.toString(), 1);
        admin.lookups().lookupTopic(TopicName.TRANSACTION_COORDINATOR_ASSIGN.toString());
>>>>>>> c14d079f
        TransactionCoordinatorID transactionCoordinatorIDOne = TransactionCoordinatorID.get(0);
        pulsar.getTransactionMetadataStoreService().handleTcClientConnect(transactionCoordinatorIDOne).get();
        admin.topics().createSubscription(topic, subName, MessageId.earliest);

        Awaitility.await().atMost(2000,  TimeUnit.MILLISECONDS).until(() ->
                pulsar.getTransactionMetadataStoreService().getStores().size() == 1);

        pulsarClient = PulsarClient.builder().serviceUrl(lookupUrl.toString()).enableTransaction(true).build();
        Consumer<byte[]> consumer = pulsarClient.newConsumer()
                .topic(topic)
                .receiverQueueSize(10)
                .subscriptionName(subName)
                .subscriptionType(SubscriptionType.Key_Shared)
                .subscribe();

        Producer<byte[]> producer = pulsarClient.newProducer()
                .topic(topic)
                .create();

        Transaction transaction =
                pulsarClient.newTransaction().withTransactionTimeout(10, TimeUnit.SECONDS).build().get();
        producer.send("hello pulsar".getBytes());
        consumer.acknowledgeAsync(consumer.receive().getMessageId(), transaction).get();
        ByteArrayOutputStream statsOut = new ByteArrayOutputStream();
        PrometheusMetricsGenerator.generate(pulsar, true, false, false, statsOut);
        String metricsStr = statsOut.toString();

        Multimap<String, PrometheusMetricsTest.Metric> metrics = parseMetrics(metricsStr);

        Collection<PrometheusMetricsTest.Metric> metric = metrics.get("pulsar_storage_size");
        checkManagedLedgerMetrics(subName, 32, metric);
        checkManagedLedgerMetrics(MLTransactionLogImpl.TRANSACTION_SUBSCRIPTION_NAME, 252, metric);

        metric = metrics.get("pulsar_storage_logical_size");
        checkManagedLedgerMetrics(subName, 16, metric);
        checkManagedLedgerMetrics(MLTransactionLogImpl.TRANSACTION_SUBSCRIPTION_NAME, 126, metric);

        metric = metrics.get("pulsar_storage_backlog_size");
        checkManagedLedgerMetrics(subName, 16, metric);
        checkManagedLedgerMetrics(MLTransactionLogImpl.TRANSACTION_SUBSCRIPTION_NAME, 126, metric);

        statsOut = new ByteArrayOutputStream();
        PrometheusMetricsGenerator.generate(pulsar, false, false, false, statsOut);
        metricsStr = statsOut.toString();
        metrics = parseMetrics(metricsStr);
        metric = metrics.get("pulsar_storage_size");
        assertEquals(metric.size(), 3);
        metric = metrics.get("pulsar_storage_logical_size");
        assertEquals(metric.size(), 3);
        metric = metrics.get("pulsar_storage_backlog_size");
        assertEquals(metric.size(), 2);
    }

    private void checkManagedLedgerMetrics(String tag, double value, Collection<PrometheusMetricsTest.Metric> metrics) {
        boolean exist = false;
        for (PrometheusMetricsTest.Metric metric1 : metrics) {
            if (metric1.tags.containsValue(tag)) {
                assertEquals(metric1.value, value);
                exist = true;
            }
        }

        assertTrue(exist);
    }
}<|MERGE_RESOLUTION|>--- conflicted
+++ resolved
@@ -62,20 +62,13 @@
         ServiceConfiguration serviceConfiguration = getDefaultConf();
         serviceConfiguration.setTransactionCoordinatorEnabled(true);
         super.baseSetup(serviceConfiguration);
-<<<<<<< HEAD
-
-=======
->>>>>>> c14d079f
         admin.tenants().createTenant(NamespaceName.SYSTEM_NAMESPACE.getTenant(),
                 TenantInfo.builder()
                         .adminRoles(Sets.newHashSet("appid1"))
                         .allowedClusters(Sets.newHashSet("test"))
                         .build());
         admin.namespaces().createNamespace(NamespaceName.SYSTEM_NAMESPACE.toString());
-<<<<<<< HEAD
         admin.topics().createPartitionedTopic(TopicName.TRANSACTION_COORDINATOR_ASSIGN.toString(), 1);
-=======
->>>>>>> c14d079f
     }
 
     @AfterMethod(alwaysRun = true)
@@ -87,7 +80,6 @@
     @Test
     public void testTransactionCoordinatorMetrics() throws Exception{
         long timeout = 10000;
-        admin.topics().createPartitionedTopic(TopicName.TRANSACTION_COORDINATOR_ASSIGN.toString(), 2);
         admin.lookups().lookupTopic(TopicName.TRANSACTION_COORDINATOR_ASSIGN.toString());
         TransactionCoordinatorID transactionCoordinatorIDOne = TransactionCoordinatorID.get(0);
         TransactionCoordinatorID transactionCoordinatorIDTwo = TransactionCoordinatorID.get(1);
@@ -124,16 +116,9 @@
         admin.namespaces().createNamespace(ns1);
         String topic = "persistent://" + ns1 + "/test_coordinator_metrics";
         String subName = "test_coordinator_metrics";
-<<<<<<< HEAD
         TransactionCoordinatorID transactionCoordinatorIDOne = TransactionCoordinatorID.get(0);
         admin.lookups().lookupPartitionedTopic(TopicName.TRANSACTION_COORDINATOR_ASSIGN.toString());
-=======
-
-        admin.topics().createPartitionedTopic(TopicName.TRANSACTION_COORDINATOR_ASSIGN.toString(), 1);
-        admin.lookups().lookupTopic(TopicName.TRANSACTION_COORDINATOR_ASSIGN.toString());
-        TransactionCoordinatorID transactionCoordinatorIDOne = TransactionCoordinatorID.get(1);
         pulsar.getTransactionMetadataStoreService().handleTcClientConnect(transactionCoordinatorIDOne);
->>>>>>> c14d079f
         admin.topics().createNonPartitionedTopic(topic);
         admin.topics().createSubscription(topic, subName, MessageId.earliest);
         Awaitility.await().atMost(2000,  TimeUnit.MILLISECONDS).until(() ->
@@ -232,11 +217,7 @@
         String topic = "persistent://" + ns1 + "/test_managed_ledger_metrics";
         String subName = "test_managed_ledger_metrics";
         admin.topics().createNonPartitionedTopic(topic);
-<<<<<<< HEAD
-=======
-        admin.topics().createPartitionedTopic(TopicName.TRANSACTION_COORDINATOR_ASSIGN.toString(), 1);
         admin.lookups().lookupTopic(TopicName.TRANSACTION_COORDINATOR_ASSIGN.toString());
->>>>>>> c14d079f
         TransactionCoordinatorID transactionCoordinatorIDOne = TransactionCoordinatorID.get(0);
         pulsar.getTransactionMetadataStoreService().handleTcClientConnect(transactionCoordinatorIDOne).get();
         admin.topics().createSubscription(topic, subName, MessageId.earliest);
