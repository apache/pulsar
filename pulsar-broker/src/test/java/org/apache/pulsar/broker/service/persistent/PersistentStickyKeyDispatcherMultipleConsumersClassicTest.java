/*
 * Licensed to the Apache Software Foundation (ASF) under one
 * or more contributor license agreements.  See the NOTICE file
 * distributed with this work for additional information
 * regarding copyright ownership.  The ASF licenses this file
 * to you under the Apache License, Version 2.0 (the
 * "License"); you may not use this file except in compliance
 * with the License.  You may obtain a copy of the License at
 *
 *   http://www.apache.org/licenses/LICENSE-2.0
 *
 * Unless required by applicable law or agreed to in writing,
 * software distributed under the License is distributed on an
 * "AS IS" BASIS, WITHOUT WARRANTIES OR CONDITIONS OF ANY
 * KIND, either express or implied.  See the License for the
 * specific language governing permissions and limitations
 * under the License.
 */
package org.apache.pulsar.broker.service.persistent;

import static java.nio.charset.StandardCharsets.UTF_8;
import static org.apache.pulsar.common.protocol.Commands.serializeMetadataAndPayload;
import static org.assertj.core.api.Assertions.assertThat;
import static org.mockito.Mockito.any;
import static org.mockito.Mockito.anyBoolean;
import static org.mockito.Mockito.anyInt;
import static org.mockito.Mockito.anyList;
import static org.mockito.Mockito.anyLong;
import static org.mockito.Mockito.anySet;
import static org.mockito.Mockito.doAnswer;
import static org.mockito.Mockito.doReturn;
import static org.mockito.Mockito.mock;
import static org.mockito.Mockito.times;
import static org.mockito.Mockito.verify;
import static org.mockito.Mockito.when;
import static org.testng.Assert.assertEquals;
import static org.testng.Assert.assertTrue;
import static org.testng.Assert.fail;
import io.netty.buffer.ByteBuf;
import io.netty.buffer.Unpooled;
import io.netty.channel.EventLoopGroup;
import io.netty.util.concurrent.EventExecutor;
import io.netty.util.concurrent.Future;
import io.netty.util.concurrent.SucceededFuture;
import java.lang.reflect.Field;
import java.util.ArrayList;
import java.util.Collections;
import java.util.Iterator;
import java.util.List;
import java.util.Map;
import java.util.Objects;
import java.util.Set;
import java.util.TreeSet;
import java.util.concurrent.ConcurrentSkipListSet;
import java.util.concurrent.CopyOnWriteArrayList;
import java.util.concurrent.CountDownLatch;
import java.util.concurrent.TimeUnit;
import java.util.concurrent.atomic.AtomicInteger;
import java.util.stream.Collectors;
import org.apache.bookkeeper.common.util.OrderedExecutor;
import org.apache.bookkeeper.mledger.AsyncCallbacks;
import org.apache.bookkeeper.mledger.Entry;
import org.apache.bookkeeper.mledger.Position;
import org.apache.bookkeeper.mledger.PositionFactory;
import org.apache.bookkeeper.mledger.impl.EntryImpl;
import org.apache.bookkeeper.mledger.impl.ManagedCursorImpl;
import org.apache.pulsar.broker.PulsarService;
import org.apache.pulsar.broker.ServiceConfiguration;
import org.apache.pulsar.broker.service.BrokerService;
import org.apache.pulsar.broker.service.Consumer;
import org.apache.pulsar.broker.service.EntryAndMetadata;
import org.apache.pulsar.broker.service.EntryBatchIndexesAcks;
import org.apache.pulsar.broker.service.EntryBatchSizes;
import org.apache.pulsar.broker.service.RedeliveryTracker;
import org.apache.pulsar.broker.service.StickyKeyConsumerSelector;
import org.apache.pulsar.broker.service.TransportCnx;
import org.apache.pulsar.broker.service.plugin.EntryFilterProvider;
import org.apache.pulsar.common.api.proto.KeySharedMeta;
import org.apache.pulsar.common.api.proto.KeySharedMode;
import org.apache.pulsar.common.api.proto.MessageMetadata;
import org.apache.pulsar.common.policies.data.HierarchyTopicPolicies;
import org.apache.pulsar.common.protocol.Commands;
import org.apache.pulsar.common.protocol.Markers;
import org.awaitility.Awaitility;
import org.mockito.ArgumentCaptor;
import org.testng.Assert;
import org.testng.annotations.AfterMethod;
import org.testng.annotations.BeforeMethod;
import org.testng.annotations.Test;

@Test(groups = "broker")
public class PersistentStickyKeyDispatcherMultipleConsumersClassicTest {

    private PulsarService pulsarMock;
    private BrokerService brokerMock;
    private ManagedCursorImpl cursorMock;
    private Consumer consumerMock;
    private PersistentTopic topicMock;
    private PersistentSubscription subscriptionMock;
    private ServiceConfiguration configMock;
    private Future<Void> succeededFuture;
    private OrderedExecutor orderedExecutor;

    private PersistentStickyKeyDispatcherMultipleConsumersClassic persistentDispatcher;

    final String topicName = "persistent://public/default/testTopic";
    final String subscriptionName = "testSubscription";
    private AtomicInteger consumerMockAvailablePermits;

    @BeforeMethod
    public void setup() throws Exception {
        configMock = mock(ServiceConfiguration.class);
        doReturn(true).when(configMock).isSubscriptionRedeliveryTrackerEnabled();
        doReturn(100).when(configMock).getDispatcherMaxReadBatchSize();
        doReturn(true).when(configMock).isSubscriptionKeySharedUseConsistentHashing();
        doReturn(1).when(configMock).getSubscriptionKeySharedConsistentHashingReplicaPoints();
        doReturn(true).when(configMock).isDispatcherDispatchMessagesInSubscriptionThread();
        doReturn(false).when(configMock).isAllowOverrideEntryFilters();

        pulsarMock = mock(PulsarService.class);
        doReturn(configMock).when(pulsarMock).getConfiguration();

        EntryFilterProvider mockEntryFilterProvider = mock(EntryFilterProvider.class);
        when(mockEntryFilterProvider.getBrokerEntryFilters()).thenReturn(Collections.emptyList());

        brokerMock = mock(BrokerService.class);
        doReturn(pulsarMock).when(brokerMock).pulsar();
        when(brokerMock.getEntryFilterProvider()).thenReturn(mockEntryFilterProvider);

        HierarchyTopicPolicies topicPolicies = new HierarchyTopicPolicies();
        topicPolicies.getMaxConsumersPerSubscription().updateBrokerValue(0);

        orderedExecutor = OrderedExecutor.newBuilder().build();
        doReturn(orderedExecutor).when(brokerMock).getTopicOrderedExecutor();

        EventLoopGroup eventLoopGroup = mock(EventLoopGroup.class);
        doReturn(eventLoopGroup).when(brokerMock).executor();
        doAnswer(invocation -> {
<<<<<<< HEAD
            orderedExecutor.execute(((Runnable) invocation.getArguments()[0]));
=======
            orderedExecutor.execute(invocation.getArgument(0, Runnable.class));
>>>>>>> 8d1ec6d1
            return null;
        }).when(eventLoopGroup).execute(any(Runnable.class));

        topicMock = mock(PersistentTopic.class);
        doReturn(brokerMock).when(topicMock).getBrokerService();
        doReturn(topicName).when(topicMock).getName();
        doReturn(topicPolicies).when(topicMock).getHierarchyTopicPolicies();

        cursorMock = mock(ManagedCursorImpl.class);
        doReturn(null).when(cursorMock).getLastIndividualDeletedRange();
        doReturn(subscriptionName).when(cursorMock).getName();

        consumerMock = createMockConsumer();
        EventExecutor eventExecutor = mock(EventExecutor.class);
        doAnswer(invocation -> {
            orderedExecutor.execute(invocation.getArgument(0, Runnable.class));
            return null;
        }).when(eventExecutor).execute(any(Runnable.class));
        doReturn(false).when(eventExecutor).inEventLoop();
        succeededFuture = new SucceededFuture<>(eventExecutor, null);
        doReturn("consumer1").when(consumerMock).consumerName();
        consumerMockAvailablePermits = new AtomicInteger(1000);
        doAnswer(invocation -> consumerMockAvailablePermits.get()).when(consumerMock).getAvailablePermits();
        doReturn(true).when(consumerMock).isWritable();
        mockSendMessages(consumerMock, null);

        subscriptionMock = mock(PersistentSubscription.class);
        when(subscriptionMock.getTopic()).thenReturn(topicMock);
        persistentDispatcher = new PersistentStickyKeyDispatcherMultipleConsumersClassic(
                topicMock, cursorMock, subscriptionMock, configMock,
                new KeySharedMeta().setKeySharedMode(KeySharedMode.AUTO_SPLIT));
    }

    private void mockSendMessages(Consumer consumerMock, java.util.function.Consumer<List<Entry>> entryConsumer) {
        doAnswer(invocation -> {
            List<Entry> entries = invocation.getArgument(0);
            if (entryConsumer != null) {
                entryConsumer.accept(entries);
            }
            entries.stream().filter(Objects::nonNull).forEach(Entry::release);
            return succeededFuture;
        }).when(consumerMock).sendMessages(
                anyList(),
                any(EntryBatchSizes.class),
                any(EntryBatchIndexesAcks.class),
                anyInt(),
                anyLong(),
                anyLong(),
                any(RedeliveryTracker.class)
        );
    }

    protected static Consumer createMockConsumer() {
        Consumer consumerMock = mock(Consumer.class);
        TransportCnx transportCnx = mock(TransportCnx.class);
        doReturn(transportCnx).when(consumerMock).cnx();
        doReturn(true).when(transportCnx).isActive();
        doReturn(100).when(consumerMock).getMaxUnackedMessages();
        doReturn(1).when(consumerMock).getAvgMessagesPerEntry();
        return consumerMock;
    }

    @AfterMethod(alwaysRun = true)
    public void cleanup() {
        if (persistentDispatcher != null && !persistentDispatcher.isClosed()) {
            persistentDispatcher.close();
        }
        if (orderedExecutor != null) {
            orderedExecutor.shutdownNow();
            orderedExecutor = null;
        }
    }

    @Test(timeOut = 10000)
    public void testAddConsumerWhenClosed() throws Exception {
        persistentDispatcher.close().get();
        Consumer consumer = createMockConsumer();
        persistentDispatcher.addConsumer(consumer).join();
        verify(consumer, times(1)).disconnect();
        assertEquals(0, persistentDispatcher.getConsumers().size());
        assertTrue(persistentDispatcher.getSelector().getConsumerKeyHashRanges().isEmpty());
    }

    @Test
    public void testSortRecentlyJoinedConsumersIfNeeded() throws Exception {
        PersistentStickyKeyDispatcherMultipleConsumersClassic persistentDispatcher =
                new PersistentStickyKeyDispatcherMultipleConsumersClassic(
                topicMock, cursorMock, subscriptionMock, configMock,
                new KeySharedMeta().setKeySharedMode(KeySharedMode.AUTO_SPLIT));

        Consumer consumer0 = createMockConsumer();
        when(consumer0.consumerName()).thenReturn("c0-1");
        Consumer consumer1 = createMockConsumer();
        when(consumer1.consumerName()).thenReturn("c1");
        Consumer consumer2 = createMockConsumer();
        when(consumer2.consumerName()).thenReturn("c2");
        Consumer consumer3 = createMockConsumer();
        when(consumer3.consumerName()).thenReturn("c3");
        Consumer consumer4 = createMockConsumer();
        when(consumer4.consumerName()).thenReturn("c4");
        Consumer consumer5 = createMockConsumer();
        when(consumer5.consumerName()).thenReturn("c5");
        Consumer consumer6 = createMockConsumer();
        when(consumer6.consumerName()).thenReturn("c6");

        when(cursorMock.getNumberOfEntriesSinceFirstNotAckedMessage()).thenReturn(100L);
        when(cursorMock.getMarkDeletedPosition()).thenReturn(PositionFactory.create(-1, -1));

        when(cursorMock.getReadPosition()).thenReturn(PositionFactory.create(0, 0));
        persistentDispatcher.addConsumer(consumer0).join();

        when(cursorMock.getReadPosition()).thenReturn(PositionFactory.create(4, 1));
        persistentDispatcher.addConsumer(consumer1).join();

        when(cursorMock.getReadPosition()).thenReturn(PositionFactory.create(5, 2));
        persistentDispatcher.addConsumer(consumer2).join();

        when(cursorMock.getReadPosition()).thenReturn(PositionFactory.create(5, 1));
        persistentDispatcher.addConsumer(consumer3).join();

        when(cursorMock.getReadPosition()).thenReturn(PositionFactory.create(5, 3));
        persistentDispatcher.addConsumer(consumer4).join();

        when(cursorMock.getReadPosition()).thenReturn(PositionFactory.create(4, 2));
        persistentDispatcher.addConsumer(consumer5).join();

        when(cursorMock.getReadPosition()).thenReturn(PositionFactory.create(6, 1));
        persistentDispatcher.addConsumer(consumer6).join();

        assertEquals(persistentDispatcher.getRecentlyJoinedConsumers().size(), 6);

        Iterator<Map.Entry<Consumer, Position>> itr =
                persistentDispatcher.getRecentlyJoinedConsumers().entrySet().iterator();

        Map.Entry<Consumer, Position> entry1 = itr.next();
        assertEquals(entry1.getValue(), PositionFactory.create(4, 1));
        assertEquals(entry1.getKey(), consumer1);

        Map.Entry<Consumer, Position> entry2 = itr.next();
        assertEquals(entry2.getValue(), PositionFactory.create(4, 2));
        assertEquals(entry2.getKey(), consumer5);

        Map.Entry<Consumer, Position> entry3 = itr.next();
        assertEquals(entry3.getValue(), PositionFactory.create(5, 1));
        assertEquals(entry3.getKey(), consumer3);

        Map.Entry<Consumer, Position> entry4 = itr.next();
        assertEquals(entry4.getValue(), PositionFactory.create(5, 2));
        assertEquals(entry4.getKey(), consumer2);

        Map.Entry<Consumer, Position> entry5 = itr.next();
        assertEquals(entry5.getValue(), PositionFactory.create(5, 3));
        assertEquals(entry5.getKey(), consumer4);

        Map.Entry<Consumer, Position> entry6 = itr.next();
        assertEquals(entry6.getValue(), PositionFactory.create(6, 1));
        assertEquals(entry6.getKey(), consumer6);

        // cleanup.
        persistentDispatcher.close();
    }

    @Test
    public void testSendMarkerMessage() {
        try {
            persistentDispatcher.addConsumer(consumerMock).join();
            persistentDispatcher.consumerFlow(consumerMock, 1000);
        } catch (Exception e) {
            fail("Failed to add mock consumer", e);
        }

        List<Entry> entries = new ArrayList<>();
        ByteBuf markerMessage =
                Markers.newReplicatedSubscriptionsSnapshotRequest("testSnapshotId", "testSourceCluster");
        entries.add(EntryImpl.create(1, 1, markerMessage));
        markerMessage.release();
        entries.add(createEntry(1, 2, "message1", 1));
        entries.add(createEntry(1, 3, "message2", 2));
        entries.add(createEntry(1, 4, "message3", 3));
        entries.add(createEntry(1, 5, "message4", 4));
        entries.add(createEntry(1, 6, "message5", 5));

        try {
<<<<<<< HEAD
            persistentDispatcher.readEntriesComplete(entries,
=======
            persistentDispatcher.readEntriesComplete(copyEntries(entries),
>>>>>>> 8d1ec6d1
                    PersistentStickyKeyDispatcherMultipleConsumersClassic.ReadType.Normal);
        } catch (Exception e) {
            fail("Failed to readEntriesComplete.", e);
        }

        Awaitility.await().untilAsserted(() -> {
            ArgumentCaptor<Integer> totalMessagesCaptor = ArgumentCaptor.forClass(Integer.class);
            verify(consumerMock, times(1)).sendMessages(
                    anyList(),
                    any(EntryBatchSizes.class),
                    any(EntryBatchIndexesAcks.class),
                    totalMessagesCaptor.capture(),
                    anyLong(),
                    anyLong(),
                    any(RedeliveryTracker.class)
            );

            List<Integer> allTotalMessagesCaptor = totalMessagesCaptor.getAllValues();
            Assert.assertEquals(allTotalMessagesCaptor.get(0).intValue(), 5);
        });

        entries.forEach(Entry::release);
    }

    private static List<Entry> copyEntries(List<Entry> entries) {
        return entries.stream().map(entry -> EntryImpl.create((EntryImpl) entry))
                .collect(Collectors.toList());
    }

    @Test(timeOut = 10000)
    public void testSendMessage() {
        KeySharedMeta keySharedMeta = new KeySharedMeta().setKeySharedMode(KeySharedMode.STICKY);
        PersistentStickyKeyDispatcherMultipleConsumersClassic
                persistentDispatcher = new PersistentStickyKeyDispatcherMultipleConsumersClassic(
                topicMock, cursorMock, subscriptionMock, configMock, keySharedMeta);
        try {
            keySharedMeta.addHashRange()
                    .setStart(0)
                    .setEnd(9);

            Consumer consumerMock = createMockConsumer();
            doReturn(keySharedMeta).when(consumerMock).getKeySharedMeta();
            mockSendMessages(consumerMock, null);
            persistentDispatcher.addConsumer(consumerMock).join();
            persistentDispatcher.consumerFlow(consumerMock, 1000);
        } catch (Exception e) {
            fail("Failed to add mock consumer", e);
        }

        List<Entry> entries = new ArrayList<>();
        entries.add(createEntry(1, 1, "message1", 1));
        entries.add(createEntry(1, 2, "message2", 2));

        try {
            //Should success,see issue #8960
<<<<<<< HEAD
            persistentDispatcher.readEntriesComplete(entries,
=======
            persistentDispatcher.readEntriesComplete(copyEntries(entries),
>>>>>>> 8d1ec6d1
                    PersistentStickyKeyDispatcherMultipleConsumersClassic.ReadType.Normal);
        } catch (Exception e) {
            fail("Failed to readEntriesComplete.", e);
        }

        entries.forEach(Entry::release);
    }

    @Test
    public void testSkipRedeliverTemporally() throws InterruptedException {
        // add first consumer
        persistentDispatcher.addConsumer(consumerMock).join();
        // add slow consumer
        final Consumer slowConsumerMock = createMockConsumer();
        doReturn("consumer2").when(slowConsumerMock).consumerName();
        AtomicInteger slowConsumerAvailablePermits = new AtomicInteger(0);
        doAnswer(invocation -> {
            return slowConsumerAvailablePermits.get();
        }).when(slowConsumerMock).getAvailablePermits();
        persistentDispatcher.addConsumer(slowConsumerMock).join();

        StickyKeyConsumerSelector selector = persistentDispatcher.getSelector();
        String keyForConsumer = generateKeyForConsumer(selector, consumerMock);
        String keyForSlowConsumer = generateKeyForConsumer(selector, slowConsumerMock);

        Set<Position> alreadySent = new ConcurrentSkipListSet<>();

        final List<Entry> allEntries = new ArrayList<>();
        allEntries.add(createEntry(1, 1, "message1", 1, keyForSlowConsumer));
        allEntries.add(createEntry(1, 2, "message2", 2, keyForSlowConsumer));
        allEntries.add(createEntry(1, 3, "message3", 3, keyForConsumer));

        // add first entry to redeliver initially
        final List<Entry> redeliverEntries = new ArrayList<>();
<<<<<<< HEAD
        redeliverEntries.add(EntryImpl.create(1, 1,
                createMessage("message1", 1, "key1")));
        final List<Entry> readEntries = new ArrayList<>();
        readEntries.add(EntryImpl.create(1, 2,
                createMessage("message2", 2, "key1")));
        readEntries.add(EntryImpl.create(1, 3,
                createMessage("message3", 3, "key2")));
=======
        redeliverEntries.add(allEntries.get(0));
>>>>>>> 8d1ec6d1

        try {
            Field totalAvailablePermitsField =
                    PersistentDispatcherMultipleConsumersClassic.class.getDeclaredField("totalAvailablePermits");
            totalAvailablePermitsField.setAccessible(true);
            totalAvailablePermitsField.set(persistentDispatcher, 1000);
<<<<<<< HEAD

            doAnswer(invocationOnMock -> {
                ((PersistentStickyKeyDispatcherMultipleConsumersClassic) invocationOnMock.getArgument(2))
                        .readEntriesComplete(readEntries,
                                PersistentStickyKeyDispatcherMultipleConsumersClassic.ReadType.Normal);
                return null;
            }).when(cursorMock).asyncReadEntriesOrWait(
                    anyInt(), anyLong(), any(PersistentStickyKeyDispatcherMultipleConsumersClassic.class),
                    eq(PersistentStickyKeyDispatcherMultipleConsumersClassic.ReadType.Normal), any());
=======
>>>>>>> 8d1ec6d1
        } catch (Exception e) {
            fail("Failed to set to field", e);
        }

        // Mock Cursor#asyncReplayEntries
        doAnswer(invocationOnMock -> {
            Set<Position> positionsArg = invocationOnMock.getArgument(0);
            Set<Position> positions = new TreeSet<>(positionsArg);
            List<Entry> entries = allEntries.stream()
                    .filter(entry -> entry.getLedgerId() != -1 && positions.contains(entry.getPosition()))
                    .toList();
            AsyncCallbacks.ReadEntriesCallback callback = invocationOnMock.getArgument(1);
            Object ctx = invocationOnMock.getArgument(2);
            callback.readEntriesComplete(copyEntries(entries), ctx);
            return Collections.emptySet();
        }).when(cursorMock).asyncReplayEntries(anySet(), any(), any(), anyBoolean());

<<<<<<< HEAD
        // run PersistentStickyKeyDispatcherMultipleConsumers#sendMessagesToConsumers
        // run readMoreEntries internally (and skip internally)
        // Change slowConsumer availablePermits to 1
        // run PersistentStickyKeyDispatcherMultipleConsumers#sendMessagesToConsumers internally
        // and then stop to dispatch to slowConsumer
        if (persistentDispatcher.sendMessagesToConsumers(
                PersistentStickyKeyDispatcherMultipleConsumersClassic.ReadType.Normal,
                redeliverEntries, true)) {
            persistentDispatcher.readMoreEntriesAsync();
        }
=======
        doAnswer(invocationOnMock -> {
            int maxEntries = invocationOnMock.getArgument(0);
            AsyncCallbacks.ReadEntriesCallback callback = invocationOnMock.getArgument(2);
            List<Entry> entries = allEntries.stream()
                    .filter(entry -> entry.getLedgerId() != -1 && !alreadySent.contains(entry.getPosition()))
                    .limit(maxEntries)
                    .toList();
            Object ctx = invocationOnMock.getArgument(3);
            callback.readEntriesComplete(copyEntries(entries), ctx);
            return null;
        }).when(cursorMock).asyncReadEntriesOrWait(anyInt(), anyLong(), any(), any(), any());

        doReturn(true).when(slowConsumerMock).isWritable();
        CountDownLatch message3Sent = new CountDownLatch(1);
        mockSendMessages(consumerMock, entries -> {
            entries.forEach(entry -> {
                alreadySent.add(entry.getPosition());
            });
            boolean message3Found = entries.stream()
                    .anyMatch(entry -> entry.getLedgerId() == 1 && entry.getEntryId() == 3);
            if (message3Found) {
                message3Sent.countDown();
            }
        });
        CountDownLatch slowConsumerMessagesSent = new CountDownLatch(2);
        mockSendMessages(slowConsumerMock, entries -> {
            entries.forEach(entry -> {
                alreadySent.add(entry.getPosition());
                slowConsumerMessagesSent.countDown();
            });
        });
>>>>>>> 8d1ec6d1

        // add entries to redeliver
        redeliverEntries.forEach(entry -> {
            // calculate hash
            EntryAndMetadata entryAndMetadata = EntryAndMetadata.create(entry);
            int stickyKeyHash = selector.makeStickyKeyHash(entryAndMetadata.getStickyKey());
            // add to redeliver
            persistentDispatcher.addMessageToReplay(entry.getLedgerId(), entry.getEntryId(), stickyKeyHash);
        });

        // trigger readMoreEntries, will handle redelivery logic and skip slow consumer
        persistentDispatcher.readMoreEntriesAsync();

        assertTrue(message3Sent.await(5, TimeUnit.SECONDS));

        // verify that slow consumer messages are not sent before message3 to "consumer"
        assertEquals(slowConsumerMessagesSent.getCount(), 2);

        // set permits to 2
        slowConsumerAvailablePermits.set(2);

        // now wait for slow consumer messages since there are permits
        assertTrue(slowConsumerMessagesSent.await(5, TimeUnit.SECONDS));

        allEntries.forEach(Entry::release);
    }

    @Test(timeOut = 30000)
    public void testMessageRedelivery() throws Exception {
        final List<Position> actualEntriesToConsumer1 = new CopyOnWriteArrayList<>();
        final List<Position> actualEntriesToConsumer2 = new CopyOnWriteArrayList<>();

        final List<Position> expectedEntriesToConsumer1 = new CopyOnWriteArrayList<>();
        final List<Position> expectedEntriesToConsumer2 = new CopyOnWriteArrayList<>();

        final CountDownLatch remainingEntriesNum = new CountDownLatch(3);

        final Consumer consumer1 = createMockConsumer();
        doReturn("consumer1").when(consumer1).consumerName();
        // Change availablePermits of consumer1 to 0 and then back to normal
        when(consumer1.getAvailablePermits()).thenReturn(0).thenReturn(10);
        doReturn(true).when(consumer1).isWritable();
        mockSendMessages(consumer1, entries -> {
            for (Entry entry : entries) {
                actualEntriesToConsumer1.add(entry.getPosition());
                remainingEntriesNum.countDown();
            }
<<<<<<< HEAD
            return channelMock;
        }).when(consumer1).sendMessages(anyList(), any(EntryBatchSizes.class),
                any(EntryBatchIndexesAcks.class),
                anyInt(), anyLong(), anyLong(), any(RedeliveryTracker.class));
=======
        });
>>>>>>> 8d1ec6d1

        final Consumer consumer2 = createMockConsumer();
        doReturn("consumer2").when(consumer2).consumerName();
        when(consumer2.getAvailablePermits()).thenReturn(10);
        doReturn(true).when(consumer2).isWritable();
        mockSendMessages(consumer2, entries -> {
            for (Entry entry : entries) {
                actualEntriesToConsumer2.add(entry.getPosition());
                remainingEntriesNum.countDown();
            }
<<<<<<< HEAD
            return channelMock;
        }).when(consumer2).sendMessages(anyList(), any(EntryBatchSizes.class),
                any(EntryBatchIndexesAcks.class),
                anyInt(), anyLong(), anyLong(), any(RedeliveryTracker.class));
=======
        });
>>>>>>> 8d1ec6d1

        persistentDispatcher.addConsumer(consumer1).join();
        persistentDispatcher.addConsumer(consumer2).join();

        final Field totalAvailablePermitsField = PersistentDispatcherMultipleConsumersClassic.class
                .getDeclaredField("totalAvailablePermits");
        totalAvailablePermitsField.setAccessible(true);
        totalAvailablePermitsField.set(persistentDispatcher, 1000);

        StickyKeyConsumerSelector selector = persistentDispatcher.getSelector();

        String keyForConsumer1 = generateKeyForConsumer(selector, consumer1);
        String keyForConsumer2 = generateKeyForConsumer(selector, consumer2);

        // Messages with key1 are routed to consumer1 and messages with key2 are routed to consumer2
        final List<Entry> allEntries = new ArrayList<>();
        allEntries.add(createEntry(1, 1, "message1", 1, keyForConsumer1));
        allEntries.add(createEntry(1, 2, "message2", 2, keyForConsumer1));
        allEntries.add(createEntry(1, 3, "message3", 3, keyForConsumer2));

        // add first entry to redeliver initially
        final List<Entry> redeliverEntries = new ArrayList<>();
        redeliverEntries.add(allEntries.get(0)); // message1

        expectedEntriesToConsumer1.add(allEntries.get(0).getPosition());
        expectedEntriesToConsumer1.add(allEntries.get(1).getPosition());
        expectedEntriesToConsumer2.add(allEntries.get(2).getPosition());

        // Mock Cursor#asyncReplayEntries
        doAnswer(invocationOnMock -> {
            Set<Position> positionsArg = invocationOnMock.getArgument(0);
            Set<Position> positions = new TreeSet<>(positionsArg);
            Set<Position> alreadyReceived = new TreeSet<>();
            alreadyReceived.addAll(actualEntriesToConsumer1);
            alreadyReceived.addAll(actualEntriesToConsumer2);
            List<Entry> entries = allEntries.stream().filter(entry -> entry.getLedgerId() != -1
                            && positions.contains(entry.getPosition())
                            && !alreadyReceived.contains(entry.getPosition()))
                    .collect(Collectors.toList());
<<<<<<< HEAD
            if (!entries.isEmpty()) {
                ((PersistentStickyKeyDispatcherMultipleConsumersClassic) invocationOnMock.getArgument(1))
                        .readEntriesComplete(entries,
                                PersistentStickyKeyDispatcherMultipleConsumersClassic.ReadType.Replay);
            }
            return Collections.emptySet();
        }).when(cursorMock).asyncReplayEntries(anySet(),
                any(PersistentStickyKeyDispatcherMultipleConsumersClassic.class),
                eq(PersistentStickyKeyDispatcherMultipleConsumersClassic.ReadType.Replay), anyBoolean());
=======
            AsyncCallbacks.ReadEntriesCallback callback = invocationOnMock.getArgument(1);
            Object ctx = invocationOnMock.getArgument(2);
            callback.readEntriesComplete(copyEntries(entries), ctx);
            return alreadyReceived;
        }).when(cursorMock).asyncReplayEntries(anySet(), any(), any(), anyBoolean());
>>>>>>> 8d1ec6d1

        // Mock Cursor#asyncReadEntriesOrWait
        doAnswer(invocationOnMock -> {
<<<<<<< HEAD
            if (asyncReadEntriesOrWaitCalled.compareAndSet(false, true)) {
                ((PersistentStickyKeyDispatcherMultipleConsumersClassic) invocationOnMock.getArgument(2))
                        .readEntriesComplete(readEntries,
                                PersistentStickyKeyDispatcherMultipleConsumersClassic.ReadType.Normal);
            } else {
                ((PersistentStickyKeyDispatcherMultipleConsumersClassic) invocationOnMock.getArgument(2))
                        .readEntriesComplete(Collections.emptyList(),
                                PersistentStickyKeyDispatcherMultipleConsumersClassic.ReadType.Normal);
            }
            return null;
        }).when(cursorMock).asyncReadEntriesOrWait(anyInt(), anyLong(),
                any(PersistentStickyKeyDispatcherMultipleConsumersClassic.class),
                eq(PersistentStickyKeyDispatcherMultipleConsumersClassic.ReadType.Normal), any());

        // (1) Run sendMessagesToConsumers
        // (2) Attempts to send message1 to consumer1 but skipped because availablePermits is 0
        // (3) Change availablePermits of consumer1 to 10
        // (4) Run readMoreEntries internally
        // (5) Run sendMessagesToConsumers internally
        // (6) Attempts to send message3 to consumer2 but skipped because redeliveryMessages contains message2
        persistentDispatcher.sendMessagesToConsumers(
                PersistentStickyKeyDispatcherMultipleConsumersClassic.ReadType.Replay,
                redeliverEntries, true);
        while (remainingEntriesNum.get() > 0) {
            // (7) Run readMoreEntries and resend message1 to consumer1 and message2-3 to consumer2
            persistentDispatcher.readMoreEntries();
        }
=======
            int maxEntries = invocationOnMock.getArgument(0);
            Set<Position> alreadyReceived = new TreeSet<>();
            alreadyReceived.addAll(actualEntriesToConsumer1);
            alreadyReceived.addAll(actualEntriesToConsumer2);
            List<Entry> entries = allEntries.stream()
                    .filter(entry -> entry.getLedgerId() != -1 && !alreadyReceived.contains(entry.getPosition()))
                    .limit(maxEntries)
                    .collect(Collectors.toList());
            AsyncCallbacks.ReadEntriesCallback callback = invocationOnMock.getArgument(2);
            Object ctx = invocationOnMock.getArgument(3);
            callback.readEntriesComplete(copyEntries(entries), ctx);
            return null;
        }).when(cursorMock).asyncReadEntriesOrWait(anyInt(), anyLong(), any(), any(), any());

        // add entries to redeliver
        redeliverEntries.forEach(entry -> {
            // calculate hash
            EntryAndMetadata entryAndMetadata = EntryAndMetadata.create(entry);
            int stickyKeyHash = selector.makeStickyKeyHash(entryAndMetadata.getStickyKey());
            // add to redeliver
            persistentDispatcher.addMessageToReplay(entry.getLedgerId(), entry.getEntryId(), stickyKeyHash);
        });

        // trigger logic to read entries, includes redelivery logic
        persistentDispatcher.readMoreEntriesAsync();

        assertTrue(remainingEntriesNum.await(5, TimeUnit.SECONDS));
>>>>>>> 8d1ec6d1

        assertThat(actualEntriesToConsumer1).containsExactlyElementsOf(expectedEntriesToConsumer1);
        assertThat(actualEntriesToConsumer2).containsExactlyElementsOf(expectedEntriesToConsumer2);

        allEntries.forEach(entry -> entry.release());
    }

    private String generateKeyForConsumer(StickyKeyConsumerSelector selector, Consumer consumer) {
        int i = 0;
        while (!Thread.currentThread().isInterrupted()) {
            String key = "key" + i++;
            Consumer selectedConsumer = selector.select(key.getBytes(UTF_8));
            if (selectedConsumer == consumer) {
                return key;
            }
        }
        return null;
    }

    private EntryImpl createEntry(long ledgerId, long entryId, String message, long sequenceId) {
        return createEntry(ledgerId, entryId, message, sequenceId, "testKey");
    }

    private EntryImpl createEntry(long ledgerId, long entryId, String message, long sequenceId, String key) {
        ByteBuf data = createMessage(message, sequenceId, key);
        EntryImpl entry = EntryImpl.create(ledgerId, entryId, data);
        data.release();
        return entry;
    }

    private ByteBuf createMessage(String message, long sequenceId, String key) {
        MessageMetadata messageMetadata = new MessageMetadata()
                .setSequenceId(sequenceId)
                .setProducerName("testProducer")
                .setPartitionKey(key)
                .setPartitionKeyB64Encoded(false)
                .setPublishTime(System.currentTimeMillis());
<<<<<<< HEAD
        return serializeMetadataAndPayload(Commands.ChecksumType.Crc32c, messageMetadata,
                Unpooled.copiedBuffer(message.getBytes(UTF_8)));
=======
        ByteBuf payload = Unpooled.copiedBuffer(message.getBytes(UTF_8));
        ByteBuf byteBuf = serializeMetadataAndPayload(Commands.ChecksumType.Crc32c, messageMetadata, payload);
        payload.release();
        return byteBuf;
>>>>>>> 8d1ec6d1
    }
}<|MERGE_RESOLUTION|>--- conflicted
+++ resolved
@@ -136,11 +136,7 @@
         EventLoopGroup eventLoopGroup = mock(EventLoopGroup.class);
         doReturn(eventLoopGroup).when(brokerMock).executor();
         doAnswer(invocation -> {
-<<<<<<< HEAD
-            orderedExecutor.execute(((Runnable) invocation.getArguments()[0]));
-=======
             orderedExecutor.execute(invocation.getArgument(0, Runnable.class));
->>>>>>> 8d1ec6d1
             return null;
         }).when(eventLoopGroup).execute(any(Runnable.class));
 
@@ -324,11 +320,7 @@
         entries.add(createEntry(1, 6, "message5", 5));
 
         try {
-<<<<<<< HEAD
-            persistentDispatcher.readEntriesComplete(entries,
-=======
             persistentDispatcher.readEntriesComplete(copyEntries(entries),
->>>>>>> 8d1ec6d1
                     PersistentStickyKeyDispatcherMultipleConsumersClassic.ReadType.Normal);
         } catch (Exception e) {
             fail("Failed to readEntriesComplete.", e);
@@ -384,11 +376,7 @@
 
         try {
             //Should success,see issue #8960
-<<<<<<< HEAD
-            persistentDispatcher.readEntriesComplete(entries,
-=======
             persistentDispatcher.readEntriesComplete(copyEntries(entries),
->>>>>>> 8d1ec6d1
                     PersistentStickyKeyDispatcherMultipleConsumersClassic.ReadType.Normal);
         } catch (Exception e) {
             fail("Failed to readEntriesComplete.", e);
@@ -423,35 +411,13 @@
 
         // add first entry to redeliver initially
         final List<Entry> redeliverEntries = new ArrayList<>();
-<<<<<<< HEAD
-        redeliverEntries.add(EntryImpl.create(1, 1,
-                createMessage("message1", 1, "key1")));
-        final List<Entry> readEntries = new ArrayList<>();
-        readEntries.add(EntryImpl.create(1, 2,
-                createMessage("message2", 2, "key1")));
-        readEntries.add(EntryImpl.create(1, 3,
-                createMessage("message3", 3, "key2")));
-=======
         redeliverEntries.add(allEntries.get(0));
->>>>>>> 8d1ec6d1
 
         try {
             Field totalAvailablePermitsField =
                     PersistentDispatcherMultipleConsumersClassic.class.getDeclaredField("totalAvailablePermits");
             totalAvailablePermitsField.setAccessible(true);
             totalAvailablePermitsField.set(persistentDispatcher, 1000);
-<<<<<<< HEAD
-
-            doAnswer(invocationOnMock -> {
-                ((PersistentStickyKeyDispatcherMultipleConsumersClassic) invocationOnMock.getArgument(2))
-                        .readEntriesComplete(readEntries,
-                                PersistentStickyKeyDispatcherMultipleConsumersClassic.ReadType.Normal);
-                return null;
-            }).when(cursorMock).asyncReadEntriesOrWait(
-                    anyInt(), anyLong(), any(PersistentStickyKeyDispatcherMultipleConsumersClassic.class),
-                    eq(PersistentStickyKeyDispatcherMultipleConsumersClassic.ReadType.Normal), any());
-=======
->>>>>>> 8d1ec6d1
         } catch (Exception e) {
             fail("Failed to set to field", e);
         }
@@ -469,18 +435,6 @@
             return Collections.emptySet();
         }).when(cursorMock).asyncReplayEntries(anySet(), any(), any(), anyBoolean());
 
-<<<<<<< HEAD
-        // run PersistentStickyKeyDispatcherMultipleConsumers#sendMessagesToConsumers
-        // run readMoreEntries internally (and skip internally)
-        // Change slowConsumer availablePermits to 1
-        // run PersistentStickyKeyDispatcherMultipleConsumers#sendMessagesToConsumers internally
-        // and then stop to dispatch to slowConsumer
-        if (persistentDispatcher.sendMessagesToConsumers(
-                PersistentStickyKeyDispatcherMultipleConsumersClassic.ReadType.Normal,
-                redeliverEntries, true)) {
-            persistentDispatcher.readMoreEntriesAsync();
-        }
-=======
         doAnswer(invocationOnMock -> {
             int maxEntries = invocationOnMock.getArgument(0);
             AsyncCallbacks.ReadEntriesCallback callback = invocationOnMock.getArgument(2);
@@ -512,7 +466,6 @@
                 slowConsumerMessagesSent.countDown();
             });
         });
->>>>>>> 8d1ec6d1
 
         // add entries to redeliver
         redeliverEntries.forEach(entry -> {
@@ -560,14 +513,7 @@
                 actualEntriesToConsumer1.add(entry.getPosition());
                 remainingEntriesNum.countDown();
             }
-<<<<<<< HEAD
-            return channelMock;
-        }).when(consumer1).sendMessages(anyList(), any(EntryBatchSizes.class),
-                any(EntryBatchIndexesAcks.class),
-                anyInt(), anyLong(), anyLong(), any(RedeliveryTracker.class));
-=======
         });
->>>>>>> 8d1ec6d1
 
         final Consumer consumer2 = createMockConsumer();
         doReturn("consumer2").when(consumer2).consumerName();
@@ -578,14 +524,7 @@
                 actualEntriesToConsumer2.add(entry.getPosition());
                 remainingEntriesNum.countDown();
             }
-<<<<<<< HEAD
-            return channelMock;
-        }).when(consumer2).sendMessages(anyList(), any(EntryBatchSizes.class),
-                any(EntryBatchIndexesAcks.class),
-                anyInt(), anyLong(), anyLong(), any(RedeliveryTracker.class));
-=======
         });
->>>>>>> 8d1ec6d1
 
         persistentDispatcher.addConsumer(consumer1).join();
         persistentDispatcher.addConsumer(consumer2).join();
@@ -625,55 +564,14 @@
                             && positions.contains(entry.getPosition())
                             && !alreadyReceived.contains(entry.getPosition()))
                     .collect(Collectors.toList());
-<<<<<<< HEAD
-            if (!entries.isEmpty()) {
-                ((PersistentStickyKeyDispatcherMultipleConsumersClassic) invocationOnMock.getArgument(1))
-                        .readEntriesComplete(entries,
-                                PersistentStickyKeyDispatcherMultipleConsumersClassic.ReadType.Replay);
-            }
-            return Collections.emptySet();
-        }).when(cursorMock).asyncReplayEntries(anySet(),
-                any(PersistentStickyKeyDispatcherMultipleConsumersClassic.class),
-                eq(PersistentStickyKeyDispatcherMultipleConsumersClassic.ReadType.Replay), anyBoolean());
-=======
             AsyncCallbacks.ReadEntriesCallback callback = invocationOnMock.getArgument(1);
             Object ctx = invocationOnMock.getArgument(2);
             callback.readEntriesComplete(copyEntries(entries), ctx);
             return alreadyReceived;
         }).when(cursorMock).asyncReplayEntries(anySet(), any(), any(), anyBoolean());
->>>>>>> 8d1ec6d1
 
         // Mock Cursor#asyncReadEntriesOrWait
         doAnswer(invocationOnMock -> {
-<<<<<<< HEAD
-            if (asyncReadEntriesOrWaitCalled.compareAndSet(false, true)) {
-                ((PersistentStickyKeyDispatcherMultipleConsumersClassic) invocationOnMock.getArgument(2))
-                        .readEntriesComplete(readEntries,
-                                PersistentStickyKeyDispatcherMultipleConsumersClassic.ReadType.Normal);
-            } else {
-                ((PersistentStickyKeyDispatcherMultipleConsumersClassic) invocationOnMock.getArgument(2))
-                        .readEntriesComplete(Collections.emptyList(),
-                                PersistentStickyKeyDispatcherMultipleConsumersClassic.ReadType.Normal);
-            }
-            return null;
-        }).when(cursorMock).asyncReadEntriesOrWait(anyInt(), anyLong(),
-                any(PersistentStickyKeyDispatcherMultipleConsumersClassic.class),
-                eq(PersistentStickyKeyDispatcherMultipleConsumersClassic.ReadType.Normal), any());
-
-        // (1) Run sendMessagesToConsumers
-        // (2) Attempts to send message1 to consumer1 but skipped because availablePermits is 0
-        // (3) Change availablePermits of consumer1 to 10
-        // (4) Run readMoreEntries internally
-        // (5) Run sendMessagesToConsumers internally
-        // (6) Attempts to send message3 to consumer2 but skipped because redeliveryMessages contains message2
-        persistentDispatcher.sendMessagesToConsumers(
-                PersistentStickyKeyDispatcherMultipleConsumersClassic.ReadType.Replay,
-                redeliverEntries, true);
-        while (remainingEntriesNum.get() > 0) {
-            // (7) Run readMoreEntries and resend message1 to consumer1 and message2-3 to consumer2
-            persistentDispatcher.readMoreEntries();
-        }
-=======
             int maxEntries = invocationOnMock.getArgument(0);
             Set<Position> alreadyReceived = new TreeSet<>();
             alreadyReceived.addAll(actualEntriesToConsumer1);
@@ -701,7 +599,6 @@
         persistentDispatcher.readMoreEntriesAsync();
 
         assertTrue(remainingEntriesNum.await(5, TimeUnit.SECONDS));
->>>>>>> 8d1ec6d1
 
         assertThat(actualEntriesToConsumer1).containsExactlyElementsOf(expectedEntriesToConsumer1);
         assertThat(actualEntriesToConsumer2).containsExactlyElementsOf(expectedEntriesToConsumer2);
@@ -739,14 +636,10 @@
                 .setPartitionKey(key)
                 .setPartitionKeyB64Encoded(false)
                 .setPublishTime(System.currentTimeMillis());
-<<<<<<< HEAD
-        return serializeMetadataAndPayload(Commands.ChecksumType.Crc32c, messageMetadata,
-                Unpooled.copiedBuffer(message.getBytes(UTF_8)));
-=======
+
         ByteBuf payload = Unpooled.copiedBuffer(message.getBytes(UTF_8));
         ByteBuf byteBuf = serializeMetadataAndPayload(Commands.ChecksumType.Crc32c, messageMetadata, payload);
         payload.release();
         return byteBuf;
->>>>>>> 8d1ec6d1
     }
 }