--- conflicted
+++ resolved
@@ -814,19 +814,9 @@
         // unsubscribe replicated subscription in r2
         admin1.topics().unload(topicName);
         admin2.topics().deleteSubscription(topicName, subscriptionName);
-<<<<<<< HEAD
+
         final PersistentTopic topic2 =
                 (PersistentTopic) pulsar2.getBrokerService().getTopic(topicName, false).join().get();
-        assertNull(topic2.getSubscription(subscriptionName));
-
-        // close replicator producer in r2
-        final Method closeReplProducersIfNoBacklog =
-                PersistentTopic.class.getDeclaredMethod("closeReplProducersIfNoBacklog", null);
-        closeReplProducersIfNoBacklog.setAccessible(true);
-        ((CompletableFuture<Void>) closeReplProducersIfNoBacklog.invoke(topic2, null)).join();
-        assertFalse(topic2.getReplicators().get("r1").isConnected());
-=======
-        final PersistentTopic topic2 = (PersistentTopic) pulsar2.getBrokerService().getTopic(topicName, false).join().get();
 
         // close replicator producer in r2
         GeoPersistentReplicator replicator2 = (GeoPersistentReplicator) topic2.getReplicators().get("r1");
@@ -835,7 +825,6 @@
             assertEquals(replicator2.getState(), AbstractReplicator.State.Disconnected);
             assertFalse(topic2.getReplicators().get("r1").isConnected());
         });
->>>>>>> 8d1ec6d1
 
         // send messages in r1
         int numMessages = 6;
