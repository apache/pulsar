/**
 * Licensed to the Apache Software Foundation (ASF) under one
 * or more contributor license agreements.  See the NOTICE file
 * distributed with this work for additional information
 * regarding copyright ownership.  The ASF licenses this file
 * to you under the Apache License, Version 2.0 (the
 * "License"); you may not use this file except in compliance
 * with the License.  You may obtain a copy of the License at
 *
 *   http://www.apache.org/licenses/LICENSE-2.0
 *
 * Unless required by applicable law or agreed to in writing,
 * software distributed under the License is distributed on an
 * "AS IS" BASIS, WITHOUT WARRANTIES OR CONDITIONS OF ANY
 * KIND, either express or implied.  See the License for the
 * specific language governing permissions and limitations
 * under the License.
 */
package org.apache.pulsar.broker.admin;

import static org.apache.commons.lang3.StringUtils.isBlank;
import static org.mockito.Mockito.spy;
import static org.mockito.Mockito.times;
import static org.mockito.Mockito.verify;
import static org.testng.Assert.assertEquals;
import static org.testng.Assert.assertFalse;
import static org.testng.Assert.assertNotEquals;
import static org.testng.Assert.assertNotNull;
import static org.testng.Assert.assertNull;
import static org.testng.Assert.assertTrue;
import static org.testng.Assert.fail;
import com.google.common.collect.Lists;
import com.google.common.collect.Maps;
import com.google.common.collect.Sets;
import java.lang.reflect.Field;
import java.net.URL;
import java.nio.charset.StandardCharsets;
import java.util.ArrayList;
import java.util.Collections;
import java.util.HashMap;
import java.util.HashSet;
import java.util.List;
import java.util.Map;
import java.util.Objects;
import java.util.Optional;
import java.util.Set;
import java.util.UUID;
import java.util.concurrent.TimeUnit;
import javax.ws.rs.core.Response.Status;
import lombok.Cleanup;
import lombok.extern.slf4j.Slf4j;
import org.apache.bookkeeper.mledger.ManagedLedger;
import org.apache.bookkeeper.mledger.impl.ManagedCursorImpl;
import org.apache.bookkeeper.mledger.impl.ManagedLedgerImpl;
import org.apache.pulsar.broker.BrokerTestUtil;
import org.apache.pulsar.broker.PulsarService;
import org.apache.pulsar.broker.admin.AdminApiTest.MockedPulsarService;
import org.apache.pulsar.broker.auth.MockedPulsarServiceBaseTest;
import org.apache.pulsar.broker.loadbalance.impl.ModularLoadManagerImpl;
import org.apache.pulsar.broker.loadbalance.impl.SimpleLoadManagerImpl;
import org.apache.pulsar.broker.service.Topic;
import org.apache.pulsar.broker.service.persistent.PersistentSubscription;
import org.apache.pulsar.broker.service.persistent.PersistentTopic;
import org.apache.pulsar.client.admin.PulsarAdmin;
import org.apache.pulsar.client.admin.PulsarAdminException;
import org.apache.pulsar.client.admin.PulsarAdminException.PreconditionFailedException;
import org.apache.pulsar.client.api.Consumer;
import org.apache.pulsar.client.api.Message;
import org.apache.pulsar.client.api.MessageId;
import org.apache.pulsar.client.api.MessageRoutingMode;
import org.apache.pulsar.client.api.Producer;
import org.apache.pulsar.client.api.ProxyProtocol;
import org.apache.pulsar.client.api.PulsarClient;
import org.apache.pulsar.client.api.PulsarClientException;
import org.apache.pulsar.client.api.SubscriptionInitialPosition;
import org.apache.pulsar.client.api.SubscriptionType;
import org.apache.pulsar.client.impl.MessageIdImpl;
import org.apache.pulsar.common.naming.NamespaceName;
import org.apache.pulsar.common.naming.TopicDomain;
import org.apache.pulsar.common.naming.TopicName;
import org.apache.pulsar.common.policies.data.AutoFailoverPolicyData;
import org.apache.pulsar.common.policies.data.AutoFailoverPolicyType;
import org.apache.pulsar.common.policies.data.BrokerNamespaceIsolationData;
import org.apache.pulsar.common.policies.data.ClusterData;
import org.apache.pulsar.common.policies.data.ConsumerStats;
import org.apache.pulsar.common.policies.data.FailureDomain;
import org.apache.pulsar.common.policies.data.NamespaceIsolationData;
import org.apache.pulsar.common.policies.data.PartitionedTopicStats;
import org.apache.pulsar.common.policies.data.PersistencePolicies;
import org.apache.pulsar.common.policies.data.PersistentTopicInternalStats;
import org.apache.pulsar.common.policies.data.RetentionPolicies;
import org.apache.pulsar.common.policies.data.SubscriptionStats;
import org.apache.pulsar.common.policies.data.TenantInfo;
import org.apache.pulsar.common.policies.data.TopicStats;
import org.awaitility.Awaitility;
import org.testng.Assert;
import org.testng.annotations.AfterMethod;
import org.testng.annotations.BeforeMethod;
import org.testng.annotations.DataProvider;
import org.testng.annotations.Test;

@Slf4j
@Test(groups = "broker")
public class AdminApiTest2 extends MockedPulsarServiceBaseTest {

    private MockedPulsarService mockPulsarSetup;

    @BeforeMethod
    @Override
    public void setup() throws Exception {
        conf.setLoadBalancerEnabled(true);
        conf.setEnableNamespaceIsolationUpdateOnTime(true);
        super.internalSetup();

        // create otherbroker to test redirect on calls that need
        // namespace ownership
        mockPulsarSetup = new MockedPulsarService(this.conf);
        mockPulsarSetup.setup();

        // Setup namespaces
        admin.clusters().createCluster("test", new ClusterData(pulsar.getWebServiceAddress()));
        TenantInfo tenantInfo = new TenantInfo(Sets.newHashSet("role1", "role2"), Sets.newHashSet("test"));
        admin.tenants().createTenant("prop-xyz", tenantInfo);
        admin.namespaces().createNamespace("prop-xyz/ns1", Sets.newHashSet("test"));
    }

    @AfterMethod(alwaysRun = true)
    @Override
    public void cleanup() throws Exception {
        super.internalCleanup();
        if (mockPulsarSetup != null) {
            mockPulsarSetup.cleanup();
        }
        resetConfig();
    }

    @DataProvider(name = "topicType")
    public Object[][] topicTypeProvider() {
        return new Object[][] { { TopicDomain.persistent.value() }, { TopicDomain.non_persistent.value() } };
    }

    @DataProvider(name = "namespaceNames")
    public Object[][] namespaceNameProvider() {
        return new Object[][] { { "ns1" }, { "global" } };
    }

    /**
     * <pre>
     * It verifies increasing partitions for partitioned-topic.
     * 1. create a partitioned-topic
     * 2. update partitions with larger number of partitions
     * 3. verify: getPartitionedMetadata and check number of partitions
     * 4. verify: this api creates existing subscription to new partitioned-topics
     *            so, message will not be lost in new partitions
     *  a. start producer and produce messages
     *  b. check existing subscription for new topics and it should have backlog msgs
     *
     * </pre>
     *
     * @throws Exception
     */
    @Test
    public void testIncrementPartitionsOfTopic() throws Exception {
        final String topicName = "increment-partitionedTopic";
        final String subName1 = topicName + "-my-sub-1/encode";
        final String subName2 = topicName + "-my-sub-2/encode";
        final int startPartitions = 4;
        final int newPartitions = 8;
        final String partitionedTopicName = "persistent://prop-xyz/ns1/" + topicName;

        URL pulsarUrl = new URL(pulsar.getWebServiceAddress());

        admin.topics().createPartitionedTopic(partitionedTopicName, startPartitions);
        // validate partition topic is created
        assertEquals(admin.topics().getPartitionedTopicMetadata(partitionedTopicName).partitions,
                startPartitions);

        // create consumer and subscriptions : check subscriptions
        @Cleanup
        PulsarClient client = PulsarClient.builder().serviceUrl(pulsarUrl.toString()).build();
        Consumer<byte[]> consumer1 = client.newConsumer().topic(partitionedTopicName).subscriptionName(subName1)
                .subscriptionType(SubscriptionType.Shared).subscribe();
        assertEquals(admin.topics().getSubscriptions(partitionedTopicName), Lists.newArrayList(subName1));
        Consumer<byte[]> consumer2 = client.newConsumer().topic(partitionedTopicName).subscriptionName(subName2)
                .subscriptionType(SubscriptionType.Shared).subscribe();
        assertEquals(Sets.newHashSet(admin.topics().getSubscriptions(partitionedTopicName)),
                Sets.newHashSet(subName1, subName2));

        // (1) update partitions
        admin.topics().updatePartitionedTopic(partitionedTopicName, newPartitions);
        // verify new partitions have been created
        assertEquals(admin.topics().getPartitionedTopicMetadata(partitionedTopicName).partitions,
                newPartitions);
        // (2) No Msg loss: verify new partitions have the same existing subscription names
        final String newPartitionTopicName = TopicName.get(partitionedTopicName).getPartition(startPartitions + 1)
                .toString();

        // (3) produce messages to all partitions including newly created partitions (RoundRobin)
        Producer<byte[]> producer = client.newProducer()
            .topic(partitionedTopicName)
            .enableBatching(false)
            .messageRoutingMode(MessageRoutingMode.RoundRobinPartition)
            .create();
        final int totalMessages = newPartitions * 2;
        for (int i = 0; i < totalMessages; i++) {
            String message = "message-" + i;
            producer.send(message.getBytes());
        }

        // (4) verify existing subscription has not lost any message: create new consumer with sub-2: it will load all
        // newly created partition topics
        consumer2.close();
        consumer2 = client.newConsumer().topic(partitionedTopicName).subscriptionName(subName2)
                .subscriptionType(SubscriptionType.Shared).subscribe();
        // sometime: mockZk fails to refresh ml-cache: so, invalidate the cache to get fresh data
        pulsar.getLocalZkCacheService().managedLedgerListCache().clearTree();
        assertEquals(Sets.newHashSet(admin.topics().getSubscriptions(newPartitionTopicName)),
                Sets.newHashSet(subName1, subName2));

        assertEquals(Sets.newHashSet(admin.topics().getList("prop-xyz/ns1")).size(), newPartitions);

        // test cumulative stats for partitioned topic
        PartitionedTopicStats topicStats = admin.topics().getPartitionedStats(partitionedTopicName, false);
        assertEquals(topicStats.subscriptions.keySet(), Sets.newTreeSet(Lists.newArrayList(subName1, subName2)));
        assertEquals(topicStats.subscriptions.get(subName2).consumers.size(), 1);
        assertEquals(topicStats.subscriptions.get(subName2).msgBacklog, totalMessages);
        assertEquals(topicStats.publishers.size(), 1);
        assertEquals(topicStats.partitions, Maps.newHashMap());

        // (5) verify: each partition should have backlog
        topicStats = admin.topics().getPartitionedStats(partitionedTopicName, true);
        assertEquals(topicStats.metadata.partitions, newPartitions);
        Set<String> partitionSet = Sets.newHashSet();
        for (int i = 0; i < newPartitions; i++) {
            partitionSet.add(partitionedTopicName + "-partition-" + i);
        }
        assertEquals(topicStats.partitions.keySet(), partitionSet);
        for (int i = 0; i < newPartitions; i++) {
            TopicStats partitionStats = topicStats.partitions
                    .get(TopicName.get(partitionedTopicName).getPartition(i).toString());
            assertEquals(partitionStats.publishers.size(), 1);
            assertEquals(partitionStats.subscriptions.get(subName2).consumers.size(), 1);
            assertEquals(partitionStats.subscriptions.get(subName2).msgBacklog, 2, 1);
        }

        producer.close();
        consumer1.close();
        consumer2.close();
        consumer2.close();
    }

    @Test
    public void testTopicPoliciesWithMultiBroker() throws Exception {
        //setup cluster with 3 broker
        cleanup();
        conf.setSystemTopicEnabled(true);
        conf.setTopicLevelPoliciesEnabled(true);
        super.internalSetup();
        admin.clusters().createCluster("test"
                , new ClusterData(pulsar.getWebServiceAddress() + ",localhost:1026," + "localhost:2050"));
        TenantInfo tenantInfo = new TenantInfo(Sets.newHashSet("role1", "role2"), Sets.newHashSet("test"));
        admin.tenants().createTenant("prop-xyz", tenantInfo);
        admin.namespaces().createNamespace("prop-xyz/ns1", Sets.newHashSet("test"));
        conf.setBrokerServicePort(Optional.of(1024));
        conf.setBrokerServicePortTls(Optional.of(1025));
        conf.setWebServicePort(Optional.of(1026));
        conf.setWebServicePortTls(Optional.of(1027));
        @Cleanup
        PulsarService pulsar2 = startBrokerWithoutAuthorization(conf);
        conf.setBrokerServicePort(Optional.of(2048));
        conf.setBrokerServicePortTls(Optional.of(2049));
        conf.setWebServicePort(Optional.of(2050));
        conf.setWebServicePortTls(Optional.of(2051));
        @Cleanup
        PulsarService pulsar3 = startBrokerWithoutAuthorization(conf);
        @Cleanup
        PulsarAdmin admin2 = PulsarAdmin.builder().serviceHttpUrl(pulsar2.getWebServiceAddress()).build();
        @Cleanup
        PulsarAdmin admin3 = PulsarAdmin.builder().serviceHttpUrl(pulsar3.getWebServiceAddress()).build();

        //for partitioned topic, we can get topic policies from every broker
        final String topic = "persistent://prop-xyz/ns1/" + BrokerTestUtil.newUniqueName("test");
        int partitionNum = 3;
        admin.topics().createPartitionedTopic(topic, partitionNum);
        pulsarClient.newConsumer().topic(topic).subscriptionName("sub").subscribe().close();
        TopicName topicName = TopicName.get(topic);
        Awaitility.await().until(()-> pulsar.getTopicPoliciesService().cacheIsInitialized(topicName));

        setTopicPoliciesAndValidate(admin2, admin3, topic);
        //for non-partitioned topic, we can get topic policies from every broker
        final String topic2 = "persistent://prop-xyz/ns1/" + BrokerTestUtil.newUniqueName("test");
        pulsarClient.newConsumer().topic(topic2).subscriptionName("sub").subscribe().close();
        setTopicPoliciesAndValidate(admin2, admin3, topic2);
    }

    private void setTopicPoliciesAndValidate(PulsarAdmin admin2
            , PulsarAdmin admin3, String topic) throws Exception {
        admin.topics().setMaxUnackedMessagesOnConsumer(topic, 100);
        Awaitility.await().untilAsserted(() -> assertNotNull(admin.topics().getMaxUnackedMessagesOnConsumer(topic)));
        admin.topics().setMaxConsumers(topic, 101);
        Awaitility.await().untilAsserted(() -> assertNotNull(admin.topics().getMaxConsumers(topic)));
        admin.topics().setMaxProducers(topic, 102);
        Awaitility.await().untilAsserted(() -> assertNotNull(admin.topics().getMaxProducers(topic)));

        assertEquals(admin.topics().getMaxUnackedMessagesOnConsumer(topic).intValue(), 100);
        assertEquals(admin2.topics().getMaxUnackedMessagesOnConsumer(topic).intValue(), 100);
        assertEquals(admin3.topics().getMaxUnackedMessagesOnConsumer(topic).intValue(), 100);
        assertEquals(admin.topics().getMaxConsumers(topic).intValue(), 101);
        assertEquals(admin2.topics().getMaxConsumers(topic).intValue(), 101);
        assertEquals(admin3.topics().getMaxConsumers(topic).intValue(), 101);
        assertEquals(admin.topics().getMaxProducers(topic).intValue(), 102);
        assertEquals(admin2.topics().getMaxProducers(topic).intValue(), 102);
        assertEquals(admin3.topics().getMaxProducers(topic).intValue(), 102);
    }

    /**
     * verifies admin api command for non-persistent topic. It verifies: partitioned-topic, stats
     *
     * @throws Exception
     */
    @Test
    public void nonPersistentTopics() throws Exception {
        final String topicName = "nonPersistentTopic";

        final String persistentTopicName = "non-persistent://prop-xyz/ns1/" + topicName;
        // Force to create a topic
        publishMessagesOnTopic("non-persistent://prop-xyz/ns1/" + topicName, 0, 0);

        // create consumer and subscription
        @Cleanup
        PulsarClient client = PulsarClient.builder()
                .serviceUrl(pulsar.getWebServiceAddress())
                .statsInterval(0, TimeUnit.SECONDS)
                .build();
        Consumer<byte[]> consumer = client.newConsumer().topic(persistentTopicName).subscriptionName("my-sub")
                .subscribe();

        publishMessagesOnTopic("non-persistent://prop-xyz/ns1/" + topicName, 10, 0);

        TopicStats topicStats = admin.topics().getStats(persistentTopicName);
        assertEquals(topicStats.subscriptions.keySet(), Sets.newTreeSet(Lists.newArrayList("my-sub")));
        assertEquals(topicStats.subscriptions.get("my-sub").consumers.size(), 1);
        assertEquals(topicStats.publishers.size(), 0);

        PersistentTopicInternalStats internalStats = admin.topics().getInternalStats(persistentTopicName, false);
        assertEquals(internalStats.cursors.keySet(), Sets.newTreeSet(Lists.newArrayList("my-sub")));

        consumer.close();

        topicStats = admin.topics().getStats(persistentTopicName);
        assertTrue(topicStats.subscriptions.containsKey("my-sub"));
        assertEquals(topicStats.publishers.size(), 0);

        // test partitioned-topic
        final String partitionedTopicName = "non-persistent://prop-xyz/ns1/paritioned";
        assertEquals(admin.topics().getPartitionedTopicMetadata(partitionedTopicName).partitions, 0);
        admin.topics().createPartitionedTopic(partitionedTopicName, 5);
        assertEquals(admin.topics().getPartitionedTopicMetadata(partitionedTopicName).partitions, 5);
    }

    private void publishMessagesOnTopic(String topicName, int messages, int startIdx) throws Exception {
        Producer<byte[]> producer = pulsarClient.newProducer()
            .topic(topicName)
            .enableBatching(false)
            .messageRoutingMode(MessageRoutingMode.SinglePartition)
            .create();

        for (int i = startIdx; i < (messages + startIdx); i++) {
            String message = "message-" + i;
            producer.send(message.getBytes());
        }

        producer.close();
    }

    /**
     * verifies validation on persistent-policies
     *
     * @throws Exception
     */
    @Test
    public void testSetPersistencePolicies() throws Exception {

        final String namespace = "prop-xyz/ns2";
        admin.namespaces().createNamespace(namespace, Sets.newHashSet("test"));

        assertNull(admin.namespaces().getPersistence(namespace));
        admin.namespaces().setPersistence(namespace, new PersistencePolicies(3, 3, 3, 10.0));
        assertEquals(admin.namespaces().getPersistence(namespace), new PersistencePolicies(3, 3, 3, 10.0));

        try {
            admin.namespaces().setPersistence(namespace, new PersistencePolicies(3, 4, 3, 10.0));
            fail("should have failed");
        } catch (PulsarAdminException e) {
            assertEquals(e.getStatusCode(), 400);
        }
        try {
            admin.namespaces().setPersistence(namespace, new PersistencePolicies(3, 3, 4, 10.0));
            fail("should have failed");
        } catch (PulsarAdminException e) {
            assertEquals(e.getStatusCode(), 400);
        }
        try {
            admin.namespaces().setPersistence(namespace, new PersistencePolicies(6, 3, 1, 10.0));
            fail("should have failed");
        } catch (PulsarAdminException e) {
            assertEquals(e.getStatusCode(), 400);
        }

        // make sure policies has not been changed
        assertEquals(admin.namespaces().getPersistence(namespace), new PersistencePolicies(3, 3, 3, 10.0));
    }

    /**
     * validates update of persistent-policies reflects on managed-ledger and managed-cursor
     *
     * @throws Exception
     */
    @Test
    public void testUpdatePersistencePolicyUpdateManagedCursor() throws Exception {

        final String namespace = "prop-xyz/ns2";
        final String topicName = "persistent://" + namespace + "/topic1";
        admin.namespaces().createNamespace(namespace, Sets.newHashSet("test"));

        admin.namespaces().setPersistence(namespace, new PersistencePolicies(3, 3, 3, 50.0));
        assertEquals(admin.namespaces().getPersistence(namespace), new PersistencePolicies(3, 3, 3, 50.0));

        Producer<byte[]> producer = pulsarClient.newProducer()
            .topic(topicName)
            .enableBatching(false)
            .messageRoutingMode(MessageRoutingMode.SinglePartition)
            .create();
        Consumer<byte[]> consumer = pulsarClient.newConsumer().topic(topicName).subscriptionName("my-sub").subscribe();

        PersistentTopic topic = (PersistentTopic) pulsar.getBrokerService().getOrCreateTopic(topicName).get();
        ManagedLedgerImpl managedLedger = (ManagedLedgerImpl) topic.getManagedLedger();
        ManagedCursorImpl cursor = (ManagedCursorImpl) managedLedger.getCursors().iterator().next();

        final double newThrottleRate = 100;
        final int newEnsembleSize = 5;
        admin.namespaces().setPersistence(namespace, new PersistencePolicies(newEnsembleSize, 3, 3, newThrottleRate));

        retryStrategically((test) -> managedLedger.getConfig().getEnsembleSize() == newEnsembleSize
                && cursor.getThrottleMarkDelete() != newThrottleRate, 5, 200);

        // (1) verify cursor.markDelete has been updated
        assertEquals(cursor.getThrottleMarkDelete(), newThrottleRate);

        // (2) verify new ledger creation takes new config
        producer.close();
        consumer.close();
    }

    /**
     * Verify unloading topic
     *
     * @throws Exception
     */
    @Test(dataProvider = "topicType")
    public void testUnloadTopic(final String topicType) throws Exception {

        final String namespace = "prop-xyz/ns2";
        final String topicName = topicType + "://" + namespace + "/topic1";
        admin.namespaces().createNamespace(namespace, Sets.newHashSet("test"));

        // create a topic by creating a producer
        Producer<byte[]> producer = pulsarClient.newProducer().topic(topicName).create();
        producer.close();

        Topic topic = pulsar.getBrokerService().getTopicIfExists(topicName).join().get();
        final boolean isPersistentTopic = topic instanceof PersistentTopic;

        // (1) unload the topic
        unloadTopic(topicName);

        // topic must be removed from map
        assertFalse(pulsar.getBrokerService().getTopicReference(topicName).isPresent());

        // recreation of producer will load the topic again
        pulsarClient.newProducer().topic(topicName).create();
        topic = pulsar.getBrokerService().getTopicReference(topicName).get();
        assertNotNull(topic);
        // unload the topic
        unloadTopic(topicName);
        // producer will retry and recreate the topic
        for (int i = 0; i < 5; i++) {
            if (!pulsar.getBrokerService().getTopicReference(topicName).isPresent() || i != 4) {
                Thread.sleep(200);
            }
        }
        // topic should be loaded by this time
        topic = pulsar.getBrokerService().getTopicReference(topicName).get();
        assertNotNull(topic);
    }

    private void unloadTopic(String topicName) throws Exception {
        admin.topics().unload(topicName);
    }

    /**
     * Verifies reset-cursor at specific position using admin-api.
     *
     * <pre>
     * 1. Publish 50 messages
     * 2. Consume 20 messages
     * 3. reset cursor position on 10th message
     * 4. consume 40 messages from reset position
     * </pre>
     *
     * @param namespaceName
     * @throws Exception
     */
    @Test(dataProvider = "namespaceNames", timeOut = 10000)
    public void testResetCursorOnPosition(String namespaceName) throws Exception {
        final String topicName = "persistent://prop-xyz/use/" + namespaceName + "/resetPosition";
        final int totalProducedMessages = 50;

        // set retention
        admin.namespaces().setRetention("prop-xyz/ns1", new RetentionPolicies(10, 10));

        // create consumer and subscription
        Consumer<byte[]> consumer = pulsarClient.newConsumer().topic(topicName).subscriptionName("my-sub")
                .subscriptionType(SubscriptionType.Shared).subscribe();

        assertEquals(admin.topics().getSubscriptions(topicName), Lists.newArrayList("my-sub"));

        publishMessagesOnPersistentTopic(topicName, totalProducedMessages, 0);

        List<Message<byte[]>> messages = admin.topics().peekMessages(topicName, "my-sub", 10);
        assertEquals(messages.size(), 10);

        Message<byte[]> message = null;
        MessageIdImpl resetMessageId = null;
        int resetPositionId = 10;
        for (int i = 0; i < 20; i++) {
            message = consumer.receive(1, TimeUnit.SECONDS);
            consumer.acknowledge(message);
            if (i == resetPositionId) {
                resetMessageId = (MessageIdImpl) message.getMessageId();
            }
        }

        // close consumer which will clean up internal-receive-queue
        consumer.close();

        // messages should still be available due to retention
        MessageIdImpl messageId = new MessageIdImpl(
                resetMessageId.getLedgerId(),
                resetMessageId.getEntryId(),
                -1);
        // reset position at resetMessageId
        admin.topics().resetCursor(topicName, "my-sub", messageId);

        consumer = pulsarClient.newConsumer().topic(topicName).subscriptionName("my-sub")
                .subscriptionType(SubscriptionType.Shared).subscribe();
        MessageIdImpl msgId2 = (MessageIdImpl) consumer.receive(1, TimeUnit.SECONDS).getMessageId();
        assertEquals(resetMessageId, msgId2);

        int receivedAfterReset = 1; // start with 1 because we have already received 1 msg

        for (int i = 0; i < totalProducedMessages; i++) {
            message = consumer.receive(500, TimeUnit.MILLISECONDS);
            if (message == null) {
                break;
            }
            consumer.acknowledge(message);
            ++receivedAfterReset;
        }
        assertEquals(receivedAfterReset, totalProducedMessages - resetPositionId);

        // invalid topic name
        try {
            admin.topics().resetCursor(topicName + "invalid", "my-sub", messageId);
            fail("It should have failed due to invalid topic name");
        } catch (PulsarAdminException.NotFoundException e) {
            // Ok
        }

        // invalid cursor name
        try {
            admin.topics().resetCursor(topicName, "invalid-sub", messageId);
            fail("It should have failed due to invalid subscription name");
        } catch (PulsarAdminException.NotFoundException e) {
            // Ok
        }

        // invalid position
        try {
            messageId = new MessageIdImpl(0, 0, -1);
            admin.topics().resetCursor(topicName, "my-sub", messageId);
        } catch (PulsarAdminException.PreconditionFailedException e) {
            fail("It shouldn't fail for a invalid position");
        }

        consumer.close();
    }

    private void publishMessagesOnPersistentTopic(String topicName, int messages, int startIdx) throws Exception {
        Producer<byte[]> producer = pulsarClient.newProducer()
            .topic(topicName)
            .enableBatching(false)
            .messageRoutingMode(MessageRoutingMode.SinglePartition)
            .create();

        for (int i = startIdx; i < (messages + startIdx); i++) {
            String message = "message-" + i;
            producer.send(message.getBytes());
        }

        producer.close();
    }


    @Test(timeOut = 20000)
    public void testMaxConsumersOnSubApi() throws Exception {
        final String namespace = "prop-xyz/ns1";
        assertNull(admin.namespaces().getMaxConsumersPerSubscription(namespace));
        admin.namespaces().setMaxConsumersPerSubscription(namespace, 10);
        Awaitility.await().untilAsserted(() -> {
            assertNotNull(admin.namespaces().getMaxConsumersPerSubscription(namespace));
            assertEquals(admin.namespaces().getMaxConsumersPerSubscription(namespace).intValue(), 10);
        });
        admin.namespaces().removeMaxConsumersPerSubscription(namespace);
        Awaitility.await().untilAsserted(() ->
                admin.namespaces().getMaxConsumersPerSubscription(namespace));
    }

    /**
     * It verifies that pulsar with different load-manager generates different load-report and returned by admin-api
     *
     * @throws Exception
     */
    @Test
    public void testLoadReportApi() throws Exception {

        this.conf.setLoadManagerClassName(SimpleLoadManagerImpl.class.getName());
        MockedPulsarService mockPulsarSetup1 = new MockedPulsarService(this.conf);
        mockPulsarSetup1.setup();
        PulsarAdmin simpleLoadManagerAdmin = mockPulsarSetup1.getAdmin();
        assertNotNull(simpleLoadManagerAdmin.brokerStats().getLoadReport());

        this.conf.setLoadManagerClassName(ModularLoadManagerImpl.class.getName());
        MockedPulsarService mockPulsarSetup2 = new MockedPulsarService(this.conf);
        mockPulsarSetup2.setup();
        PulsarAdmin modularLoadManagerAdmin = mockPulsarSetup2.getAdmin();
        assertNotNull(modularLoadManagerAdmin.brokerStats().getLoadReport());

        mockPulsarSetup1.cleanup();
        mockPulsarSetup2.cleanup();
    }

    @Test
    public void testPeerCluster() throws Exception {
        admin.clusters().createCluster("us-west1",
                new ClusterData("http://broker.messaging.west1.example.com:8080"));
        admin.clusters().createCluster("us-west2",
                new ClusterData("http://broker.messaging.west2.example.com:8080"));
        admin.clusters().createCluster("us-east1",
                new ClusterData("http://broker.messaging.east1.example.com:8080"));
        admin.clusters().createCluster("us-east2",
                new ClusterData("http://broker.messaging.east2.example.com:8080"));

        admin.clusters().updatePeerClusterNames("us-west1", Sets.newLinkedHashSet(Lists.newArrayList("us-west2")));
        assertEquals(admin.clusters().getCluster("us-west1").getPeerClusterNames(), Lists.newArrayList("us-west2"));
        assertNull(admin.clusters().getCluster("us-west2").getPeerClusterNames());
        // update cluster with duplicate peer-clusters in the list
        admin.clusters().updatePeerClusterNames("us-west1", Sets.newLinkedHashSet(
                Lists.newArrayList("us-west2", "us-east1", "us-west2", "us-east1", "us-west2", "us-east1")));
        assertEquals(admin.clusters().getCluster("us-west1").getPeerClusterNames(),
                Lists.newArrayList("us-west2", "us-east1"));
        admin.clusters().updatePeerClusterNames("us-west1", null);
        assertNull(admin.clusters().getCluster("us-west1").getPeerClusterNames());

        // Check name validation
        try {
            admin.clusters().updatePeerClusterNames("us-west1",
                    Sets.newLinkedHashSet(Lists.newArrayList("invalid-cluster")));
            fail("should have failed");
        } catch (PulsarAdminException e) {
            assertTrue(e instanceof PreconditionFailedException);
        }

        // Cluster itself can't be part of peer-list
        try {
            admin.clusters().updatePeerClusterNames("us-west1", Sets.newLinkedHashSet(Lists.newArrayList("us-west1")));
            fail("should have failed");
        } catch (PulsarAdminException e) {
            assertTrue(e instanceof PreconditionFailedException);
        }
    }

    /**
     * It validates that peer-cluster can't coexist in replication-cluster list
     *
     * @throws Exception
     */
    @Test
    public void testReplicationPeerCluster() throws Exception {
        admin.clusters().createCluster("us-west1",
                new ClusterData("http://broker.messaging.west1.example.com:8080"));
        admin.clusters().createCluster("us-west2",
                new ClusterData("http://broker.messaging.west2.example.com:8080"));
        admin.clusters().createCluster("us-west3",
                new ClusterData("http://broker.messaging.west2.example.com:8080"));
        admin.clusters().createCluster("us-west4",
                new ClusterData("http://broker.messaging.west2.example.com:8080"));
        admin.clusters().createCluster("us-east1",
                new ClusterData("http://broker.messaging.east1.example.com:8080"));
        admin.clusters().createCluster("us-east2",
                new ClusterData("http://broker.messaging.east2.example.com:8080"));
        admin.clusters().createCluster("global", new ClusterData());

        List<String> allClusters = admin.clusters().getClusters();
        Collections.sort(allClusters);
        assertEquals(allClusters,
                Lists.newArrayList("test", "us-east1", "us-east2", "us-west1", "us-west2", "us-west3", "us-west4"));

        final String property = "peer-prop";
        Set<String> allowedClusters = Sets.newHashSet("us-west1", "us-west2", "us-west3", "us-west4", "us-east1",
                "us-east2", "global");
        TenantInfo propConfig = new TenantInfo(Sets.newHashSet("test"), allowedClusters);
        admin.tenants().createTenant(property, propConfig);

        final String namespace = property + "/global/conflictPeer";
        admin.namespaces().createNamespace(namespace);

        admin.clusters().updatePeerClusterNames("us-west1",
                Sets.newLinkedHashSet(Lists.newArrayList("us-west2", "us-west3")));
        assertEquals(admin.clusters().getCluster("us-west1").getPeerClusterNames(),
                Lists.newArrayList("us-west2", "us-west3"));

        // (1) no conflicting peer
        Set<String> clusterIds = Sets.newHashSet("us-east1", "us-east2");
        admin.namespaces().setNamespaceReplicationClusters(namespace, clusterIds);

        // (2) conflicting peer
        clusterIds = Sets.newHashSet("us-west2", "us-west3", "us-west1");
        try {
            admin.namespaces().setNamespaceReplicationClusters(namespace, clusterIds);
            fail("Peer-cluster can't coexist in replication cluster list");
        } catch (PulsarAdminException.ConflictException e) {
            // Ok
        }

        clusterIds = Sets.newHashSet("us-west2", "us-west3");
        // no peer coexist in replication clusters
        admin.namespaces().setNamespaceReplicationClusters(namespace, clusterIds);

        clusterIds = Sets.newHashSet("us-west1", "us-west4");
        // no peer coexist in replication clusters
        admin.namespaces().setNamespaceReplicationClusters(namespace, clusterIds);
    }

    @Test
    public void clusterFailureDomain() throws PulsarAdminException {

        final String cluster = pulsar.getConfiguration().getClusterName();
        // create
        FailureDomain domain = new FailureDomain();
        domain.setBrokers(Sets.newHashSet("b1", "b2", "b3"));
        admin.clusters().createFailureDomain(cluster, "domain-1", domain);
        admin.clusters().updateFailureDomain(cluster, "domain-1", domain);

        assertEquals(admin.clusters().getFailureDomain(cluster, "domain-1"), domain);

        Map<String, FailureDomain> domains = admin.clusters().getFailureDomains(cluster);
        assertEquals(domains.size(), 1);
        assertTrue(domains.containsKey("domain-1"));

        try {
            // try to create domain with already registered brokers
            admin.clusters().createFailureDomain(cluster, "domain-2", domain);
            fail("should have failed because of brokers are already registered");
        } catch (PulsarAdminException.ConflictException e) {
            // Ok
        }

        admin.clusters().deleteFailureDomain(cluster, "domain-1");
        assertTrue(admin.clusters().getFailureDomains(cluster).isEmpty());

        admin.clusters().createFailureDomain(cluster, "domain-2", domain);
        domains = admin.clusters().getFailureDomains(cluster);
        assertEquals(domains.size(), 1);
        assertTrue(domains.containsKey("domain-2"));
    }

    @Test
    public void namespaceAntiAffinity() throws PulsarAdminException {
        final String namespace = "prop-xyz/ns1";
        final String antiAffinityGroup = "group";
        assertTrue(isBlank(admin.namespaces().getNamespaceAntiAffinityGroup(namespace)));
        admin.namespaces().setNamespaceAntiAffinityGroup(namespace, antiAffinityGroup);
        assertEquals(admin.namespaces().getNamespaceAntiAffinityGroup(namespace), antiAffinityGroup);
        admin.namespaces().deleteNamespaceAntiAffinityGroup(namespace);
        assertTrue(isBlank(admin.namespaces().getNamespaceAntiAffinityGroup(namespace)));

        final String ns1 = "prop-xyz/antiAG1";
        final String ns2 = "prop-xyz/antiAG2";
        final String ns3 = "prop-xyz/antiAG3";
        admin.namespaces().createNamespace(ns1, Sets.newHashSet("test"));
        admin.namespaces().createNamespace(ns2, Sets.newHashSet("test"));
        admin.namespaces().createNamespace(ns3, Sets.newHashSet("test"));
        admin.namespaces().setNamespaceAntiAffinityGroup(ns1, antiAffinityGroup);
        admin.namespaces().setNamespaceAntiAffinityGroup(ns2, antiAffinityGroup);
        admin.namespaces().setNamespaceAntiAffinityGroup(ns3, antiAffinityGroup);

        Set<String> namespaces = new HashSet<>(
                admin.namespaces().getAntiAffinityNamespaces("prop-xyz", "test", antiAffinityGroup));
        assertEquals(namespaces.size(), 3);
        assertTrue(namespaces.contains(ns1));
        assertTrue(namespaces.contains(ns2));
        assertTrue(namespaces.contains(ns3));

        List<String> namespaces2 = admin.namespaces().getAntiAffinityNamespaces("prop-xyz", "test", "invalid-group");
        assertEquals(namespaces2.size(), 0);
    }

    @Test
    public void testNonPersistentTopics() throws Exception {
        final String namespace = "prop-xyz/ns2";
        final String topicName = "non-persistent://" + namespace + "/topic";
        admin.namespaces().createNamespace(namespace, 20);
        admin.namespaces().setNamespaceReplicationClusters(namespace, Sets.newHashSet("test"));
        int totalTopics = 100;

        Set<String> topicNames = Sets.newHashSet();
        for (int i = 0; i < totalTopics; i++) {
            topicNames.add(topicName + i);
            Producer<byte[]> producer = pulsarClient.newProducer().topic(topicName + i).create();
            producer.close();
        }

        for (int i = 0; i < totalTopics; i++) {
            Topic topic = pulsar.getBrokerService().getTopicReference(topicName + i).get();
            assertNotNull(topic);
        }

        Set<String> topicsInNs = Sets.newHashSet(admin.topics().getList(namespace));
        assertEquals(topicsInNs.size(), totalTopics);
        topicsInNs.removeAll(topicNames);
        assertEquals(topicsInNs.size(), 0);
    }

    @Test
    public void testPublishConsumerStats() throws Exception {
        final String topicName = "statTopic";
        final String subscriberName = topicName + "-my-sub-1";
        final String topic = "persistent://prop-xyz/ns1/" + topicName;
        final String producerName = "myProducer";

        @Cleanup
        PulsarClient client = PulsarClient.builder().serviceUrl(pulsar.getWebServiceAddress()).build();
        Consumer<byte[]> consumer = client.newConsumer().topic(topic).subscriptionName(subscriberName)
                .subscriptionType(SubscriptionType.Shared).subscribe();
        Producer<byte[]> producer = client.newProducer()
            .topic(topic)
            .enableBatching(false)
            .messageRoutingMode(MessageRoutingMode.SinglePartition)
            .producerName(producerName)
            .create();

        retryStrategically((test) -> {
            TopicStats stats;
            try {
                stats = admin.topics().getStats(topic);
                return stats.publishers.size() > 0 && stats.subscriptions.get(subscriberName) != null
                        && stats.subscriptions.get(subscriberName).consumers.size() > 0;
            } catch (PulsarAdminException e) {
                return false;
            }
        }, 5, 200);

        TopicStats topicStats = admin.topics().getStats(topic);
        assertEquals(topicStats.publishers.size(), 1);
        assertNotNull(topicStats.publishers.get(0).getAddress());
        assertNotNull(topicStats.publishers.get(0).getClientVersion());
        assertNotNull(topicStats.publishers.get(0).getConnectedSince());
        assertNotNull(topicStats.publishers.get(0).getProducerName());
        assertEquals(topicStats.publishers.get(0).getProducerName(), producerName);

        SubscriptionStats subscriber = topicStats.subscriptions.get(subscriberName);
        assertNotNull(subscriber);
        assertEquals(subscriber.consumers.size(), 1);
        ConsumerStats consumerStats = subscriber.consumers.get(0);
        assertNotNull(consumerStats.getAddress());
        assertNotNull(consumerStats.getClientVersion());
        assertNotNull(consumerStats.getConnectedSince());

        producer.close();
        consumer.close();
    }

    @Test
    public void testTenantNameWithUnderscore() throws Exception {
        TenantInfo tenantInfo = new TenantInfo(Sets.newHashSet("role1", "role2"), Sets.newHashSet("test"));
        admin.tenants().createTenant("prop_xyz", tenantInfo);

        admin.namespaces().createNamespace("prop_xyz/my-namespace", Sets.newHashSet("test"));

        String topic = "persistent://prop_xyz/use/my-namespace/my-topic";

        Producer<byte[]> producer = pulsarClient.newProducer().topic(topic)
                .create();

        TopicStats stats = admin.topics().getStats(topic);
        assertEquals(stats.publishers.size(), 1);
        producer.close();
    }

    @Test
    public void testTenantNameWithInvalidCharacters() {
        TenantInfo tenantInfo = new TenantInfo(Sets.newHashSet("role1", "role2"), Sets.newHashSet("test"));

        // If we try to create property with invalid characters, it should fail immediately
        try {
            admin.tenants().createTenant("prop xyz", tenantInfo);
            fail("Should have failed");
        } catch (PulsarAdminException e) {
            assertEquals(e.getStatusCode(), Status.PRECONDITION_FAILED.getStatusCode());
        }

        try {
            admin.tenants().createTenant("prop&xyz", tenantInfo);
            fail("Should have failed");
        } catch (PulsarAdminException e) {
            assertEquals(e.getStatusCode(), Status.PRECONDITION_FAILED.getStatusCode());
        }
    }

    @Test
    public void testTenantWithNonexistentClusters() throws Exception {
        // Check non-existing cluster
        assertFalse(admin.clusters().getClusters().contains("cluster-non-existing"));

        Set<String> allowedClusters = Sets.newHashSet("cluster-non-existing");
        TenantInfo tenantInfo = new TenantInfo(Sets.newHashSet("role1", "role2"), allowedClusters);

        // If we try to create tenant with nonexistent clusters, it should fail immediately
        try {
            admin.tenants().createTenant("test-tenant", tenantInfo);
            fail("Should have failed");
        } catch (PulsarAdminException e) {
            assertEquals(e.getStatusCode(), Status.PRECONDITION_FAILED.getStatusCode());
        }

        assertFalse(admin.tenants().getTenants().contains("test-tenant"));

        // Check existing tenant
        assertTrue(admin.tenants().getTenants().contains("prop-xyz"));

        // If we try to update existing tenant with nonexistent clusters, it should fail immediately
        try {
            admin.tenants().updateTenant("prop-xyz", tenantInfo);
            fail("Should have failed");
        } catch (PulsarAdminException e) {
            assertEquals(e.getStatusCode(), Status.PRECONDITION_FAILED.getStatusCode());
        }
    }

    @Test
    public void brokerNamespaceIsolationPolicies() throws Exception {

        // create
        String policyName1 = "policy-1";
        String cluster = pulsar.getConfiguration().getClusterName();
        String namespaceRegex = "other/" + cluster + "/other.*";
        String brokerName = pulsar.getAdvertisedAddress();
        String brokerAddress = brokerName + ":" + pulsar.getConfiguration().getWebServicePort().get();
        NamespaceIsolationData nsPolicyData1 = new NamespaceIsolationData();
        nsPolicyData1.namespaces = new ArrayList<>();
        nsPolicyData1.namespaces.add(namespaceRegex);
        nsPolicyData1.primary = new ArrayList<>();
        nsPolicyData1.primary.add(brokerName + ":[0-9]*");
        nsPolicyData1.secondary = new ArrayList<>();
        nsPolicyData1.secondary.add(brokerName + ".*");
        nsPolicyData1.auto_failover_policy = new AutoFailoverPolicyData();
        nsPolicyData1.auto_failover_policy.policy_type = AutoFailoverPolicyType.min_available;
        nsPolicyData1.auto_failover_policy.parameters = new HashMap<>();
        nsPolicyData1.auto_failover_policy.parameters.put("min_limit", "1");
        nsPolicyData1.auto_failover_policy.parameters.put("usage_threshold", "100");
        admin.clusters().createNamespaceIsolationPolicy(cluster, policyName1, nsPolicyData1);

        List<BrokerNamespaceIsolationData> brokerIsolationDataList = admin.clusters()
                .getBrokersWithNamespaceIsolationPolicy(cluster);
        assertEquals(brokerIsolationDataList.size(), 1);
        assertEquals(brokerIsolationDataList.get(0).brokerName, brokerAddress);
        assertEquals(brokerIsolationDataList.get(0).namespaceRegex.size(), 1);
        assertEquals(brokerIsolationDataList.get(0).namespaceRegex.get(0), namespaceRegex);

        BrokerNamespaceIsolationData brokerIsolationData = admin.clusters()
                .getBrokerWithNamespaceIsolationPolicy(cluster, brokerAddress);
        assertEquals(brokerIsolationData.brokerName, brokerAddress);
        assertEquals(brokerIsolationData.namespaceRegex.size(), 1);
        assertEquals(brokerIsolationData.namespaceRegex.get(0), namespaceRegex);

        BrokerNamespaceIsolationData isolationData = admin.clusters().getBrokerWithNamespaceIsolationPolicy(cluster, "invalid-broker");
        assertFalse(isolationData.isPrimary);
    }

    // create 1 namespace:
    //  0. without isolation policy configured, lookup will success.
    //  1. with matched isolation broker configured and matched, lookup will success.
    //  2. update isolation policy, without broker matched, lookup will fail.
    @Test
    public void brokerNamespaceIsolationPoliciesUpdateOnTime() throws Exception {
        String brokerName = pulsar.getAdvertisedAddress();
        String ns1Name = "prop-xyz/test_ns1_iso_" + System.currentTimeMillis();
        admin.namespaces().createNamespace(ns1Name, Sets.newHashSet("test"));

        //  0. without isolation policy configured, lookup will success.
        String brokerUrl = admin.lookups().lookupTopic(ns1Name + "/topic1");
        assertTrue(brokerUrl.contains(brokerName));
        log.info("0 get lookup url {}", brokerUrl);

        // create
        String policyName1 = "policy-1";
        String cluster = pulsar.getConfiguration().getClusterName();
        NamespaceIsolationData nsPolicyData1 = new NamespaceIsolationData();
        nsPolicyData1.namespaces = new ArrayList<>();
        nsPolicyData1.namespaces.add(ns1Name);
        nsPolicyData1.primary = new ArrayList<>();
        nsPolicyData1.primary.add(brokerName + ".*");
        nsPolicyData1.auto_failover_policy = new AutoFailoverPolicyData();
        nsPolicyData1.auto_failover_policy.policy_type = AutoFailoverPolicyType.min_available;
        nsPolicyData1.auto_failover_policy.parameters = new HashMap<>();
        nsPolicyData1.auto_failover_policy.parameters.put("min_limit", "1");
        nsPolicyData1.auto_failover_policy.parameters.put("usage_threshold", "100");
        admin.clusters().createNamespaceIsolationPolicyAsync(cluster, policyName1, nsPolicyData1).get();

        //  1. with matched isolation broker configured and matched, lookup will success.
        brokerUrl = admin.lookups().lookupTopic(ns1Name + "/topic2");
        assertTrue(brokerUrl.contains(brokerName));
        log.info(" 1 get lookup url {}", brokerUrl);

        //  2. update isolation policy, without broker matched, lookup will fail.
        nsPolicyData1.primary = new ArrayList<>();
        nsPolicyData1.primary.add(brokerName + "not_match");
        admin.clusters().updateNamespaceIsolationPolicyAsync(cluster, policyName1, nsPolicyData1).get();

        try {
            admin.lookups().lookupTopic(ns1Name + "/topic3");
        } catch (Exception e) {
            // expected lookup fail, because no brokers matched the policy.
            log.info(" 2 expected fail lookup");
        }

        try {
            admin.lookups().lookupTopic(ns1Name + "/topic1");
        } catch (Exception e) {
            // expected lookup fail, because no brokers matched the policy.
            log.info(" 22 expected fail lookup");
        }
    }

    @Test
    public void clustersList() throws PulsarAdminException {
        final String cluster = pulsar.getConfiguration().getClusterName();
        admin.clusters().createCluster("global", new ClusterData("http://localhost:6650"));

        // Global cluster, if there, should be omitted from the results
        assertEquals(admin.clusters().getClusters(), Lists.newArrayList(cluster));
    }
    /**
     * verifies cluster has been set before create topic
     *
     * @throws PulsarAdminException
     */
    @Test
    public void testClusterIsReadyBeforeCreateTopic() throws PulsarAdminException {
        final String topicName = "partitionedTopic";
        final int partitions = 4;
        final String persistentPartitionedTopicName = "persistent://prop-xyz/ns2/" + topicName;
        final String NonPersistentPartitionedTopicName = "non-persistent://prop-xyz/ns2/" + topicName;

        admin.namespaces().createNamespace("prop-xyz/ns2");
        // By default the cluster will configure as configuration file. So the create topic operation
        // will never throw exception except there is no cluster.
        admin.namespaces().setNamespaceReplicationClusters("prop-xyz/ns2", new HashSet<String>());

        try {
            admin.topics().createPartitionedTopic(persistentPartitionedTopicName, partitions);
            Assert.fail("should have failed due to Namespace does not have any clusters configured");
        } catch (PulsarAdminException.PreconditionFailedException ignored) {
        }

        try {
            admin.topics().createPartitionedTopic(NonPersistentPartitionedTopicName, partitions);
            Assert.fail("should have failed due to Namespace does not have any clusters configured");
        } catch (PulsarAdminException.PreconditionFailedException ignored) {
        }
    }

    @Test
    public void testCreateNamespaceWithNoClusters() throws PulsarAdminException {
        String localCluster = pulsar.getConfiguration().getClusterName();
        String namespace = "prop-xyz/test-ns-with-no-clusters";
        admin.namespaces().createNamespace(namespace);

        // Global cluster, if there, should be omitted from the results
        assertEquals(admin.namespaces().getNamespaceReplicationClusters(namespace),
                Collections.singletonList(localCluster));
    }

    @Test(timeOut = 30000)
    public void testConsumerStatsLastTimestamp() throws PulsarClientException, PulsarAdminException, InterruptedException {
        long timestamp = System.currentTimeMillis();
        final String topicName = "consumer-stats-" + timestamp;
        final String subscribeName = topicName + "-test-stats-sub";
        final String topic = "persistent://prop-xyz/ns1/" + topicName;
        final String producerName = "producer-" + topicName;

        @Cleanup
        PulsarClient client = PulsarClient.builder().serviceUrl(pulsar.getWebServiceAddress()).build();
        Producer<byte[]> producer = client.newProducer().topic(topic)
            .enableBatching(false)
            .producerName(producerName)
            .create();

        // a. Send a message to the topic.
        producer.send("message-1".getBytes(StandardCharsets.UTF_8));

        // b. Create a consumer, because there was a message in the topic, the consumer will receive the message pushed
        // by the broker, the lastConsumedTimestamp will as the consume subscribe time.
        Consumer<byte[]> consumer = client.newConsumer().topic(topic)
            .subscriptionName(subscribeName)
            .subscriptionInitialPosition(SubscriptionInitialPosition.Earliest)
            .acknowledgmentGroupTime(0, TimeUnit.SECONDS)
            .subscribe();
        Message<byte[]> message = consumer.receive();

        // Get the consumer stats.
        TopicStats topicStats = admin.topics().getStats(topic);
        SubscriptionStats subscriptionStats = topicStats.subscriptions.get(subscribeName);
        long startConsumedFlowTimestamp = subscriptionStats.lastConsumedFlowTimestamp;
        long startAckedTimestampInSubStats = subscriptionStats.lastAckedTimestamp;
        ConsumerStats consumerStats = subscriptionStats.consumers.get(0);
        long startConsumedTimestampInConsumerStats = consumerStats.lastConsumedTimestamp;
        long startAckedTimestampInConsumerStats = consumerStats.lastAckedTimestamp;

        // Because the message was pushed by the broker, the consumedTimestamp should not as 0.
        assertNotEquals(0, startConsumedTimestampInConsumerStats);
        // There is no consumer ack the message, so the lastAckedTimestamp still as 0.
        assertEquals(0, startAckedTimestampInConsumerStats);
        assertNotEquals(0, startConsumedFlowTimestamp);
        assertEquals(0, startAckedTimestampInSubStats);

        // c. The Consumer receives the message and acks the message.
        consumer.acknowledge(message);
        // Waiting for the ack command send to the broker.
        while (true) {
            topicStats = admin.topics().getStats(topic);
            if (topicStats.subscriptions.get(subscribeName).lastAckedTimestamp != 0) {
                break;
            }
            TimeUnit.MILLISECONDS.sleep(100);
        }

        // Get the consumer stats.
        topicStats = admin.topics().getStats(topic);
        subscriptionStats = topicStats.subscriptions.get(subscribeName);
        long consumedFlowTimestamp = subscriptionStats.lastConsumedFlowTimestamp;
        long ackedTimestampInSubStats = subscriptionStats.lastAckedTimestamp;
        consumerStats = subscriptionStats.consumers.get(0);
        long consumedTimestamp = consumerStats.lastConsumedTimestamp;
        long ackedTimestamp = consumerStats.lastAckedTimestamp;

        // The lastConsumedTimestamp should same as the last time because the broker does not push any messages and the
        // consumer does not pull any messages.
        assertEquals(startConsumedTimestampInConsumerStats, consumedTimestamp);
        assertTrue(startAckedTimestampInConsumerStats < ackedTimestamp);
        assertNotEquals(0, consumedFlowTimestamp);
        assertTrue(startAckedTimestampInSubStats < ackedTimestampInSubStats);

        // d. Send another messages. The lastConsumedTimestamp should be updated.
        producer.send("message-2".getBytes(StandardCharsets.UTF_8));

        // e. Receive the message and ack it.
        message = consumer.receive();
        consumer.acknowledge(message);
        // Waiting for the ack command send to the broker.
        while (true) {
            topicStats = admin.topics().getStats(topic);
            if (topicStats.subscriptions.get(subscribeName).lastAckedTimestamp != ackedTimestampInSubStats) {
                break;
            }
            TimeUnit.MILLISECONDS.sleep(100);
        }

        // Get the consumer stats again.
        topicStats = admin.topics().getStats(topic);
        subscriptionStats = topicStats.subscriptions.get(subscribeName);
        long lastConsumedFlowTimestamp = subscriptionStats.lastConsumedFlowTimestamp;
        long lastConsumedTimestampInSubStats = subscriptionStats.lastConsumedTimestamp;
        long lastAckedTimestampInSubStats = subscriptionStats.lastAckedTimestamp;
        consumerStats = subscriptionStats.consumers.get(0);
        long lastConsumedTimestamp = consumerStats.lastConsumedTimestamp;
        long lastAckedTimestamp = consumerStats.lastAckedTimestamp;

        assertTrue(consumedTimestamp < lastConsumedTimestamp);
        assertTrue(ackedTimestamp < lastAckedTimestamp);
        assertTrue(startConsumedTimestampInConsumerStats < lastConsumedTimestamp);
        assertEquals(lastConsumedFlowTimestamp, consumedFlowTimestamp);
        assertTrue(ackedTimestampInSubStats < lastAckedTimestampInSubStats);
        assertEquals(lastConsumedTimestamp, lastConsumedTimestampInSubStats);

        consumer.close();
        producer.close();
    }

    @Test(timeOut = 30000)
    public void testPreciseBacklog() throws PulsarClientException, PulsarAdminException, InterruptedException {
        final String topic = "persistent://prop-xyz/ns1/precise-back-log";
        final String subName = "sub-name";

        @Cleanup
        PulsarClient client = PulsarClient.builder().serviceUrl(pulsar.getWebServiceAddress()).build();

        @Cleanup
        Consumer<byte[]> consumer = client.newConsumer()
            .topic(topic)
            .subscriptionName(subName)
            .acknowledgmentGroupTime(0, TimeUnit.SECONDS)
            .subscribe();

        @Cleanup
        Producer<byte[]> producer = client.newProducer()
            .topic(topic)
            .enableBatching(false)
            .create();

        producer.send("message-1".getBytes(StandardCharsets.UTF_8));
        Message<byte[]> message = consumer.receive();
        assertNotNull(message);

        // Mock the entries added count. Default is disable the precise backlog, so the backlog is entries added count - consumed count
        // Since message have not acked, so the backlog is 10
        PersistentSubscription subscription = (PersistentSubscription)pulsar.getBrokerService().getTopicReference(topic).get().getSubscription(subName);
        assertNotNull(subscription);
        ((ManagedLedgerImpl)subscription.getCursor().getManagedLedger()).setEntriesAddedCounter(10L);
        TopicStats topicStats = admin.topics().getStats(topic);
        assertEquals(topicStats.subscriptions.get(subName).msgBacklog, 10);

        topicStats = admin.topics().getStats(topic, true, true);
        assertEquals(topicStats.subscriptions.get(subName).backlogSize, 43);
        assertEquals(topicStats.subscriptions.get(subName).msgBacklog, 1);
        consumer.acknowledge(message);

        // wait for ack send
        Thread.sleep(500);

        // Consumer acks the message, so the precise backlog is 0
        topicStats = admin.topics().getStats(topic, true, true);
        assertEquals(topicStats.subscriptions.get(subName).backlogSize, 0);
        assertEquals(topicStats.subscriptions.get(subName).msgBacklog, 0);

        topicStats = admin.topics().getStats(topic);
        assertEquals(topicStats.subscriptions.get(subName).msgBacklog, 9);
    }

    @Test(timeOut = 30000)
    public void testBacklogNoDelayed() throws PulsarClientException, PulsarAdminException, InterruptedException {
        final String topic = "persistent://prop-xyz/ns1/precise-back-log-no-delayed-" + UUID.randomUUID().toString();
        final String subName = "sub-name";

        @Cleanup
        PulsarClient client = PulsarClient.builder().serviceUrl(pulsar.getWebServiceAddress()).build();

        @Cleanup
        Consumer<byte[]> consumer = client.newConsumer()
            .topic(topic)
            .subscriptionName(subName)
            .subscriptionType(SubscriptionType.Shared)
            .acknowledgmentGroupTime(0, TimeUnit.SECONDS)
            .subscribe();

        @Cleanup
        Producer<byte[]> producer = client.newProducer()
            .topic(topic)
            .enableBatching(false)
            .create();

        for (int i = 0; i < 10; i++) {
            if (i > 4) {
                producer.newMessage()
                    .value("message-1".getBytes(StandardCharsets.UTF_8))
                    .deliverAfter(10, TimeUnit.SECONDS)
                    .send();
            } else {
                producer.send("message-1".getBytes(StandardCharsets.UTF_8));
            }
        }

        // Wait for messages to be tracked for delayed delivery. This happens
        // on the consumer dispatch side, so when the send() is complete we're
        // not yet guaranteed to see the stats updated.
        Thread.sleep(500);

        TopicStats topicStats = admin.topics().getStats(topic, true, true);
        assertEquals(topicStats.subscriptions.get(subName).msgBacklog, 10);
        assertEquals(topicStats.subscriptions.get(subName).msgBacklogNoDelayed, 5);

        for (int i = 0; i < 5; i++) {
            consumer.acknowledge(consumer.receive());
        }
        // Wait the ack send.
        Thread.sleep(500);
        topicStats = admin.topics().getStats(topic, true, true);
        assertEquals(topicStats.subscriptions.get(subName).msgBacklog, 5);
        assertEquals(topicStats.subscriptions.get(subName).msgBacklogNoDelayed, 0);
    }

    @Test
    public void testPreciseBacklogForPartitionedTopic() throws PulsarClientException, PulsarAdminException {
        final String topic = "persistent://prop-xyz/ns1/precise-back-log-for-partitioned-topic";
        admin.topics().createPartitionedTopic(topic, 2);
        final String subName = "sub-name";

        @Cleanup
        PulsarClient client = PulsarClient.builder().serviceUrl(pulsar.getWebServiceAddress()).build();

        @Cleanup
        Consumer<byte[]> consumer = client.newConsumer()
            .topic(topic)
            .subscriptionName(subName)
            .acknowledgmentGroupTime(0, TimeUnit.SECONDS)
            .subscribe();

        @Cleanup
        Producer<byte[]> producer = client.newProducer()
            .topic(topic)
            .enableBatching(false)
            .create();

        producer.send("message-1".getBytes(StandardCharsets.UTF_8));
        Message<byte[]> message = consumer.receive();
        assertNotNull(message);

        // Mock the entries added count. Default is disable the precise backlog, so the backlog is entries added count - consumed count
        // Since message have not acked, so the backlog is 10
        for (int i = 0; i < 2; i++) {
            PersistentSubscription subscription = (PersistentSubscription)pulsar.getBrokerService().getTopicReference(topic + "-partition-" + i).get().getSubscription(subName);
            assertNotNull(subscription);
            ((ManagedLedgerImpl)subscription.getCursor().getManagedLedger()).setEntriesAddedCounter(10L);
        }

        TopicStats topicStats = admin.topics().getPartitionedStats(topic, false);
        assertEquals(topicStats.subscriptions.get(subName).msgBacklog, 20);

        topicStats = admin.topics().getPartitionedStats(topic, false, true, true);
        assertEquals(topicStats.subscriptions.get(subName).msgBacklog, 1);
        assertEquals(topicStats.subscriptions.get(subName).backlogSize, 43);
    }

    @Test(timeOut = 30000)
    public void testBacklogNoDelayedForPartitionedTopic() throws PulsarClientException, PulsarAdminException, InterruptedException {
        final String topic = "persistent://prop-xyz/ns1/precise-back-log-no-delayed-partitioned-topic";
        admin.topics().createPartitionedTopic(topic, 2);
        final String subName = "sub-name";

        @Cleanup
        PulsarClient client = PulsarClient.builder().serviceUrl(pulsar.getWebServiceAddress()).build();

        @Cleanup
        Consumer<byte[]> consumer = client.newConsumer()
            .topic(topic)
            .subscriptionName(subName)
            .subscriptionType(SubscriptionType.Shared)
            .acknowledgmentGroupTime(0, TimeUnit.SECONDS)
            .subscribe();

        @Cleanup
        Producer<byte[]> producer = client.newProducer()
            .topic(topic)
            .enableBatching(false)
            .create();

        for (int i = 0; i < 10; i++) {
            if (i > 4) {
                producer.newMessage()
                    .value("message-1".getBytes(StandardCharsets.UTF_8))
                    .deliverAfter(10, TimeUnit.SECONDS)
                    .send();
            } else {
                producer.send("message-1".getBytes(StandardCharsets.UTF_8));
            }
        }

        TopicStats topicStats = admin.topics().getPartitionedStats(topic, false, true, true);
        assertEquals(topicStats.subscriptions.get(subName).msgBacklog, 10);
        assertEquals(topicStats.subscriptions.get(subName).backlogSize, 470);
        assertEquals(topicStats.subscriptions.get(subName).msgBacklogNoDelayed, 5);

        for (int i = 0; i < 5; i++) {
            consumer.acknowledge(consumer.receive());
        }
        // Wait the ack send.
        Thread.sleep(500);
        topicStats = admin.topics().getPartitionedStats(topic, false, true, true);
        assertEquals(topicStats.subscriptions.get(subName).msgBacklog, 5);
        assertEquals(topicStats.subscriptions.get(subName).backlogSize, 238);
        assertEquals(topicStats.subscriptions.get(subName).msgBacklogNoDelayed, 0);
    }

    @Test
    public void testMaxNumPartitionsPerPartitionedTopicSuccess() {
        final String topic = "persistent://prop-xyz/ns1/max-num-partitions-per-partitioned-topic-success";
        pulsar.getConfiguration().setMaxNumPartitionsPerPartitionedTopic(3);

        try {
            admin.topics().createPartitionedTopic(topic, 2);
        } catch (Exception e) {
            fail("should not throw any exceptions");
        }

        // reset configuration
        pulsar.getConfiguration().setMaxNumPartitionsPerPartitionedTopic(0);
    }

    @Test
    public void testMaxNumPartitionsPerPartitionedTopicFailure() {
        final String topic = "persistent://prop-xyz/ns1/max-num-partitions-per-partitioned-topic-failure";
        pulsar.getConfiguration().setMaxNumPartitionsPerPartitionedTopic(2);

        try {
            admin.topics().createPartitionedTopic(topic, 3);
            fail("should throw exception when number of partitions exceed than max partitions");
        } catch (Exception e) {
            assertTrue(e instanceof PulsarAdminException);
        }

        // reset configuration
        pulsar.getConfiguration().setMaxNumPartitionsPerPartitionedTopic(0);
    }

    @Test
    public void testListOfNamespaceBundles() throws Exception {
        TenantInfo tenantInfo = new TenantInfo(Sets.newHashSet("role1", "role2"), Sets.newHashSet("test"));
        admin.tenants().createTenant("prop-xyz2", tenantInfo);
        admin.namespaces().createNamespace("prop-xyz2/ns1", 10);
        admin.namespaces().setNamespaceReplicationClusters("prop-xyz2/ns1", Sets.newHashSet("test"));
        admin.namespaces().createNamespace("prop-xyz2/test/ns2", 10);
        assertEquals(admin.namespaces().getBundles("prop-xyz2/ns1").numBundles, 10);
        assertEquals(admin.namespaces().getBundles("prop-xyz2/test/ns2").numBundles, 10);
    }

    @Test
    public void testUpdateClusterWithProxyUrl() throws Exception {
        ClusterData cluster = new ClusterData(pulsar.getWebServiceAddress());
        String clusterName = "test2";
        admin.clusters().createCluster(clusterName, cluster);
        Assert.assertEquals(admin.clusters().getCluster(clusterName), cluster);

        // update
        cluster.setProxyServiceUrl("proxy");
        cluster.setProxyProtocol(ProxyProtocol.SNI);
        admin.clusters().updateCluster(clusterName, cluster);
        Assert.assertEquals(admin.clusters().getCluster(clusterName), cluster);
    }

    @Test
    public void testMaxNamespacesPerTenant() throws Exception {
        super.internalCleanup();
        conf.setMaxNamespacesPerTenant(2);
        super.internalSetup();
        admin.clusters().createCluster("test", new ClusterData(brokerUrl.toString()));
        TenantInfo tenantInfo = new TenantInfo(Sets.newHashSet("role1", "role2"), Sets.newHashSet("test"));
        admin.tenants().createTenant("testTenant", tenantInfo);
        admin.namespaces().createNamespace("testTenant/ns1", Sets.newHashSet("test"));
        admin.namespaces().createNamespace("testTenant/ns2", Sets.newHashSet("test"));
        try {
            admin.namespaces().createNamespace("testTenant/ns3", Sets.newHashSet("test"));
        } catch (PulsarAdminException e) {
            Assert.assertEquals(e.getStatusCode(), 412);
            Assert.assertEquals(e.getHttpError(), "Exceed the maximum number of namespace in tenant :testTenant");
        }

        //unlimited
        super.internalCleanup();
        conf.setMaxNamespacesPerTenant(0);
        super.internalSetup();
        admin.clusters().createCluster("test", new ClusterData(brokerUrl.toString()));
        admin.tenants().createTenant("testTenant", tenantInfo);
        for (int i = 0; i < 10; i++) {
            admin.namespaces().createNamespace("testTenant/ns-" + i, Sets.newHashSet("test"));
        }
    }

    @Test
    public void testMaxTopicsPerNamespace() throws Exception {
        super.internalCleanup();
        conf.setMaxTopicsPerNamespace(10);
        super.internalSetup();
        admin.clusters().createCluster("test", new ClusterData(brokerUrl.toString()));
        TenantInfo tenantInfo = new TenantInfo(Sets.newHashSet("role1", "role2"), Sets.newHashSet("test"));
        admin.tenants().createTenant("testTenant", tenantInfo);
        admin.namespaces().createNamespace("testTenant/ns1", Sets.newHashSet("test"));

        // check create partitioned/non-partitioned topics
        String topic = "persistent://testTenant/ns1/test_create_topic_v";
        admin.topics().createPartitionedTopic(topic + "1", 2);
        admin.topics().createPartitionedTopic(topic + "2", 3);
        admin.topics().createPartitionedTopic(topic + "3", 4);
        admin.topics().createNonPartitionedTopic(topic + "4");
        try {
            admin.topics().createPartitionedTopic(topic + "5", 2);
            Assert.fail();
        } catch (PulsarAdminException e) {
            Assert.assertEquals(e.getStatusCode(), 412);
            Assert.assertEquals(e.getHttpError(), "Exceed maximum number of topics in namespace.");
        }

        //unlimited
        super.internalCleanup();
        conf.setMaxTopicsPerNamespace(0);
        super.internalSetup();
        admin.clusters().createCluster("test", new ClusterData(brokerUrl.toString()));
        admin.tenants().createTenant("testTenant", tenantInfo);
        admin.namespaces().createNamespace("testTenant/ns1", Sets.newHashSet("test"));
        for (int i = 0; i < 10; ++i) {
            admin.topics().createPartitionedTopic(topic + i, 2);
            admin.topics().createNonPartitionedTopic(topic + i + i);
        }

        // check producer/consumer auto create partitioned topic
        super.internalCleanup();
        conf.setMaxTopicsPerNamespace(10);
        conf.setDefaultNumPartitions(3);
        conf.setAllowAutoTopicCreationType("partitioned");
        super.internalSetup();
        admin.clusters().createCluster("test", new ClusterData(brokerUrl.toString()));
        admin.tenants().createTenant("testTenant", tenantInfo);
        admin.namespaces().createNamespace("testTenant/ns1", Sets.newHashSet("test"));

        pulsarClient.newProducer().topic(topic + "1").create().close();
        pulsarClient.newProducer().topic(topic + "2").create().close();
        pulsarClient.newConsumer().topic(topic + "3").subscriptionName("test_sub").subscribe().close();
        try {
            pulsarClient.newConsumer().topic(topic + "4").subscriptionName("test_sub").subscribe().close();
            Assert.fail();
        } catch (PulsarClientException e) {
            log.info("Exception: ", e);
        }

        // check producer/consumer auto create non-partitioned topic
        super.internalCleanup();
        conf.setMaxTopicsPerNamespace(3);
        conf.setAllowAutoTopicCreationType("non-partitioned");
        super.internalSetup();
        admin.clusters().createCluster("test", new ClusterData(brokerUrl.toString()));
        admin.tenants().createTenant("testTenant", tenantInfo);
        admin.namespaces().createNamespace("testTenant/ns1", Sets.newHashSet("test"));

        pulsarClient.newProducer().topic(topic + "1").create().close();
        pulsarClient.newProducer().topic(topic + "2").create().close();
        pulsarClient.newConsumer().topic(topic + "3").subscriptionName("test_sub").subscribe().close();
        try {
            pulsarClient.newConsumer().topic(topic + "4").subscriptionName("test_sub").subscribe().close();
            Assert.fail();
        } catch (PulsarClientException e) {
            log.info("Exception: ", e);
        }

        // reset configuration
        conf.setMaxTopicsPerNamespace(0);
        conf.setDefaultNumPartitions(1);
    }

    @Test
    public void testInvalidBundleErrorResponse() throws Exception {
        try {
            admin.namespaces().deleteNamespaceBundle("prop-xyz/ns1", "invalid-bundle");
            fail("should have failed due to invalid bundle");
        } catch (PreconditionFailedException e) {
            assertTrue(e.getMessage().startsWith("Invalid bundle range"));
        }
    }

    @Test
    public void testMaxSubscriptionsPerTopic() throws Exception {
        super.internalCleanup();
        conf.setMaxSubscriptionsPerTopic(2);
        super.internalSetup();

        admin.clusters().createCluster("test", new ClusterData(brokerUrl.toString()));
        TenantInfo tenantInfo = new TenantInfo(Sets.newHashSet("role1", "role2"), Sets.newHashSet("test"));
        admin.tenants().createTenant("testTenant", tenantInfo);
        admin.namespaces().createNamespace("testTenant/ns1", Sets.newHashSet("test"));

        final String topic = "persistent://testTenant/ns1/max-subscriptions-per-topic";

        admin.topics().createPartitionedTopic(topic, 3);
        Producer producer = pulsarClient.newProducer().topic(topic).create();
        producer.close();

        // create subscription
        admin.topics().createSubscription(topic, "test-sub1", MessageId.earliest);
        admin.topics().createSubscription(topic, "test-sub2", MessageId.earliest);
        try {
            admin.topics().createSubscription(topic, "test-sub3", MessageId.earliest);
            Assert.fail();
        } catch (PulsarAdminException e) {
            log.info("create subscription failed. Exception: ", e);
        }

        super.internalCleanup();
        conf.setMaxSubscriptionsPerTopic(0);
        super.internalSetup();

        admin.clusters().createCluster("test", new ClusterData(brokerUrl.toString()));
        admin.tenants().createTenant("testTenant", tenantInfo);
        admin.namespaces().createNamespace("testTenant/ns1", Sets.newHashSet("test"));

        admin.topics().createPartitionedTopic(topic, 3);
        producer = pulsarClient.newProducer().topic(topic).create();
        producer.close();

        for (int i = 0; i < 10; ++i) {
            admin.topics().createSubscription(topic, "test-sub" + i, MessageId.earliest);
        }

        super.internalCleanup();
        conf.setMaxSubscriptionsPerTopic(2);
        super.internalSetup();

        admin.clusters().createCluster("test", new ClusterData(brokerUrl.toString()));
        admin.tenants().createTenant("testTenant", tenantInfo);
        admin.namespaces().createNamespace("testTenant/ns1", Sets.newHashSet("test"));

        admin.topics().createPartitionedTopic(topic, 3);
        producer = pulsarClient.newProducer().topic(topic).create();
        producer.close();

        Consumer consumer1 = null;
        Consumer consumer2 = null;
        Consumer consumer3 = null;

        try {
            consumer1 = pulsarClient.newConsumer().subscriptionName("test-sub1").topic(topic).subscribe();
            Assert.assertNotNull(consumer1);
        } catch (PulsarClientException e) {
            Assert.fail();
        }

        try {
            consumer2 = pulsarClient.newConsumer().subscriptionName("test-sub2").topic(topic).subscribe();
            Assert.assertNotNull(consumer2);
        } catch (PulsarClientException e) {
            Assert.fail();
        }

        try {
            consumer3 = pulsarClient.newConsumer().subscriptionName("test-sub3").topic(topic).subscribe();
            Assert.fail();
        } catch (PulsarClientException e) {
            log.info("subscription reached max subscriptions per topic");
        }

        consumer1.close();
        consumer2.close();
        admin.topics().deletePartitionedTopic(topic);
    }

    @Test(timeOut = 30000)
    public void testMaxSubPerTopicApi() throws Exception {
        final String myNamespace = "prop-xyz/ns" + UUID.randomUUID();
        admin.namespaces().createNamespace(myNamespace, Sets.newHashSet("test"));

        assertNull(admin.namespaces().getMaxSubscriptionsPerTopic(myNamespace));

        admin.namespaces().setMaxSubscriptionsPerTopic(myNamespace,100);
        assertEquals(admin.namespaces().getMaxSubscriptionsPerTopic(myNamespace).intValue(),100);
        admin.namespaces().removeMaxSubscriptionsPerTopic(myNamespace);
        assertNull(admin.namespaces().getMaxSubscriptionsPerTopic(myNamespace));

        admin.namespaces().setMaxSubscriptionsPerTopicAsync(myNamespace,200).get();
        assertEquals(admin.namespaces().getMaxSubscriptionsPerTopicAsync(myNamespace).get().intValue(),200);
        admin.namespaces().removeMaxSubscriptionsPerTopicAsync(myNamespace);
        Awaitility.await().untilAsserted(()
                -> assertNull(admin.namespaces().getMaxSubscriptionsPerTopicAsync(myNamespace).get()));

        try {
            admin.namespaces().setMaxSubscriptionsPerTopic(myNamespace,-100);
            fail("should fail");
        } catch (PulsarAdminException ignore) {
        }
    }

    @Test(timeOut = 30000)
    public void testMaxSubPerTopic() throws Exception {
        final String myNamespace = "prop-xyz/ns" + UUID.randomUUID();
        admin.namespaces().createNamespace(myNamespace, Sets.newHashSet("test"));
        final String topic = "persistent://" + myNamespace + "/testMaxSubPerTopic";
        pulsarClient.newProducer().topic(topic).create().close();
        final int maxSub = 2;
        admin.namespaces().setMaxSubscriptionsPerTopic(myNamespace, maxSub);
        PersistentTopic persistentTopic = (PersistentTopic) pulsar.getBrokerService().getTopicIfExists(topic).get().get();
        Field field = PersistentTopic.class.getSuperclass().getDeclaredField("maxSubscriptionsPerTopic");
        field.setAccessible(true);
        Awaitility.await().until(() -> (int) field.get(persistentTopic) == maxSub);

        List<Consumer<?>> consumerList = new ArrayList<>(maxSub);
        for (int i = 0; i < maxSub; i++) {
            Consumer<?> consumer =
                    pulsarClient.newConsumer().topic(topic).subscriptionName(UUID.randomUUID().toString()).subscribe();
            consumerList.add(consumer);
        }
        //Create a client that can fail quickly
        try (PulsarClient client = PulsarClient.builder().operationTimeout(2,TimeUnit.SECONDS)
                .serviceUrl(brokerUrl.toString()).build()){
            client.newConsumer().topic(topic).subscriptionName(UUID.randomUUID().toString()).subscribe();
            fail("should fail");
        } catch (Exception ignore) {
        }
        //After removing the restriction, it should be able to create normally
        admin.namespaces().removeMaxSubscriptionsPerTopic(myNamespace);
        Awaitility.await().until(() -> field.get(persistentTopic) == null);
        Consumer<?> consumer = pulsarClient.newConsumer().topic(topic).subscriptionName(UUID.randomUUID().toString())
                .subscribe();
        consumerList.add(consumer);

        for (Consumer<?> c : consumerList) {
            c.close();
        }
    }

    @Test(timeOut = 30000)
    public void testMaxSubPerTopicPriority() throws Exception {
        final int brokerLevelMaxSub = 2;
        super.internalCleanup();
        mockPulsarSetup.cleanup();
        conf.setMaxSubscriptionsPerTopic(brokerLevelMaxSub);
        super.internalSetup();

        admin.clusters().createCluster("test", new ClusterData(pulsar.getWebServiceAddress()));
        TenantInfo tenantInfo = new TenantInfo(Sets.newHashSet("role1", "role2"), Sets.newHashSet("test"));
        admin.tenants().createTenant("prop-xyz", tenantInfo);
        final String myNamespace = "prop-xyz/ns" + UUID.randomUUID();
        admin.namespaces().createNamespace(myNamespace, Sets.newHashSet("test"));
        final String topic = "persistent://" + myNamespace + "/testMaxSubPerTopic";
        //Create a client that can fail quickly
        @Cleanup
        PulsarClient client = PulsarClient.builder().operationTimeout(2,TimeUnit.SECONDS)
                .serviceUrl(brokerUrl.toString()).build();
        //We can only create 2 consumers
        List<Consumer<?>> consumerList = new ArrayList<>(brokerLevelMaxSub);
        for (int i = 0; i < brokerLevelMaxSub; i++) {
            Consumer<?> consumer =
                    pulsarClient.newConsumer().topic(topic).subscriptionName(UUID.randomUUID().toString()).subscribe();
            consumerList.add(consumer);
        }
        try {
            client.newConsumer().topic(topic).subscriptionName(UUID.randomUUID().toString()).subscribe();
            fail("should fail");
        } catch (Exception ignore) {

        }
        //Set namespace-level policy,the limit should up to 4
        final int nsLevelMaxSub = 4;
        admin.namespaces().setMaxSubscriptionsPerTopic(myNamespace, nsLevelMaxSub);
        PersistentTopic persistentTopic = (PersistentTopic) pulsar.getBrokerService().getTopicIfExists(topic).get().get();
        Field field = PersistentTopic.class.getSuperclass().getDeclaredField("maxSubscriptionsPerTopic");
        field.setAccessible(true);
        Awaitility.await().until(() -> (int) field.get(persistentTopic) == nsLevelMaxSub);
        Consumer<?> consumer = pulsarClient.newConsumer().topic(topic).subscriptionName(UUID.randomUUID().toString())
                .subscribe();
        consumerList.add(consumer);
        assertEquals(consumerList.size(), 3);
        //After removing the restriction, it should fail again
        admin.namespaces().removeMaxSubscriptionsPerTopic(myNamespace);
        Awaitility.await().until(() -> field.get(persistentTopic) == null);
        try {
            client.newConsumer().topic(topic).subscriptionName(UUID.randomUUID().toString()).subscribe();
            fail("should fail");
        } catch (Exception ignore) {

        }

        for (Consumer<?> c : consumerList) {
            c.close();
        }
    }

    @Test
    public void testMaxProducersPerTopicUnlimited() throws Exception {
        final int maxProducersPerTopic = 1;
        super.internalCleanup();
        mockPulsarSetup.cleanup();
        conf.setMaxProducersPerTopic(maxProducersPerTopic);
        super.internalSetup();
        //init namespace
        admin.clusters().createCluster("test", new ClusterData(pulsar.getWebServiceAddress()));
        TenantInfo tenantInfo = new TenantInfo(Sets.newHashSet("role1", "role2"), Sets.newHashSet("test"));
        admin.tenants().createTenant("prop-xyz", tenantInfo);
        final String myNamespace = "prop-xyz/ns" + UUID.randomUUID();
        admin.namespaces().createNamespace(myNamespace, Sets.newHashSet("test"));
        final String topic = "persistent://" + myNamespace + "/testMaxProducersPerTopicUnlimited";
        //the policy is set to 0, so there will be no restrictions
        admin.namespaces().setMaxProducersPerTopic(myNamespace, 0);
        Awaitility.await().until(()
                -> admin.namespaces().getMaxProducersPerTopic(myNamespace) == 0);
        List<Producer<byte[]>> producers = new ArrayList<>();
        for (int i = 0; i < maxProducersPerTopic + 1; i++) {
            Producer<byte[]> producer = pulsarClient.newProducer().topic(topic).create();
            producers.add(producer);
        }

        admin.namespaces().removeMaxProducersPerTopic(myNamespace);
        Awaitility.await().until(()
                -> admin.namespaces().getMaxProducersPerTopic(myNamespace) == null);
        try {
            pulsarClient.newProducer().topic(topic).create();
            fail("should fail");
        } catch (PulsarClientException e) {
            assertTrue(e.getMessage().contains("Topic reached max producers limit"));
        }
        //set the limit to 3
        admin.namespaces().setMaxProducersPerTopic(myNamespace, 3);
        Awaitility.await().until(()
                -> admin.namespaces().getMaxProducersPerTopic(myNamespace) == 3);
        // should success
        Producer<byte[]> producer = pulsarClient.newProducer().topic(topic).create();
        producers.add(producer);
        try {
            pulsarClient.newProducer().topic(topic).create();
            fail("should fail");
        } catch (PulsarClientException e) {
            assertTrue(e.getMessage().contains("Topic reached max producers limit"));
        }

        //clean up
        for (Producer<byte[]> tempProducer : producers) {
            tempProducer.close();
        }
    }

    @Test
    public void testMaxConsumersPerTopicUnlimited() throws Exception {
        final int maxConsumersPerTopic = 1;
        super.internalCleanup();
        mockPulsarSetup.cleanup();
        conf.setMaxConsumersPerTopic(maxConsumersPerTopic);
        super.internalSetup();
        //init namespace
        admin.clusters().createCluster("test", new ClusterData(pulsar.getWebServiceAddress()));
        TenantInfo tenantInfo = new TenantInfo(Sets.newHashSet("role1", "role2"), Sets.newHashSet("test"));
        admin.tenants().createTenant("prop-xyz", tenantInfo);
        final String myNamespace = "prop-xyz/ns" + UUID.randomUUID();
        admin.namespaces().createNamespace(myNamespace, Sets.newHashSet("test"));
        final String topic = "persistent://" + myNamespace + "/testMaxConsumersPerTopicUnlimited";

        assertNull(admin.namespaces().getMaxConsumersPerTopic(myNamespace));
        //the policy is set to 0, so there will be no restrictions
        admin.namespaces().setMaxConsumersPerTopic(myNamespace, 0);
        Awaitility.await().until(()
                -> admin.namespaces().getMaxConsumersPerTopic(myNamespace) == 0);
        List<Consumer<byte[]>> consumers = new ArrayList<>();
        for (int i = 0; i < maxConsumersPerTopic + 1; i++) {
            Consumer<byte[]> consumer =
                    pulsarClient.newConsumer().subscriptionName(UUID.randomUUID().toString()).topic(topic).subscribe();
            consumers.add(consumer);
        }

        admin.namespaces().removeMaxConsumersPerTopic(myNamespace);
        Awaitility.await().until(()
                -> admin.namespaces().getMaxConsumersPerTopic(myNamespace) == null);
        try {
            pulsarClient.newConsumer().subscriptionName(UUID.randomUUID().toString()).topic(topic).subscribe();
            fail("should fail");
        } catch (PulsarClientException e) {
            assertTrue(e.getMessage().contains("Topic reached max consumers limit"));
        }
        //set the limit to 3
        admin.namespaces().setMaxConsumersPerTopic(myNamespace, 3);
        Awaitility.await().until(()
                -> admin.namespaces().getMaxConsumersPerTopic(myNamespace) == 3);
        // should success
        Consumer<byte[]> consumer =
                pulsarClient.newConsumer().subscriptionName(UUID.randomUUID().toString()).topic(topic).subscribe();
        consumers.add(consumer);
        try {
            pulsarClient.newConsumer().subscriptionName(UUID.randomUUID().toString()).topic(topic).subscribe();
            fail("should fail");
        } catch (PulsarClientException e) {
            assertTrue(e.getMessage().contains("Topic reached max consumers limit"));
        }

        //clean up
        for (Consumer<byte[]> subConsumer : consumers) {
            subConsumer.close();
        }
    }

    @Test
    public void testClearBacklogForTheSubscriptionThatNoConsumers() throws Exception {
        final String topic = "persistent://prop-xyz/ns1/clear_backlog_no_consumers" + UUID.randomUUID().toString();
        final String sub = "my-sub";
        admin.topics().createNonPartitionedTopic(topic);
        admin.topics().createSubscription(topic, sub, MessageId.earliest);
        admin.topics().skipAllMessages(topic, sub);
    }

    @Test(timeOut = 200000)
    public void testCompactionApi() throws Exception {
        final String namespace = "prop-xyz/ns1";
        assertNull(admin.namespaces().getCompactionThreshold(namespace));
        assertEquals(pulsar.getConfiguration().getBrokerServiceCompactionThresholdInBytes(), 0);

        admin.namespaces().setCompactionThreshold(namespace, 10);
        Awaitility.await().untilAsserted(() ->
                assertNotNull(admin.namespaces().getCompactionThreshold(namespace)));
        assertEquals(admin.namespaces().getCompactionThreshold(namespace).intValue(), 10);

        admin.namespaces().removeCompactionThreshold(namespace);
        Awaitility.await().untilAsserted(() -> assertNull(admin.namespaces().getCompactionThreshold(namespace)));
    }

    @Test(timeOut = 200000)
    public void testCompactionPriority() throws Exception {
        cleanup();
        conf.setSystemTopicEnabled(true);
        conf.setTopicLevelPoliciesEnabled(true);
        conf.setBrokerServiceCompactionMonitorIntervalInSeconds(10000);
        setup();
        final String topic = "persistent://prop-xyz/ns1/topic" + UUID.randomUUID();
        final String namespace = "prop-xyz/ns1";
        pulsarClient.newProducer().topic(topic).create().close();
        TopicName topicName = TopicName.get(topic);
        Awaitility.await().until(() -> pulsar.getTopicPoliciesService().cacheIsInitialized(topicName));
        PersistentTopic persistentTopic = (PersistentTopic) pulsar.getBrokerService().getTopicIfExists(topic).get().get();
        PersistentTopic mockTopic = spy(persistentTopic);
        mockTopic.checkCompaction();
        // Disabled by default
        verify(mockTopic, times(0)).triggerCompaction();
        // Set namespace-level policy
        admin.namespaces().setCompactionThreshold(namespace, 1);
        Awaitility.await().untilAsserted(() ->
                assertNotNull(admin.namespaces().getCompactionThreshold(namespace)));
        ManagedLedger managedLedger = persistentTopic.getManagedLedger();
        Field field = managedLedger.getClass().getDeclaredField("totalSize");
        field.setAccessible(true);
        field.setLong(managedLedger, 1000L);

        mockTopic.checkCompaction();
        verify(mockTopic, times(1)).triggerCompaction();
        //Set topic-level policy
        admin.topics().setCompactionThreshold(topic, 0);
        Awaitility.await().untilAsserted(() -> assertNotNull(admin.topics().getCompactionThreshold(topic)));
        mockTopic.checkCompaction();
        verify(mockTopic, times(1)).triggerCompaction();
        // Remove topic-level policy
        admin.topics().removeCompactionThreshold(topic);
        Awaitility.await().untilAsserted(() -> assertNull(admin.topics().getCompactionThreshold(topic)));
        mockTopic.checkCompaction();
        verify(mockTopic, times(2)).triggerCompaction();
        // Remove namespace-level policy
        admin.namespaces().removeCompactionThreshold(namespace);
        Awaitility.await().untilAsserted(() ->
                assertNull(admin.namespaces().getCompactionThreshold(namespace)));
        mockTopic.checkCompaction();
        verify(mockTopic, times(2)).triggerCompaction();
    }

    @Test
<<<<<<< HEAD
    public void testProperties() throws Exception {
        final String namespace = "prop-xyz/ns1";
        admin.namespaces().setProperty(namespace, "a", "a");
        assertEquals("a", admin.namespaces().getProperty(namespace, "a"));
        assertNull(admin.namespaces().getProperty(namespace, "b"));
        admin.namespaces().setProperty(namespace, "b", "b");
        assertEquals("b", admin.namespaces().getProperty(namespace, "b"));
        admin.namespaces().setProperty(namespace, "a", "a1");
        assertEquals("a1", admin.namespaces().getProperty(namespace, "a"));
        assertEquals("b", admin.namespaces().removeProperty(namespace, "b"));
        assertNull(admin.namespaces().getProperty(namespace, "b"));
        admin.namespaces().clearProperties(namespace);
        assertEquals(admin.namespaces().getProperties(namespace).size(), 0);
        Map<String, String> properties = new HashMap<>();
        properties.put("aaa", "aaa");
        properties.put("bbb", "bbb");
        admin.namespaces().setProperties(namespace, properties);
        assertEquals(admin.namespaces().getProperties(namespace), properties);
        admin.namespaces().clearProperties(namespace);
        assertEquals(admin.namespaces().getProperties(namespace).size(), 0);
    }

=======
    public void testGetTopicsWithDifferentMode() throws Exception {
        final String namespace = "prop-xyz/ns1";

        final String persistentTopicName = TopicName.get(
                "persistent",
                NamespaceName.get(namespace),
                "get_topics_mode_" + UUID.randomUUID().toString()).toString();

        final String nonPersistentTopicName = TopicName.get(
                "non-persistent",
                NamespaceName.get(namespace),
                "get_topics_mode_" + UUID.randomUUID().toString()).toString();

        Producer<byte[]> producer1 = pulsarClient.newProducer().topic(persistentTopicName).create();
        Producer<byte[]> producer2 = pulsarClient.newProducer().topic(nonPersistentTopicName).create();

        List<String> topics = new ArrayList<>(admin.topics().getList(namespace));
        assertEquals(topics.size(), 2);
        assertTrue(topics.contains(persistentTopicName));
        assertTrue(topics.contains(nonPersistentTopicName));

        topics.clear();

        topics.addAll(admin.topics().getList(namespace, TopicDomain.persistent));
        assertEquals(topics.size(), 1);
        assertTrue(topics.contains(persistentTopicName));

        topics.clear();

        topics.addAll(admin.topics().getList(namespace, TopicDomain.non_persistent));
        assertEquals(topics.size(), 1);
        assertTrue(topics.contains(nonPersistentTopicName));

        try {
            admin.topics().getList(namespace, TopicDomain.getEnum("none"));
            fail("Should failed with invalid get topic mode.");
        } catch (IllegalArgumentException e) {
            assertEquals(e.getMessage(), "Invalid topic domain: 'none'");
        }

        producer1.close();
        producer2.close();
    }
>>>>>>> 69a173a8
}<|MERGE_RESOLUTION|>--- conflicted
+++ resolved
@@ -1962,7 +1962,6 @@
     }
 
     @Test
-<<<<<<< HEAD
     public void testProperties() throws Exception {
         final String namespace = "prop-xyz/ns1";
         admin.namespaces().setProperty(namespace, "a", "a");
@@ -1985,7 +1984,7 @@
         assertEquals(admin.namespaces().getProperties(namespace).size(), 0);
     }
 
-=======
+    @Test
     public void testGetTopicsWithDifferentMode() throws Exception {
         final String namespace = "prop-xyz/ns1";
 
@@ -2029,5 +2028,4 @@
         producer1.close();
         producer2.close();
     }
->>>>>>> 69a173a8
 }