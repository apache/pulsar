/*
 * Licensed to the Apache Software Foundation (ASF) under one
 * or more contributor license agreements.  See the NOTICE file
 * distributed with this work for additional information
 * regarding copyright ownership.  The ASF licenses this file
 * to you under the Apache License, Version 2.0 (the
 * "License"); you may not use this file except in compliance
 * with the License.  You may obtain a copy of the License at
 *
 *   http://www.apache.org/licenses/LICENSE-2.0
 *
 * Unless required by applicable law or agreed to in writing,
 * software distributed under the License is distributed on an
 * "AS IS" BASIS, WITHOUT WARRANTIES OR CONDITIONS OF ANY
 * KIND, either express or implied.  See the License for the
 * specific language governing permissions and limitations
 * under the License.
 */
package org.apache.pulsar.broker.loadbalance.extensions;

import static org.apache.pulsar.broker.loadbalance.extensions.models.SplitDecision.Reason.Admin;
import static org.apache.pulsar.broker.loadbalance.extensions.models.SplitDecision.Reason.Bandwidth;
import static org.apache.pulsar.broker.loadbalance.extensions.models.SplitDecision.Reason.MsgRate;
import static org.apache.pulsar.broker.loadbalance.extensions.models.SplitDecision.Reason.Sessions;
import static org.apache.pulsar.broker.loadbalance.extensions.models.SplitDecision.Reason.Topics;
import static org.apache.pulsar.broker.loadbalance.extensions.models.UnloadDecision.Label.Failure;
import static org.apache.pulsar.broker.loadbalance.extensions.models.UnloadDecision.Label.Skip;
import static org.apache.pulsar.broker.loadbalance.extensions.models.UnloadDecision.Label.Success;
import static org.apache.pulsar.broker.loadbalance.extensions.models.UnloadDecision.Reason.CoolDown;
import static org.apache.pulsar.broker.loadbalance.extensions.models.UnloadDecision.Reason.HitCount;
import static org.apache.pulsar.broker.loadbalance.extensions.models.UnloadDecision.Reason.NoBrokers;
import static org.apache.pulsar.broker.loadbalance.extensions.models.UnloadDecision.Reason.NoBundles;
import static org.apache.pulsar.broker.loadbalance.extensions.models.UnloadDecision.Reason.NoLoadData;
import static org.apache.pulsar.broker.loadbalance.extensions.models.UnloadDecision.Reason.OutDatedData;
import static org.apache.pulsar.broker.loadbalance.extensions.models.UnloadDecision.Reason.Overloaded;
import static org.apache.pulsar.broker.loadbalance.extensions.models.UnloadDecision.Reason.Underloaded;
import static org.apache.pulsar.broker.loadbalance.extensions.models.UnloadDecision.Reason.Unknown;
import static org.apache.pulsar.broker.namespace.NamespaceService.getHeartbeatNamespace;
import static org.apache.pulsar.broker.namespace.NamespaceService.getHeartbeatNamespaceV2;
import static org.apache.pulsar.broker.namespace.NamespaceService.getSLAMonitorNamespace;
import static org.mockito.Mockito.doAnswer;
import static org.mockito.Mockito.doReturn;
import static org.mockito.Mockito.mock;
<<<<<<< HEAD
import static org.mockito.Mockito.mockStatic;
import static org.mockito.Mockito.never;
=======
>>>>>>> 93df3443
import static org.mockito.Mockito.reset;
import static org.mockito.Mockito.spy;
import static org.mockito.Mockito.times;
import static org.mockito.Mockito.verify;
import static org.testng.Assert.assertEquals;
import static org.testng.Assert.assertFalse;
import static org.testng.Assert.assertNotNull;
import static org.testng.Assert.assertNull;
import static org.testng.Assert.assertTrue;
import static org.testng.Assert.fail;
import com.google.common.collect.Sets;
import java.net.URL;
import java.util.ArrayList;
import java.util.Collection;
import java.util.Collections;
import java.util.HashSet;
import java.util.LinkedHashMap;
import java.util.List;
import java.util.Map;
import java.util.Objects;
import java.util.Optional;
import java.util.Set;
import java.util.UUID;
import java.util.concurrent.CompletableFuture;
import java.util.concurrent.CountDownLatch;
import java.util.concurrent.ExecutionException;
import java.util.concurrent.Executors;
import java.util.concurrent.Semaphore;
import java.util.concurrent.TimeUnit;
import java.util.concurrent.atomic.AtomicInteger;
import java.util.concurrent.atomic.AtomicLong;
import java.util.concurrent.atomic.AtomicReference;
import java.util.stream.Collectors;
import lombok.Cleanup;
import lombok.extern.slf4j.Slf4j;
import org.apache.commons.lang3.mutable.MutableInt;
import org.apache.commons.lang3.reflect.FieldUtils;
import org.apache.commons.lang3.tuple.Pair;
import org.apache.pulsar.broker.PulsarService;
import org.apache.pulsar.broker.ServiceConfiguration;
import org.apache.pulsar.broker.auth.MockedPulsarServiceBaseTest;
import org.apache.pulsar.broker.loadbalance.BrokerFilterException;
import org.apache.pulsar.broker.loadbalance.LeaderBroker;
import org.apache.pulsar.broker.loadbalance.LeaderElectionService;
import org.apache.pulsar.broker.loadbalance.extensions.channel.ServiceUnitState;
import org.apache.pulsar.broker.loadbalance.extensions.channel.ServiceUnitStateChannelImpl;
import org.apache.pulsar.broker.loadbalance.extensions.data.BrokerLoadData;
import org.apache.pulsar.broker.loadbalance.extensions.data.BrokerLookupData;
import org.apache.pulsar.broker.loadbalance.extensions.data.TopBundlesLoadData;
import org.apache.pulsar.broker.loadbalance.extensions.filter.BrokerFilter;
import org.apache.pulsar.broker.loadbalance.extensions.models.AssignCounter;
import org.apache.pulsar.broker.loadbalance.extensions.models.SplitCounter;
import org.apache.pulsar.broker.loadbalance.extensions.models.SplitDecision;
import org.apache.pulsar.broker.loadbalance.extensions.models.UnloadCounter;
import org.apache.pulsar.broker.loadbalance.extensions.reporter.BrokerLoadDataReporter;
import org.apache.pulsar.broker.loadbalance.extensions.scheduler.TransferShedder;
import org.apache.pulsar.broker.loadbalance.extensions.store.LoadDataStore;
import org.apache.pulsar.broker.loadbalance.impl.ModularLoadManagerImpl;
import org.apache.pulsar.broker.lookup.LookupResult;
import org.apache.pulsar.broker.namespace.LookupOptions;
import org.apache.pulsar.broker.namespace.NamespaceBundleOwnershipListener;
import org.apache.pulsar.broker.namespace.NamespaceBundleSplitListener;
import org.apache.pulsar.broker.namespace.NamespaceEphemeralData;
import org.apache.pulsar.broker.namespace.NamespaceService;
import org.apache.pulsar.broker.testcontext.PulsarTestContext;
import org.apache.pulsar.client.admin.PulsarAdminException;
import org.apache.pulsar.client.api.Consumer;
import org.apache.pulsar.client.api.Message;
import org.apache.pulsar.client.api.Producer;
import org.apache.pulsar.client.api.PulsarClient;
import org.apache.pulsar.client.api.PulsarClientException;
import org.apache.pulsar.client.api.Schema;
import org.apache.pulsar.client.api.SubscriptionInitialPosition;
import org.apache.pulsar.client.api.SubscriptionType;
import org.apache.pulsar.client.impl.LookupService;
import org.apache.pulsar.client.impl.TableViewImpl;
import org.apache.pulsar.common.naming.NamespaceBundle;
import org.apache.pulsar.common.naming.NamespaceName;
import org.apache.pulsar.common.naming.ServiceUnitId;
import org.apache.pulsar.common.naming.SystemTopicNames;
import org.apache.pulsar.common.naming.TopicDomain;
import org.apache.pulsar.common.naming.TopicName;
import org.apache.pulsar.common.naming.TopicVersion;
import org.apache.pulsar.common.policies.data.BrokerAssignment;
import org.apache.pulsar.common.policies.data.BundlesData;
import org.apache.pulsar.common.policies.data.ClusterData;
import org.apache.pulsar.common.policies.data.NamespaceOwnershipStatus;
import org.apache.pulsar.common.policies.data.TenantInfoImpl;
import org.apache.pulsar.common.policies.data.TopicType;
import org.apache.pulsar.common.stats.Metrics;
import org.apache.pulsar.common.util.FutureUtil;
import org.apache.pulsar.policies.data.loadbalancer.ResourceUsage;
import org.apache.pulsar.policies.data.loadbalancer.SystemResourceUsage;
import org.awaitility.Awaitility;
import org.testng.annotations.AfterClass;
import org.testng.annotations.BeforeClass;
import org.testng.annotations.BeforeMethod;
import org.testng.annotations.DataProvider;
import org.testng.annotations.Test;

/**
 * Unit test for {@link ExtensibleLoadManagerImpl}.
 */
@Slf4j
@Test(groups = "broker")
@SuppressWarnings("unchecked")
public class ExtensibleLoadManagerImplTest extends MockedPulsarServiceBaseTest {

    private PulsarService pulsar1;
    private PulsarService pulsar2;

    private PulsarTestContext additionalPulsarTestContext;

    private ExtensibleLoadManagerImpl primaryLoadManager;

    private ExtensibleLoadManagerImpl secondaryLoadManager;

    private ServiceUnitStateChannelImpl channel1;
    private ServiceUnitStateChannelImpl channel2;

    private final String defaultTestNamespace = "public/test";

    private LookupService lookupService;

    @BeforeClass
    @Override
    public void setup() throws Exception {
        // Set the inflight state waiting time and ownership monitor delay time to 5 seconds to avoid
        // stuck when doing unload.
        conf.setLoadBalancerInFlightServiceUnitStateWaitingTimeInMillis(5 * 1000);
        conf.setLoadBalancerServiceUnitStateMonitorIntervalInSeconds(1);
        conf.setForceDeleteNamespaceAllowed(true);
        conf.setAllowAutoTopicCreationType(TopicType.NON_PARTITIONED);
        conf.setAllowAutoTopicCreation(true);
        conf.setLoadManagerClassName(ExtensibleLoadManagerImpl.class.getName());
        conf.setLoadBalancerLoadSheddingStrategy(TransferShedder.class.getName());
        conf.setLoadBalancerSheddingEnabled(false);
        conf.setLoadBalancerDebugModeEnabled(true);
        conf.setTopicLevelPoliciesEnabled(true);
        super.internalSetup(conf);
        pulsar1 = pulsar;
        ServiceConfiguration defaultConf = getDefaultConf();
        defaultConf.setAllowAutoTopicCreation(true);
        defaultConf.setForceDeleteNamespaceAllowed(true);
        defaultConf.setLoadManagerClassName(ExtensibleLoadManagerImpl.class.getName());
        defaultConf.setLoadBalancerLoadSheddingStrategy(TransferShedder.class.getName());
        defaultConf.setLoadBalancerSheddingEnabled(false);
        defaultConf.setTopicLevelPoliciesEnabled(true);
        additionalPulsarTestContext = createAdditionalPulsarTestContext(defaultConf);
        pulsar2 = additionalPulsarTestContext.getPulsarService();

        setPrimaryLoadManager();

        setSecondaryLoadManager();

        admin.clusters().createCluster(this.conf.getClusterName(),
                ClusterData.builder().serviceUrl(pulsar.getWebServiceAddress()).build());
        admin.tenants().createTenant("public",
                new TenantInfoImpl(Sets.newHashSet("appid1", "appid2"),
                        Sets.newHashSet(this.conf.getClusterName())));
        admin.namespaces().createNamespace("public/default");
        admin.namespaces().setNamespaceReplicationClusters("public/default",
                Sets.newHashSet(this.conf.getClusterName()));

        admin.namespaces().createNamespace(defaultTestNamespace, 128);
        admin.namespaces().setNamespaceReplicationClusters(defaultTestNamespace,
                Sets.newHashSet(this.conf.getClusterName()));
        lookupService = (LookupService) FieldUtils.readDeclaredField(pulsarClient, "lookup", true);
    }

    @Override
    @AfterClass(alwaysRun = true)
    protected void cleanup() throws Exception {
        pulsar1 = null;
        pulsar2.close();
        super.internalCleanup();
        this.additionalPulsarTestContext.close();
    }

    @BeforeMethod(alwaysRun = true)
    protected void initializeState() throws PulsarAdminException, IllegalAccessException {
        admin.namespaces().unload(defaultTestNamespace);
        reset(primaryLoadManager, secondaryLoadManager);
        FieldUtils.writeDeclaredField(pulsarClient, "lookup", lookupService, true);
    }

    @Test
    public void testAssignInternalTopic() throws Exception {
        Optional<BrokerLookupData> brokerLookupData1 = primaryLoadManager.assign(
                Optional.of(TopicName.get(ServiceUnitStateChannelImpl.TOPIC)),
                getBundleAsync(pulsar1, TopicName.get(ServiceUnitStateChannelImpl.TOPIC)).get()).get();
        Optional<BrokerLookupData> brokerLookupData2 = secondaryLoadManager.assign(
                Optional.of(TopicName.get(ServiceUnitStateChannelImpl.TOPIC)),
                getBundleAsync(pulsar1, TopicName.get(ServiceUnitStateChannelImpl.TOPIC)).get()).get();
        assertEquals(brokerLookupData1, brokerLookupData2);
        assertTrue(brokerLookupData1.isPresent());

        LeaderElectionService leaderElectionService = (LeaderElectionService)
                FieldUtils.readField(channel1, "leaderElectionService", true);
        Optional<LeaderBroker> currentLeader = leaderElectionService.getCurrentLeader();
        assertTrue(currentLeader.isPresent());
        assertEquals(brokerLookupData1.get().getWebServiceUrl(), currentLeader.get().getServiceUrl());
    }

    @Test
    public void testAssign() throws Exception {
        Pair<TopicName, NamespaceBundle> topicAndBundle = getBundleIsNotOwnByChangeEventTopic("test-assign");
        TopicName topicName = topicAndBundle.getLeft();
        NamespaceBundle bundle = topicAndBundle.getRight();
        Optional<BrokerLookupData> brokerLookupData = primaryLoadManager.assign(Optional.empty(), bundle).get();
        assertTrue(brokerLookupData.isPresent());
        log.info("Assign the bundle {} to {}", bundle, brokerLookupData);
        // Should get owner info from channel.
        Optional<BrokerLookupData> brokerLookupData1 = secondaryLoadManager.assign(Optional.empty(), bundle).get();
        assertEquals(brokerLookupData, brokerLookupData1);

        verify(primaryLoadManager, times(1)).getBrokerSelectionStrategy();
        verify(secondaryLoadManager, times(0)).getBrokerSelectionStrategy();

        Optional<LookupResult> lookupResult = pulsar2.getNamespaceService()
                .getBrokerServiceUrlAsync(topicName, null).get();
        assertTrue(lookupResult.isPresent());
        assertEquals(lookupResult.get().getLookupData().getHttpUrl(), brokerLookupData.get().getWebServiceUrl());

        Optional<URL> webServiceUrl = pulsar2.getNamespaceService()
                .getWebServiceUrl(bundle, LookupOptions.builder().requestHttps(false).build());
        assertTrue(webServiceUrl.isPresent());
        assertEquals(webServiceUrl.get().toString(), brokerLookupData.get().getWebServiceUrl());
    }

    @Test
    public void testCheckOwnershipAsync() throws Exception {
        Pair<TopicName, NamespaceBundle> topicAndBundle = getBundleIsNotOwnByChangeEventTopic("test-check-ownership");
        NamespaceBundle bundle = topicAndBundle.getRight();
        // 1. The bundle is never assigned.
        retryStrategically((test) -> {
            try {
                return !primaryLoadManager.checkOwnershipAsync(Optional.empty(), bundle).get()
                        && !secondaryLoadManager.checkOwnershipAsync(Optional.empty(), bundle).get();
            } catch (Exception e) {
                return false;
            }
        }, 5, 200);
        assertFalse(primaryLoadManager.checkOwnershipAsync(Optional.empty(), bundle).get());
        assertFalse(secondaryLoadManager.checkOwnershipAsync(Optional.empty(), bundle).get());

        // 2. Assign the bundle to a broker.
        Optional<BrokerLookupData> lookupData = primaryLoadManager.assign(Optional.empty(), bundle).get();
        assertTrue(lookupData.isPresent());
        if (lookupData.get().getPulsarServiceUrl().equals(pulsar1.getBrokerServiceUrl())) {
            assertTrue(primaryLoadManager.checkOwnershipAsync(Optional.empty(), bundle).get());
            assertFalse(secondaryLoadManager.checkOwnershipAsync(Optional.empty(), bundle).get());
        } else {
            assertFalse(primaryLoadManager.checkOwnershipAsync(Optional.empty(), bundle).get());
            assertTrue(secondaryLoadManager.checkOwnershipAsync(Optional.empty(), bundle).get());
        }

    }

    @Test
    public void testFilter() throws Exception {
        Pair<TopicName, NamespaceBundle> topicAndBundle = getBundleIsNotOwnByChangeEventTopic("test-filter");
        NamespaceBundle bundle = topicAndBundle.getRight();

        doReturn(List.of(new BrokerFilter() {
            @Override
            public String name() {
                return "Mock broker filter";
            }

            @Override
            public CompletableFuture<Map<String, BrokerLookupData>> filterAsync(Map<String, BrokerLookupData> brokers,
                                                                                ServiceUnitId serviceUnit,
                                                                                LoadManagerContext context) {
                brokers.remove(pulsar1.getLookupServiceAddress());
                return CompletableFuture.completedFuture(brokers);
            }

        })).when(primaryLoadManager).getBrokerFilterPipeline();

        Optional<BrokerLookupData> brokerLookupData = primaryLoadManager.assign(Optional.empty(), bundle).get();
        assertTrue(brokerLookupData.isPresent());
        assertEquals(brokerLookupData.get().getWebServiceUrl(), pulsar2.getWebServiceAddress());
    }

    @Test
    public void testFilterHasException() throws Exception {
        Pair<TopicName, NamespaceBundle> topicAndBundle = getBundleIsNotOwnByChangeEventTopic("test-filter-has-exception");
        NamespaceBundle bundle = topicAndBundle.getRight();

        doReturn(List.of(new MockBrokerFilter() {
            @Override
            public CompletableFuture<Map<String, BrokerLookupData>> filterAsync(Map<String, BrokerLookupData> brokers,
                                                                                ServiceUnitId serviceUnit,
                                                                                LoadManagerContext context) {
                brokers.remove(brokers.keySet().iterator().next());
                return FutureUtil.failedFuture(new BrokerFilterException("Test"));
            }
        })).when(primaryLoadManager).getBrokerFilterPipeline();

        Optional<BrokerLookupData> brokerLookupData = primaryLoadManager.assign(Optional.empty(), bundle).get();
        assertTrue(brokerLookupData.isPresent());
    }

    @Test(timeOut = 30 * 1000)
    public void testUnloadAdminAPI() throws Exception {
        Pair<TopicName, NamespaceBundle> topicAndBundle = getBundleIsNotOwnByChangeEventTopic("test-unload");
        TopicName topicName = topicAndBundle.getLeft();
        NamespaceBundle bundle = topicAndBundle.getRight();

        AtomicInteger onloadCount = new AtomicInteger(0);
        AtomicInteger unloadCount = new AtomicInteger(0);

        NamespaceBundleOwnershipListener listener = new NamespaceBundleOwnershipListener() {
            @Override
            public void onLoad(NamespaceBundle bundle) {
                onloadCount.incrementAndGet();
            }

            @Override
            public void unLoad(NamespaceBundle bundle) {
                unloadCount.incrementAndGet();
            }

            @Override
            public boolean test(NamespaceBundle namespaceBundle) {
                return namespaceBundle.equals(bundle);
            }
        };
        pulsar1.getNamespaceService().addNamespaceBundleOwnershipListener(listener);
        pulsar2.getNamespaceService().addNamespaceBundleOwnershipListener(listener);
        String broker = admin.lookups().lookupTopic(topicName.toString());
        log.info("Assign the bundle {} to {}", bundle, broker);

        checkOwnershipState(broker, bundle);
        Awaitility.await().untilAsserted(() -> {
            assertEquals(onloadCount.get(), 1);
            assertEquals(unloadCount.get(), 0);
        });

        admin.namespaces().unloadNamespaceBundle(topicName.getNamespace(), bundle.getBundleRange());
        assertFalse(primaryLoadManager.checkOwnershipAsync(Optional.empty(), bundle).get());
        assertFalse(secondaryLoadManager.checkOwnershipAsync(Optional.empty(), bundle).get());
        Awaitility.await().untilAsserted(() -> {
            assertEquals(onloadCount.get(), 1);
            assertEquals(unloadCount.get(), 1);
        });

        broker = admin.lookups().lookupTopic(topicName.toString());
        log.info("Assign the bundle {} to {}", bundle, broker);

        String finalBroker = broker;
        Awaitility.await().untilAsserted(() -> {
            checkOwnershipState(finalBroker, bundle);
            assertEquals(onloadCount.get(), 2);
            assertEquals(unloadCount.get(), 1);
        });


        String dstBrokerUrl = pulsar1.getLookupServiceAddress();
        String dstBrokerServiceUrl;
        if (broker.equals(pulsar1.getBrokerServiceUrl())) {
            dstBrokerUrl = pulsar2.getLookupServiceAddress();
            dstBrokerServiceUrl = pulsar2.getBrokerServiceUrl();
        } else {
            dstBrokerServiceUrl = pulsar1.getBrokerServiceUrl();
        }
        checkOwnershipState(broker, bundle);

        admin.namespaces().unloadNamespaceBundle(topicName.getNamespace(), bundle.getBundleRange(), dstBrokerUrl);
        Awaitility.await().untilAsserted(() -> {
            assertEquals(onloadCount.get(), 3);
            assertEquals(unloadCount.get(), 3); //one from releasing and one from owned
        });

        assertEquals(admin.lookups().lookupTopic(topicName.toString()), dstBrokerServiceUrl);

        // Test transfer to current broker.
        try {
            admin.namespaces()
                    .unloadNamespaceBundle(topicName.getNamespace(), bundle.getBundleRange(), dstBrokerUrl);
            fail();
        } catch (PulsarAdminException ex) {
            assertTrue(ex.getMessage().contains("cannot be transfer to same broker"));
        }
    }

    @DataProvider(name = "subscriptionTypeTest")
    public Object[][] subscriptionTypeTest() {
        return new Object[][]{
                {SubscriptionType.Exclusive},
                {SubscriptionType.Shared},
                {SubscriptionType.Failover},
                {SubscriptionType.Key_Shared},
        };
    }

    @Test(timeOut = 30_000, dataProvider = "subscriptionTypeTest")
    public void testTransferPersistentClientReconnectionWithoutLookup(SubscriptionType subscriptionType)
            throws Exception {
        var id = String.format("test-tx-persistent-client-reconnect-%s-%s", subscriptionType, UUID.randomUUID());
        var topic = String.format("persistent://%s/%s", defaultTestNamespace, id);
        var topicName = TopicName.get(topic);
        var timeoutMs = 30_000;

        var lookups = new ArrayList<LookupService>();

        @Cleanup
        var producer = pulsarClient.newProducer(Schema.STRING).topic(topic).create();
        lookups.add(spyLookupService(pulsarClient));

        var consumers = new ArrayList<Consumer<String>>();
        final var isSingleConsumer = subscriptionType == SubscriptionType.Exclusive;

        @Cleanup
        var client1 = newPulsarClient(lookupUrl.toString(), 1);
        @Cleanup
        var client2 = isSingleConsumer ? null : newPulsarClient(lookupUrl.toString(), 1);
        @Cleanup
        var client3 = isSingleConsumer ? null : newPulsarClient(lookupUrl.toString(), 1);

        @Cleanup
        var consumer1 = setupConsumer(consumers, lookups, client1, subscriptionType, id, topic);
        @Cleanup
        var consumer2 = isSingleConsumer ? null : setupConsumer(consumers, lookups, client2, subscriptionType, id, topic);
        @Cleanup
        var consumer3 = isSingleConsumer ? null : setupConsumer(consumers, lookups, client3, subscriptionType, id, topic);

        Awaitility.await().until(() -> producer.isConnected() && consumers.stream().allMatch(Consumer::isConnected));

        NamespaceBundle bundle = getBundleAsync(pulsar1, TopicName.get(topic)).get();
        String broker = admin.lookups().lookupTopic(topic);
        final String dstBrokerUrl;
        final String dstBrokerServiceUrl;
        if (broker.equals(pulsar1.getBrokerServiceUrl())) {
            dstBrokerUrl = pulsar2.getLookupServiceAddress();
            dstBrokerServiceUrl = pulsar2.getBrokerServiceUrl();
        } else {
            dstBrokerUrl = pulsar1.getLookupServiceAddress();
            dstBrokerServiceUrl = pulsar1.getBrokerServiceUrl();
        }
        checkOwnershipState(broker, bundle);

        var messageCountBeforeUnloading = 100;
        var messageCountDuringUnloading = 100;
        var messageCountAfterUnloading = 100;
        var messageCount = messageCountBeforeUnloading + messageCountDuringUnloading + messageCountAfterUnloading;

        var semMessagesReadyToSend = new Semaphore(0);
        var cdlMessagesReceived = new CountDownLatch(messageCountBeforeUnloading);

        @Cleanup(value = "shutdown")
        var executor = Executors.newFixedThreadPool(1 /* bundle unload */ + 1 /* producer */ + consumers.size());

        var futures = new ArrayList<CompletableFuture<?>>();
        futures.add(CompletableFuture.runAsync(() -> {
            try {
                cdlMessagesReceived.await();
                semMessagesReadyToSend.release(messageCountDuringUnloading / 2);
                admin.namespaces().unloadNamespaceBundle(defaultTestNamespace, bundle.getBundleRange(), dstBrokerUrl);
                semMessagesReadyToSend.release(messageCountDuringUnloading - messageCountDuringUnloading / 2);
            } catch (InterruptedException | PulsarAdminException e) {
                fail();
            }
        }, executor));

        var pendingMessages = Collections.synchronizedSet(new HashSet<>(messageCount));
        var producerFuture = CompletableFuture.runAsync(() -> {
            try {
                for (int i = 0; i < messageCount; i++) {
                    semMessagesReadyToSend.acquire();
                    String message = String.format("message-%d", i);
                    pendingMessages.add(message);
                    producer.send(message);
                }
            } catch (PulsarClientException | InterruptedException e) {
                fail();
            }
        }, executor);
        futures.add(producerFuture);

        consumers.stream().map(consumer -> CompletableFuture.runAsync(() -> {
            while (!producerFuture.isDone() || !pendingMessages.isEmpty()) {
                try {
                    var message = consumer.receive(1500, TimeUnit.MILLISECONDS);
                    if (message != null) {
                        consumer.acknowledge(message);
                        if (pendingMessages.remove(message.getValue())) {
                            cdlMessagesReceived.countDown();
                        }
                    }
                } catch (PulsarClientException e) {
                    // Retry read
                }
            }
        }, executor)).forEach(futures::add);

        var asyncTasks = FutureUtil.waitForAllAndSupportCancel(futures).orTimeout(timeoutMs, TimeUnit.MILLISECONDS);

        semMessagesReadyToSend.release(messageCountBeforeUnloading);
        Awaitility.await().atMost(timeoutMs, TimeUnit.MILLISECONDS).ignoreExceptions().until(
            () -> dstBrokerServiceUrl.equals(admin.lookups().lookupTopic(topic)));
        semMessagesReadyToSend.release(messageCountAfterUnloading);

        asyncTasks.get();

        assertTrue(futures.stream().allMatch(CompletableFuture::isDone));
        assertTrue(futures.stream().noneMatch(CompletableFuture::isCompletedExceptionally));
        assertTrue(pendingMessages.isEmpty());

        assertTrue(producer.isConnected());
        assertTrue(consumers.stream().allMatch(Consumer::isConnected));

        for (LookupService lookupService : lookups) {
            verify(lookupService, never()).getBroker(topicName);
        }
    }

    @Test(timeOut = 30_000, dataProvider = "subscriptionTypeTest")
    public void testTransferNonPersistentClientReconnectionWithoutLookup(SubscriptionType subscriptionType)
            throws Exception {
        var id = String.format("test-tx-non-persistent-client-reconnect-%s-%s", subscriptionType, UUID.randomUUID());
        var topic = String.format("non-persistent://%s/%s", defaultTestNamespace, id);
        var topicName = TopicName.get(topic);
        var timeoutMs = 30_000;

        var producer = pulsarClient.newProducer(Schema.STRING).topic(topic).create();
        var consumers = new ArrayList<Consumer<String>>();
        var consumerCount = subscriptionType == SubscriptionType.Exclusive ? 1 : 3;
        for (int i = 0; i < consumerCount; i++) {
            consumers.add(pulsarClient.newConsumer(Schema.STRING).
                    subscriptionName(id).subscriptionType(subscriptionType).topic(topic).subscribe());
        }
        Awaitility.await().atMost(5, TimeUnit.SECONDS).until(
                () -> producer.isConnected() && consumers.stream().allMatch(Consumer::isConnected));

        var lookup = spyLookupService(topicName);

        NamespaceBundle bundle = getBundleAsync(pulsar1, TopicName.get(topic)).get();
        String broker = admin.lookups().lookupTopic(topic);
        final String dstBrokerUrl;
        final String dstBrokerServiceUrl;
        if (broker.equals(pulsar1.getBrokerServiceUrl())) {
            dstBrokerUrl = pulsar2.getLookupServiceAddress();
            dstBrokerServiceUrl = pulsar2.getBrokerServiceUrl();
        } else {
            dstBrokerUrl = pulsar1.getLookupServiceAddress();
            dstBrokerServiceUrl = pulsar1.getBrokerServiceUrl();
        }
        checkOwnershipState(broker, bundle);

        var messageCountBeforeUnloading = 100;
        var messageCountDuringUnloading = 100;
        var messageCountAfterUnloading = 100;
        var messageCount = messageCountBeforeUnloading + messageCountDuringUnloading + messageCountAfterUnloading;

        var cdl = new CountDownLatch(messageCountBeforeUnloading);
        var semReadyToSend = new Semaphore(messageCountBeforeUnloading);

        var futures = new ArrayList<CompletableFuture<?>>();

        futures.add(CompletableFuture.runAsync(() -> {
            try {
                assertTrue(cdl.await(timeoutMs, TimeUnit.MILLISECONDS));
                admin.namespaces().unloadNamespaceBundle(defaultTestNamespace, bundle.getBundleRange(), dstBrokerUrl);
                semReadyToSend.release(messageCountDuringUnloading);
            } catch (InterruptedException | PulsarAdminException e) {
                fail();
            }
<<<<<<< HEAD
        }).orTimeout(timeoutMs, TimeUnit.MILLISECONDS));

        futures.add(CompletableFuture.runAsync(() -> {
            for (int i = 0; i < messageCount; i++) {
                try {
                    assertTrue(semReadyToSend.tryAcquire(timeoutMs, TimeUnit.MILLISECONDS));
                    var message = String.format("message-%d", i);

                    if (i < messageCountBeforeUnloading ||
                        i >= messageCountBeforeUnloading + messageCountDuringUnloading) {
                        sendAndReceiveMessage(producer, consumers, message);
                    } else {
                        producer.send(message);
                    }

                    cdl.countDown();
                } catch (Exception e) {
                    // Retry
                }
            }
        }).orTimeout(timeoutMs, TimeUnit.MILLISECONDS));

        Awaitility.await().atMost(timeoutMs, TimeUnit.MILLISECONDS).ignoreExceptions().until(
                () -> dstBrokerServiceUrl.equals(admin.lookups().lookupTopic(topic)));
        semReadyToSend.release(messageCountAfterUnloading);

        FutureUtil.waitForAllAndSupportCancel(futures).orTimeout(timeoutMs, TimeUnit.MILLISECONDS).get();
        assertTrue(producer.isConnected());
        assertTrue(consumers.stream().allMatch(Consumer::isConnected));
        verify(lookup, never()).getBroker(topicName);
        for (var consumer : consumers) {
            consumer.close();
        }
=======
        });

        Awaitility.await().atMost(5, TimeUnit.SECONDS).until(producer::isConnected);
        verify(lookup, times(lookupCountBeforeUnload)).getBroker(topicName);
>>>>>>> 93df3443
        producer.close();
    }


    @DataProvider(name = "isPersistentTopicSubscriptionTypeTest")
    public Object[][] isPersistentTopicSubscriptionTypeTest() {
        return new Object[][]{
                {TopicDomain.persistent, SubscriptionType.Exclusive},
                {TopicDomain.persistent, SubscriptionType.Shared},
                {TopicDomain.persistent, SubscriptionType.Failover},
                {TopicDomain.persistent, SubscriptionType.Key_Shared},
                {TopicDomain.non_persistent, SubscriptionType.Exclusive},
                {TopicDomain.non_persistent, SubscriptionType.Shared},
                {TopicDomain.non_persistent, SubscriptionType.Failover},
                {TopicDomain.non_persistent, SubscriptionType.Key_Shared},
        };
    }

    @Test(timeOut = 30 * 1000, dataProvider = "isPersistentTopicSubscriptionTypeTest")
    public void testUnloadClientReconnectionWithLookup(TopicDomain topicDomain,
                                                       SubscriptionType subscriptionType) throws Exception {
        var id = String.format("test-unload-%s-client-reconnect-%s-%s",
                topicDomain, subscriptionType, UUID.randomUUID());
        var topic = String.format("%s://%s/%s", topicDomain, defaultTestNamespace, id);
        var topicName = TopicName.get(topic);

        var producer = pulsarClient.newProducer(Schema.STRING).topic(topic).create();
        var consumers = new ArrayList<Consumer<String>>();
        var consumerCount = subscriptionType == SubscriptionType.Exclusive ? 1 : 3;
        for (int i = 0; i < consumerCount; i++) {
            consumers.add(pulsarClient.newConsumer(Schema.STRING).
                subscriptionName(id).subscriptionType(subscriptionType).topic(topic).subscribe());
        }
        Awaitility.await().atMost(5, TimeUnit.SECONDS).until(
                () -> producer.isConnected() && consumers.stream().allMatch(Consumer::isConnected));

        var lookup = spyLookupService(topicName);

        final CountDownLatch cdl = new CountDownLatch(3);

        NamespaceBundle bundle = getBundleAsync(pulsar1, TopicName.get(topic)).get();
        CompletableFuture<Void> unloadNamespaceBundle = CompletableFuture.runAsync(() -> {
            try {
                cdl.await();
                admin.namespaces().unloadNamespaceBundle(defaultTestNamespace, bundle.getBundleRange());
            } catch (InterruptedException | PulsarAdminException e) {
                fail();
            }
        });

        MutableInt sendCount = new MutableInt();
        Awaitility.await().atMost(10, TimeUnit.SECONDS).ignoreExceptions().until(() -> {
            var message = String.format("message-%d", sendCount.getValue());
            if (topicDomain == TopicDomain.persistent) {
                sendAndReceiveMessage(producer, consumers, message);
            } else {
                producer.send(message);
            }
            cdl.countDown();
            return sendCount.incrementAndGet() == 10;
        });

        assertTrue(producer.isConnected());
        assertTrue(consumers.stream().allMatch(Consumer::isConnected));
        assertTrue(unloadNamespaceBundle.isDone());
        verify(lookup, times(1 + consumerCount)).getBroker(topicName);
        for (var consumer : consumers) {
            consumer.close();
        }
        producer.close();
    }

    private Consumer<String> setupConsumer(Collection<Consumer<String>> consumers,
                                           Collection<LookupService> lookupServiceMocks,
                                           PulsarClient client,
                                           SubscriptionType subscriptionType,
                                           String subscriptionName,
                                           String topic) throws Exception {
        var consumer = client.newConsumer(Schema.STRING).
                subscriptionName(subscriptionName).
                subscriptionType(subscriptionType).
                subscriptionInitialPosition(SubscriptionInitialPosition.Earliest).
                ackTimeout(1000, TimeUnit.MILLISECONDS).
                topic(topic).
                subscribe();
        consumers.add(consumer);
        lookupServiceMocks.add(spyLookupService(client));
        return consumer;
    }

    private LookupService spyLookupService(PulsarClient client) throws IllegalAccessException {
        LookupService svc = (LookupService) FieldUtils.readDeclaredField(client, "lookup", true);
        var lookup = spy(svc);
        FieldUtils.writeDeclaredField(client, "lookup", lookup, true);
        return lookup;
    }
    private LookupService spyLookupService(TopicName topicName) throws IllegalAccessException {
        var lookup = spy(lookupService);
        FieldUtils.writeDeclaredField(pulsarClient, "lookup", lookup, true);
        return lookup;
    }
    private void checkOwnershipState(String broker, NamespaceBundle bundle)
            throws ExecutionException, InterruptedException {
        var targetLoadManager = secondaryLoadManager;
        var otherLoadManager = primaryLoadManager;
        if (broker.equals(pulsar1.getBrokerServiceUrl())) {
            targetLoadManager = primaryLoadManager;
            otherLoadManager = secondaryLoadManager;
        }
        assertTrue(targetLoadManager.checkOwnershipAsync(Optional.empty(), bundle).get());
        assertFalse(otherLoadManager.checkOwnershipAsync(Optional.empty(), bundle).get());
    }

    private <T> void sendAndReceiveMessage(Producer<T> producer, List<Consumer<T>> consumers, T message)
            throws Exception {
        boolean messageSent = false;
        while (true) {
            var recvFutures = consumers.stream().
                    map(consumer -> consumer.receiveAsync().orTimeout(1000, TimeUnit.MILLISECONDS)).
                    collect(Collectors.toList());

            if (!messageSent) {
                producer.send(message);
                messageSent = true;
            }

            var msg = (Message<String>) FutureUtil.waitForAny(recvFutures, __ -> true).get().get();
            assertTrue(recvFutures.stream().allMatch(CompletableFuture::isDone));
            if (Objects.equals(msg.getValue(), message)) {
                break;
            }
        }
    }

    @Test(timeOut = 30 * 1000)
    public void testSplitBundleAdminAPI() throws Exception {
        String namespace = defaultTestNamespace;
        Pair<TopicName, NamespaceBundle> topicAndBundle = getBundleIsNotOwnByChangeEventTopic("test-split");
        TopicName topicName = topicAndBundle.getLeft();
        admin.topics().createPartitionedTopic(topicName.toString(), 10);
        BundlesData bundles = admin.namespaces().getBundles(namespace);
        int numBundles = bundles.getNumBundles();
        var bundleRanges = bundles.getBoundaries().stream().map(Long::decode).sorted().toList();

        String firstBundle = bundleRanges.get(0) + "_" + bundleRanges.get(1);

        AtomicInteger splitCount = new AtomicInteger(0);
        NamespaceBundleSplitListener namespaceBundleSplitListener = new NamespaceBundleSplitListener() {
            @Override
            public void onSplit(NamespaceBundle bundle) {
                splitCount.incrementAndGet();
            }

            @Override
            public boolean test(NamespaceBundle namespaceBundle) {
                return namespaceBundle
                        .toString()
                        .equals(String.format(namespace + "/0x%08x_0x%08x", bundleRanges.get(0), bundleRanges.get(1)));
            }
        };
        pulsar1.getNamespaceService().addNamespaceBundleSplitListener(namespaceBundleSplitListener);
        pulsar2.getNamespaceService().addNamespaceBundleSplitListener(namespaceBundleSplitListener);

        long mid = bundleRanges.get(0) + (bundleRanges.get(1) - bundleRanges.get(0)) / 2;

        admin.namespaces().splitNamespaceBundle(namespace, firstBundle, true, null);


        Awaitility.await()
                .atMost(5, TimeUnit.SECONDS)
                .untilAsserted(() -> {
                    BundlesData bundlesData = admin.namespaces().getBundles(namespace);
                    assertEquals(bundlesData.getNumBundles(), numBundles + 1);
                    String lowBundle = String.format("0x%08x", bundleRanges.get(0));
                    String midBundle = String.format("0x%08x", mid);
                    String highBundle = String.format("0x%08x", bundleRanges.get(1));
                    assertTrue(bundlesData.getBoundaries().contains(lowBundle));
                    assertTrue(bundlesData.getBoundaries().contains(midBundle));
                    assertTrue(bundlesData.getBoundaries().contains(highBundle));
                    assertEquals(splitCount.get(), 1);
                });


        // Test split bundle with invalid bundle range.
        try {
            admin.namespaces().splitNamespaceBundle(namespace, "invalid", true, null);
            fail();
        } catch (PulsarAdminException ex) {
            assertTrue(ex.getMessage().contains("Invalid bundle range"));
        }
    }

    @Test(timeOut = 30 * 1000)
    public void testSplitBundleWithSpecificPositionAdminAPI() throws Exception {
        String namespace = defaultTestNamespace;
        String topic = "persistent://" + namespace + "/test-split-with-specific-position";
        admin.topics().createPartitionedTopic(topic, 1024);
        BundlesData bundles = admin.namespaces().getBundles(namespace);
        int numBundles = bundles.getNumBundles();

        var bundleRanges = bundles.getBoundaries().stream().map(Long::decode).sorted().toList();

        String firstBundle = bundleRanges.get(0) + "_" + bundleRanges.get(1);

        long mid = bundleRanges.get(0) + (bundleRanges.get(1) - bundleRanges.get(0)) / 2;
        long splitPosition = mid + 100;

        admin.namespaces().splitNamespaceBundle(namespace, firstBundle, true,
                "specified_positions_divide", List.of(bundleRanges.get(0), bundleRanges.get(1), splitPosition));

        BundlesData bundlesData = admin.namespaces().getBundles(namespace);
        assertEquals(bundlesData.getNumBundles(), numBundles + 1);
        String lowBundle = String.format("0x%08x", bundleRanges.get(0));
        String midBundle = String.format("0x%08x", splitPosition);
        String highBundle = String.format("0x%08x", bundleRanges.get(1));
        assertTrue(bundlesData.getBoundaries().contains(lowBundle));
        assertTrue(bundlesData.getBoundaries().contains(midBundle));
        assertTrue(bundlesData.getBoundaries().contains(highBundle));
    }
    @Test(timeOut = 30 * 1000)
    public void testDeleteNamespaceBundle() throws Exception {
        final String namespace = "public/testDeleteNamespaceBundle";
        admin.namespaces().createNamespace(namespace, 3);
        TopicName topicName = TopicName.get(namespace + "/test-delete-namespace-bundle");



        Awaitility.await()
                .atMost(30, TimeUnit.SECONDS)
                .ignoreExceptions()
                .untilAsserted(() -> {
                    NamespaceBundle bundle = getBundleAsync(pulsar1, topicName).get();
                    String broker = admin.lookups().lookupTopic(topicName.toString());
                    log.info("Assign the bundle {} to {}", bundle, broker);
                    checkOwnershipState(broker, bundle);
                    admin.namespaces().deleteNamespaceBundle(topicName.getNamespace(), bundle.getBundleRange(), true);
                    // this could fail if the system topic lookup asynchronously happens before this.
                    // we will retry if it fails.
                    assertFalse(primaryLoadManager.checkOwnershipAsync(Optional.empty(), bundle).get());
                });

        admin.namespaces().deleteNamespace(namespace, true);
    }

    @Test(timeOut = 30 * 1000)
    public void testDeleteNamespace() throws Exception {
        String namespace = "public/test-delete-namespace";
        TopicName topicName = TopicName.get(namespace + "/test-delete-namespace-topic");
        admin.namespaces().createNamespace(namespace);
        admin.namespaces().setNamespaceReplicationClusters(namespace, Sets.newHashSet(this.conf.getClusterName()));
        assertTrue(admin.namespaces().getNamespaces("public").contains(namespace));
        admin.topics().createPartitionedTopic(topicName.toString(), 2);
        admin.lookups().lookupTopic(topicName.toString());
        NamespaceBundle bundle = getBundleAsync(pulsar1, topicName).get();
        try {
            admin.namespaces().deleteNamespaceBundle(namespace, bundle.getBundleRange());
            fail();
        } catch (Exception ex) {
            assertTrue(ex.getMessage().contains("Cannot delete non empty bundle"));
        }
        admin.namespaces().deleteNamespaceBundle(namespace, bundle.getBundleRange(), true);
        admin.lookups().lookupTopic(topicName.toString());

        admin.namespaces().deleteNamespace(namespace, true);
        assertFalse(admin.namespaces().getNamespaces("public").contains(namespace));
    }

    @Test(timeOut = 30 * 1000)
    public void testCheckOwnershipPresentWithSystemNamespace() throws Exception {
        NamespaceBundle namespaceBundle =
                getBundleAsync(pulsar1, TopicName.get(NamespaceName.SYSTEM_NAMESPACE + "/test")).get();
        try {
            pulsar1.getNamespaceService().checkOwnershipPresent(namespaceBundle);
        } catch (Exception ex) {
            log.info("Got exception", ex);
            assertTrue(ex.getCause() instanceof UnsupportedOperationException);
        }
    }

    @Test
    public void testMoreThenOneFilter() throws Exception {
        // Use a different namespace to avoid flaky test failures
        // from unloading the default namespace and the following topic policy lookups at the init state step
        Pair<TopicName, NamespaceBundle> topicAndBundle =
                getBundleIsNotOwnByChangeEventTopic("test-filter-has-exception");
        TopicName topicName = topicAndBundle.getLeft();
        NamespaceBundle bundle = topicAndBundle.getRight();

        String lookupServiceAddress1 = pulsar1.getLookupServiceAddress();
        doReturn(List.of(new MockBrokerFilter() {
            @Override
            public CompletableFuture<Map<String, BrokerLookupData>> filterAsync(Map<String, BrokerLookupData> brokers,
                                                                                ServiceUnitId serviceUnit,
                                                                                LoadManagerContext context) {
                brokers.remove(lookupServiceAddress1);
                return CompletableFuture.completedFuture(brokers);
            }
        },new MockBrokerFilter() {
            @Override
            public CompletableFuture<Map<String, BrokerLookupData>> filterAsync(Map<String, BrokerLookupData> brokers,
                                                                                ServiceUnitId serviceUnit,
                                                                                LoadManagerContext context) {
                return FutureUtil.failedFuture(new BrokerFilterException("Test"));
            }
        })).when(primaryLoadManager).getBrokerFilterPipeline();
        Optional<BrokerLookupData> brokerLookupData = primaryLoadManager.assign(Optional.empty(), bundle).get();
        Awaitility.waitAtMost(5, TimeUnit.SECONDS).untilAsserted(() -> {
            assertTrue(brokerLookupData.isPresent());
            assertEquals(brokerLookupData.get().getWebServiceUrl(), pulsar2.getWebServiceAddress());
            assertEquals(brokerLookupData.get().getPulsarServiceUrl(),
                    pulsar1.getAdminClient().lookups().lookupTopic(topicName.toString()));
            assertEquals(brokerLookupData.get().getPulsarServiceUrl(),
                    pulsar2.getAdminClient().lookups().lookupTopic(topicName.toString()));
        });
    }

    @Test
    public void testDeployAndRollbackLoadManager() throws Exception {
            // Test rollback to modular load manager.
            ServiceConfiguration defaultConf = getDefaultConf();
            defaultConf.setAllowAutoTopicCreation(true);
            defaultConf.setForceDeleteNamespaceAllowed(true);
            defaultConf.setLoadManagerClassName(ModularLoadManagerImpl.class.getName());
            defaultConf.setLoadBalancerSheddingEnabled(false);
            try (var additionalPulsarTestContext = createAdditionalPulsarTestContext(defaultConf)) {
                // start pulsar3 with old load manager
                var pulsar3 = additionalPulsarTestContext.getPulsarService();
                Pair<TopicName, NamespaceBundle> topicAndBundle =
                        getBundleIsNotOwnByChangeEventTopic("testDeployAndRollbackLoadManager");
                TopicName topicName = topicAndBundle.getLeft();
                NamespaceBundle bundle = topicAndBundle.getRight();
                String topic = topicName.toString();

                String lookupResult1 = pulsar3.getAdminClient().lookups().lookupTopic(topic);
                assertEquals(lookupResult1, pulsar3.getBrokerServiceUrl());

                String lookupResult2 = pulsar1.getAdminClient().lookups().lookupTopic(topic);
                String lookupResult3 = pulsar2.getAdminClient().lookups().lookupTopic(topic);
                assertEquals(lookupResult1, lookupResult2);
                assertEquals(lookupResult1, lookupResult3);

                LookupOptions options = LookupOptions.builder()
                        .authoritative(false)
                        .requestHttps(false)
                        .readOnly(false)
                        .loadTopicsInBundle(false).build();
                Optional<URL> webServiceUrl1 =
                        pulsar1.getNamespaceService().getWebServiceUrl(bundle, options);
                assertTrue(webServiceUrl1.isPresent());
                assertEquals(webServiceUrl1.get().toString(), pulsar3.getWebServiceAddress());

                Optional<URL> webServiceUrl2 =
                        pulsar2.getNamespaceService().getWebServiceUrl(bundle, options);
                assertTrue(webServiceUrl2.isPresent());
                assertEquals(webServiceUrl2.get().toString(), webServiceUrl1.get().toString());

                Optional<URL> webServiceUrl3 =
                        pulsar3.getNamespaceService().getWebServiceUrl(bundle, options);
                assertTrue(webServiceUrl3.isPresent());
                assertEquals(webServiceUrl3.get().toString(), webServiceUrl1.get().toString());

                List<PulsarService> pulsarServices = List.of(pulsar1, pulsar2, pulsar3);
                for (PulsarService pulsarService : pulsarServices) {
                    // Test lookup heartbeat namespace's topic
                    for (PulsarService pulsar : pulsarServices) {
                        assertLookupHeartbeatOwner(pulsarService,
                                pulsar.getLookupServiceAddress(), pulsar.getBrokerServiceUrl());
                    }
                    // Test lookup SLA namespace's topic
                    for (PulsarService pulsar : pulsarServices) {
                        assertLookupSLANamespaceOwner(pulsarService,
                                pulsar.getLookupServiceAddress(), pulsar.getBrokerServiceUrl());
                    }
                }

                // Test deploy new broker with new load manager
                ServiceConfiguration conf = getDefaultConf();
                conf.setAllowAutoTopicCreation(true);
                conf.setForceDeleteNamespaceAllowed(true);
                conf.setLoadManagerClassName(ExtensibleLoadManagerImpl.class.getName());
                conf.setLoadBalancerLoadSheddingStrategy(TransferShedder.class.getName());
                try (var additionPulsarTestContext = createAdditionalPulsarTestContext(conf)) {
                    var pulsar4 = additionPulsarTestContext.getPulsarService();

                    Set<String> availableCandidates = Sets.newHashSet(pulsar1.getBrokerServiceUrl(),
                            pulsar2.getBrokerServiceUrl(),
                            pulsar4.getBrokerServiceUrl());
                    String lookupResult4 = pulsar4.getAdminClient().lookups().lookupTopic(topic);
                    assertTrue(availableCandidates.contains(lookupResult4));

                    String lookupResult5 = pulsar1.getAdminClient().lookups().lookupTopic(topic);
                    String lookupResult6 = pulsar2.getAdminClient().lookups().lookupTopic(topic);
                    String lookupResult7 = pulsar3.getAdminClient().lookups().lookupTopic(topic);
                    assertEquals(lookupResult4, lookupResult5);
                    assertEquals(lookupResult4, lookupResult6);
                    assertEquals(lookupResult4, lookupResult7);

                    Set<String> availableWebUrlCandidates = Sets.newHashSet(pulsar1.getWebServiceAddress(),
                            pulsar2.getWebServiceAddress(),
                            pulsar4.getWebServiceAddress());

                    webServiceUrl1 =
                            pulsar1.getNamespaceService().getWebServiceUrl(bundle, options);
                    assertTrue(webServiceUrl1.isPresent());
                    assertTrue(availableWebUrlCandidates.contains(webServiceUrl1.get().toString()));

                    webServiceUrl2 =
                            pulsar2.getNamespaceService().getWebServiceUrl(bundle, options);
                    assertTrue(webServiceUrl2.isPresent());
                    assertEquals(webServiceUrl2.get().toString(), webServiceUrl1.get().toString());

                    // The pulsar3 will redirect to pulsar4
                    webServiceUrl3 =
                            pulsar3.getNamespaceService().getWebServiceUrl(bundle, options);
                    assertTrue(webServiceUrl3.isPresent());
                    // It will redirect to pulsar4
                    assertTrue(availableWebUrlCandidates.contains(webServiceUrl3.get().toString()));

                    var webServiceUrl4 =
                            pulsar4.getNamespaceService().getWebServiceUrl(bundle, options);
                    assertTrue(webServiceUrl4.isPresent());
                    assertEquals(webServiceUrl4.get().toString(), webServiceUrl1.get().toString());

                    pulsarServices = List.of(pulsar1, pulsar2, pulsar3, pulsar4);
                    for (PulsarService pulsarService : pulsarServices) {
                        // Test lookup heartbeat namespace's topic
                        for (PulsarService pulsar : pulsarServices) {
                            assertLookupHeartbeatOwner(pulsarService,
                                    pulsar.getLookupServiceAddress(), pulsar.getBrokerServiceUrl());
                        }
                        // Test lookup SLA namespace's topic
                        for (PulsarService pulsar : pulsarServices) {
                            assertLookupSLANamespaceOwner(pulsarService,
                                    pulsar.getLookupServiceAddress(), pulsar.getBrokerServiceUrl());
                        }
                    }
                }
            }
    }

    private void assertLookupHeartbeatOwner(PulsarService pulsar,
                                            String lookupServiceAddress,
                                            String expectedBrokerServiceUrl) throws Exception {
        NamespaceName heartbeatNamespaceV1 =
                getHeartbeatNamespace(lookupServiceAddress, pulsar.getConfiguration());

        String heartbeatV1Topic = heartbeatNamespaceV1.getPersistentTopicName("test");
        assertEquals(pulsar.getAdminClient().lookups().lookupTopic(heartbeatV1Topic), expectedBrokerServiceUrl);

        NamespaceName heartbeatNamespaceV2 =
                getHeartbeatNamespaceV2(lookupServiceAddress, pulsar.getConfiguration());

        String heartbeatV2Topic = heartbeatNamespaceV2.getPersistentTopicName("test");
        assertEquals(pulsar.getAdminClient().lookups().lookupTopic(heartbeatV2Topic), expectedBrokerServiceUrl);
    }

    private void assertLookupSLANamespaceOwner(PulsarService pulsar,
                                               String lookupServiceAddress,
                                               String expectedBrokerServiceUrl) throws Exception {
        NamespaceName slaMonitorNamespace = getSLAMonitorNamespace(lookupServiceAddress, pulsar.getConfiguration());
        String slaMonitorTopic = slaMonitorNamespace.getPersistentTopicName("test");
        String result = pulsar.getAdminClient().lookups().lookupTopic(slaMonitorTopic);
        log.info("Topic {} Lookup result: {}", slaMonitorTopic, result);
        assertNotNull(result);
        assertEquals(result, expectedBrokerServiceUrl);
    }

    @Test
    public void testTopBundlesLoadDataStoreTableViewFromChannelOwner() throws Exception {
        var topBundlesLoadDataStorePrimary =
                (LoadDataStore) FieldUtils.readDeclaredField(primaryLoadManager, "topBundlesLoadDataStore", true);
        var serviceUnitStateChannelPrimary =
                (ServiceUnitStateChannelImpl) FieldUtils.readDeclaredField(primaryLoadManager,
                        "serviceUnitStateChannel", true);
        var tvPrimary =
                (TableViewImpl) FieldUtils.readDeclaredField(topBundlesLoadDataStorePrimary, "tableView", true);

        var topBundlesLoadDataStoreSecondary =
                (LoadDataStore) FieldUtils.readDeclaredField(secondaryLoadManager, "topBundlesLoadDataStore", true);
        var tvSecondary =
                (TableViewImpl) FieldUtils.readDeclaredField(topBundlesLoadDataStoreSecondary, "tableView", true);

        if (serviceUnitStateChannelPrimary.isChannelOwnerAsync().get(5, TimeUnit.SECONDS)) {
            assertNotNull(tvPrimary);
            assertNull(tvSecondary);
        } else {
            assertNull(tvPrimary);
            assertNotNull(tvSecondary);
        }

        restartBroker();
        pulsar1 = pulsar;
        setPrimaryLoadManager();
        admin.namespaces().setNamespaceReplicationClusters(defaultTestNamespace,
                Sets.newHashSet(this.conf.getClusterName()));

        var serviceUnitStateChannelPrimaryNew =
                (ServiceUnitStateChannelImpl) FieldUtils.readDeclaredField(primaryLoadManager,
                        "serviceUnitStateChannel", true);
        var topBundlesLoadDataStorePrimaryNew =
                (LoadDataStore) FieldUtils.readDeclaredField(primaryLoadManager, "topBundlesLoadDataStore"
                        , true);
        Awaitility.await().atMost(5, TimeUnit.SECONDS).untilAsserted(() -> {
                    assertFalse(serviceUnitStateChannelPrimaryNew.isChannelOwnerAsync().get(5, TimeUnit.SECONDS));
                    assertNotNull(FieldUtils.readDeclaredField(topBundlesLoadDataStoreSecondary, "tableView"
                            , true));
                    assertNull(FieldUtils.readDeclaredField(topBundlesLoadDataStorePrimaryNew, "tableView"
                            , true));
                }
        );
    }

    @Test
    public void testRoleChange() throws Exception {
        var topBundlesLoadDataStorePrimary = (LoadDataStore<TopBundlesLoadData>)
                FieldUtils.readDeclaredField(primaryLoadManager, "topBundlesLoadDataStore", true);
        var topBundlesLoadDataStorePrimarySpy = spy(topBundlesLoadDataStorePrimary);
        AtomicInteger countPri = new AtomicInteger(3);
        AtomicInteger countPri2 = new AtomicInteger(3);
        doAnswer(invocationOnMock -> {
            if (countPri.decrementAndGet() > 0) {
                throw new RuntimeException();
            }
            // Call the real method
            reset();
            return null;
        }).when(topBundlesLoadDataStorePrimarySpy).startTableView();
        doAnswer(invocationOnMock -> {
            if (countPri2.decrementAndGet() > 0) {
                throw new RuntimeException();
            }
            // Call the real method
            reset();
            return null;
        }).when(topBundlesLoadDataStorePrimarySpy).closeTableView();
        FieldUtils.writeDeclaredField(primaryLoadManager, "topBundlesLoadDataStore", topBundlesLoadDataStorePrimarySpy, true);

        var topBundlesLoadDataStoreSecondary = (LoadDataStore<TopBundlesLoadData>)
                FieldUtils.readDeclaredField(secondaryLoadManager, "topBundlesLoadDataStore", true);
        var topBundlesLoadDataStoreSecondarySpy = spy(topBundlesLoadDataStoreSecondary);
        AtomicInteger countSec = new AtomicInteger(3);
        AtomicInteger countSec2 = new AtomicInteger(3);
        doAnswer(invocationOnMock -> {
            if (countSec.decrementAndGet() > 0) {
                throw new RuntimeException();
            }
            // Call the real method
            reset();
            return null;
        }).when(topBundlesLoadDataStoreSecondarySpy).startTableView();
        doAnswer(invocationOnMock -> {
            if (countSec2.decrementAndGet() > 0) {
                throw new RuntimeException();
            }
            // Call the real method
            reset();
            return null;
        }).when(topBundlesLoadDataStoreSecondarySpy).closeTableView();
        FieldUtils.writeDeclaredField(secondaryLoadManager, "topBundlesLoadDataStore", topBundlesLoadDataStoreSecondarySpy, true);

        if (channel1.isChannelOwnerAsync().get(5, TimeUnit.SECONDS)) {
            primaryLoadManager.playFollower();
            primaryLoadManager.playFollower();
            secondaryLoadManager.playLeader();
            secondaryLoadManager.playLeader();
            primaryLoadManager.playLeader();
            primaryLoadManager.playLeader();
            secondaryLoadManager.playFollower();
            secondaryLoadManager.playFollower();
        } else {
            primaryLoadManager.playLeader();
            primaryLoadManager.playLeader();
            secondaryLoadManager.playFollower();
            secondaryLoadManager.playFollower();
            primaryLoadManager.playFollower();
            primaryLoadManager.playFollower();
            secondaryLoadManager.playLeader();
            secondaryLoadManager.playLeader();
        }


        verify(topBundlesLoadDataStorePrimarySpy, times(3)).startTableView();
        verify(topBundlesLoadDataStorePrimarySpy, times(3)).closeTableView();
        verify(topBundlesLoadDataStoreSecondarySpy, times(3)).startTableView();
        verify(topBundlesLoadDataStoreSecondarySpy, times(3)).closeTableView();

        FieldUtils.writeDeclaredField(primaryLoadManager, "topBundlesLoadDataStore", topBundlesLoadDataStorePrimary, true);
        FieldUtils.writeDeclaredField(secondaryLoadManager, "topBundlesLoadDataStore", topBundlesLoadDataStoreSecondary, true);
    }

    @Test
    public void testGetMetrics() throws Exception {
        {
            var brokerLoadDataReporter = mock(BrokerLoadDataReporter.class);
            FieldUtils.writeDeclaredField(primaryLoadManager, "brokerLoadDataReporter", brokerLoadDataReporter, true);
            BrokerLoadData loadData = new BrokerLoadData();
            SystemResourceUsage usage = new SystemResourceUsage();
            var cpu = new ResourceUsage(1.0, 100.0);
            var memory = new ResourceUsage(800.0, 200.0);
            var directMemory = new ResourceUsage(2.0, 100.0);
            var bandwidthIn = new ResourceUsage(3.0, 100.0);
            var bandwidthOut = new ResourceUsage(4.0, 100.0);
            usage.setCpu(cpu);
            usage.setMemory(memory);
            usage.setDirectMemory(directMemory);
            usage.setBandwidthIn(bandwidthIn);
            usage.setBandwidthOut(bandwidthOut);
            loadData.update(usage, 1, 2, 3, 4, 5, 6, conf);
            doReturn(loadData).when(brokerLoadDataReporter).generateLoadData();
        }
        {
            var unloadMetrics = (AtomicReference<List<Metrics>>)
                    FieldUtils.readDeclaredField(primaryLoadManager, "unloadMetrics", true);
            UnloadCounter unloadCounter = new UnloadCounter();
            FieldUtils.writeDeclaredField(unloadCounter, "unloadBrokerCount", 2l, true);
            FieldUtils.writeDeclaredField(unloadCounter, "unloadBundleCount", 3l, true);
            FieldUtils.writeDeclaredField(unloadCounter, "loadAvg", 1.5, true);
            FieldUtils.writeDeclaredField(unloadCounter, "loadStd", 0.3, true);
            FieldUtils.writeDeclaredField(unloadCounter, "breakdownCounters", Map.of(
                    Success, new LinkedHashMap<>() {{
                        put(Overloaded, new AtomicLong(1));
                        put(Underloaded, new AtomicLong(2));
                    }},
                    Skip, new LinkedHashMap<>() {{
                        put(HitCount, new AtomicLong(3));
                        put(NoBundles, new AtomicLong(4));
                        put(CoolDown, new AtomicLong(5));
                        put(OutDatedData, new AtomicLong(6));
                        put(NoLoadData, new AtomicLong(7));
                        put(NoBrokers, new AtomicLong(8));
                        put(Unknown, new AtomicLong(9));
                    }},
                    Failure, Map.of(
                            Unknown, new AtomicLong(10))
            ), true);
            unloadMetrics.set(unloadCounter.toMetrics(pulsar.getAdvertisedAddress()));
        }
        {
            var splitMetrics = (AtomicReference<List<Metrics>>)
                    FieldUtils.readDeclaredField(primaryLoadManager, "splitMetrics", true);
            SplitCounter splitCounter = new SplitCounter();
            FieldUtils.writeDeclaredField(splitCounter, "splitCount", 35l, true);
            FieldUtils.writeDeclaredField(splitCounter, "breakdownCounters", Map.of(
                    SplitDecision.Label.Success, Map.of(
                            Topics, new AtomicLong(1),
                            Sessions, new AtomicLong(2),
                            MsgRate, new AtomicLong(3),
                            Bandwidth, new AtomicLong(4),
                            Admin, new AtomicLong(5)),
                    SplitDecision.Label.Failure, Map.of(
                            SplitDecision.Reason.Unknown, new AtomicLong(6))
            ), true);
            splitMetrics.set(splitCounter.toMetrics(pulsar.getAdvertisedAddress()));
        }

        {
            AssignCounter assignCounter = new AssignCounter();
            assignCounter.incrementSuccess();
            assignCounter.incrementFailure();
            assignCounter.incrementFailure();
            assignCounter.incrementSkip();
            assignCounter.incrementSkip();
            assignCounter.incrementSkip();
            FieldUtils.writeDeclaredField(primaryLoadManager, "assignCounter", assignCounter, true);
        }

        {
            FieldUtils.writeDeclaredField(channel1, "lastOwnedServiceUnitCountAt", System.currentTimeMillis(), true);
            FieldUtils.writeDeclaredField(channel1, "totalOwnedServiceUnitCnt", 10, true);
            FieldUtils.writeDeclaredField(channel1, "totalInactiveBrokerCleanupCnt", 1, true);
            FieldUtils.writeDeclaredField(channel1, "totalServiceUnitTombstoneCleanupCnt", 2, true);
            FieldUtils.writeDeclaredField(channel1, "totalOrphanServiceUnitCleanupCnt", 3, true);
            FieldUtils.writeDeclaredField(channel1, "totalCleanupErrorCnt", new AtomicLong(4), true);
            FieldUtils.writeDeclaredField(channel1, "totalInactiveBrokerCleanupScheduledCnt", 5, true);
            FieldUtils.writeDeclaredField(channel1, "totalInactiveBrokerCleanupIgnoredCnt", 6, true);
            FieldUtils.writeDeclaredField(channel1, "totalInactiveBrokerCleanupCancelledCnt", 7, true);

            Map<ServiceUnitState, ServiceUnitStateChannelImpl.Counters> ownerLookUpCounters = new LinkedHashMap<>();
            Map<ServiceUnitState, ServiceUnitStateChannelImpl.Counters> handlerCounters = new LinkedHashMap<>();
            Map<ServiceUnitStateChannelImpl.EventType, ServiceUnitStateChannelImpl.Counters> eventCounters =
                    new LinkedHashMap<>();
            int j = 0;
            for (var state : ServiceUnitState.values()) {
                ownerLookUpCounters.put(state,
                        new ServiceUnitStateChannelImpl.Counters(
                                new AtomicLong(j + 1), new AtomicLong(j + 2)));
                handlerCounters.put(state,
                        new ServiceUnitStateChannelImpl.Counters(
                                new AtomicLong(j + 1), new AtomicLong(j + 2)));
                j += 2;
            }
            int i = 0;
            for (var type : ServiceUnitStateChannelImpl.EventType.values()) {
                eventCounters.put(type,
                        new ServiceUnitStateChannelImpl.Counters(
                                new AtomicLong(i + 1), new AtomicLong(i + 2)));
                i += 2;
            }
            FieldUtils.writeDeclaredField(channel1, "ownerLookUpCounters", ownerLookUpCounters, true);
            FieldUtils.writeDeclaredField(channel1, "eventCounters", eventCounters, true);
            FieldUtils.writeDeclaredField(channel1, "handlerCounters", handlerCounters, true);
        }

        var expected = Set.of(
                """
                        dimensions=[{broker=localhost, metric=loadBalancing}], metrics=[{brk_lb_bandwidth_in_usage=3.0, brk_lb_bandwidth_out_usage=4.0, brk_lb_cpu_usage=1.0, brk_lb_directMemory_usage=2.0, brk_lb_memory_usage=400.0}]
                        dimensions=[{broker=localhost, feature=max_ema, metric=loadBalancing}], metrics=[{brk_lb_resource_usage=4.0}]
                        dimensions=[{broker=localhost, feature=max, metric=loadBalancing}], metrics=[{brk_lb_resource_usage=0.04}]
                        dimensions=[{broker=localhost, metric=bundleUnloading}], metrics=[{brk_lb_unload_broker_total=2, brk_lb_unload_bundle_total=3}]
                        dimensions=[{broker=localhost, metric=bundleUnloading, reason=Unknown, result=Failure}], metrics=[{brk_lb_unload_broker_breakdown_total=10}]
                        dimensions=[{broker=localhost, metric=bundleUnloading, reason=HitCount, result=Skip}], metrics=[{brk_lb_unload_broker_breakdown_total=3}]
                        dimensions=[{broker=localhost, metric=bundleUnloading, reason=NoBundles, result=Skip}], metrics=[{brk_lb_unload_broker_breakdown_total=4}]
                        dimensions=[{broker=localhost, metric=bundleUnloading, reason=CoolDown, result=Skip}], metrics=[{brk_lb_unload_broker_breakdown_total=5}]
                        dimensions=[{broker=localhost, metric=bundleUnloading, reason=OutDatedData, result=Skip}], metrics=[{brk_lb_unload_broker_breakdown_total=6}]
                        dimensions=[{broker=localhost, metric=bundleUnloading, reason=NoLoadData, result=Skip}], metrics=[{brk_lb_unload_broker_breakdown_total=7}]
                        dimensions=[{broker=localhost, metric=bundleUnloading, reason=NoBrokers, result=Skip}], metrics=[{brk_lb_unload_broker_breakdown_total=8}]
                        dimensions=[{broker=localhost, metric=bundleUnloading, reason=Unknown, result=Skip}], metrics=[{brk_lb_unload_broker_breakdown_total=9}]
                        dimensions=[{broker=localhost, metric=bundleUnloading, reason=Overloaded, result=Success}], metrics=[{brk_lb_unload_broker_breakdown_total=1}]
                        dimensions=[{broker=localhost, metric=bundleUnloading, reason=Underloaded, result=Success}], metrics=[{brk_lb_unload_broker_breakdown_total=2}]
                        dimensions=[{broker=localhost, feature=max_ema, metric=bundleUnloading, stat=avg}], metrics=[{brk_lb_resource_usage_stats=1.5}]
                        dimensions=[{broker=localhost, feature=max_ema, metric=bundleUnloading, stat=std}], metrics=[{brk_lb_resource_usage_stats=0.3}]
                        dimensions=[{broker=localhost, metric=bundlesSplit}], metrics=[{brk_lb_bundles_split_total=35}]
                        dimensions=[{broker=localhost, metric=bundlesSplit, reason=Topics, result=Success}], metrics=[{brk_lb_bundles_split_breakdown_total=1}]
                        dimensions=[{broker=localhost, metric=bundlesSplit, reason=Sessions, result=Success}], metrics=[{brk_lb_bundles_split_breakdown_total=2}]
                        dimensions=[{broker=localhost, metric=bundlesSplit, reason=MsgRate, result=Success}], metrics=[{brk_lb_bundles_split_breakdown_total=3}]
                        dimensions=[{broker=localhost, metric=bundlesSplit, reason=Bandwidth, result=Success}], metrics=[{brk_lb_bundles_split_breakdown_total=4}]
                        dimensions=[{broker=localhost, metric=bundlesSplit, reason=Admin, result=Success}], metrics=[{brk_lb_bundles_split_breakdown_total=5}]
                        dimensions=[{broker=localhost, metric=bundlesSplit, reason=Unknown, result=Failure}], metrics=[{brk_lb_bundles_split_breakdown_total=6}]
                        dimensions=[{broker=localhost, metric=assign, result=Failure}], metrics=[{brk_lb_assign_broker_breakdown_total=2}]
                        dimensions=[{broker=localhost, metric=assign, result=Skip}], metrics=[{brk_lb_assign_broker_breakdown_total=3}]
                        dimensions=[{broker=localhost, metric=assign, result=Success}], metrics=[{brk_lb_assign_broker_breakdown_total=1}]
                        dimensions=[{broker=localhost, metric=sunitStateChn, result=Total, state=Init}], metrics=[{brk_sunit_state_chn_owner_lookup_total=1}]
                        dimensions=[{broker=localhost, metric=sunitStateChn, result=Failure, state=Init}], metrics=[{brk_sunit_state_chn_owner_lookup_total=2}]
                        dimensions=[{broker=localhost, metric=sunitStateChn, result=Total, state=Free}], metrics=[{brk_sunit_state_chn_owner_lookup_total=3}]
                        dimensions=[{broker=localhost, metric=sunitStateChn, result=Failure, state=Free}], metrics=[{brk_sunit_state_chn_owner_lookup_total=4}]
                        dimensions=[{broker=localhost, metric=sunitStateChn, result=Total, state=Owned}], metrics=[{brk_sunit_state_chn_owner_lookup_total=5}]
                        dimensions=[{broker=localhost, metric=sunitStateChn, result=Failure, state=Owned}], metrics=[{brk_sunit_state_chn_owner_lookup_total=6}]
                        dimensions=[{broker=localhost, metric=sunitStateChn, result=Total, state=Assigning}], metrics=[{brk_sunit_state_chn_owner_lookup_total=7}]
                        dimensions=[{broker=localhost, metric=sunitStateChn, result=Failure, state=Assigning}], metrics=[{brk_sunit_state_chn_owner_lookup_total=8}]
                        dimensions=[{broker=localhost, metric=sunitStateChn, result=Total, state=Releasing}], metrics=[{brk_sunit_state_chn_owner_lookup_total=9}]
                        dimensions=[{broker=localhost, metric=sunitStateChn, result=Failure, state=Releasing}], metrics=[{brk_sunit_state_chn_owner_lookup_total=10}]
                        dimensions=[{broker=localhost, metric=sunitStateChn, result=Total, state=Splitting}], metrics=[{brk_sunit_state_chn_owner_lookup_total=11}]
                        dimensions=[{broker=localhost, metric=sunitStateChn, result=Failure, state=Splitting}], metrics=[{brk_sunit_state_chn_owner_lookup_total=12}]
                        dimensions=[{broker=localhost, metric=sunitStateChn, result=Total, state=Deleted}], metrics=[{brk_sunit_state_chn_owner_lookup_total=13}]
                        dimensions=[{broker=localhost, metric=sunitStateChn, result=Failure, state=Deleted}], metrics=[{brk_sunit_state_chn_owner_lookup_total=14}]
                        dimensions=[{broker=localhost, event=Assign, metric=sunitStateChn, result=Total}], metrics=[{brk_sunit_state_chn_event_publish_ops_total=1}]
                        dimensions=[{broker=localhost, event=Assign, metric=sunitStateChn, result=Failure}], metrics=[{brk_sunit_state_chn_event_publish_ops_total=2}]
                        dimensions=[{broker=localhost, event=Split, metric=sunitStateChn, result=Total}], metrics=[{brk_sunit_state_chn_event_publish_ops_total=3}]
                        dimensions=[{broker=localhost, event=Split, metric=sunitStateChn, result=Failure}], metrics=[{brk_sunit_state_chn_event_publish_ops_total=4}]
                        dimensions=[{broker=localhost, event=Unload, metric=sunitStateChn, result=Total}], metrics=[{brk_sunit_state_chn_event_publish_ops_total=5}]
                        dimensions=[{broker=localhost, event=Unload, metric=sunitStateChn, result=Failure}], metrics=[{brk_sunit_state_chn_event_publish_ops_total=6}]
                        dimensions=[{broker=localhost, event=Override, metric=sunitStateChn, result=Total}], metrics=[{brk_sunit_state_chn_event_publish_ops_total=7}]
                        dimensions=[{broker=localhost, event=Override, metric=sunitStateChn, result=Failure}], metrics=[{brk_sunit_state_chn_event_publish_ops_total=8}]
                        dimensions=[{broker=localhost, event=Init, metric=sunitStateChn, result=Total}], metrics=[{brk_sunit_state_chn_subscribe_ops_total=1}]
                        dimensions=[{broker=localhost, event=Init, metric=sunitStateChn, result=Failure}], metrics=[{brk_sunit_state_chn_subscribe_ops_total=2}]
                        dimensions=[{broker=localhost, event=Free, metric=sunitStateChn, result=Total}], metrics=[{brk_sunit_state_chn_subscribe_ops_total=3}]
                        dimensions=[{broker=localhost, event=Free, metric=sunitStateChn, result=Failure}], metrics=[{brk_sunit_state_chn_subscribe_ops_total=4}]
                        dimensions=[{broker=localhost, event=Owned, metric=sunitStateChn, result=Total}], metrics=[{brk_sunit_state_chn_subscribe_ops_total=5}]
                        dimensions=[{broker=localhost, event=Owned, metric=sunitStateChn, result=Failure}], metrics=[{brk_sunit_state_chn_subscribe_ops_total=6}]
                        dimensions=[{broker=localhost, event=Assigning, metric=sunitStateChn, result=Total}], metrics=[{brk_sunit_state_chn_subscribe_ops_total=7}]
                        dimensions=[{broker=localhost, event=Assigning, metric=sunitStateChn, result=Failure}], metrics=[{brk_sunit_state_chn_subscribe_ops_total=8}]
                        dimensions=[{broker=localhost, event=Releasing, metric=sunitStateChn, result=Total}], metrics=[{brk_sunit_state_chn_subscribe_ops_total=9}]
                        dimensions=[{broker=localhost, event=Releasing, metric=sunitStateChn, result=Failure}], metrics=[{brk_sunit_state_chn_subscribe_ops_total=10}]
                        dimensions=[{broker=localhost, event=Splitting, metric=sunitStateChn, result=Total}], metrics=[{brk_sunit_state_chn_subscribe_ops_total=11}]
                        dimensions=[{broker=localhost, event=Splitting, metric=sunitStateChn, result=Failure}], metrics=[{brk_sunit_state_chn_subscribe_ops_total=12}]
                        dimensions=[{broker=localhost, event=Deleted, metric=sunitStateChn, result=Total}], metrics=[{brk_sunit_state_chn_subscribe_ops_total=13}]
                        dimensions=[{broker=localhost, event=Deleted, metric=sunitStateChn, result=Failure}], metrics=[{brk_sunit_state_chn_subscribe_ops_total=14}]
                        dimensions=[{broker=localhost, metric=sunitStateChn, result=Failure}], metrics=[{brk_sunit_state_chn_cleanup_ops_total=4}]
                        dimensions=[{broker=localhost, metric=sunitStateChn, result=Skip}], metrics=[{brk_sunit_state_chn_inactive_broker_cleanup_ops_total=6}]
                        dimensions=[{broker=localhost, metric=sunitStateChn, result=Cancel}], metrics=[{brk_sunit_state_chn_inactive_broker_cleanup_ops_total=7}]
                        dimensions=[{broker=localhost, metric=sunitStateChn, result=Schedule}], metrics=[{brk_sunit_state_chn_inactive_broker_cleanup_ops_total=5}]
                        dimensions=[{broker=localhost, metric=sunitStateChn, result=Success}], metrics=[{brk_sunit_state_chn_inactive_broker_cleanup_ops_total=1}]
                        dimensions=[{broker=localhost, metric=sunitStateChn}], metrics=[{brk_sunit_state_chn_orphan_su_cleanup_ops_total=3, brk_sunit_state_chn_owned_su_total=10, brk_sunit_state_chn_su_tombstone_cleanup_ops_total=2}]
                        """.split("\n"));
        var actual = primaryLoadManager.getMetrics().stream().map(m -> m.toString()).collect(Collectors.toSet());
        assertEquals(actual, expected);
    }

    @Test
    public void testDisableBroker() throws Exception {
        // Test rollback to modular load manager.
        ServiceConfiguration defaultConf = getDefaultConf();
        defaultConf.setAllowAutoTopicCreation(true);
        defaultConf.setForceDeleteNamespaceAllowed(true);
        defaultConf.setLoadManagerClassName(ExtensibleLoadManagerImpl.class.getName());
        defaultConf.setLoadBalancerLoadSheddingStrategy(TransferShedder.class.getName());
        defaultConf.setLoadBalancerSheddingEnabled(false);
        defaultConf.setLoadBalancerDebugModeEnabled(true);
        defaultConf.setTopicLevelPoliciesEnabled(false);
        try (var additionalPulsarTestContext = createAdditionalPulsarTestContext(defaultConf)) {
            var pulsar3 = additionalPulsarTestContext.getPulsarService();
            ExtensibleLoadManagerImpl ternaryLoadManager = spy((ExtensibleLoadManagerImpl)
                    FieldUtils.readField(pulsar3.getLoadManager().get(), "loadManager", true));
            String topic = "persistent://" + defaultTestNamespace +"/test";

            String lookupResult1 = pulsar3.getAdminClient().lookups().lookupTopic(topic);
            TopicName topicName = TopicName.get(topic);
            NamespaceBundle bundle = getBundleAsync(pulsar1, topicName).get();
            if (!pulsar3.getBrokerServiceUrl().equals(lookupResult1)) {
                admin.namespaces().unloadNamespaceBundle(topicName.getNamespace(), bundle.getBundleRange(),
                        pulsar3.getLookupServiceAddress());
                lookupResult1 = pulsar2.getAdminClient().lookups().lookupTopic(topic);
            }
            String lookupResult2 = pulsar1.getAdminClient().lookups().lookupTopic(topic);
            String lookupResult3 = pulsar2.getAdminClient().lookups().lookupTopic(topic);

            assertEquals(lookupResult1, pulsar3.getBrokerServiceUrl());
            assertEquals(lookupResult1, lookupResult2);
            assertEquals(lookupResult1, lookupResult3);


            assertFalse(primaryLoadManager.checkOwnershipAsync(Optional.empty(), bundle).get());
            assertFalse(secondaryLoadManager.checkOwnershipAsync(Optional.empty(), bundle).get());
            assertTrue(ternaryLoadManager.checkOwnershipAsync(Optional.empty(), bundle).get());

            ternaryLoadManager.disableBroker();

            assertFalse(ternaryLoadManager.checkOwnershipAsync(Optional.empty(), bundle).get());
            if (primaryLoadManager.checkOwnershipAsync(Optional.empty(), bundle).get()) {
                assertFalse(secondaryLoadManager.checkOwnershipAsync(Optional.empty(), bundle).get());
            } else {
                assertTrue(secondaryLoadManager.checkOwnershipAsync(Optional.empty(), bundle).get());
            }
        }
    }

    @Test(timeOut = 30 * 1000)
    public void testListTopic() throws Exception {
        final String namespace = "public/testListTopic";
        admin.namespaces().createNamespace(namespace, 9);

        final String persistentTopicName = TopicName.get(
                "persistent", NamespaceName.get(namespace),
                "get_topics_mode_" + UUID.randomUUID()).toString();

        final String nonPersistentTopicName = TopicName.get(
                "non-persistent", NamespaceName.get(namespace),
                "get_topics_mode_" + UUID.randomUUID()).toString();
        admin.topics().createPartitionedTopic(persistentTopicName, 9);
        admin.topics().createPartitionedTopic(nonPersistentTopicName, 9);
        pulsarClient.newProducer().topic(persistentTopicName).create().close();
        pulsarClient.newProducer().topic(nonPersistentTopicName).create().close();

        BundlesData bundlesData = admin.namespaces().getBundles(namespace);
        List<String> boundaries = bundlesData.getBoundaries();
        int topicNum = 0;
        for (int i = 0; i < boundaries.size() - 1; i++) {
            String bundle = String.format("%s_%s", boundaries.get(i), boundaries.get(i + 1));
            List<String> topic = admin.topics().getListInBundle(namespace, bundle);
            if (topic == null) {
                continue;
            }
            topicNum += topic.size();
            for (String s : topic) {
                assertFalse(TopicName.get(s).isPersistent());
            }
        }
        assertEquals(topicNum, 9);

        List<String> list = admin.topics().getList(namespace);
        assertEquals(list.size(), 18);
        admin.namespaces().deleteNamespace(namespace, true);
    }

    @Test(timeOut = 30 * 1000, priority = -1)
    public void testGetOwnedServiceUnitsAndGetOwnedNamespaceStatus() throws Exception {
        NamespaceName heartbeatNamespacePulsar1V1 =
                getHeartbeatNamespace(pulsar1.getLookupServiceAddress(), pulsar1.getConfiguration());
        NamespaceName heartbeatNamespacePulsar1V2 =
                NamespaceService.getHeartbeatNamespaceV2(pulsar1.getLookupServiceAddress(), pulsar1.getConfiguration());

        NamespaceName heartbeatNamespacePulsar2V1 =
                getHeartbeatNamespace(pulsar2.getLookupServiceAddress(), pulsar2.getConfiguration());
        NamespaceName heartbeatNamespacePulsar2V2 =
                NamespaceService.getHeartbeatNamespaceV2(pulsar2.getLookupServiceAddress(), pulsar2.getConfiguration());

        NamespaceName slaMonitorNamespacePulsar1 =
                getSLAMonitorNamespace(pulsar1.getLookupServiceAddress(), pulsar1.getConfiguration());

        NamespaceName slaMonitorNamespacePulsar2 =
                getSLAMonitorNamespace(pulsar2.getLookupServiceAddress(), pulsar2.getConfiguration());

        NamespaceBundle bundle1 = pulsar1.getNamespaceService().getNamespaceBundleFactory()
                .getFullBundle(heartbeatNamespacePulsar1V1);
        NamespaceBundle bundle2 = pulsar1.getNamespaceService().getNamespaceBundleFactory()
                .getFullBundle(heartbeatNamespacePulsar1V2);

        NamespaceBundle bundle3 = pulsar2.getNamespaceService().getNamespaceBundleFactory()
                .getFullBundle(heartbeatNamespacePulsar2V1);
        NamespaceBundle bundle4 = pulsar2.getNamespaceService().getNamespaceBundleFactory()
                .getFullBundle(heartbeatNamespacePulsar2V2);

        NamespaceBundle slaBundle1 = pulsar1.getNamespaceService().getNamespaceBundleFactory()
                .getFullBundle(slaMonitorNamespacePulsar1);
        NamespaceBundle slaBundle2 = pulsar2.getNamespaceService().getNamespaceBundleFactory()
                .getFullBundle(slaMonitorNamespacePulsar2);


        Set<NamespaceBundle> ownedServiceUnitsByPulsar1 = primaryLoadManager.getOwnedServiceUnits();
        log.info("Owned service units: {}", ownedServiceUnitsByPulsar1);
        // heartbeat namespace bundle will own by pulsar1
        assertTrue(ownedServiceUnitsByPulsar1.contains(bundle1));
        assertTrue(ownedServiceUnitsByPulsar1.contains(bundle2));
        assertTrue(ownedServiceUnitsByPulsar1.contains(slaBundle1));
        Set<NamespaceBundle> ownedServiceUnitsByPulsar2 = secondaryLoadManager.getOwnedServiceUnits();
        log.info("Owned service units: {}", ownedServiceUnitsByPulsar2);
        assertTrue(ownedServiceUnitsByPulsar2.contains(bundle3));
        assertTrue(ownedServiceUnitsByPulsar2.contains(bundle4));
        assertTrue(ownedServiceUnitsByPulsar2.contains(slaBundle2));
        Map<String, NamespaceOwnershipStatus> ownedNamespacesByPulsar1 =
                admin.brokers().getOwnedNamespaces(conf.getClusterName(), pulsar1.getLookupServiceAddress());
        Map<String, NamespaceOwnershipStatus> ownedNamespacesByPulsar2 =
                admin.brokers().getOwnedNamespaces(conf.getClusterName(), pulsar2.getLookupServiceAddress());
        assertTrue(ownedNamespacesByPulsar1.containsKey(bundle1.toString()));
        assertTrue(ownedNamespacesByPulsar1.containsKey(bundle2.toString()));
        assertTrue(ownedNamespacesByPulsar1.containsKey(slaBundle1.toString()));

        assertTrue(ownedNamespacesByPulsar2.containsKey(bundle3.toString()));
        assertTrue(ownedNamespacesByPulsar2.containsKey(bundle4.toString()));
        assertTrue(ownedNamespacesByPulsar2.containsKey(slaBundle2.toString()));

        String topic = "persistent://" + defaultTestNamespace + "/test-get-owned-service-units";
        admin.topics().createPartitionedTopic(topic, 1);
        NamespaceBundle bundle = getBundleAsync(pulsar1, TopicName.get(topic)).join();
        CompletableFuture<Optional<BrokerLookupData>> owner = primaryLoadManager.assign(Optional.empty(), bundle);
        assertFalse(owner.join().isEmpty());

        BrokerLookupData brokerLookupData = owner.join().get();
        if (brokerLookupData.getWebServiceUrl().equals(pulsar1.getWebServiceAddress())) {
            assertOwnedServiceUnits(pulsar1, primaryLoadManager, bundle);
        } else {
            assertOwnedServiceUnits(pulsar2, secondaryLoadManager, bundle);
        }
    }

    private void assertOwnedServiceUnits(
            PulsarService pulsar,
            ExtensibleLoadManagerImpl extensibleLoadManager,
            NamespaceBundle bundle) throws PulsarAdminException {
        Awaitility.await().untilAsserted(() -> {
            Set<NamespaceBundle> ownedBundles = extensibleLoadManager.getOwnedServiceUnits();
            assertTrue(ownedBundles.contains(bundle));
        });
        Map<String, NamespaceOwnershipStatus> ownedNamespaces =
                admin.brokers().getOwnedNamespaces(conf.getClusterName(), pulsar.getLookupServiceAddress());
        assertTrue(ownedNamespaces.containsKey(bundle.toString()));
        NamespaceOwnershipStatus status = ownedNamespaces.get(bundle.toString());
        assertTrue(status.is_active);
        assertFalse(status.is_controlled);
        assertEquals(status.broker_assignment, BrokerAssignment.shared);
    }

    @Test(timeOut = 30 * 1000)
    public void testGetOwnedServiceUnitsWhenLoadManagerNotStart() {
        ExtensibleLoadManagerImpl loadManager = new ExtensibleLoadManagerImpl();
        Set<NamespaceBundle> ownedServiceUnits = loadManager.getOwnedServiceUnits();
        assertNotNull(ownedServiceUnits);
        assertTrue(ownedServiceUnits.isEmpty());
    }

    @Test(timeOut = 30 * 1000)
    public void testTryAcquiringOwnership()
            throws PulsarAdminException, ExecutionException, InterruptedException {
        final String namespace = "public/testTryAcquiringOwnership";
        admin.namespaces().createNamespace(namespace, 1);
        String topic = "persistent://" + namespace + "/test";
        NamespaceBundle bundle = getBundleAsync(pulsar1, TopicName.get(topic)).get();
        NamespaceEphemeralData namespaceEphemeralData = primaryLoadManager.tryAcquiringOwnership(bundle).get();
        assertTrue(Set.of(pulsar1.getBrokerServiceUrl(), pulsar2.getBrokerServiceUrl())
                .contains(namespaceEphemeralData.getNativeUrl()));
        admin.namespaces().deleteNamespace(namespace, true);
    }

    @Test(timeOut = 30 * 1000)
    public void testHealthcheck() throws PulsarAdminException {
        admin.brokers().healthcheck(TopicVersion.V2);
    }

    private static abstract class MockBrokerFilter implements BrokerFilter {

        @Override
        public String name() {
            return "Mock-broker-filter";
        }

    }

    private void setPrimaryLoadManager() throws IllegalAccessException {
        ExtensibleLoadManagerWrapper wrapper =
                (ExtensibleLoadManagerWrapper) pulsar1.getLoadManager().get();
        primaryLoadManager = spy((ExtensibleLoadManagerImpl)
                FieldUtils.readField(wrapper, "loadManager", true));
        FieldUtils.writeField(wrapper, "loadManager", primaryLoadManager, true);
        channel1 = (ServiceUnitStateChannelImpl)
                FieldUtils.readField(primaryLoadManager, "serviceUnitStateChannel", true);
    }

    private void setSecondaryLoadManager() throws IllegalAccessException {
        ExtensibleLoadManagerWrapper wrapper =
                (ExtensibleLoadManagerWrapper) pulsar2.getLoadManager().get();
        secondaryLoadManager = spy((ExtensibleLoadManagerImpl)
                FieldUtils.readField(wrapper, "loadManager", true));
        FieldUtils.writeField(wrapper, "loadManager", secondaryLoadManager, true);
        channel2 = (ServiceUnitStateChannelImpl)
                FieldUtils.readField(secondaryLoadManager, "serviceUnitStateChannel", true);
    }

    private CompletableFuture<NamespaceBundle> getBundleAsync(PulsarService pulsar, TopicName topic) {
        return pulsar.getNamespaceService().getBundleAsync(topic);
    }

    private Pair<TopicName, NamespaceBundle> getBundleIsNotOwnByChangeEventTopic(String topicNamePrefix)
            throws Exception {
        TopicName changeEventsTopicName =
                TopicName.get(defaultTestNamespace + "/" + SystemTopicNames.NAMESPACE_EVENTS_LOCAL_NAME);
        NamespaceBundle changeEventsBundle = getBundleAsync(pulsar1, changeEventsTopicName).get();
        int i = 0;
        while(true) {
            TopicName topicName = TopicName.get(defaultTestNamespace + "/" + topicNamePrefix + "-" + i);
            NamespaceBundle bundle = getBundleAsync(pulsar1, topicName).get();
            if (!bundle.equals(changeEventsBundle)) {
                return Pair.of(topicName, bundle);
            }
            i++;
        }
    }
}<|MERGE_RESOLUTION|>--- conflicted
+++ resolved
@@ -41,11 +41,7 @@
 import static org.mockito.Mockito.doAnswer;
 import static org.mockito.Mockito.doReturn;
 import static org.mockito.Mockito.mock;
-<<<<<<< HEAD
-import static org.mockito.Mockito.mockStatic;
 import static org.mockito.Mockito.never;
-=======
->>>>>>> 93df3443
 import static org.mockito.Mockito.reset;
 import static org.mockito.Mockito.spy;
 import static org.mockito.Mockito.times;
@@ -615,7 +611,6 @@
             } catch (InterruptedException | PulsarAdminException e) {
                 fail();
             }
-<<<<<<< HEAD
         }).orTimeout(timeoutMs, TimeUnit.MILLISECONDS));
 
         futures.add(CompletableFuture.runAsync(() -> {
@@ -649,12 +644,6 @@
         for (var consumer : consumers) {
             consumer.close();
         }
-=======
-        });
-
-        Awaitility.await().atMost(5, TimeUnit.SECONDS).until(producer::isConnected);
-        verify(lookup, times(lookupCountBeforeUnload)).getBroker(topicName);
->>>>>>> 93df3443
         producer.close();
     }
 
