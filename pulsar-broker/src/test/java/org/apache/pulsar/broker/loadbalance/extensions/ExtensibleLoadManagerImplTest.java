--- conflicted
+++ resolved
@@ -108,11 +108,7 @@
 import org.apache.pulsar.broker.namespace.NamespaceBundleSplitListener;
 import org.apache.pulsar.broker.namespace.NamespaceEphemeralData;
 import org.apache.pulsar.broker.namespace.NamespaceService;
-<<<<<<< HEAD
-=======
 import org.apache.pulsar.broker.service.BrokerServiceException;
-import org.apache.pulsar.broker.testcontext.PulsarTestContext;
->>>>>>> 56eb7589
 import org.apache.pulsar.client.admin.PulsarAdminException;
 import org.apache.pulsar.client.api.Consumer;
 import org.apache.pulsar.client.api.Message;
@@ -149,84 +145,8 @@
 @SuppressWarnings("unchecked")
 public class ExtensibleLoadManagerImplTest extends ExtensibleLoadManagerImplBaseTest {
 
-<<<<<<< HEAD
     public ExtensibleLoadManagerImplTest() {
         super("public/test");
-=======
-    private PulsarService pulsar1;
-    private PulsarService pulsar2;
-
-    private PulsarTestContext additionalPulsarTestContext;
-
-    private ExtensibleLoadManagerImpl primaryLoadManager;
-
-    private ExtensibleLoadManagerImpl secondaryLoadManager;
-
-    private ServiceUnitStateChannelImpl channel1;
-    private ServiceUnitStateChannelImpl channel2;
-
-    private final String defaultTestNamespace = "public/test";
-
-    private LookupService lookupService;
-
-    private static void initConfig(ServiceConfiguration conf){
-        conf.setForceDeleteNamespaceAllowed(true);
-        conf.setAllowAutoTopicCreationType(TopicType.NON_PARTITIONED);
-        conf.setAllowAutoTopicCreation(true);
-        conf.setLoadManagerClassName(ExtensibleLoadManagerImpl.class.getName());
-        conf.setLoadBalancerLoadSheddingStrategy(TransferShedder.class.getName());
-        conf.setLoadBalancerSheddingEnabled(false);
-        conf.setLoadBalancerDebugModeEnabled(true);
-        conf.setTopicLevelPoliciesEnabled(true);
-    }
-
-    @BeforeClass
-    @Override
-    public void setup() throws Exception {
-        // Set the inflight state waiting time and ownership monitor delay time to 5 seconds to avoid
-        // stuck when doing unload.
-        initConfig(conf);
-        super.internalSetup(conf);
-        pulsar1 = pulsar;
-        ServiceConfiguration defaultConf = getDefaultConf();
-        initConfig(defaultConf);
-        additionalPulsarTestContext = createAdditionalPulsarTestContext(defaultConf);
-        pulsar2 = additionalPulsarTestContext.getPulsarService();
-
-        setPrimaryLoadManager();
-
-        setSecondaryLoadManager();
-
-        admin.clusters().createCluster(this.conf.getClusterName(),
-                ClusterData.builder().serviceUrl(pulsar.getWebServiceAddress()).build());
-        admin.tenants().createTenant("public",
-                new TenantInfoImpl(Sets.newHashSet("appid1", "appid2"),
-                        Sets.newHashSet(this.conf.getClusterName())));
-        admin.namespaces().createNamespace("public/default");
-        admin.namespaces().setNamespaceReplicationClusters("public/default",
-                Sets.newHashSet(this.conf.getClusterName()));
-
-        admin.namespaces().createNamespace(defaultTestNamespace, 128);
-        admin.namespaces().setNamespaceReplicationClusters(defaultTestNamespace,
-                Sets.newHashSet(this.conf.getClusterName()));
-        lookupService = (LookupService) FieldUtils.readDeclaredField(pulsarClient, "lookup", true);
-    }
-
-    @Override
-    @AfterClass(alwaysRun = true)
-    protected void cleanup() throws Exception {
-        this.additionalPulsarTestContext.close();
-        super.internalCleanup();
-    }
-
-    @BeforeMethod(alwaysRun = true)
-    protected void initializeState() throws PulsarAdminException, IllegalAccessException {
-        admin.namespaces().unload(defaultTestNamespace);
-        reset(primaryLoadManager, secondaryLoadManager);
-        FieldUtils.writeDeclaredField(pulsarClient, "lookup", lookupService, true);
-        pulsar1.getConfig().setLoadBalancerMultiPhaseBundleUnload(true);
-        pulsar2.getConfig().setLoadBalancerMultiPhaseBundleUnload(true);
->>>>>>> 56eb7589
     }
 
     @Test
