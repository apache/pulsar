/**
 * Licensed to the Apache Software Foundation (ASF) under one
 * or more contributor license agreements.  See the NOTICE file
 * distributed with this work for additional information
 * regarding copyright ownership.  The ASF licenses this file
 * to you under the Apache License, Version 2.0 (the
 * "License"); you may not use this file except in compliance
 * with the License.  You may obtain a copy of the License at
 *
 *   http://www.apache.org/licenses/LICENSE-2.0
 *
 * Unless required by applicable law or agreed to in writing,
 * software distributed under the License is distributed on an
 * "AS IS" BASIS, WITHOUT WARRANTIES OR CONDITIONS OF ANY
 * KIND, either express or implied.  See the License for the
 * specific language governing permissions and limitations
 * under the License.
 */
package org.apache.pulsar.broker.service.plugin;

import static org.apache.pulsar.broker.BrokerTestUtil.spyWithClassAndConstructorArgs;
import static org.apache.pulsar.broker.BrokerTestUtil.spyWithClassAndConstructorArgsRecordingInvocations;
import static org.apache.pulsar.client.api.SubscriptionInitialPosition.Earliest;
import static org.mockito.ArgumentMatchers.any;
import static org.mockito.Mockito.mock;
import static org.mockito.Mockito.times;
import static org.mockito.Mockito.verify;
import static org.mockito.Mockito.when;
import static org.testng.AssertJUnit.assertEquals;
import static org.testng.AssertJUnit.assertNotNull;
import java.lang.reflect.Field;
import java.util.HashMap;
import java.util.List;
import java.util.Map;
import java.util.Optional;
import java.util.UUID;
import java.util.concurrent.CompletableFuture;
import java.util.concurrent.TimeUnit;
import lombok.extern.slf4j.Slf4j;
import org.apache.bookkeeper.mledger.Entry;
import org.apache.bookkeeper.mledger.impl.PositionImpl;
import org.apache.pulsar.broker.service.AbstractTopic;
import org.apache.pulsar.broker.service.BrokerTestBase;
import org.apache.pulsar.broker.service.Dispatcher;
import org.apache.pulsar.broker.service.EntryFilterSupport;
import org.apache.pulsar.broker.service.persistent.PersistentSubscription;
import org.apache.pulsar.broker.service.persistent.PersistentTopic;
import org.apache.pulsar.client.api.Consumer;
import org.apache.pulsar.client.api.Message;
import org.apache.pulsar.client.api.Producer;
import org.apache.pulsar.client.api.Schema;
import org.apache.pulsar.client.api.SubscriptionType;
import org.apache.pulsar.client.impl.MessageIdImpl;
import org.apache.pulsar.common.nar.NarClassLoader;
import org.apache.pulsar.common.stats.AnalyzeSubscriptionBacklogResult;
import org.awaitility.Awaitility;
import org.testng.Assert;
import org.testng.annotations.AfterMethod;
import org.testng.annotations.BeforeMethod;
import org.testng.annotations.Test;

@Test(groups = "broker")
@Slf4j
public class FilterEntryTest extends BrokerTestBase {
    @BeforeMethod
    @Override
    protected void setup() throws Exception {
        baseSetup();
    }

    @AfterMethod
    @Override
    protected void cleanup() throws Exception {
        internalCleanup();
    }

    @Test
    public void testOverride() throws Exception {
        conf.setAllowOverrideEntryFilters(true);
        String topic = "persistent://prop/ns-abc/topic" + UUID.randomUUID();
        String subName = "sub";
        Producer<String> producer = pulsarClient.newProducer(Schema.STRING)
                .enableBatching(false).topic(topic).create();
        for (int i = 0; i < 10; i++) {
            producer.send("test");
        }

        PersistentTopic topicRef = (PersistentTopic) pulsar.getBrokerService()
                .getTopicReference(topic).get();

        // set topic level entry filters
        EntryFilterWithClassLoader mockFilter = mock(EntryFilterWithClassLoader.class);
        when(mockFilter.filterEntry(any(Entry.class), any(FilterContext.class))).thenReturn(
                EntryFilter.FilterResult.REJECT);
        Map<String, EntryFilterWithClassLoader> entryFilters = Map.of("key", mockFilter);

        Field field = topicRef.getClass().getSuperclass().getDeclaredField("entryFilters");
        field.setAccessible(true);
        field.set(topicRef, entryFilters);

        EntryFilterWithClassLoader mockFilter1 = mock(EntryFilterWithClassLoader.class);
        when(mockFilter1.filterEntry(any(Entry.class), any(FilterContext.class))).thenReturn(
                EntryFilter.FilterResult.ACCEPT);
        Map<String, EntryFilterWithClassLoader> entryFilters1 = Map.of("key2", mockFilter1);
        Field field2 = pulsar.getBrokerService().getClass().getDeclaredField("entryFilters");
        field2.setAccessible(true);
        field2.set(pulsar.getBrokerService(), entryFilters1);

        Consumer<String> consumer = pulsarClient.newConsumer(Schema.STRING).topic(topic)
                .subscriptionInitialPosition(Earliest)
                .subscriptionName(subName).subscribe();

        int counter = 0;
        while (true) {
            Message<String> message = consumer.receive(1, TimeUnit.SECONDS);
            if (message != null) {
                counter++;
                consumer.acknowledge(message);
            } else {
                break;
            }
        }
        // All normal messages can be received
        assertEquals(0, counter);


        conf.setAllowOverrideEntryFilters(false);
        consumer.close();
        consumer = pulsarClient.newConsumer(Schema.STRING).topic(topic)
                .subscriptionInitialPosition(Earliest)
                .subscriptionName(subName + "1").subscribe();
        int counter1 = 0;
        while (true) {
            Message<String> message = consumer.receive(1, TimeUnit.SECONDS);
            if (message != null) {
                counter1++;
                consumer.acknowledge(message);
            } else {
                break;
            }
        }
        // All normal messages can be received
        assertEquals(10, counter1);
        conf.setAllowOverrideEntryFilters(false);
        consumer.close();
    }

    @Test
    public void testFilter() throws Exception {
        Map<String, String> map = new HashMap<>();
        map.put("1","1");
        map.put("2","2");
        String topic = "persistent://prop/ns-abc/topic" + UUID.randomUUID();
        String subName = "sub";
        Consumer<String> consumer = pulsarClient.newConsumer(Schema.STRING).topic(topic)
                .subscriptionProperties(map)
                .isAckReceiptEnabled(true)
                .subscriptionName(subName).subscribe();
        // mock entry filters
        PersistentSubscription subscription = (PersistentSubscription) pulsar.getBrokerService()
                .getTopicReference(topic).get().getSubscription(subName);
        Dispatcher dispatcher = subscription.getDispatcher();
        Field field = EntryFilterSupport.class.getDeclaredField("entryFilters");
        field.setAccessible(true);
        NarClassLoader narClassLoader = mock(NarClassLoader.class);
        EntryFilter filter1 = new EntryFilterTest();
        EntryFilterWithClassLoader loader1 = spyWithClassAndConstructorArgsRecordingInvocations(EntryFilterWithClassLoader.class, filter1, narClassLoader);
        EntryFilter filter2 = new EntryFilter2Test();
<<<<<<< HEAD
        EntryFilterWithClassLoader loader2 = spyWithClassAndConstructorArgs(EntryFilterWithClassLoader.class, filter2, narClassLoader);
        field.set(dispatcher, List.of(loader1, loader2));
=======
        EntryFilterWithClassLoader loader2 = spyWithClassAndConstructorArgsRecordingInvocations(EntryFilterWithClassLoader.class, filter2, narClassLoader);
        field.set(dispatcher, ImmutableList.of(loader1, loader2));
>>>>>>> 7e4c7467

        Producer<String> producer = pulsarClient.newProducer(Schema.STRING)
                .enableBatching(false).topic(topic).create();
        for (int i = 0; i < 10; i++) {
            producer.send("test");
        }

        verifyBacklog(topic, subName, 10, 10, 10, 10, 0, 0, 0, 0);

        int counter = 0;
        while (true) {
            Message<String> message = consumer.receive(1, TimeUnit.SECONDS);
            if (message != null) {
                counter++;
                consumer.acknowledge(message);
            } else {
                break;
            }
        }
        // All normal messages can be received
        assertEquals(10, counter);

        verifyBacklog(topic, subName, 0, 0, 0, 0, 0, 0, 0, 0);

        // stop the consumer
        consumer.close();

        MessageIdImpl lastMsgId = null;
        for (int i = 0; i < 10; i++) {
            lastMsgId = (MessageIdImpl) producer.newMessage().property("REJECT", "").value("1").send();
        }

        // analyze the subscription and predict that
        // 10 messages will be rejected by the filter
        verifyBacklog(topic, subName, 10, 10, 0, 0, 10, 10, 0, 0);

        consumer = pulsarClient.newConsumer(Schema.STRING)
                .topic(topic)
                .isAckReceiptEnabled(true)
                .subscriptionProperties(map)
                .subscriptionName(subName)
                .subscribe();

        counter = 0;
        while (true) {
            Message<String> message = consumer.receive(1, TimeUnit.SECONDS);
            if (message != null) {
                counter++;
                consumer.acknowledge(message);
            } else {
                break;
            }
        }
        // REJECT messages are filtered out
        assertEquals(0, counter);

        // now the Filter acknoledged the messages on behalf of the Consumer
        // backlog is now zero again
        verifyBacklog(topic, subName, 0, 0, 0, 0, 0, 0, 0, 0);

        // All messages should be acked, check the MarkDeletedPosition
        assertNotNull(lastMsgId);
        MessageIdImpl finalLastMsgId = lastMsgId;
        Awaitility.await().untilAsserted(() -> {
            PositionImpl position = (PositionImpl) subscription.getCursor().getMarkDeletedPosition();
            assertEquals(position.getLedgerId(), finalLastMsgId.getLedgerId());
            assertEquals(position.getEntryId(), finalLastMsgId.getEntryId());
        });
        consumer.close();

        consumer = pulsarClient.newConsumer(Schema.STRING).topic(topic).subscriptionProperties(map)
                .subscriptionName(subName).subscribe();
        for (int i = 0; i < 10; i++) {
            producer.newMessage().property(String.valueOf(i), String.valueOf(i)).value("1").send();
        }
        counter = 0;
        while (true) {
            Message<String> message = consumer.receive(1, TimeUnit.SECONDS);
            if (message != null) {
                counter++;
                consumer.acknowledge(message);
            } else {
                break;
            }
        }
        assertEquals(2, counter);

        producer.close();
        consumer.close();

        PersistentTopic topicRef = (PersistentTopic) pulsar.getBrokerService()
                .getTopicReference(topic).get();
        Field field1 = topicRef.getClass().getSuperclass().getDeclaredField("entryFilters");
        field1.setAccessible(true);
        field1.set(topicRef, Map.of("1", loader1, "2", loader2));

        cleanup();
        verify(loader1, times(1)).close();
        verify(loader2, times(1)).close();

    }


    @Test
    public void testFilteredMsgCount() throws Throwable {
        String topic = "persistent://prop/ns-abc/topic" + UUID.randomUUID();
        String subName = "sub";

        try (Producer<String> producer = pulsarClient.newProducer(Schema.STRING)
                .enableBatching(false).topic(topic).create();
             Consumer<String> consumer = pulsarClient.newConsumer(Schema.STRING).topic(topic)
                     .subscriptionName(subName).subscribe()) {

            // mock entry filters
            PersistentSubscription subscription = (PersistentSubscription) pulsar.getBrokerService()
                    .getTopicReference(topic).get().getSubscription(subName);
            Dispatcher dispatcher = subscription.getDispatcher();
            Field field = EntryFilterSupport.class.getDeclaredField("entryFilters");
            field.setAccessible(true);
            NarClassLoader narClassLoader = mock(NarClassLoader.class);
            EntryFilter filter1 = new EntryFilterTest();
            EntryFilterWithClassLoader loader1 = spyWithClassAndConstructorArgs(EntryFilterWithClassLoader.class, filter1, narClassLoader);
            EntryFilter filter2 = new EntryFilter2Test();
            EntryFilterWithClassLoader loader2 = spyWithClassAndConstructorArgs(EntryFilterWithClassLoader.class, filter2, narClassLoader);
            field.set(dispatcher, List.of(loader1, loader2));

            for (int i = 0; i < 10; i++) {
                producer.send("test");
            }

            for (int i = 0; i < 10; i++) {
                assertNotNull(producer.newMessage().property("REJECT", "").value("1").send());
            }


            int counter = 0;
            while (true) {
                Message<String> message = consumer.receive(10, TimeUnit.SECONDS);
                if (message != null) {
                    counter++;
                    assertEquals(message.getValue(), "test");
                    consumer.acknowledge(message);
                } else {
                    break;
                }
            }

            assertEquals(10, counter);
            AbstractTopic abstractTopic = (AbstractTopic) subscription.getTopic();
            long filtered = abstractTopic.getFilteredEntriesCount();
            assertEquals(filtered, 10);
        }
    }

    @Test
    public void testEntryFilterRescheduleMessageDependingOnConsumerSharedSubscription() throws Throwable {
        String topic = "persistent://prop/ns-abc/topic" + UUID.randomUUID();
        String subName = "sub";

        Map<String, String> metadataConsumer1 = new HashMap<>();
        metadataConsumer1.put("matchValueAccept", "FOR-1");
        metadataConsumer1.put("matchValueReschedule", "FOR-2");

        Map<String, String> metadataConsumer2 = new HashMap<>();
        metadataConsumer2.put("matchValueAccept", "FOR-2");
        metadataConsumer2.put("matchValueReschedule", "FOR-1");
        final int numMessages = 200;

        try (Producer<String> producer = pulsarClient.newProducer(Schema.STRING)
                .enableBatching(false).topic(topic).create();
             Consumer<String> consumer1 = pulsarClient.newConsumer(Schema.STRING).topic(topic)
                     .subscriptionType(SubscriptionType.Shared)
                     .properties(metadataConsumer1)
                     .consumerName("consumer1")
                     .receiverQueueSize(numMessages / 2)
                     .subscriptionName(subName)
                     .subscribe();
             Consumer<String> consumer2 = pulsarClient.newConsumer(Schema.STRING)
                     .subscriptionType(SubscriptionType.Shared)
                     .properties(metadataConsumer2)
                     .consumerName("consumer2")
                     .topic(topic)
                     .receiverQueueSize(numMessages / 2)
                     .subscriptionName(subName)
                     .subscribe()) {

            // mock entry filters
            PersistentSubscription subscription = (PersistentSubscription) pulsar.getBrokerService()
                    .getTopicReference(topic).get().getSubscription(subName);
            Dispatcher dispatcher = subscription.getDispatcher();
            Field field = EntryFilterSupport.class.getDeclaredField("entryFilters");
            field.setAccessible(true);
            NarClassLoader narClassLoader = mock(NarClassLoader.class);
            EntryFilter filter1 = new EntryFilterTest();
            EntryFilterWithClassLoader loader1 =
                    spyWithClassAndConstructorArgs(EntryFilterWithClassLoader.class, filter1, narClassLoader);
            EntryFilter filter2 = new EntryFilterTest();
            EntryFilterWithClassLoader loader2 =
                    spyWithClassAndConstructorArgs(EntryFilterWithClassLoader.class, filter2, narClassLoader);
            field.set(dispatcher, List.of(loader1, loader2));

            for (int i = 0; i < numMessages; i++) {
                if (i % 2 == 0) {
                    producer.newMessage()
                            .property("FOR-1", "")
                            .value("consumer-1")
                            .send();
                } else {
                    producer.newMessage()
                            .property("FOR-2", "")
                            .value("consumer-2")
                            .send();
                }
            }
            CompletableFuture<Void> resultConsume1 = new CompletableFuture<>();
            pulsar.getExecutor().submit(() -> {
                try {
                    // assert that the consumer1 receive all the messages and that such messages
                    // are for consumer1
                    int counter = 0;
                    while (counter < numMessages / 2) {
                        Message<String> message = consumer1.receive(1, TimeUnit.MINUTES);
                        if (message != null) {
                            log.info("received1 {} - {}", message.getValue(), message.getProperties());
                            counter++;
                            assertEquals("consumer-1", message.getValue());
                            consumer1.acknowledgeAsync(message);
                        } else {
                            resultConsume1.completeExceptionally(
                                    new Exception("consumer1 did not receive all the messages"));
                        }
                    }
                    resultConsume1.complete(null);
                } catch (Throwable err) {
                    resultConsume1.completeExceptionally(err);
                }
            });

            CompletableFuture<Void> resultConsume2 = new CompletableFuture<>();
            pulsar.getExecutor().submit(() -> {
                try {
                    // assert that the consumer2 receive all the messages and that such messages
                    // are for consumer2
                    int counter = 0;
                    while (counter < numMessages / 2) {
                        Message<String> message = consumer2.receive(1, TimeUnit.MINUTES);
                        if (message != null) {
                            log.info("received2 {} - {}", message.getValue(), message.getProperties());
                            counter++;
                            assertEquals("consumer-2", message.getValue());
                            consumer2.acknowledgeAsync(message);
                        } else {
                            resultConsume2.completeExceptionally(
                                    new Exception("consumer2 did not receive all the messages"));
                        }
                    }
                    resultConsume2.complete(null);
                } catch (Throwable err) {
                    resultConsume2.completeExceptionally(err);
                }
            });
            resultConsume1.get(1, TimeUnit.MINUTES);
            resultConsume2.get(1, TimeUnit.MINUTES);
        }
    }


    private void verifyBacklog(String topic, String subscription,
                               int numEntries, int numMessages,
                               int numEntriesAccepted, int numMessagesAccepted,
                               int numEntriesRejected, int numMessagesRejected,
                               int numEntriesRescheduled, int numMessagesRescheduled
                               ) throws Exception {
        AnalyzeSubscriptionBacklogResult a1
                = admin.topics().analyzeSubscriptionBacklog(topic, subscription, Optional.empty());

        Assert.assertEquals(numEntries, a1.getEntries());
        Assert.assertEquals(numEntriesAccepted, a1.getFilterAcceptedEntries());
        Assert.assertEquals(numEntriesRejected, a1.getFilterRejectedEntries());
        Assert.assertEquals(numEntriesRescheduled, a1.getFilterRescheduledEntries());

        Assert.assertEquals(numMessages, a1.getMessages());
        Assert.assertEquals(numMessagesAccepted, a1.getFilterAcceptedMessages());
        Assert.assertEquals(numMessagesRejected, a1.getFilterRejectedMessages());
        Assert.assertEquals(numMessagesRescheduled, a1.getFilterRescheduledMessages());
    }
}<|MERGE_RESOLUTION|>--- conflicted
+++ resolved
@@ -166,13 +166,8 @@
         EntryFilter filter1 = new EntryFilterTest();
         EntryFilterWithClassLoader loader1 = spyWithClassAndConstructorArgsRecordingInvocations(EntryFilterWithClassLoader.class, filter1, narClassLoader);
         EntryFilter filter2 = new EntryFilter2Test();
-<<<<<<< HEAD
-        EntryFilterWithClassLoader loader2 = spyWithClassAndConstructorArgs(EntryFilterWithClassLoader.class, filter2, narClassLoader);
+        EntryFilterWithClassLoader loader2 = spyWithClassAndConstructorArgsRecordingInvocations(EntryFilterWithClassLoader.class, filter2, narClassLoader);
         field.set(dispatcher, List.of(loader1, loader2));
-=======
-        EntryFilterWithClassLoader loader2 = spyWithClassAndConstructorArgsRecordingInvocations(EntryFilterWithClassLoader.class, filter2, narClassLoader);
-        field.set(dispatcher, ImmutableList.of(loader1, loader2));
->>>>>>> 7e4c7467
 
         Producer<String> producer = pulsarClient.newProducer(Schema.STRING)
                 .enableBatching(false).topic(topic).create();
