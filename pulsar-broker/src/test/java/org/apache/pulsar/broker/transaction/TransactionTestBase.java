/**
 * Licensed to the Apache Software Foundation (ASF) under one
 * or more contributor license agreements.  See the NOTICE file
 * distributed with this work for additional information
 * regarding copyright ownership.  The ASF licenses this file
 * to you under the Apache License, Version 2.0 (the
 * "License"); you may not use this file except in compliance
 * with the License.  You may obtain a copy of the License at
 *
 *   http://www.apache.org/licenses/LICENSE-2.0
 *
 * Unless required by applicable law or agreed to in writing,
 * software distributed under the License is distributed on an
 * "AS IS" BASIS, WITHOUT WARRANTIES OR CONDITIONS OF ANY
 * KIND, either express or implied.  See the License for the
 * specific language governing permissions and limitations
 * under the License.
 */
package org.apache.pulsar.broker.transaction;

import static org.mockito.Mockito.doAnswer;
import static org.mockito.Mockito.doReturn;
import static org.mockito.Mockito.spy;

import com.google.common.util.concurrent.MoreExecutors;
import com.google.common.util.concurrent.ThreadFactoryBuilder;
import java.util.ArrayList;
import java.util.List;
import java.util.Map;
import java.util.Optional;
import java.util.concurrent.CompletableFuture;
import java.util.concurrent.ExecutorService;
import java.util.concurrent.Executors;
import java.util.concurrent.TimeUnit;
import java.util.function.Supplier;
import lombok.Getter;
import lombok.Setter;
import lombok.extern.slf4j.Slf4j;
import org.apache.bookkeeper.client.BookKeeper;
import org.apache.bookkeeper.client.EnsemblePlacementPolicy;
import org.apache.bookkeeper.client.PulsarMockBookKeeper;
import org.apache.bookkeeper.stats.StatsLogger;
import org.apache.bookkeeper.util.ZkUtils;
import org.apache.pulsar.broker.BookKeeperClientFactory;
import org.apache.pulsar.broker.PulsarService;
import org.apache.pulsar.broker.ServiceConfiguration;
import org.apache.pulsar.broker.auth.SameThreadOrderedSafeExecutor;
import org.apache.pulsar.broker.intercept.CounterBrokerInterceptor;
import org.apache.pulsar.broker.namespace.NamespaceService;
import org.apache.pulsar.client.admin.PulsarAdmin;
import org.apache.pulsar.client.api.PulsarClient;
import org.apache.pulsar.metadata.impl.ZKMetadataStore;
import org.apache.pulsar.zookeeper.ZooKeeperClientFactory;
import org.apache.pulsar.zookeeper.ZookeeperClientFactoryImpl;
import org.apache.zookeeper.CreateMode;
import org.apache.zookeeper.MockZooKeeper;
import org.apache.zookeeper.ZooKeeper;
import org.apache.zookeeper.data.ACL;

@Slf4j
public class TransactionTestBase {

    public final static String CLUSTER_NAME = "test";

    @Setter
    private int brokerCount = 3;

    private final List<SameThreadOrderedSafeExecutor> orderedExecutorList = new ArrayList<>();
    @Getter
    private final List<ServiceConfiguration> serviceConfigurationList = new ArrayList<>();
    @Getter
    private final List<PulsarService> pulsarServiceList = new ArrayList<>();

    protected PulsarAdmin admin;
    protected PulsarClient pulsarClient;

    private MockZooKeeper mockZooKeeper;
    private ExecutorService bkExecutor;
    private NonClosableMockBookKeeper mockBookKeeper;

    public void internalSetup() throws Exception {
        init();

        admin = spy(PulsarAdmin.builder().serviceHttpUrl(pulsarServiceList.get(0).getWebServiceAddress()).build());

        pulsarClient = PulsarClient.builder().serviceUrl(pulsarServiceList.get(0).getBrokerServiceUrl()).build();
    }

    private void init() throws Exception {
        mockZooKeeper = createMockZooKeeper();

        bkExecutor = Executors.newSingleThreadExecutor(
                new ThreadFactoryBuilder().setNameFormat("mock-pulsar-bk")
                        .setUncaughtExceptionHandler((thread, ex) -> log.info("Uncaught exception", ex))
                        .build());
        mockBookKeeper = createMockBookKeeper(mockZooKeeper, bkExecutor);
        startBroker();
    }

    protected void startBroker() throws Exception {
        for (int i = 0; i < brokerCount; i++) {
            ServiceConfiguration conf = new ServiceConfiguration();
            conf.setClusterName(CLUSTER_NAME);
            conf.setAdvertisedAddress("localhost");
            conf.setManagedLedgerCacheSizeMB(8);
            conf.setActiveConsumerFailoverDelayTimeMillis(0);
            conf.setDefaultNumberOfNamespaceBundles(1);
            conf.setZookeeperServers("localhost:2181");
            conf.setConfigurationStoreServers("localhost:3181");
            conf.setAllowAutoTopicCreationType("non-partitioned");
            conf.setBookkeeperClientExposeStatsToPrometheus(true);
            conf.setAcknowledgmentAtBatchIndexLevelEnabled(true);

            conf.setBrokerServicePort(Optional.of(0));
            conf.setBrokerServicePortTls(Optional.of(0));
            conf.setAdvertisedAddress("localhost");
            conf.setWebServicePort(Optional.of(0));
            conf.setWebServicePortTls(Optional.of(0));
            conf.setTransactionCoordinatorEnabled(true);
            conf.setBrokerDeduplicationEnabled(true);
<<<<<<< HEAD
            conf.setMinPendingAckTimerTaskIntervalTime(1);
            conf.setMaxPendingAckTimerTaskIntervalTime(10);
=======
            conf.setSystemTopicEnabled(true);
            conf.setTransactionBufferSnapshotMaxTransactionCount(2);
            conf.setTransactionBufferSnapshotMinTimeInMillis(2000);
>>>>>>> b826e035
            serviceConfigurationList.add(conf);

            PulsarService pulsar = spy(new PulsarService(conf));

            setupBrokerMocks(pulsar);
            pulsar.start();
            pulsarServiceList.add(pulsar);
        }
    }

    protected void setupBrokerMocks(PulsarService pulsar) throws Exception {
        // Override default providers with mocked ones
        doReturn(mockZooKeeperClientFactory).when(pulsar).getZooKeeperClientFactory();
        doReturn(mockBookKeeperClientFactory).when(pulsar).newBookKeeperClientFactory();
        doReturn(new ZKMetadataStore(mockZooKeeper)).when(pulsar).createLocalMetadataStore();
        doReturn(new ZKMetadataStore(mockZooKeeper)).when(pulsar).createConfigurationMetadataStore();
        Supplier<NamespaceService> namespaceServiceSupplier = () -> spy(new NamespaceService(pulsar));
        doReturn(namespaceServiceSupplier).when(pulsar).getNamespaceServiceProvider();

        SameThreadOrderedSafeExecutor executor = new SameThreadOrderedSafeExecutor();
        orderedExecutorList.add(executor);
        doReturn(executor).when(pulsar).getOrderedExecutor();
        doReturn(new CounterBrokerInterceptor()).when(pulsar).getBrokerInterceptor();

        doAnswer((invocation) -> spy(invocation.callRealMethod())).when(pulsar).newCompactor();
    }

    public static MockZooKeeper createMockZooKeeper() throws Exception {
        MockZooKeeper zk = MockZooKeeper.newInstance(MoreExecutors.newDirectExecutorService());
        List<ACL> dummyAclList = new ArrayList<>(0);

        ZkUtils.createFullPathOptimistic(zk, "/ledgers/available/192.168.1.1:" + 5000,
                "".getBytes(ZookeeperClientFactoryImpl.ENCODING_SCHEME), dummyAclList, CreateMode.PERSISTENT);

        zk.create("/ledgers/LAYOUT", "1\nflat:1".getBytes(ZookeeperClientFactoryImpl.ENCODING_SCHEME), dummyAclList,
                CreateMode.PERSISTENT);
        return zk;
    }

    public static TransactionTestBase.NonClosableMockBookKeeper createMockBookKeeper(ZooKeeper zookeeper,
                                                                                             ExecutorService executor) throws Exception {
        return spy(new TransactionTestBase.NonClosableMockBookKeeper(zookeeper, executor));
    }

    // Prevent the MockBookKeeper instance from being closed when the broker is restarted within a test
    public static class NonClosableMockBookKeeper extends PulsarMockBookKeeper {

        public NonClosableMockBookKeeper(ZooKeeper zk, ExecutorService executor) throws Exception {
            super(zk, executor);
        }

        @Override
        public void close() {
            // no-op
        }

        @Override
        public void shutdown() {
            // no-op
        }

        public void reallyShutdown() {
            super.shutdown();
        }
    }

    protected ZooKeeperClientFactory mockZooKeeperClientFactory = new ZooKeeperClientFactory() {

        @Override
        public CompletableFuture<ZooKeeper> create(String serverList, SessionType sessionType,
                                                   int zkSessionTimeoutMillis) {
            // Always return the same instance (so that we don't loose the mock ZK content on broker restart
            return CompletableFuture.completedFuture(mockZooKeeper);
        }
    };

    private final BookKeeperClientFactory mockBookKeeperClientFactory = new BookKeeperClientFactory() {

        @Override
        public BookKeeper create(ServiceConfiguration conf, ZooKeeper zkClient,
                                 Optional<Class<? extends EnsemblePlacementPolicy>> ensemblePlacementPolicyClass,
                                 Map<String, Object> properties) {
            // Always return the same instance (so that we don't loose the mock BK content on broker restart
            return mockBookKeeper;
        }

        @Override
        public BookKeeper create(ServiceConfiguration conf, ZooKeeper zkClient,
                                 Optional<Class<? extends EnsemblePlacementPolicy>> ensemblePlacementPolicyClass,
                                 Map<String, Object> properties, StatsLogger statsLogger) {
            // Always return the same instance (so that we don't loose the mock BK content on broker restart
            return mockBookKeeper;
        }

        @Override
        public void close() {
            // no-op
        }
    };

    protected final void internalCleanup() {
        try {
            // if init fails, some of these could be null, and if so would throw
            // an NPE in shutdown, obscuring the real error
            if (admin != null) {
                admin.close();
                admin = null;
            }
            if (pulsarClient != null) {
                pulsarClient.shutdown();
                pulsarClient = null;
            }
            if (pulsarServiceList.size() > 0) {
                for (PulsarService pulsarService : pulsarServiceList) {
                    pulsarService.close();
                }
                pulsarServiceList.clear();
            }
            if (serviceConfigurationList.size() > 0) {
                serviceConfigurationList.clear();
            }
            if (mockBookKeeper != null) {
                mockBookKeeper.reallyShutdown();
            }
            if (mockZooKeeper != null) {
                mockZooKeeper.shutdown();
            }
            if (orderedExecutorList.size() > 0) {
                for (int i = 0; i < orderedExecutorList.size(); i++) {
                    SameThreadOrderedSafeExecutor sameThreadOrderedSafeExecutor = orderedExecutorList.get(i);
                    if(sameThreadOrderedSafeExecutor != null) {
                        try {
                            sameThreadOrderedSafeExecutor.shutdownNow();
                            sameThreadOrderedSafeExecutor.awaitTermination(5, TimeUnit.SECONDS);
                        } catch (InterruptedException ex) {
                            log.error("sameThreadOrderedSafeExecutor shutdown had error", ex);
                            Thread.currentThread().interrupt();
                        }
                        orderedExecutorList.set(i, null);
                    }
                }
            }
            if(bkExecutor != null) {
                try {
                    bkExecutor.shutdownNow();
                    bkExecutor.awaitTermination(5, TimeUnit.SECONDS);
                } catch (InterruptedException ex) {
                    log.error("bkExecutor shutdown had error", ex);
                    Thread.currentThread().interrupt();
                }
                bkExecutor = null;
            }
        } catch (Exception e) {
            log.warn("Failed to clean up mocked pulsar service:", e);
        }
    }

}<|MERGE_RESOLUTION|>--- conflicted
+++ resolved
@@ -118,14 +118,9 @@
             conf.setWebServicePortTls(Optional.of(0));
             conf.setTransactionCoordinatorEnabled(true);
             conf.setBrokerDeduplicationEnabled(true);
-<<<<<<< HEAD
-            conf.setMinPendingAckTimerTaskIntervalTime(1);
-            conf.setMaxPendingAckTimerTaskIntervalTime(10);
-=======
             conf.setSystemTopicEnabled(true);
             conf.setTransactionBufferSnapshotMaxTransactionCount(2);
             conf.setTransactionBufferSnapshotMinTimeInMillis(2000);
->>>>>>> b826e035
             serviceConfigurationList.add(conf);
 
             PulsarService pulsar = spy(new PulsarService(conf));
