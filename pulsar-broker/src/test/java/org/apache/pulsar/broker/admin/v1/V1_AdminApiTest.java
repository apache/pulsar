--- conflicted
+++ resolved
@@ -649,12 +649,6 @@
         policies.subscriptionDispatchRate.put("test", ConfigHelper.subscriptionDispatchRate(conf));
         policies.clusterSubscribeRate.put("test", ConfigHelper.subscribeRate(conf));
 
-<<<<<<< HEAD
-        policies.max_unacked_messages_per_consumer = 50000;
-=======
-        policies.max_unacked_messages_per_subscription = 200000;
->>>>>>> 0d52d0b1
-
         assertEquals(admin.namespaces().getPolicies("prop-xyz/use/ns1"), policies);
         assertEquals(admin.namespaces().getPermissions("prop-xyz/use/ns1"), policies.auth_policies.namespace_auth);
 
