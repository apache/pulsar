--- conflicted
+++ resolved
@@ -1976,13 +1976,8 @@
         pulsarClient.newProducer().topic(topicName).create().close();
         assertNotNull(pulsar.getBrokerService().getTopicReference(topicName));
 
-<<<<<<< HEAD
-        assertEquals(admin.persistentTopics().compactionStatus(topicName).status,
+        assertEquals(admin.topics().compactionStatus(topicName).status,
                      LongRunningProcessStatus.Status.NOT_RUN);
-=======
-        assertEquals(admin.topics().compactionStatus(topicName).status,
-                     CompactionStatus.Status.NOT_RUN);
->>>>>>> 8335d7cb
 
         // mock actual compaction, we don't need to really run it
         CompletableFuture<Long> promise = new CompletableFuture<Long>();
@@ -1990,38 +1985,22 @@
         doReturn(promise).when(compactor).compact(topicName);
         admin.topics().triggerCompaction(topicName);
 
-<<<<<<< HEAD
-        assertEquals(admin.persistentTopics().compactionStatus(topicName).status,
+        assertEquals(admin.topics().compactionStatus(topicName).status,
                      LongRunningProcessStatus.Status.RUNNING);
 
         promise.complete(1L);
 
-        assertEquals(admin.persistentTopics().compactionStatus(topicName).status,
+        assertEquals(admin.topics().compactionStatus(topicName).status,
                      LongRunningProcessStatus.Status.SUCCESS);
-=======
-        assertEquals(admin.topics().compactionStatus(topicName).status,
-                     CompactionStatus.Status.RUNNING);
-
-        promise.complete(1L);
-
-        assertEquals(admin.topics().compactionStatus(topicName).status,
-                     CompactionStatus.Status.SUCCESS);
->>>>>>> 8335d7cb
 
         CompletableFuture<Long> errorPromise = new CompletableFuture<Long>();
         doReturn(errorPromise).when(compactor).compact(topicName);
         admin.topics().triggerCompaction(topicName);
         errorPromise.completeExceptionally(new Exception("Failed at something"));
 
-<<<<<<< HEAD
-        assertEquals(admin.persistentTopics().compactionStatus(topicName).status,
+        assertEquals(admin.topics().compactionStatus(topicName).status,
                      LongRunningProcessStatus.Status.ERROR);
-        assertTrue(admin.persistentTopics().compactionStatus(topicName)
-=======
-        assertEquals(admin.topics().compactionStatus(topicName).status,
-                     CompactionStatus.Status.ERROR);
         assertTrue(admin.topics().compactionStatus(topicName)
->>>>>>> 8335d7cb
                    .lastError.contains("Failed at something"));
     }
 }