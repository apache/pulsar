/*
 * Licensed to the Apache Software Foundation (ASF) under one
 * or more contributor license agreements.  See the NOTICE file
 * distributed with this work for additional information
 * regarding copyright ownership.  The ASF licenses this file
 * to you under the Apache License, Version 2.0 (the
 * "License"); you may not use this file except in compliance
 * with the License.  You may obtain a copy of the License at
 *
 *   http://www.apache.org/licenses/LICENSE-2.0
 *
 * Unless required by applicable law or agreed to in writing,
 * software distributed under the License is distributed on an
 * "AS IS" BASIS, WITHOUT WARRANTIES OR CONDITIONS OF ANY
 * KIND, either express or implied.  See the License for the
 * specific language governing permissions and limitations
 * under the License.
 */
package org.apache.pulsar.broker.auth;

import static org.apache.pulsar.broker.BrokerTestUtil.*;
import com.google.common.collect.Sets;
import java.lang.reflect.Field;
import java.net.InetSocketAddress;
import java.net.URI;
import java.net.URL;
import java.util.Arrays;
import java.util.Collection;
import java.util.Date;
import java.util.HashSet;
import java.util.Map;
import java.util.Optional;
import java.util.Set;
import java.util.concurrent.CountDownLatch;
import java.util.concurrent.TimeUnit;
import java.util.function.Consumer;
import java.util.function.Predicate;
import javax.ws.rs.container.AsyncResponse;
import javax.ws.rs.container.TimeoutHandler;
import org.apache.pulsar.broker.PulsarService;
import org.apache.pulsar.broker.ServiceConfiguration;
import org.apache.pulsar.broker.service.BrokerService;
import org.apache.pulsar.broker.service.BrokerTestBase;
import org.apache.pulsar.broker.testcontext.PulsarTestContext;
import org.apache.pulsar.client.admin.PulsarAdmin;
import org.apache.pulsar.client.admin.PulsarAdminBuilder;
import org.apache.pulsar.client.admin.PulsarAdminException;
import org.apache.pulsar.client.api.ClientBuilder;
import org.apache.pulsar.client.api.PulsarClient;
import org.apache.pulsar.client.api.PulsarClientException;
import org.apache.pulsar.common.policies.data.ClusterData;
import org.apache.pulsar.common.policies.data.TenantInfo;
import org.apache.pulsar.common.policies.data.TenantInfoImpl;
import org.apache.pulsar.common.policies.data.TopicType;
import org.apache.pulsar.tests.TestRetrySupport;
import org.apache.pulsar.utils.ResourceUtils;
import org.apache.zookeeper.MockZooKeeper;
import org.mockito.Mockito;
import org.mockito.internal.util.MockUtil;
import org.slf4j.Logger;
import org.slf4j.LoggerFactory;
import org.testcontainers.shaded.org.awaitility.Awaitility;
import org.testng.annotations.DataProvider;

/**
 * Base class for all tests that need a Pulsar instance without a ZK and BK cluster.
 */
public abstract class MockedPulsarServiceBaseTest extends TestRetrySupport {
<<<<<<< HEAD
    // All certificate-authority files are copied from the tests/certificate-authority directory
=======
    // All certificate-authority files are copied from the tests/certificate-authority directory and all share the same
    // root CA.
    protected static String getTlsFileForClient(String name) {
        return ResourceUtils.getAbsolutePath(String.format("certificate-authority/client-keys/%s.pem", name));
    }
    public final static String CA_CERT_FILE_PATH =
            ResourceUtils.getAbsolutePath("certificate-authority/certs/ca.cert.pem");
>>>>>>> 78d5f504
    public final static String BROKER_CERT_FILE_PATH =
            ResourceUtils.getAbsolutePath("certificate-authority/server-keys/broker.cert.pem");
    public final static String BROKER_KEY_FILE_PATH =
            ResourceUtils.getAbsolutePath("certificate-authority/server-keys/broker.key-pk8.pem");
    public final static String PROXY_CERT_FILE_PATH =
            ResourceUtils.getAbsolutePath("certificate-authority/server-keys/proxy.cert.pem");
    public final static String PROXY_KEY_FILE_PATH =
            ResourceUtils.getAbsolutePath("certificate-authority/server-keys/proxy.key-pk8.pem");
    public final static String BROKER_KEYSTORE_FILE_PATH =
            ResourceUtils.getAbsolutePath("certificate-authority/jks/broker.keystore.jks");
    public final static String BROKER_TRUSTSTORE_FILE_PATH =
            ResourceUtils.getAbsolutePath("certificate-authority/jks/broker.truststore.jks");
    public final static String BROKER_TRUSTSTORE_NO_PASSWORD_FILE_PATH =
            ResourceUtils.getAbsolutePath("certificate-authority/jks/broker.truststore.nopassword.jks");
    public final static String BROKER_KEYSTORE_PW = "111111";
    public final static String BROKER_TRUSTSTORE_PW = "111111";

    public final static String CLIENT_KEYSTORE_FILE_PATH =
            ResourceUtils.getAbsolutePath("certificate-authority/jks/client.keystore.jks");
    public final static String CLIENT_TRUSTSTORE_FILE_PATH =
            ResourceUtils.getAbsolutePath("certificate-authority/jks/client.truststore.jks");
    public final static String CLIENT_TRUSTSTORE_NO_PASSWORD_FILE_PATH =
            ResourceUtils.getAbsolutePath("certificate-authority/jks/client.truststore.nopassword.jks");
    public final static String CLIENT_KEYSTORE_PW = "111111";
    public final static String CLIENT_TRUSTSTORE_PW = "111111";

    public final static String PROXY_KEYSTORE_FILE_PATH =
            ResourceUtils.getAbsolutePath("certificate-authority/jks/proxy.keystore.jks");
    public final static String PROXY_KEYSTORE_PW = "111111";
    public final static String PROXY_AND_CLIENT_TRUSTSTORE_FILE_PATH =
            ResourceUtils.getAbsolutePath("certificate-authority/jks/proxy-and-client.truststore.jks");
    public final static String PROXY_AND_CLIENT_TRUSTSTORE_PW = "111111";

    public final static String CLIENT_KEYSTORE_CN = "clientuser";
    public final static String KEYSTORE_TYPE = "JKS";

    protected final String DUMMY_VALUE = "DUMMY_VALUE";
    protected final String GLOBAL_DUMMY_VALUE = "GLOBAL_DUMMY_VALUE";

    protected ServiceConfiguration conf;
    protected PulsarTestContext pulsarTestContext;
    protected MockZooKeeper mockZooKeeper;
    protected MockZooKeeper mockZooKeeperGlobal;
    protected PulsarService pulsar;
    protected PulsarAdmin admin;
    protected PulsarClient pulsarClient;
    protected PortForwarder brokerGateway;
    protected boolean enableBrokerGateway =  false;
    protected URL brokerUrl;
    protected URL brokerUrlTls;

    protected URI lookupUrl;

    protected boolean isTcpLookup = false;
    protected String configClusterName = "test";

    protected boolean enableBrokerInterceptor = false;

    public MockedPulsarServiceBaseTest() {
        resetConfig();
    }

    protected void setupWithClusterName(String clusterName) throws Exception {
        this.conf.setClusterName(clusterName);
        this.configClusterName = clusterName;
        this.internalSetup();
    }

    protected PulsarService getPulsar() {
        return pulsar;
    }

    protected final void resetConfig() {
        this.conf = getDefaultConf();
    }

    protected final void internalSetup() throws Exception {
        incrementSetupNumber();
        init();
        lookupUrl = new URI(brokerUrl.toString());
        if (isTcpLookup) {
            lookupUrl = new URI(pulsar.getBrokerServiceUrl());

            // setup port forwarding from the advertised port to the listen port
            if (enableBrokerGateway) {
                InetSocketAddress gatewayAddress = new InetSocketAddress(lookupUrl.getHost(), lookupUrl.getPort());
                InetSocketAddress brokerAddress = new InetSocketAddress("127.0.0.1", pulsar.getBrokerListenPort().get());
                brokerGateway = new PortForwarder(gatewayAddress, brokerAddress);
            }
        }
        pulsarClient = newPulsarClient(lookupUrl.toString(), 0);
    }

    protected final void internalSetup(ServiceConfiguration serviceConfiguration) throws Exception {
        this.conf = serviceConfiguration;
        internalSetup();
    }

    protected PulsarClient newPulsarClient(String url, int intervalInSecs) throws PulsarClientException {
        ClientBuilder clientBuilder =
                PulsarClient.builder()
                        .serviceUrl(url)
                        .statsInterval(intervalInSecs, TimeUnit.SECONDS);
        customizeNewPulsarClientBuilder(clientBuilder);
        return createNewPulsarClient(clientBuilder);
    }

    /**
     * Customize the {@link ClientBuilder} before creating a new {@link PulsarClient} instance.
     * @param clientBuilder
     */
    protected void customizeNewPulsarClientBuilder(ClientBuilder clientBuilder) {

    }

    /**
     * Customize the {@link BrokerService} just after it has been created.
     * @param brokerService the {@link BrokerService} instance
     */
    protected BrokerService customizeNewBrokerService(BrokerService brokerService) {
        return brokerService;
    }

    protected PulsarClient createNewPulsarClient(ClientBuilder clientBuilder) throws PulsarClientException {
        return clientBuilder.build();
    }

    protected PulsarClient replacePulsarClient(ClientBuilder clientBuilder) throws PulsarClientException {
        if (pulsarClient != null) {
            pulsarClient.shutdown();
        }
        pulsarClient = createNewPulsarClient(clientBuilder);
        return pulsarClient;
    }

    protected final void internalSetupForStatsTest() throws Exception {
        init();
        String lookupUrl = brokerUrl.toString();
        if (isTcpLookup) {
            lookupUrl = new URI(pulsar.getBrokerServiceUrl()).toString();
        }
        pulsarClient = newPulsarClient(lookupUrl, 1);
    }

    protected void doInitConf() throws Exception {
        this.conf.setBrokerShutdownTimeoutMs(0L);
        this.conf.setLoadBalancerOverrideBrokerNicSpeedGbps(Optional.of(1.0d));
        this.conf.setBrokerServicePort(Optional.of(0));
        this.conf.setBrokerServicePortTls(Optional.of(0));
        this.conf.setAdvertisedAddress("localhost");
        this.conf.setWebServicePort(Optional.of(0));
        this.conf.setWebServicePortTls(Optional.of(0));
        this.conf.setNumExecutorThreadPoolSize(5);
        this.conf.setExposeBundlesMetricsInPrometheus(true);
    }

    protected final void init() throws Exception {
        doInitConf();
        startBroker();
    }

    protected final void internalCleanup() throws Exception {
        markCurrentSetupNumberCleaned();
        // if init fails, some of these could be null, and if so would throw
        // an NPE in shutdown, obscuring the real error
        if (admin != null) {
            admin.close();
            if (MockUtil.isMock(admin)) {
                Mockito.reset(admin);
            }
            admin = null;
        }
        if (pulsarClient != null) {
            pulsarClient.shutdown();
            pulsarClient = null;
        }
        if (brokerGateway != null) {
            brokerGateway.close();
        }
        if (pulsarTestContext != null) {
            pulsarTestContext.close();
            pulsarTestContext = null;
        }
        resetConfig();
        onCleanup();
    }

    protected void onCleanup() {

    }

    protected abstract void setup() throws Exception;

    protected abstract void cleanup() throws Exception;

    /**
     * Customize the PulsarService instance before it is started.
     * This can be used to add custom mock or spy configuration to PulsarService.
     *
     * @param pulsar the PulsarService instance
     * @throws Exception if an error occurs
     */
    protected void beforePulsarStart(PulsarService pulsar) throws Exception {
        // No-op
    }

    /**
     * Customize the PulsarService instance after it is started.
     * @param pulsar the PulsarService instance
     * @throws Exception if an error occurs
     */
     protected void afterPulsarStart(PulsarService pulsar) throws Exception {
        // No-op
    }

    /**
     * Restarts the test broker.
     *
     * @throws Exception if an error occurs
     */
    protected void restartBroker() throws Exception {
        stopBroker();
        startBroker();
    }

    protected void stopBroker() throws Exception {
        if (pulsar == null) {
            return;
        }
        log.info("Stopping Pulsar broker. brokerServiceUrl: {} webServiceAddress: {}", pulsar.getBrokerServiceUrl(),
                pulsar.getWebServiceAddress());
        pulsar.close();
        pulsar = null;
        // Simulate cleanup of ephemeral nodes
        //mockZooKeeper.delete("/loadbalance/brokers/localhost:" + pulsar.getConfiguration().getWebServicePort(), -1);
    }

    protected void startBroker() throws Exception {
        this.pulsarTestContext = createMainPulsarTestContext(conf);
        this.mockZooKeeper = pulsarTestContext.getMockZooKeeper();
        this.mockZooKeeperGlobal = pulsarTestContext.getMockZooKeeperGlobal();
        this.pulsar = pulsarTestContext.getPulsarService();
        afterPulsarStart(pulsar);

        brokerUrl = pulsar.getWebServiceAddress() != null ? new URL(pulsar.getWebServiceAddress()) : null;
        brokerUrlTls = pulsar.getWebServiceAddressTls() != null ? new URL(pulsar.getWebServiceAddressTls()) : null;

        if (admin != null) {
            admin.close();
            if (MockUtil.isMock(admin)) {
                Mockito.reset(admin);
            }
        }
        PulsarAdminBuilder pulsarAdminBuilder = PulsarAdmin.builder().serviceHttpUrl(brokerUrl != null
                ? brokerUrl.toString()
                : brokerUrlTls.toString());
        customizeNewPulsarAdminBuilder(pulsarAdminBuilder);
        admin = spyWithoutRecordingInvocations(pulsarAdminBuilder.build());
    }

    /**
     * Customize the PulsarAdminBuilder instance before it is used to create a PulsarAdmin instance.
     *
     * @param pulsarAdminBuilder the PulsarAdminBuilder instance
     */
    protected void customizeNewPulsarAdminBuilder(PulsarAdminBuilder pulsarAdminBuilder) {

    }

    /**
     * Creates the PulsarTestContext instance for the main PulsarService instance.
     *
     * @see PulsarTestContext
     * @param conf the ServiceConfiguration instance to use
     * @return the PulsarTestContext instance
     * @throws Exception if an error occurs
     */
    protected PulsarTestContext createMainPulsarTestContext(ServiceConfiguration conf) throws Exception {
        PulsarTestContext.Builder pulsarTestContextBuilder = createPulsarTestContextBuilder(conf);
        if (pulsarTestContext != null) {
            pulsarTestContextBuilder.reuseMockBookkeeperAndMetadataStores(pulsarTestContext);
            pulsarTestContextBuilder.reuseSpyConfig(pulsarTestContext);
            pulsarTestContextBuilder.chainClosing(pulsarTestContext);
        }
        customizeMainPulsarTestContextBuilder(pulsarTestContextBuilder);
        return pulsarTestContextBuilder
                .build();
    }

    /**
     * Customize the PulsarTestContext.Builder instance used for creating the PulsarTestContext
     * for the main PulsarService instance.
     *
     * @param pulsarTestContextBuilder the PulsarTestContext.Builder instance to customize
     */
    protected void customizeMainPulsarTestContextBuilder(PulsarTestContext.Builder pulsarTestContextBuilder) {

    }

    /**
     * Creates a PulsarTestContext.Builder instance that is used for the builder of the main PulsarTestContext and also
     * for the possible additional PulsarTestContext instances.
     *
     * When overriding this method, it is recommended to call the super method and then customize the returned builder.
     *
     * @param conf the ServiceConfiguration instance to use
     * @return a PulsarTestContext.Builder instance
     */
    protected PulsarTestContext.Builder createPulsarTestContextBuilder(ServiceConfiguration conf) {
        PulsarTestContext.Builder builder = PulsarTestContext.builder()
                .spyByDefault()
                .config(conf)
                .withMockZookeeper(true)
                .pulsarServiceCustomizer(pulsarService -> {
                    try {
                        beforePulsarStart(pulsarService);
                    } catch (Exception e) {
                        throw new RuntimeException(e);
                    }
                })
                .brokerServiceCustomizer(this::customizeNewBrokerService);
        return builder;
    }

    /**
     * This method can be used in test classes for creating additional PulsarTestContext instances
     * that share the same mock ZooKeeper and BookKeeper instances as the main PulsarTestContext instance.
     *
     * @param conf the ServiceConfiguration instance to use
     * @return the PulsarTestContext instance
     * @throws Exception if an error occurs
     */
    protected PulsarTestContext createAdditionalPulsarTestContext(ServiceConfiguration conf) throws Exception {
        return createPulsarTestContextBuilder(conf)
                .reuseMockBookkeeperAndMetadataStores(pulsarTestContext)
                .reuseSpyConfig(pulsarTestContext)
                .build();
    }

    protected void waitForZooKeeperWatchers() {
        try {
            Thread.sleep(3000);
        } catch (InterruptedException e) {
            Thread.currentThread().interrupt();
            throw new RuntimeException(e);
        }
    }

    protected TenantInfoImpl createDefaultTenantInfo() throws PulsarAdminException {
        // create local cluster if not exist
        if (!admin.clusters().getClusters().contains(configClusterName)) {
            admin.clusters().createCluster(configClusterName, ClusterData.builder().build());
        }
        Set<String> allowedClusters = new HashSet<>();
        allowedClusters.add(configClusterName);
        return new TenantInfoImpl(new HashSet<>(), allowedClusters);
    }


    public static boolean retryStrategically(Predicate<Void> predicate, int retryCount, long intSleepTimeInMillis)
            throws Exception {
        for (int i = 0; i < retryCount; i++) {
            if (predicate.test(null) || i == (retryCount - 1)) {
                return true;
            }
            Thread.sleep(intSleepTimeInMillis + (intSleepTimeInMillis * i));
        }
        return false;
    }

    public static void setFieldValue(Class<?> clazz, Object classObj, String fieldName,
                                     Object fieldValue) throws Exception {
        Field field = clazz.getDeclaredField(fieldName);
        field.setAccessible(true);
        field.set(classObj, fieldValue);
    }

    protected ServiceConfiguration getDefaultConf() {
        ServiceConfiguration configuration = new ServiceConfiguration();
        configuration.setAdvertisedAddress("localhost");
        configuration.setClusterName(configClusterName);
        // there are TLS tests in here, they need to use localhost because of the certificate
        configuration.setManagedLedgerCacheSizeMB(8);
        configuration.setActiveConsumerFailoverDelayTimeMillis(0);
        configuration.setDefaultNumberOfNamespaceBundles(1);
        configuration.setMetadataStoreUrl("zk:localhost:2181");
        configuration.setConfigurationMetadataStoreUrl("zk:localhost:3181");
        configuration.setAllowAutoTopicCreationType(TopicType.NON_PARTITIONED);
        configuration.setBrokerShutdownTimeoutMs(0L);
        configuration.setLoadBalancerOverrideBrokerNicSpeedGbps(Optional.of(1.0d));
        configuration.setBrokerServicePort(Optional.of(0));
        configuration.setBrokerServicePortTls(Optional.of(0));
        configuration.setWebServicePort(Optional.of(0));
        configuration.setWebServicePortTls(Optional.of(0));
        configuration.setBookkeeperClientExposeStatsToPrometheus(true);
        configuration.setNumExecutorThreadPoolSize(5);
        configuration.setBrokerMaxConnections(0);
        configuration.setBrokerMaxConnectionsPerIp(0);
        return configuration;
    }

    protected void setupDefaultTenantAndNamespace() throws Exception {
        final String tenant = "public";
        final String namespace = tenant + "/default";

        if (!admin.clusters().getClusters().contains(configClusterName)) {
            admin.clusters().createCluster(configClusterName,
                    ClusterData.builder().serviceUrl(pulsar.getWebServiceAddress()).build());
        }

        if (!admin.tenants().getTenants().contains(tenant)) {
            admin.tenants().createTenant(tenant, TenantInfo.builder().allowedClusters(
                    Sets.newHashSet(configClusterName)).build());
        }

        if (!admin.namespaces().getNamespaces(tenant).contains(namespace)) {
            admin.namespaces().createNamespace(namespace);
        }
    }

    protected Object asyncRequests(Consumer<TestAsyncResponse> function) throws Exception {
        TestAsyncResponse ctx = new TestAsyncResponse();
        function.accept(ctx);
        ctx.latch.await();
        if (ctx.e != null) {
            throw (Exception) ctx.e;
        }
        return ctx.response;
    }

    public static class TestAsyncResponse implements AsyncResponse {

        Object response;
        Throwable e;
        CountDownLatch latch = new CountDownLatch(1);

        @Override
        public boolean resume(Object response) {
            this.response = response;
            latch.countDown();
            return true;
        }

        @Override
        public boolean resume(Throwable response) {
            this.e = response;
            latch.countDown();
            return true;
        }

        @Override
        public boolean cancel() {
            return false;
        }

        @Override
        public boolean cancel(int retryAfter) {
            return false;
        }

        @Override
        public boolean cancel(Date retryAfter) {
            return false;
        }

        @Override
        public boolean isSuspended() {
            return false;
        }

        @Override
        public boolean isCancelled() {
            return false;
        }

        @Override
        public boolean isDone() {
            return false;
        }

        @Override
        public boolean setTimeout(long time, TimeUnit unit) {
            return false;
        }

        @Override
        public void setTimeoutHandler(TimeoutHandler handler) {

        }

        @Override
        public Collection<Class<?>> register(Class<?> callback) {
            return null;
        }

        @Override
        public Map<Class<?>, Collection<Class<?>>> register(Class<?> callback, Class<?>... callbacks) {
            return null;
        }

        @Override
        public Collection<Class<?>> register(Object callback) {
            return null;
        }

        @Override
        public Map<Class<?>, Collection<Class<?>>> register(Object callback, Object... callbacks) {
            return null;
        }

    }

    /**
     * see {@link BrokerTestBase#deleteNamespaceWithRetry(String, boolean, PulsarAdmin, Collection)}
     */
    protected void deleteNamespaceWithRetry(String ns, boolean force)
            throws Exception {
        BrokerTestBase.deleteNamespaceWithRetry(ns, force, admin, pulsar);
    }

    /**
     * see {@link BrokerTestBase#deleteNamespaceWithRetry(String, boolean, PulsarAdmin, Collection)}
     */
    protected void deleteNamespaceWithRetry(String ns, boolean force, PulsarAdmin admin)
            throws Exception {
        BrokerTestBase.deleteNamespaceWithRetry(ns, force, admin, pulsar);
    }

    /**
     * see {@link MockedPulsarServiceBaseTest#deleteNamespaceWithRetry(String, boolean, PulsarAdmin, Collection)}
     */
    public static void deleteNamespaceWithRetry(String ns, boolean force, PulsarAdmin admin, PulsarService...pulsars)
            throws Exception {
        deleteNamespaceWithRetry(ns, force, admin, Arrays.asList(pulsars));
    }

    /**
     * 1. Pause system "__change_event" topic creates.
     * 2. Do delete namespace with retry because maybe fail by race-condition with create topics.
     */
    public static void deleteNamespaceWithRetry(String ns, boolean force, PulsarAdmin admin,
                                                Collection<PulsarService> pulsars) throws Exception {
        Awaitility.await().atMost(5, TimeUnit.SECONDS).until(() -> {
            try {
                // Maybe fail by race-condition with create topics, just retry.
                admin.namespaces().deleteNamespace(ns, force);
                return true;
            } catch (Exception ex) {
                return false;
            }
        });
    }

    @DataProvider(name = "invalidPersistentPolicies")
    public Object[][] incorrectPersistentPolicies() {
        return new Object[][] {
                {0, 0, 0},
                {1, 0, 0},
                {0, 0, 1},
                {0, 1, 0},
                {1, 1, 0},
                {1, 0, 1}
        };
    }

    private static final Logger log = LoggerFactory.getLogger(MockedPulsarServiceBaseTest.class);
}<|MERGE_RESOLUTION|>--- conflicted
+++ resolved
@@ -66,9 +66,6 @@
  * Base class for all tests that need a Pulsar instance without a ZK and BK cluster.
  */
 public abstract class MockedPulsarServiceBaseTest extends TestRetrySupport {
-<<<<<<< HEAD
-    // All certificate-authority files are copied from the tests/certificate-authority directory
-=======
     // All certificate-authority files are copied from the tests/certificate-authority directory and all share the same
     // root CA.
     protected static String getTlsFileForClient(String name) {
@@ -76,7 +73,6 @@
     }
     public final static String CA_CERT_FILE_PATH =
             ResourceUtils.getAbsolutePath("certificate-authority/certs/ca.cert.pem");
->>>>>>> 78d5f504
     public final static String BROKER_CERT_FILE_PATH =
             ResourceUtils.getAbsolutePath("certificate-authority/server-keys/broker.cert.pem");
     public final static String BROKER_KEY_FILE_PATH =
