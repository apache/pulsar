/*
 * Licensed to the Apache Software Foundation (ASF) under one
 * or more contributor license agreements.  See the NOTICE file
 * distributed with this work for additional information
 * regarding copyright ownership.  The ASF licenses this file
 * to you under the Apache License, Version 2.0 (the
 * "License"); you may not use this file except in compliance
 * with the License.  You may obtain a copy of the License at
 *
 *   http://www.apache.org/licenses/LICENSE-2.0
 *
 * Unless required by applicable law or agreed to in writing,
 * software distributed under the License is distributed on an
 * "AS IS" BASIS, WITHOUT WARRANTIES OR CONDITIONS OF ANY
 * KIND, either express or implied.  See the License for the
 * specific language governing permissions and limitations
 * under the License.
 */
package org.apache.pulsar.broker.auth;

import static org.apache.pulsar.broker.BrokerTestUtil.spyWithoutRecordingInvocations;
import static org.assertj.core.api.Assertions.assertThat;
import static org.testng.Assert.assertEquals;
import com.google.common.collect.Sets;
import io.opentelemetry.sdk.testing.assertj.OpenTelemetryAssertions;
import java.lang.reflect.Field;
import java.lang.reflect.Method;
import java.net.InetSocketAddress;
import java.net.URI;
import java.net.URL;
import java.util.ArrayList;
import java.util.Collection;
import java.util.Date;
import java.util.HashSet;
import java.util.List;
import java.util.Map;
import java.util.Optional;
import java.util.Set;
import java.util.concurrent.CountDownLatch;
import java.util.concurrent.TimeUnit;
import java.util.function.Consumer;
import java.util.function.Predicate;
import javax.ws.rs.container.AsyncResponse;
import javax.ws.rs.container.TimeoutHandler;
import lombok.AllArgsConstructor;
import lombok.Data;
import org.apache.pulsar.broker.BrokerTestUtil;
import org.apache.pulsar.broker.PulsarService;
import org.apache.pulsar.broker.ServiceConfiguration;
import org.apache.pulsar.broker.authentication.AuthenticationProviderTls;
import org.apache.pulsar.broker.service.BrokerService;
import org.apache.pulsar.broker.service.persistent.PersistentTopic;
import org.apache.pulsar.broker.testcontext.PulsarTestContext;
import org.apache.pulsar.client.admin.PulsarAdmin;
import org.apache.pulsar.client.admin.PulsarAdminBuilder;
import org.apache.pulsar.client.admin.PulsarAdminException;
import org.apache.pulsar.client.api.ClientBuilder;
import org.apache.pulsar.client.api.PulsarClient;
import org.apache.pulsar.client.api.PulsarClientException;
import org.apache.pulsar.client.impl.ConnectionPool;
import org.apache.pulsar.client.impl.ProducerImpl;
import org.apache.pulsar.client.impl.PulsarClientImpl;
import org.apache.pulsar.client.impl.auth.AuthenticationDisabled;
import org.apache.pulsar.client.impl.auth.AuthenticationTls;
import org.apache.pulsar.common.policies.data.ClusterData;
import org.apache.pulsar.common.policies.data.TenantInfo;
import org.apache.pulsar.common.policies.data.TenantInfoImpl;
import org.apache.pulsar.common.policies.data.TopicType;
import org.apache.pulsar.tests.TestRetrySupport;
import org.apache.pulsar.utils.ResourceUtils;
import org.apache.zookeeper.MockZooKeeper;
import org.awaitility.Awaitility;
import org.awaitility.reflect.WhiteboxImpl;
import org.mockito.Mockito;
import org.mockito.internal.util.MockUtil;
import org.slf4j.Logger;
import org.slf4j.LoggerFactory;
import org.testng.annotations.DataProvider;

/**
 * Base class for all tests that need a Pulsar instance without a ZK and BK cluster.
 */
public abstract class MockedPulsarServiceBaseTest extends TestRetrySupport {
    // All certificate-authority files are copied from the tests/certificate-authority directory and all share the same
    // root CA.
    public static String getTlsFileForClient(String name) {
        return ResourceUtils.getAbsolutePath(String.format("certificate-authority/client-keys/%s.pem", name));
    }
    public static final String CA_CERT_FILE_PATH =
            ResourceUtils.getAbsolutePath("certificate-authority/certs/ca.cert.pem");
    public static final String BROKER_CERT_FILE_PATH =
            ResourceUtils.getAbsolutePath("certificate-authority/server-keys/broker.cert.pem");
    public static final String BROKER_KEY_FILE_PATH =
            ResourceUtils.getAbsolutePath("certificate-authority/server-keys/broker.key-pk8.pem");
    public static final String PROXY_CERT_FILE_PATH =
            ResourceUtils.getAbsolutePath("certificate-authority/server-keys/proxy.cert.pem");
    public static final String PROXY_KEY_FILE_PATH =
            ResourceUtils.getAbsolutePath("certificate-authority/server-keys/proxy.key-pk8.pem");
    public static final String BROKER_KEYSTORE_FILE_PATH =
            ResourceUtils.getAbsolutePath("certificate-authority/jks/broker.keystore.jks");
    public static final String BROKER_TRUSTSTORE_FILE_PATH =
            ResourceUtils.getAbsolutePath("certificate-authority/jks/broker.truststore.jks");
    public static final String BROKER_TRUSTSTORE_NO_PASSWORD_FILE_PATH =
            ResourceUtils.getAbsolutePath("certificate-authority/jks/broker.truststore.nopassword.jks");
    public static final String BROKER_KEYSTORE_PW = "111111";
    public static final String BROKER_TRUSTSTORE_PW = "111111";

    public static final String CLIENT_KEYSTORE_FILE_PATH =
            ResourceUtils.getAbsolutePath("certificate-authority/jks/client.keystore.jks");
    public static final String CLIENT_TRUSTSTORE_FILE_PATH =
            ResourceUtils.getAbsolutePath("certificate-authority/jks/client.truststore.jks");
    public static final String CLIENT_TRUSTSTORE_NO_PASSWORD_FILE_PATH =
            ResourceUtils.getAbsolutePath("certificate-authority/jks/client.truststore.nopassword.jks");
    public static final String CLIENT_KEYSTORE_PW = "111111";
    public static final String CLIENT_TRUSTSTORE_PW = "111111";

    public static final String PROXY_KEYSTORE_FILE_PATH =
            ResourceUtils.getAbsolutePath("certificate-authority/jks/proxy.keystore.jks");
    public static final String PROXY_KEYSTORE_PW = "111111";
    public static final String PROXY_AND_CLIENT_TRUSTSTORE_FILE_PATH =
            ResourceUtils.getAbsolutePath("certificate-authority/jks/proxy-and-client.truststore.jks");
    public static final String PROXY_AND_CLIENT_TRUSTSTORE_PW = "111111";

    public static final String CLIENT_KEYSTORE_CN = "clientuser";
    public static final String KEYSTORE_TYPE = "JKS";

    protected static final String DUMMY_VALUE = "DUMMY_VALUE";
    protected static final String GLOBAL_DUMMY_VALUE = "GLOBAL_DUMMY_VALUE";

    protected ServiceConfiguration conf;
    protected PulsarTestContext pulsarTestContext;
    protected MockZooKeeper mockZooKeeper;
    protected MockZooKeeper mockZooKeeperGlobal;
    protected PulsarService pulsar;
    protected PulsarAdmin admin;
    protected PulsarClient pulsarClient;
    protected PortForwarder brokerGateway;
    protected boolean enableBrokerGateway =  false;
    protected URL brokerUrl;
    protected URL brokerUrlTls;

    protected URI lookupUrl;

    protected boolean isTcpLookup = false;
    protected String configClusterName = "test";

    protected boolean enableBrokerInterceptor = false;

    private final List<AutoCloseable> closeables = new ArrayList<>();

    // Set to true in test's constructor to use a real Zookeeper (TestZKServer)
    protected boolean useTestZookeeper;

    public MockedPulsarServiceBaseTest() {
        resetConfig();
    }

    protected void setupWithClusterName(String clusterName) throws Exception {
        this.conf.setClusterName(clusterName);
        this.configClusterName = clusterName;
        this.internalSetup();
    }

    protected PulsarService getPulsar() {
        return pulsar;
    }

    protected final void resetConfig() {
        this.conf = getDefaultConf();
    }

    protected final void internalSetup() throws Exception {
        init();
        lookupUrl = resolveLookupUrl();
        if (isTcpLookup && enableBrokerGateway) {
            // setup port forwarding from the advertised port to the listen port
            InetSocketAddress gatewayAddress = new InetSocketAddress(lookupUrl.getHost(), lookupUrl.getPort());
            InetSocketAddress brokerAddress = new InetSocketAddress("127.0.0.1", pulsar.getBrokerListenPort().get());
            brokerGateway = new PortForwarder(gatewayAddress, brokerAddress);
        }
        pulsarClient = newPulsarClient(lookupUrl.toString(), 0);
    }

    private URI resolveLookupUrl() {
        if (isTcpLookup) {
            return URI.create(pulsar.getBrokerServiceUrl());
        } else {
            return URI.create(brokerUrl != null
                    ? brokerUrl.toString()
                    : brokerUrlTls.toString());
        }
    }

    protected final void internalSetup(ServiceConfiguration serviceConfiguration) throws Exception {
        this.conf = serviceConfiguration;
        internalSetup();
    }

    protected PulsarClient newPulsarClient(String url, int intervalInSecs) throws PulsarClientException {
        ClientBuilder clientBuilder =
                PulsarClient.builder()
                        .serviceUrl(url)
                        .statsInterval(intervalInSecs, TimeUnit.SECONDS);
        customizeNewPulsarClientBuilder(clientBuilder);
        return createNewPulsarClient(clientBuilder);
    }

    /**
     * Customize the {@link ClientBuilder} before creating a new {@link PulsarClient} instance.
     * @param clientBuilder
     */
    protected void customizeNewPulsarClientBuilder(ClientBuilder clientBuilder) {

    }

    /**
     * Customize the {@link BrokerService} just after it has been created.
     * @param brokerService the {@link BrokerService} instance
     */
    protected BrokerService customizeNewBrokerService(BrokerService brokerService) {
        return brokerService;
    }

    protected PulsarClient createNewPulsarClient(ClientBuilder clientBuilder) throws PulsarClientException {
        return clientBuilder.build();
    }

    protected PulsarClient replacePulsarClient(ClientBuilder clientBuilder) throws PulsarClientException {
        if (pulsarClient != null) {
            pulsarClient.shutdown();
        }
        pulsarClient = createNewPulsarClient(clientBuilder);
        return pulsarClient;
    }

    protected final void internalSetupForStatsTest() throws Exception {
        init();
        if (pulsarClient != null) {
            pulsarClient.shutdown();
        }
        pulsarClient = newPulsarClient(resolveLookupUrl().toString(), 1);
    }

    protected void doInitConf() throws Exception {
        this.conf.setBrokerShutdownTimeoutMs(0L);
        this.conf.setLoadBalancerOverrideBrokerNicSpeedGbps(Optional.of(1.0d));
        this.conf.setBrokerServicePort(Optional.of(0));
        this.conf.setAdvertisedAddress("localhost");
        this.conf.setWebServicePort(Optional.of(0));
        this.conf.setNumExecutorThreadPoolSize(5);
        this.conf.setExposeBundlesMetricsInPrometheus(true);
        // Disable the dispatcher retry backoff in tests by default
        this.conf.setDispatcherRetryBackoffInitialTimeInMs(0);
        this.conf.setDispatcherRetryBackoffMaxTimeInMs(0);
    }

    protected final void init() throws Exception {
        incrementSetupNumber();
        doInitConf();
        // trying to config the broker internal client
        if (conf.getWebServicePortTls().isPresent()
            && conf.getAuthenticationProviders().contains(AuthenticationProviderTls.class.getName())
            && !conf.isTlsEnabledWithKeyStore()) {
            // enabled TLS
            if (conf.getBrokerClientAuthenticationPlugin() == null
                || conf.getBrokerClientAuthenticationPlugin().equals(AuthenticationDisabled.class.getName())) {
                conf.setBrokerClientAuthenticationPlugin(AuthenticationTls.class.getName());
                conf.setBrokerClientAuthenticationParameters("tlsCertFile:" + BROKER_CERT_FILE_PATH
                                                             + ",tlsKeyFile:" + BROKER_KEY_FILE_PATH);
                conf.setBrokerClientTlsEnabled(true);
                conf.setBrokerClientTrustCertsFilePath(CA_CERT_FILE_PATH);
                conf.setBrokerClientCertificateFilePath(BROKER_CERT_FILE_PATH);
                conf.setBrokerClientKeyFilePath(BROKER_KEY_FILE_PATH);
            }
        }
        startBroker();
    }

    protected final void internalCleanup() throws Exception {
        markCurrentSetupNumberCleaned();
        // if init fails, some of these could be null, and if so would throw
        // an NPE in shutdown, obscuring the real error
        closeAdmin();
        if (pulsarClient != null) {
            pulsarClient.shutdown();
            pulsarClient = null;
        }
        if (brokerGateway != null) {
            brokerGateway.close();
            brokerGateway = null;
        }
        if (pulsarTestContext != null) {
            pulsarTestContext.close();
            pulsarTestContext = null;
        }

        resetConfig();
        callCloseables(closeables);
        closeables.clear();
        onCleanup();

        // clear fields to avoid test runtime memory leak, pulsarTestContext already handles closing of these instances
        pulsar = null;
        mockZooKeeper = null;
        mockZooKeeperGlobal = null;
    }

    protected void closeAdmin() {
        if (admin != null) {
            admin.close();
            if (MockUtil.isMock(admin)) {
                Mockito.reset(admin);
            }
            admin = null;
        }
    }

    protected void onCleanup() {

    }

    protected <T extends AutoCloseable> T registerCloseable(T closeable) {
        closeables.add(closeable);
        return closeable;
    }

    private static void callCloseables(List<AutoCloseable> closeables) {
        for (int i = closeables.size() - 1; i >= 0; i--) {
            try {
                closeables.get(i).close();
            } catch (Exception e) {
                log.error("Failure in calling close method", e);
            }
        }
    }

    protected abstract void setup() throws Exception;

    protected abstract void cleanup() throws Exception;

    /**
     * Customize the PulsarService instance before it is started.
     * This can be used to add custom mock or spy configuration to PulsarService.
     *
     * @param pulsar the PulsarService instance
     * @throws Exception if an error occurs
     */
    protected void beforePulsarStart(PulsarService pulsar) throws Exception {
        // No-op
    }

    /**
     * Customize the PulsarService instance after it is started.
     * @param pulsar the PulsarService instance
     * @throws Exception if an error occurs
     */
     protected void afterPulsarStart(PulsarService pulsar) throws Exception {
        // No-op
    }

    /**
     * Restarts the test broker.
     *
     * @throws Exception if an error occurs
     */
    protected void restartBroker() throws Exception {
        restartBroker(null);
    }

    protected void restartBroker(Consumer<ServiceConfiguration> configurationChanger) throws Exception {
        stopBroker();
        if (configurationChanger != null) {
            configurationChanger.accept(conf);
        }
        startBroker();
        if (pulsarClient == null) {
            pulsarClient = newPulsarClient(lookupUrl.toString(), 0);
        }
    }

    protected void stopBroker() throws Exception {
        if (pulsar == null) {
            return;
        }
        log.info("Stopping Pulsar broker. brokerServiceUrl: {} webServiceAddress: {}", pulsar.getBrokerServiceUrl(),
                pulsar.getWebServiceAddress());
        pulsar.close();
        pulsar = null;
        // Simulate cleanup of ephemeral nodes
        //mockZooKeeper.delete("/loadbalance/brokers/localhost:" + pulsar.getConfiguration().getWebServicePort(), -1);
    }

    protected void startBroker() throws Exception {
        this.pulsarTestContext = createMainPulsarTestContext(conf);
        this.mockZooKeeper = pulsarTestContext.getMockZooKeeper();
        this.mockZooKeeperGlobal = pulsarTestContext.getMockZooKeeperGlobal();
        this.pulsar = pulsarTestContext.getPulsarService();
        afterPulsarStart(pulsar);

        brokerUrl = pulsar.getWebServiceAddress() != null ? new URL(pulsar.getWebServiceAddress()) : null;
        brokerUrlTls = pulsar.getWebServiceAddressTls() != null ? new URL(pulsar.getWebServiceAddressTls()) : null;

        URI newLookupUrl = resolveLookupUrl();
        if (lookupUrl == null || !newLookupUrl.equals(lookupUrl)) {
            lookupUrl = newLookupUrl;
            if (pulsarClient != null) {
                pulsarClient.shutdown();
                pulsarClient = newPulsarClient(lookupUrl.toString(), 0);
            }
        }

        closeAdmin();
        PulsarAdminBuilder pulsarAdminBuilder = PulsarAdmin.builder().serviceHttpUrl(brokerUrl != null
                ? brokerUrl.toString()
                : brokerUrlTls.toString());
        customizeNewPulsarAdminBuilder(pulsarAdminBuilder);
        admin = spyWithoutRecordingInvocations(pulsarAdminBuilder.build());
    }

    /**
     * Customize the PulsarAdminBuilder instance before it is used to create a PulsarAdmin instance.
     *
     * @param pulsarAdminBuilder the PulsarAdminBuilder instance
     */
    protected void customizeNewPulsarAdminBuilder(PulsarAdminBuilder pulsarAdminBuilder) {

    }

    /**
     * Creates the PulsarTestContext instance for the main PulsarService instance.
     *
     * @see PulsarTestContext
     * @param conf the ServiceConfiguration instance to use
     * @return the PulsarTestContext instance
     * @throws Exception if an error occurs
     */
    protected PulsarTestContext createMainPulsarTestContext(ServiceConfiguration conf) throws Exception {
        PulsarTestContext.Builder pulsarTestContextBuilder = createPulsarTestContextBuilder(conf);
        if (pulsarTestContext != null) {
            pulsarTestContextBuilder.reuseMockBookkeeperAndMetadataStores(pulsarTestContext);
            pulsarTestContextBuilder.reuseSpyConfig(pulsarTestContext);
            pulsarTestContextBuilder.chainClosing(pulsarTestContext);
        }
        customizeMainPulsarTestContextBuilder(pulsarTestContextBuilder);
        return pulsarTestContextBuilder
                .build();
    }

    /**
     * Customize the PulsarTestContext.Builder instance used for creating the PulsarTestContext
     * for the main PulsarService instance.
     *
     * @param pulsarTestContextBuilder the PulsarTestContext.Builder instance to customize
     */
    protected void customizeMainPulsarTestContextBuilder(PulsarTestContext.Builder pulsarTestContextBuilder) {

    }

    /**
     * Creates a PulsarTestContext.Builder instance that is used for the builder of the main PulsarTestContext and also
     * for the possible additional PulsarTestContext instances.
     *
     * When overriding this method, it is recommended to call the super method and then customize the returned builder.
     *
     * @param conf the ServiceConfiguration instance to use
     * @return a PulsarTestContext.Builder instance
     */
    protected PulsarTestContext.Builder createPulsarTestContextBuilder(ServiceConfiguration conf) {
        PulsarTestContext.Builder builder = PulsarTestContext.builder()
                .spyByDefault()
                .config(conf)
                .pulsarServiceCustomizer(pulsarService -> {
                    try {
                        beforePulsarStart(pulsarService);
                    } catch (Exception e) {
                        throw new RuntimeException(e);
                    }
                })
                .brokerServiceCustomizer(this::customizeNewBrokerService);
        configureMetadataStores(builder);
        return builder;
    }

    /**
     * Configures the metadata stores for the PulsarTestContext.Builder instance.
     * Set useTestZookeeper to true in the test's constructor to use TestZKServer which is a real ZooKeeper
     * implementation.
     *
     * @param builder the PulsarTestContext.Builder instance to configure
     */
    protected void configureMetadataStores(PulsarTestContext.Builder builder) {
        if (useTestZookeeper) {
            builder.withTestZookeeper();
        } else {
            builder.withMockZookeeper(true);
        }
    }

    protected PulsarTestContext createAdditionalPulsarTestContext(ServiceConfiguration conf) throws Exception {
        return createAdditionalPulsarTestContext(conf, null);
    }
    /**
     * This method can be used in test classes for creating additional PulsarTestContext instances
     * that share the same mock ZooKeeper and BookKeeper instances as the main PulsarTestContext instance.
     *
     * @param conf the ServiceConfiguration instance to use
     * @param builderCustomizer a consumer that can be used to customize the builder configuration
     * @return the PulsarTestContext instance
     * @throws Exception if an error occurs
     */
    protected PulsarTestContext createAdditionalPulsarTestContext(ServiceConfiguration conf,
                                              Consumer<PulsarTestContext.Builder> builderCustomizer) throws Exception {
        var builder = createPulsarTestContextBuilder(conf)
                .reuseMockBookkeeperAndMetadataStores(pulsarTestContext)
                .reuseSpyConfig(pulsarTestContext);
        if (builderCustomizer != null) {
            builderCustomizer.accept(builder);
        }
        return builder.build();
    }

    protected void waitForZooKeeperWatchers() {
        try {
            Thread.sleep(3000);
        } catch (InterruptedException e) {
            Thread.currentThread().interrupt();
            throw new RuntimeException(e);
        }
    }

    protected TenantInfoImpl createDefaultTenantInfo() throws PulsarAdminException {
        // create local cluster if not exist
        if (!admin.clusters().getClusters().contains(configClusterName)) {
            admin.clusters().createCluster(configClusterName, ClusterData.builder().build());
        }
        Set<String> allowedClusters = new HashSet<>();
        allowedClusters.add(configClusterName);
        return new TenantInfoImpl(new HashSet<>(), allowedClusters);
    }


    public static boolean retryStrategically(Predicate<Void> predicate, int retryCount, long intSleepTimeInMillis)
            throws Exception {
        for (int i = 0; i < retryCount; i++) {
            if (predicate.test(null) || i == (retryCount - 1)) {
                return true;
            }
            Thread.sleep(intSleepTimeInMillis + (intSleepTimeInMillis * i));
        }
        return false;
    }

    public static void setFieldValue(Class<?> clazz, Object classObj, String fieldName,
                                     Object fieldValue) throws Exception {
        Field field = clazz.getDeclaredField(fieldName);
        field.setAccessible(true);
        field.set(classObj, fieldValue);
    }

    protected ServiceConfiguration getDefaultConf() {
        ServiceConfiguration configuration = new ServiceConfiguration();
        configuration.setAdvertisedAddress("localhost");
        configuration.setClusterName(configClusterName);
        // there are TLS tests in here, they need to use localhost because of the certificate
        configuration.setManagedLedgerCacheSizeMB(8);
        configuration.setActiveConsumerFailoverDelayTimeMillis(0);
        configuration.setDefaultNumberOfNamespaceBundles(1);
        configuration.setMetadataStoreUrl("zk:localhost:2181");
        configuration.setConfigurationMetadataStoreUrl("zk:localhost:3181");
        configuration.setAllowAutoTopicCreationType(TopicType.NON_PARTITIONED);
        configuration.setBrokerShutdownTimeoutMs(0L);
        configuration.setLoadBalancerOverrideBrokerNicSpeedGbps(Optional.of(1.0d));
        configuration.setBrokerServicePort(Optional.of(0));
        configuration.setWebServicePort(Optional.of(0));
        configuration.setBookkeeperClientExposeStatsToPrometheus(true);
        configuration.setNumExecutorThreadPoolSize(5);
        configuration.setBrokerMaxConnections(0);
        configuration.setBrokerMaxConnectionsPerIp(0);
        return configuration;
    }

    protected void setupDefaultTenantAndNamespace() throws Exception {
        final String tenant = "public";
        final String namespace = tenant + "/default";

        if (!admin.clusters().getClusters().contains(configClusterName)) {
            admin.clusters().createCluster(configClusterName,
                    ClusterData.builder().serviceUrl(pulsar.getWebServiceAddress()).build());
        }

        if (!admin.tenants().getTenants().contains(tenant)) {
            admin.tenants().createTenant(tenant, TenantInfo.builder().allowedClusters(
                    Sets.newHashSet(configClusterName)).build());
        }

        if (!admin.namespaces().getNamespaces(tenant).contains(namespace)) {
            admin.namespaces().createNamespace(namespace);
        }
    }

    protected Object asyncRequests(Consumer<TestAsyncResponse> function) throws Exception {
        TestAsyncResponse ctx = new TestAsyncResponse();
        function.accept(ctx);
        ctx.latch.await();
        if (ctx.e != null) {
            throw (Exception) ctx.e;
        }
        return ctx.response;
    }

    public static class TestAsyncResponse implements AsyncResponse {

        Object response;
        Throwable e;
        CountDownLatch latch = new CountDownLatch(1);

        @Override
        public boolean resume(Object response) {
            this.response = response;
            latch.countDown();
            return true;
        }

        @Override
        public boolean resume(Throwable response) {
            this.e = response;
            latch.countDown();
            return true;
        }

        @Override
        public boolean cancel() {
            return false;
        }

        @Override
        public boolean cancel(int retryAfter) {
            return false;
        }

        @Override
        public boolean cancel(Date retryAfter) {
            return false;
        }

        @Override
        public boolean isSuspended() {
            return false;
        }

        @Override
        public boolean isCancelled() {
            return false;
        }

        @Override
        public boolean isDone() {
            return false;
        }

        @Override
        public boolean setTimeout(long time, TimeUnit unit) {
            return false;
        }

        @Override
        public void setTimeoutHandler(TimeoutHandler handler) {

        }

        @Override
        public Collection<Class<?>> register(Class<?> callback) {
            return null;
        }

        @Override
        public Map<Class<?>, Collection<Class<?>>> register(Class<?> callback, Class<?>... callbacks) {
            return null;
        }

        @Override
        public Collection<Class<?>> register(Object callback) {
            return null;
        }

        @Override
        public Map<Class<?>, Collection<Class<?>>> register(Object callback, Object... callbacks) {
            return null;
        }

    }

    /**
<<<<<<< HEAD
     * see {@link BrokerTestBase#deleteNamespaceWithRetry(String, boolean, PulsarAdmin, Collection)}.
     */
    protected void deleteNamespaceWithRetry(String ns, boolean force)
            throws Exception {
        BrokerTestBase.deleteNamespaceWithRetry(ns, force, admin, pulsar);
    }

    /**
     * see {@link BrokerTestBase#deleteNamespaceWithRetry(String, boolean, PulsarAdmin, Collection)}.
     */
    protected void deleteNamespaceWithRetry(String ns, boolean force, PulsarAdmin admin)
            throws Exception {
        BrokerTestBase.deleteNamespaceWithRetry(ns, force, admin, pulsar);
    }

    /**
     * see {@link MockedPulsarServiceBaseTest#deleteNamespaceWithRetry(String, boolean, PulsarAdmin, Collection)}.
     */
    public static void deleteNamespaceWithRetry(String ns, boolean force, PulsarAdmin admin, PulsarService...pulsars)
            throws Exception {
        deleteNamespaceWithRetry(ns, force, admin, Arrays.asList(pulsars));
=======
     * see {@link #deleteNamespaceWithRetry(String, boolean, PulsarAdmin)}
     */
    protected void deleteNamespaceWithRetry(String ns, boolean force)
            throws Exception {
        deleteNamespaceWithRetry(ns, force, admin);
>>>>>>> 8d1ec6d1
    }

    /**
     * 1. Pause system "__change_event" topic creates.
     * 2. Do delete namespace with retry because maybe fail by race-condition with create topics.
     */
    public static void deleteNamespaceWithRetry(String ns, boolean force, PulsarAdmin admin) throws Exception {
        Awaitility.await()
                .pollDelay(500, TimeUnit.MILLISECONDS)
                .until(() -> {
            try {
                // Maybe fail by race-condition with create topics, just retry.
                admin.namespaces().deleteNamespace(ns, force);
                return true;
            } catch (PulsarAdminException.NotFoundException ex) {
                // namespace was already deleted, ignore exception
                return true;
            } catch (Exception e) {
                log.warn("Failed to delete namespace {} (force={})", ns, force, e);
                return false;
            }
        });
    }

    @DataProvider(name = "invalidPersistentPolicies")
    public Object[][] incorrectPersistentPolicies() {
        return new Object[][] {
                {0, 0, 0},
                {1, 0, 0},
                {0, 0, 1},
                {0, 1, 0},
                {1, 1, 0},
                {1, 0, 1}
        };
    }

    protected ServiceProducer getServiceProducer(ProducerImpl clientProducer, String topicName) {
        PersistentTopic persistentTopic =
                (PersistentTopic) pulsar.getBrokerService().getTopic(topicName, false).join().get();
        org.apache.pulsar.broker.service.Producer serviceProducer =
                persistentTopic.getProducers().get(clientProducer.getProducerName());
        long clientProducerId = WhiteboxImpl.getInternalState(clientProducer, "producerId");
        assertEquals(serviceProducer.getProducerId(), clientProducerId);
        assertEquals(serviceProducer.getEpoch(), clientProducer.getConnectionHandler().getEpoch());
        return new ServiceProducer(serviceProducer, persistentTopic);
    }

    @Data
    @AllArgsConstructor
    public static class ServiceProducer {
        private org.apache.pulsar.broker.service.Producer serviceProducer;
        private PersistentTopic persistentTopic;
    }

    protected void sleepSeconds(int seconds){
        try {
            Thread.sleep(1000 * seconds);
        } catch (InterruptedException e) {
            log.warn("This thread has been interrupted", e);
            Thread.currentThread().interrupt();
        }
    }

    private static void reconnectAllConnections(PulsarClientImpl c) throws Exception {
        ConnectionPool pool = c.getCnxPool();
        Method closeAllConnections = ConnectionPool.class.getDeclaredMethod("closeAllConnections", new Class[]{});
        closeAllConnections.setAccessible(true);
        closeAllConnections.invoke(pool, new Object[]{});
    }

    protected void reconnectAllConnections() throws Exception {
        reconnectAllConnections((PulsarClientImpl) pulsarClient);
    }

    protected void assertOtelMetricLongSumValue(String metricName, int value) {
        assertThat(pulsarTestContext.getOpenTelemetryMetricReader().collectAllMetrics())
                .anySatisfy(metric -> OpenTelemetryAssertions.assertThat(metric)
                        .hasName(metricName)
                        .hasLongSumSatisfying(
                                sum -> sum.hasPointsSatisfying(point -> point.hasValue(value))));
    }

    protected void logTopicStats(String topic) {
        BrokerTestUtil.logTopicStats(log, admin, topic);
    }

    private static final Logger log = LoggerFactory.getLogger(MockedPulsarServiceBaseTest.class);
}<|MERGE_RESOLUTION|>--- conflicted
+++ resolved
@@ -691,35 +691,11 @@
     }
 
     /**
-<<<<<<< HEAD
-     * see {@link BrokerTestBase#deleteNamespaceWithRetry(String, boolean, PulsarAdmin, Collection)}.
-     */
-    protected void deleteNamespaceWithRetry(String ns, boolean force)
-            throws Exception {
-        BrokerTestBase.deleteNamespaceWithRetry(ns, force, admin, pulsar);
-    }
-
-    /**
-     * see {@link BrokerTestBase#deleteNamespaceWithRetry(String, boolean, PulsarAdmin, Collection)}.
-     */
-    protected void deleteNamespaceWithRetry(String ns, boolean force, PulsarAdmin admin)
-            throws Exception {
-        BrokerTestBase.deleteNamespaceWithRetry(ns, force, admin, pulsar);
-    }
-
-    /**
-     * see {@link MockedPulsarServiceBaseTest#deleteNamespaceWithRetry(String, boolean, PulsarAdmin, Collection)}.
-     */
-    public static void deleteNamespaceWithRetry(String ns, boolean force, PulsarAdmin admin, PulsarService...pulsars)
-            throws Exception {
-        deleteNamespaceWithRetry(ns, force, admin, Arrays.asList(pulsars));
-=======
-     * see {@link #deleteNamespaceWithRetry(String, boolean, PulsarAdmin)}
+     * see {@link #deleteNamespaceWithRetry(String, boolean, PulsarAdmin)}.
      */
     protected void deleteNamespaceWithRetry(String ns, boolean force)
             throws Exception {
         deleteNamespaceWithRetry(ns, force, admin);
->>>>>>> 8d1ec6d1
     }
 
     /**
