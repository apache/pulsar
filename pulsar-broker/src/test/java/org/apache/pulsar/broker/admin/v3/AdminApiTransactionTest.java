--- conflicted
+++ resolved
@@ -22,10 +22,7 @@
 import java.util.ArrayList;
 import java.util.List;
 import java.util.Set;
-<<<<<<< HEAD
-=======
 import java.util.concurrent.CompletableFuture;
->>>>>>> 926834ef
 import lombok.Cleanup;
 import org.apache.bookkeeper.mledger.impl.PositionImpl;
 import org.apache.http.HttpStatus;
@@ -623,7 +620,6 @@
         }
     }
 
-<<<<<<< HEAD
     @Test
     public void testGetRecoveryTime() throws Exception {
         initTransaction(1);
@@ -677,7 +673,8 @@
         assertNotEquals(transactionPendingAckStats.recoverStartTime, 0L);
         assertNotEquals(transactionPendingAckStats.recoverEndTime, 0L);
         assertNotEquals(transactionPendingAckStats.recoverEndTime, -1L);
-=======
+    }
+
 
     @Test
     public void testCheckPositionInPendingAckState() throws Exception {
@@ -777,7 +774,7 @@
                 admin.transactions().checkPositionInPendingAckState(topic, subscriptionName,
                 messageId.getLedgerId(), messageId.getEntryId(), 1);
         assertEquals(positionStatsInPendingAckStats.state, PositionInPendingAckStats.State.PendingAck);
-        
+
         positionStatsInPendingAckStats =
                 admin.transactions().checkPositionInPendingAckState(topic, subscriptionName,
                         messageId.getLedgerId(), messageId.getEntryId(), 2);
@@ -787,7 +784,6 @@
                         messageId.getLedgerId(), messageId.getEntryId(), 10);
         assertEquals(positionStatsInPendingAckStats.state, PositionInPendingAckStats.State.InvalidPosition);
 
->>>>>>> 926834ef
     }
 
     private static void verifyCoordinatorStats(String state,
