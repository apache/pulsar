/**
 * Licensed to the Apache Software Foundation (ASF) under one
 * or more contributor license agreements.  See the NOTICE file
 * distributed with this work for additional information
 * regarding copyright ownership.  The ASF licenses this file
 * to you under the Apache License, Version 2.0 (the
 * "License"); you may not use this file except in compliance
 * with the License.  You may obtain a copy of the License at
 *
 *   http://www.apache.org/licenses/LICENSE-2.0
 *
 * Unless required by applicable law or agreed to in writing,
 * software distributed under the License is distributed on an
 * "AS IS" BASIS, WITHOUT WARRANTIES OR CONDITIONS OF ANY
 * KIND, either express or implied.  See the License for the
 * specific language governing permissions and limitations
 * under the License.
 */
package org.apache.pulsar.broker.admin.v3;

import com.google.common.collect.Sets;
import org.apache.bookkeeper.mledger.impl.PositionImpl;
import org.apache.pulsar.broker.auth.MockedPulsarServiceBaseTest;
import org.apache.pulsar.client.api.Consumer;
import org.apache.pulsar.client.api.Message;
import org.apache.pulsar.client.api.MessageId;
import org.apache.pulsar.client.api.Producer;
import org.apache.pulsar.client.api.PulsarClient;
import org.apache.pulsar.client.api.Schema;
import org.apache.pulsar.client.api.transaction.Transaction;
import org.apache.pulsar.client.api.transaction.TxnID;
import org.apache.pulsar.client.impl.BatchMessageIdImpl;
import org.apache.pulsar.client.impl.MessageIdImpl;
import org.apache.pulsar.client.impl.transaction.TransactionImpl;
import org.apache.pulsar.common.naming.TopicName;
import org.apache.pulsar.common.policies.data.ClusterData;
import org.apache.pulsar.common.policies.data.TenantInfo;
import org.apache.pulsar.common.policies.data.TransactionBufferStatus;
import org.apache.pulsar.common.policies.data.TransactionCoordinatorStatus;
import org.apache.pulsar.common.policies.data.TransactionPendingAckStatus;
import org.apache.pulsar.common.policies.data.TransactionInBufferStats;
import org.apache.pulsar.common.policies.data.TransactionInPendingAckStats;
import org.apache.pulsar.common.policies.data.TransactionMetadata;
import org.apache.pulsar.packages.management.core.MockedPackagesStorageProvider;
import org.awaitility.Awaitility;
import org.testng.annotations.AfterMethod;
import org.testng.annotations.BeforeMethod;
import org.testng.annotations.Test;
import java.util.Map;
import java.util.concurrent.TimeUnit;
import static org.testng.Assert.assertEquals;
import static org.testng.Assert.assertNull;
import static org.testng.Assert.assertFalse;
import static org.testng.Assert.assertTrue;

public class AdminApiTransactionTest extends MockedPulsarServiceBaseTest {

    @BeforeMethod
    @Override
    protected void setup() throws Exception {
        conf.setEnablePackagesManagement(true);
        conf.setPackagesManagementStorageProvider(MockedPackagesStorageProvider.class.getName());
        conf.setTransactionCoordinatorEnabled(true);
        conf.setSystemTopicEnabled(true);
        conf.setTransactionBufferSnapshotMaxTransactionCount(1);
        super.internalSetup();
        admin.clusters().createCluster("test", new ClusterData(pulsar.getWebServiceAddress()));
        TenantInfo tenantInfo = new TenantInfo(Sets.newHashSet("role1", "role2"), Sets.newHashSet("test"));
        admin.tenants().createTenant("pulsar", tenantInfo);
        admin.namespaces().createNamespace("pulsar/system", Sets.newHashSet("test"));
        admin.tenants().createTenant("public", tenantInfo);
        admin.namespaces().createNamespace("public/default", Sets.newHashSet("test"));
    }

    @AfterMethod(alwaysRun = true)
    @Override
    protected void cleanup() throws Exception {
        super.internalCleanup();
    }

    @Test(timeOut = 20000)
    public void testGetTransactionCoordinatorStatus() throws Exception {
        initTransaction(2);
        getTransaction().commit().get();
        getTransaction().abort().get();
        TransactionCoordinatorStatus transactionCoordinatorStatus =
                admin.transactions().getCoordinatorStatusById(1).get();
        verifyCoordinatorStatus(transactionCoordinatorStatus.state,
                transactionCoordinatorStatus.leastSigBits, transactionCoordinatorStatus.lowWaterMark);

        transactionCoordinatorStatus = admin.transactions().getCoordinatorStatusById(0).get();
        verifyCoordinatorStatus(transactionCoordinatorStatus.state,
                transactionCoordinatorStatus.leastSigBits, transactionCoordinatorStatus.lowWaterMark);
        Map<Integer, TransactionCoordinatorStatus> status = admin.transactions().getCoordinatorStatus().get();

        assertEquals(status.size(), 2);

        transactionCoordinatorStatus = status.get(0);
        verifyCoordinatorStatus(transactionCoordinatorStatus.state,
                transactionCoordinatorStatus.leastSigBits, transactionCoordinatorStatus.lowWaterMark);

        transactionCoordinatorStatus = status.get(1);
        verifyCoordinatorStatus(transactionCoordinatorStatus.state,
                transactionCoordinatorStatus.leastSigBits, transactionCoordinatorStatus.lowWaterMark);
    }

    @Test(timeOut = 20000)
    public void testGetTransactionInBufferStats() throws Exception {
        initTransaction(2);
        TransactionImpl transaction = (TransactionImpl) getTransaction();
        final String topic = "persistent://public/default/testGetTransactionInBufferStats";
        admin.topics().createNonPartitionedTopic(topic);
        Producer<byte[]> producer = pulsarClient.newProducer(Schema.BYTES).topic(topic).sendTimeout(0, TimeUnit.SECONDS).create();
        MessageId messageId = producer.newMessage(transaction).value("Hello pulsar!".getBytes()).send();
        TransactionInBufferStats transactionInBufferStats = admin.transactions()
                .getTransactionInBufferStats(new TxnID(transaction.getTxnIdMostBits(),
                        transaction.getTxnIdLeastBits()), topic).get();
        PositionImpl position =
                PositionImpl.get(((MessageIdImpl) messageId).getLedgerId(), ((MessageIdImpl) messageId).getEntryId());
        assertEquals(transactionInBufferStats.startPosition, position.toString());
        assertFalse(transactionInBufferStats.aborted);

        transaction.abort().get();

        transactionInBufferStats = admin.transactions()
                .getTransactionInBufferStats(new TxnID(transaction.getTxnIdMostBits(),
                        transaction.getTxnIdLeastBits()), topic).get();
        assertNull(transactionInBufferStats.startPosition);
        assertTrue(transactionInBufferStats.aborted);
    }

    @Test(timeOut = 20000)
    public void testGetTransactionPendingAckStats() throws Exception {
        initTransaction(2);
        final String topic = "persistent://public/default/testGetTransactionInBufferStats";
        final String subName = "test";
        admin.topics().createNonPartitionedTopic(topic);
        Producer<byte[]> producer = pulsarClient.newProducer(Schema.BYTES).topic(topic).create();
        Consumer<byte[]> consumer = pulsarClient.newConsumer(Schema.BYTES).topic(topic)
                .subscriptionName(subName).subscribe();
        producer.sendAsync("Hello pulsar!".getBytes());
        producer.sendAsync("Hello pulsar!".getBytes());
        producer.sendAsync("Hello pulsar!".getBytes());
        producer.sendAsync("Hello pulsar!".getBytes());
        TransactionImpl transaction = (TransactionImpl) getTransaction();
        TransactionInPendingAckStats transactionInPendingAckStats = admin.transactions()
                .getTransactionInPendingAckStats(new TxnID(transaction.getTxnIdMostBits(),
                        transaction.getTxnIdLeastBits()), topic, subName).get();
        assertNull(transactionInPendingAckStats.cumulativeAckPosition);

        consumer.receive();
        consumer.receive();
        Message<byte[]> message = consumer.receive();
        BatchMessageIdImpl batchMessageId = (BatchMessageIdImpl) message.getMessageId();
        consumer.acknowledgeCumulativeAsync(batchMessageId, transaction).get();

        transactionInPendingAckStats = admin.transactions()
                .getTransactionInPendingAckStats(new TxnID(transaction.getTxnIdMostBits(),
                        transaction.getTxnIdLeastBits()), topic, subName).get();

        assertEquals(transactionInPendingAckStats.cumulativeAckPosition,
                String.valueOf(batchMessageId.getLedgerId()) +
                        ':' +
                        batchMessageId.getEntryId() +
                        ':' +
                        batchMessageId.getBatchIndex());
    }

    @Test(timeOut = 20000)
<<<<<<< HEAD
    public void testGetTransactionBufferStatus() throws Exception {
        initTransaction(2);
        TransactionImpl transaction = (TransactionImpl) getTransaction();
        final String topic = "persistent://public/default/testGetTransactionBufferStatus";
        final String subName1 = "test1";
        final String subName2 = "test2";
        admin.topics().createNonPartitionedTopic(topic);

        Producer<byte[]> producer = pulsarClient.newProducer(Schema.BYTES)
                .sendTimeout(0, TimeUnit.SECONDS).topic(topic).create();
        Consumer<byte[]> consumer1 = pulsarClient.newConsumer(Schema.BYTES).topic(topic)
                .subscriptionName(subName1).subscribe();

        Consumer<byte[]> consumer2 = pulsarClient.newConsumer(Schema.BYTES).topic(topic)
                .subscriptionName(subName2).subscribe();
        long currentTime = System.currentTimeMillis();
        MessageId messageId = producer.newMessage(transaction).value("Hello pulsar!".getBytes()).send();
        transaction.commit().get();

        transaction = (TransactionImpl) getTransaction();
        consumer1.acknowledgeAsync(messageId, transaction).get();
        consumer2.acknowledgeAsync(messageId, transaction).get();

        TransactionBufferStatus transactionBufferStatus = admin.transactions().
                getTransactionBufferStatus(topic).get();

        assertEquals(transactionBufferStatus.state, "Ready");
        assertEquals(transactionBufferStatus.maxReadPosition,
                PositionImpl.get(((MessageIdImpl) messageId).getLedgerId(),
                        ((MessageIdImpl) messageId).getEntryId() + 1).toString());
        assertTrue(transactionBufferStatus.lastSnapshotTimestamps > currentTime);
    }

    @Test(timeOut = 20000)
    public void testGetPendingAckStatus() throws Exception {
        initTransaction(2);
        final String topic = "persistent://public/default/testGetPendingAckStatus";
        final String subName = "test1";
        admin.topics().createNonPartitionedTopic(topic);

        pulsarClient.newConsumer(Schema.BYTES).topic(topic)
                .subscriptionName(subName).subscribe();

        TransactionPendingAckStatus transactionPendingAckStatus = admin.transactions().
                getPendingAckStatus(topic, subName).get();

        assertEquals(transactionPendingAckStatus.state, "Ready");
=======
    public void testGetTransactionMetadata() throws Exception {
        initTransaction(2);
        long currentTime = System.currentTimeMillis();
        TransactionImpl transaction = (TransactionImpl) getTransaction();
        final String topic1 = "persistent://public/default/testGetTransactionMetadata-1";
        final String subName1 = "test1";
        final String topic2 = "persistent://public/default/testGetTransactionMetadata-2";
        final String subName2 = "test2";
        final String subName3 = "test3";
        admin.topics().createNonPartitionedTopic(topic1);
        admin.topics().createNonPartitionedTopic(topic2);

        Producer<byte[]> producer1 = pulsarClient.newProducer(Schema.BYTES)
                .sendTimeout(0, TimeUnit.SECONDS).topic(topic1).create();

        Producer<byte[]> producer2 = pulsarClient.newProducer(Schema.BYTES)
                .sendTimeout(0, TimeUnit.SECONDS).topic(topic2).create();

        Consumer<byte[]> consumer1 = pulsarClient.newConsumer(Schema.BYTES).topic(topic1)
                .subscriptionName(subName1).subscribe();

        Consumer<byte[]> consumer2 = pulsarClient.newConsumer(Schema.BYTES).topic(topic2)
                .subscriptionName(subName2).subscribe();

        Consumer<byte[]> consumer3 = pulsarClient.newConsumer(Schema.BYTES).topic(topic2)
                .subscriptionName(subName3).subscribe();

        MessageId messageId1 = producer1.send("Hello pulsar!".getBytes());
        MessageId messageId2 = producer2.send("Hello pulsar!".getBytes());
        MessageId messageId3 = producer1.newMessage(transaction).value("Hello pulsar!".getBytes()).send();
        MessageId messageId4 = producer2.newMessage(transaction).value("Hello pulsar!".getBytes()).send();

        consumer1.acknowledgeCumulativeAsync(messageId1, transaction).get();
        consumer2.acknowledgeCumulativeAsync(messageId2, transaction).get();
        consumer3.acknowledgeCumulativeAsync(messageId2, transaction).get();
        TxnID txnID = new TxnID(transaction.getTxnIdMostBits(), transaction.getTxnIdLeastBits());
        TransactionMetadata transactionMetadata = admin.transactions()
                .getTransactionMetadata(new TxnID(transaction.getTxnIdMostBits(),
                        transaction.getTxnIdLeastBits())).get();

        assertEquals(transactionMetadata.txnId, txnID.toString());
        assertTrue(transactionMetadata.openTimestamp > currentTime);
        assertEquals(transactionMetadata.timeoutAt, 5000L);
        assertEquals(transactionMetadata.status, "OPEN");

        Map<String, TransactionInBufferStats> producedPartitions = transactionMetadata.producedPartitions;
        Map<String, Map<String, TransactionInPendingAckStats>> ackedPartitions = transactionMetadata.ackedPartitions;

        PositionImpl position1 = getPositionByMessageId(messageId1);
        PositionImpl position2 = getPositionByMessageId(messageId2);
        PositionImpl position3 = getPositionByMessageId(messageId3);
        PositionImpl position4 = getPositionByMessageId(messageId4);

        assertFalse(producedPartitions.get(topic1).aborted);
        assertFalse(producedPartitions.get(topic2).aborted);
        assertEquals(producedPartitions.get(topic1).startPosition, position3.toString());
        assertEquals(producedPartitions.get(topic2).startPosition, position4.toString());

        assertEquals(ackedPartitions.get(topic1).size(), 1);
        assertEquals(ackedPartitions.get(topic2).size(), 2);
        assertEquals(ackedPartitions.get(topic1).get(subName1).cumulativeAckPosition, position1.toString());
        assertEquals(ackedPartitions.get(topic2).get(subName2).cumulativeAckPosition, position2.toString());
        assertEquals(ackedPartitions.get(topic2).get(subName3).cumulativeAckPosition, position2.toString());

    }

    private static PositionImpl getPositionByMessageId(MessageId messageId) {
        return PositionImpl.get(((MessageIdImpl) messageId).getLedgerId(), ((MessageIdImpl) messageId).getEntryId());
>>>>>>> fa0a1c18
    }

    private static void verifyCoordinatorStatus(String state,
                                                long sequenceId, long lowWaterMark) {
        assertEquals(state, "Ready");
        assertEquals(sequenceId, 0);
        assertEquals(lowWaterMark, 0);
    }

    private void initTransaction(int coordinatorSize) throws Exception {
        admin.topics().createPartitionedTopic(TopicName.TRANSACTION_COORDINATOR_ASSIGN.toString(), coordinatorSize);
        admin.lookups().lookupTopic(TopicName.TRANSACTION_COORDINATOR_ASSIGN.toString());
        Awaitility.await().until(() ->
                pulsar.getTransactionMetadataStoreService().getStores().size() == coordinatorSize);
        pulsarClient = PulsarClient.builder().serviceUrl(lookupUrl.toString()).enableTransaction(true).build();
    }

    private Transaction getTransaction() throws Exception {
        return pulsarClient.newTransaction()
                .withTransactionTimeout(5, TimeUnit.SECONDS).build().get();
    }
}<|MERGE_RESOLUTION|>--- conflicted
+++ resolved
@@ -35,9 +35,9 @@
 import org.apache.pulsar.common.naming.TopicName;
 import org.apache.pulsar.common.policies.data.ClusterData;
 import org.apache.pulsar.common.policies.data.TenantInfo;
-import org.apache.pulsar.common.policies.data.TransactionBufferStatus;
-import org.apache.pulsar.common.policies.data.TransactionCoordinatorStatus;
-import org.apache.pulsar.common.policies.data.TransactionPendingAckStatus;
+import org.apache.pulsar.common.policies.data.TransactionBufferStats;
+import org.apache.pulsar.common.policies.data.TransactionCoordinatorStats;
+import org.apache.pulsar.common.policies.data.TransactionPendingAckStats;
 import org.apache.pulsar.common.policies.data.TransactionInBufferStats;
 import org.apache.pulsar.common.policies.data.TransactionInPendingAckStats;
 import org.apache.pulsar.common.policies.data.TransactionMetadata;
@@ -79,29 +79,29 @@
     }
 
     @Test(timeOut = 20000)
-    public void testGetTransactionCoordinatorStatus() throws Exception {
+    public void testGetTransactionCoordinatorStats() throws Exception {
         initTransaction(2);
         getTransaction().commit().get();
         getTransaction().abort().get();
-        TransactionCoordinatorStatus transactionCoordinatorStatus =
-                admin.transactions().getCoordinatorStatusById(1).get();
-        verifyCoordinatorStatus(transactionCoordinatorStatus.state,
-                transactionCoordinatorStatus.leastSigBits, transactionCoordinatorStatus.lowWaterMark);
-
-        transactionCoordinatorStatus = admin.transactions().getCoordinatorStatusById(0).get();
-        verifyCoordinatorStatus(transactionCoordinatorStatus.state,
-                transactionCoordinatorStatus.leastSigBits, transactionCoordinatorStatus.lowWaterMark);
-        Map<Integer, TransactionCoordinatorStatus> status = admin.transactions().getCoordinatorStatus().get();
-
-        assertEquals(status.size(), 2);
-
-        transactionCoordinatorStatus = status.get(0);
-        verifyCoordinatorStatus(transactionCoordinatorStatus.state,
-                transactionCoordinatorStatus.leastSigBits, transactionCoordinatorStatus.lowWaterMark);
-
-        transactionCoordinatorStatus = status.get(1);
-        verifyCoordinatorStatus(transactionCoordinatorStatus.state,
-                transactionCoordinatorStatus.leastSigBits, transactionCoordinatorStatus.lowWaterMark);
+        TransactionCoordinatorStats transactionCoordinatorstats =
+                admin.transactions().getCoordinatorStatsById(1).get();
+        verifyCoordinatorStats(transactionCoordinatorstats.state,
+                transactionCoordinatorstats.leastSigBits, transactionCoordinatorstats.lowWaterMark);
+
+        transactionCoordinatorstats = admin.transactions().getCoordinatorStatsById(0).get();
+        verifyCoordinatorStats(transactionCoordinatorstats.state,
+                transactionCoordinatorstats.leastSigBits, transactionCoordinatorstats.lowWaterMark);
+        Map<Integer, TransactionCoordinatorStats> stats = admin.transactions().getCoordinatorStats().get();
+
+        assertEquals(stats.size(), 2);
+
+        transactionCoordinatorstats = stats.get(0);
+        verifyCoordinatorStats(transactionCoordinatorstats.state,
+                transactionCoordinatorstats.leastSigBits, transactionCoordinatorstats.lowWaterMark);
+
+        transactionCoordinatorstats = stats.get(1);
+        verifyCoordinatorStats(transactionCoordinatorstats.state,
+                transactionCoordinatorstats.leastSigBits, transactionCoordinatorstats.lowWaterMark);
     }
 
     @Test(timeOut = 20000)
@@ -167,55 +167,6 @@
     }
 
     @Test(timeOut = 20000)
-<<<<<<< HEAD
-    public void testGetTransactionBufferStatus() throws Exception {
-        initTransaction(2);
-        TransactionImpl transaction = (TransactionImpl) getTransaction();
-        final String topic = "persistent://public/default/testGetTransactionBufferStatus";
-        final String subName1 = "test1";
-        final String subName2 = "test2";
-        admin.topics().createNonPartitionedTopic(topic);
-
-        Producer<byte[]> producer = pulsarClient.newProducer(Schema.BYTES)
-                .sendTimeout(0, TimeUnit.SECONDS).topic(topic).create();
-        Consumer<byte[]> consumer1 = pulsarClient.newConsumer(Schema.BYTES).topic(topic)
-                .subscriptionName(subName1).subscribe();
-
-        Consumer<byte[]> consumer2 = pulsarClient.newConsumer(Schema.BYTES).topic(topic)
-                .subscriptionName(subName2).subscribe();
-        long currentTime = System.currentTimeMillis();
-        MessageId messageId = producer.newMessage(transaction).value("Hello pulsar!".getBytes()).send();
-        transaction.commit().get();
-
-        transaction = (TransactionImpl) getTransaction();
-        consumer1.acknowledgeAsync(messageId, transaction).get();
-        consumer2.acknowledgeAsync(messageId, transaction).get();
-
-        TransactionBufferStatus transactionBufferStatus = admin.transactions().
-                getTransactionBufferStatus(topic).get();
-
-        assertEquals(transactionBufferStatus.state, "Ready");
-        assertEquals(transactionBufferStatus.maxReadPosition,
-                PositionImpl.get(((MessageIdImpl) messageId).getLedgerId(),
-                        ((MessageIdImpl) messageId).getEntryId() + 1).toString());
-        assertTrue(transactionBufferStatus.lastSnapshotTimestamps > currentTime);
-    }
-
-    @Test(timeOut = 20000)
-    public void testGetPendingAckStatus() throws Exception {
-        initTransaction(2);
-        final String topic = "persistent://public/default/testGetPendingAckStatus";
-        final String subName = "test1";
-        admin.topics().createNonPartitionedTopic(topic);
-
-        pulsarClient.newConsumer(Schema.BYTES).topic(topic)
-                .subscriptionName(subName).subscribe();
-
-        TransactionPendingAckStatus transactionPendingAckStatus = admin.transactions().
-                getPendingAckStatus(topic, subName).get();
-
-        assertEquals(transactionPendingAckStatus.state, "Ready");
-=======
     public void testGetTransactionMetadata() throws Exception {
         initTransaction(2);
         long currentTime = System.currentTimeMillis();
@@ -282,12 +233,61 @@
 
     }
 
+    @Test(timeOut = 20000)
+    public void testGetTransactionBufferStats() throws Exception {
+        initTransaction(2);
+        TransactionImpl transaction = (TransactionImpl) getTransaction();
+        final String topic = "persistent://public/default/testGetTransactionBufferStats";
+        final String subName1 = "test1";
+        final String subName2 = "test2";
+        admin.topics().createNonPartitionedTopic(topic);
+
+        Producer<byte[]> producer = pulsarClient.newProducer(Schema.BYTES)
+                .sendTimeout(0, TimeUnit.SECONDS).topic(topic).create();
+        Consumer<byte[]> consumer1 = pulsarClient.newConsumer(Schema.BYTES).topic(topic)
+                .subscriptionName(subName1).subscribe();
+
+        Consumer<byte[]> consumer2 = pulsarClient.newConsumer(Schema.BYTES).topic(topic)
+                .subscriptionName(subName2).subscribe();
+        long currentTime = System.currentTimeMillis();
+        MessageId messageId = producer.newMessage(transaction).value("Hello pulsar!".getBytes()).send();
+        transaction.commit().get();
+
+        transaction = (TransactionImpl) getTransaction();
+        consumer1.acknowledgeAsync(messageId, transaction).get();
+        consumer2.acknowledgeAsync(messageId, transaction).get();
+
+        TransactionBufferStats transactionBufferStats = admin.transactions().
+                getTransactionBufferStats(topic).get();
+
+        assertEquals(transactionBufferStats.state, "Ready");
+        assertEquals(transactionBufferStats.maxReadPosition,
+                PositionImpl.get(((MessageIdImpl) messageId).getLedgerId(),
+                        ((MessageIdImpl) messageId).getEntryId() + 1).toString());
+        assertTrue(transactionBufferStats.lastSnapshotTimestamps > currentTime);
+    }
+
+    @Test(timeOut = 20000)
+    public void testGetPendingAckStats() throws Exception {
+        initTransaction(2);
+        final String topic = "persistent://public/default/testGetPendingAckStats";
+        final String subName = "test1";
+        admin.topics().createNonPartitionedTopic(topic);
+
+        pulsarClient.newConsumer(Schema.BYTES).topic(topic)
+                .subscriptionName(subName).subscribe();
+
+        TransactionPendingAckStats transactionPendingAckStats = admin.transactions().
+                getPendingAckStats(topic, subName).get();
+
+        assertEquals(transactionPendingAckStats.state, "Ready");
+    }
+
     private static PositionImpl getPositionByMessageId(MessageId messageId) {
         return PositionImpl.get(((MessageIdImpl) messageId).getLedgerId(), ((MessageIdImpl) messageId).getEntryId());
->>>>>>> fa0a1c18
-    }
-
-    private static void verifyCoordinatorStatus(String state,
+    }
+
+    private static void verifyCoordinatorStats(String state,
                                                 long sequenceId, long lowWaterMark) {
         assertEquals(state, "Ready");
         assertEquals(sequenceId, 0);
