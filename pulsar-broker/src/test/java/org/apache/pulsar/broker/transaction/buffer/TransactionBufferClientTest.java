/**
 * Licensed to the Apache Software Foundation (ASF) under one
 * or more contributor license agreements.  See the NOTICE file
 * distributed with this work for additional information
 * regarding copyright ownership.  The ASF licenses this file
 * to you under the Apache License, Version 2.0 (the
 * "License"); you may not use this file except in compliance
 * with the License.  You may obtain a copy of the License at
 *
 *   http://www.apache.org/licenses/LICENSE-2.0
 *
 * Unless required by applicable law or agreed to in writing,
 * software distributed under the License is distributed on an
 * "AS IS" BASIS, WITHOUT WARRANTIES OR CONDITIONS OF ANY
 * KIND, either express or implied.  See the License for the
 * specific language governing permissions and limitations
 * under the License.
 */
package org.apache.pulsar.broker.transaction.buffer;

import static org.mockito.ArgumentMatchers.any;
import static org.mockito.ArgumentMatchers.anyLong;
import com.google.common.collect.Sets;
import io.netty.util.HashedWheelTimer;
import io.netty.util.concurrent.DefaultThreadFactory;
<<<<<<< HEAD
import org.apache.pulsar.broker.namespace.NamespaceService;
=======
import java.util.ArrayList;
import java.util.List;
import java.util.Optional;
import java.util.concurrent.CompletableFuture;
import java.util.concurrent.ExecutionException;
>>>>>>> 756802d3
import org.apache.pulsar.broker.service.BrokerService;
import org.apache.pulsar.broker.service.Subscription;
import org.apache.pulsar.broker.service.Topic;
import org.apache.pulsar.broker.transaction.buffer.impl.TransactionBufferClientImpl;
import org.apache.pulsar.broker.transaction.buffer.impl.TransactionBufferHandlerImpl;
import org.apache.pulsar.broker.transaction.coordinator.TransactionMetaStoreTestBase;
import org.apache.pulsar.client.api.transaction.TransactionBufferClient;
import org.apache.pulsar.client.api.transaction.TransactionBufferClientException;
import org.apache.pulsar.client.api.transaction.TxnID;
import org.apache.pulsar.client.impl.ConnectionPool;
import org.apache.pulsar.client.impl.PulsarClientImpl;
import org.apache.pulsar.common.api.proto.TxnAction;
import org.apache.pulsar.common.naming.TopicName;
import org.apache.pulsar.common.policies.data.ClusterData;
import org.apache.pulsar.common.policies.data.TenantInfo;
import org.apache.pulsar.common.util.collections.ConcurrentOpenHashMap;
import org.awaitility.Awaitility;
import org.mockito.Mockito;
import org.slf4j.Logger;
import org.slf4j.LoggerFactory;
<<<<<<< HEAD
import org.testng.annotations.BeforeClass;
import org.testng.annotations.Test;

import java.lang.reflect.Field;
import java.util.ArrayList;
import java.util.List;
import java.util.Optional;
import java.util.concurrent.CompletableFuture;
import java.util.concurrent.ConcurrentSkipListMap;
import java.util.concurrent.ExecutionException;
import java.util.concurrent.TimeUnit;

import org.testng.annotations.AfterClass;

import static org.mockito.ArgumentMatchers.any;
import static org.mockito.ArgumentMatchers.anyLong;
import static org.mockito.ArgumentMatchers.anyObject;
import static org.mockito.Mockito.doReturn;
import static org.mockito.Mockito.mock;
import static org.testng.Assert.assertEquals;
import static org.testng.Assert.assertTrue;

=======
import org.testng.Assert;
import org.testng.annotations.Test;

>>>>>>> 756802d3
@Test(groups = "broker")
public class TransactionBufferClientTest extends TransactionMetaStoreTestBase {

    private static final Logger log = LoggerFactory.getLogger(TransactionBufferClientTest.class);
    private TransactionBufferClient tbClient;
    TopicName partitionedTopicName = TopicName.get("persistent", "public", "test", "tb-client");
    int partitions = 10;
    BrokerService[] brokerServices;

    @Override
    protected void afterSetup() throws Exception {
        pulsarAdmins[0].clusters().createCluster("my-cluster", new ClusterData(pulsarServices[0].getWebServiceAddress()));
        pulsarAdmins[0].tenants().createTenant("public", new TenantInfo(Sets.newHashSet(), Sets.newHashSet("my-cluster")));
        pulsarAdmins[0].namespaces().createNamespace("public/test", 10);
        pulsarAdmins[0].topics().createPartitionedTopic(partitionedTopicName.getPartitionedTopicName(), partitions);
        pulsarClient.newConsumer()
                .topic(partitionedTopicName.getPartitionedTopicName())
                .subscriptionName("test").subscribe();
        tbClient = TransactionBufferClientImpl.create(pulsarServices[0].getNamespaceService(),
                ((PulsarClientImpl) pulsarClient).getCnxPool(),
                new HashedWheelTimer(new DefaultThreadFactory("transaction-buffer")));
    }

    @Override
    protected void cleanup() throws Exception {
        if (tbClient != null) {
            tbClient.close();
        }
        if (brokerServices != null) {
            for (BrokerService bs : brokerServices) {
                bs.close();
            }
            brokerServices = null;
        }
        super.cleanup();
    }

    @Override
    protected void afterPulsarStart() throws Exception {
        brokerServices = new BrokerService[pulsarServices.length];
        for (int i = 0; i < pulsarServices.length; i++) {
            Subscription mockSubscription = mock(Subscription.class);
            Mockito.when(mockSubscription.endTxn(Mockito.anyLong(),
                    Mockito.anyLong(), Mockito.anyInt(), Mockito.anyLong()))
                    .thenReturn(CompletableFuture.completedFuture(null));

            Topic mockTopic = mock(Topic.class);
            Mockito.when(mockTopic.endTxn(any(), Mockito.anyInt(), anyLong()))
                    .thenReturn(CompletableFuture.completedFuture(null));
            Mockito.when(mockTopic.getSubscription(any())).thenReturn(mockSubscription);

            ConcurrentOpenHashMap<String, CompletableFuture<Optional<Topic>>> topicMap =
                    mock(ConcurrentOpenHashMap.class);
            Mockito.when(topicMap.get(Mockito.anyString())).thenReturn(
                    CompletableFuture.completedFuture(Optional.of(mockTopic)));

            BrokerService brokerService = Mockito.spy(new BrokerService(pulsarServices[i]));
            brokerServices[i] = brokerService;
            Mockito.when(brokerService.getTopics()).thenReturn(topicMap);
            Mockito.when(pulsarServices[i].getBrokerService()).thenReturn(brokerService);
        }
    }

    @Test
    public void testCommitOnTopic() throws ExecutionException, InterruptedException {
        List<CompletableFuture<TxnID>> futures = new ArrayList<>();
        for (int i = 0; i < partitions; i++) {
            String topic = partitionedTopicName.getPartition(i).toString();
            futures.add(tbClient.commitTxnOnTopic(topic, 1L, i, Long.MIN_VALUE));
        }
        for (int i = 0; i < futures.size(); i++) {
            assertEquals(futures.get(i).get().getMostSigBits(), 1L);
            assertEquals(futures.get(i).get().getLeastSigBits(), i);
        }
    }

    @Test
    public void testAbortOnTopic() throws ExecutionException, InterruptedException {
        List<CompletableFuture<TxnID>> futures = new ArrayList<>();
        for (int i = 0; i < partitions; i++) {
            String topic = partitionedTopicName.getPartition(i).toString();
            futures.add(tbClient.abortTxnOnTopic(topic, 1L, i, Long.MIN_VALUE));
        }
        for (int i = 0; i < futures.size(); i++) {
            assertEquals(futures.get(i).get().getMostSigBits(), 1L);
            assertEquals(futures.get(i).get().getLeastSigBits(), i);
        }
    }

    @Test
    public void testCommitOnSubscription() throws ExecutionException, InterruptedException {
        List<CompletableFuture<TxnID>> futures = new ArrayList<>();
        for (int i = 0; i < partitions; i++) {
            String topic = partitionedTopicName.getPartition(i).toString();
            futures.add(tbClient.commitTxnOnSubscription(topic, "test", 1L, i, -1L));
        }
        for (int i = 0; i < futures.size(); i++) {
            assertEquals(futures.get(i).get().getMostSigBits(), 1L);
            assertEquals(futures.get(i).get().getLeastSigBits(), i);
        }
    }

    @Test
    public void testAbortOnSubscription() throws ExecutionException, InterruptedException {
        List<CompletableFuture<TxnID>> futures = new ArrayList<>();
        for (int i = 0; i < partitions; i++) {
            String topic = partitionedTopicName.getPartition(i).toString();
            futures.add(tbClient.abortTxnOnSubscription(topic, "test", 1L, i, -1L));
        }
        for (int i = 0; i < futures.size(); i++) {
            assertEquals(futures.get(i).get().getMostSigBits(), 1L);
            assertEquals(futures.get(i).get().getLeastSigBits(), i);
        }
    }

    @Test
    public void testTransactionBufferClientTimeout() throws Exception {
        ConnectionPool connectionPool = mock(ConnectionPool.class);
        NamespaceService namespaceService = mock(NamespaceService.class);
        HashedWheelTimer hashedWheelTimer = new HashedWheelTimer();
        doReturn(new CompletableFuture<>()).when(namespaceService).getBundleAsync(anyObject());
        TransactionBufferHandlerImpl transactionBufferHandler = new TransactionBufferHandlerImpl(connectionPool,
                namespaceService, hashedWheelTimer);
        CompletableFuture<TxnID> completableFuture =
                transactionBufferHandler.endTxnOnTopic("test", 1, 1, TxnAction.ABORT, 1);

        Field field = TransactionBufferHandlerImpl.class.getDeclaredField("pendingRequests");
        field.setAccessible(true);
        ConcurrentSkipListMap<Long, Object> pendingRequests =
                (ConcurrentSkipListMap<Long, Object>) field.get(transactionBufferHandler);

        assertEquals(pendingRequests.size(), 1);

        Awaitility.await().atLeast(2, TimeUnit.SECONDS).atMost(6, TimeUnit.SECONDS).until(() -> {
            if (pendingRequests.size() == 0) {
                return true;
            }
            return false;
        });

        try {
            completableFuture.get();
        } catch (Exception e) {
            assertTrue(e.getCause() instanceof TransactionBufferClientException.RequestTimeoutException);
        }
    }
}<|MERGE_RESOLUTION|>--- conflicted
+++ resolved
@@ -23,15 +23,13 @@
 import com.google.common.collect.Sets;
 import io.netty.util.HashedWheelTimer;
 import io.netty.util.concurrent.DefaultThreadFactory;
-<<<<<<< HEAD
+import lombok.Cleanup;
 import org.apache.pulsar.broker.namespace.NamespaceService;
-=======
 import java.util.ArrayList;
 import java.util.List;
 import java.util.Optional;
 import java.util.concurrent.CompletableFuture;
 import java.util.concurrent.ExecutionException;
->>>>>>> 756802d3
 import org.apache.pulsar.broker.service.BrokerService;
 import org.apache.pulsar.broker.service.Subscription;
 import org.apache.pulsar.broker.service.Topic;
@@ -52,34 +50,17 @@
 import org.mockito.Mockito;
 import org.slf4j.Logger;
 import org.slf4j.LoggerFactory;
-<<<<<<< HEAD
-import org.testng.annotations.BeforeClass;
 import org.testng.annotations.Test;
-
 import java.lang.reflect.Field;
-import java.util.ArrayList;
-import java.util.List;
-import java.util.Optional;
-import java.util.concurrent.CompletableFuture;
 import java.util.concurrent.ConcurrentSkipListMap;
-import java.util.concurrent.ExecutionException;
 import java.util.concurrent.TimeUnit;
-
-import org.testng.annotations.AfterClass;
-
-import static org.mockito.ArgumentMatchers.any;
-import static org.mockito.ArgumentMatchers.anyLong;
 import static org.mockito.ArgumentMatchers.anyObject;
 import static org.mockito.Mockito.doReturn;
 import static org.mockito.Mockito.mock;
 import static org.testng.Assert.assertEquals;
 import static org.testng.Assert.assertTrue;
-
-=======
-import org.testng.Assert;
-import org.testng.annotations.Test;
-
->>>>>>> 756802d3
+import static org.testng.Assert.fail;
+
 @Test(groups = "broker")
 public class TransactionBufferClientTest extends TransactionMetaStoreTestBase {
 
@@ -199,6 +180,7 @@
     public void testTransactionBufferClientTimeout() throws Exception {
         ConnectionPool connectionPool = mock(ConnectionPool.class);
         NamespaceService namespaceService = mock(NamespaceService.class);
+        @Cleanup("stop")
         HashedWheelTimer hashedWheelTimer = new HashedWheelTimer();
         doReturn(new CompletableFuture<>()).when(namespaceService).getBundleAsync(anyObject());
         TransactionBufferHandlerImpl transactionBufferHandler = new TransactionBufferHandlerImpl(connectionPool,
@@ -213,7 +195,7 @@
 
         assertEquals(pendingRequests.size(), 1);
 
-        Awaitility.await().atLeast(2, TimeUnit.SECONDS).atMost(6, TimeUnit.SECONDS).until(() -> {
+        Awaitility.await().atLeast(2, TimeUnit.SECONDS).until(() -> {
             if (pendingRequests.size() == 0) {
                 return true;
             }
@@ -222,6 +204,7 @@
 
         try {
             completableFuture.get();
+            fail();
         } catch (Exception e) {
             assertTrue(e.getCause() instanceof TransactionBufferClientException.RequestTimeoutException);
         }
