/**
 * Licensed to the Apache Software Foundation (ASF) under one
 * or more contributor license agreements.  See the NOTICE file
 * distributed with this work for additional information
 * regarding copyright ownership.  The ASF licenses this file
 * to you under the Apache License, Version 2.0 (the
 * "License"); you may not use this file except in compliance
 * with the License.  You may obtain a copy of the License at
 *
 *   http://www.apache.org/licenses/LICENSE-2.0
 *
 * Unless required by applicable law or agreed to in writing,
 * software distributed under the License is distributed on an
 * "AS IS" BASIS, WITHOUT WARRANTIES OR CONDITIONS OF ANY
 * KIND, either express or implied.  See the License for the
 * specific language governing permissions and limitations
 * under the License.
 */
package org.apache.pulsar.broker.transaction.buffer;

import static org.mockito.ArgumentMatchers.anyString;
import com.google.common.collect.Sets;
import io.netty.channel.Channel;
import io.netty.channel.ChannelHandlerContext;
import io.netty.util.HashedWheelTimer;
import io.netty.util.concurrent.DefaultThreadFactory;
import lombok.Cleanup;
import java.util.ArrayList;
import java.util.List;
import java.util.Optional;
import java.util.concurrent.CompletableFuture;
import java.util.concurrent.ExecutionException;
import java.util.concurrent.Semaphore;

import org.apache.pulsar.broker.service.Topic;
import org.apache.pulsar.broker.service.persistent.PersistentSubscription;
import org.apache.pulsar.broker.transaction.TransactionTestBase;
import org.apache.pulsar.broker.transaction.buffer.impl.TransactionBufferClientImpl;
import org.apache.pulsar.broker.transaction.buffer.impl.TransactionBufferHandlerImpl;
import org.apache.pulsar.client.api.MessageId;
import org.apache.pulsar.client.api.PulsarClientException;
import org.apache.pulsar.client.api.transaction.TransactionBufferClient;
import org.apache.pulsar.client.api.transaction.TransactionBufferClientException;
import org.apache.pulsar.client.api.transaction.TxnID;
import org.apache.pulsar.client.impl.ClientCnx;
import org.apache.pulsar.client.impl.PulsarClientImpl;
import org.apache.pulsar.common.api.proto.TxnAction;
import org.apache.pulsar.common.naming.TopicName;
import org.apache.pulsar.common.policies.data.ClusterData;
import org.apache.pulsar.common.policies.data.TenantInfoImpl;
import org.awaitility.Awaitility;
import org.slf4j.Logger;
import org.slf4j.LoggerFactory;
import org.testng.annotations.AfterClass;
import org.testng.annotations.BeforeClass;
import org.testng.annotations.Test;
import java.lang.reflect.Field;
import java.util.concurrent.ConcurrentSkipListMap;
import java.util.concurrent.TimeUnit;
import static org.mockito.Mockito.mock;
import static org.mockito.Mockito.when;
import static org.testng.Assert.assertEquals;
import static org.testng.Assert.assertTrue;
import static org.testng.Assert.fail;

@Test(groups = "broker")
public class TransactionBufferClientTest extends TransactionTestBase {

    private static final Logger log = LoggerFactory.getLogger(TransactionBufferClientTest.class);
    private TransactionBufferClient tbClient;
    TopicName partitionedTopicName = TopicName.get("persistent", "public", "test", "tb-client");
    int partitions = 10;
    private static final String namespace = "public/test";

    @Override
<<<<<<< HEAD
    protected void afterSetup() throws Exception {
        pulsarAdmins[0].clusters().createCluster("my-cluster", ClusterData.builder().serviceUrl(pulsarServices[0].getWebServiceAddress()).build());
        pulsarAdmins[0].tenants().createTenant("public", new TenantInfoImpl(Sets.newHashSet(), Sets.newHashSet("my-cluster")));
        pulsarAdmins[0].namespaces().createNamespace(namespace, 10);
        pulsarAdmins[0].topics().createPartitionedTopic(partitionedTopicName.getPartitionedTopicName(), partitions);
        tbClient = TransactionBufferClientImpl.create(
                ((PulsarClientImpl) pulsarClient),
=======
    @BeforeClass(alwaysRun = true)
    protected void setup() throws Exception {
        setBrokerCount(3);
        internalSetup();
        String[] brokerServiceUrlArr = getPulsarServiceList().get(0).getBrokerServiceUrl().split(":");
        String webServicePort = brokerServiceUrlArr[brokerServiceUrlArr.length -1];
        admin.clusters().createCluster(CLUSTER_NAME, ClusterData.builder().serviceUrl("http://localhost:" + webServicePort).build());
        admin.tenants().createTenant("public",
                new TenantInfoImpl(Sets.newHashSet("appid1"), Sets.newHashSet(CLUSTER_NAME)));
        admin.namespaces().createNamespace(namespace, 10);
        admin.topics().createPartitionedTopic(partitionedTopicName.getPartitionedTopicName(), partitions);
        pulsarClient.newConsumer()
                .topic(partitionedTopicName.getPartitionedTopicName())
                .subscriptionName("test").subscribe();
        tbClient = TransactionBufferClientImpl.create(pulsarClient,
>>>>>>> d3032cc9
                new HashedWheelTimer(new DefaultThreadFactory("transaction-buffer")));
    }

    @Override
    @AfterClass(alwaysRun = true)
    protected void cleanup() throws Exception {
        tbClient.close();
        super.internalCleanup();
    }

    @Test
    public void testCommitOnTopic() throws ExecutionException, InterruptedException {
        List<CompletableFuture<TxnID>> futures = new ArrayList<>();
        for (int i = 0; i < partitions; i++) {
            String topic = partitionedTopicName.getPartition(i).toString();
            futures.add(tbClient.commitTxnOnTopic(topic, 1L, i, Long.MIN_VALUE));
        }
        for (int i = 0; i < futures.size(); i++) {
            assertEquals(futures.get(i).get().getMostSigBits(), 1L);
            assertEquals(futures.get(i).get().getLeastSigBits(), i);
        }
    }

    @Test
    public void testAbortOnTopic() throws ExecutionException, InterruptedException {
        List<CompletableFuture<TxnID>> futures = new ArrayList<>();
        for (int i = 0; i < partitions; i++) {
            String topic = partitionedTopicName.getPartition(i).toString();
            futures.add(tbClient.abortTxnOnTopic(topic, 1L, i, Long.MIN_VALUE));
        }
        for (int i = 0; i < futures.size(); i++) {
            assertEquals(futures.get(i).get().getMostSigBits(), 1L);
            assertEquals(futures.get(i).get().getLeastSigBits(), i);
        }
    }

    @Test
    public void testCommitOnSubscription() throws ExecutionException, InterruptedException {
        List<CompletableFuture<TxnID>> futures = new ArrayList<>();
        for (int i = 0; i < partitions; i++) {
            String topic = partitionedTopicName.getPartition(i).toString();
            futures.add(tbClient.commitTxnOnSubscription(topic, "test", 1L, i, -1L));
        }
        for (int i = 0; i < futures.size(); i++) {
            assertEquals(futures.get(i).get().getMostSigBits(), 1L);
            assertEquals(futures.get(i).get().getLeastSigBits(), i);
        }
    }

    @Test
    public void testAbortOnSubscription() throws ExecutionException, InterruptedException {
        List<CompletableFuture<TxnID>> futures = new ArrayList<>();
        for (int i = 0; i < partitions; i++) {
            String topic = partitionedTopicName.getPartition(i).toString();
            futures.add(tbClient.abortTxnOnSubscription(topic, "test", 1L, i, -1L));
        }
        for (int i = 0; i < futures.size(); i++) {
            assertEquals(futures.get(i).get().getMostSigBits(), 1L);
            assertEquals(futures.get(i).get().getLeastSigBits(), i);
        }
    }

    @Test
    public void testTransactionBufferClientTimeout() throws Exception {
        PulsarClientImpl mockClient = mock(PulsarClientImpl.class);
        CompletableFuture<ClientCnx> completableFuture = new CompletableFuture<>();
        ClientCnx clientCnx = mock(ClientCnx.class);
        completableFuture.complete(clientCnx);
        when(mockClient.getConnection(anyString())).thenReturn(completableFuture);
        ChannelHandlerContext cnx = mock(ChannelHandlerContext.class);
        when(clientCnx.ctx()).thenReturn(cnx);
        Channel channel = mock(Channel.class);
        when(cnx.channel()).thenReturn(channel);

        when(channel.isActive()).thenReturn(true);

        @Cleanup("stop")
        HashedWheelTimer hashedWheelTimer = new HashedWheelTimer();
        TransactionBufferHandlerImpl transactionBufferHandler =
                new TransactionBufferHandlerImpl(mockClient, hashedWheelTimer);
        CompletableFuture<TxnID> endFuture =
                transactionBufferHandler.endTxnOnTopic("test", 1, 1, TxnAction.ABORT, 1);

        Field field = TransactionBufferHandlerImpl.class.getDeclaredField("pendingRequests");
        field.setAccessible(true);
        ConcurrentSkipListMap<Long, Object> pendingRequests =
                (ConcurrentSkipListMap<Long, Object>) field.get(transactionBufferHandler);

        assertEquals(pendingRequests.size(), 1);

        Awaitility.await().atLeast(2, TimeUnit.SECONDS).until(() -> {
            if (pendingRequests.size() == 0) {
                return true;
            }
            return false;
        });

        try {
            endFuture.get();
            fail();
        } catch (Exception e) {
            assertTrue(e.getCause() instanceof TransactionBufferClientException.RequestTimeoutException);
        }
    }

    @Test
    public void testTransactionBufferChannelUnActive() {
        PulsarClientImpl mockClient = mock(PulsarClientImpl.class);
        CompletableFuture<ClientCnx> completableFuture = new CompletableFuture<>();
        ClientCnx clientCnx = mock(ClientCnx.class);
        completableFuture.complete(clientCnx);
        when(mockClient.getConnection(anyString())).thenReturn(completableFuture);
        ChannelHandlerContext cnx = mock(ChannelHandlerContext.class);
        when(clientCnx.ctx()).thenReturn(cnx);
        Channel channel = mock(Channel.class);
        when(cnx.channel()).thenReturn(channel);

        when(channel.isActive()).thenReturn(false);

        @Cleanup("stop")
        HashedWheelTimer hashedWheelTimer = new HashedWheelTimer();
        TransactionBufferHandlerImpl transactionBufferHandler =
                new TransactionBufferHandlerImpl(mockClient, hashedWheelTimer);
        try {
            transactionBufferHandler.endTxnOnTopic("test", 1, 1, TxnAction.ABORT, 1).get();
            fail();
        } catch (Exception e) {
            assertTrue(e.getCause() instanceof PulsarClientException.LookupException);
        }

        when(channel.isActive()).thenReturn(true);

        try {
            transactionBufferHandler.endTxnOnTopic("test", 1, 1, TxnAction.ABORT, 1).get();
            fail();
        } catch (Exception e) {
            assertTrue(e.getCause() instanceof TransactionBufferClientException.RequestTimeoutException);
        }
    }

    @Test
    public void testTransactionBufferLookUp() throws Exception {
        String topic = "persistent://" + namespace + "/testTransactionBufferLookUp";
        String subName = "test";

        String abortTopic = topic + "_abort_sub";
        String commitTopic = topic + "_commit_sub";
        admin.topics().createNonPartitionedTopic(abortTopic);
        admin.topics().createSubscription(abortTopic, subName, MessageId.earliest);

        admin.topics().createNonPartitionedTopic(commitTopic);
        admin.topics().createSubscription(commitTopic, subName, MessageId.earliest);

        waitPendingAckInit(abortTopic, subName);
        waitPendingAckInit(commitTopic, subName);

        tbClient.abortTxnOnSubscription(abortTopic, "test", 1L, 1L, -1L).get();

        tbClient.commitTxnOnSubscription(commitTopic, "test", 1L, 1L, -1L).get();

        tbClient.abortTxnOnTopic(abortTopic, 1L, 1L, -1L).get();
        tbClient.commitTxnOnTopic(commitTopic, 1L, 1L, -1L).get();
    }

    @Test
    public void testTransactionBufferHandlerSemaphore() throws Exception {

        Field field = TransactionBufferClientImpl.class.getDeclaredField("tbHandler");
        field.setAccessible(true);
        TransactionBufferHandlerImpl transactionBufferHandler = (TransactionBufferHandlerImpl) field.get(tbClient);

        field = TransactionBufferHandlerImpl.class.getDeclaredField("semaphore");
        field.setAccessible(true);
        field.set(transactionBufferHandler, new Semaphore(2));


        String topic = "persistent://" + namespace + "/testTransactionBufferHandlerSemaphore";
        String subName = "test";

        String abortTopic = topic + "_abort_sub";
        String commitTopic = topic + "_commit_sub";

        admin.topics().createNonPartitionedTopic(abortTopic);
        admin.topics().createSubscription(abortTopic, subName, MessageId.earliest);

        admin.topics().createNonPartitionedTopic(commitTopic);
        admin.topics().createSubscription(commitTopic, subName, MessageId.earliest);

        waitPendingAckInit(abortTopic, subName);
        waitPendingAckInit(commitTopic, subName);
        tbClient.abortTxnOnSubscription(abortTopic, "test", 1L, 1L, -1L).get();

        tbClient.commitTxnOnSubscription(commitTopic, "test", 1L, 1L, -1L).get();

        tbClient.abortTxnOnTopic(abortTopic, 1L, 1L, -1L).get();
        tbClient.commitTxnOnTopic(commitTopic, 1L, 1L, -1L).get();
    }

    @Test
    public void testEndTopicNotExist() throws Exception {
        String topic = "persistent://" + namespace + "/testEndTopicNotExist";
        String sub = "test";

        tbClient.abortTxnOnTopic(topic + "_abort_topic", 1L, 1L, -1L).get();
        tbClient.commitTxnOnTopic(topic + "_commit_topic", 1L, 1L, -1L).get();

        tbClient.abortTxnOnSubscription(topic + "_abort_topic", sub, 1L, 1L, -1L).get();
        tbClient.abortTxnOnSubscription(topic + "_commit_topic", sub, 1L, 1L, -1L).get();
    }

    @Test
    public void testEndSubNotExist() throws Exception {

        String topic = "persistent://" + namespace + "/testEndTopicNotExist";
        String sub = "test";
        admin.topics().createNonPartitionedTopic(topic + "_abort_sub");

        admin.topics().createNonPartitionedTopic(topic + "_commit_sub");

        tbClient.abortTxnOnSubscription(topic + "_abort_topic", sub, 1L, 1L, -1L).get();
        tbClient.abortTxnOnSubscription(topic + "_commit_topic", sub, 1L, 1L, -1L).get();
    }

    private void waitPendingAckInit(String topic, String sub) throws Exception {

        boolean exist = false;
        for (int i = 0; i < getPulsarServiceList().size(); i++) {
            CompletableFuture<Optional<Topic>> completableFuture = getPulsarServiceList().get(i)
                    .getBrokerService().getTopics().get(topic);
            if (completableFuture != null) {
                PersistentSubscription persistentSubscription =
                        (PersistentSubscription) completableFuture.get().get().getSubscription(sub);
                Awaitility.await().untilAsserted(() ->
                        assertEquals(persistentSubscription.getTransactionPendingAckStats().state, "Ready"));
                exist = true;
            }
        }

        assertTrue(exist);
    }
}<|MERGE_RESOLUTION|>--- conflicted
+++ resolved
@@ -73,15 +73,6 @@
     private static final String namespace = "public/test";
 
     @Override
-<<<<<<< HEAD
-    protected void afterSetup() throws Exception {
-        pulsarAdmins[0].clusters().createCluster("my-cluster", ClusterData.builder().serviceUrl(pulsarServices[0].getWebServiceAddress()).build());
-        pulsarAdmins[0].tenants().createTenant("public", new TenantInfoImpl(Sets.newHashSet(), Sets.newHashSet("my-cluster")));
-        pulsarAdmins[0].namespaces().createNamespace(namespace, 10);
-        pulsarAdmins[0].topics().createPartitionedTopic(partitionedTopicName.getPartitionedTopicName(), partitions);
-        tbClient = TransactionBufferClientImpl.create(
-                ((PulsarClientImpl) pulsarClient),
-=======
     @BeforeClass(alwaysRun = true)
     protected void setup() throws Exception {
         setBrokerCount(3);
@@ -93,11 +84,7 @@
                 new TenantInfoImpl(Sets.newHashSet("appid1"), Sets.newHashSet(CLUSTER_NAME)));
         admin.namespaces().createNamespace(namespace, 10);
         admin.topics().createPartitionedTopic(partitionedTopicName.getPartitionedTopicName(), partitions);
-        pulsarClient.newConsumer()
-                .topic(partitionedTopicName.getPartitionedTopicName())
-                .subscriptionName("test").subscribe();
         tbClient = TransactionBufferClientImpl.create(pulsarClient,
->>>>>>> d3032cc9
                 new HashedWheelTimer(new DefaultThreadFactory("transaction-buffer")));
     }
 
@@ -251,9 +238,6 @@
         admin.topics().createNonPartitionedTopic(commitTopic);
         admin.topics().createSubscription(commitTopic, subName, MessageId.earliest);
 
-        waitPendingAckInit(abortTopic, subName);
-        waitPendingAckInit(commitTopic, subName);
-
         tbClient.abortTxnOnSubscription(abortTopic, "test", 1L, 1L, -1L).get();
 
         tbClient.commitTxnOnSubscription(commitTopic, "test", 1L, 1L, -1L).get();
@@ -286,8 +270,6 @@
         admin.topics().createNonPartitionedTopic(commitTopic);
         admin.topics().createSubscription(commitTopic, subName, MessageId.earliest);
 
-        waitPendingAckInit(abortTopic, subName);
-        waitPendingAckInit(commitTopic, subName);
         tbClient.abortTxnOnSubscription(abortTopic, "test", 1L, 1L, -1L).get();
 
         tbClient.commitTxnOnSubscription(commitTopic, "test", 1L, 1L, -1L).get();
