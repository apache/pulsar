--- conflicted
+++ resolved
@@ -20,13 +20,13 @@
 
 import static org.mockito.ArgumentMatchers.any;
 import static org.mockito.ArgumentMatchers.anyLong;
+import static org.mockito.ArgumentMatchers.anyString;
 import static org.mockito.Mockito.doReturn;
 
 import com.google.common.collect.Sets;
 import io.netty.util.HashedWheelTimer;
 import io.netty.util.concurrent.DefaultThreadFactory;
 import lombok.Cleanup;
-import org.apache.pulsar.broker.namespace.NamespaceService;
 import java.util.ArrayList;
 import java.util.List;
 import java.util.Optional;
@@ -45,7 +45,6 @@
 import org.apache.pulsar.client.api.transaction.TransactionBufferClient;
 import org.apache.pulsar.client.api.transaction.TransactionBufferClientException;
 import org.apache.pulsar.client.api.transaction.TxnID;
-import org.apache.pulsar.client.impl.ConnectionPool;
 import org.apache.pulsar.client.impl.PulsarClientImpl;
 import org.apache.pulsar.common.api.proto.TxnAction;
 import org.apache.pulsar.common.naming.TopicName;
@@ -60,8 +59,6 @@
 import java.lang.reflect.Field;
 import java.util.concurrent.ConcurrentSkipListMap;
 import java.util.concurrent.TimeUnit;
-import static org.mockito.ArgumentMatchers.anyObject;
-import static org.mockito.Mockito.doReturn;
 import static org.mockito.Mockito.mock;
 import static org.mockito.Mockito.when;
 import static org.testng.Assert.assertEquals;
@@ -115,12 +112,8 @@
             Mockito.when(mockSubscription.endTxn(Mockito.anyLong(),
                     Mockito.anyLong(), Mockito.anyInt(), Mockito.anyLong()))
                     .thenReturn(CompletableFuture.completedFuture(null));
-<<<<<<< HEAD
-            Topic mockTopic = Mockito.mock(Topic.class);
-=======
 
             Topic mockTopic = mock(Topic.class);
->>>>>>> 9279b5b6
             Mockito.when(mockTopic.endTxn(any(), Mockito.anyInt(), anyLong()))
                     .thenReturn(CompletableFuture.completedFuture(null));
             Mockito.when(mockTopic.getSubscription(any())).thenReturn(mockSubscription);
@@ -230,13 +223,12 @@
 
     @Test
     public void testTransactionBufferClientTimeout() throws Exception {
-        ConnectionPool connectionPool = mock(ConnectionPool.class);
-        NamespaceService namespaceService = mock(NamespaceService.class);
+        PulsarClientImpl mockClient = mock(PulsarClientImpl.class);
+        when(mockClient.getConnection(anyString())).thenReturn(new CompletableFuture<>());
         @Cleanup("stop")
         HashedWheelTimer hashedWheelTimer = new HashedWheelTimer();
-        doReturn(new CompletableFuture<>()).when(namespaceService).getBundleAsync(anyObject());
-        TransactionBufferHandlerImpl transactionBufferHandler = new TransactionBufferHandlerImpl(connectionPool,
-                namespaceService, hashedWheelTimer);
+        TransactionBufferHandlerImpl transactionBufferHandler =
+                new TransactionBufferHandlerImpl(mockClient, hashedWheelTimer);
         CompletableFuture<TxnID> completableFuture =
                 transactionBufferHandler.endTxnOnTopic("test", 1, 1, TxnAction.ABORT, 1);
 
