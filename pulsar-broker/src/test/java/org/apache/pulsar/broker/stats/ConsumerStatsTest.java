/**
 * Licensed to the Apache Software Foundation (ASF) under one
 * or more contributor license agreements.  See the NOTICE file
 * distributed with this work for additional information
 * regarding copyright ownership.  The ASF licenses this file
 * to you under the Apache License, Version 2.0 (the
 * "License"); you may not use this file except in compliance
 * with the License.  You may obtain a copy of the License at
 *
 *   http://www.apache.org/licenses/LICENSE-2.0
 *
 * Unless required by applicable law or agreed to in writing,
 * software distributed under the License is distributed on an
 * "AS IS" BASIS, WITHOUT WARRANTIES OR CONDITIONS OF ANY
 * KIND, either express or implied.  See the License for the
 * specific language governing permissions and limitations
 * under the License.
 */
package org.apache.pulsar.broker.stats;

import com.fasterxml.jackson.databind.JsonNode;
import com.fasterxml.jackson.databind.ObjectMapper;
import com.google.common.collect.Multimap;
import com.google.common.collect.Sets;
import lombok.Cleanup;
import lombok.extern.slf4j.Slf4j;
import org.apache.pulsar.broker.service.Subscription;
import org.apache.pulsar.broker.service.Topic;
import org.apache.pulsar.broker.stats.prometheus.PrometheusMetricsGenerator;
import org.apache.pulsar.client.admin.PulsarAdminException;
import org.apache.pulsar.client.api.*;
import org.apache.pulsar.common.naming.TopicName;
import org.apache.pulsar.common.policies.data.TopicStats;
import org.apache.pulsar.broker.service.persistent.PersistentTopic;
import org.apache.pulsar.common.policies.data.ConsumerStats;
import org.apache.pulsar.common.policies.data.stats.ConsumerStatsImpl;
import org.apache.pulsar.common.util.ObjectMapperFactory;
import org.testng.Assert;
import org.testng.annotations.AfterMethod;
import org.testng.annotations.BeforeMethod;
import org.testng.annotations.Test;

import java.io.ByteArrayOutputStream;
import java.nio.charset.StandardCharsets;
import java.util.Collection;
import java.util.Iterator;
import java.util.List;
import java.util.Set;
import java.util.concurrent.CountDownLatch;
import java.util.concurrent.TimeUnit;
import java.util.UUID;

@Slf4j
@Test(groups = "broker")
public class ConsumerStatsTest extends ProducerConsumerBase {

    @BeforeMethod
    @Override
    protected void setup() throws Exception {
        conf.setMaxUnackedMessagesPerConsumer(0);
        super.internalSetup();
        super.producerBaseSetup();
    }

    @AfterMethod(alwaysRun = true)
    @Override
    protected void cleanup() throws Exception {
        super.internalCleanup();
    }

    @Test
    public void testConsumerStatsOnZeroMaxUnackedMessagesPerConsumer() throws PulsarClientException, InterruptedException, PulsarAdminException {
        Assert.assertEquals(pulsar.getConfiguration().getMaxUnackedMessagesPerConsumer(), 0);
        final String topicName = "persistent://my-property/my-ns/testConsumerStatsOnZeroMaxUnackedMessagesPerConsumer";

        Consumer<byte[]> consumer = pulsarClient.newConsumer()
                .topic(topicName)
                .subscriptionType(SubscriptionType.Shared)
                .ackTimeout(1, TimeUnit.SECONDS)
                .subscriptionName("sub")
                .subscribe();

        Producer<byte[]> producer = pulsarClient.newProducer()
                .topic(topicName)
                .create();

        final int messages = 10;
        for (int i = 0; i < messages; i++) {
            producer.send(("message-" + i).getBytes());
        }

        int received = 0;
        for (int i = 0; i < messages; i++) {
            // don't ack messages here
            consumer.receive();
            received++;
        }

        Assert.assertEquals(received, messages);
        received = 0;

        TopicStats stats = admin.topics().getStats(topicName);
        Assert.assertEquals(stats.getSubscriptions().size(), 1);
        Assert.assertEquals(stats.getSubscriptions().entrySet().iterator().next().getValue().getConsumers().size(), 1);
        Assert.assertFalse(stats.getSubscriptions().entrySet().iterator().next().getValue().getConsumers().get(0).isBlockedConsumerOnUnackedMsgs());
        Assert.assertEquals(stats.getSubscriptions().entrySet().iterator().next().getValue().getConsumers().get(0).getUnackedMessages(), messages);

        for (int i = 0; i < messages; i++) {
            consumer.acknowledge(consumer.receive());
            received++;
        }

        Assert.assertEquals(received, messages);

        // wait acknowledge send
        Thread.sleep(2000);

        stats = admin.topics().getStats(topicName);

        Assert.assertFalse(stats.getSubscriptions().entrySet().iterator().next().getValue().getConsumers().get(0).isBlockedConsumerOnUnackedMsgs());
        Assert.assertEquals(stats.getSubscriptions().entrySet().iterator().next().getValue().getConsumers().get(0).getUnackedMessages(), 0);
    }

    @Test
    public void testAckStatsOnPartitionedTopicForExclusiveSubscription() throws PulsarAdminException, PulsarClientException, InterruptedException {
        final String topic = "persistent://my-property/my-ns/testAckStatsOnPartitionedTopicForExclusiveSubscription";
        admin.topics().createPartitionedTopic(topic, 3);
        Consumer<byte[]> consumer = pulsarClient.newConsumer()
                .topic(topic)
                .subscriptionType(SubscriptionType.Exclusive)
                .subscriptionName("sub")
                .subscribe();

        Producer<byte[]> producer = pulsarClient.newProducer()
                .topic(topic)
                .create();

        final int messages = 10;
        for (int i = 0; i < messages; i++) {
            producer.send(("message-" + i).getBytes());
        }

        int received = 0;
        for (int i = 0; i < messages; i++) {
            consumer.acknowledge(consumer.receive());
            received++;
        }
        Assert.assertEquals(messages, received);

        // wait acknowledge send
        Thread.sleep(2000);

        for (int i = 0; i < 3; i++) {
            TopicStats stats = admin.topics().getStats(topic + "-partition-" + i);
            Assert.assertEquals(stats.getSubscriptions().size(), 1);
            Assert.assertEquals(stats.getSubscriptions().entrySet().iterator().next().getValue().getConsumers().size(), 1);
            Assert.assertEquals(stats.getSubscriptions().entrySet().iterator().next().getValue().getConsumers().get(0).getUnackedMessages(), 0);
        }
    }

    @Test
    public void testUpdateStatsForActiveConsumerAndSubscription() throws Exception {
        final String topicName = "persistent://prop/use/ns-abc/testUpdateStatsForActiveConsumerAndSubscription";
        pulsarClient.newConsumer()
                .topic(topicName)
                .subscriptionType(SubscriptionType.Shared)
                .subscriptionName("my-subscription")
                .subscribe();

        PersistentTopic topicRef = (PersistentTopic) pulsar.getBrokerService().getTopicReference(topicName).get();
        Assert.assertNotNull(topicRef);
        Assert.assertEquals(topicRef.getSubscriptions().size(), 1);
        List<org.apache.pulsar.broker.service.Consumer> consumers = topicRef.getSubscriptions()
                .get("my-subscription").getConsumers();
        Assert.assertEquals(consumers.size(), 1);
        ConsumerStatsImpl consumerStats = new ConsumerStatsImpl();
        consumerStats.msgOutCounter = 10;
        consumerStats.bytesOutCounter = 1280;
        consumers.get(0).updateStats(consumerStats);
        ConsumerStats updatedStats = consumers.get(0).getStats();

        Assert.assertEquals(updatedStats.getMsgOutCounter(), 10);
        Assert.assertEquals(updatedStats.getBytesOutCounter(), 1280);
    }

    @Test
    public void testConsumerStatsOutput() throws Exception {
        Set<String> allowedFields = Sets.newHashSet(
                "msgRateOut",
                "msgThroughputOut",
                "bytesOutCounter",
                "messageAckRate",
                "msgOutCounter",
                "msgRateRedeliver",
                "chunkedMessageRate",
                "consumerName",
                "availablePermits",
                "unackedMessages",
                "avgMessagesPerEntry",
                "blockedConsumerOnUnackedMsgs",
                "readPositionWhenJoining",
                "lastAckedTimestamp",
                "lastConsumedTimestamp",
                "keyHashRanges",
                "metadata",
                "address",
                "connectedSince",
                "clientVersion");

        final String topicName = "persistent://prop/use/ns-abc/testConsumerStatsOutput";
        final String subName = "my-subscription";

        Consumer<byte[]> consumer = pulsarClient.newConsumer()
                .topic(topicName)
                .subscriptionType(SubscriptionType.Shared)
                .subscriptionName(subName)
                .subscribe();

        TopicStats stats = admin.topics().getStats(topicName);
        ObjectMapper mapper = ObjectMapperFactory.create();
        JsonNode node = mapper.readTree(mapper.writer().writeValueAsString(stats.getSubscriptions()
                .get(subName).getConsumers().get(0)));
        Iterator<String> itr = node.fieldNames();
        while (itr.hasNext()) {
            String field = itr.next();
            Assert.assertTrue(allowedFields.contains(field), field + " should not be exposed");
        }

        consumer.close();
    }

    @Test
    public void testPersistentTopicMessageAckRateMetricTopicLevel() throws Exception {
        String topicName = "persistent://public/default/msg_ack_rate" + UUID.randomUUID();
        testMessageAckRateMetric(topicName, true);
    }

    @Test
    public void testPersistentTopicMessageAckRateMetricNamespaceLevel() throws Exception {
        String topicName = "persistent://public/default/msg_ack_rate" + UUID.randomUUID();
        testMessageAckRateMetric(topicName, false);
    }

    private void testMessageAckRateMetric(String topicName, boolean exposeTopicLevelMetrics)
            throws Exception {
        final int messages = 1000;
        String subName = "test_sub";
        CountDownLatch latch = new CountDownLatch(messages);

        @Cleanup
        Producer<String> producer = pulsarClient.newProducer(Schema.STRING).topic(topicName)
                .enableBatching(true).batchingMaxMessages(10).create();

        MessageListener<String> listener = (consumer, msg) -> {
            try {
                consumer.acknowledge(msg);
                latch.countDown();
            } catch (PulsarClientException e) {
                //ignore
            }
        };
        @Cleanup
        Consumer<String> c1 = pulsarClient.newConsumer(Schema.STRING)
                .topic(topicName)
                .subscriptionName(subName)
                .subscriptionType(SubscriptionType.Shared)
                .messageListener(listener)
                .subscribe();
        @Cleanup
        Consumer<String> c2 = pulsarClient.newConsumer(Schema.STRING)
                .topic(topicName)
                .subscriptionName(subName)
                .subscriptionType(SubscriptionType.Shared)
                .messageListener(listener)
                .subscribe();

        String namespace = TopicName.get(topicName).getNamespace();

        for (int i = 0; i < messages; i++) {
            producer.sendAsync(UUID.randomUUID().toString());
        }
        producer.flush();

        latch.await(20, TimeUnit.SECONDS);
        TimeUnit.SECONDS.sleep(1);

        Topic topic = pulsar.getBrokerService().getTopic(topicName, false).get().get();
        Subscription subscription = topic.getSubscription(subName);
        List<org.apache.pulsar.broker.service.Consumer> consumers = subscription.getConsumers();
        Assert.assertEquals(consumers.size(), 2);
        org.apache.pulsar.broker.service.Consumer consumer1 = consumers.get(0);
        org.apache.pulsar.broker.service.Consumer consumer2 = consumers.get(1);
        consumer1.updateRates();
        consumer2.updateRates();

        ByteArrayOutputStream output = new ByteArrayOutputStream();
        PrometheusMetricsGenerator.generate(pulsar, exposeTopicLevelMetrics, true, true, output);
        String metricStr = output.toString();

        Multimap<String, PrometheusMetricsTest.Metric> metricsMap = PrometheusMetricsTest.parseMetrics(metricStr);
        Collection<PrometheusMetricsTest.Metric> ackRateMetric = metricsMap.get("pulsar_consumer_msg_ack_rate");

<<<<<<< HEAD
        Collection<PrometheusMetricsTest.Metric> subAckRate = metricsMap.get("pulsar_subscription_msg_ack_rate");

=======
>>>>>>> 085678aa
        String rateOutMetricName = exposeTopicLevelMetrics ? "pulsar_consumer_msg_rate_out" : "pulsar_rate_out";
        Collection<PrometheusMetricsTest.Metric> rateOutMetric = metricsMap.get(rateOutMetricName);
        Assert.assertTrue(ackRateMetric.size() > 0);
        Assert.assertTrue(rateOutMetric.size() > 0);

        if (exposeTopicLevelMetrics) {
            String consumer1Name = consumer1.consumerName();
            String consumer2Name = consumer2.consumerName();
            double totalAckRate = ackRateMetric.stream()
                    .filter(metric -> metric.tags.get("consumer_name").equals(consumer1Name)
                            || metric.tags.get("consumer_name").equals(consumer2Name))
                    .mapToDouble(metric -> metric.value).sum();
            double totalRateOut = rateOutMetric.stream()
                    .filter(metric -> metric.tags.get("consumer_name").equals(consumer1Name)
                            || metric.tags.get("consumer_name").equals(consumer2Name))
                    .mapToDouble(metric -> metric.value).sum();

            Assert.assertTrue(totalAckRate > 0D);
            Assert.assertTrue(totalRateOut > 0D);
            Assert.assertEquals(totalAckRate, totalRateOut, totalRateOut * 0.1D);
        } else {
            double totalAckRate = ackRateMetric.stream()
                    .filter(metric -> namespace.equals(metric.tags.get("namespace")))
                    .mapToDouble(metric -> metric.value).sum();
            double totalRateOut = rateOutMetric.stream()
                    .filter(metric -> namespace.equals(metric.tags.get("namespace")))
                    .mapToDouble(metric -> metric.value).sum();

            Assert.assertTrue(totalAckRate > 0D);
            Assert.assertTrue(totalRateOut > 0D);
            Assert.assertEquals(totalAckRate, totalRateOut, totalRateOut * 0.1D);
        }
    }
}<|MERGE_RESOLUTION|>--- conflicted
+++ resolved
@@ -300,11 +300,6 @@
         Multimap<String, PrometheusMetricsTest.Metric> metricsMap = PrometheusMetricsTest.parseMetrics(metricStr);
         Collection<PrometheusMetricsTest.Metric> ackRateMetric = metricsMap.get("pulsar_consumer_msg_ack_rate");
 
-<<<<<<< HEAD
-        Collection<PrometheusMetricsTest.Metric> subAckRate = metricsMap.get("pulsar_subscription_msg_ack_rate");
-
-=======
->>>>>>> 085678aa
         String rateOutMetricName = exposeTopicLevelMetrics ? "pulsar_consumer_msg_rate_out" : "pulsar_rate_out";
         Collection<PrometheusMetricsTest.Metric> rateOutMetric = metricsMap.get(rateOutMetricName);
         Assert.assertTrue(ackRateMetric.size() > 0);
