--- conflicted
+++ resolved
@@ -201,32 +201,6 @@
         assertNull(admin.topics().getMaxUnackedMessagesOnConsumer(topicName));
     }
 
-<<<<<<< HEAD
-    @Test
-    public void testMaxUnackedMessagesOnSubApplied() throws Exception {
-        final String topicName = testTopic + UUID.randomUUID().toString();
-        waitCacheInit(topicName);
-        assertNull(admin.namespaces().getMaxUnackedMessagesPerSubscription(myNamespace));
-        assertNull(admin.topics().getMaxUnackedMessagesOnSubscription(topicName));
-        assertEquals(admin.topics().getMaxUnackedMessagesOnSubscription(topicName, true)
-                , Integer.valueOf(conf.getMaxUnackedMessagesPerSubscription()));
-
-        admin.namespaces().setMaxUnackedMessagesPerSubscription(myNamespace, 10);
-        Awaitility.await().untilAsserted(()
-                -> assertEquals(admin.namespaces().getMaxUnackedMessagesPerSubscription(myNamespace), Integer.valueOf(10)));
-
-        admin.topics().setMaxUnackedMessagesOnSubscription(topicName, 20);
-        Awaitility.await().untilAsserted(()
-                -> assertEquals(admin.topics().getMaxUnackedMessagesOnSubscription(topicName), Integer.valueOf(20)));
-
-        admin.topics().removeMaxUnackedMessagesOnSubscription(topicName);
-        Awaitility.await().untilAsserted(()
-                -> assertEquals(admin.namespaces().getMaxUnackedMessagesPerSubscription(myNamespace), Integer.valueOf(10)));
-
-        admin.namespaces().removeMaxUnackedMessagesPerSubscription(myNamespace);
-        assertEquals(admin.topics().getMaxUnackedMessagesOnSubscription(topicName, true)
-                , Integer.valueOf(conf.getMaxUnackedMessagesPerSubscription()));
-=======
     @Test(timeOut = 20000)
     public void testMaxUnackedMessagesOnConsumerAppliedApi() throws Exception {
         final String topicName = testTopic + UUID.randomUUID().toString();
@@ -246,7 +220,32 @@
                 assertNotNull(admin.topics().getMaxUnackedMessagesOnConsumer(topicName)));
         max = admin.topics().getMaxUnackedMessagesOnConsumer(topicName, true);
         assertEquals(max.intValue(), 20);
->>>>>>> 0d52d0b1
+    }
+
+    @Test
+    public void testMaxUnackedMessagesOnSubApplied() throws Exception {
+        final String topicName = testTopic + UUID.randomUUID().toString();
+        waitCacheInit(topicName);
+        assertNull(admin.namespaces().getMaxUnackedMessagesPerSubscription(myNamespace));
+        assertNull(admin.topics().getMaxUnackedMessagesOnSubscription(topicName));
+        assertEquals(admin.topics().getMaxUnackedMessagesOnSubscription(topicName, true)
+                , Integer.valueOf(conf.getMaxUnackedMessagesPerSubscription()));
+
+        admin.namespaces().setMaxUnackedMessagesPerSubscription(myNamespace, 10);
+        Awaitility.await().untilAsserted(()
+                -> assertEquals(admin.namespaces().getMaxUnackedMessagesPerSubscription(myNamespace), Integer.valueOf(10)));
+
+        admin.topics().setMaxUnackedMessagesOnSubscription(topicName, 20);
+        Awaitility.await().untilAsserted(()
+                -> assertEquals(admin.topics().getMaxUnackedMessagesOnSubscription(topicName), Integer.valueOf(20)));
+
+        admin.topics().removeMaxUnackedMessagesOnSubscription(topicName);
+        Awaitility.await().untilAsserted(()
+                -> assertEquals(admin.namespaces().getMaxUnackedMessagesPerSubscription(myNamespace), Integer.valueOf(10)));
+
+        admin.namespaces().removeMaxUnackedMessagesPerSubscription(myNamespace);
+        assertEquals(admin.topics().getMaxUnackedMessagesOnSubscription(topicName, true)
+                , Integer.valueOf(conf.getMaxUnackedMessagesPerSubscription()));
     }
 
     @Test(timeOut = 30000)
