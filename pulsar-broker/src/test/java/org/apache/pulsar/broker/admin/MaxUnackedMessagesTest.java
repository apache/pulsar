--- conflicted
+++ resolved
@@ -48,7 +48,6 @@
 import org.testng.collections.Lists;
 
 import static org.junit.Assert.assertEquals;
-import static org.junit.Assert.assertNotNull;
 import static org.junit.Assert.assertNull;
 import static org.testng.Assert.assertNotNull;
 import static org.testng.Assert.fail;
@@ -309,15 +308,9 @@
     }
 
     private void waitCacheInit(String topicName) throws Exception {
-<<<<<<< HEAD
-        pulsarClient.newProducer().topic(topicName).create().close();
-        Awaitility.await().atMost(5, TimeUnit.SECONDS).until(()
-                -> pulsar.getTopicPoliciesService().cacheIsInitialized(TopicName.get(testTopic)));
-=======
         pulsarClient.newConsumer().topic(topicName).subscriptionName("my-sub").subscribe().close();
         TopicName topic = TopicName.get(topicName);
         Awaitility.await().atMost(10, TimeUnit.SECONDS)
                 .until(()-> pulsar.getTopicPoliciesService().cacheIsInitialized(topic));
->>>>>>> d3f8440e
     }
 }