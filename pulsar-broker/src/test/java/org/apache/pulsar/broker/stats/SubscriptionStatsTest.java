--- conflicted
+++ resolved
@@ -188,14 +188,6 @@
         Dispatcher dispatcher = pulsar.getBrokerService().getTopic(topic, false).get()
                 .get().getSubscription(subName).getDispatcher();
 
-<<<<<<< HEAD
-        Field field = EntryFilterSupport.class.getDeclaredField("entryFilters");
-        field.setAccessible(true);
-        NarClassLoader narClassLoader = mock(NarClassLoader.class);
-        EntryFilter filter1 = new EntryFilterTest();
-        EntryFilterWithClassLoader loader1 = spyWithClassAndConstructorArgs(EntryFilterWithClassLoader.class, filter1, narClassLoader);
-        field.set(dispatcher, List.of(loader1));
-=======
         if (setFilter) {
             Field field = EntryFilterSupport.class.getDeclaredField("entryFilters");
             field.setAccessible(true);
@@ -203,9 +195,8 @@
             EntryFilter filter1 = new EntryFilterTest();
             EntryFilterWithClassLoader loader1 =
                     spyWithClassAndConstructorArgs(EntryFilterWithClassLoader.class, filter1, narClassLoader);
-            field.set(dispatcher, ImmutableList.of(loader1));
-        }
->>>>>>> d9c9d737
+            field.set(dispatcher, List.of(loader1));
+        }
 
         for (int i = 0; i < 100; i++) {
             producer.newMessage().property("ACCEPT", " ").value(UUID.randomUUID().toString()).send();
