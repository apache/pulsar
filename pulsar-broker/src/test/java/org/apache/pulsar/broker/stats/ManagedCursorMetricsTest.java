/**
 * Licensed to the Apache Software Foundation (ASF) under one
 * or more contributor license agreements.  See the NOTICE file
 * distributed with this work for additional information
 * regarding copyright ownership.  The ASF licenses this file
 * to you under the Apache License, Version 2.0 (the
 * "License"); you may not use this file except in compliance
 * with the License.  You may obtain a copy of the License at
 *
 *   http://www.apache.org/licenses/LICENSE-2.0
 *
 * Unless required by applicable law or agreed to in writing,
 * software distributed under the License is distributed on an
 * "AS IS" BASIS, WITHOUT WARRANTIES OR CONDITIONS OF ANY
 * KIND, either express or implied.  See the License for the
 * specific language governing permissions and limitations
 * under the License.
 */
package org.apache.pulsar.broker.stats;

import java.util.List;
import java.util.concurrent.TimeUnit;
import lombok.Cleanup;
import org.apache.bookkeeper.client.PulsarMockLedgerHandle;
import org.apache.pulsar.broker.auth.MockedPulsarServiceBaseTest;
import org.apache.pulsar.broker.stats.metrics.ManagedCursorMetrics;
import org.apache.pulsar.client.api.ClientBuilder;
import org.apache.pulsar.client.api.Consumer;
import org.apache.pulsar.client.api.Producer;
import org.apache.pulsar.client.api.PulsarClient;
import org.apache.pulsar.client.api.PulsarClientException;
import org.apache.pulsar.client.api.SubscriptionType;
import org.apache.pulsar.client.impl.ConsumerImpl;
import org.apache.pulsar.client.impl.PulsarTestClient;
import org.apache.pulsar.common.stats.Metrics;
import org.awaitility.Awaitility;
import org.testng.Assert;
import org.testng.annotations.AfterMethod;
import org.testng.annotations.BeforeMethod;
import org.testng.annotations.Test;

<<<<<<< HEAD
import java.util.List;
import java.util.concurrent.TimeUnit;


=======
@Test(groups = "broker")
>>>>>>> d8b99485
public class ManagedCursorMetricsTest extends MockedPulsarServiceBaseTest {

    @BeforeMethod(alwaysRun = true)
    @Override
    protected void setup() throws Exception {
        super.internalSetup();
    }

    @AfterMethod(alwaysRun = true)
    @Override
    protected void cleanup() throws Exception {
        super.internalCleanup();
    }

<<<<<<< HEAD

=======
    @Override
    protected PulsarClient createNewPulsarClient(ClientBuilder clientBuilder) throws PulsarClientException {
        return PulsarTestClient.create(clientBuilder);
    }

    @Test
>>>>>>> d8b99485
    public void testManagedCursorMetrics() throws Exception {
        final String subName = "my-sub";
        final String topicName = "persistent://my-namespace/use/my-ns/my-topic1";
        final int messageSize = 10;

        ManagedCursorMetrics metrics = new ManagedCursorMetrics(pulsar);

        List<Metrics> metricsList = metrics.generate();
        Assert.assertTrue(metricsList.isEmpty());

        metricsList = metrics.generate();
        Assert.assertTrue(metricsList.isEmpty());

        PulsarTestClient pulsarClient = (PulsarTestClient) this.pulsarClient;
        @Cleanup
        ConsumerImpl<byte[]> consumer = (ConsumerImpl<byte[]>) this.pulsarClient.newConsumer()
                .topic(topicName)
                .subscriptionType(SubscriptionType.Shared)
                .ackTimeout(1, TimeUnit.SECONDS)
                .subscriptionName(subName)
                .isAckReceiptEnabled(true)
                .subscribe();

        @Cleanup
        Producer<byte[]> producer = this.pulsarClient.newProducer()
                .topic(topicName)
                .create();

        for(PulsarMockLedgerHandle ledgerHandle : mockBookKeeper.getLedgerMap().values()) {
            ledgerHandle.close();
        }

        for (int i = 0; i < messageSize; i++) {
            String message = "my-message-" + i;
            producer.send(message.getBytes());
            consumer.acknowledge(consumer.receive().getMessageId());
        }

        Awaitility.await().until(() -> pulsarClient.getConnection(topicName).get().getPendingRequests().size() == 0);
        metricsList = metrics.generate();
        Assert.assertFalse(metricsList.isEmpty());
        Assert.assertNotEquals(metricsList.get(0).getMetrics().get("brk_ml_cursor_persistLedgerSucceed"), 0L);
        Assert.assertNotEquals(metricsList.get(0).getMetrics().get("brk_ml_cursor_persistLedgerErrors"), 0L);
        Assert.assertNotEquals(metricsList.get(0).getMetrics().get("brk_ml_cursor_persistZookeeperSucceed"), 0L);
        Assert.assertEquals(metricsList.get(0).getMetrics().get("brk_ml_cursor_persistZookeeperErrors"), 0L);
        Assert.assertEquals(metricsList.get(0).getMetrics().get("brk_ml_cursor_nonContiguousDeletedMessagesRange"), 0L);
    }


    public void testCursorReadWriteMetrics() throws Exception {
        final String subName = "read-write";
        final String topicName = "persistent://my-namespace/use/my-ns/read-write";
        final int messageSize = 10;

        ManagedCursorMetrics metrics = new ManagedCursorMetrics(pulsar);

        List<Metrics> metricsList = metrics.generate();
        Assert.assertTrue(metricsList.isEmpty());

        metricsList = metrics.generate();
        Assert.assertTrue(metricsList.isEmpty());

        @Cleanup
        Consumer<byte[]> consumer = pulsarClient.newConsumer()
                .topic(topicName)
                .subscriptionType(SubscriptionType.Shared)
                .ackTimeout(1, TimeUnit.SECONDS)
                .subscriptionName(subName)
                .subscribe();

        @Cleanup
        Consumer<byte[]> consumer2 = pulsarClient.newConsumer()
                .topic(topicName)
                .subscriptionType(SubscriptionType.Shared)
                .ackTimeout(1, TimeUnit.SECONDS)
                .subscriptionName(subName + "-2")
                .subscribe();

        @Cleanup
        Producer<byte[]> producer = pulsarClient.newProducer()
                .topic(topicName)
                .create();

        for (PulsarMockLedgerHandle ledgerHandle : mockBookKeeper.getLedgerMap().values()) {
            ledgerHandle.close();
        }

        for (int i = 0; i < messageSize; i++) {
            String message = "my-message-" + i;
            producer.send(message.getBytes());
            if (i % 2 == 0) {
                consumer.acknowledge(consumer.receive().getMessageId());
            } else {
                consumer2.acknowledge(consumer.receive().getMessageId());
            }
        }
        metricsList = metrics.generate();
        Assert.assertEquals(metricsList.size(), 2);
        Assert.assertEquals(metricsList.get(0).getMetrics().get("brk_ml_cursor_writeLedgerSize"), 26L);
        Assert.assertEquals(metricsList.get(0).getMetrics().get("brk_ml_cursor_writeLedgerLogicalSize"), 13L);
        Assert.assertEquals(metricsList.get(0).getMetrics().get("brk_ml_cursor_readLedgerSize"), 0L);

        Assert.assertEquals(metricsList.get(1).getMetrics().get("brk_ml_cursor_writeLedgerSize"), 26L);
        Assert.assertEquals(metricsList.get(1).getMetrics().get("brk_ml_cursor_writeLedgerLogicalSize"), 13L);
        Assert.assertEquals(metricsList.get(1).getMetrics().get("brk_ml_cursor_readLedgerSize"), 0L);
    }
}<|MERGE_RESOLUTION|>--- conflicted
+++ resolved
@@ -39,14 +39,6 @@
 import org.testng.annotations.BeforeMethod;
 import org.testng.annotations.Test;
 
-<<<<<<< HEAD
-import java.util.List;
-import java.util.concurrent.TimeUnit;
-
-
-=======
-@Test(groups = "broker")
->>>>>>> d8b99485
 public class ManagedCursorMetricsTest extends MockedPulsarServiceBaseTest {
 
     @BeforeMethod(alwaysRun = true)
@@ -61,16 +53,6 @@
         super.internalCleanup();
     }
 
-<<<<<<< HEAD
-
-=======
-    @Override
-    protected PulsarClient createNewPulsarClient(ClientBuilder clientBuilder) throws PulsarClientException {
-        return PulsarTestClient.create(clientBuilder);
-    }
-
-    @Test
->>>>>>> d8b99485
     public void testManagedCursorMetrics() throws Exception {
         final String subName = "my-sub";
         final String topicName = "persistent://my-namespace/use/my-ns/my-topic1";
