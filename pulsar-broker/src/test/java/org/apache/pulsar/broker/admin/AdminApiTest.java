/**
 * Licensed to the Apache Software Foundation (ASF) under one
 * or more contributor license agreements.  See the NOTICE file
 * distributed with this work for additional information
 * regarding copyright ownership.  The ASF licenses this file
 * to you under the Apache License, Version 2.0 (the
 * "License"); you may not use this file except in compliance
 * with the License.  You may obtain a copy of the License at
 *
 *   http://www.apache.org/licenses/LICENSE-2.0
 *
 * Unless required by applicable law or agreed to in writing,
 * software distributed under the License is distributed on an
 * "AS IS" BASIS, WITHOUT WARRANTIES OR CONDITIONS OF ANY
 * KIND, either express or implied.  See the License for the
 * specific language governing permissions and limitations
 * under the License.
 */
package org.apache.pulsar.broker.admin;

import static org.mockito.Mockito.doReturn;
import static org.mockito.Mockito.spy;
import static org.mockito.Mockito.times;
import static org.mockito.Mockito.verify;
import static org.testng.Assert.assertEquals;
import static org.testng.Assert.assertFalse;
import static org.testng.Assert.assertNotEquals;
import static org.testng.Assert.assertNotNull;
import static org.testng.Assert.assertTrue;
import static org.testng.Assert.fail;

import com.google.common.collect.BoundType;
import com.google.common.collect.Lists;
import com.google.common.collect.Maps;
import com.google.common.collect.Range;
import com.google.common.collect.Sets;
import com.google.common.hash.Hashing;

import java.lang.reflect.Field;
import java.net.URL;
import java.util.ArrayList;
import java.util.Arrays;
import java.util.EnumSet;
import java.util.HashMap;
import java.util.List;
import java.util.Map;
import java.util.Optional;
import java.util.Set;
import java.util.concurrent.CompletableFuture;
import java.util.concurrent.ExecutorService;
import java.util.concurrent.Executors;
import java.util.concurrent.TimeUnit;

import javax.ws.rs.client.InvocationCallback;
import javax.ws.rs.client.WebTarget;

import lombok.extern.slf4j.Slf4j;

import org.apache.pulsar.broker.PulsarServerException;
import org.apache.pulsar.broker.PulsarService;
import org.apache.pulsar.broker.ServiceConfiguration;
import org.apache.pulsar.broker.auth.MockedPulsarServiceBaseTest;
import org.apache.pulsar.broker.namespace.NamespaceEphemeralData;
import org.apache.pulsar.broker.namespace.NamespaceService;
import org.apache.pulsar.broker.service.BrokerService;
import org.apache.pulsar.client.admin.LongRunningProcessStatus;
import org.apache.pulsar.client.admin.PulsarAdmin;
import org.apache.pulsar.client.admin.PulsarAdminException;
import org.apache.pulsar.client.admin.PulsarAdminException.ConflictException;
import org.apache.pulsar.client.admin.PulsarAdminException.NotAuthorizedException;
import org.apache.pulsar.client.admin.PulsarAdminException.NotFoundException;
import org.apache.pulsar.client.admin.PulsarAdminException.PreconditionFailedException;
import org.apache.pulsar.client.admin.internal.LookupImpl;
import org.apache.pulsar.client.admin.internal.TopicsImpl;
import org.apache.pulsar.client.admin.internal.TenantsImpl;
import org.apache.pulsar.client.api.Consumer;
import org.apache.pulsar.client.api.ConsumerBuilder;
import org.apache.pulsar.client.api.Message;
import org.apache.pulsar.client.api.MessageRoutingMode;
import org.apache.pulsar.client.api.Producer;
import org.apache.pulsar.client.api.PulsarClient;
import org.apache.pulsar.client.api.SubscriptionType;
import org.apache.pulsar.common.lookup.data.LookupData;
import org.apache.pulsar.common.naming.NamespaceBundle;
import org.apache.pulsar.common.naming.NamespaceBundleFactory;
import org.apache.pulsar.common.naming.NamespaceBundles;
import org.apache.pulsar.common.naming.NamespaceName;
import org.apache.pulsar.common.naming.TopicDomain;
import org.apache.pulsar.common.naming.TopicName;
import org.apache.pulsar.common.partition.PartitionedTopicMetadata;
import org.apache.pulsar.common.policies.data.AuthAction;
import org.apache.pulsar.common.policies.data.AutoFailoverPolicyData;
import org.apache.pulsar.common.policies.data.AutoFailoverPolicyType;
import org.apache.pulsar.common.policies.data.BacklogQuota;
import org.apache.pulsar.common.policies.data.BacklogQuota.BacklogQuotaType;
import org.apache.pulsar.common.policies.data.BacklogQuota.RetentionPolicy;
import org.apache.pulsar.common.policies.data.BrokerAssignment;
import org.apache.pulsar.common.policies.data.ClusterData;
import org.apache.pulsar.common.policies.data.NamespaceIsolationData;
import org.apache.pulsar.common.policies.data.NamespaceOwnershipStatus;
import org.apache.pulsar.common.policies.data.PartitionedTopicStats;
import org.apache.pulsar.common.policies.data.PersistencePolicies;
import org.apache.pulsar.common.policies.data.PersistentTopicInternalStats;
import org.apache.pulsar.common.policies.data.TopicStats;
import org.apache.pulsar.common.policies.data.Policies;
import org.apache.pulsar.common.policies.data.RetentionPolicies;
import org.apache.pulsar.common.policies.data.TenantInfo;
import org.apache.pulsar.common.util.Codec;
import org.apache.pulsar.common.util.ObjectMapperFactory;
import org.apache.pulsar.compaction.Compactor;
import org.slf4j.Logger;
import org.slf4j.LoggerFactory;
import org.testng.Assert;
import org.testng.annotations.AfterMethod;
import org.testng.annotations.BeforeMethod;
import org.testng.annotations.DataProvider;
import org.testng.annotations.Test;

@Slf4j
public class AdminApiTest extends MockedPulsarServiceBaseTest {

    private static final Logger LOG = LoggerFactory.getLogger(AdminApiTest.class);

    private final String TLS_SERVER_CERT_FILE_PATH = "./src/test/resources/certificate/server.crt";
    private final String TLS_SERVER_KEY_FILE_PATH = "./src/test/resources/certificate/server.key";

    private MockedPulsarService mockPulsarSetup;

    private PulsarService otherPulsar;

    private PulsarAdmin adminTls;
    private PulsarAdmin otheradmin;

    private NamespaceBundleFactory bundleFactory;

    @BeforeMethod
    @Override
    public void setup() throws Exception {
        conf.setLoadBalancerEnabled(true);
        conf.setTlsEnabled(true);
        conf.setTlsCertificateFilePath(TLS_SERVER_CERT_FILE_PATH);
        conf.setTlsKeyFilePath(TLS_SERVER_KEY_FILE_PATH);

        super.internalSetup();

        bundleFactory = new NamespaceBundleFactory(pulsar, Hashing.crc32());

        adminTls = spy(PulsarAdmin.builder().tlsTrustCertsFilePath(TLS_SERVER_CERT_FILE_PATH)
                .serviceHttpUrl(brokerUrlTls.toString()).build());

        // create otherbroker to test redirect on calls that need
        // namespace ownership
        mockPulsarSetup = new MockedPulsarService(this.conf);
        mockPulsarSetup.setup();
        otherPulsar = mockPulsarSetup.getPulsar();
        otheradmin = mockPulsarSetup.getAdmin();

        // Setup namespaces
        admin.clusters().createCluster("test", new ClusterData("http://127.0.0.1" + ":" + BROKER_WEBSERVICE_PORT));
        TenantInfo tenantInfo = new TenantInfo(Sets.newHashSet("role1", "role2"), Sets.newHashSet("test"));
        admin.tenants().createTenant("prop-xyz", tenantInfo);
        admin.namespaces().createNamespace("prop-xyz/ns1", Sets.newHashSet("test"));
    }

    @AfterMethod
    @Override
    public void cleanup() throws Exception {
        adminTls.close();
        super.internalCleanup();
        mockPulsarSetup.cleanup();
    }

    @DataProvider(name = "numBundles")
    public static Object[][] numBundles() {
        return new Object[][] { { 1 }, { 4 } };
    }

    @DataProvider(name = "bundling")
    public static Object[][] bundling() {
        return new Object[][] { { 0 }, { 4 } };
    }

    @DataProvider(name = "topicName")
    public Object[][] topicNamesProvider() {
        return new Object[][] { { "topic_+&*%{}() \\$@#^%" }, { "simple-topicName" } };
    }

    @DataProvider(name = "topicType")
    public Object[][] topicTypeProvider() {
        return new Object[][] { { TopicDomain.persistent.value() }, { TopicDomain.non_persistent.value() } };
    }

    @Test
    public void clusters() throws Exception {
        admin.clusters().createCluster("usw",
                new ClusterData("http://broker.messaging.use.example.com" + ":" + BROKER_WEBSERVICE_PORT));
        // "test" cluster is part of config-default cluster and it's znode gets created when PulsarService creates
        // failure-domain znode of this default cluster
        assertEquals(admin.clusters().getClusters(), Lists.newArrayList("test", "usw"));

        assertEquals(admin.clusters().getCluster("test"),
                new ClusterData("http://127.0.0.1" + ":" + BROKER_WEBSERVICE_PORT));

        admin.clusters().updateCluster("usw",
                new ClusterData("http://new-broker.messaging.usw.example.com" + ":" + BROKER_WEBSERVICE_PORT));
        assertEquals(admin.clusters().getClusters(), Lists.newArrayList("test", "usw"));
        assertEquals(admin.clusters().getCluster("usw"),
                new ClusterData("http://new-broker.messaging.usw.example.com" + ":" + BROKER_WEBSERVICE_PORT));

        admin.clusters().updateCluster("usw",
                new ClusterData("http://new-broker.messaging.usw.example.com" + ":" + BROKER_WEBSERVICE_PORT,
                        "https://new-broker.messaging.usw.example.com" + ":" + BROKER_WEBSERVICE_PORT_TLS));
        assertEquals(admin.clusters().getClusters(), Lists.newArrayList("test", "usw"));
        assertEquals(admin.clusters().getCluster("usw"),
                new ClusterData("http://new-broker.messaging.usw.example.com" + ":" + BROKER_WEBSERVICE_PORT,
                        "https://new-broker.messaging.usw.example.com" + ":" + BROKER_WEBSERVICE_PORT_TLS));

        admin.clusters().deleteCluster("usw");
        Thread.sleep(300);

        assertEquals(admin.clusters().getClusters(), Lists.newArrayList("test"));

        admin.namespaces().deleteNamespace("prop-xyz/ns1");
        admin.clusters().deleteCluster("test");
        assertEquals(admin.clusters().getClusters(), Lists.newArrayList());

        // Check name validation
        try {
            admin.clusters().createCluster("bf!", new ClusterData("http://dummy.messaging.example.com"));
            fail("should have failed");
        } catch (PulsarAdminException e) {
            assertTrue(e instanceof PreconditionFailedException);
        }
    }

    @Test
    public void clusterNamespaceIsolationPolicies() throws PulsarAdminException {
        try {
            // create
            String policyName1 = "policy-1";
            NamespaceIsolationData nsPolicyData1 = new NamespaceIsolationData();
            nsPolicyData1.namespaces = new ArrayList<String>();
            nsPolicyData1.namespaces.add("other/use/other.*");
            nsPolicyData1.primary = new ArrayList<String>();
            nsPolicyData1.primary.add("prod1-broker[4-6].messaging.use.example.com");
            nsPolicyData1.secondary = new ArrayList<String>();
            nsPolicyData1.secondary.add("prod1-broker.*.messaging.use.example.com");
            nsPolicyData1.auto_failover_policy = new AutoFailoverPolicyData();
            nsPolicyData1.auto_failover_policy.policy_type = AutoFailoverPolicyType.min_available;
            nsPolicyData1.auto_failover_policy.parameters = new HashMap<String, String>();
            nsPolicyData1.auto_failover_policy.parameters.put("min_limit", "1");
            nsPolicyData1.auto_failover_policy.parameters.put("usage_threshold", "100");
            admin.clusters().createNamespaceIsolationPolicy("test", policyName1, nsPolicyData1);

            String policyName2 = "policy-2";
            NamespaceIsolationData nsPolicyData2 = new NamespaceIsolationData();
            nsPolicyData2.namespaces = new ArrayList<String>();
            nsPolicyData2.namespaces.add("other/use/other.*");
            nsPolicyData2.primary = new ArrayList<String>();
            nsPolicyData2.primary.add("prod1-broker[4-6].messaging.use.example.com");
            nsPolicyData2.secondary = new ArrayList<String>();
            nsPolicyData2.secondary.add("prod1-broker.*.messaging.use.example.com");
            nsPolicyData2.auto_failover_policy = new AutoFailoverPolicyData();
            nsPolicyData2.auto_failover_policy.policy_type = AutoFailoverPolicyType.min_available;
            nsPolicyData2.auto_failover_policy.parameters = new HashMap<String, String>();
            nsPolicyData2.auto_failover_policy.parameters.put("min_limit", "1");
            nsPolicyData2.auto_failover_policy.parameters.put("usage_threshold", "100");
            admin.clusters().createNamespaceIsolationPolicy("test", policyName2, nsPolicyData2);

            // verify create indirectly with get
            Map<String, NamespaceIsolationData> policiesMap = admin.clusters().getNamespaceIsolationPolicies("test");
            assertEquals(policiesMap.get(policyName1), nsPolicyData1);
            assertEquals(policiesMap.get(policyName2), nsPolicyData2);

            // verify update of primary
            nsPolicyData1.primary.remove(0);
            nsPolicyData1.primary.add("prod1-broker[1-2].messaging.use.example.com");
            admin.clusters().updateNamespaceIsolationPolicy("test", policyName1, nsPolicyData1);

            // verify primary change
            policiesMap = admin.clusters().getNamespaceIsolationPolicies("test");
            assertEquals(policiesMap.get(policyName1), nsPolicyData1);

            // verify update of secondary
            nsPolicyData1.secondary.remove(0);
            nsPolicyData1.secondary.add("prod1-broker[3-4].messaging.use.example.com");
            admin.clusters().updateNamespaceIsolationPolicy("test", policyName1, nsPolicyData1);

            // verify secondary change
            policiesMap = admin.clusters().getNamespaceIsolationPolicies("test");
            assertEquals(policiesMap.get(policyName1), nsPolicyData1);

            // verify update of failover policy limit
            nsPolicyData1.auto_failover_policy.parameters.put("min_limit", "10");
            admin.clusters().updateNamespaceIsolationPolicy("test", policyName1, nsPolicyData1);

            // verify min_limit change
            policiesMap = admin.clusters().getNamespaceIsolationPolicies("test");
            assertEquals(policiesMap.get(policyName1), nsPolicyData1);

            // verify update of failover usage_threshold limit
            nsPolicyData1.auto_failover_policy.parameters.put("usage_threshold", "80");
            admin.clusters().updateNamespaceIsolationPolicy("test", policyName1, nsPolicyData1);

            // verify usage_threshold change
            policiesMap = admin.clusters().getNamespaceIsolationPolicies("test");
            assertEquals(policiesMap.get(policyName1), nsPolicyData1);

            // verify single get
            NamespaceIsolationData policy1Data = admin.clusters().getNamespaceIsolationPolicy("test", policyName1);
            assertEquals(policy1Data, nsPolicyData1);

            // verify creation of more than one policy
            admin.clusters().createNamespaceIsolationPolicy("test", policyName2, nsPolicyData1);

            try {
                admin.clusters().getNamespaceIsolationPolicy("test", "no-such-policy");
                fail("should have raised exception");
            } catch (PulsarAdminException e) {
                assertTrue(e instanceof NotFoundException);
            }

            // verify delete cluster failed
            try {
                admin.clusters().deleteCluster("test");
                fail("should have raised exception");
            } catch (PulsarAdminException e) {
                assertTrue(e instanceof PreconditionFailedException);
            }

            // verify delete
            admin.clusters().deleteNamespaceIsolationPolicy("test", policyName1);
            admin.clusters().deleteNamespaceIsolationPolicy("test", policyName2);

            try {
                admin.clusters().getNamespaceIsolationPolicy("test", policyName1);
                fail("should have raised exception");
            } catch (PulsarAdminException e) {
                assertTrue(e instanceof NotFoundException);
            }

            try {
                admin.clusters().getNamespaceIsolationPolicy("test", policyName2);
                fail("should have raised exception");
            } catch (PulsarAdminException e) {
                assertTrue(e instanceof NotFoundException);
            }

            try {
                admin.clusters().getNamespaceIsolationPolicies("usc");
                fail("should have raised exception");
            } catch (PulsarAdminException e) {
                assertTrue(e instanceof NotFoundException);
            }

            try {
                admin.clusters().getNamespaceIsolationPolicy("usc", "no-such-cluster");
                fail("should have raised exception");
            } catch (PulsarAdminException e) {
                assertTrue(e instanceof PreconditionFailedException);
            }

            try {
                admin.clusters().createNamespaceIsolationPolicy("usc", "no-such-cluster", nsPolicyData1);
                fail("should have raised exception");
            } catch (PulsarAdminException e) {
                assertTrue(e instanceof PreconditionFailedException);
            }

            try {
                admin.clusters().updateNamespaceIsolationPolicy("usc", "no-such-cluster", policy1Data);
                fail("should have raised exception");
            } catch (PulsarAdminException e) {
                assertTrue(e instanceof PreconditionFailedException);
            }

        } catch (PulsarAdminException e) {
            LOG.warn("TEST FAILED [{}]", e.getMessage());
            throw e;
        }
    }

    @Test
    public void brokers() throws Exception {
        List<String> list = admin.brokers().getActiveBrokers("test");
        Assert.assertNotNull(list);
        Assert.assertEquals(list.size(), 1);

        List<String> list2 = otheradmin.brokers().getActiveBrokers("test");
        Assert.assertNotNull(list2);
        Assert.assertEquals(list2.size(), 1);

        Map<String, NamespaceOwnershipStatus> nsMap = admin.brokers().getOwnedNamespaces("test", list.get(0));
        // since sla-monitor ns is not created nsMap.size() == 1 (for HeartBeat Namespace)
        Assert.assertEquals(1, nsMap.size());
        for (String ns : nsMap.keySet()) {
            NamespaceOwnershipStatus nsStatus = nsMap.get(ns);
            if (ns.equals(
                    NamespaceService.getHeartbeatNamespace(pulsar.getAdvertisedAddress(), pulsar.getConfiguration())
                            + "/0x00000000_0xffffffff")) {
                assertEquals(nsStatus.broker_assignment, BrokerAssignment.shared);
                assertFalse(nsStatus.is_controlled);
                assertTrue(nsStatus.is_active);
            }
        }

        String[] parts = list.get(0).split(":");
        Assert.assertEquals(parts.length, 2);
        Map<String, NamespaceOwnershipStatus> nsMap2 = adminTls.brokers().getOwnedNamespaces("test",
                String.format("%s:%d", parts[0], BROKER_WEBSERVICE_PORT_TLS));
        Assert.assertEquals(nsMap2.size(), 1);

        admin.namespaces().deleteNamespace("prop-xyz/ns1");
        admin.clusters().deleteCluster("test");
        assertEquals(admin.clusters().getClusters(), Lists.newArrayList());
    }

    /**
     * <pre>
     * Verifies: zk-update configuration updates service-config
     * 1. create znode for dynamic-config
     * 2. start pulsar service so, pulsar can set the watch on that znode
     * 3. update the configuration with new value
     * 4. wait and verify that new value has been updated
     * </pre>
     *
     * @throws Exception
     */
    @Test
    public void testUpdateDynamicConfigurationWithZkWatch() throws Exception {
        final int initValue = 30000;
        pulsar.getConfiguration().setBrokerShutdownTimeoutMs(initValue);
        // (1) try to update dynamic field
        final long shutdownTime = 10;
        // update configuration
        admin.brokers().updateDynamicConfiguration("brokerShutdownTimeoutMs", Long.toString(shutdownTime));
        // sleep incrementally as zk-watch notification is async and may take some time
        for (int i = 0; i < 5; i++) {
            if (pulsar.getConfiguration().getBrokerShutdownTimeoutMs() != initValue) {
                Thread.sleep(50 + (i * 10));
            }
        }
        // wait config to be updated
        for (int i = 0; i < 5; i++) {
            if (pulsar.getConfiguration().getBrokerShutdownTimeoutMs() != shutdownTime) {
                Thread.sleep(100 + (i * 10));
            } else {
                break;
            }
        }
        // verify value is updated
        assertEquals(pulsar.getConfiguration().getBrokerShutdownTimeoutMs(), shutdownTime);

        // (2) try to update non-dynamic field
        try {
            admin.brokers().updateDynamicConfiguration("zookeeperServers", "test-zk:1234");
        } catch (Exception e) {
            assertTrue(e instanceof PreconditionFailedException);
        }

        // (3) try to update non-existent field
        try {
            admin.brokers().updateDynamicConfiguration("test", Long.toString(shutdownTime));
        } catch (Exception e) {
            assertTrue(e instanceof PreconditionFailedException);
        }

    }

    /**
     * Verifies broker sets watch on dynamic-configuration map even with invalid init json data
     *
     * <pre>
     * 1. Set invalid json at dynamic-config znode
     * 2. Broker fails to deserialize znode content but sets the watch on znode
     * 3. Update znode with valid json map
     * 4. Broker should get watch and update the dynamic-config map
     * </pre>
     *
     * @throws Exception
     */
    @Test
    public void testInvalidDynamicConfigContentInZK() throws Exception {
        final int newValue = 10;
        stopBroker();
        // set invalid data into dynamic-config znode so, broker startup fail to deserialize data
        mockZookKeeper.setData(BrokerService.BROKER_SERVICE_CONFIGURATION_PATH, "$".getBytes(), -1);
        // start broker: it should have set watch even if with failure of deserialization
        startBroker();
        Assert.assertNotEquals(pulsar.getConfiguration().getBrokerShutdownTimeoutMs(), newValue);
        // update zk with config-value which should fire watch and broker should update the config value
        Map<String, String> configMap = Maps.newHashMap();
        configMap.put("brokerShutdownTimeoutMs", Integer.toString(newValue));
        mockZookKeeper.setData(BrokerService.BROKER_SERVICE_CONFIGURATION_PATH,
                ObjectMapperFactory.getThreadLocal().writeValueAsBytes(configMap), -1);
        // wait config to be updated
        for (int i = 0; i < 5; i++) {
            if (pulsar.getConfiguration().getBrokerShutdownTimeoutMs() != newValue) {
                Thread.sleep(100 + (i * 10));
            } else {
                break;
            }
        }
        // verify value is updated
        assertEquals(pulsar.getConfiguration().getBrokerShutdownTimeoutMs(), newValue);
    }

    /**
     * <pre>
     * verifies: that registerListener updates pulsar.config value with newly updated zk-dynamic config
     * 1.start pulsar
     * 2.update zk-config with admin api
     * 3. trigger watch and listener
     * 4. verify that config is updated
     * </pre>
     *
     * @throws Exception
     */
    @Test
    public void testUpdateDynamicLocalConfiguration() throws Exception {
        // (1) try to update dynamic field
        final long initValue = 30000;
        final long shutdownTime = 10;
        pulsar.getConfiguration().setBrokerShutdownTimeoutMs(initValue);
        // update configuration
        admin.brokers().updateDynamicConfiguration("brokerShutdownTimeoutMs", Long.toString(shutdownTime));
        // sleep incrementally as zk-watch notification is async and may take some time
        for (int i = 0; i < 5; i++) {
            if (pulsar.getConfiguration().getBrokerShutdownTimeoutMs() == initValue) {
                Thread.sleep(50 + (i * 10));
            }
        }

        // verify value is updated
        assertEquals(pulsar.getConfiguration().getBrokerShutdownTimeoutMs(), shutdownTime);
    }

    @Test
    public void testUpdatableConfigurationName() throws Exception {
        // (1) try to update dynamic field
        final String configName = "brokerShutdownTimeoutMs";
        assertTrue(admin.brokers().getDynamicConfigurationNames().contains(configName));
    }

    @Test
    public void testGetDynamicLocalConfiguration() throws Exception {
        // (1) try to update dynamic field
        final String configName = "brokerShutdownTimeoutMs";
        final long shutdownTime = 10;
        pulsar.getConfiguration().setBrokerShutdownTimeoutMs(30000);
        Map<String, String> configs = admin.brokers().getAllDynamicConfigurations();
        assertTrue(configs.isEmpty());
        assertNotEquals(pulsar.getConfiguration().getBrokerShutdownTimeoutMs(), shutdownTime);
        // update configuration
        admin.brokers().updateDynamicConfiguration(configName, Long.toString(shutdownTime));
        // Now, znode is created: updateConfigurationAndregisterListeners and check if configuration updated
        assertEquals(Long.parseLong(admin.brokers().getAllDynamicConfigurations().get(configName)), shutdownTime);
    }

    @Test(enabled = true)
    public void properties() throws PulsarAdminException {
        Set<String> allowedClusters = Sets.newHashSet("test");
        TenantInfo tenantInfo = new TenantInfo(Sets.newHashSet("role1", "role2"), allowedClusters);
        admin.tenants().updateTenant("prop-xyz", tenantInfo);

        assertEquals(admin.tenants().getTenants(), Lists.newArrayList("prop-xyz"));

        assertEquals(admin.tenants().getTenantInfo("prop-xyz"), tenantInfo);

        TenantInfo newTenantAdmin = new TenantInfo(Sets.newHashSet("role3", "role4"), allowedClusters);
        admin.tenants().updateTenant("prop-xyz", newTenantAdmin);

        assertEquals(admin.tenants().getTenantInfo("prop-xyz"), newTenantAdmin);

        admin.namespaces().deleteNamespace("prop-xyz/ns1");
        admin.tenants().deleteTenant("prop-xyz");
        assertEquals(admin.tenants().getTenants(), Lists.newArrayList());

        // Check name validation
        try {
            admin.tenants().createTenant("prop-xyz&", tenantInfo);
            fail("should have failed");
        } catch (PulsarAdminException e) {
            assertTrue(e instanceof PreconditionFailedException);
        }
    }

    @Test(invocationCount = 1)
    public void namespaces() throws PulsarAdminException, PulsarServerException, Exception {
        admin.clusters().createCluster("usw", new ClusterData());
        TenantInfo tenantInfo = new TenantInfo(Sets.newHashSet("role1", "role2"),
                Sets.newHashSet("test", "usw"));
        admin.tenants().updateTenant("prop-xyz", tenantInfo);

        assertEquals(admin.namespaces().getPolicies("prop-xyz/ns1").bundles, Policies.defaultBundle());

        admin.namespaces().createNamespace("prop-xyz/ns2", Sets.newHashSet("test"));

        admin.namespaces().createNamespace("prop-xyz/ns3", 4);
        admin.namespaces().setNamespaceReplicationClusters("prop-xyz/ns3", Sets.newHashSet("test"));
        assertEquals(admin.namespaces().getPolicies("prop-xyz/ns3").bundles.numBundles, 4);
        assertEquals(admin.namespaces().getPolicies("prop-xyz/ns3").bundles.boundaries.size(), 5);

        admin.namespaces().deleteNamespace("prop-xyz/ns3");

        try {
            admin.namespaces().createNamespace("non-existing/ns1");
            fail("Should not have passed");
        } catch (NotFoundException e) {
            // Ok
        }

        assertEquals(admin.namespaces().getNamespaces("prop-xyz"), Lists.newArrayList("prop-xyz/ns1", "prop-xyz/ns2"));
        assertEquals(admin.namespaces().getNamespaces("prop-xyz"), Lists.newArrayList("prop-xyz/ns1", "prop-xyz/ns2"));

        try {
            admin.namespaces().createNamespace("prop-xyz/ns4", Sets.newHashSet("usc"));
            fail("Should not have passed");
        } catch (NotAuthorizedException e) {
            // Ok, got the non authorized exception since usc cluster is not in the allowed clusters list.
        }

        admin.namespaces().grantPermissionOnNamespace("prop-xyz/ns1", "my-role", EnumSet.allOf(AuthAction.class));

        Policies policies = new Policies();
        policies.replication_clusters = Sets.newHashSet("test");
        policies.bundles = Policies.defaultBundle();
        policies.auth_policies.namespace_auth.put("my-role", EnumSet.allOf(AuthAction.class));

        assertEquals(admin.namespaces().getPolicies("prop-xyz/ns1"), policies);
        assertEquals(admin.namespaces().getPermissions("prop-xyz/ns1"), policies.auth_policies.namespace_auth);

        assertEquals(admin.namespaces().getTopics("prop-xyz/ns1"), Lists.newArrayList());

        admin.namespaces().revokePermissionsOnNamespace("prop-xyz/ns1", "my-role");
        policies.auth_policies.namespace_auth.remove("my-role");
        assertEquals(admin.namespaces().getPolicies("prop-xyz/ns1"), policies);

        assertEquals(admin.namespaces().getPersistence("prop-xyz/ns1"), new PersistencePolicies(1, 1, 1, 0.0));
        admin.namespaces().setPersistence("prop-xyz/ns1", new PersistencePolicies(3, 2, 1, 10.0));
        assertEquals(admin.namespaces().getPersistence("prop-xyz/ns1"), new PersistencePolicies(3, 2, 1, 10.0));

        // Force topic creation and namespace being loaded
        Producer<byte[]> producer = pulsarClient.newProducer()
            .topic("persistent://prop-xyz/ns1/my-topic")
            .enableBatching(false)
            .messageRoutingMode(MessageRoutingMode.SinglePartition)
            .create();
        producer.close();
        admin.topics().delete("persistent://prop-xyz/ns1/my-topic");

        admin.namespaces().unloadNamespaceBundle("prop-xyz/ns1", "0x00000000_0xffffffff");
        NamespaceName ns = NamespaceName.get("prop-xyz/ns1");
        // Now, w/ bundle policies, we will use default bundle
        NamespaceBundle defaultBundle = bundleFactory.getFullBundle(ns);
        int i = 0;
        for (; i < 10; i++) {
            Optional<NamespaceEphemeralData> data1 = pulsar.getNamespaceService().getOwnershipCache()
                    .getOwnerAsync(defaultBundle).get();
            if (!data1.isPresent()) {
                // Already unloaded
                break;
            }
            LOG.info("Waiting for unload namespace {} to complete. Current service unit isDisabled: {}", defaultBundle,
                    data1.get().isDisabled());
            Thread.sleep(1000);
        }
        assertTrue(i < 10);

        admin.namespaces().deleteNamespace("prop-xyz/ns1");
        assertEquals(admin.namespaces().getNamespaces("prop-xyz"), Lists.newArrayList("prop-xyz/ns2"));

        try {
            admin.namespaces().unload("prop-xyz/ns1");
            fail("should have raised exception");
        } catch (Exception e) {
            // OK excepted
        }

        // Force topic creation and namespace being loaded
        producer = pulsarClient.newProducer().topic("persistent://prop-xyz/use/ns2/my-topic").create();
        producer.close();
        admin.topics().delete("persistent://prop-xyz/use/ns2/my-topic");

        // both unload and delete should succeed for ns2 on other broker with a redirect
        // otheradmin.namespaces().unload("prop-xyz/use/ns2");
    }

    @Test(dataProvider = "topicName")
    public void persistentTopics(String topicName) throws Exception {
        assertEquals(admin.topics().getList("prop-xyz/ns1"), Lists.newArrayList());

        final String persistentTopicName = "persistent://prop-xyz/ns1/" + topicName;
        // Force to create a topic
        publishMessagesOnPersistentTopic("persistent://prop-xyz/ns1/" + topicName, 0);
        assertEquals(admin.topics().getList("prop-xyz/ns1"),
                Lists.newArrayList("persistent://prop-xyz/ns1/" + topicName));

        // create consumer and subscription
        URL pulsarUrl = new URL("http://127.0.0.1" + ":" + BROKER_WEBSERVICE_PORT);
        PulsarClient client = PulsarClient.builder().serviceUrl(pulsarUrl.toString()).statsInterval(0, TimeUnit.SECONDS)
                .build();
        Consumer<byte[]> consumer = client.newConsumer().topic(persistentTopicName).subscriptionName("my-sub")
                .subscriptionType(SubscriptionType.Exclusive).subscribe();

        assertEquals(admin.topics().getSubscriptions(persistentTopicName), Lists.newArrayList("my-sub"));

        publishMessagesOnPersistentTopic("persistent://prop-xyz/ns1/" + topicName, 10);

        TopicStats topicStats = admin.topics().getStats(persistentTopicName);
        assertEquals(topicStats.subscriptions.keySet(), Sets.newTreeSet(Lists.newArrayList("my-sub")));
        assertEquals(topicStats.subscriptions.get("my-sub").consumers.size(), 1);
        assertEquals(topicStats.subscriptions.get("my-sub").msgBacklog, 10);
        assertEquals(topicStats.publishers.size(), 0);

        PersistentTopicInternalStats internalStats = admin.topics().getInternalStats(persistentTopicName);
        assertEquals(internalStats.cursors.keySet(), Sets.newTreeSet(Lists.newArrayList("my-sub")));

        List<Message<byte[]>> messages = admin.topics().peekMessages(persistentTopicName, "my-sub", 3);
        assertEquals(messages.size(), 3);
        for (int i = 0; i < 3; i++) {
            String expectedMessage = "message-" + i;
            assertEquals(messages.get(i).getData(), expectedMessage.getBytes());
        }

        messages = admin.topics().peekMessages(persistentTopicName, "my-sub", 15);
        assertEquals(messages.size(), 10);
        for (int i = 0; i < 10; i++) {
            String expectedMessage = "message-" + i;
            assertEquals(messages.get(i).getData(), expectedMessage.getBytes());
        }

        admin.topics().skipMessages(persistentTopicName, "my-sub", 5);
        topicStats = admin.topics().getStats(persistentTopicName);
        assertEquals(topicStats.subscriptions.get("my-sub").msgBacklog, 5);

        admin.topics().skipAllMessages(persistentTopicName, "my-sub");
        topicStats = admin.topics().getStats(persistentTopicName);
        assertEquals(topicStats.subscriptions.get("my-sub").msgBacklog, 0);

        consumer.close();
        client.close();

        admin.topics().deleteSubscription(persistentTopicName, "my-sub");

        assertEquals(admin.topics().getSubscriptions(persistentTopicName), Lists.newArrayList());
        topicStats = admin.topics().getStats(persistentTopicName);
        assertEquals(topicStats.subscriptions.keySet(), Sets.newTreeSet());
        assertEquals(topicStats.publishers.size(), 0);

        try {
            admin.topics().skipAllMessages(persistentTopicName, "my-sub");
        } catch (NotFoundException e) {
        }

        admin.topics().delete(persistentTopicName);

        try {
            admin.topics().delete(persistentTopicName);
            fail("Should have received 404");
        } catch (NotFoundException e) {
        }

        assertEquals(admin.topics().getList("prop-xyz/ns1"), Lists.newArrayList());
    }

    @Test(dataProvider = "topicName")
    public void partitionedTopics(String topicName) throws Exception {
        assertEquals(admin.topics().getPartitionedTopicList("prop-xyz/ns1"), Lists.newArrayList());
        final String partitionedTopicName = "persistent://prop-xyz/ns1/" + topicName;
        admin.topics().createPartitionedTopic(partitionedTopicName, 4);
        assertEquals(admin.topics().getPartitionedTopicList("prop-xyz/ns1"),
                Lists.newArrayList(partitionedTopicName));

        assertEquals(admin.topics().getPartitionedTopicMetadata(partitionedTopicName).partitions, 4);

        // check if the virtual topic doesn't get created
        List<String> topics = admin.topics().getList("prop-xyz/ns1");
        assertEquals(topics.size(), 0);

        assertEquals(admin.topics().getPartitionedTopicMetadata("persistent://prop-xyz/ns1/ds2").partitions,
                0);

        // create consumer and subscription
        URL pulsarUrl = new URL("http://127.0.0.1" + ":" + BROKER_WEBSERVICE_PORT);
        PulsarClient client = PulsarClient.builder().serviceUrl(pulsarUrl.toString()).statsInterval(0, TimeUnit.SECONDS)
                .build();
        Consumer<byte[]> consumer = client.newConsumer().topic(partitionedTopicName).subscriptionName("my-sub")
                .subscriptionType(SubscriptionType.Exclusive).subscribe();

        assertEquals(admin.topics().getSubscriptions(partitionedTopicName), Lists.newArrayList("my-sub"));

        try {
            admin.topics().deleteSubscription(partitionedTopicName, "my-sub");
            fail("should have failed");
        } catch (PulsarAdminException.PreconditionFailedException e) {
            // ok
        } catch (Exception e) {
            fail(e.getMessage());
        }

        Consumer<byte[]> consumer1 = client.newConsumer().topic(partitionedTopicName).subscriptionName("my-sub-1")
                .subscribe();

        assertEquals(Sets.newHashSet(admin.topics().getSubscriptions(partitionedTopicName)),
                Sets.newHashSet("my-sub", "my-sub-1"));

        consumer1.close();
        admin.topics().deleteSubscription(partitionedTopicName, "my-sub-1");
        assertEquals(admin.topics().getSubscriptions(partitionedTopicName), Lists.newArrayList("my-sub"));

        Producer<byte[]> producer = client.newProducer()
            .topic(partitionedTopicName)
            .enableBatching(false)
            .messageRoutingMode(MessageRoutingMode.RoundRobinPartition)
            .create();

        for (int i = 0; i < 10; i++) {
            String message = "message-" + i;
            producer.send(message.getBytes());
        }

        assertEquals(Sets.newHashSet(admin.topics().getList("prop-xyz/ns1")),
                Sets.newHashSet(partitionedTopicName + "-partition-0", partitionedTopicName + "-partition-1",
                        partitionedTopicName + "-partition-2", partitionedTopicName + "-partition-3"));

        // test cumulative stats for partitioned topic
        PartitionedTopicStats topicStats = admin.topics().getPartitionedStats(partitionedTopicName, false);
        assertEquals(topicStats.subscriptions.keySet(), Sets.newTreeSet(Lists.newArrayList("my-sub")));
        assertEquals(topicStats.subscriptions.get("my-sub").consumers.size(), 1);
        assertEquals(topicStats.subscriptions.get("my-sub").msgBacklog, 10);
        assertEquals(topicStats.publishers.size(), 1);
        assertEquals(topicStats.partitions, Maps.newHashMap());

        // test per partition stats for partitioned topic
        topicStats = admin.topics().getPartitionedStats(partitionedTopicName, true);
        assertEquals(topicStats.metadata.partitions, 4);
        assertEquals(topicStats.partitions.keySet(),
                Sets.newHashSet(partitionedTopicName + "-partition-0", partitionedTopicName + "-partition-1",
                        partitionedTopicName + "-partition-2", partitionedTopicName + "-partition-3"));
        TopicStats partitionStats = topicStats.partitions.get(partitionedTopicName + "-partition-0");
        assertEquals(partitionStats.publishers.size(), 1);
        assertEquals(partitionStats.subscriptions.get("my-sub").consumers.size(), 1);
        assertEquals(partitionStats.subscriptions.get("my-sub").msgBacklog, 3, 1);

        try {
            admin.topics().skipMessages(partitionedTopicName, "my-sub", 5);
            fail("skip messages for partitioned topics should fail");
        } catch (Exception e) {
            // ok
        }

        admin.topics().skipAllMessages(partitionedTopicName, "my-sub");
        topicStats = admin.topics().getPartitionedStats(partitionedTopicName, false);
        assertEquals(topicStats.subscriptions.get("my-sub").msgBacklog, 0);

        producer.close();
        consumer.close();

        admin.topics().deleteSubscription(partitionedTopicName, "my-sub");

        assertEquals(admin.topics().getSubscriptions(partitionedTopicName), Lists.newArrayList());

        try {
            admin.topics().createPartitionedTopic(partitionedTopicName, 32);
            fail("Should have failed as the partitioned topic already exists");
        } catch (ConflictException ce) {
        }

        producer = client.newProducer()
            .topic(partitionedTopicName)
            .enableBatching(false)
            .messageRoutingMode(MessageRoutingMode.SinglePartition)
            .create();

        topics = admin.topics().getList("prop-xyz/ns1");
        assertEquals(topics.size(), 4);

        try {
            admin.topics().deletePartitionedTopic(partitionedTopicName);
            fail("The topic is busy");
        } catch (PreconditionFailedException pfe) {
            // ok
        }

        producer.close();
        client.close();

        admin.topics().deletePartitionedTopic(partitionedTopicName);

        assertEquals(admin.topics().getPartitionedTopicMetadata(partitionedTopicName).partitions, 0);

        admin.topics().createPartitionedTopic(partitionedTopicName, 32);

        assertEquals(admin.topics().getPartitionedTopicMetadata(partitionedTopicName).partitions, 32);

        try {
            admin.topics().deletePartitionedTopic("persistent://prop-xyz/ns1/ds2");
            fail("Should have failed as the partitioned topic was not created");
        } catch (NotFoundException nfe) {
        }

        admin.topics().deletePartitionedTopic(partitionedTopicName);

        // delete a partitioned topic in a global namespace
        admin.topics().createPartitionedTopic(partitionedTopicName, 4);
        admin.topics().deletePartitionedTopic(partitionedTopicName);
    }

    @Test(dataProvider = "numBundles")
    public void testDeleteNamespaceBundle(Integer numBundles) throws Exception {
        admin.namespaces().deleteNamespace("prop-xyz/ns1");
        admin.namespaces().createNamespace("prop-xyz/ns1-bundles", numBundles);
        admin.namespaces().setNamespaceReplicationClusters("prop-xyz/ns1-bundles", Sets.newHashSet("test"));

        // since we have 2 brokers running, we try to let both of them acquire bundle ownership
        admin.lookups().lookupTopic("persistent://prop-xyz/ns1-bundles/ds1");
        admin.lookups().lookupTopic("persistent://prop-xyz/ns1-bundles/ds2");
        admin.lookups().lookupTopic("persistent://prop-xyz/ns1-bundles/ds3");
        admin.lookups().lookupTopic("persistent://prop-xyz/ns1-bundles/ds4");

        assertEquals(admin.namespaces().getTopics("prop-xyz/ns1-bundles"), Lists.newArrayList());

        admin.namespaces().deleteNamespace("prop-xyz/ns1-bundles");
        assertEquals(admin.namespaces().getNamespaces("prop-xyz", "test"), Lists.newArrayList());
    }

    @Test
    public void testNamespaceSplitBundle() throws Exception {
        // Force to create a topic
        final String namespace = "prop-xyz/ns1";
        final String topicName = (new StringBuilder("persistent://")).append(namespace).append("/ds2").toString();
        Producer<byte[]> producer = pulsarClient.newProducer()
            .topic(topicName)
            .enableBatching(false)
            .messageRoutingMode(MessageRoutingMode.SinglePartition)
            .create();
        producer.send("message".getBytes());
        publishMessagesOnPersistentTopic(topicName, 0);
        assertEquals(admin.topics().getList(namespace), Lists.newArrayList(topicName));

        try {
            admin.namespaces().splitNamespaceBundle(namespace, "0x00000000_0xffffffff", true);
        } catch (Exception e) {
            fail("split bundle shouldn't have thrown exception");
        }

        // bundle-factory cache must have updated split bundles
        NamespaceBundles bundles = bundleFactory.getBundles(NamespaceName.get(namespace));
        String[] splitRange = { namespace + "/0x00000000_0x7fffffff", namespace + "/0x7fffffff_0xffffffff" };
        for (int i = 0; i < bundles.getBundles().size(); i++) {
            assertEquals(bundles.getBundles().get(i).toString(), splitRange[i]);
        }

        producer.close();
    }

    @Test
    public void testNamespaceSplitBundleConcurrent() throws Exception {
        // Force to create a topic
        final String namespace = "prop-xyz/ns1";
        final String topicName = (new StringBuilder("persistent://")).append(namespace).append("/ds2").toString();
        Producer<byte[]> producer = pulsarClient.newProducer()
            .topic(topicName)
            .enableBatching(false)
            .messageRoutingMode(MessageRoutingMode.SinglePartition)
            .create();
        producer.send("message".getBytes());
        publishMessagesOnPersistentTopic(topicName, 0);
        assertEquals(admin.topics().getList(namespace), Lists.newArrayList(topicName));

        try {
            admin.namespaces().splitNamespaceBundle(namespace, "0x00000000_0xffffffff", false);
        } catch (Exception e) {
            fail("split bundle shouldn't have thrown exception");
        }

        // bundle-factory cache must have updated split bundles
        NamespaceBundles bundles = bundleFactory.getBundles(NamespaceName.get(namespace));
        String[] splitRange = { namespace + "/0x00000000_0x7fffffff", namespace + "/0x7fffffff_0xffffffff" };
        for (int i = 0; i < bundles.getBundles().size(); i++) {
            assertEquals(bundles.getBundles().get(i).toString(), splitRange[i]);
        }

        ExecutorService executorService = Executors.newCachedThreadPool();

        try {
            executorService.invokeAll(Arrays.asList(() -> {
                log.info("split 2 bundles at the same time. spilt: 0x00000000_0x7fffffff ");
                admin.namespaces().splitNamespaceBundle(namespace, "0x00000000_0x7fffffff", false);
                return null;
            }, () -> {
                log.info("split 2 bundles at the same time. spilt: 0x7fffffff_0xffffffff ");
                admin.namespaces().splitNamespaceBundle(namespace, "0x7fffffff_0xffffffff", false);
                return null;
            }));
        } catch (Exception e) {
            fail("split bundle shouldn't have thrown exception");
        }

        String[] splitRange4 = { namespace + "/0x00000000_0x3fffffff", namespace + "/0x3fffffff_0x7fffffff",
                namespace + "/0x7fffffff_0xbfffffff", namespace + "/0xbfffffff_0xffffffff" };
        bundles = bundleFactory.getBundles(NamespaceName.get(namespace));
        assertEquals(bundles.getBundles().size(), 4);
        for (int i = 0; i < bundles.getBundles().size(); i++) {
            assertEquals(bundles.getBundles().get(i).toString(), splitRange4[i]);
        }

        try {
            executorService.invokeAll(Arrays.asList(() -> {
                log.info("split 4 bundles at the same time. spilt: 0x00000000_0x3fffffff ");
                admin.namespaces().splitNamespaceBundle(namespace, "0x00000000_0x3fffffff", false);
                return null;
            }, () -> {
                log.info("split 4 bundles at the same time. spilt: 0x3fffffff_0x7fffffff ");
                admin.namespaces().splitNamespaceBundle(namespace, "0x3fffffff_0x7fffffff", false);
                return null;
            }, () -> {
                log.info("split 4 bundles at the same time. spilt: 0x7fffffff_0xbfffffff ");
                admin.namespaces().splitNamespaceBundle(namespace, "0x7fffffff_0xbfffffff", false);
                return null;
            }, () -> {
                log.info("split 4 bundles at the same time. spilt: 0xbfffffff_0xffffffff ");
                admin.namespaces().splitNamespaceBundle(namespace, "0xbfffffff_0xffffffff", false);
                return null;
            }));
        } catch (Exception e) {
            fail("split bundle shouldn't have thrown exception");
        }

        String[] splitRange8 = { namespace + "/0x00000000_0x1fffffff", namespace + "/0x1fffffff_0x3fffffff",
                namespace + "/0x3fffffff_0x5fffffff", namespace + "/0x5fffffff_0x7fffffff",
                namespace + "/0x7fffffff_0x9fffffff", namespace + "/0x9fffffff_0xbfffffff",
                namespace + "/0xbfffffff_0xdfffffff", namespace + "/0xdfffffff_0xffffffff" };
        bundles = bundleFactory.getBundles(NamespaceName.get(namespace));
        assertEquals(bundles.getBundles().size(), 8);
        for (int i = 0; i < bundles.getBundles().size(); i++) {
            assertEquals(bundles.getBundles().get(i).toString(), splitRange8[i]);
        }

        producer.close();
    }

    @Test
    public void testNamespaceUnloadBundle() throws Exception {
        assertEquals(admin.topics().getList("prop-xyz/ns1"), Lists.newArrayList());

        // Force to create a topic
        publishMessagesOnPersistentTopic("persistent://prop-xyz/ns1/ds2", 0);
        assertEquals(admin.topics().getList("prop-xyz/ns1"),
                Lists.newArrayList("persistent://prop-xyz/ns1/ds2"));

        // create consumer and subscription
        Consumer<byte[]> consumer = pulsarClient.newConsumer().topic("persistent://prop-xyz/ns1/ds2")
                .subscriptionName("my-sub").subscribe();
        assertEquals(admin.topics().getSubscriptions("persistent://prop-xyz/ns1/ds2"),
                Lists.newArrayList("my-sub"));

        // Create producer
        Producer<byte[]> producer = pulsarClient.newProducer()
            .topic("persistent://prop-xyz/ns1/ds2")
            .enableBatching(false)
            .messageRoutingMode(MessageRoutingMode.SinglePartition)
            .create();
        for (int i = 0; i < 10; i++) {
            String message = "message-" + i;
            producer.send(message.getBytes());
        }

        consumer.close();
        producer.close();

        try {
            admin.namespaces().unloadNamespaceBundle("prop-xyz/ns1", "0x00000000_0xffffffff");
        } catch (Exception e) {
            fail("Unload shouldn't have throw exception");
        }

        // check that no one owns the namespace
        NamespaceBundle bundle = bundleFactory.getBundle(NamespaceName.get("prop-xyz/ns1"),
                Range.range(0L, BoundType.CLOSED, 0xffffffffL, BoundType.CLOSED));
        assertFalse(pulsar.getNamespaceService().isServiceUnitOwned(bundle));
        assertFalse(otherPulsar.getNamespaceService().isServiceUnitOwned(bundle));
        pulsarClient.shutdown();

        LOG.info("--- RELOAD ---");

        // Force reload of namespace and wait for topic to be ready
        for (int i = 0; i < 30; i++) {
            try {
                admin.topics().getStats("persistent://prop-xyz/ns1/ds2");
                break;
            } catch (PulsarAdminException e) {
                LOG.warn("Failed to get topic stats.. {}", e.getMessage());
                Thread.sleep(1000);
            }
        }

        admin.topics().deleteSubscription("persistent://prop-xyz/ns1/ds2", "my-sub");
        admin.topics().delete("persistent://prop-xyz/ns1/ds2");
    }

    @Test(dataProvider = "numBundles")
    public void testNamespaceBundleUnload(Integer numBundles) throws Exception {
        admin.namespaces().createNamespace("prop-xyz/ns1-bundles", numBundles);
        admin.namespaces().setNamespaceReplicationClusters("prop-xyz/ns1-bundles", Sets.newHashSet("test"));

        assertEquals(admin.topics().getList("prop-xyz/ns1-bundles"), Lists.newArrayList());

        // Force to create a topic
        publishMessagesOnPersistentTopic("persistent://prop-xyz/ns1-bundles/ds2", 0);
        assertEquals(admin.topics().getList("prop-xyz/ns1-bundles"),
                Lists.newArrayList("persistent://prop-xyz/ns1-bundles/ds2"));

        // create consumer and subscription
        Consumer<byte[]> consumer = pulsarClient.newConsumer().topic("persistent://prop-xyz/ns1-bundles/ds2")
                .subscriptionName("my-sub").subscribe();
        assertEquals(admin.topics().getSubscriptions("persistent://prop-xyz/ns1-bundles/ds2"),
                Lists.newArrayList("my-sub"));

        // Create producer
        Producer<byte[]> producer = pulsarClient.newProducer()
            .topic("persistent://prop-xyz/ns1-bundles/ds2")
            .enableBatching(false)
            .messageRoutingMode(MessageRoutingMode.SinglePartition)
            .create();
        for (int i = 0; i < 10; i++) {
            String message = "message-" + i;
            producer.send(message.getBytes());
        }

        NamespaceBundle bundle = (NamespaceBundle) pulsar.getNamespaceService()
                .getBundle(TopicName.get("persistent://prop-xyz/ns1-bundles/ds2"));

        consumer.close();
        producer.close();

        admin.namespaces().unloadNamespaceBundle("prop-xyz/ns1-bundles", bundle.getBundleRange());

        // check that no one owns the namespace bundle
        assertFalse(pulsar.getNamespaceService().isServiceUnitOwned(bundle));
        assertFalse(otherPulsar.getNamespaceService().isServiceUnitOwned(bundle));

        LOG.info("--- RELOAD ---");

        // Force reload of namespace and wait for topic to be ready
        for (int i = 0; i < 30; i++) {
            try {
                admin.topics().getStats("persistent://prop-xyz/ns1-bundles/ds2");
                break;
            } catch (PulsarAdminException e) {
                LOG.warn("Failed to get topic stats.. {}", e.getMessage());
                Thread.sleep(1000);
            }
        }

        admin.topics().deleteSubscription("persistent://prop-xyz/ns1-bundles/ds2", "my-sub");
        admin.topics().delete("persistent://prop-xyz/ns1-bundles/ds2");
    }

    @Test(dataProvider = "bundling")
    public void testClearBacklogOnNamespace(Integer numBundles) throws Exception {
        admin.namespaces().createNamespace("prop-xyz/ns1-bundles", numBundles);
        admin.namespaces().setNamespaceReplicationClusters("prop-xyz/ns1-bundles", Sets.newHashSet("test"));

        // create consumer and subscription
        pulsarClient.newConsumer().topic("persistent://prop-xyz/ns1-bundles/ds2").subscriptionName("my-sub")
                .subscribe();
        pulsarClient.newConsumer().topic("persistent://prop-xyz/ns1-bundles/ds2").subscriptionName("my-sub-1")
                .subscribe();
        pulsarClient.newConsumer().topic("persistent://prop-xyz/ns1-bundles/ds2").subscriptionName("my-sub-2")
                .subscribe();
        pulsarClient.newConsumer().topic("persistent://prop-xyz/ns1-bundles/ds1").subscriptionName("my-sub")
                .subscribe();
        pulsarClient.newConsumer().topic("persistent://prop-xyz/ns1-bundles/ds1").subscriptionName("my-sub-1")
                .subscribe();

        // Create producer
        Producer<byte[]> producer = pulsarClient.newProducer()
            .topic("persistent://prop-xyz/ns1-bundles/ds2")
            .enableBatching(false)
            .messageRoutingMode(MessageRoutingMode.SinglePartition)
            .create();
        for (int i = 0; i < 10; i++) {
            String message = "message-" + i;
            producer.send(message.getBytes());
        }

        producer.close();

        // Create producer
        Producer<byte[]> producer1 = pulsarClient.newProducer()
            .topic("persistent://prop-xyz/ns1-bundles/ds1")
            .enableBatching(false)
            .messageRoutingMode(MessageRoutingMode.SinglePartition)
            .create();
        for (int i = 0; i < 10; i++) {
            String message = "message-" + i;
            producer1.send(message.getBytes());
        }

        producer1.close();

        admin.namespaces().clearNamespaceBacklogForSubscription("prop-xyz/ns1-bundles", "my-sub");

        long backlog = admin.topics().getStats("persistent://prop-xyz/ns1-bundles/ds2").subscriptions
                .get("my-sub").msgBacklog;
        assertEquals(backlog, 0);
        backlog = admin.topics().getStats("persistent://prop-xyz/ns1-bundles/ds1").subscriptions
                .get("my-sub").msgBacklog;
        assertEquals(backlog, 0);
        backlog = admin.topics().getStats("persistent://prop-xyz/ns1-bundles/ds1").subscriptions
                .get("my-sub-1").msgBacklog;
        assertEquals(backlog, 10);

        admin.namespaces().clearNamespaceBacklog("prop-xyz/ns1-bundles");

        backlog = admin.topics().getStats("persistent://prop-xyz/ns1-bundles/ds1").subscriptions
                .get("my-sub-1").msgBacklog;
        assertEquals(backlog, 0);
        backlog = admin.topics().getStats("persistent://prop-xyz/ns1-bundles/ds2").subscriptions
                .get("my-sub-1").msgBacklog;
        assertEquals(backlog, 0);
        backlog = admin.topics().getStats("persistent://prop-xyz/ns1-bundles/ds2").subscriptions
                .get("my-sub-2").msgBacklog;
        assertEquals(backlog, 0);
    }

    @Test(dataProvider = "bundling")
    public void testUnsubscribeOnNamespace(Integer numBundles) throws Exception {
        admin.namespaces().createNamespace("prop-xyz/ns1-bundles", numBundles);
        admin.namespaces().setNamespaceReplicationClusters("prop-xyz/ns1-bundles", Sets.newHashSet("test"));

        // create consumer and subscription
        Consumer<byte[]> consumer1 = pulsarClient.newConsumer().topic("persistent://prop-xyz/ns1-bundles/ds2")
                .subscriptionName("my-sub").subscribe();
        Consumer<byte[]> consumer2 = pulsarClient.newConsumer().topic("persistent://prop-xyz/ns1-bundles/ds2")
                .subscriptionName("my-sub-1").subscribe();
        /* Consumer consumer3 = */ pulsarClient.newConsumer().topic("persistent://prop-xyz/ns1-bundles/ds2")
                .subscriptionName("my-sub-2").subscribe();
        Consumer<byte[]> consumer4 = pulsarClient.newConsumer().topic("persistent://prop-xyz/ns1-bundles/ds1")
                .subscriptionName("my-sub").subscribe();
        Consumer<byte[]> consumer5 = pulsarClient.newConsumer().topic("persistent://prop-xyz/ns1-bundles/ds1")
                .subscriptionName("my-sub-1").subscribe();

        try {
            admin.namespaces().unsubscribeNamespace("prop-xyz/ns1-bundles", "my-sub");
            fail("should have failed");
        } catch (PulsarAdminException.PreconditionFailedException e) {
            // ok
        }

        consumer1.close();

        try {
            admin.namespaces().unsubscribeNamespace("prop-xyz/ns1-bundles", "my-sub");
            fail("should have failed");
        } catch (PulsarAdminException.PreconditionFailedException e) {
            // ok
        }

        consumer4.close();

        admin.namespaces().unsubscribeNamespace("prop-xyz/ns1-bundles", "my-sub");

        assertEquals(admin.topics().getSubscriptions("persistent://prop-xyz/ns1-bundles/ds2"),
                Lists.newArrayList("my-sub-1", "my-sub-2"));
        assertEquals(admin.topics().getSubscriptions("persistent://prop-xyz/ns1-bundles/ds1"),
                Lists.newArrayList("my-sub-1"));

        consumer2.close();
        consumer5.close();

        admin.namespaces().unsubscribeNamespace("prop-xyz/ns1-bundles", "my-sub-1");

        assertEquals(admin.topics().getSubscriptions("persistent://prop-xyz/ns1-bundles/ds2"),
                Lists.newArrayList("my-sub-2"));
        assertEquals(admin.topics().getSubscriptions("persistent://prop-xyz/ns1-bundles/ds1"),
                Lists.newArrayList());
    }

    long messageTimestamp = System.currentTimeMillis();
    long secondTimestamp = System.currentTimeMillis();

    private void publishMessagesOnPersistentTopic(String topicName, int messages) throws Exception {
        publishMessagesOnPersistentTopic(topicName, messages, 0);
    }

    private void publishMessagesOnPersistentTopic(String topicName, int messages, int startIdx) throws Exception {
        Producer<byte[]> producer = pulsarClient.newProducer()
            .topic(topicName)
            .enableBatching(false)
            .messageRoutingMode(MessageRoutingMode.SinglePartition)
            .create();

        for (int i = startIdx; i < (messages + startIdx); i++) {
            String message = "message-" + i;
            producer.send(message.getBytes());
        }

        producer.close();
    }

    @Test
    public void backlogQuotas() throws Exception {
        assertEquals(admin.namespaces().getBacklogQuotaMap("prop-xyz/ns1"), Maps.newTreeMap());

        Map<BacklogQuotaType, BacklogQuota> quotaMap = admin.namespaces().getBacklogQuotaMap("prop-xyz/ns1");
        assertEquals(quotaMap.size(), 0);
        assertEquals(quotaMap.get(BacklogQuotaType.destination_storage), null);

        admin.namespaces().setBacklogQuota("prop-xyz/ns1",
                new BacklogQuota(1 * 1024 * 1024 * 1024, RetentionPolicy.producer_exception));
        quotaMap = admin.namespaces().getBacklogQuotaMap("prop-xyz/ns1");
        assertEquals(quotaMap.size(), 1);
        assertEquals(quotaMap.get(BacklogQuotaType.destination_storage),
                new BacklogQuota(1 * 1024 * 1024 * 1024, RetentionPolicy.producer_exception));

        admin.namespaces().removeBacklogQuota("prop-xyz/ns1");

        quotaMap = admin.namespaces().getBacklogQuotaMap("prop-xyz/ns1");
        assertEquals(quotaMap.size(), 0);
        assertEquals(quotaMap.get(BacklogQuotaType.destination_storage), null);
    }

    @Test
    public void statsOnNonExistingTopics() throws Exception {
        try {
            admin.topics().getStats("persistent://prop-xyz/ns1/ghostTopic");
            fail("The topic doesn't exist");
        } catch (NotFoundException e) {
            // OK
        }
    }

    @Test
    public void testDeleteFailedReturnCode() throws Exception {
        String topicName = "persistent://prop-xyz/ns1/my-topic";
        Producer<byte[]> producer = pulsarClient.newProducer()
            .topic(topicName)
            .enableBatching(false)
            .messageRoutingMode(MessageRoutingMode.SinglePartition)
            .create();

        try {
            admin.topics().delete(topicName);
            fail("The topic is busy");
        } catch (PreconditionFailedException e) {
            // OK
        }

        producer.close();

        Consumer<byte[]> consumer = pulsarClient.newConsumer().topic(topicName).subscriptionName("sub").subscribe();

        try {
            admin.topics().delete(topicName);
            fail("The topic is busy");
        } catch (PreconditionFailedException e) {
            // OK
        }

        try {
            admin.topics().deleteSubscription(topicName, "sub");
            fail("The topic is busy");
        } catch (PreconditionFailedException e) {
            // Ok
        }

        consumer.close();

        // Now should succeed
        admin.topics().delete(topicName);
    }

    private static class IncompatibleTenantAdmin {
        public Set<String> allowedClusters;
        public int someNewIntField;
        public String someNewString;
    }

    @Test
    public void testJacksonWithTypeDifferencies() throws Exception {
        String expectedJson = "{\"adminRoles\":[\"role1\",\"role2\"],\"allowedClusters\":[\"usw\",\"test\"]}";
        IncompatibleTenantAdmin r1 = ObjectMapperFactory.getThreadLocal().readerFor(IncompatibleTenantAdmin.class)
                .readValue(expectedJson);
        assertEquals(r1.allowedClusters, Sets.newHashSet("test", "usw"));
        assertEquals(r1.someNewIntField, 0);
        assertEquals(r1.someNewString, null);
    }

    @Test
    public void testBackwardCompatiblity() throws Exception {
        assertEquals(admin.tenants().getTenants(), Lists.newArrayList("prop-xyz"));
        assertEquals(admin.tenants().getTenantInfo("prop-xyz").getAdminRoles(),
                Lists.newArrayList("role1", "role2"));
        assertEquals(admin.tenants().getTenantInfo("prop-xyz").getAllowedClusters(), Sets.newHashSet("test"));

        // Try to deserialize property JSON with IncompatibleTenantAdmin format
        // it should succeed ignoring missing fields
        TenantsImpl properties = (TenantsImpl) admin.tenants();
        IncompatibleTenantAdmin result = properties.request(properties.getWebTarget().path("prop-xyz"))
                .get(IncompatibleTenantAdmin.class);

        assertEquals(result.allowedClusters, Sets.newHashSet("test"));
        assertEquals(result.someNewIntField, 0);
        assertEquals(result.someNewString, null);

        admin.namespaces().deleteNamespace("prop-xyz/ns1");
        admin.tenants().deleteTenant("prop-xyz");
        assertEquals(admin.tenants().getTenants(), Lists.newArrayList());
    }

    @Test(dataProvider = "topicName")
    public void persistentTopicsCursorReset(String topicName) throws Exception {
        admin.namespaces().setRetention("prop-xyz/ns1", new RetentionPolicies(10, 10));

        assertEquals(admin.topics().getList("prop-xyz/ns1"), Lists.newArrayList());

        topicName = "persistent://prop-xyz/ns1/" + topicName;

        // create consumer and subscription
        Consumer<byte[]> consumer = pulsarClient.newConsumer().topic(topicName).subscriptionName("my-sub")
                .subscriptionType(SubscriptionType.Exclusive).acknowledgmentGroupTime(0, TimeUnit.SECONDS).subscribe();

        assertEquals(admin.topics().getSubscriptions(topicName), Lists.newArrayList("my-sub"));

        publishMessagesOnPersistentTopic(topicName, 5, 0);

        // Allow at least 1ms for messages to have different timestamps
        Thread.sleep(1);
        long messageTimestamp = System.currentTimeMillis();

        publishMessagesOnPersistentTopic(topicName, 5, 5);

        List<Message<byte[]>> messages = admin.topics().peekMessages(topicName, "my-sub", 10);
        assertEquals(messages.size(), 10);

        for (int i = 0; i < 10; i++) {
            Message<byte[]> message = consumer.receive();
            consumer.acknowledge(message);
        }
        // messages should still be available due to retention

        admin.topics().resetCursor(topicName, "my-sub", messageTimestamp);

        int receivedAfterReset = 0;

        for (int i = 4; i < 10; i++) {
            Message<byte[]> message = consumer.receive();
            consumer.acknowledge(message);
            ++receivedAfterReset;
            String expected = "message-" + i;
            assertEquals(message.getData(), expected.getBytes());
        }
        assertEquals(receivedAfterReset, 6);

        consumer.close();

        admin.topics().deleteSubscription(topicName, "my-sub");

        assertEquals(admin.topics().getSubscriptions(topicName), Lists.newArrayList());
        admin.topics().delete(topicName);
    }

    @Test(dataProvider = "topicName")
    public void persistentTopicsCursorResetAfterReset(String topicName) throws Exception {
        admin.namespaces().setRetention("prop-xyz/ns1", new RetentionPolicies(10, 10));
        assertEquals(admin.topics().getList("prop-xyz/ns1"), Lists.newArrayList());

        topicName = "persistent://prop-xyz/ns1/" + topicName;

        // create consumer and subscription
        Consumer<byte[]> consumer = pulsarClient.newConsumer().topic(topicName).subscriptionName("my-sub")
                .subscriptionType(SubscriptionType.Exclusive).acknowledgmentGroupTime(0, TimeUnit.SECONDS).subscribe();

        assertEquals(admin.topics().getSubscriptions(topicName), Lists.newArrayList("my-sub"));

        publishMessagesOnPersistentTopic(topicName, 5, 0);

        // Allow at least 1ms for messages to have different timestamps
        Thread.sleep(1);
        long firstTimestamp = System.currentTimeMillis();
        publishMessagesOnPersistentTopic(topicName, 3, 5);

        Thread.sleep(1);
        long secondTimestamp = System.currentTimeMillis();

        publishMessagesOnPersistentTopic(topicName, 2, 8);

        List<Message<byte[]>> messages = admin.topics().peekMessages(topicName, "my-sub", 10);
        assertEquals(messages.size(), 10);
        messages.forEach(message -> {
            LOG.info("Peeked message: {}", new String(message.getData()));
        });

        for (int i = 0; i < 10; i++) {
            Message<byte[]> message = consumer.receive();
            consumer.acknowledge(message);
        }

        admin.topics().resetCursor(topicName, "my-sub", firstTimestamp);

        int receivedAfterReset = 0;

        // Should received messages from 4-9
        for (int i = 4; i < 10; i++) {
            Message<byte[]> message = consumer.receive();
            consumer.acknowledge(message);
            ++receivedAfterReset;
            String expected = "message-" + i;
            assertEquals(new String(message.getData()), expected);
        }
        assertEquals(receivedAfterReset, 6);

        // Reset at 2nd timestamp
        receivedAfterReset = 0;
        admin.topics().resetCursor(topicName, "my-sub", secondTimestamp);

        // Should received messages from 7-9
        for (int i = 7; i < 10; i++) {
            Message<byte[]> message = consumer.receive();
            consumer.acknowledge(message);
            ++receivedAfterReset;
            String expected = "message-" + i;
            assertEquals(new String(message.getData()), expected);
        }
        assertEquals(receivedAfterReset, 3);

        consumer.close();
        admin.topics().deleteSubscription(topicName, "my-sub");

        assertEquals(admin.topics().getSubscriptions(topicName), Lists.newArrayList());
        admin.topics().delete(topicName);
    }

    @Test(dataProvider = "topicName")
    public void partitionedTopicsCursorReset(String topicName) throws Exception {
        admin.namespaces().setRetention("prop-xyz/ns1", new RetentionPolicies(10, 10));
        topicName = "persistent://prop-xyz/ns1/" + topicName;

        admin.topics().createPartitionedTopic(topicName, 4);

        // create consumer and subscription
        Consumer<byte[]> consumer = pulsarClient.newConsumer().topic(topicName).subscriptionName("my-sub")
                .subscriptionType(SubscriptionType.Exclusive).acknowledgmentGroupTime(0, TimeUnit.SECONDS).subscribe();

        List<String> topics = admin.topics().getList("prop-xyz/ns1");
        assertEquals(topics.size(), 4);

        assertEquals(admin.topics().getSubscriptions(topicName), Lists.newArrayList("my-sub"));

        publishMessagesOnPersistentTopic(topicName, 5, 0);
        Thread.sleep(1);

        long timestamp = System.currentTimeMillis();
        publishMessagesOnPersistentTopic(topicName, 5, 5);

        for (int i = 0; i < 10; i++) {
            Message<byte[]> message = consumer.receive();
            consumer.acknowledge(message);
        }
        // messages should still be available due to retention

        admin.topics().resetCursor(topicName, "my-sub", timestamp);

        Set<String> expectedMessages = Sets.newHashSet();
        Set<String> receivedMessages = Sets.newHashSet();
        for (int i = 4; i < 10; i++) {
            Message<byte[]> message = consumer.receive();
            consumer.acknowledge(message);
            expectedMessages.add("message-" + i);
            receivedMessages.add(new String(message.getData()));
        }

        receivedMessages.removeAll(expectedMessages);
        assertEquals(receivedMessages.size(), 0);

        consumer.close();
        admin.topics().deleteSubscription(topicName, "my-sub");
        admin.topics().deletePartitionedTopic(topicName);
    }

    @Test
    public void persistentTopicsInvalidCursorReset() throws Exception {
        admin.namespaces().setRetention("prop-xyz/ns1", new RetentionPolicies(10, 10));

        assertEquals(admin.topics().getList("prop-xyz/ns1"), Lists.newArrayList());

        String topicName = "persistent://prop-xyz/ns1/invalidcursorreset";
        // Force to create a topic
        publishMessagesOnPersistentTopic(topicName, 0);
        assertEquals(admin.topics().getList("prop-xyz/ns1"), Lists.newArrayList(topicName));

        // create consumer and subscription
        URL pulsarUrl = new URL("http://127.0.0.1" + ":" + BROKER_WEBSERVICE_PORT);
        PulsarClient client = PulsarClient.builder().serviceUrl(pulsarUrl.toString()).statsInterval(0, TimeUnit.SECONDS)
                .build();
        Consumer<byte[]> consumer = client.newConsumer().topic(topicName).subscriptionName("my-sub")
                .subscriptionType(SubscriptionType.Exclusive).subscribe();

        assertEquals(admin.topics().getSubscriptions(topicName), Lists.newArrayList("my-sub"));

        publishMessagesOnPersistentTopic(topicName, 10);

        List<Message<byte[]>> messages = admin.topics().peekMessages(topicName, "my-sub", 10);
        assertEquals(messages.size(), 10);

        for (int i = 0; i < 10; i++) {
            Message<byte[]> message = consumer.receive();
            consumer.acknowledge(message);
        }
        // use invalid timestamp
        try {
            admin.topics().resetCursor(topicName, "my-sub", System.currentTimeMillis() - 190000);
        } catch (Exception e) {
            // fail the test
            throw e;
        }

        admin.topics().resetCursor(topicName, "my-sub", System.currentTimeMillis() + 90000);
        consumer = client.newConsumer().topic(topicName).subscriptionName("my-sub").subscribe();
        consumer.close();
        client.close();

        admin.topics().deleteSubscription(topicName, "my-sub");

        assertEquals(admin.topics().getSubscriptions(topicName), Lists.newArrayList());
        admin.topics().delete(topicName);
    }

    @Test
    public void testObjectWithUnknowProperties() {

        class CustomTenantAdmin extends TenantInfo {
            @SuppressWarnings("unused")
            public int newTenant;
        }

        TenantInfo pa = new TenantInfo(Sets.newHashSet("test_appid1", "test_appid2"), Sets.newHashSet("test"));
        CustomTenantAdmin cpa = new CustomTenantAdmin();
        cpa.setAdminRoles(pa.getAdminRoles());
        cpa.setAllowedClusters(pa.getAllowedClusters());
        cpa.newTenant = 100;

        try {
            admin.tenants().createTenant("test-property", cpa);
        } catch (Exception e) {
            fail("Should not happen : ", e);
        }
    }

    /**
     * <pre>
     * Verify: PersistentTopicsBase.expireMessages()/expireMessagesForAllSubscriptions()
     * 1. Created multiple shared subscriptions and publisher on topic
     * 2. Publish messages on the topic
     * 3. expire message on sub-1 : backlog for sub-1 must be 0
     * 4. expire message on all subscriptions: backlog for all subscription must be 0
     * </pre>
     *
     * @throws Exception
     */
    @Test
    public void testPersistentTopicsExpireMessages() throws Exception {

        // Force to create a topic
        publishMessagesOnPersistentTopic("persistent://prop-xyz/ns1/ds2", 0);
        assertEquals(admin.topics().getList("prop-xyz/ns1"),
                Lists.newArrayList("persistent://prop-xyz/ns1/ds2"));

        // create consumer and subscription
        URL pulsarUrl = new URL("http://127.0.0.1" + ":" + BROKER_WEBSERVICE_PORT);
        PulsarClient client = PulsarClient.builder().serviceUrl(pulsarUrl.toString()).statsInterval(0, TimeUnit.SECONDS)
                .build();
        ConsumerBuilder<byte[]> consumerBuilder = client.newConsumer().topic("persistent://prop-xyz/ns1/ds2")
                .subscriptionType(SubscriptionType.Shared);
        Consumer<byte[]> consumer1 = consumerBuilder.clone().subscriptionName("my-sub1").subscribe();
        Consumer<byte[]> consumer2 = consumerBuilder.clone().subscriptionName("my-sub2").subscribe();
        Consumer<byte[]> consumer3 = consumerBuilder.clone().subscriptionName("my-sub3").subscribe();

        assertEquals(admin.topics().getSubscriptions("persistent://prop-xyz/ns1/ds2").size(), 3);

        publishMessagesOnPersistentTopic("persistent://prop-xyz/ns1/ds2", 10);

        TopicStats topicStats = admin.topics().getStats("persistent://prop-xyz/ns1/ds2");
        assertEquals(topicStats.subscriptions.get("my-sub1").msgBacklog, 10);
        assertEquals(topicStats.subscriptions.get("my-sub2").msgBacklog, 10);
        assertEquals(topicStats.subscriptions.get("my-sub3").msgBacklog, 10);

        Thread.sleep(1000); // wait for 1 seconds to expire message
        admin.topics().expireMessages("persistent://prop-xyz/ns1/ds2", "my-sub1", 1);
        Thread.sleep(1000); // wait for 1 seconds to execute expire message as it is async

        topicStats = admin.topics().getStats("persistent://prop-xyz/ns1/ds2");
        assertEquals(topicStats.subscriptions.get("my-sub1").msgBacklog, 0);
        assertEquals(topicStats.subscriptions.get("my-sub2").msgBacklog, 10);
        assertEquals(topicStats.subscriptions.get("my-sub3").msgBacklog, 10);

        admin.topics().expireMessagesForAllSubscriptions("persistent://prop-xyz/ns1/ds2", 1);
        Thread.sleep(1000); // wait for 1 seconds to execute expire message as it is async

        topicStats = admin.topics().getStats("persistent://prop-xyz/ns1/ds2");
        assertEquals(topicStats.subscriptions.get("my-sub1").msgBacklog, 0);
        assertEquals(topicStats.subscriptions.get("my-sub2").msgBacklog, 0);
        assertEquals(topicStats.subscriptions.get("my-sub3").msgBacklog, 0);

        consumer1.close();
        consumer2.close();
        consumer3.close();

    }

    /**
     * Verify: PersistentTopicsBase.expireMessages()/expireMessagesForAllSubscriptions() for PartitionTopic
     *
     * @throws Exception
     */
    @Test
    public void testPersistentTopicExpireMessageOnParitionTopic() throws Exception {

        admin.topics().createPartitionedTopic("persistent://prop-xyz/ns1/ds1", 4);

        // create consumer and subscription
        URL pulsarUrl = new URL("http://127.0.0.1" + ":" + BROKER_WEBSERVICE_PORT);
        PulsarClient client = PulsarClient.builder().serviceUrl(pulsarUrl.toString()).statsInterval(0, TimeUnit.SECONDS)
                .build();
        Consumer<byte[]> consumer = client.newConsumer().topic("persistent://prop-xyz/ns1/ds1")
                .subscriptionName("my-sub").subscribe();

        Producer<byte[]> producer = client.newProducer()
            .topic("persistent://prop-xyz/ns1/ds1")
            .enableBatching(false)
            .messageRoutingMode(MessageRoutingMode.RoundRobinPartition)
            .create();
        for (int i = 0; i < 10; i++) {
            String message = "message-" + i;
            producer.send(message.getBytes());
        }

        PartitionedTopicStats topicStats = admin.topics().getPartitionedStats("persistent://prop-xyz/ns1/ds1",
                true);
        assertEquals(topicStats.subscriptions.get("my-sub").msgBacklog, 10);

        TopicStats partitionStatsPartition0 = topicStats.partitions
                .get("persistent://prop-xyz/ns1/ds1-partition-0");
        TopicStats partitionStatsPartition1 = topicStats.partitions
                .get("persistent://prop-xyz/ns1/ds1-partition-1");
        assertEquals(partitionStatsPartition0.subscriptions.get("my-sub").msgBacklog, 3, 1);
        assertEquals(partitionStatsPartition1.subscriptions.get("my-sub").msgBacklog, 3, 1);

        Thread.sleep(1000);
        admin.topics().expireMessagesForAllSubscriptions("persistent://prop-xyz/ns1/ds1", 1);
        Thread.sleep(1000);

        topicStats = admin.topics().getPartitionedStats("persistent://prop-xyz/ns1/ds1", true);
        partitionStatsPartition0 = topicStats.partitions.get("persistent://prop-xyz/ns1/ds1-partition-0");
        partitionStatsPartition1 = topicStats.partitions.get("persistent://prop-xyz/ns1/ds1-partition-1");
        assertEquals(partitionStatsPartition0.subscriptions.get("my-sub").msgBacklog, 0);
        assertEquals(partitionStatsPartition1.subscriptions.get("my-sub").msgBacklog, 0);

        producer.close();
        consumer.close();
        client.close();

    }

    /**
     * This test-case verifies that broker should support both url/uri encoding for topic-name. It calls below api with
     * url-encoded and also uri-encoded topic-name in http request: a. PartitionedMetadataLookup b. TopicLookupBase c.
     * Topic Stats
     *
     * @param topicName
     * @throws Exception
     */
    @Test(dataProvider = "topicName")
    public void testPulsarAdminForUriAndUrlEncoding(String topicName) throws Exception {
        final String ns1 = "prop-xyz/ns1";
        final String topic1 = "persistent://" + ns1 + "/" + topicName;
        final String urlEncodedTopic = Codec.encode(topicName);
        final String uriEncodedTopic = urlEncodedTopic.replaceAll("\\+", "%20");
        final int numOfPartitions = 4;
        admin.topics().createPartitionedTopic(topic1, numOfPartitions);
        // Create a consumer to get stats on this topic
        pulsarClient.newConsumer().topic(topic1).subscriptionName("my-subscriber-name").subscribe();

        TopicsImpl persistent = (TopicsImpl) admin.topics();
        Field field = TopicsImpl.class.getDeclaredField("adminV2Topics");
        field.setAccessible(true);
        WebTarget persistentTopics = (WebTarget) field.get(persistent);

        // (1) Get PartitionedMetadata : with Url and Uri encoding
        final CompletableFuture<PartitionedTopicMetadata> urlEncodedPartitionedMetadata = new CompletableFuture<>();
        // (a) Url encoding
        persistent.asyncGetRequest(
                persistentTopics.path("persistent").path(ns1).path(urlEncodedTopic).path("partitions"),
                new InvocationCallback<PartitionedTopicMetadata>() {
                    @Override
                    public void completed(PartitionedTopicMetadata response) {
                        urlEncodedPartitionedMetadata.complete(response);
                    }

                    @Override
                    public void failed(Throwable e) {
                        urlEncodedPartitionedMetadata.completeExceptionally(e);
                    }
                });
        final CompletableFuture<PartitionedTopicMetadata> uriEncodedPartitionedMetadata = new CompletableFuture<>();
        // (b) Uri encoding
        persistent.asyncGetRequest(
                persistentTopics.path("persistent").path(ns1).path(uriEncodedTopic).path("partitions"),
                new InvocationCallback<PartitionedTopicMetadata>() {
                    @Override
                    public void completed(PartitionedTopicMetadata response) {
                        uriEncodedPartitionedMetadata.complete(response);
                    }

                    @Override
                    public void failed(Throwable e) {
                        uriEncodedPartitionedMetadata.completeExceptionally(e);
                    }
                });
        assertEquals(urlEncodedPartitionedMetadata.get().partitions, numOfPartitions);
        assertEquals(urlEncodedPartitionedMetadata.get().partitions, (uriEncodedPartitionedMetadata.get().partitions));

        // (2) Get Topic Lookup
        LookupImpl lookup = (LookupImpl) admin.lookups();
        Field field2 = LookupImpl.class.getDeclaredField("v2lookup");
        field2.setAccessible(true);
        WebTarget target2 = (WebTarget) field2.get(lookup);
        // (a) Url encoding
        LookupData urlEncodedLookupData = lookup
                .request(target2.path("/topic/persistent").path(ns1 + "/" + urlEncodedTopic))
                .get(LookupData.class);
        // (b) Uri encoding
        LookupData uriEncodedLookupData = lookup
                .request(target2.path("/topic/persistent").path(ns1 + "/" + uriEncodedTopic))
                .get(LookupData.class);
        Assert.assertNotNull(urlEncodedLookupData.getBrokerUrl());
        assertEquals(urlEncodedLookupData.getBrokerUrl(), uriEncodedLookupData.getBrokerUrl());

        // (3) Get Topic Stats
        final CompletableFuture<TopicStats> urlStats = new CompletableFuture<>();
        // (a) Url encoding
        persistent.asyncGetRequest(persistentTopics.path("persistent").path(ns1).path(urlEncodedTopic + "-partition-1").path("stats"),
                new InvocationCallback<TopicStats>() {
                    @Override
                    public void completed(TopicStats response) {
                        urlStats.complete(response);
                    }

                    @Override
                    public void failed(Throwable e) {
                        urlStats.completeExceptionally(e);
                    }
                });
        // (b) Uri encoding
        final CompletableFuture<TopicStats> uriStats = new CompletableFuture<>();
        persistent.asyncGetRequest(
                persistentTopics.path("persistent").path(ns1).path(uriEncodedTopic + "-partition-1").path("stats"),
                new InvocationCallback<TopicStats>() {
                    @Override
                    public void completed(TopicStats response) {
                        uriStats.complete(response);
                    }

                    @Override
                    public void failed(Throwable e) {
                        uriStats.completeExceptionally(e);
                    }
                });
        assertEquals(urlStats.get().subscriptions.size(), 1);
        assertEquals(uriStats.get().subscriptions.size(), 1);
    }

    static class MockedPulsarService extends MockedPulsarServiceBaseTest {

        private ServiceConfiguration conf;

        public MockedPulsarService(ServiceConfiguration conf) {
            super();
            this.conf = conf;
        }

        @Override
        protected void setup() throws Exception {
            super.conf.setLoadManagerClassName(conf.getLoadManagerClassName());
            super.internalSetup();
        }

        @Override
        protected void cleanup() throws Exception {
            super.internalCleanup();
        }

        public PulsarService getPulsar() {
            return pulsar;
        }

        public PulsarAdmin getAdmin() {
            return admin;
        }
    }

    @Test
    public void testTopicBundleRangeLookup() throws PulsarAdminException, PulsarServerException, Exception {
        admin.clusters().createCluster("usw", new ClusterData());
        TenantInfo tenantInfo = new TenantInfo(Sets.newHashSet("role1", "role2"),
                Sets.newHashSet("test", "usw"));
        admin.tenants().updateTenant("prop-xyz", tenantInfo);
        admin.namespaces().createNamespace("prop-xyz/getBundleNs", 100);
        assertEquals(admin.namespaces().getPolicies("prop-xyz/getBundleNs").bundles.numBundles, 100);

        // (1) create a topic
        final String topicName = "persistent://prop-xyz/getBundleNs/topic1";
        String bundleRange = admin.lookups().getBundleRange(topicName);
        assertEquals(bundleRange, pulsar.getNamespaceService().getBundle(TopicName.get(topicName)).getBundleRange());
    }

    @Test
    public void testTriggerCompaction() throws Exception {
        String topicName = "persistent://prop-xyz/ns1/topic1";

        // create a topic by creating a producer
        pulsarClient.newProducer().topic(topicName).create().close();
        assertNotNull(pulsar.getBrokerService().getTopicReference(topicName));

        // mock actual compaction, we don't need to really run it
        CompletableFuture<Long> promise = new CompletableFuture<Long>();
        Compactor compactor = pulsar.getCompactor();
        doReturn(promise).when(compactor).compact(topicName);
        admin.topics().triggerCompaction(topicName);

        // verify compact called once
        verify(compactor).compact(topicName);
        try {
            admin.topics().triggerCompaction(topicName);

            fail("Shouldn't be able to run while already running");
        } catch (ConflictException e) {
            // expected
        }
        // compact shouldn't have been called again
        verify(compactor).compact(topicName);

        // complete first compaction, and trigger again
        promise.complete(1L);
        admin.topics().triggerCompaction(topicName);

        // verify compact was called again
        verify(compactor, times(2)).compact(topicName);
    }

    @Test
    public void testCompactionStatus() throws Exception {
        String topicName = "persistent://prop-xyz/ns1/topic1";

        // create a topic by creating a producer
        pulsarClient.newProducer().topic(topicName).create().close();
        assertNotNull(pulsar.getBrokerService().getTopicReference(topicName));

<<<<<<< HEAD
        assertEquals(admin.persistentTopics().compactionStatus(topicName).status,
                     LongRunningProcessStatus.Status.NOT_RUN);
=======
        assertEquals(admin.topics().compactionStatus(topicName).status, CompactionStatus.Status.NOT_RUN);
>>>>>>> 8335d7cb

        // mock actual compaction, we don't need to really run it
        CompletableFuture<Long> promise = new CompletableFuture<Long>();
        Compactor compactor = pulsar.getCompactor();
        doReturn(promise).when(compactor).compact(topicName);
        admin.topics().triggerCompaction(topicName);

<<<<<<< HEAD
        assertEquals(admin.persistentTopics().compactionStatus(topicName).status,
                     LongRunningProcessStatus.Status.RUNNING);

        promise.complete(1L);

        assertEquals(admin.persistentTopics().compactionStatus(topicName).status,
                     LongRunningProcessStatus.Status.SUCCESS);
=======
        assertEquals(admin.topics().compactionStatus(topicName).status, CompactionStatus.Status.RUNNING);

        promise.complete(1L);

        assertEquals(admin.topics().compactionStatus(topicName).status, CompactionStatus.Status.SUCCESS);
>>>>>>> 8335d7cb

        CompletableFuture<Long> errorPromise = new CompletableFuture<Long>();
        doReturn(errorPromise).when(compactor).compact(topicName);
        admin.topics().triggerCompaction(topicName);
        errorPromise.completeExceptionally(new Exception("Failed at something"));

<<<<<<< HEAD
        assertEquals(admin.persistentTopics().compactionStatus(topicName).status,
                     LongRunningProcessStatus.Status.ERROR);
        assertTrue(admin.persistentTopics().compactionStatus(topicName).lastError.contains("Failed at something"));
=======
        assertEquals(admin.topics().compactionStatus(topicName).status, CompactionStatus.Status.ERROR);
        assertTrue(admin.topics().compactionStatus(topicName).lastError.contains("Failed at something"));
>>>>>>> 8335d7cb
    }
}<|MERGE_RESOLUTION|>--- conflicted
+++ resolved
@@ -1959,12 +1959,8 @@
         pulsarClient.newProducer().topic(topicName).create().close();
         assertNotNull(pulsar.getBrokerService().getTopicReference(topicName));
 
-<<<<<<< HEAD
-        assertEquals(admin.persistentTopics().compactionStatus(topicName).status,
+        assertEquals(admin.topics().compactionStatus(topicName).status,
                      LongRunningProcessStatus.Status.NOT_RUN);
-=======
-        assertEquals(admin.topics().compactionStatus(topicName).status, CompactionStatus.Status.NOT_RUN);
->>>>>>> 8335d7cb
 
         // mock actual compaction, we don't need to really run it
         CompletableFuture<Long> promise = new CompletableFuture<Long>();
@@ -1972,34 +1968,21 @@
         doReturn(promise).when(compactor).compact(topicName);
         admin.topics().triggerCompaction(topicName);
 
-<<<<<<< HEAD
-        assertEquals(admin.persistentTopics().compactionStatus(topicName).status,
+        assertEquals(admin.topics().compactionStatus(topicName).status,
                      LongRunningProcessStatus.Status.RUNNING);
 
         promise.complete(1L);
 
-        assertEquals(admin.persistentTopics().compactionStatus(topicName).status,
+        assertEquals(admin.topics().compactionStatus(topicName).status,
                      LongRunningProcessStatus.Status.SUCCESS);
-=======
-        assertEquals(admin.topics().compactionStatus(topicName).status, CompactionStatus.Status.RUNNING);
-
-        promise.complete(1L);
-
-        assertEquals(admin.topics().compactionStatus(topicName).status, CompactionStatus.Status.SUCCESS);
->>>>>>> 8335d7cb
 
         CompletableFuture<Long> errorPromise = new CompletableFuture<Long>();
         doReturn(errorPromise).when(compactor).compact(topicName);
         admin.topics().triggerCompaction(topicName);
         errorPromise.completeExceptionally(new Exception("Failed at something"));
 
-<<<<<<< HEAD
-        assertEquals(admin.persistentTopics().compactionStatus(topicName).status,
+        assertEquals(admin.topics().compactionStatus(topicName).status,
                      LongRunningProcessStatus.Status.ERROR);
-        assertTrue(admin.persistentTopics().compactionStatus(topicName).lastError.contains("Failed at something"));
-=======
-        assertEquals(admin.topics().compactionStatus(topicName).status, CompactionStatus.Status.ERROR);
         assertTrue(admin.topics().compactionStatus(topicName).lastError.contains("Failed at something"));
->>>>>>> 8335d7cb
     }
 }