/**
 * Licensed to the Apache Software Foundation (ASF) under one
 * or more contributor license agreements.  See the NOTICE file
 * distributed with this work for additional information
 * regarding copyright ownership.  The ASF licenses this file
 * to you under the Apache License, Version 2.0 (the
 * "License"); you may not use this file except in compliance
 * with the License.  You may obtain a copy of the License at
 *
 *   http://www.apache.org/licenses/LICENSE-2.0
 *
 * Unless required by applicable law or agreed to in writing,
 * software distributed under the License is distributed on an
 * "AS IS" BASIS, WITHOUT WARRANTIES OR CONDITIONS OF ANY
 * KIND, either express or implied.  See the License for the
 * specific language governing permissions and limitations
 * under the License.
 */
package org.apache.pulsar.broker.admin;

import static org.mockito.Mockito.doReturn;
import static org.mockito.Mockito.spy;
import static org.mockito.Mockito.times;
import static org.mockito.Mockito.verify;
import static org.testng.Assert.assertEquals;
import static org.testng.Assert.assertFalse;
import static org.testng.Assert.assertNotEquals;
import static org.testng.Assert.assertNotNull;
import static org.testng.Assert.assertNull;
import static org.testng.Assert.assertTrue;
import static org.testng.Assert.fail;
import static org.testng.Assert.assertThrows;
import com.google.common.collect.BoundType;
import com.google.common.collect.Lists;
import com.google.common.collect.Maps;
import com.google.common.collect.Range;
import com.google.common.collect.Sets;
import com.google.common.hash.Hashing;
import com.google.gson.Gson;
import com.google.gson.GsonBuilder;
import com.google.gson.JsonObject;
import java.lang.reflect.Field;
import java.net.URL;
import java.util.ArrayList;
import java.util.Arrays;
import java.util.EnumSet;
import java.util.HashMap;
import java.util.List;
import java.util.Map;
import java.util.Optional;
import java.util.Set;
import java.util.UUID;
import java.util.concurrent.CompletableFuture;
import java.util.concurrent.ExecutorService;
import java.util.concurrent.Executors;
import java.util.concurrent.TimeUnit;
import javax.ws.rs.client.InvocationCallback;
import javax.ws.rs.client.WebTarget;
import javax.ws.rs.core.Response.Status;
import lombok.Cleanup;
import lombok.extern.slf4j.Slf4j;
import org.apache.bookkeeper.mledger.ManagedLedgerInfo;
import org.apache.bookkeeper.mledger.impl.PositionImpl;
import org.apache.pulsar.broker.BrokerTestUtil;
import org.apache.pulsar.broker.PulsarServerException;
import org.apache.pulsar.broker.PulsarService;
import org.apache.pulsar.broker.ServiceConfiguration;
import org.apache.pulsar.broker.auth.MockedPulsarServiceBaseTest;
import org.apache.pulsar.broker.loadbalance.LeaderBroker;
import org.apache.pulsar.broker.loadbalance.impl.SimpleLoadManagerImpl;
import org.apache.pulsar.broker.namespace.NamespaceEphemeralData;
import org.apache.pulsar.broker.namespace.NamespaceService;
import org.apache.pulsar.broker.service.BrokerService;
import org.apache.pulsar.client.admin.LongRunningProcessStatus;
import org.apache.pulsar.client.admin.PulsarAdmin;
import org.apache.pulsar.client.admin.PulsarAdminException;
import org.apache.pulsar.client.admin.PulsarAdminException.ConflictException;
import org.apache.pulsar.client.admin.PulsarAdminException.NotAuthorizedException;
import org.apache.pulsar.client.admin.PulsarAdminException.NotFoundException;
import org.apache.pulsar.client.admin.PulsarAdminException.PreconditionFailedException;
import org.apache.pulsar.client.admin.internal.LookupImpl;
import org.apache.pulsar.client.admin.internal.TenantsImpl;
import org.apache.pulsar.client.admin.internal.TopicsImpl;
import org.apache.pulsar.client.api.Consumer;
import org.apache.pulsar.client.api.ConsumerBuilder;
import org.apache.pulsar.client.api.Message;
import org.apache.pulsar.client.api.MessageId;
import org.apache.pulsar.client.api.MessageRoutingMode;
import org.apache.pulsar.client.api.Producer;
import org.apache.pulsar.client.api.PulsarClient;
import org.apache.pulsar.client.api.PulsarClientException;
import org.apache.pulsar.client.api.Schema;
import org.apache.pulsar.client.api.SubscriptionInitialPosition;
import org.apache.pulsar.client.api.SubscriptionType;
<<<<<<< HEAD
import org.apache.pulsar.client.api.transaction.Transaction;
import org.apache.pulsar.client.api.transaction.TxnID;
=======
>>>>>>> ef4dde21
import org.apache.pulsar.client.impl.MessageIdImpl;
import org.apache.pulsar.client.impl.transaction.TransactionImpl;
import org.apache.pulsar.common.lookup.data.LookupData;
import org.apache.pulsar.common.naming.NamespaceBundle;
import org.apache.pulsar.common.naming.NamespaceBundleFactory;
import org.apache.pulsar.common.naming.NamespaceBundleSplitAlgorithm;
import org.apache.pulsar.common.naming.NamespaceBundles;
import org.apache.pulsar.common.naming.NamespaceName;
import org.apache.pulsar.common.naming.PartitionedManagedLedgerInfo;
import org.apache.pulsar.common.naming.TopicDomain;
import org.apache.pulsar.common.naming.TopicName;
import org.apache.pulsar.common.partition.PartitionedTopicMetadata;
import org.apache.pulsar.common.policies.data.TransactionInBufferStats;
import org.apache.pulsar.common.policies.data.AuthAction;
import org.apache.pulsar.common.policies.data.AutoFailoverPolicyData;
import org.apache.pulsar.common.policies.data.AutoFailoverPolicyType;
import org.apache.pulsar.common.policies.data.BacklogQuota;
import org.apache.pulsar.common.policies.data.BacklogQuota.BacklogQuotaType;
import org.apache.pulsar.common.policies.data.BacklogQuota.RetentionPolicy;
import org.apache.pulsar.common.policies.data.BrokerAssignment;
import org.apache.pulsar.common.policies.data.BrokerInfo;
import org.apache.pulsar.common.policies.data.ClusterData;
import org.apache.pulsar.common.policies.data.ConsumerStats;
import org.apache.pulsar.common.policies.data.NamespaceIsolationData;
import org.apache.pulsar.common.policies.data.NamespaceOwnershipStatus;
import org.apache.pulsar.common.policies.data.PartitionedTopicInternalStats;
import org.apache.pulsar.common.policies.data.PartitionedTopicStats;
import org.apache.pulsar.common.policies.data.PersistencePolicies;
import org.apache.pulsar.common.policies.data.PersistentTopicInternalStats;
import org.apache.pulsar.common.policies.data.Policies;
import org.apache.pulsar.common.policies.data.RetentionPolicies;
import org.apache.pulsar.common.policies.data.SubscriptionStats;
import org.apache.pulsar.common.policies.data.TenantInfo;
import org.apache.pulsar.common.policies.data.TopicStats;
import org.apache.pulsar.common.util.Codec;
import org.apache.pulsar.common.util.ObjectMapperFactory;
import org.apache.pulsar.compaction.Compactor;
import org.awaitility.Awaitility;
import org.slf4j.Logger;
import org.slf4j.LoggerFactory;
import org.testng.Assert;
import org.testng.annotations.AfterMethod;
import org.testng.annotations.BeforeMethod;
import org.testng.annotations.DataProvider;
import org.testng.annotations.Test;



@Slf4j
@Test(groups = "broker")
public class AdminApiTest extends MockedPulsarServiceBaseTest {

    private static final Logger LOG = LoggerFactory.getLogger(AdminApiTest.class);

    private final String TLS_SERVER_CERT_FILE_PATH = "./src/test/resources/certificate/server.crt";
    private final String TLS_SERVER_KEY_FILE_PATH = "./src/test/resources/certificate/server.key";

    private MockedPulsarService mockPulsarSetup;

    private PulsarService otherPulsar;

    private PulsarAdmin adminTls;
    private PulsarAdmin otheradmin;

    private NamespaceBundleFactory bundleFactory;

    @BeforeMethod
    @Override
    public void setup() throws Exception {
        conf.setLoadBalancerEnabled(true);
        conf.setBrokerServicePortTls(Optional.of(0));
        conf.setWebServicePortTls(Optional.of(0));
        conf.setTlsCertificateFilePath(TLS_SERVER_CERT_FILE_PATH);
        conf.setTlsKeyFilePath(TLS_SERVER_KEY_FILE_PATH);
        conf.setMessageExpiryCheckIntervalInMinutes(1);
        conf.setSubscriptionExpiryCheckIntervalInMinutes(1);
        conf.setBrokerDeleteInactiveTopicsEnabled(false);
        conf.setNumExecutorThreadPoolSize(5);

        super.internalSetup();

        bundleFactory = new NamespaceBundleFactory(pulsar, Hashing.crc32());

        adminTls = spy(PulsarAdmin.builder().tlsTrustCertsFilePath(TLS_SERVER_CERT_FILE_PATH)
                .serviceHttpUrl(brokerUrlTls.toString()).build());

        // create otherbroker to test redirect on calls that need
        // namespace ownership
        mockPulsarSetup = new MockedPulsarService(this.conf);
        mockPulsarSetup.setup();
        otherPulsar = mockPulsarSetup.getPulsar();
        otheradmin = mockPulsarSetup.getAdmin();

        // Setup namespaces
        admin.clusters().createCluster("test", new ClusterData(pulsar.getWebServiceAddress()));
        TenantInfo tenantInfo = new TenantInfo(Sets.newHashSet("role1", "role2"), Sets.newHashSet("test"));
        admin.tenants().createTenant("prop-xyz", tenantInfo);
        admin.namespaces().createNamespace("prop-xyz/ns1", Sets.newHashSet("test"));
    }

    @AfterMethod(alwaysRun = true)
    @Override
    public void cleanup() throws Exception {
        adminTls.close();
        super.internalCleanup();
        mockPulsarSetup.cleanup();
    }

    @DataProvider(name = "numBundles")
    public static Object[][] numBundles() {
        return new Object[][] { { 1 }, { 4 } };
    }

    @DataProvider(name = "bundling")
    public static Object[][] bundling() {
        return new Object[][] { { 0 }, { 4 } };
    }

    @DataProvider(name = "topicName")
    public Object[][] topicNamesProvider() {
        return new Object[][] { { "topic_+&*%{}() \\$@#^%" }, { "simple-topicName" } };
    }

    @DataProvider(name = "topicType")
    public Object[][] topicTypeProvider() {
        return new Object[][] { { TopicDomain.persistent.value() }, { TopicDomain.non_persistent.value() } };
    }

    @DataProvider(name = "topicNamesForAllTypes")
    public Object[][] topicNamesForAllTypesProvider() {
        final List<Object[]> topicNames = new ArrayList<>();
        for (int i = 0; i < topicTypeProvider().length; i++) {
            for (int j = 0; j < topicNamesProvider().length; j++) {
                topicNames.add(new Object[]{ topicTypeProvider()[i][0], topicNamesProvider()[j][0] });
            }
        }
        return topicNames.toArray(new Object[topicNamesProvider().length * topicTypeProvider().length][]);
    }

    @Test
    public void clusters() throws Exception {
        admin.clusters().createCluster("usw",
                new ClusterData("http://broker.messaging.use.example.com:8080"));
        // "test" cluster is part of config-default cluster and it's znode gets created when PulsarService creates
        // failure-domain znode of this default cluster
        assertEquals(admin.clusters().getClusters(), Lists.newArrayList("test", "usw"));

        assertEquals(admin.clusters().getCluster("test"),
                new ClusterData(pulsar.getWebServiceAddress()));

        admin.clusters().updateCluster("usw",
                new ClusterData("http://new-broker.messaging.usw.example.com:8080"));
        assertEquals(admin.clusters().getClusters(), Lists.newArrayList("test", "usw"));
        assertEquals(admin.clusters().getCluster("usw"),
                new ClusterData("http://new-broker.messaging.usw.example.com:8080"));

        admin.clusters().updateCluster("usw",
                new ClusterData("http://new-broker.messaging.usw.example.com:8080",
                        "https://new-broker.messaging.usw.example.com:4443"));
        assertEquals(admin.clusters().getClusters(), Lists.newArrayList("test", "usw"));
        assertEquals(admin.clusters().getCluster("usw"),
                new ClusterData("http://new-broker.messaging.usw.example.com:8080",
                        "https://new-broker.messaging.usw.example.com:4443"));

        admin.clusters().deleteCluster("usw");
        Thread.sleep(300);

        assertEquals(admin.clusters().getClusters(), Lists.newArrayList("test"));

        admin.namespaces().deleteNamespace("prop-xyz/ns1");
        admin.clusters().deleteCluster("test");
        assertEquals(admin.clusters().getClusters(), Lists.newArrayList());

        // Check name validation
        try {
            admin.clusters().createCluster("bf!", new ClusterData("http://dummy.messaging.example.com"));
            fail("should have failed");
        } catch (PulsarAdminException e) {
            assertTrue(e instanceof PreconditionFailedException);
        }
    }

    @Test
    public void clusterNamespaceIsolationPolicies() throws PulsarAdminException {
        try {
            // create
            String policyName1 = "policy-1";
            NamespaceIsolationData nsPolicyData1 = new NamespaceIsolationData();
            nsPolicyData1.namespaces = new ArrayList<String>();
            nsPolicyData1.namespaces.add("other/use/other.*");
            nsPolicyData1.primary = new ArrayList<String>();
            nsPolicyData1.primary.add("prod1-broker[4-6].messaging.use.example.com");
            nsPolicyData1.secondary = new ArrayList<String>();
            nsPolicyData1.secondary.add("prod1-broker.*.messaging.use.example.com");
            nsPolicyData1.auto_failover_policy = new AutoFailoverPolicyData();
            nsPolicyData1.auto_failover_policy.policy_type = AutoFailoverPolicyType.min_available;
            nsPolicyData1.auto_failover_policy.parameters = new HashMap<String, String>();
            nsPolicyData1.auto_failover_policy.parameters.put("min_limit", "1");
            nsPolicyData1.auto_failover_policy.parameters.put("usage_threshold", "100");
            admin.clusters().createNamespaceIsolationPolicy("test", policyName1, nsPolicyData1);

            String policyName2 = "policy-2";
            NamespaceIsolationData nsPolicyData2 = new NamespaceIsolationData();
            nsPolicyData2.namespaces = new ArrayList<String>();
            nsPolicyData2.namespaces.add("other/use/other.*");
            nsPolicyData2.primary = new ArrayList<String>();
            nsPolicyData2.primary.add("prod1-broker[4-6].messaging.use.example.com");
            nsPolicyData2.secondary = new ArrayList<String>();
            nsPolicyData2.secondary.add("prod1-broker.*.messaging.use.example.com");
            nsPolicyData2.auto_failover_policy = new AutoFailoverPolicyData();
            nsPolicyData2.auto_failover_policy.policy_type = AutoFailoverPolicyType.min_available;
            nsPolicyData2.auto_failover_policy.parameters = new HashMap<String, String>();
            nsPolicyData2.auto_failover_policy.parameters.put("min_limit", "1");
            nsPolicyData2.auto_failover_policy.parameters.put("usage_threshold", "100");
            admin.clusters().createNamespaceIsolationPolicy("test", policyName2, nsPolicyData2);

            // verify create indirectly with get
            Map<String, NamespaceIsolationData> policiesMap = admin.clusters().getNamespaceIsolationPolicies("test");
            assertEquals(policiesMap.get(policyName1), nsPolicyData1);
            assertEquals(policiesMap.get(policyName2), nsPolicyData2);

            // verify update of primary
            nsPolicyData1.primary.remove(0);
            nsPolicyData1.primary.add("prod1-broker[1-2].messaging.use.example.com");
            admin.clusters().updateNamespaceIsolationPolicy("test", policyName1, nsPolicyData1);

            // verify primary change
            policiesMap = admin.clusters().getNamespaceIsolationPolicies("test");
            assertEquals(policiesMap.get(policyName1), nsPolicyData1);

            // verify update of secondary
            nsPolicyData1.secondary.remove(0);
            nsPolicyData1.secondary.add("prod1-broker[3-4].messaging.use.example.com");
            admin.clusters().updateNamespaceIsolationPolicy("test", policyName1, nsPolicyData1);

            // verify secondary change
            policiesMap = admin.clusters().getNamespaceIsolationPolicies("test");
            assertEquals(policiesMap.get(policyName1), nsPolicyData1);

            // verify update of failover policy limit
            nsPolicyData1.auto_failover_policy.parameters.put("min_limit", "10");
            admin.clusters().updateNamespaceIsolationPolicy("test", policyName1, nsPolicyData1);

            // verify min_limit change
            policiesMap = admin.clusters().getNamespaceIsolationPolicies("test");
            assertEquals(policiesMap.get(policyName1), nsPolicyData1);

            // verify update of failover usage_threshold limit
            nsPolicyData1.auto_failover_policy.parameters.put("usage_threshold", "80");
            admin.clusters().updateNamespaceIsolationPolicy("test", policyName1, nsPolicyData1);

            // verify usage_threshold change
            policiesMap = admin.clusters().getNamespaceIsolationPolicies("test");
            assertEquals(policiesMap.get(policyName1), nsPolicyData1);

            // verify single get
            NamespaceIsolationData policy1Data = admin.clusters().getNamespaceIsolationPolicy("test", policyName1);
            assertEquals(policy1Data, nsPolicyData1);

            // verify creation of more than one policy
            admin.clusters().createNamespaceIsolationPolicy("test", policyName2, nsPolicyData1);

            try {
                admin.clusters().getNamespaceIsolationPolicy("test", "no-such-policy");
                fail("should have raised exception");
            } catch (PulsarAdminException e) {
                assertTrue(e instanceof NotFoundException);
            }
            // verify delete cluster failed
            try {
                admin.clusters().deleteCluster("test");
                fail("should have raised exception");
            } catch (PulsarAdminException e) {
                assertTrue(e instanceof PreconditionFailedException);
            }

            // verify delete
            admin.clusters().deleteNamespaceIsolationPolicy("test", policyName1);
            admin.clusters().deleteNamespaceIsolationPolicy("test", policyName2);

            try {
                admin.clusters().getNamespaceIsolationPolicy("test", policyName1);
                fail("should have raised exception");
            } catch (PulsarAdminException e) {
                assertTrue(e instanceof NotFoundException);
            }

            try {
                admin.clusters().getNamespaceIsolationPolicy("test", policyName2);
                fail("should have raised exception");
            } catch (PulsarAdminException e) {
                assertTrue(e instanceof NotFoundException);
            }

            try {
                admin.clusters().getNamespaceIsolationPolicies("usc");
                fail("should have raised exception");
            } catch (PulsarAdminException e) {
                assertTrue(e instanceof NotFoundException);
            }

            try {
                admin.clusters().getNamespaceIsolationPolicy("usc", "no-such-cluster");
                fail("should have raised exception");
            } catch (PulsarAdminException e) {
                assertTrue(e instanceof PreconditionFailedException);
            }

            try {
                admin.clusters().createNamespaceIsolationPolicy("usc", "no-such-cluster", nsPolicyData1);
                fail("should have raised exception");
            } catch (PulsarAdminException e) {
                assertTrue(e instanceof PreconditionFailedException);
            }

            try {
                admin.clusters().updateNamespaceIsolationPolicy("usc", "no-such-cluster", policy1Data);
                fail("should have raised exception");
            } catch (PulsarAdminException e) {
                assertTrue(e instanceof PreconditionFailedException);
            }

        } catch (PulsarAdminException e) {
            LOG.warn("TEST FAILED [{}]", e.getMessage());
            throw e;
        }

        // validate regex: invlid regex for primary and seconday
        NamespaceIsolationData nsRegexPolicy = new NamespaceIsolationData();
        nsRegexPolicy.namespaces = new ArrayList<String>();
        nsRegexPolicy.namespaces.add("other/use/other.*");
        nsRegexPolicy.primary = new ArrayList<String>();
        nsRegexPolicy.primary.add("prod1-broker[45-46].messaging.use.example.com");
        nsRegexPolicy.auto_failover_policy = new AutoFailoverPolicyData();
        nsRegexPolicy.auto_failover_policy.policy_type = AutoFailoverPolicyType.min_available;
        nsRegexPolicy.auto_failover_policy.parameters = new HashMap<String, String>();
        nsRegexPolicy.auto_failover_policy.parameters.put("min_limit", "1");
        nsRegexPolicy.auto_failover_policy.parameters.put("usage_threshold", "100");
        try {
            admin.clusters().createNamespaceIsolationPolicy("test", "invalid_primary", nsRegexPolicy);
            fail("should have failed with invalid regex");
        }catch (PulsarAdminException e) {
            //Ok
        }

        nsRegexPolicy.primary.add("prod1-broker[4-5].messaging.use.example.com");
        nsRegexPolicy.secondary = new ArrayList<String>();
        nsRegexPolicy.secondary.add("prod1-broker[45-46].messaging.use.example.com");
        try {
            admin.clusters().createNamespaceIsolationPolicy("test", "invalid_primary", nsRegexPolicy);
            fail("should have failed with invalid regex");
        } catch (PulsarAdminException e) {
            // Ok
        }

    }

    @Test
    public void brokers() throws Exception {
        List<String> list = admin.brokers().getActiveBrokers("test");
        Assert.assertNotNull(list);
        Assert.assertEquals(list.size(), 1);

        List<String> list2 = otheradmin.brokers().getActiveBrokers("test");
        Assert.assertNotNull(list2);
        Assert.assertEquals(list2.size(), 1);

        BrokerInfo leaderBroker = admin.brokers().getLeaderBroker();
        Assert.assertEquals(leaderBroker.getServiceUrl(), pulsar.getLeaderElectionService().getCurrentLeader().map(LeaderBroker::getServiceUrl).get());

        Map<String, NamespaceOwnershipStatus> nsMap = admin.brokers().getOwnedNamespaces("test", list.get(0));
        // since sla-monitor ns is not created nsMap.size() == 1 (for HeartBeat Namespace)
        Assert.assertEquals(nsMap.size(), 1);
        for (String ns : nsMap.keySet()) {
            NamespaceOwnershipStatus nsStatus = nsMap.get(ns);
            if (ns.equals(
                    NamespaceService.getHeartbeatNamespace(pulsar.getAdvertisedAddress(), pulsar.getConfiguration())
                            + "/0x00000000_0xffffffff")) {
                assertEquals(nsStatus.broker_assignment, BrokerAssignment.shared);
                assertFalse(nsStatus.is_controlled);
                assertTrue(nsStatus.is_active);
            }
        }

        String[] parts = list.get(0).split(":");
        Assert.assertEquals(parts.length, 2);
        Map<String, NamespaceOwnershipStatus> nsMap2 = adminTls.brokers().getOwnedNamespaces("test",
                String.format("%s:%d", parts[0], pulsar.getListenPortHTTPS().get()));
        Assert.assertEquals(nsMap2.size(), 1);

        admin.namespaces().deleteNamespace("prop-xyz/ns1");
        admin.clusters().deleteCluster("test");
        assertEquals(admin.clusters().getClusters(), Lists.newArrayList());
    }

    /**
     * <pre>
     * Verifies: zk-update configuration updates service-config
     * 1. create znode for dynamic-config
     * 2. start pulsar service so, pulsar can set the watch on that znode
     * 3. update the configuration with new value
     * 4. wait and verify that new value has been updated
     * </pre>
     *
     * @throws Exception
     */
    @Test
    public void testUpdateDynamicConfigurationWithZkWatch() throws Exception {
        final int initValue = 30000;
        pulsar.getConfiguration().setBrokerShutdownTimeoutMs(initValue);
        // (1) try to update dynamic field
        final long shutdownTime = 10;
        // update configuration
        admin.brokers().updateDynamicConfiguration("brokerShutdownTimeoutMs", Long.toString(shutdownTime));
        // sleep incrementally as zk-watch notification is async and may take some time
        for (int i = 0; i < 5; i++) {
            if (pulsar.getConfiguration().getBrokerShutdownTimeoutMs() != initValue) {
                Thread.sleep(50 + (i * 10));
            }
        }
        // wait config to be updated
        for (int i = 0; i < 5; i++) {
            if (pulsar.getConfiguration().getBrokerShutdownTimeoutMs() != shutdownTime) {
                Thread.sleep(100 + (i * 10));
            } else {
                break;
            }
        }
        // verify value is updated
        assertEquals(pulsar.getConfiguration().getBrokerShutdownTimeoutMs(), shutdownTime);

        // (2) try to update non-dynamic field
        try {
            admin.brokers().updateDynamicConfiguration("zookeeperServers", "test-zk:1234");
        } catch (Exception e) {
            assertTrue(e instanceof PreconditionFailedException);
        }

        // (3) try to update non-existent field
        try {
            admin.brokers().updateDynamicConfiguration("test", Long.toString(shutdownTime));
        } catch (Exception e) {
            assertTrue(e instanceof PreconditionFailedException);
        }

        // (4) try to update dynamic-field with special char "/" and "%"
        String user1 = "test/test%&$*/^";
        String user2 = "user2/password";
        final String configValue = user1 + "," + user2;
        admin.brokers().updateDynamicConfiguration("superUserRoles", configValue);
        String storedValue = admin.brokers().getAllDynamicConfigurations().get("superUserRoles");
        assertEquals(configValue, storedValue);
        retryStrategically((test) -> pulsar.getConfiguration().getSuperUserRoles().size() == 2, 5, 200);
        assertTrue(pulsar.getConfiguration().getSuperUserRoles().contains(user1));
        assertTrue(pulsar.getConfiguration().getSuperUserRoles().contains(user2));


        admin.brokers().updateDynamicConfiguration("loadManagerClassName", SimpleLoadManagerImpl.class.getName());
        retryStrategically((test) -> pulsar.getConfiguration().getLoadManagerClassName()
                .equals(SimpleLoadManagerImpl.class.getName()), 150, 5);
        assertEquals(pulsar.getConfiguration().getLoadManagerClassName(), SimpleLoadManagerImpl.class.getName());
        admin.brokers().deleteDynamicConfiguration("loadManagerClassName");
        assertFalse(admin.brokers().getAllDynamicConfigurations().containsKey("loadManagerClassName"));
    }

    /**
     * Verifies broker sets watch on dynamic-configuration map even with invalid init json data
     *
     * <pre>
     * 1. Set invalid json at dynamic-config znode
     * 2. Broker fails to deserialize znode content but sets the watch on znode
     * 3. Update znode with valid json map
     * 4. Broker should get watch and update the dynamic-config map
     * </pre>
     *
     * @throws Exception
     */
    @Test
    public void testInvalidDynamicConfigContentInZK() throws Exception {
        final int newValue = 10;
        stopBroker();
        // set invalid data into dynamic-config znode so, broker startup fail to deserialize data
        mockZooKeeper.setData(BrokerService.BROKER_SERVICE_CONFIGURATION_PATH, "$".getBytes(), -1);
        // start broker: it should have set watch even if with failure of deserialization
        startBroker();
        Assert.assertNotEquals(pulsar.getConfiguration().getBrokerShutdownTimeoutMs(), newValue);
        // update zk with config-value which should fire watch and broker should update the config value
        Map<String, String> configMap = Maps.newHashMap();
        configMap.put("brokerShutdownTimeoutMs", Integer.toString(newValue));
        mockZooKeeper.setData(BrokerService.BROKER_SERVICE_CONFIGURATION_PATH,
                ObjectMapperFactory.getThreadLocal().writeValueAsBytes(configMap), -1);
        // wait config to be updated
        for (int i = 0; i < 5; i++) {
            if (pulsar.getConfiguration().getBrokerShutdownTimeoutMs() != newValue) {
                Thread.sleep(100 + (i * 10));
            } else {
                break;
            }
        }
        // verify value is updated
        assertEquals(pulsar.getConfiguration().getBrokerShutdownTimeoutMs(), newValue);
    }

    /**
     * <pre>
     * verifies: that registerListener updates pulsar.config value with newly updated zk-dynamic config
     * 1.start pulsar
     * 2.update zk-config with admin api
     * 3. trigger watch and listener
     * 4. verify that config is updated
     * </pre>
     *
     * @throws Exception
     */
    @Test
    public void testUpdateDynamicLocalConfiguration() throws Exception {
        // (1) try to update dynamic field
        final long initValue = 30000;
        final long shutdownTime = 10;
        pulsar.getConfiguration().setBrokerShutdownTimeoutMs(initValue);
        // update configuration
        admin.brokers().updateDynamicConfiguration("brokerShutdownTimeoutMs", Long.toString(shutdownTime));
        // sleep incrementally as zk-watch notification is async and may take some time
        for (int i = 0; i < 5; i++) {
            if (pulsar.getConfiguration().getBrokerShutdownTimeoutMs() == initValue) {
                Thread.sleep(50 + (i * 10));
            }
        }

        // verify value is updated
        assertEquals(pulsar.getConfiguration().getBrokerShutdownTimeoutMs(), shutdownTime);
    }

    @Test
    public void testUpdatableConfigurationName() throws Exception {
        // (1) try to update dynamic field
        final String configName = "brokerShutdownTimeoutMs";
        assertTrue(admin.brokers().getDynamicConfigurationNames().contains(configName));
    }

    @Test
    public void testGetDynamicLocalConfiguration() throws Exception {
        // (1) try to update dynamic field
        final String configName = "brokerShutdownTimeoutMs";
        final long shutdownTime = 10;
        pulsar.getConfiguration().setBrokerShutdownTimeoutMs(30000);
        Map<String, String> configs = admin.brokers().getAllDynamicConfigurations();
        assertTrue(configs.isEmpty());
        assertNotEquals(pulsar.getConfiguration().getBrokerShutdownTimeoutMs(), shutdownTime);
        // update configuration
        admin.brokers().updateDynamicConfiguration(configName, Long.toString(shutdownTime));
        // Now, znode is created: updateConfigurationAndRegisterListeners and check if configuration updated
        assertEquals(Long.parseLong(admin.brokers().getAllDynamicConfigurations().get(configName)), shutdownTime);
    }

    @Test
    public void properties() throws PulsarAdminException {
        try {
            admin.tenants().getTenantInfo("does-not-exist");
            fail("should have failed");
        } catch (PulsarAdminException e) {
            assertTrue(e instanceof NotFoundException);
        }

        Set<String> allowedClusters = Sets.newHashSet("test");
        TenantInfo tenantInfo = new TenantInfo(Sets.newHashSet("role1", "role2"), allowedClusters);
        admin.tenants().updateTenant("prop-xyz", tenantInfo);

        assertEquals(admin.tenants().getTenants(), Lists.newArrayList("prop-xyz"));

        assertEquals(admin.tenants().getTenantInfo("prop-xyz"), tenantInfo);

        TenantInfo newTenantAdmin = new TenantInfo(Sets.newHashSet("role3", "role4"), allowedClusters);
        admin.tenants().updateTenant("prop-xyz", newTenantAdmin);

        assertEquals(admin.tenants().getTenantInfo("prop-xyz"), newTenantAdmin);

        admin.namespaces().deleteNamespace("prop-xyz/ns1");
        admin.tenants().deleteTenant("prop-xyz");
        assertEquals(admin.tenants().getTenants(), Lists.newArrayList());

        // Check name validation
        try {
            admin.tenants().createTenant("prop-xyz&", tenantInfo);
            fail("should have failed");
        } catch (PulsarAdminException e) {
            assertTrue(e instanceof PreconditionFailedException);
        }
    }

    @Test
    public void namespaces() throws Exception {
        admin.clusters().createCluster("usw", new ClusterData());
        TenantInfo tenantInfo = new TenantInfo(Sets.newHashSet("role1", "role2"),
                Sets.newHashSet("test", "usw"));
        admin.tenants().updateTenant("prop-xyz", tenantInfo);

        assertEquals(admin.namespaces().getPolicies("prop-xyz/ns1").bundles, Policies.defaultBundle());

        admin.namespaces().createNamespace("prop-xyz/ns2", Sets.newHashSet("test"));

        admin.namespaces().createNamespace("prop-xyz/ns3", 4);
        admin.namespaces().setNamespaceReplicationClusters("prop-xyz/ns3", Sets.newHashSet("test"));
        assertEquals(admin.namespaces().getPolicies("prop-xyz/ns3").bundles.numBundles, 4);
        assertEquals(admin.namespaces().getPolicies("prop-xyz/ns3").bundles.boundaries.size(), 5);

        admin.namespaces().deleteNamespace("prop-xyz/ns3");

        try {
            admin.namespaces().createNamespace("non-existing/ns1");
            fail("Should not have passed");
        } catch (NotFoundException e) {
            // Ok
        }

        assertEquals(admin.namespaces().getNamespaces("prop-xyz"), Lists.newArrayList("prop-xyz/ns1", "prop-xyz/ns2"));
        assertEquals(admin.namespaces().getNamespaces("prop-xyz"), Lists.newArrayList("prop-xyz/ns1", "prop-xyz/ns2"));

        try {
            admin.namespaces().createNamespace("prop-xyz/ns4", Sets.newHashSet("usc"));
            fail("Should not have passed");
        } catch (NotAuthorizedException e) {
            // Ok, got the non authorized exception since usc cluster is not in the allowed clusters list.
        }

        // test with url style role.
        admin.namespaces().grantPermissionOnNamespace("prop-xyz/ns1",
                "spiffe://developer/passport-role", EnumSet.allOf(AuthAction.class));
        admin.namespaces().grantPermissionOnNamespace("prop-xyz/ns1", "my-role", EnumSet.allOf(AuthAction.class));

        Policies policies = new Policies();
        policies.replication_clusters = Sets.newHashSet("test");
        policies.bundles = Policies.defaultBundle();
        policies.auth_policies.namespace_auth.put("spiffe://developer/passport-role", EnumSet.allOf(AuthAction.class));
        policies.auth_policies.namespace_auth.put("my-role", EnumSet.allOf(AuthAction.class));

        assertEquals(admin.namespaces().getPolicies("prop-xyz/ns1"), policies);
        assertEquals(admin.namespaces().getPermissions("prop-xyz/ns1"), policies.auth_policies.namespace_auth);

        assertEquals(admin.namespaces().getTopics("prop-xyz/ns1"), Lists.newArrayList());

        admin.namespaces().revokePermissionsOnNamespace("prop-xyz/ns1", "spiffe://developer/passport-role");
        admin.namespaces().revokePermissionsOnNamespace("prop-xyz/ns1", "my-role");
        policies.auth_policies.namespace_auth.remove("spiffe://developer/passport-role");
        policies.auth_policies.namespace_auth.remove("my-role");
        assertEquals(admin.namespaces().getPolicies("prop-xyz/ns1"), policies);

        assertEquals(admin.namespaces().getPersistence("prop-xyz/ns1"), null);
        admin.namespaces().setPersistence("prop-xyz/ns1", new PersistencePolicies(3, 2, 1, 10.0));
        assertEquals(admin.namespaces().getPersistence("prop-xyz/ns1"), new PersistencePolicies(3, 2, 1, 10.0));

        // Force topic creation and namespace being loaded
        Producer<byte[]> producer = pulsarClient.newProducer(Schema.BYTES)
                .topic("persistent://prop-xyz/ns1/my-topic")
                .enableBatching(false)
                .messageRoutingMode(MessageRoutingMode.SinglePartition)
                .create();
        producer.close();
        admin.topics().delete("persistent://prop-xyz/ns1/my-topic");

        admin.namespaces().unloadNamespaceBundle("prop-xyz/ns1", "0x00000000_0xffffffff");
        NamespaceName ns = NamespaceName.get("prop-xyz/ns1");
        // Now, w/ bundle policies, we will use default bundle
        NamespaceBundle defaultBundle = bundleFactory.getFullBundle(ns);
        int i = 0;
        for (; i < 10; i++) {
            Optional<NamespaceEphemeralData> data1 = pulsar.getNamespaceService().getOwnershipCache()
                    .getOwnerAsync(defaultBundle).get();
            if (!data1.isPresent()) {
                // Already unloaded
                break;
            }
            LOG.info("Waiting for unload namespace {} to complete. Current service unit isDisabled: {}", defaultBundle,
                    data1.get().isDisabled());
            Thread.sleep(1000);
        }
        assertTrue(i < 10);

        admin.namespaces().deleteNamespace("prop-xyz/ns1");
        assertEquals(admin.namespaces().getNamespaces("prop-xyz"), Lists.newArrayList("prop-xyz/ns2"));

        try {
            admin.namespaces().unload("prop-xyz/ns1");
            fail("should have raised exception");
        } catch (Exception e) {
            // OK excepted
        }

        // Force topic creation and namespace being loaded
        producer = pulsarClient.newProducer(Schema.BYTES).topic("persistent://prop-xyz/use/ns2/my-topic").create();
        producer.close();
        admin.topics().delete("persistent://prop-xyz/use/ns2/my-topic");

        // both unload and delete should succeed for ns2 on other broker with a redirect
        // otheradmin.namespaces().unload("prop-xyz/use/ns2");
    }

    @Test(dataProvider = "topicName")
    public void persistentTopics(String topicName) throws Exception {
        final String subName = topicName;
        assertEquals(admin.topics().getList("prop-xyz/ns1"), Lists.newArrayList());

        final String persistentTopicName = "persistent://prop-xyz/ns1/" + topicName;
        // Force to create a topic
        publishMessagesOnPersistentTopic("persistent://prop-xyz/ns1/" + topicName, 0);
        assertEquals(admin.topics().getList("prop-xyz/ns1"),
                Lists.newArrayList("persistent://prop-xyz/ns1/" + topicName));

        // create consumer and subscription
        @Cleanup
        PulsarClient client = PulsarClient.builder()
                .serviceUrl(pulsar.getWebServiceAddress())
                .statsInterval(0, TimeUnit.SECONDS)
                .build();
        Consumer<byte[]> consumer = client.newConsumer().topic(persistentTopicName).subscriptionName(subName)
                .subscriptionType(SubscriptionType.Exclusive).subscribe();

        assertEquals(admin.topics().getSubscriptions(persistentTopicName), Lists.newArrayList(subName));

        publishMessagesOnPersistentTopic("persistent://prop-xyz/ns1/" + topicName, 10);

        TopicStats topicStats = admin.topics().getStats(persistentTopicName);
        assertEquals(topicStats.subscriptions.keySet(), Sets.newTreeSet(Lists.newArrayList(subName)));
        assertEquals(topicStats.subscriptions.get(subName).consumers.size(), 1);
        assertEquals(topicStats.subscriptions.get(subName).msgBacklog, 10);
        assertEquals(topicStats.publishers.size(), 0);

        PersistentTopicInternalStats internalStats = admin.topics().getInternalStats(persistentTopicName, false);
        assertEquals(internalStats.cursors.keySet(), Sets.newTreeSet(Lists.newArrayList(Codec.encode(subName))));

        List<Message<byte[]>> messages = admin.topics().peekMessages(persistentTopicName, subName, 3);
        assertEquals(messages.size(), 3);
        for (int i = 0; i < 3; i++) {
            String expectedMessage = "message-" + i;
            assertEquals(messages.get(i).getData(), expectedMessage.getBytes());
        }

        messages = admin.topics().peekMessages(persistentTopicName, subName, 15);
        assertEquals(messages.size(), 10);
        for (int i = 0; i < 10; i++) {
            String expectedMessage = "message-" + i;
            assertEquals(messages.get(i).getData(), expectedMessage.getBytes());
        }

        admin.topics().skipMessages(persistentTopicName, subName, 5);
        topicStats = admin.topics().getStats(persistentTopicName);
        assertEquals(topicStats.subscriptions.get(subName).msgBacklog, 5);

        admin.topics().skipAllMessages(persistentTopicName, subName);
        topicStats = admin.topics().getStats(persistentTopicName);
        assertEquals(topicStats.subscriptions.get(subName).msgBacklog, 0);

        publishNullValueMessageOnPersistentTopic(persistentTopicName, 10);
        topicStats = admin.topics().getStats(persistentTopicName);
        assertEquals(topicStats.subscriptions.get(subName).msgBacklog, 10);
        messages = admin.topics().peekMessages(persistentTopicName, subName, 10);
        assertEquals(messages.size(), 10);
        for (int i = 0; i < 10; i++) {
            assertNull(messages.get(i).getData());
            assertNull(messages.get(i).getValue());
        }
        admin.topics().skipAllMessages(persistentTopicName, subName);

        consumer.close();
        client.close();

        admin.topics().deleteSubscription(persistentTopicName, subName);

        assertEquals(admin.topics().getSubscriptions(persistentTopicName), Lists.newArrayList());
        topicStats = admin.topics().getStats(persistentTopicName);
        assertEquals(topicStats.subscriptions.keySet(), Sets.newTreeSet());
        assertEquals(topicStats.publishers.size(), 0);

        try {
            admin.topics().skipAllMessages(persistentTopicName, subName);
        } catch (NotFoundException e) {
        }

        admin.topics().delete(persistentTopicName);

        try {
            admin.topics().delete(persistentTopicName);
            fail("Should have received 404");
        } catch (NotFoundException e) {
        }

        assertEquals(admin.topics().getList("prop-xyz/ns1"), Lists.newArrayList());
    }

    @Test(dataProvider = "topicNamesForAllTypes")
    public void partitionedTopics(String topicType, String topicName) throws Exception {
        final String namespace = "prop-xyz/ns1";
        final String partitionedTopicName = topicType + "://" + namespace + "/" + topicName;
        final String anotherTopic = topicType + "://" + namespace + "/ds2";
        // TODO: there're some gaps between non-persistent topics and persistent topics, so some checks will be skipped
        //   for non-persistent topics. After the gaps were filled, we can remove this check.
        final boolean isPersistent = topicType.equals(TopicDomain.persistent.value());

        assertEquals(admin.topics().getPartitionedTopicList(namespace), Lists.newArrayList());

        try {
            admin.topics().getPartitionedTopicMetadata(partitionedTopicName);
            fail("getPartitionedTopicMetadata of " + partitionedTopicName + " should not succeed");
        } catch (NotFoundException expected) {
        }

        admin.topics().createPartitionedTopic(partitionedTopicName, 4);
        assertEquals(admin.topics().getPartitionedTopicList(namespace),
                Lists.newArrayList(partitionedTopicName));

        assertEquals(admin.topics().getPartitionedTopicMetadata(partitionedTopicName).partitions, 4);

        List<String> topics;
        if (isPersistent) {
            // TODO: for non-persistent topics getList will return 0
            topics = admin.topics().getList(namespace);
            assertEquals(topics.size(), 4);
        }

        try {
            admin.topics().getPartitionedTopicMetadata(anotherTopic);
            fail("getPartitionedTopicMetadata of " + anotherTopic + " should not succeed");
        } catch (NotFoundException expected) {
        }
        // check the getPartitionedStats for PartitionedTopic returns only partitions metadata, and no partitions info
        assertEquals(admin.topics().getPartitionedTopicMetadata(partitionedTopicName).partitions,
                admin.topics().getPartitionedStats(partitionedTopicName,false).metadata.partitions);

        assertEquals(admin.topics().getPartitionedStats(partitionedTopicName, false).partitions.size(),
                0);

        List<String> subscriptions = admin.topics().getSubscriptions(partitionedTopicName);
        assertEquals(subscriptions.size(), 0);

        // create consumer and subscription
        @Cleanup
        PulsarClient client = PulsarClient.builder()
                .serviceUrl(pulsar.getWebServiceAddress())
                .statsInterval(0, TimeUnit.SECONDS)
                .build();
        Consumer<byte[]> consumer = client.newConsumer().topic(partitionedTopicName).subscriptionName("my-sub")
                .subscriptionType(SubscriptionType.Exclusive).subscribe();

        assertEquals(admin.topics().getSubscriptions(partitionedTopicName), Lists.newArrayList("my-sub"));

        try {
            if (isPersistent) {
                // TODO: for non-persistent topics, deleteSubscription might throw NotFoundException
                admin.topics().deleteSubscription(partitionedTopicName, "my-sub");
                // TODO: for non-persistent topics, deleteSubscription won't fail
                fail("should have failed");
            }
        } catch (PulsarAdminException.PreconditionFailedException e) {
            // ok
        } catch (Exception e) {
            fail(e.getMessage());
        }

        Consumer<byte[]> consumer1 = client.newConsumer().topic(partitionedTopicName).subscriptionName("my-sub-1")
                .subscribe();

        if (isPersistent) {
            // TODO: for non-persistent topics, getSubscriptions will return a empty set
            assertEquals(Sets.newHashSet(admin.topics().getSubscriptions(partitionedTopicName)),
                    Sets.newHashSet("my-sub", "my-sub-1"));
        }

        consumer1.close();
        if (isPersistent) {
            // TODO: for non-persistent topics, deleteSubscription might throw NotFoundException
            admin.topics().deleteSubscription(partitionedTopicName, "my-sub-1");
            // TODO: for non-persistent topics, getSubscriptions will return a empty set
            assertEquals(admin.topics().getSubscriptions(partitionedTopicName), Lists.newArrayList("my-sub"));
        }

        Producer<byte[]> producer = client.newProducer(Schema.BYTES)
                .topic(partitionedTopicName)
                .enableBatching(false)
                .messageRoutingMode(MessageRoutingMode.RoundRobinPartition)
                .create();

        for (int i = 0; i < 10; i++) {
            String message = "message-" + i;
            producer.send(message.getBytes());
        }

        assertEquals(Sets.newHashSet(admin.topics().getList(namespace)),
                Sets.newHashSet(partitionedTopicName + "-partition-0", partitionedTopicName + "-partition-1",
                        partitionedTopicName + "-partition-2", partitionedTopicName + "-partition-3"));

        // test cumulative stats for partitioned topic
        PartitionedTopicStats topicStats = admin.topics().getPartitionedStats(partitionedTopicName, false);
        if (isPersistent) {
            // TODO: for non-persistent topics, the subscription doesn't exist
            assertEquals(topicStats.subscriptions.keySet(), Sets.newTreeSet(Lists.newArrayList("my-sub")));
            assertEquals(topicStats.subscriptions.get("my-sub").consumers.size(), 1);
            assertEquals(topicStats.subscriptions.get("my-sub").msgBacklog, 10);
        }
        assertEquals(topicStats.publishers.size(), 1);
        assertEquals(topicStats.partitions, Maps.newHashMap());

        // test per partition stats for partitioned topic
        topicStats = admin.topics().getPartitionedStats(partitionedTopicName, true);
        assertEquals(topicStats.metadata.partitions, 4);
        assertEquals(topicStats.partitions.keySet(),
                Sets.newHashSet(partitionedTopicName + "-partition-0", partitionedTopicName + "-partition-1",
                        partitionedTopicName + "-partition-2", partitionedTopicName + "-partition-3"));
        TopicStats partitionStats = topicStats.partitions.get(partitionedTopicName + "-partition-0");
        assertEquals(partitionStats.publishers.size(), 1);
        if (isPersistent) {
            // TODO: for non-persistent topics, the subscription doesn't exist
            assertEquals(partitionStats.subscriptions.get("my-sub").consumers.size(), 1);
            assertEquals(partitionStats.subscriptions.get("my-sub").msgBacklog, 3, 1);
        }

        try {
            admin.topics().skipMessages(partitionedTopicName, "my-sub", 5);
            fail("skip messages for partitioned topics should fail");
        } catch (Exception e) {
            // ok
        }

        if (isPersistent) {
            // TODO: for non-persistent topics, skilAllMessages will cause 500 internal error
            admin.topics().skipAllMessages(partitionedTopicName, "my-sub");
            topicStats = admin.topics().getPartitionedStats(partitionedTopicName, false);
            assertEquals(topicStats.subscriptions.get("my-sub").msgBacklog, 0);
        }

        producer.close();
        consumer.close();

        if (isPersistent) {
            // TODO: for non-persistent topics, deleteSubscription might throw NotFoundException
            admin.topics().deleteSubscription(partitionedTopicName, "my-sub");
            assertEquals(admin.topics().getSubscriptions(partitionedTopicName), Lists.newArrayList());
        }

        try {
            admin.topics().createPartitionedTopic(partitionedTopicName, 32);
            fail("Should have failed as the partitioned topic already exists");
        } catch (ConflictException ignore) {
        }

        producer = client.newProducer(Schema.BYTES)
                .topic(partitionedTopicName)
                .enableBatching(false)
                .messageRoutingMode(MessageRoutingMode.SinglePartition)
                .create();

        if (isPersistent) {
            // TODO: for non-persistent topics getList will return 0
            topics = admin.topics().getList(namespace);
            assertEquals(topics.size(), 4);
        }

        try {
            admin.topics().deletePartitionedTopic(partitionedTopicName);
            fail("The topic is busy");
        } catch (PreconditionFailedException pfe) {
            // ok
        }

        producer.close();
        client.close();

        admin.topics().deletePartitionedTopic(partitionedTopicName);

        try {
            admin.topics().getPartitionedTopicMetadata(partitionedTopicName);
            fail("getPartitionedTopicMetadata of " + partitionedTopicName + " should not succeed");
        } catch (NotFoundException expected) {
        }

        admin.topics().createPartitionedTopic(partitionedTopicName, 32);

        assertEquals(admin.topics().getPartitionedTopicMetadata(partitionedTopicName).partitions, 32);

        try {
            admin.topics().deletePartitionedTopic(anotherTopic);
            fail("Should have failed as the partitioned topic was not created");
        } catch (NotFoundException nfe) {
        }

        admin.topics().deletePartitionedTopic(partitionedTopicName);

        // delete a partitioned topic in a global namespace
        admin.topics().createPartitionedTopic(partitionedTopicName, 4);
        admin.topics().deletePartitionedTopic(partitionedTopicName);
    }

    @Test
    public void testGetPartitionedInternalInfo() throws Exception {
        String partitionedTopic = "my-topic" + UUID.randomUUID().toString();
        assertEquals(admin.topics().getPartitionedTopicList("prop-xyz/ns1"), Lists.newArrayList());
        final String partitionedTopicName = "persistent://prop-xyz/ns1/" + partitionedTopic;
        admin.topics().createPartitionedTopic(partitionedTopicName, 2);
        assertEquals(admin.topics().getPartitionedTopicList("prop-xyz/ns1"), Lists.newArrayList(partitionedTopicName));
        assertEquals(admin.topics().getPartitionedTopicMetadata(partitionedTopicName).partitions, 2);

        String partitionTopic0 = partitionedTopicName + "-partition-0";
        String partitionTopic1 = partitionedTopicName + "-partition-1";

        JsonObject partitionTopic0Info = admin.topics().getInternalInfo(partitionTopic0);
        JsonObject partitionTopic1Info = admin.topics().getInternalInfo(partitionTopic1);

        Gson gson = new GsonBuilder().create();

        // expected managed info
        PartitionedManagedLedgerInfo partitionedManagedLedgerInfo = new PartitionedManagedLedgerInfo();
        partitionedManagedLedgerInfo.version = 0L;
        partitionedManagedLedgerInfo.partitions.put(partitionTopic0,
                ObjectMapperFactory.getThreadLocal().readValue(gson.toJson(partitionTopic0Info), ManagedLedgerInfo.class));
        partitionedManagedLedgerInfo.partitions.put(partitionTopic1,
                ObjectMapperFactory.getThreadLocal().readValue(gson.toJson(partitionTopic1Info), ManagedLedgerInfo.class));

        String expectedResult = ObjectMapperFactory.getThreadLocal().writeValueAsString(partitionedManagedLedgerInfo);

        JsonObject partitionTopicInfo = admin.topics().getInternalInfo(partitionedTopicName);
        assertEquals(gson.toJson(partitionTopicInfo), expectedResult);
    }

    @Test
    public void testGetPartitionedStatsInternal() throws Exception {
        String partitionedTopic = "my-topic" + UUID.randomUUID().toString();
        String subName = "my-sub";
        assertEquals(admin.topics().getPartitionedTopicList("prop-xyz/ns1"), Lists.newArrayList());
        final String partitionedTopicName = "persistent://prop-xyz/ns1/" + partitionedTopic;
        admin.topics().createPartitionedTopic(partitionedTopicName, 2);
        assertEquals(admin.topics().getPartitionedTopicList("prop-xyz/ns1"), Lists.newArrayList(partitionedTopicName));
        assertEquals(admin.topics().getPartitionedTopicMetadata(partitionedTopicName).partitions, 2);

        // create consumer and subscription
        pulsarClient.newConsumer().topic(partitionedTopicName).subscriptionName(subName).subscribe();

        // publish several messages
        publishMessagesOnPersistentTopic(partitionedTopicName, 10);

        String partitionTopic0 = partitionedTopicName + "-partition-0";
        String partitionTopic1 = partitionedTopicName + "-partition-1";

        Thread.sleep(1000);

        PersistentTopicInternalStats internalStats0 = admin.topics().getInternalStats(partitionTopic0, false);
        assertEquals(internalStats0.cursors.keySet(), Sets.newTreeSet(Lists.newArrayList(Codec.encode(subName))));

        PersistentTopicInternalStats internalStats1 = admin.topics().getInternalStats(partitionTopic1, false);
        assertEquals(internalStats1.cursors.keySet(), Sets.newTreeSet(Lists.newArrayList(Codec.encode(subName))));

        // expected internal stats
        PartitionedTopicMetadata partitionedTopicMetadata = new PartitionedTopicMetadata(2);
        PartitionedTopicInternalStats expectedInternalStats = new PartitionedTopicInternalStats(partitionedTopicMetadata);
        expectedInternalStats.partitions.put(partitionTopic0, internalStats0);
        expectedInternalStats.partitions.put(partitionTopic1, internalStats1);

        // partitioned internal stats
        PartitionedTopicInternalStats partitionedInternalStats = admin.topics().getPartitionedInternalStats(partitionedTopicName);

        String expectedResult = ObjectMapperFactory.getThreadLocal().writeValueAsString(expectedInternalStats);
        String result = ObjectMapperFactory.getThreadLocal().writeValueAsString(partitionedInternalStats);

        assertEquals(result, expectedResult);
    }

    @Test(dataProvider = "numBundles")
    public void testDeleteNamespaceBundle(Integer numBundles) throws Exception {
        admin.namespaces().deleteNamespace("prop-xyz/ns1");
        admin.namespaces().createNamespace("prop-xyz/ns1-bundles", numBundles);
        admin.namespaces().setNamespaceReplicationClusters("prop-xyz/ns1-bundles", Sets.newHashSet("test"));

        // since we have 2 brokers running, we try to let both of them acquire bundle ownership
        admin.lookups().lookupTopic("persistent://prop-xyz/ns1-bundles/ds1");
        admin.lookups().lookupTopic("persistent://prop-xyz/ns1-bundles/ds2");
        admin.lookups().lookupTopic("persistent://prop-xyz/ns1-bundles/ds3");
        admin.lookups().lookupTopic("persistent://prop-xyz/ns1-bundles/ds4");

        assertEquals(admin.namespaces().getTopics("prop-xyz/ns1-bundles"), Lists.newArrayList());

        admin.namespaces().deleteNamespace("prop-xyz/ns1-bundles");
        assertEquals(admin.namespaces().getNamespaces("prop-xyz", "test"), Lists.newArrayList());
    }

    @Test
    public void testDeleteTenantForcefully() throws Exception {
        // allow forced deletion of tenants
        pulsar.getConfiguration().setForceDeleteTenantAllowed(true);

        String tenant = "my-tenant";
        assertFalse(admin.tenants().getTenants().contains(tenant));

        // create tenant
        admin.tenants().createTenant(tenant,
                new TenantInfo(Sets.newHashSet("role1", "role2"), Sets.newHashSet("test")));

        assertTrue(admin.tenants().getTenants().contains(tenant));

        // create namespace
        String namespace = tenant + "/my-ns";
        admin.namespaces().createNamespace("my-tenant/my-ns", Sets.newHashSet("test"));

        assertEquals(admin.namespaces().getNamespaces(tenant), Lists.newArrayList("my-tenant/my-ns"));

        // create topic
        String topic = namespace + "/my-topic";
        admin.topics().createPartitionedTopic(topic, 10);

        assertFalse(admin.topics().getList(namespace).isEmpty());

        try {
            admin.tenants().deleteTenant(tenant, false);
            fail("should have failed");
        } catch (PulsarAdminException e) {
            // Expected: cannot delete non-empty tenant
        }

        // allow forced deletion of namespaces
        pulsar.getConfiguration().setForceDeleteNamespaceAllowed(true);

        // delete tenant forcefully
        admin.tenants().deleteTenant(tenant, true);
        assertFalse(admin.tenants().getTenants().contains(tenant));

        admin.tenants().createTenant(tenant,
                new TenantInfo(Sets.newHashSet("role1", "role2"), Sets.newHashSet("test")));
        assertTrue(admin.tenants().getTenants().contains(tenant));
        assertTrue(admin.namespaces().getNamespaces(tenant).isEmpty());

        // reset back to false
        pulsar.getConfiguration().setForceDeleteTenantAllowed(false);
        pulsar.getConfiguration().setForceDeleteNamespaceAllowed(false);
    }

    @Test
    public void testForceDeleteTenantNotAllowed() throws Exception {
        assertFalse(pulsar.getConfiguration().isForceDeleteTenantAllowed());

        String tenant = "my-tenant";
        assertFalse(admin.tenants().getTenants().contains(tenant));

        // create tenant
        admin.tenants().createTenant(tenant,
                new TenantInfo(Sets.newHashSet("role1", "role2"), Sets.newHashSet("test")));

        assertTrue(admin.tenants().getTenants().contains(tenant));

        // create namespace
        String namespace = tenant + "/my-ns";
        admin.namespaces().createNamespace("my-tenant/my-ns", Sets.newHashSet("test"));

        assertEquals(admin.namespaces().getNamespaces(tenant), Lists.newArrayList("my-tenant/my-ns"));

        // create topic
        String topic = namespace + "/my-topic";
        admin.topics().createPartitionedTopic(topic, 10);

        assertFalse(admin.topics().getList(namespace).isEmpty());

        try {
            admin.tenants().deleteTenant(tenant, false);
            fail("should have failed");
        } catch (PulsarAdminException e) {
            // Expected: cannot delete non-empty tenant
        }

        try {
            admin.tenants().deleteTenant(tenant, true);
            fail("should have failed");
        } catch (PulsarAdminException e) {
            // Expected: cannot delete due to broker is not allowed
        }

        assertTrue(admin.tenants().getTenants().contains(tenant));
    }

    @Test
    public void testNamespaceSplitBundle() throws Exception {
        // Force to create a topic
        final String namespace = "prop-xyz/ns1";
        final String topicName = (new StringBuilder("persistent://")).append(namespace).append("/ds2").toString();
        Producer<byte[]> producer = pulsarClient.newProducer(Schema.BYTES)
                .topic(topicName)
                .enableBatching(false)
                .messageRoutingMode(MessageRoutingMode.SinglePartition)
                .create();
        producer.send("message".getBytes());
        publishMessagesOnPersistentTopic(topicName, 0);
        assertEquals(admin.topics().getList(namespace), Lists.newArrayList(topicName));

        try {
            admin.namespaces().splitNamespaceBundle(namespace, "0x00000000_0xffffffff", true, null);
        } catch (Exception e) {
            fail("split bundle shouldn't have thrown exception");
        }

        // bundle-factory cache must have updated split bundles
        NamespaceBundles bundles = bundleFactory.getBundles(NamespaceName.get(namespace));
        String[] splitRange = { namespace + "/0x00000000_0x7fffffff", namespace + "/0x7fffffff_0xffffffff" };
        for (int i = 0; i < bundles.getBundles().size(); i++) {
            assertEquals(bundles.getBundles().get(i).toString(), splitRange[i]);
        }

        producer.close();
    }

    @Test
    public void testNamespaceSplitBundleWithTopicCountEquallyDivideAlgorithm() throws Exception {
        // Force to create a topic
        final String namespace = "prop-xyz/ns1";
        List<String> topicNames = Lists.newArrayList(
                (new StringBuilder("persistent://")).append(namespace).append("/topicCountEquallyDivideAlgorithum-1").toString(),
                (new StringBuilder("persistent://")).append(namespace).append("/topicCountEquallyDivideAlgorithum-2").toString());

        List<Producer<byte[]>> producers = new ArrayList<>(2);
        for (String topicName : topicNames) {
            Producer<byte[]> producer = pulsarClient.newProducer(Schema.BYTES)
                    .topic(topicName)
                    .enableBatching(false)
                    .messageRoutingMode(MessageRoutingMode.SinglePartition)
                    .create();
            producers.add(producer);
            producer.send("message".getBytes());
        }

        assertTrue(admin.topics().getList(namespace).containsAll(topicNames));

        try {
            admin.namespaces().splitNamespaceBundle(namespace, "0x00000000_0xffffffff", true,
                    NamespaceBundleSplitAlgorithm.TOPIC_COUNT_EQUALLY_DIVIDE);
        } catch (Exception e) {
            fail("split bundle shouldn't have thrown exception");
        }
        NamespaceBundles bundles = bundleFactory.getBundles(NamespaceName.get(namespace));
        NamespaceBundle bundle1 = pulsar.getNamespaceService().getBundle(TopicName.get(topicNames.get(0)));
        NamespaceBundle bundle2 = pulsar.getNamespaceService().getBundle(TopicName.get(topicNames.get(1)));
        assertNotEquals(bundle1, bundle2);
        String[] splitRange = { namespace + "/0x00000000_0x7fffffff", namespace + "/0x7fffffff_0xffffffff" };
        for (int i = 0; i < bundles.getBundles().size(); i++) {
            assertNotEquals(bundles.getBundles().get(i).toString(), splitRange[i]);
        }
        producers.forEach(Producer::closeAsync);
    }

    @Test
    public void testNamespaceSplitBundleWithInvalidAlgorithm() {
        // Force to create a topic
        final String namespace = "prop-xyz/ns1";
        try {
            admin.namespaces().splitNamespaceBundle(namespace, "0x00000000_0xffffffff", true,
                    "invalid_test");
            fail("unsupported namespace bundle split algorithm");
        } catch (PulsarAdminException ignored) {
        }
    }

    @Test
    public void testNamespaceSplitBundleWithDefaultTopicCountEquallyDivideAlgorithm() throws Exception {
        conf.setDefaultNamespaceBundleSplitAlgorithm(NamespaceBundleSplitAlgorithm.TOPIC_COUNT_EQUALLY_DIVIDE);
        // Force to create a topic
        final String namespace = "prop-xyz/ns1";
        List<String> topicNames = Lists.newArrayList(
                (new StringBuilder("persistent://")).append(namespace).append("/topicCountEquallyDivideAlgorithum-1").toString(),
                (new StringBuilder("persistent://")).append(namespace).append("/topicCountEquallyDivideAlgorithum-2").toString());

        List<Producer<byte[]>> producers = new ArrayList<>(2);
        for (String topicName : topicNames) {
            Producer<byte[]> producer = pulsarClient.newProducer(Schema.BYTES)
                    .topic(topicName)
                    .enableBatching(false)
                    .messageRoutingMode(MessageRoutingMode.SinglePartition)
                    .create();
            producers.add(producer);
            producer.send("message".getBytes());
        }

        assertTrue(admin.topics().getList(namespace).containsAll(topicNames));

        try {
            admin.namespaces().splitNamespaceBundle(namespace, "0x00000000_0xffffffff", true, null);
        } catch (Exception e) {
            fail("split bundle shouldn't have thrown exception");
        }
        NamespaceBundles bundles = bundleFactory.getBundles(NamespaceName.get(namespace));
        NamespaceBundle bundle1 = pulsar.getNamespaceService().getBundle(TopicName.get(topicNames.get(0)));
        NamespaceBundle bundle2 = pulsar.getNamespaceService().getBundle(TopicName.get(topicNames.get(1)));
        assertNotEquals(bundle1, bundle2);
        String[] splitRange = { namespace + "/0x00000000_0x7fffffff", namespace + "/0x7fffffff_0xffffffff" };
        for (int i = 0; i < bundles.getBundles().size(); i++) {
            assertNotEquals(bundles.getBundles().get(i).toString(), splitRange[i]);
        }
        producers.forEach(Producer::closeAsync);
        conf.setDefaultNamespaceBundleSplitAlgorithm(NamespaceBundleSplitAlgorithm.RANGE_EQUALLY_DIVIDE_NAME);
    }

    @Test
    public void testNamespaceSplitBundleConcurrent() throws Exception {
        // Force to create a topic
        final String namespace = "prop-xyz/ns1";
        final String topicName = (new StringBuilder("persistent://")).append(namespace).append("/ds2").toString();
        Producer<byte[]> producer = pulsarClient.newProducer(Schema.BYTES)
                .topic(topicName)
                .enableBatching(false)
                .messageRoutingMode(MessageRoutingMode.SinglePartition)
                .create();
        producer.send("message".getBytes());
        publishMessagesOnPersistentTopic(topicName, 0);
        assertEquals(admin.topics().getList(namespace), Lists.newArrayList(topicName));

        try {
            admin.namespaces().splitNamespaceBundle(namespace, "0x00000000_0xffffffff", false, null);
        } catch (Exception e) {
            fail("split bundle shouldn't have thrown exception");
        }

        // bundle-factory cache must have updated split bundles
        NamespaceBundles bundles = bundleFactory.getBundles(NamespaceName.get(namespace));
        String[] splitRange = { namespace + "/0x00000000_0x7fffffff", namespace + "/0x7fffffff_0xffffffff" };
        for (int i = 0; i < bundles.getBundles().size(); i++) {
            assertEquals(bundles.getBundles().get(i).toString(), splitRange[i]);
        }

        @Cleanup("shutdownNow")
        ExecutorService executorService = Executors.newCachedThreadPool();

        try {
            executorService.invokeAll(Arrays.asList(() -> {
                log.info("split 2 bundles at the same time. spilt: 0x00000000_0x7fffffff ");
                admin.namespaces().splitNamespaceBundle(namespace, "0x00000000_0x7fffffff", false, null);
                return null;
            }, () -> {
                log.info("split 2 bundles at the same time. spilt: 0x7fffffff_0xffffffff ");
                admin.namespaces().splitNamespaceBundle(namespace, "0x7fffffff_0xffffffff", false, null);
                return null;
            }));
        } catch (Exception e) {
            fail("split bundle shouldn't have thrown exception");
        }

        String[] splitRange4 = { namespace + "/0x00000000_0x3fffffff", namespace + "/0x3fffffff_0x7fffffff",
                namespace + "/0x7fffffff_0xbfffffff", namespace + "/0xbfffffff_0xffffffff" };
        bundles = bundleFactory.getBundles(NamespaceName.get(namespace));
        assertEquals(bundles.getBundles().size(), 4);
        for (int i = 0; i < bundles.getBundles().size(); i++) {
            assertEquals(bundles.getBundles().get(i).toString(), splitRange4[i]);
        }

        try {
            executorService.invokeAll(Arrays.asList(() -> {
                log.info("split 4 bundles at the same time. spilt: 0x00000000_0x3fffffff ");
                admin.namespaces().splitNamespaceBundle(namespace, "0x00000000_0x3fffffff", false, null);
                return null;
            }, () -> {
                log.info("split 4 bundles at the same time. spilt: 0x3fffffff_0x7fffffff ");
                admin.namespaces().splitNamespaceBundle(namespace, "0x3fffffff_0x7fffffff", false, null);
                return null;
            }, () -> {
                log.info("split 4 bundles at the same time. spilt: 0x7fffffff_0xbfffffff ");
                admin.namespaces().splitNamespaceBundle(namespace, "0x7fffffff_0xbfffffff", false, null);
                return null;
            }, () -> {
                log.info("split 4 bundles at the same time. spilt: 0xbfffffff_0xffffffff ");
                admin.namespaces().splitNamespaceBundle(namespace, "0xbfffffff_0xffffffff", false, null);
                return null;
            }));
        } catch (Exception e) {
            fail("split bundle shouldn't have thrown exception");
        }

        String[] splitRange8 = { namespace + "/0x00000000_0x1fffffff", namespace + "/0x1fffffff_0x3fffffff",
                namespace + "/0x3fffffff_0x5fffffff", namespace + "/0x5fffffff_0x7fffffff",
                namespace + "/0x7fffffff_0x9fffffff", namespace + "/0x9fffffff_0xbfffffff",
                namespace + "/0xbfffffff_0xdfffffff", namespace + "/0xdfffffff_0xffffffff" };
        bundles = bundleFactory.getBundles(NamespaceName.get(namespace));
        assertEquals(bundles.getBundles().size(), 8);
        for (int i = 0; i < bundles.getBundles().size(); i++) {
            assertEquals(bundles.getBundles().get(i).toString(), splitRange8[i]);
        }

        producer.close();
    }

    @Test
    public void testNamespaceUnloadBundle() throws Exception {
        assertEquals(admin.topics().getList("prop-xyz/ns1"), Lists.newArrayList());

        // Force to create a topic
        publishMessagesOnPersistentTopic("persistent://prop-xyz/ns1/ds2", 0);
        assertEquals(admin.topics().getList("prop-xyz/ns1"),
                Lists.newArrayList("persistent://prop-xyz/ns1/ds2"));

        // create consumer and subscription
        Consumer<byte[]> consumer = pulsarClient.newConsumer().topic("persistent://prop-xyz/ns1/ds2")
                .subscriptionName("my-sub").subscribe();
        assertEquals(admin.topics().getSubscriptions("persistent://prop-xyz/ns1/ds2"),
                Lists.newArrayList("my-sub"));

        // Create producer
        Producer<byte[]> producer = pulsarClient.newProducer(Schema.BYTES)
                .topic("persistent://prop-xyz/ns1/ds2")
                .enableBatching(false)
                .messageRoutingMode(MessageRoutingMode.SinglePartition)
                .create();
        for (int i = 0; i < 10; i++) {
            String message = "message-" + i;
            producer.send(message.getBytes());
        }

        consumer.close();
        producer.close();

        try {
            admin.namespaces().unloadNamespaceBundle("prop-xyz/ns1", "0x00000000_0xffffffff");
        } catch (Exception e) {
            fail("Unload shouldn't have throw exception");
        }

        // check that no one owns the namespace
        NamespaceBundle bundle = bundleFactory.getBundle(NamespaceName.get("prop-xyz/ns1"),
                Range.range(0L, BoundType.CLOSED, 0xffffffffL, BoundType.CLOSED));
        assertFalse(pulsar.getNamespaceService().isServiceUnitOwned(bundle));
        assertFalse(otherPulsar.getNamespaceService().isServiceUnitOwned(bundle));
        pulsarClient.shutdown();

        LOG.info("--- RELOAD ---");

        // Force reload of namespace and wait for topic to be ready
        for (int i = 0; i < 30; i++) {
            try {
                admin.topics().getStats("persistent://prop-xyz/ns1/ds2");
                break;
            } catch (PulsarAdminException e) {
                LOG.warn("Failed to get topic stats.. {}", e.getMessage());
                Thread.sleep(1000);
            }
        }

        admin.topics().deleteSubscription("persistent://prop-xyz/ns1/ds2", "my-sub");
        admin.topics().delete("persistent://prop-xyz/ns1/ds2");
    }

    @Test(dataProvider = "numBundles")
    public void testNamespaceBundleUnload(Integer numBundles) throws Exception {
        admin.namespaces().createNamespace("prop-xyz/ns1-bundles", numBundles);
        admin.namespaces().setNamespaceReplicationClusters("prop-xyz/ns1-bundles", Sets.newHashSet("test"));

        assertEquals(admin.topics().getList("prop-xyz/ns1-bundles"), Lists.newArrayList());

        // Force to create a topic
        publishMessagesOnPersistentTopic("persistent://prop-xyz/ns1-bundles/ds2", 0);
        assertEquals(admin.topics().getList("prop-xyz/ns1-bundles"),
                Lists.newArrayList("persistent://prop-xyz/ns1-bundles/ds2"));

        // create consumer and subscription
        Consumer<byte[]> consumer = pulsarClient.newConsumer().topic("persistent://prop-xyz/ns1-bundles/ds2")
                .subscriptionName("my-sub").subscribe();
        assertEquals(admin.topics().getSubscriptions("persistent://prop-xyz/ns1-bundles/ds2"),
                Lists.newArrayList("my-sub"));

        // Create producer
        Producer<byte[]> producer = pulsarClient.newProducer(Schema.BYTES)
                .topic("persistent://prop-xyz/ns1-bundles/ds2")
                .enableBatching(false)
                .messageRoutingMode(MessageRoutingMode.SinglePartition)
                .create();
        for (int i = 0; i < 10; i++) {
            String message = "message-" + i;
            producer.send(message.getBytes());
        }

        NamespaceBundle bundle = pulsar.getNamespaceService()
                .getBundle(TopicName.get("persistent://prop-xyz/ns1-bundles/ds2"));

        consumer.close();
        producer.close();

        admin.namespaces().unloadNamespaceBundle("prop-xyz/ns1-bundles", bundle.getBundleRange());

        // check that no one owns the namespace bundle
        assertFalse(pulsar.getNamespaceService().isServiceUnitOwned(bundle));
        assertFalse(otherPulsar.getNamespaceService().isServiceUnitOwned(bundle));

        LOG.info("--- RELOAD ---");

        // Force reload of namespace and wait for topic to be ready
        for (int i = 0; i < 30; i++) {
            try {
                admin.topics().getStats("persistent://prop-xyz/ns1-bundles/ds2");
                break;
            } catch (PulsarAdminException e) {
                LOG.warn("Failed to get topic stats.. {}", e.getMessage());
                Thread.sleep(1000);
            }
        }

        admin.topics().deleteSubscription("persistent://prop-xyz/ns1-bundles/ds2", "my-sub");
        admin.topics().delete("persistent://prop-xyz/ns1-bundles/ds2");
    }

    @Test
    public void testDeleteSubscription() throws Exception {
        final String subName = "test-sub";
        final String persistentTopicName = "persistent://prop-xyz/ns1/test-sub-topic";

        // disable auto subscription creation
        pulsar.getConfiguration().setAllowAutoSubscriptionCreation(false);

        // create a topic and produce some messages
        publishMessagesOnPersistentTopic(persistentTopicName, 5);
        assertEquals(admin.topics().getList("prop-xyz/ns1"),
                Lists.newArrayList(persistentTopicName));

        // create the subscription by PulsarAdmin
        admin.topics().createSubscription(persistentTopicName, subName, MessageId.earliest);

        assertEquals(admin.topics().getSubscriptions(persistentTopicName), Lists.newArrayList(subName));

        // create consumer and subscription
        @Cleanup
        PulsarClient client = PulsarClient.builder()
                .serviceUrl(pulsar.getWebServiceAddress())
                .statsInterval(0, TimeUnit.SECONDS)
                .build();
        Consumer<byte[]> consumer = client.newConsumer().topic(persistentTopicName).subscriptionName(subName)
                .subscriptionType(SubscriptionType.Exclusive).subscribe();

        // try to delete the subscription with a connected consumer
        try {
            admin.topics().deleteSubscription(persistentTopicName, subName);
            fail("should have failed");
        } catch (PulsarAdminException.PreconditionFailedException e) {
            assertEquals(e.getStatusCode(), Status.PRECONDITION_FAILED.getStatusCode());
        }

        // failed to delete the subscription
        assertEquals(admin.topics().getSubscriptions(persistentTopicName), Lists.newArrayList(subName));

        // try to delete the subscription with a connected consumer forcefully
        admin.topics().deleteSubscription(persistentTopicName, subName, true);

        // delete the subscription successfully
        assertEquals(admin.topics().getSubscriptions(persistentTopicName).size(), 0);

        // reset to default
        pulsar.getConfiguration().setAllowAutoSubscriptionCreation(true);

        client.close();
    }

    @Test(dataProvider = "bundling")
    public void testClearBacklogOnNamespace(Integer numBundles) throws Exception {
        admin.namespaces().createNamespace("prop-xyz/ns1-bundles", numBundles);
        admin.namespaces().setNamespaceReplicationClusters("prop-xyz/ns1-bundles", Sets.newHashSet("test"));

        // create consumer and subscription
        pulsarClient.newConsumer().topic("persistent://prop-xyz/ns1-bundles/ds2").subscriptionName("my-sub")
                .subscribe();
        pulsarClient.newConsumer().topic("persistent://prop-xyz/ns1-bundles/ds2").subscriptionName("my-sub-1")
                .subscribe();
        pulsarClient.newConsumer().topic("persistent://prop-xyz/ns1-bundles/ds2").subscriptionName("my-sub-2")
                .subscribe();
        pulsarClient.newConsumer().topic("persistent://prop-xyz/ns1-bundles/ds1").subscriptionName("my-sub")
                .subscribe();
        pulsarClient.newConsumer().topic("persistent://prop-xyz/ns1-bundles/ds1").subscriptionName("my-sub-1")
                .subscribe();

        // Create producer
        Producer<byte[]> producer = pulsarClient.newProducer(Schema.BYTES)
                .topic("persistent://prop-xyz/ns1-bundles/ds2")
                .enableBatching(false)
                .messageRoutingMode(MessageRoutingMode.SinglePartition)
                .create();
        for (int i = 0; i < 10; i++) {
            String message = "message-" + i;
            producer.send(message.getBytes());
        }

        producer.close();

        // Create producer
        Producer<byte[]> producer1 = pulsarClient.newProducer(Schema.BYTES)
                .topic("persistent://prop-xyz/ns1-bundles/ds1")
                .enableBatching(false)
                .messageRoutingMode(MessageRoutingMode.SinglePartition)
                .create();
        for (int i = 0; i < 10; i++) {
            String message = "message-" + i;
            producer1.send(message.getBytes());
        }

        producer1.close();

        admin.namespaces().clearNamespaceBacklogForSubscription("prop-xyz/ns1-bundles", "my-sub");

        long backlog = admin.topics().getStats("persistent://prop-xyz/ns1-bundles/ds2").subscriptions
                .get("my-sub").msgBacklog;
        assertEquals(backlog, 0);
        backlog = admin.topics().getStats("persistent://prop-xyz/ns1-bundles/ds1").subscriptions
                .get("my-sub").msgBacklog;
        assertEquals(backlog, 0);
        backlog = admin.topics().getStats("persistent://prop-xyz/ns1-bundles/ds1").subscriptions
                .get("my-sub-1").msgBacklog;
        assertEquals(backlog, 10);

        admin.namespaces().clearNamespaceBacklog("prop-xyz/ns1-bundles");

        backlog = admin.topics().getStats("persistent://prop-xyz/ns1-bundles/ds1").subscriptions
                .get("my-sub-1").msgBacklog;
        assertEquals(backlog, 0);
        backlog = admin.topics().getStats("persistent://prop-xyz/ns1-bundles/ds2").subscriptions
                .get("my-sub-1").msgBacklog;
        assertEquals(backlog, 0);
        backlog = admin.topics().getStats("persistent://prop-xyz/ns1-bundles/ds2").subscriptions
                .get("my-sub-2").msgBacklog;
        assertEquals(backlog, 0);
    }

    @Test(dataProvider = "bundling")
    public void testUnsubscribeOnNamespace(Integer numBundles) throws Exception {
        admin.namespaces().createNamespace("prop-xyz/ns1-bundles", numBundles);
        admin.namespaces().setNamespaceReplicationClusters("prop-xyz/ns1-bundles", Sets.newHashSet("test"));

        // create consumer and subscription
        Consumer<byte[]> consumer1 = pulsarClient.newConsumer().topic("persistent://prop-xyz/ns1-bundles/ds2")
                .subscriptionName("my-sub").subscribe();
        Consumer<byte[]> consumer2 = pulsarClient.newConsumer().topic("persistent://prop-xyz/ns1-bundles/ds2")
                .subscriptionName("my-sub-1").subscribe();
        /* Consumer consumer3 = */ pulsarClient.newConsumer().topic("persistent://prop-xyz/ns1-bundles/ds2")
                .subscriptionName("my-sub-2").subscribe();
        Consumer<byte[]> consumer4 = pulsarClient.newConsumer().topic("persistent://prop-xyz/ns1-bundles/ds1")
                .subscriptionName("my-sub").subscribe();
        Consumer<byte[]> consumer5 = pulsarClient.newConsumer().topic("persistent://prop-xyz/ns1-bundles/ds1")
                .subscriptionName("my-sub-1").subscribe();

        try {
            admin.namespaces().unsubscribeNamespace("prop-xyz/ns1-bundles", "my-sub");
            fail("should have failed");
        } catch (PulsarAdminException.PreconditionFailedException e) {
            // ok
        }

        consumer1.close();

        try {
            admin.namespaces().unsubscribeNamespace("prop-xyz/ns1-bundles", "my-sub");
            fail("should have failed");
        } catch (PulsarAdminException.PreconditionFailedException e) {
            // ok
        }

        consumer4.close();

        admin.namespaces().unsubscribeNamespace("prop-xyz/ns1-bundles", "my-sub");

        assertEquals(admin.topics().getSubscriptions("persistent://prop-xyz/ns1-bundles/ds2"),
                Lists.newArrayList("my-sub-1", "my-sub-2"));
        assertEquals(admin.topics().getSubscriptions("persistent://prop-xyz/ns1-bundles/ds1"),
                Lists.newArrayList("my-sub-1"));

        consumer2.close();
        consumer5.close();

        admin.namespaces().unsubscribeNamespace("prop-xyz/ns1-bundles", "my-sub-1");

        assertEquals(admin.topics().getSubscriptions("persistent://prop-xyz/ns1-bundles/ds2"),
                Lists.newArrayList("my-sub-2"));
        assertEquals(admin.topics().getSubscriptions("persistent://prop-xyz/ns1-bundles/ds1"),
                Lists.newArrayList());
    }

    private List<MessageId> publishMessagesOnPersistentTopic(String topicName, int messages) throws Exception {
        return publishMessagesOnPersistentTopic(topicName, messages, 0, false);
    }

    private List<MessageId> publishNullValueMessageOnPersistentTopic(String topicName, int messages) throws Exception {
        return publishMessagesOnPersistentTopic(topicName, messages, 0, true);
    }

    private List<MessageId> publishMessagesOnPersistentTopic(String topicName, int messages, int startIdx,
                                                             boolean nullValue) throws Exception {
        List<MessageId> messageIds = new ArrayList<>();
        Producer<byte[]> producer = pulsarClient.newProducer(Schema.BYTES)
                .topic(topicName)
                .enableBatching(false)
                .messageRoutingMode(MessageRoutingMode.SinglePartition)
                .create();

        for (int i = startIdx; i < (messages + startIdx); i++) {
            if (nullValue) {
                messageIds.add(producer.send(null));
            } else {
                String message = "message-" + i;
                messageIds.add(producer.send(message.getBytes()));
            }
        }

        producer.close();
        return messageIds;
    }

    @Test
    public void backlogQuotas() throws Exception {
        assertEquals(admin.namespaces().getBacklogQuotaMap("prop-xyz/ns1"),
                Maps.newHashMap());

        Map<BacklogQuotaType, BacklogQuota> quotaMap = admin.namespaces().getBacklogQuotaMap("prop-xyz/ns1");
        assertEquals(quotaMap.size(), 0);
        assertNull(quotaMap.get(BacklogQuotaType.destination_storage));

        admin.namespaces().setBacklogQuota("prop-xyz/ns1",
                new BacklogQuota(1 * 1024 * 1024, RetentionPolicy.producer_exception));
        quotaMap = admin.namespaces().getBacklogQuotaMap("prop-xyz/ns1");
        assertEquals(quotaMap.size(), 1);
        assertEquals(quotaMap.get(BacklogQuotaType.destination_storage),
                new BacklogQuota(1 * 1024 * 1024, RetentionPolicy.producer_exception));

        admin.namespaces().removeBacklogQuota("prop-xyz/ns1");

        quotaMap = admin.namespaces().getBacklogQuotaMap("prop-xyz/ns1");
        assertEquals(quotaMap.size(), 0);
        assertNull(quotaMap.get(BacklogQuotaType.destination_storage));
    }

    @Test
    public void statsOnNonExistingTopics() throws Exception {
        try {
            admin.topics().getStats("persistent://prop-xyz/ns1/ghostTopic");
            fail("The topic doesn't exist");
        } catch (NotFoundException e) {
            // OK
        }
    }

    @Test
    public void testDeleteFailedReturnCode() throws Exception {
        String topicName = "persistent://prop-xyz/ns1/my-topic";
        Producer<byte[]> producer = pulsarClient.newProducer(Schema.BYTES)
                .topic(topicName)
                .enableBatching(false)
                .messageRoutingMode(MessageRoutingMode.SinglePartition)
                .create();

        try {
            admin.topics().delete(topicName);
            fail("The topic is busy");
        } catch (PreconditionFailedException e) {
            // OK
        }

        producer.close();

        Consumer<byte[]> consumer = pulsarClient.newConsumer().topic(topicName).subscriptionName("sub").subscribe();

        try {
            admin.topics().delete(topicName);
            fail("The topic is busy");
        } catch (PreconditionFailedException e) {
            // OK
        }

        try {
            admin.topics().deleteSubscription(topicName, "sub");
            fail("The topic is busy");
        } catch (PreconditionFailedException e) {
            // Ok
        }

        consumer.close();

        // Now should succeed
        admin.topics().delete(topicName);
    }

    private static class IncompatibleTenantAdmin {
        public Set<String> allowedClusters;
        public int someNewIntField;
        public String someNewString;
    }

    @Test
    public void testJacksonWithTypeDifferences() throws Exception {
        String expectedJson = "{\"adminRoles\":[\"role1\",\"role2\"],\"allowedClusters\":[\"usw\",\"test\"]}";
        IncompatibleTenantAdmin r1 = ObjectMapperFactory.getThreadLocal().readerFor(IncompatibleTenantAdmin.class)
                .readValue(expectedJson);
        assertEquals(r1.allowedClusters, Sets.newHashSet("test", "usw"));
        assertEquals(r1.someNewIntField, 0);
        assertNull(r1.someNewString);
    }

    @Test
    public void testBackwardCompatibility() throws Exception {
        assertEquals(admin.tenants().getTenants(), Lists.newArrayList("prop-xyz"));
        assertEquals(admin.tenants().getTenantInfo("prop-xyz").getAdminRoles(),
                Lists.newArrayList("role1", "role2"));
        assertEquals(admin.tenants().getTenantInfo("prop-xyz").getAllowedClusters(), Sets.newHashSet("test"));

        // Try to deserialize property JSON with IncompatibleTenantAdmin format
        // it should succeed ignoring missing fields
        TenantsImpl properties = (TenantsImpl) admin.tenants();
        IncompatibleTenantAdmin result = properties.request(properties.getWebTarget().path("prop-xyz"))
                .get(IncompatibleTenantAdmin.class);

        assertEquals(result.allowedClusters, Sets.newHashSet("test"));
        assertEquals(result.someNewIntField, 0);
        assertNull(result.someNewString);

        admin.namespaces().deleteNamespace("prop-xyz/ns1");
        admin.tenants().deleteTenant("prop-xyz");
        assertEquals(admin.tenants().getTenants(), Lists.newArrayList());
    }

    @Test(dataProvider = "topicName")
    public void persistentTopicsCursorReset(String topicName) throws Exception {
        admin.namespaces().setRetention("prop-xyz/ns1", new RetentionPolicies(10, 10));

        assertEquals(admin.topics().getList("prop-xyz/ns1"), Lists.newArrayList());

        topicName = "persistent://prop-xyz/ns1/" + topicName;

        // create consumer and subscription
        Consumer<byte[]> consumer = pulsarClient.newConsumer().topic(topicName)
                .subscriptionName("my-sub").startMessageIdInclusive()
                .subscriptionType(SubscriptionType.Exclusive)
                .acknowledgmentGroupTime(0, TimeUnit.SECONDS).subscribe();

        assertEquals(admin.topics().getSubscriptions(topicName), Lists.newArrayList("my-sub"));

        publishMessagesOnPersistentTopic(topicName, 5, 0, false);

        // Allow at least 1ms for messages to have different timestamps
        Thread.sleep(1);
        long messageTimestamp = System.currentTimeMillis();

        publishMessagesOnPersistentTopic(topicName, 5, 5, false);

        List<Message<byte[]>> messages = admin.topics().peekMessages(topicName, "my-sub", 10);
        assertEquals(messages.size(), 10);

        for (int i = 0; i < 10; i++) {
            Message<byte[]> message = consumer.receive();
            consumer.acknowledge(message);
        }
        // messages should still be available due to retention

        admin.topics().resetCursor(topicName, "my-sub", messageTimestamp);

        int receivedAfterReset = 0;

        for (int i = 5; i < 10; i++) {
            Message<byte[]> message = consumer.receive();
            consumer.acknowledge(message);
            ++receivedAfterReset;
            String expected = "message-" + i;
            assertEquals(message.getData(), expected.getBytes());
        }
        assertEquals(receivedAfterReset, 5);

        consumer.close();

        admin.topics().deleteSubscription(topicName, "my-sub");

        assertEquals(admin.topics().getSubscriptions(topicName), Lists.newArrayList());
        admin.topics().delete(topicName);
    }

    @Test(dataProvider = "topicName")
    public void persistentTopicsCursorResetAfterReset(String topicName) throws Exception {
        admin.namespaces().setRetention("prop-xyz/ns1", new RetentionPolicies(10, 10));
        assertEquals(admin.topics().getList("prop-xyz/ns1"), Lists.newArrayList());

        topicName = "persistent://prop-xyz/ns1/" + topicName;

        // create consumer and subscription
        Consumer<byte[]> consumer = pulsarClient.newConsumer().topic(topicName)
                .subscriptionName("my-sub").startMessageIdInclusive()
                .subscriptionType(SubscriptionType.Exclusive)
                .acknowledgmentGroupTime(0, TimeUnit.SECONDS).subscribe();

        assertEquals(admin.topics().getSubscriptions(topicName), Lists.newArrayList("my-sub"));

        publishMessagesOnPersistentTopic(topicName, 5, 0, false);

        // Allow at least 1ms for messages to have different timestamps
        Thread.sleep(1);
        long firstTimestamp = System.currentTimeMillis();
        publishMessagesOnPersistentTopic(topicName, 3, 5, false);

        Thread.sleep(1);
        long secondTimestamp = System.currentTimeMillis();

        publishMessagesOnPersistentTopic(topicName, 2, 8, false);

        List<Message<byte[]>> messages = admin.topics().peekMessages(topicName, "my-sub", 10);
        assertEquals(messages.size(), 10);
        messages.forEach(message -> {
            LOG.info("Peeked message: {}", new String(message.getData()));
        });

        for (int i = 0; i < 10; i++) {
            Message<byte[]> message = consumer.receive();
            consumer.acknowledge(message);
        }

        admin.topics().resetCursor(topicName, "my-sub", firstTimestamp);

        int receivedAfterReset = 0;

        // Should received messages from 5-9
        for (int i = 5; i < 10; i++) {
            Message<byte[]> message = consumer.receive();
            consumer.acknowledge(message);
            ++receivedAfterReset;
            String expected = "message-" + i;
            assertEquals(new String(message.getData()), expected);
        }
        assertEquals(receivedAfterReset, 5);

        // Reset at 2nd timestamp
        receivedAfterReset = 0;
        admin.topics().resetCursor(topicName, "my-sub", secondTimestamp);

        // Should received messages from 8-9
        for (int i = 8; i < 10; i++) {
            Message<byte[]> message = consumer.receive();
            consumer.acknowledge(message);
            ++receivedAfterReset;
            String expected = "message-" + i;
            assertEquals(new String(message.getData()), expected);
        }
        assertEquals(receivedAfterReset, 2);

        consumer.close();
        admin.topics().deleteSubscription(topicName, "my-sub");

        assertEquals(admin.topics().getSubscriptions(topicName), Lists.newArrayList());
        admin.topics().delete(topicName);
    }

    @Test
    public void persistentTopicsCursorResetAndFailover() throws Exception {
        final String namespace = "prop-xyz/ns1";
        final String topicName = "persistent://" + namespace + "/reset-cursor-and-failover";
        final String subName = "sub1";

        admin.namespaces().setRetention(namespace, new RetentionPolicies(10, 10));

        // Create consumer and failover subscription
        Consumer<byte[]> consumerA = pulsarClient.newConsumer().topic(topicName)
                .subscriptionName(subName).startMessageIdInclusive()
                .consumerName("consumerA").subscriptionType(SubscriptionType.Failover)
                .acknowledgmentGroupTime(0, TimeUnit.SECONDS).subscribe();

        publishMessagesOnPersistentTopic(topicName, 5, 0, false);

        // Allow at least 1ms for messages to have different timestamps
        Thread.sleep(1);
        long messageTimestamp = System.currentTimeMillis();

        publishMessagesOnPersistentTopic(topicName, 5, 5, false);

        // Currently the active consumer is consumerA
        for (int i = 0; i < 10; i++) {
            Message<byte[]> message = consumerA.receive(5, TimeUnit.SECONDS);
            consumerA.acknowledge(message);
        }

        admin.topics().resetCursor(topicName, subName, messageTimestamp);

        // In v2.5 or later, the first connected consumer is active.
        // So consumerB connected later will not be active.
        // cf. https://github.com/apache/pulsar/pull/4604
        Thread.sleep(1000);
        Consumer<byte[]> consumerB = pulsarClient.newConsumer().topic(topicName).subscriptionName(subName)
                .consumerName("consumerB").subscriptionType(SubscriptionType.Failover)
                .acknowledgmentGroupTime(0, TimeUnit.SECONDS).subscribe();

        int receivedAfterReset = 0;
        for (int i = 5; i < 10; i++) {
            Message<byte[]> message = consumerA.receive(5, TimeUnit.SECONDS);
            consumerA.acknowledge(message);
            ++receivedAfterReset;
            String expected = "message-" + i;
            assertEquals(message.getData(), expected.getBytes());
        }
        assertEquals(receivedAfterReset, 5);

        // Closing consumerA activates consumerB
        consumerA.close();

        publishMessagesOnPersistentTopic(topicName, 5, 10, false);

        int receivedAfterFailover = 0;
        for (int i = 10; i < 15; i++) {
            Message<byte[]> message = consumerB.receive(5, TimeUnit.SECONDS);
            consumerB.acknowledge(message);
            ++receivedAfterFailover;
            String expected = "message-" + i;
            assertEquals(message.getData(), expected.getBytes());
        }
        assertEquals(receivedAfterFailover, 5);

        consumerB.close();
        admin.topics().deleteSubscription(topicName, subName);
        admin.topics().delete(topicName);
    }

    @Test(dataProvider = "topicName")
    public void partitionedTopicsCursorReset(String topicName) throws Exception {
        admin.namespaces().setRetention("prop-xyz/ns1", new RetentionPolicies(10, 10));
        topicName = "persistent://prop-xyz/ns1/" + topicName;

        admin.topics().createPartitionedTopic(topicName, 4);

        // create consumer and subscription
        Consumer<byte[]> consumer = pulsarClient.newConsumer().topic(topicName)
                .subscriptionName("my-sub").startMessageIdInclusive()
                .subscriptionType(SubscriptionType.Exclusive)
                .acknowledgmentGroupTime(0, TimeUnit.SECONDS).subscribe();

        List<String> topics = admin.topics().getList("prop-xyz/ns1");
        assertEquals(topics.size(), 4);

        assertEquals(admin.topics().getSubscriptions(topicName), Lists.newArrayList("my-sub"));

        publishMessagesOnPersistentTopic(topicName, 5, 0, false);
        Thread.sleep(1);

        long timestamp = System.currentTimeMillis();
        publishMessagesOnPersistentTopic(topicName, 5, 5, false);

        for (int i = 0; i < 10; i++) {
            Message<byte[]> message = consumer.receive();
            consumer.acknowledge(message);
        }
        // messages should still be available due to retention

        admin.topics().resetCursor(topicName, "my-sub", timestamp);

        Set<String> expectedMessages = Sets.newHashSet();
        Set<String> receivedMessages = Sets.newHashSet();
        for (int i = 5; i < 10; i++) {
            Message<byte[]> message = consumer.receive();
            consumer.acknowledge(message);
            expectedMessages.add("message-" + i);
            receivedMessages.add(new String(message.getData()));
        }

        receivedMessages.removeAll(expectedMessages);
        assertEquals(receivedMessages.size(), 0);

        consumer.close();
        admin.topics().deleteSubscription(topicName, "my-sub");
        admin.topics().deletePartitionedTopic(topicName);
    }

    @Test
    public void persistentTopicsInvalidCursorReset() throws Exception {
        admin.namespaces().setRetention("prop-xyz/ns1", new RetentionPolicies(10, 10));

        assertEquals(admin.topics().getList("prop-xyz/ns1"), Lists.newArrayList());

        String topicName = "persistent://prop-xyz/ns1/invalidcursorreset";
        // Force to create a topic
        publishMessagesOnPersistentTopic(topicName, 0);
        assertEquals(admin.topics().getList("prop-xyz/ns1"), Lists.newArrayList(topicName));

        // create consumer and subscription
        @Cleanup
        PulsarClient client = PulsarClient.builder()
                .serviceUrl(pulsar.getWebServiceAddress())
                .statsInterval(0, TimeUnit.SECONDS)
                .build();
        Consumer<byte[]> consumer = client.newConsumer().topic(topicName).subscriptionName("my-sub")
                .subscriptionType(SubscriptionType.Exclusive).subscribe();

        assertEquals(admin.topics().getSubscriptions(topicName), Lists.newArrayList("my-sub"));

        publishMessagesOnPersistentTopic(topicName, 10);

        List<Message<byte[]>> messages = admin.topics().peekMessages(topicName, "my-sub", 10);
        assertEquals(messages.size(), 10);

        for (int i = 0; i < 10; i++) {
            Message<byte[]> message = consumer.receive();
            consumer.acknowledge(message);
        }
        // use invalid timestamp
        try {
            admin.topics().resetCursor(topicName, "my-sub", System.currentTimeMillis() - 190000);
        } catch (Exception e) {
            // fail the test
            throw e;
        }

        admin.topics().resetCursor(topicName, "my-sub", System.currentTimeMillis() + 90000);
        consumer = client.newConsumer().topic(topicName).subscriptionName("my-sub").subscribe();
        consumer.close();
        client.close();

        admin.topics().deleteSubscription(topicName, "my-sub");

        assertEquals(admin.topics().getSubscriptions(topicName), Lists.newArrayList());
        admin.topics().delete(topicName);
    }

    @Test
    public void testObjectWithUnknownProperties() {

        class CustomTenantAdmin extends TenantInfo {
            @SuppressWarnings("unused")
            public int newTenant;
        }

        TenantInfo pa = new TenantInfo(Sets.newHashSet("test_appid1", "test_appid2"), Sets.newHashSet("test"));
        CustomTenantAdmin cpa = new CustomTenantAdmin();
        cpa.setAdminRoles(pa.getAdminRoles());
        cpa.setAllowedClusters(pa.getAllowedClusters());
        cpa.newTenant = 100;

        try {
            admin.tenants().createTenant("test-property", cpa);
        } catch (Exception e) {
            fail("Should not happen : ", e);
        }
    }

    /**
     * <pre>
     * Verify: PersistentTopicsBase.expireMessages()/expireMessagesForAllSubscriptions()
     * 1. Created multiple shared subscriptions and publisher on topic
     * 2. Publish messages on the topic
     * 3. expire message on sub-1 : backlog for sub-1 must be 0
     * 4. expire message on all subscriptions: backlog for all subscription must be 0
     * </pre>
     *
     * @throws Exception
     */
    @Test
    public void testPersistentTopicsExpireMessages() throws Exception {
        // Force to create a topic
        publishMessagesOnPersistentTopic("persistent://prop-xyz/ns1/ds2", 0);
        assertEquals(admin.topics().getList("prop-xyz/ns1"),
                Lists.newArrayList("persistent://prop-xyz/ns1/ds2"));

        // create consumer and subscription
        @Cleanup
        PulsarClient client = PulsarClient.builder()
                .serviceUrl(pulsar.getWebServiceAddress())
                .statsInterval(0, TimeUnit.SECONDS)
                .build();
        ConsumerBuilder<byte[]> consumerBuilder = client.newConsumer().topic("persistent://prop-xyz/ns1/ds2")
                .subscriptionType(SubscriptionType.Shared);
        Consumer<byte[]> consumer1 = consumerBuilder.clone().subscriptionName("my-sub1").subscribe();
        Consumer<byte[]> consumer2 = consumerBuilder.clone().subscriptionName("my-sub2").subscribe();
        Consumer<byte[]> consumer3 = consumerBuilder.clone().subscriptionName("my-sub3").subscribe();

        assertEquals(admin.topics().getSubscriptions("persistent://prop-xyz/ns1/ds2").size(), 3);

        List<MessageId> messageIds = publishMessagesOnPersistentTopic("persistent://prop-xyz/ns1/ds2", 10);

        TopicStats topicStats = admin.topics().getStats("persistent://prop-xyz/ns1/ds2");
        assertEquals(topicStats.subscriptions.get("my-sub1").msgBacklog, 10);
        assertEquals(topicStats.subscriptions.get("my-sub2").msgBacklog, 10);
        assertEquals(topicStats.subscriptions.get("my-sub3").msgBacklog, 10);

        Thread.sleep(1000);
        admin.topics().expireMessages("persistent://prop-xyz/ns1/ds2", "my-sub1", 1);
        // Wait at most 2 seconds for sub1's message to expire.
        Awaitility.await().untilAsserted(() -> assertTrue(
                admin.topics().getStats("persistent://prop-xyz/ns1/ds2").subscriptions.get("my-sub1").lastMarkDeleteAdvancedTimestamp > 0L));
        topicStats = admin.topics().getStats("persistent://prop-xyz/ns1/ds2");
        SubscriptionStats subStats1 = topicStats.subscriptions.get("my-sub1");
        assertEquals(subStats1.msgBacklog, 0);
        SubscriptionStats subStats2 = topicStats.subscriptions.get("my-sub2");
        assertEquals(subStats2.msgBacklog, 10);
        assertEquals(subStats2.lastMarkDeleteAdvancedTimestamp, 0L);
        SubscriptionStats subStats3 = topicStats.subscriptions.get("my-sub3");
        assertEquals(subStats3.msgBacklog, 10);
        assertEquals(subStats3.lastMarkDeleteAdvancedTimestamp, 0L);

        admin.topics().expireMessages("persistent://prop-xyz/ns1/ds2", "my-sub2",
                messageIds.get(4), false);
        // Wait at most 2 seconds for sub2's message to expire.
        Awaitility.await().untilAsserted(() -> assertTrue(
                admin.topics().getStats("persistent://prop-xyz/ns1/ds2").subscriptions.get("my-sub2").lastMarkDeleteAdvancedTimestamp > 0L));
        topicStats = admin.topics().getStats("persistent://prop-xyz/ns1/ds2");
        subStats1 = topicStats.subscriptions.get("my-sub1");
        assertEquals(subStats1.msgBacklog, 0);
        assertTrue(subStats1.lastMarkDeleteAdvancedTimestamp > 0L);
        long sub2lastMarkDeleteAdvancedTimestamp = subStats1.lastMarkDeleteAdvancedTimestamp;
        subStats2 = topicStats.subscriptions.get("my-sub2");
        assertEquals(subStats2.msgBacklog, 5);
        subStats3 = topicStats.subscriptions.get("my-sub3");
        assertEquals(subStats3.msgBacklog, 10);
        assertEquals(subStats3.lastMarkDeleteAdvancedTimestamp, 0L);

        try {
            admin.topics().expireMessagesForAllSubscriptions("persistent://prop-xyz/ns1/ds2", 1);
        } catch (Exception e) {
            // my-sub1 has no msg backlog, so expire message won't be issued on that subscription
            assertTrue(e.getMessage().startsWith("Expire message by timestamp not issued on topic"));
        }
        // Wait at most 2 seconds for sub3's message to expire.
        Awaitility.await().untilAsserted(() -> assertTrue(
                admin.topics().getStats("persistent://prop-xyz/ns1/ds2").subscriptions.get("my-sub3").lastMarkDeleteAdvancedTimestamp > 0L));
        topicStats = admin.topics().getStats("persistent://prop-xyz/ns1/ds2");
        subStats1 = topicStats.subscriptions.get("my-sub1");
        assertEquals(subStats1.msgBacklog, 0);
        assertEquals(subStats1.lastMarkDeleteAdvancedTimestamp, subStats1.lastMarkDeleteAdvancedTimestamp);
        // Wait at most 2 seconds for rest of sub2's message to expire.
        subStats2 = topicStats.subscriptions.get("my-sub2");
        assertEquals(subStats2.msgBacklog, 0);
        assertTrue(subStats2.lastMarkDeleteAdvancedTimestamp > sub2lastMarkDeleteAdvancedTimestamp);
        subStats3 = topicStats.subscriptions.get("my-sub3");
        assertEquals(subStats3.msgBacklog, 0);

        consumer1.close();
        consumer2.close();
        consumer3.close();
    }

    @Test
    public void testPersistentTopicsExpireMessagesInvalidPartitionIndex() throws Exception {
        // Force to create a topic
        publishMessagesOnPersistentTopic("persistent://prop-xyz/ns1/ds2-partition-2", 0);
        assertEquals(admin.topics().getList("prop-xyz/ns1"),
                Lists.newArrayList("persistent://prop-xyz/ns1/ds2-partition-2"));

        // create consumer and subscription
        @Cleanup
        PulsarClient client = PulsarClient.builder()
                .serviceUrl(pulsar.getWebServiceAddress())
                .statsInterval(0, TimeUnit.SECONDS)
                .build();
        ConsumerBuilder<byte[]> consumerBuilder = client.newConsumer()
                .topic("persistent://prop-xyz/ns1/ds2-partition-2")
                .subscriptionType(SubscriptionType.Shared);
        @Cleanup
        Consumer<byte[]> consumer = consumerBuilder.clone().subscriptionName("my-sub").subscribe();

        assertEquals(admin.topics().getSubscriptions("persistent://prop-xyz/ns1/ds2-partition-2").size(), 1);
        publishMessagesOnPersistentTopic("persistent://prop-xyz/ns1/ds2-partition-2", 10);
        try {
            admin.topics().expireMessages("persistent://prop-xyz/ns1/ds2-partition-2", "my-sub",
                    new MessageIdImpl(1, 1, 1), false);
        } catch (Exception e) {
            assertTrue(e.getMessage().contains("Invalid parameter for expire message by position"));
        }
    }

    /**
     * Verify: PersistentTopicsBase.expireMessages()/expireMessagesForAllSubscriptions() for PartitionTopic
     *
     * @throws Exception
     */
    @Test
    public void testPersistentTopicExpireMessageOnPartitionTopic() throws Exception {

        admin.topics().createPartitionedTopic("persistent://prop-xyz/ns1/ds1", 4);

        // create consumer and subscription
        URL pulsarUrl = new URL(pulsar.getWebServiceAddress());
        @Cleanup
        PulsarClient client = PulsarClient.builder().serviceUrl(pulsarUrl.toString()).statsInterval(0, TimeUnit.SECONDS)
                .build();
        Consumer<byte[]> consumer = client.newConsumer().topic("persistent://prop-xyz/ns1/ds1")
                .subscriptionName("my-sub").subscribe();

        Producer<byte[]> producer = client.newProducer(Schema.BYTES)
                .topic("persistent://prop-xyz/ns1/ds1")
                .enableBatching(false)
                .messageRoutingMode(MessageRoutingMode.RoundRobinPartition)
                .create();
        for (int i = 0; i < 10; i++) {
            String message = "message-" + i;
            producer.send(message.getBytes());
        }

        PartitionedTopicStats topicStats = admin.topics().getPartitionedStats("persistent://prop-xyz/ns1/ds1",
                true);
        assertEquals(topicStats.subscriptions.get("my-sub").msgBacklog, 10);

        TopicStats partitionStatsPartition0 = topicStats.partitions
                .get("persistent://prop-xyz/ns1/ds1-partition-0");
        TopicStats partitionStatsPartition1 = topicStats.partitions
                .get("persistent://prop-xyz/ns1/ds1-partition-1");
        assertEquals(partitionStatsPartition0.subscriptions.get("my-sub").msgBacklog, 3, 1);
        assertEquals(partitionStatsPartition1.subscriptions.get("my-sub").msgBacklog, 3, 1);

        Thread.sleep(1000);
        admin.topics().expireMessagesForAllSubscriptions("persistent://prop-xyz/ns1/ds1", 1);
        Thread.sleep(1000);

        topicStats = admin.topics().getPartitionedStats("persistent://prop-xyz/ns1/ds1", true);
        partitionStatsPartition0 = topicStats.partitions.get("persistent://prop-xyz/ns1/ds1-partition-0");
        partitionStatsPartition1 = topicStats.partitions.get("persistent://prop-xyz/ns1/ds1-partition-1");
        assertEquals(partitionStatsPartition0.subscriptions.get("my-sub").msgBacklog, 0);
        assertEquals(partitionStatsPartition1.subscriptions.get("my-sub").msgBacklog, 0);

        producer.close();
        consumer.close();
        client.close();

    }

    @Test
    public void testNamespaceNotExist() {
        final String nonPartitionedtopic = "persistent://prop-xyz/no-exist/non-partitioned-topic";
        try {
            admin.topics().createNonPartitionedTopic(nonPartitionedtopic);
            fail("should falied for namespaces not exist");
        } catch (Exception e) {
            assertTrue(e instanceof NotFoundException);
            assertTrue(e.getMessage().equals("Namespace not found"));
        }
    }

    @Test
    public void testPersistentTopicCreation() throws Exception {
        final String nonPartitionedtopic = "persistent://prop-xyz/ns1/non-partitioned-topic";
        final String partitionedtopic = "persistent://prop-xyz/ns1/partitioned-topic";

        admin.topics().createNonPartitionedTopic(nonPartitionedtopic);
        try {
            admin.topics().createNonPartitionedTopic(nonPartitionedtopic);
            fail("should not be able to create an existed non-partitioned topic");
        } catch (PulsarAdminException e) {
            assertTrue(e instanceof ConflictException);
        }

        admin.topics().createPartitionedTopic(partitionedtopic, 2);
        try {
            admin.topics().createPartitionedTopic(partitionedtopic, 1);
            fail("should not be able to create an existed partitioned topic");
        } catch (PulsarAdminException e) {
            assertTrue(e instanceof ConflictException);
        }

        try {
            admin.topics().createPartitionedTopic(nonPartitionedtopic, 2);
            fail("should not be able to create a partitioned topic with the same name");
        } catch (PulsarAdminException e) {
            assertTrue(e instanceof ConflictException);
        }

        try {
            admin.topics().createNonPartitionedTopic(partitionedtopic);
            fail("should not be able to create a non-partitioned topic with the same name");
        } catch (PulsarAdminException e) {
            assertTrue(e instanceof ConflictException);
        }

        // Check create partitioned topic with substring topic name
        admin.topics().createPartitionedTopic("persistent://prop-xyz/ns1/create_substring_topic", 1);
        admin.topics().createPartitionedTopic("persistent://prop-xyz/ns1/substring_topic", 1);
    }

    /**
     * This test-case verifies that broker should support both url/uri encoding for topic-name. It calls below api with
     * url-encoded and also uri-encoded topic-name in http request: a. PartitionedMetadataLookup b. TopicLookupBase c.
     * Topic Stats
     *
     * @param topicName
     * @throws Exception
     */
    @Test(dataProvider = "topicName")
    public void testPulsarAdminForUriAndUrlEncoding(String topicName) throws Exception {
        final String ns1 = "prop-xyz/ns1";
        final String topic1 = "persistent://" + ns1 + "/" + topicName;
        final String urlEncodedTopic = Codec.encode(topicName);
        final String uriEncodedTopic = urlEncodedTopic.replaceAll("\\+", "%20");
        final int numOfPartitions = 4;
        admin.topics().createPartitionedTopic(topic1, numOfPartitions);
        // Create a consumer to get stats on this topic
        pulsarClient.newConsumer().topic(topic1).subscriptionName("my-subscriber-name").subscribe();

        TopicsImpl persistent = (TopicsImpl) admin.topics();
        Field field = TopicsImpl.class.getDeclaredField("adminV2Topics");
        field.setAccessible(true);
        WebTarget persistentTopics = (WebTarget) field.get(persistent);

        // (1) Get PartitionedMetadata : with Url and Uri encoding
        final CompletableFuture<PartitionedTopicMetadata> urlEncodedPartitionedMetadata = new CompletableFuture<>();
        // (a) Url encoding
        persistent.asyncGetRequest(
                persistentTopics.path("persistent").path(ns1).path(urlEncodedTopic).path("partitions"),
                new InvocationCallback<PartitionedTopicMetadata>() {
                    @Override
                    public void completed(PartitionedTopicMetadata response) {
                        urlEncodedPartitionedMetadata.complete(response);
                    }

                    @Override
                    public void failed(Throwable e) {
                        urlEncodedPartitionedMetadata.completeExceptionally(e);
                    }
                });
        final CompletableFuture<PartitionedTopicMetadata> uriEncodedPartitionedMetadata = new CompletableFuture<>();
        // (b) Uri encoding
        persistent.asyncGetRequest(
                persistentTopics.path("persistent").path(ns1).path(uriEncodedTopic).path("partitions"),
                new InvocationCallback<PartitionedTopicMetadata>() {
                    @Override
                    public void completed(PartitionedTopicMetadata response) {
                        uriEncodedPartitionedMetadata.complete(response);
                    }

                    @Override
                    public void failed(Throwable e) {
                        uriEncodedPartitionedMetadata.completeExceptionally(e);
                    }
                });
        assertEquals(urlEncodedPartitionedMetadata.get().partitions, numOfPartitions);
        assertEquals(urlEncodedPartitionedMetadata.get().partitions, (uriEncodedPartitionedMetadata.get().partitions));

        // (2) Get Topic Lookup
        LookupImpl lookup = (LookupImpl) admin.lookups();
        Field field2 = LookupImpl.class.getDeclaredField("v2lookup");
        field2.setAccessible(true);
        WebTarget target2 = (WebTarget) field2.get(lookup);
        // (a) Url encoding
        LookupData urlEncodedLookupData = lookup
                .request(target2.path("/topic/persistent").path(ns1 + "/" + urlEncodedTopic))
                .get(LookupData.class);
        // (b) Uri encoding
        LookupData uriEncodedLookupData = lookup
                .request(target2.path("/topic/persistent").path(ns1 + "/" + uriEncodedTopic))
                .get(LookupData.class);
        Assert.assertNotNull(urlEncodedLookupData.getBrokerUrl());
        assertEquals(urlEncodedLookupData.getBrokerUrl(), uriEncodedLookupData.getBrokerUrl());

        // partitioned topic lookup
        Map<String, String> lookupDataList = lookup.lookupPartitionedTopic(topic1);
        assertEquals(numOfPartitions, lookupDataList.keySet().size());

        // (3) Get Topic Stats
        final CompletableFuture<TopicStats> urlStats = new CompletableFuture<>();
        // (a) Url encoding
        persistent.asyncGetRequest(persistentTopics.path("persistent").path(ns1).path(urlEncodedTopic + "-partition-1").path("stats"),
                new InvocationCallback<TopicStats>() {
                    @Override
                    public void completed(TopicStats response) {
                        urlStats.complete(response);
                    }

                    @Override
                    public void failed(Throwable e) {
                        urlStats.completeExceptionally(e);
                    }
                });
        // (b) Uri encoding
        final CompletableFuture<TopicStats> uriStats = new CompletableFuture<>();
        persistent.asyncGetRequest(
                persistentTopics.path("persistent").path(ns1).path(uriEncodedTopic + "-partition-1").path("stats"),
                new InvocationCallback<TopicStats>() {
                    @Override
                    public void completed(TopicStats response) {
                        uriStats.complete(response);
                    }

                    @Override
                    public void failed(Throwable e) {
                        uriStats.completeExceptionally(e);
                    }
                });
        assertEquals(urlStats.get().subscriptions.size(), 1);
        assertEquals(uriStats.get().subscriptions.size(), 1);
    }

    static class MockedPulsarService extends MockedPulsarServiceBaseTest {

        private ServiceConfiguration conf;

        public MockedPulsarService(ServiceConfiguration conf) {
            super();
            this.conf = conf;
        }

        @Override
        protected void setup() throws Exception {
            super.conf.setLoadManagerClassName(conf.getLoadManagerClassName());
            super.internalSetup();
        }

        @Override
        protected void cleanup() throws Exception {
            super.internalCleanup();
        }

        public PulsarService getPulsar() {
            return pulsar;
        }

        public PulsarAdmin getAdmin() {
            return admin;
        }
    }

    @Test
    public void testTopicBundleRangeLookup() throws PulsarAdminException, PulsarServerException, Exception {
        admin.clusters().createCluster("usw", new ClusterData());
        TenantInfo tenantInfo = new TenantInfo(Sets.newHashSet("role1", "role2"),
                Sets.newHashSet("test", "usw"));
        admin.tenants().updateTenant("prop-xyz", tenantInfo);
        admin.namespaces().createNamespace("prop-xyz/getBundleNs", 100);
        assertEquals(admin.namespaces().getPolicies("prop-xyz/getBundleNs").bundles.numBundles, 100);

        // (1) create a topic
        final String topicName = "persistent://prop-xyz/getBundleNs/topic1";
        String bundleRange = admin.lookups().getBundleRange(topicName);
        assertEquals(bundleRange, pulsar.getNamespaceService().getBundle(TopicName.get(topicName)).getBundleRange());
    }

    @Test
    public void testTriggerCompaction() throws Exception {
        String topicName = "persistent://prop-xyz/ns1/topic1";

        // create a topic by creating a producer
        pulsarClient.newProducer(Schema.BYTES).topic(topicName).create().close();
        assertNotNull(pulsar.getBrokerService().getTopicReference(topicName));

        // mock actual compaction, we don't need to really run it
        CompletableFuture<Long> promise = new CompletableFuture<Long>();
        Compactor compactor = pulsar.getCompactor();
        doReturn(promise).when(compactor).compact(topicName);
        admin.topics().triggerCompaction(topicName);

        // verify compact called once
        verify(compactor).compact(topicName);
        try {
            admin.topics().triggerCompaction(topicName);

            fail("Shouldn't be able to run while already running");
        } catch (ConflictException e) {
            // expected
        }
        // compact shouldn't have been called again
        verify(compactor).compact(topicName);

        // complete first compaction, and trigger again
        promise.complete(1L);
        admin.topics().triggerCompaction(topicName);

        // verify compact was called again
        verify(compactor, times(2)).compact(topicName);
    }

    @Test
    public void testTriggerCompactionPartitionedTopic() throws Exception {
        String topicName = "persistent://prop-xyz/ns1/test-part";
        int numPartitions = 2;
        admin.topics().createPartitionedTopic(topicName, numPartitions);

        // create a partitioned topic by creating a producer
        pulsarClient.newProducer(Schema.BYTES).topic(topicName).create().close();
        assertNotNull(pulsar.getBrokerService().getTopicReference(topicName));

        // mock actual compaction, we don't need to really run it
        CompletableFuture<Long> promise = new CompletableFuture<>();
        Compactor compactor = pulsar.getCompactor();
        doReturn(promise).when(compactor).compact(topicName + "-partition-0");

        CompletableFuture<Long> promise1 = new CompletableFuture<>();
        doReturn(promise1).when(compactor).compact(topicName + "-partition-1");
        admin.topics().triggerCompaction(topicName);

        // verify compact called once by each partition topic
        verify(compactor).compact(topicName + "-partition-0");
        verify(compactor).compact(topicName + "-partition-1");
        try {
            admin.topics().triggerCompaction(topicName);

            fail("Shouldn't be able to run while already running");
        } catch (PulsarAdminException e) {
            // expected
        }
        // compact shouldn't have been called again
        verify(compactor).compact(topicName + "-partition-0");
        verify(compactor).compact(topicName + "-partition-1");

        // complete first compaction, and trigger again
        promise.complete(1L);
        promise1.complete(1L);
        admin.topics().triggerCompaction(topicName);

        // verify compact was called again
        verify(compactor, times(2)).compact(topicName + "-partition-0");
        verify(compactor, times(2)).compact(topicName + "-partition-1");
    }

    @Test
    public void testCompactionStatus() throws Exception {
        String topicName = "persistent://prop-xyz/ns1/topic1";

        // create a topic by creating a producer
        pulsarClient.newProducer(Schema.BYTES).topic(topicName).create().close();
        assertNotNull(pulsar.getBrokerService().getTopicReference(topicName));

        assertEquals(admin.topics().compactionStatus(topicName).status,
                LongRunningProcessStatus.Status.NOT_RUN);

        // mock actual compaction, we don't need to really run it
        CompletableFuture<Long> promise = new CompletableFuture<Long>();
        Compactor compactor = pulsar.getCompactor();
        doReturn(promise).when(compactor).compact(topicName);
        admin.topics().triggerCompaction(topicName);

        assertEquals(admin.topics().compactionStatus(topicName).status,
                LongRunningProcessStatus.Status.RUNNING);

        promise.complete(1L);

        assertEquals(admin.topics().compactionStatus(topicName).status,
                LongRunningProcessStatus.Status.SUCCESS);

        CompletableFuture<Long> errorPromise = new CompletableFuture<Long>();
        doReturn(errorPromise).when(compactor).compact(topicName);
        admin.topics().triggerCompaction(topicName);
        errorPromise.completeExceptionally(new Exception("Failed at something"));

        assertEquals(admin.topics().compactionStatus(topicName).status,
                LongRunningProcessStatus.Status.ERROR);
        assertTrue(admin.topics().compactionStatus(topicName).lastError.contains("Failed at something"));
    }

    @Test(timeOut = 20000)
    public void testTopicStatsLastExpireTimestampForSubscription() throws PulsarAdminException, PulsarClientException, InterruptedException {
        admin.namespaces().setNamespaceMessageTTL("prop-xyz/ns1", 10);
        final String topic = "persistent://prop-xyz/ns1/testTopicStatsLastExpireTimestampForSubscription";
        Producer<byte[]> producer = pulsarClient.newProducer()
                .topic(topic)
                .create();
        for (int i = 0; i < 10; i++) {
            producer.send(new byte[1024 * i * 5]);
        }
        Consumer<byte[]> consumer = pulsarClient.newConsumer()
                .topic(topic)
                .subscriptionName("sub-1")
                .subscriptionInitialPosition(SubscriptionInitialPosition.Earliest)
                .subscribe();

        Assert.assertEquals(admin.topics().getStats(topic).subscriptions.size(), 1);
        Assert.assertEquals(admin.topics().getStats(topic).subscriptions.values().iterator().next().lastExpireTimestamp, 0L);
        Thread.sleep(10000);
        // Update policy to trigger message expiry check.
        admin.namespaces().setNamespaceMessageTTL("prop-xyz/ns1", 5);
        Awaitility.await().until(() -> admin.topics().getStats(topic).subscriptions.values().iterator().next().lastExpireTimestamp > 0L);
    }

    @Test(timeOut = 150000)
    public void testSubscriptionExpiry() throws Exception {
        final String namespace1 = "prop-xyz/sub-gc1";
        final String namespace2 = "prop-xyz/sub-gc2";
        final String topic1 = "persistent://" + namespace1 + "/testSubscriptionExpiry";
        final String topic2 = "persistent://" + namespace2 + "/testSubscriptionExpiry";
        final String sub = "sub1";

        admin.namespaces().createNamespace(namespace1, Sets.newHashSet("test"));
        admin.namespaces().createNamespace(namespace2, Sets.newHashSet("test"));
        admin.topics().createSubscription(topic1, sub, MessageId.latest);
        admin.topics().createSubscription(topic2, sub, MessageId.latest);
        admin.namespaces().setSubscriptionExpirationTime(namespace1, 0);
        admin.namespaces().setSubscriptionExpirationTime(namespace2, 1);

        Assert.assertEquals(admin.namespaces().getSubscriptionExpirationTime(namespace1), 0);
        Assert.assertEquals(admin.namespaces().getSubscriptionExpirationTime(namespace2), 1);
        Thread.sleep(60000);
        for (int i = 0; i < 60; i++) {
            if (admin.topics().getSubscriptions(topic2).size() == 0) {
                break;
            }
            Thread.sleep(1000);
        }
        Assert.assertEquals(admin.topics().getSubscriptions(topic1).size(), 1);
        Assert.assertEquals(admin.topics().getSubscriptions(topic2).size(), 0);

        admin.topics().delete(topic1);
        admin.topics().delete(topic2);
        admin.namespaces().deleteNamespace(namespace1);
        admin.namespaces().deleteNamespace(namespace2);
    }

    @Test
    public void testCreateAndDeleteNamespaceWithBundles() throws Exception {
        admin.clusters().createCluster("usw", new ClusterData());
        TenantInfo tenantInfo = new TenantInfo(Sets.newHashSet("role1", "role2"),
                Sets.newHashSet("test", "usw"));
        admin.tenants().updateTenant("prop-xyz", tenantInfo);

        String ns = BrokerTestUtil.newUniqueName("prop-xyz/ns");

        admin.namespaces().createNamespace(ns, 24);
        admin.namespaces().deleteNamespace(ns);

        // Re-create and re-delete
        admin.namespaces().createNamespace(ns, 32);
        admin.namespaces().deleteNamespace(ns);
    }

    @Test
    public void testBacklogSizeShouldBeZeroWhenConsumerAckedAllMessages() throws Exception {
        final String topic = "persistent://prop-xyz/ns1/testBacklogSizeShouldBeZeroWhenConsumerAckedAllMessages";
        Consumer<byte[]> consumer = pulsarClient.newConsumer()
                .topic(topic)
                .subscriptionName("sub-1")
                .subscribe();
        Producer<byte[]> producer = pulsarClient.newProducer()
                .topic(topic)
                .create();

        final int messages = 33;
        for (int i = 0; i < messages; i++) {
            producer.send(new byte[1024 * i * 5]);
        }

        TopicStats topicStats = admin.topics().getStats(topic);
        assertEquals(topicStats.subscriptions.get("sub-1").lastMarkDeleteAdvancedTimestamp, 0L);

        for (int i = 0; i < messages; i++) {
            consumer.acknowledgeCumulative(consumer.receive());
        }

        // Wait ack send
        Thread.sleep(1000);

        topicStats = admin.topics().getStats(topic);
        assertEquals(topicStats.backlogSize, 0);
        assertTrue(topicStats.subscriptions.get("sub-1").lastMarkDeleteAdvancedTimestamp > 0L);
    }

    @Test
    public void testGetTtlDurationDefaultInSeconds() throws Exception {
        conf.setTtlDurationDefaultInSeconds(3600);
        Integer seconds = admin.namespaces().getPolicies("prop-xyz/ns1").message_ttl_in_seconds;
        assertNull(seconds);
    }

    @Test
    public void testGetReadPositionWhenJoining() throws Exception {
        final String topic = "persistent://prop-xyz/ns1/testGetReadPositionWhenJoining-" + UUID.randomUUID().toString();
        final String subName = "my-sub";
        Producer<byte[]> producer = pulsarClient.newProducer()
                .topic(topic)
                .enableBatching(false)
                .create();

        final int messages = 10;
        MessageIdImpl messageId = null;
        for (int i = 0; i < messages; i++) {
            messageId = (MessageIdImpl) producer.send(("Hello Pulsar - " + i).getBytes());
        }

        for (int i = 0; i < 2; i++) {
            pulsarClient.newConsumer()
                    .topic(topic)
                    .subscriptionType(SubscriptionType.Key_Shared)
                    .subscriptionName(subName)
                    .subscribe();
        }

        TopicStats stats = admin.topics().getStats(topic);
        Assert.assertEquals(stats.subscriptions.size(), 1);
        SubscriptionStats subStats = stats.subscriptions.get(subName);
        Assert.assertNotNull(subStats);
        Assert.assertEquals(subStats.consumers.size(), 2);
        ConsumerStats consumerStats = subStats.consumers.get(0);
        Assert.assertEquals(consumerStats.getReadPositionWhenJoining(),
                PositionImpl.get(messageId.getLedgerId(), messageId.getEntryId() + 1).toString());
    }

    @Test
    public void testPartitionedTopicMsgDelayedAggregated() throws Exception {
        final String topic = "persistent://prop-xyz/ns1/testPartitionedTopicMsgDelayedAggregated-" + UUID.randomUUID().toString();
        final String subName = "my-sub";
        final int numPartitions = 2;
        conf.setSubscriptionRedeliveryTrackerEnabled(true);
        conf.setDelayedDeliveryEnabled(true);
        admin.topics().createPartitionedTopic(topic, numPartitions);

        for (int i = 0; i < 2; i++) {
            pulsarClient.newConsumer()
                    .topic(topic)
                    .subscriptionType(SubscriptionType.Shared)
                    .subscriptionName(subName)
                    .subscribe();
        }

        Producer<byte[]> producer = pulsarClient.newProducer()
                .topic(topic)
                .enableBatching(false)
                .create();

        final int messages = 100;
        for (int i = 0; i < messages; i++) {
            String msg = "Hello Pulsar - " + i;
            producer.send(msg.getBytes());
            producer.newMessage().deliverAfter(1L, TimeUnit.HOURS).value(msg.getBytes()).send();
        }
        PartitionedTopicStats partitionedTopicStats = admin.topics().getPartitionedStats(topic, false);
        Assert.assertNotNull(partitionedTopicStats);
        SubscriptionStats subStats = partitionedTopicStats.subscriptions.get(subName);
        Assert.assertNotNull(subStats);
        Assert.assertEquals(subStats.msgBacklog, subStats.msgBacklogNoDelayed + subStats.msgDelayed);

        partitionedTopicStats = admin.topics().getPartitionedStats(topic, true);
        Assert.assertNotNull(partitionedTopicStats);
        subStats = partitionedTopicStats.subscriptions.get(subName);
        Assert.assertNotNull(subStats);
        Assert.assertEquals(subStats.msgBacklog, subStats.msgBacklogNoDelayed + subStats.msgDelayed);
        Assert.assertNotNull(partitionedTopicStats.partitions);
        Assert.assertEquals(partitionedTopicStats.partitions.size(), numPartitions);

        long sumMsgBacklog = 0;
        long sumMsgBacklogNoDelayed = 0;
        long sumMsgDelayed = 0;
        for(TopicStats stats: partitionedTopicStats.partitions.values()){
            Assert.assertNotNull(stats);
            SubscriptionStats partitionedSubStats = stats.subscriptions.get(subName);
            Assert.assertNotNull(partitionedSubStats);
            sumMsgBacklog += partitionedSubStats.msgBacklog;
            sumMsgBacklogNoDelayed += partitionedSubStats.msgBacklogNoDelayed;
            sumMsgDelayed += partitionedSubStats.msgDelayed;
        }
        Assert.assertEquals(sumMsgBacklog, sumMsgBacklogNoDelayed + sumMsgDelayed);
        Assert.assertEquals(sumMsgBacklog, subStats.msgBacklog);
        Assert.assertEquals(sumMsgBacklogNoDelayed, subStats.msgBacklogNoDelayed);
        Assert.assertEquals(sumMsgDelayed, subStats.msgDelayed);
    }

    @Test(timeOut = 20000)
    public void testPartitionedTopicTruncate() throws Exception {
        final String topicName = "persistent://prop-xyz/ns1/testTruncateTopic-" + UUID.randomUUID().toString();
        final String subName = "my-sub";
        this.conf.setTopicLevelPoliciesEnabled(true);
        this.conf.setSystemTopicEnabled(true);
        admin.topics().createPartitionedTopic(topicName,6);
        admin.namespaces().setRetention("prop-xyz/ns1", new RetentionPolicies(60, 50));
        List<MessageId> messageIds = publishMessagesOnPersistentTopic(topicName, 10);
        admin.topics().createSubscription(topicName, subName, messageIds.get(0));
        admin.topics().unload(topicName);
        publishMessagesOnPersistentTopic(topicName, 10);
        admin.topics().unload(topicName);
        publishMessagesOnPersistentTopic(topicName, 10);
        admin.topics().truncate(topicName);
        PartitionedTopicInternalStats stats = admin.topics().getPartitionedInternalStats(topicName);
        for (Map.Entry<String, PersistentTopicInternalStats> statsEntry : stats.partitions.entrySet()) {
            assertTrue(statsEntry.getValue().ledgers.size() <= 2);
        }

    }

    @Test(timeOut = 20000)
    public void testNonPartitionedTopicTruncate() throws Exception {
        final String topicName = "persistent://prop-xyz/ns1/testTruncateTopic-" + UUID.randomUUID().toString();
        final String subName = "my-sub";
        this.conf.setTopicLevelPoliciesEnabled(true);
        admin.topics().createNonPartitionedTopic(topicName);
        admin.namespaces().setRetention("prop-xyz/ns1", new RetentionPolicies(60, 50));
        List<MessageId> messageIds = publishMessagesOnPersistentTopic(topicName, 10);
        admin.topics().createSubscription(topicName, subName, messageIds.get(0));
        admin.topics().unload(topicName);
        publishMessagesOnPersistentTopic(topicName, 10);
        admin.topics().unload(topicName);
        publishMessagesOnPersistentTopic(topicName, 10);
        admin.topics().truncate(topicName);
        PersistentTopicInternalStats stats = admin.topics().getInternalStats(topicName);
        assertTrue(stats.ledgers.size() <= 1);
    }

    @Test(timeOut = 20000)
    public void testNonPersistentTopicTruncate() throws Exception {
        final String topicName = "non-persistent://prop-xyz/ns1/testTruncateTopic-" + UUID.randomUUID().toString();
        admin.topics().createNonPartitionedTopic(topicName);
        assertThrows(() -> {admin.topics().truncate(topicName);});

    }
<<<<<<< HEAD

    @Test(timeOut = 20000)
    public void testGetTransactionCoordinatorStatus() throws Exception {
        initTransaction(2);
        getTransaction().commit().get();
        getTransaction().abort().get();
        TransactionCoordinatorStatus transactionCoordinatorStatus =
                admin.transactions().getCoordinatorStatusById(1).get();
        verifyCoordinatorStatus(1L, transactionCoordinatorStatus.coordinatorId,
                transactionCoordinatorStatus.state,
                transactionCoordinatorStatus.sequenceId, transactionCoordinatorStatus.lowWaterMark);

        transactionCoordinatorStatus = admin.transactions().getCoordinatorStatusById(0).get();
        verifyCoordinatorStatus(0L, transactionCoordinatorStatus.coordinatorId,
                transactionCoordinatorStatus.state,
                transactionCoordinatorStatus.sequenceId, transactionCoordinatorStatus.lowWaterMark);
        List<TransactionCoordinatorStatus> list = admin.transactions().getCoordinatorStatusList().get();

        assertEquals(list.size(), 2);

        transactionCoordinatorStatus = list.get(0);
        verifyCoordinatorStatus(0L, transactionCoordinatorStatus.coordinatorId,
                transactionCoordinatorStatus.state,
                transactionCoordinatorStatus.sequenceId, transactionCoordinatorStatus.lowWaterMark);

        transactionCoordinatorStatus = list.get(1);
        verifyCoordinatorStatus(1L, transactionCoordinatorStatus.coordinatorId,
                transactionCoordinatorStatus.state,
                transactionCoordinatorStatus.sequenceId, transactionCoordinatorStatus.lowWaterMark);
    }

    @Test(timeOut = 20000)
    public void testGetTransactionInBufferStats() throws Exception {
        initTransaction(2);
        TransactionImpl transaction = (TransactionImpl) getTransaction();
        final String topic = "persistent://public/default/testGetTransactionInBufferStats";
        admin.topics().createNonPartitionedTopic(topic);
        Producer<byte[]> producer = pulsarClient.newProducer(Schema.BYTES).topic(topic).sendTimeout(0, TimeUnit.SECONDS).create();
        MessageId messageId = producer.newMessage(transaction).value("Hello pulsar!".getBytes()).send();
        TransactionInBufferStats transactionInBufferStats = admin.transactions()
                .getTransactionInBufferStats(new TxnID(transaction.getTxnIdMostBits(),
                        transaction.getTxnIdLeastBits()), topic).get();
        PositionImpl position =
                PositionImpl.get(((MessageIdImpl) messageId).getLedgerId(), ((MessageIdImpl) messageId).getEntryId());
        assertEquals(transactionInBufferStats.stablePosition, position.toString());
        assertFalse(transactionInBufferStats.aborted);
        assertEquals(transactionInBufferStats.state, "Ready");
        assertEquals(transactionInBufferStats.topic, topic);

        transaction.abort().get();

        transactionInBufferStats = admin.transactions()
                .getTransactionInBufferStats(new TxnID(transaction.getTxnIdMostBits(),
                        transaction.getTxnIdLeastBits()), topic).get();
        assertNull(transactionInBufferStats.stablePosition);
        assertTrue(transactionInBufferStats.aborted);
        assertEquals(transactionInBufferStats.state, "Ready");
        assertEquals(transactionInBufferStats.topic, topic);
    }

    private static void verifyCoordinatorStatus(long expectedCoordinatorId, long coordinatorId, String state,
                                                long sequenceId, long lowWaterMark) {
        assertEquals(coordinatorId, expectedCoordinatorId);
        assertEquals(state, "Ready");
        assertEquals(sequenceId, 0);
        assertEquals(lowWaterMark, 0);
    }

    private void initTransaction(int coordinatorSize) throws Exception {
        TenantInfo tenantInfo = new TenantInfo(Sets.newHashSet("role1", "role2"), Sets.newHashSet("test"));
        admin.tenants().createTenant("pulsar", tenantInfo);
        admin.namespaces().createNamespace("pulsar/system", Sets.newHashSet("test"));
        admin.tenants().createTenant("public", tenantInfo);
        admin.namespaces().createNamespace("public/default", Sets.newHashSet("test"));
        admin.topics().createPartitionedTopic(TopicName.TRANSACTION_COORDINATOR_ASSIGN.toString(), coordinatorSize);
        admin.lookups().lookupTopic(TopicName.TRANSACTION_COORDINATOR_ASSIGN.toString());
        Awaitility.await().until(() ->
                pulsar.getTransactionMetadataStoreService().getStores().size() == coordinatorSize);
        pulsarClient = PulsarClient.builder().serviceUrl(lookupUrl.toString()).enableTransaction(true).build();
    }

    private Transaction getTransaction() throws Exception {
        return pulsarClient.newTransaction()
                .withTransactionTimeout(2, TimeUnit.SECONDS).build().get();
    }
=======
>>>>>>> ef4dde21
}<|MERGE_RESOLUTION|>--- conflicted
+++ resolved
@@ -92,13 +92,7 @@
 import org.apache.pulsar.client.api.Schema;
 import org.apache.pulsar.client.api.SubscriptionInitialPosition;
 import org.apache.pulsar.client.api.SubscriptionType;
-<<<<<<< HEAD
-import org.apache.pulsar.client.api.transaction.Transaction;
-import org.apache.pulsar.client.api.transaction.TxnID;
-=======
->>>>>>> ef4dde21
 import org.apache.pulsar.client.impl.MessageIdImpl;
-import org.apache.pulsar.client.impl.transaction.TransactionImpl;
 import org.apache.pulsar.common.lookup.data.LookupData;
 import org.apache.pulsar.common.naming.NamespaceBundle;
 import org.apache.pulsar.common.naming.NamespaceBundleFactory;
@@ -109,7 +103,6 @@
 import org.apache.pulsar.common.naming.TopicDomain;
 import org.apache.pulsar.common.naming.TopicName;
 import org.apache.pulsar.common.partition.PartitionedTopicMetadata;
-import org.apache.pulsar.common.policies.data.TransactionInBufferStats;
 import org.apache.pulsar.common.policies.data.AuthAction;
 import org.apache.pulsar.common.policies.data.AutoFailoverPolicyData;
 import org.apache.pulsar.common.policies.data.AutoFailoverPolicyType;
@@ -2971,92 +2964,4 @@
         assertThrows(() -> {admin.topics().truncate(topicName);});
 
     }
-<<<<<<< HEAD
-
-    @Test(timeOut = 20000)
-    public void testGetTransactionCoordinatorStatus() throws Exception {
-        initTransaction(2);
-        getTransaction().commit().get();
-        getTransaction().abort().get();
-        TransactionCoordinatorStatus transactionCoordinatorStatus =
-                admin.transactions().getCoordinatorStatusById(1).get();
-        verifyCoordinatorStatus(1L, transactionCoordinatorStatus.coordinatorId,
-                transactionCoordinatorStatus.state,
-                transactionCoordinatorStatus.sequenceId, transactionCoordinatorStatus.lowWaterMark);
-
-        transactionCoordinatorStatus = admin.transactions().getCoordinatorStatusById(0).get();
-        verifyCoordinatorStatus(0L, transactionCoordinatorStatus.coordinatorId,
-                transactionCoordinatorStatus.state,
-                transactionCoordinatorStatus.sequenceId, transactionCoordinatorStatus.lowWaterMark);
-        List<TransactionCoordinatorStatus> list = admin.transactions().getCoordinatorStatusList().get();
-
-        assertEquals(list.size(), 2);
-
-        transactionCoordinatorStatus = list.get(0);
-        verifyCoordinatorStatus(0L, transactionCoordinatorStatus.coordinatorId,
-                transactionCoordinatorStatus.state,
-                transactionCoordinatorStatus.sequenceId, transactionCoordinatorStatus.lowWaterMark);
-
-        transactionCoordinatorStatus = list.get(1);
-        verifyCoordinatorStatus(1L, transactionCoordinatorStatus.coordinatorId,
-                transactionCoordinatorStatus.state,
-                transactionCoordinatorStatus.sequenceId, transactionCoordinatorStatus.lowWaterMark);
-    }
-
-    @Test(timeOut = 20000)
-    public void testGetTransactionInBufferStats() throws Exception {
-        initTransaction(2);
-        TransactionImpl transaction = (TransactionImpl) getTransaction();
-        final String topic = "persistent://public/default/testGetTransactionInBufferStats";
-        admin.topics().createNonPartitionedTopic(topic);
-        Producer<byte[]> producer = pulsarClient.newProducer(Schema.BYTES).topic(topic).sendTimeout(0, TimeUnit.SECONDS).create();
-        MessageId messageId = producer.newMessage(transaction).value("Hello pulsar!".getBytes()).send();
-        TransactionInBufferStats transactionInBufferStats = admin.transactions()
-                .getTransactionInBufferStats(new TxnID(transaction.getTxnIdMostBits(),
-                        transaction.getTxnIdLeastBits()), topic).get();
-        PositionImpl position =
-                PositionImpl.get(((MessageIdImpl) messageId).getLedgerId(), ((MessageIdImpl) messageId).getEntryId());
-        assertEquals(transactionInBufferStats.stablePosition, position.toString());
-        assertFalse(transactionInBufferStats.aborted);
-        assertEquals(transactionInBufferStats.state, "Ready");
-        assertEquals(transactionInBufferStats.topic, topic);
-
-        transaction.abort().get();
-
-        transactionInBufferStats = admin.transactions()
-                .getTransactionInBufferStats(new TxnID(transaction.getTxnIdMostBits(),
-                        transaction.getTxnIdLeastBits()), topic).get();
-        assertNull(transactionInBufferStats.stablePosition);
-        assertTrue(transactionInBufferStats.aborted);
-        assertEquals(transactionInBufferStats.state, "Ready");
-        assertEquals(transactionInBufferStats.topic, topic);
-    }
-
-    private static void verifyCoordinatorStatus(long expectedCoordinatorId, long coordinatorId, String state,
-                                                long sequenceId, long lowWaterMark) {
-        assertEquals(coordinatorId, expectedCoordinatorId);
-        assertEquals(state, "Ready");
-        assertEquals(sequenceId, 0);
-        assertEquals(lowWaterMark, 0);
-    }
-
-    private void initTransaction(int coordinatorSize) throws Exception {
-        TenantInfo tenantInfo = new TenantInfo(Sets.newHashSet("role1", "role2"), Sets.newHashSet("test"));
-        admin.tenants().createTenant("pulsar", tenantInfo);
-        admin.namespaces().createNamespace("pulsar/system", Sets.newHashSet("test"));
-        admin.tenants().createTenant("public", tenantInfo);
-        admin.namespaces().createNamespace("public/default", Sets.newHashSet("test"));
-        admin.topics().createPartitionedTopic(TopicName.TRANSACTION_COORDINATOR_ASSIGN.toString(), coordinatorSize);
-        admin.lookups().lookupTopic(TopicName.TRANSACTION_COORDINATOR_ASSIGN.toString());
-        Awaitility.await().until(() ->
-                pulsar.getTransactionMetadataStoreService().getStores().size() == coordinatorSize);
-        pulsarClient = PulsarClient.builder().serviceUrl(lookupUrl.toString()).enableTransaction(true).build();
-    }
-
-    private Transaction getTransaction() throws Exception {
-        return pulsarClient.newTransaction()
-                .withTransactionTimeout(2, TimeUnit.SECONDS).build().get();
-    }
-=======
->>>>>>> ef4dde21
 }