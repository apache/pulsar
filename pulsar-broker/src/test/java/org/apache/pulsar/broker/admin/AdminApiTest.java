/**
 * Licensed to the Apache Software Foundation (ASF) under one
 * or more contributor license agreements.  See the NOTICE file
 * distributed with this work for additional information
 * regarding copyright ownership.  The ASF licenses this file
 * to you under the Apache License, Version 2.0 (the
 * "License"); you may not use this file except in compliance
 * with the License.  You may obtain a copy of the License at
 *
 *   http://www.apache.org/licenses/LICENSE-2.0
 *
 * Unless required by applicable law or agreed to in writing,
 * software distributed under the License is distributed on an
 * "AS IS" BASIS, WITHOUT WARRANTIES OR CONDITIONS OF ANY
 * KIND, either express or implied.  See the License for the
 * specific language governing permissions and limitations
 * under the License.
 */
package org.apache.pulsar.broker.admin;

import static org.mockito.Mockito.doReturn;
import static org.mockito.Mockito.spy;
import static org.mockito.Mockito.times;
import static org.mockito.Mockito.verify;
import static org.testng.Assert.assertEquals;
import static org.testng.Assert.assertFalse;
import static org.testng.Assert.assertNotEquals;
import static org.testng.Assert.assertNotNull;
import static org.testng.Assert.assertTrue;
import static org.testng.Assert.fail;

import java.lang.reflect.Field;
import java.net.URL;
import java.util.ArrayList;
import java.util.Arrays;
import java.util.EnumSet;
import java.util.HashMap;
import java.util.List;
import java.util.Map;
import java.util.Optional;
import java.util.Set;
import java.util.concurrent.CompletableFuture;
import java.util.concurrent.ExecutorService;
import java.util.concurrent.Executors;
import java.util.concurrent.TimeUnit;

import javax.ws.rs.client.InvocationCallback;
import javax.ws.rs.client.WebTarget;

import org.apache.pulsar.broker.PulsarServerException;
import org.apache.pulsar.broker.PulsarService;
import org.apache.pulsar.broker.ServiceConfiguration;
import org.apache.pulsar.broker.auth.MockedPulsarServiceBaseTest;
import org.apache.pulsar.broker.namespace.NamespaceEphemeralData;
import org.apache.pulsar.broker.namespace.NamespaceService;
import org.apache.pulsar.broker.service.BrokerService;
import org.apache.pulsar.client.admin.PulsarAdmin;
import org.apache.pulsar.client.admin.PulsarAdminException;
import org.apache.pulsar.client.admin.PulsarAdminException.ConflictException;
import org.apache.pulsar.client.admin.PulsarAdminException.NotAuthorizedException;
import org.apache.pulsar.client.admin.PulsarAdminException.NotFoundException;
import org.apache.pulsar.client.admin.PulsarAdminException.PreconditionFailedException;
import org.apache.pulsar.client.admin.internal.LookupImpl;
import org.apache.pulsar.client.admin.internal.PersistentTopicsImpl;
import org.apache.pulsar.client.admin.internal.PropertiesImpl;
import org.apache.pulsar.client.api.Consumer;
import org.apache.pulsar.client.api.ConsumerBuilder;
import org.apache.pulsar.client.api.Message;
import org.apache.pulsar.client.api.MessageRoutingMode;
import org.apache.pulsar.client.api.Producer;
import org.apache.pulsar.client.api.PulsarClient;
import org.apache.pulsar.client.api.SubscriptionType;
import org.apache.pulsar.common.compaction.CompactionStatus;
import org.apache.pulsar.common.lookup.data.LookupData;
import org.apache.pulsar.common.naming.NamespaceBundle;
import org.apache.pulsar.common.naming.NamespaceBundleFactory;
import org.apache.pulsar.common.naming.NamespaceBundles;
import org.apache.pulsar.common.naming.NamespaceName;
import org.apache.pulsar.common.naming.TopicDomain;
import org.apache.pulsar.common.naming.TopicName;
import org.apache.pulsar.common.partition.PartitionedTopicMetadata;
import org.apache.pulsar.common.policies.data.AuthAction;
import org.apache.pulsar.common.policies.data.AutoFailoverPolicyData;
import org.apache.pulsar.common.policies.data.AutoFailoverPolicyType;
import org.apache.pulsar.common.policies.data.BacklogQuota;
import org.apache.pulsar.common.policies.data.BacklogQuota.BacklogQuotaType;
import org.apache.pulsar.common.policies.data.BacklogQuota.RetentionPolicy;
import org.apache.pulsar.common.policies.data.BrokerAssignment;
import org.apache.pulsar.common.policies.data.ClusterData;
import org.apache.pulsar.common.policies.data.NamespaceIsolationData;
import org.apache.pulsar.common.policies.data.NamespaceOwnershipStatus;
import org.apache.pulsar.common.policies.data.PartitionedTopicStats;
import org.apache.pulsar.common.policies.data.PersistencePolicies;
import org.apache.pulsar.common.policies.data.PersistentTopicInternalStats;
import org.apache.pulsar.common.policies.data.PersistentTopicStats;
import org.apache.pulsar.common.policies.data.Policies;
import org.apache.pulsar.common.policies.data.PropertyAdmin;
import org.apache.pulsar.common.policies.data.RetentionPolicies;
import org.apache.pulsar.common.util.Codec;
import org.apache.pulsar.common.util.ObjectMapperFactory;
import org.apache.pulsar.compaction.Compactor;
import org.slf4j.Logger;
import org.slf4j.LoggerFactory;
import org.testng.Assert;
import org.testng.annotations.AfterMethod;
import org.testng.annotations.BeforeMethod;
import org.testng.annotations.DataProvider;
import org.testng.annotations.Test;

import com.google.common.collect.BoundType;
import com.google.common.collect.Lists;
import com.google.common.collect.Maps;
import com.google.common.collect.Range;
import com.google.common.collect.Sets;
import com.google.common.hash.Hashing;

import lombok.extern.slf4j.Slf4j;

@Slf4j
public class AdminApiTest extends MockedPulsarServiceBaseTest {

    private static final Logger LOG = LoggerFactory.getLogger(AdminApiTest.class);

    private final String TLS_SERVER_CERT_FILE_PATH = "./src/test/resources/certificate/server.crt";
    private final String TLS_SERVER_KEY_FILE_PATH = "./src/test/resources/certificate/server.key";

    private MockedPulsarService mockPulsarSetup;

    private PulsarService otherPulsar;

    private PulsarAdmin adminTls;
    private PulsarAdmin otheradmin;

    private NamespaceBundleFactory bundleFactory;

    @BeforeMethod
    @Override
    public void setup() throws Exception {
        conf.setLoadBalancerEnabled(true);
        conf.setTlsEnabled(true);
        conf.setTlsCertificateFilePath(TLS_SERVER_CERT_FILE_PATH);
        conf.setTlsKeyFilePath(TLS_SERVER_KEY_FILE_PATH);

        super.internalSetup();

        bundleFactory = new NamespaceBundleFactory(pulsar, Hashing.crc32());

        adminTls = spy(PulsarAdmin.builder().tlsTrustCertsFilePath(TLS_SERVER_CERT_FILE_PATH)
                .serviceHttpUrl(brokerUrlTls.toString()).build());

        // create otherbroker to test redirect on calls that need
        // namespace ownership
        mockPulsarSetup = new MockedPulsarService(this.conf);
        mockPulsarSetup.setup();
        otherPulsar = mockPulsarSetup.getPulsar();
        otheradmin = mockPulsarSetup.getAdmin();

        // Setup namespaces
        admin.clusters().createCluster("test", new ClusterData("http://127.0.0.1" + ":" + BROKER_WEBSERVICE_PORT));
        PropertyAdmin propertyAdmin = new PropertyAdmin(Sets.newHashSet("role1", "role2"), Sets.newHashSet("test"));
        admin.properties().createProperty("prop-xyz", propertyAdmin);
        admin.namespaces().createNamespace("prop-xyz/ns1", Sets.newHashSet("test"));
    }

    @AfterMethod
    @Override
    public void cleanup() throws Exception {
        adminTls.close();
        super.internalCleanup();
        mockPulsarSetup.cleanup();
    }

    @DataProvider(name = "numBundles")
    public static Object[][] numBundles() {
        return new Object[][] { { 1 }, { 4 } };
    }

    @DataProvider(name = "bundling")
    public static Object[][] bundling() {
        return new Object[][] { { 0 }, { 4 } };
    }

    @DataProvider(name = "topicName")
    public Object[][] topicNamesProvider() {
        return new Object[][] { { "topic_+&*%{}() \\$@#^%" }, { "simple-topicName" } };
    }

    @DataProvider(name = "topicType")
    public Object[][] topicTypeProvider() {
        return new Object[][] { { TopicDomain.persistent.value() }, { TopicDomain.non_persistent.value() } };
    }

    @Test
    public void clusters() throws Exception {
        admin.clusters().createCluster("usw",
                new ClusterData("http://broker.messaging.use.example.com" + ":" + BROKER_WEBSERVICE_PORT));
        // "test" cluster is part of config-default cluster and it's znode gets created when PulsarService creates
        // failure-domain znode of this default cluster
        assertEquals(admin.clusters().getClusters(), Lists.newArrayList("test", "usw"));

        assertEquals(admin.clusters().getCluster("test"),
                new ClusterData("http://127.0.0.1" + ":" + BROKER_WEBSERVICE_PORT));

        admin.clusters().updateCluster("usw",
                new ClusterData("http://new-broker.messaging.usw.example.com" + ":" + BROKER_WEBSERVICE_PORT));
        assertEquals(admin.clusters().getClusters(), Lists.newArrayList("test", "usw"));
        assertEquals(admin.clusters().getCluster("usw"),
                new ClusterData("http://new-broker.messaging.usw.example.com" + ":" + BROKER_WEBSERVICE_PORT));

        admin.clusters().updateCluster("usw",
                new ClusterData("http://new-broker.messaging.usw.example.com" + ":" + BROKER_WEBSERVICE_PORT,
                        "https://new-broker.messaging.usw.example.com" + ":" + BROKER_WEBSERVICE_PORT_TLS));
        assertEquals(admin.clusters().getClusters(), Lists.newArrayList("test", "usw"));
        assertEquals(admin.clusters().getCluster("usw"),
                new ClusterData("http://new-broker.messaging.usw.example.com" + ":" + BROKER_WEBSERVICE_PORT,
                        "https://new-broker.messaging.usw.example.com" + ":" + BROKER_WEBSERVICE_PORT_TLS));

        admin.clusters().deleteCluster("usw");
        Thread.sleep(300);

        assertEquals(admin.clusters().getClusters(), Lists.newArrayList("test"));

        admin.namespaces().deleteNamespace("prop-xyz/ns1");
        admin.clusters().deleteCluster("test");
        assertEquals(admin.clusters().getClusters(), Lists.newArrayList());

        // Check name validation
        try {
            admin.clusters().createCluster("bf!", new ClusterData("http://dummy.messaging.example.com"));
            fail("should have failed");
        } catch (PulsarAdminException e) {
            assertTrue(e instanceof PreconditionFailedException);
        }
    }

    @Test
    public void clusterNamespaceIsolationPolicies() throws PulsarAdminException {
        try {
            // create
            String policyName1 = "policy-1";
            NamespaceIsolationData nsPolicyData1 = new NamespaceIsolationData();
            nsPolicyData1.namespaces = new ArrayList<String>();
            nsPolicyData1.namespaces.add("other/use/other.*");
            nsPolicyData1.primary = new ArrayList<String>();
            nsPolicyData1.primary.add("prod1-broker[4-6].messaging.use.example.com");
            nsPolicyData1.secondary = new ArrayList<String>();
            nsPolicyData1.secondary.add("prod1-broker.*.messaging.use.example.com");
            nsPolicyData1.auto_failover_policy = new AutoFailoverPolicyData();
            nsPolicyData1.auto_failover_policy.policy_type = AutoFailoverPolicyType.min_available;
            nsPolicyData1.auto_failover_policy.parameters = new HashMap<String, String>();
            nsPolicyData1.auto_failover_policy.parameters.put("min_limit", "1");
            nsPolicyData1.auto_failover_policy.parameters.put("usage_threshold", "100");
            admin.clusters().createNamespaceIsolationPolicy("test", policyName1, nsPolicyData1);

            String policyName2 = "policy-2";
            NamespaceIsolationData nsPolicyData2 = new NamespaceIsolationData();
            nsPolicyData2.namespaces = new ArrayList<String>();
            nsPolicyData2.namespaces.add("other/use/other.*");
            nsPolicyData2.primary = new ArrayList<String>();
            nsPolicyData2.primary.add("prod1-broker[4-6].messaging.use.example.com");
            nsPolicyData2.secondary = new ArrayList<String>();
            nsPolicyData2.secondary.add("prod1-broker.*.messaging.use.example.com");
            nsPolicyData2.auto_failover_policy = new AutoFailoverPolicyData();
            nsPolicyData2.auto_failover_policy.policy_type = AutoFailoverPolicyType.min_available;
            nsPolicyData2.auto_failover_policy.parameters = new HashMap<String, String>();
            nsPolicyData2.auto_failover_policy.parameters.put("min_limit", "1");
            nsPolicyData2.auto_failover_policy.parameters.put("usage_threshold", "100");
            admin.clusters().createNamespaceIsolationPolicy("test", policyName2, nsPolicyData2);

            // verify create indirectly with get
            Map<String, NamespaceIsolationData> policiesMap = admin.clusters().getNamespaceIsolationPolicies("test");
            assertEquals(policiesMap.get(policyName1), nsPolicyData1);
            assertEquals(policiesMap.get(policyName2), nsPolicyData2);

            // verify update of primary
            nsPolicyData1.primary.remove(0);
            nsPolicyData1.primary.add("prod1-broker[1-2].messaging.use.example.com");
            admin.clusters().updateNamespaceIsolationPolicy("test", policyName1, nsPolicyData1);

            // verify primary change
            policiesMap = admin.clusters().getNamespaceIsolationPolicies("test");
            assertEquals(policiesMap.get(policyName1), nsPolicyData1);

            // verify update of secondary
            nsPolicyData1.secondary.remove(0);
            nsPolicyData1.secondary.add("prod1-broker[3-4].messaging.use.example.com");
            admin.clusters().updateNamespaceIsolationPolicy("test", policyName1, nsPolicyData1);

            // verify secondary change
            policiesMap = admin.clusters().getNamespaceIsolationPolicies("test");
            assertEquals(policiesMap.get(policyName1), nsPolicyData1);

            // verify update of failover policy limit
            nsPolicyData1.auto_failover_policy.parameters.put("min_limit", "10");
            admin.clusters().updateNamespaceIsolationPolicy("test", policyName1, nsPolicyData1);

            // verify min_limit change
            policiesMap = admin.clusters().getNamespaceIsolationPolicies("test");
            assertEquals(policiesMap.get(policyName1), nsPolicyData1);

            // verify update of failover usage_threshold limit
            nsPolicyData1.auto_failover_policy.parameters.put("usage_threshold", "80");
            admin.clusters().updateNamespaceIsolationPolicy("test", policyName1, nsPolicyData1);

            // verify usage_threshold change
            policiesMap = admin.clusters().getNamespaceIsolationPolicies("test");
            assertEquals(policiesMap.get(policyName1), nsPolicyData1);

            // verify single get
            NamespaceIsolationData policy1Data = admin.clusters().getNamespaceIsolationPolicy("test", policyName1);
            assertEquals(policy1Data, nsPolicyData1);

            // verify creation of more than one policy
            admin.clusters().createNamespaceIsolationPolicy("test", policyName2, nsPolicyData1);

            try {
                admin.clusters().getNamespaceIsolationPolicy("test", "no-such-policy");
                fail("should have raised exception");
            } catch (PulsarAdminException e) {
                assertTrue(e instanceof NotFoundException);
            }

            // verify delete cluster failed
            try {
                admin.clusters().deleteCluster("test");
                fail("should have raised exception");
            } catch (PulsarAdminException e) {
                assertTrue(e instanceof PreconditionFailedException);
            }

            // verify delete
            admin.clusters().deleteNamespaceIsolationPolicy("test", policyName1);
            admin.clusters().deleteNamespaceIsolationPolicy("test", policyName2);

            try {
                admin.clusters().getNamespaceIsolationPolicy("test", policyName1);
                fail("should have raised exception");
            } catch (PulsarAdminException e) {
                assertTrue(e instanceof NotFoundException);
            }

            try {
                admin.clusters().getNamespaceIsolationPolicy("test", policyName2);
                fail("should have raised exception");
            } catch (PulsarAdminException e) {
                assertTrue(e instanceof NotFoundException);
            }

            try {
                admin.clusters().getNamespaceIsolationPolicies("usc");
                fail("should have raised exception");
            } catch (PulsarAdminException e) {
                assertTrue(e instanceof NotFoundException);
            }

            try {
                admin.clusters().getNamespaceIsolationPolicy("usc", "no-such-cluster");
                fail("should have raised exception");
            } catch (PulsarAdminException e) {
                assertTrue(e instanceof PreconditionFailedException);
            }

            try {
                admin.clusters().createNamespaceIsolationPolicy("usc", "no-such-cluster", nsPolicyData1);
                fail("should have raised exception");
            } catch (PulsarAdminException e) {
                assertTrue(e instanceof PreconditionFailedException);
            }

            try {
                admin.clusters().updateNamespaceIsolationPolicy("usc", "no-such-cluster", policy1Data);
                fail("should have raised exception");
            } catch (PulsarAdminException e) {
                assertTrue(e instanceof PreconditionFailedException);
            }

        } catch (PulsarAdminException e) {
            LOG.warn("TEST FAILED [{}]", e.getMessage());
            throw e;
        }
    }

    @Test
    public void brokers() throws Exception {
        List<String> list = admin.brokers().getActiveBrokers("test");
        Assert.assertNotNull(list);
        Assert.assertEquals(list.size(), 1);

        List<String> list2 = otheradmin.brokers().getActiveBrokers("test");
        Assert.assertNotNull(list2);
        Assert.assertEquals(list2.size(), 1);

        Map<String, NamespaceOwnershipStatus> nsMap = admin.brokers().getOwnedNamespaces("test", list.get(0));
        // since sla-monitor ns is not created nsMap.size() == 1 (for HeartBeat Namespace)
        Assert.assertEquals(1, nsMap.size());
        for (String ns : nsMap.keySet()) {
            NamespaceOwnershipStatus nsStatus = nsMap.get(ns);
            if (ns.equals(
                    NamespaceService.getHeartbeatNamespace(pulsar.getAdvertisedAddress(), pulsar.getConfiguration())
                            + "/0x00000000_0xffffffff")) {
                assertEquals(nsStatus.broker_assignment, BrokerAssignment.shared);
                assertFalse(nsStatus.is_controlled);
                assertTrue(nsStatus.is_active);
            }
        }

        String[] parts = list.get(0).split(":");
        Assert.assertEquals(parts.length, 2);
        Map<String, NamespaceOwnershipStatus> nsMap2 = adminTls.brokers().getOwnedNamespaces("test",
                String.format("%s:%d", parts[0], BROKER_WEBSERVICE_PORT_TLS));
        Assert.assertEquals(nsMap2.size(), 1);

        admin.namespaces().deleteNamespace("prop-xyz/ns1");
        admin.clusters().deleteCluster("test");
        assertEquals(admin.clusters().getClusters(), Lists.newArrayList());
    }

    /**
     * <pre>
     * Verifies: zk-update configuration updates service-config
     * 1. create znode for dynamic-config
     * 2. start pulsar service so, pulsar can set the watch on that znode
     * 3. update the configuration with new value
     * 4. wait and verify that new value has been updated
     * </pre>
     *
     * @throws Exception
     */
    @Test
    public void testUpdateDynamicConfigurationWithZkWatch() throws Exception {
        final int initValue = 30000;
        pulsar.getConfiguration().setBrokerShutdownTimeoutMs(initValue);
        // (1) try to update dynamic field
        final long shutdownTime = 10;
        // update configuration
        admin.brokers().updateDynamicConfiguration("brokerShutdownTimeoutMs", Long.toString(shutdownTime));
        // sleep incrementally as zk-watch notification is async and may take some time
        for (int i = 0; i < 5; i++) {
            if (pulsar.getConfiguration().getBrokerShutdownTimeoutMs() != initValue) {
                Thread.sleep(50 + (i * 10));
            }
        }
        // wait config to be updated
        for (int i = 0; i < 5; i++) {
            if (pulsar.getConfiguration().getBrokerShutdownTimeoutMs() != shutdownTime) {
                Thread.sleep(100 + (i * 10));
            } else {
                break;
            }
        }
        // verify value is updated
        assertEquals(pulsar.getConfiguration().getBrokerShutdownTimeoutMs(), shutdownTime);

        // (2) try to update non-dynamic field
        try {
            admin.brokers().updateDynamicConfiguration("zookeeperServers", "test-zk:1234");
        } catch (Exception e) {
            assertTrue(e instanceof PreconditionFailedException);
        }

        // (3) try to update non-existent field
        try {
            admin.brokers().updateDynamicConfiguration("test", Long.toString(shutdownTime));
        } catch (Exception e) {
            assertTrue(e instanceof PreconditionFailedException);
        }

    }

    /**
     * Verifies broker sets watch on dynamic-configuration map even with invalid init json data
     *
     * <pre>
     * 1. Set invalid json at dynamic-config znode
     * 2. Broker fails to deserialize znode content but sets the watch on znode
     * 3. Update znode with valid json map
     * 4. Broker should get watch and update the dynamic-config map
     * </pre>
     *
     * @throws Exception
     */
    @Test
    public void testInvalidDynamicConfigContentInZK() throws Exception {
        final int newValue = 10;
        stopBroker();
        // set invalid data into dynamic-config znode so, broker startup fail to deserialize data
        mockZookKeeper.setData(BrokerService.BROKER_SERVICE_CONFIGURATION_PATH, "$".getBytes(), -1);
        // start broker: it should have set watch even if with failure of deserialization
        startBroker();
        Assert.assertNotEquals(pulsar.getConfiguration().getBrokerShutdownTimeoutMs(), newValue);
        // update zk with config-value which should fire watch and broker should update the config value
        Map<String, String> configMap = Maps.newHashMap();
        configMap.put("brokerShutdownTimeoutMs", Integer.toString(newValue));
        mockZookKeeper.setData(BrokerService.BROKER_SERVICE_CONFIGURATION_PATH,
                ObjectMapperFactory.getThreadLocal().writeValueAsBytes(configMap), -1);
        // wait config to be updated
        for (int i = 0; i < 5; i++) {
            if (pulsar.getConfiguration().getBrokerShutdownTimeoutMs() != newValue) {
                Thread.sleep(100 + (i * 10));
            } else {
                break;
            }
        }
        // verify value is updated
        assertEquals(pulsar.getConfiguration().getBrokerShutdownTimeoutMs(), newValue);
    }

    /**
     * <pre>
     * verifies: that registerListener updates pulsar.config value with newly updated zk-dynamic config
     * 1.start pulsar
     * 2.update zk-config with admin api
     * 3. trigger watch and listener
     * 4. verify that config is updated
     * </pre>
     *
     * @throws Exception
     */
    @Test
    public void testUpdateDynamicLocalConfiguration() throws Exception {
        // (1) try to update dynamic field
        final long initValue = 30000;
        final long shutdownTime = 10;
        pulsar.getConfiguration().setBrokerShutdownTimeoutMs(initValue);
        // update configuration
        admin.brokers().updateDynamicConfiguration("brokerShutdownTimeoutMs", Long.toString(shutdownTime));
        // sleep incrementally as zk-watch notification is async and may take some time
        for (int i = 0; i < 5; i++) {
            if (pulsar.getConfiguration().getBrokerShutdownTimeoutMs() == initValue) {
                Thread.sleep(50 + (i * 10));
            }
        }

        // verify value is updated
        assertEquals(pulsar.getConfiguration().getBrokerShutdownTimeoutMs(), shutdownTime);
    }

    @Test
    public void testUpdatableConfigurationName() throws Exception {
        // (1) try to update dynamic field
        final String configName = "brokerShutdownTimeoutMs";
        assertTrue(admin.brokers().getDynamicConfigurationNames().contains(configName));
    }

    @Test
    public void testGetDynamicLocalConfiguration() throws Exception {
        // (1) try to update dynamic field
        final String configName = "brokerShutdownTimeoutMs";
        final long shutdownTime = 10;
        pulsar.getConfiguration().setBrokerShutdownTimeoutMs(30000);
        Map<String, String> configs = admin.brokers().getAllDynamicConfigurations();
        assertTrue(configs.isEmpty());
        assertNotEquals(pulsar.getConfiguration().getBrokerShutdownTimeoutMs(), shutdownTime);
        // update configuration
        admin.brokers().updateDynamicConfiguration(configName, Long.toString(shutdownTime));
        // Now, znode is created: updateConfigurationAndregisterListeners and check if configuration updated
        assertEquals(Long.parseLong(admin.brokers().getAllDynamicConfigurations().get(configName)), shutdownTime);
    }

    @Test(enabled = true)
    public void properties() throws PulsarAdminException {
        Set<String> allowedClusters = Sets.newHashSet("test");
        PropertyAdmin propertyAdmin = new PropertyAdmin(Sets.newHashSet("role1", "role2"), allowedClusters);
        admin.properties().updateProperty("prop-xyz", propertyAdmin);

        assertEquals(admin.properties().getProperties(), Lists.newArrayList("prop-xyz"));

        assertEquals(admin.properties().getPropertyAdmin("prop-xyz"), propertyAdmin);

        PropertyAdmin newPropertyAdmin = new PropertyAdmin(Sets.newHashSet("role3", "role4"), allowedClusters);
        admin.properties().updateProperty("prop-xyz", newPropertyAdmin);

        assertEquals(admin.properties().getPropertyAdmin("prop-xyz"), newPropertyAdmin);

        admin.namespaces().deleteNamespace("prop-xyz/ns1");
        admin.properties().deleteProperty("prop-xyz");
        assertEquals(admin.properties().getProperties(), Lists.newArrayList());

        // Check name validation
        try {
            admin.properties().createProperty("prop-xyz&", propertyAdmin);
            fail("should have failed");
        } catch (PulsarAdminException e) {
            assertTrue(e instanceof PreconditionFailedException);
        }
    }

    @Test(invocationCount = 1)
    public void namespaces() throws PulsarAdminException, PulsarServerException, Exception {
        admin.clusters().createCluster("usw", new ClusterData());
        PropertyAdmin propertyAdmin = new PropertyAdmin(Sets.newHashSet("role1", "role2"),
                Sets.newHashSet("test", "usw"));
        admin.properties().updateProperty("prop-xyz", propertyAdmin);

        assertEquals(admin.namespaces().getPolicies("prop-xyz/ns1").bundles, Policies.defaultBundle());

        admin.namespaces().createNamespace("prop-xyz/ns2", Sets.newHashSet("test"));

        admin.namespaces().createNamespace("prop-xyz/ns3", 4);
        admin.namespaces().setNamespaceReplicationClusters("prop-xyz/ns3", Sets.newHashSet("test"));
        assertEquals(admin.namespaces().getPolicies("prop-xyz/ns3").bundles.numBundles, 4);
        assertEquals(admin.namespaces().getPolicies("prop-xyz/ns3").bundles.boundaries.size(), 5);

        admin.namespaces().deleteNamespace("prop-xyz/ns3");

        try {
            admin.namespaces().createNamespace("non-existing/ns1");
            fail("Should not have passed");
        } catch (NotFoundException e) {
            // Ok
        }

        assertEquals(admin.namespaces().getNamespaces("prop-xyz"), Lists.newArrayList("prop-xyz/ns1", "prop-xyz/ns2"));
        assertEquals(admin.namespaces().getNamespaces("prop-xyz"), Lists.newArrayList("prop-xyz/ns1", "prop-xyz/ns2"));

        try {
            admin.namespaces().createNamespace("prop-xyz/ns4", Sets.newHashSet("usc"));
            fail("Should not have passed");
        } catch (NotAuthorizedException e) {
            // Ok, got the non authorized exception since usc cluster is not in the allowed clusters list.
        }

        admin.namespaces().grantPermissionOnNamespace("prop-xyz/ns1", "my-role", EnumSet.allOf(AuthAction.class));

        Policies policies = new Policies();
        policies.replication_clusters = Sets.newHashSet("test");
        policies.auth_policies.namespace_auth.put("my-role", EnumSet.allOf(AuthAction.class));

        assertEquals(admin.namespaces().getPolicies("prop-xyz/ns1"), policies);
        assertEquals(admin.namespaces().getPermissions("prop-xyz/ns1"), policies.auth_policies.namespace_auth);

        assertEquals(admin.namespaces().getTopics("prop-xyz/ns1"), Lists.newArrayList());

        admin.namespaces().revokePermissionsOnNamespace("prop-xyz/ns1", "my-role");
        policies.auth_policies.namespace_auth.remove("my-role");
        assertEquals(admin.namespaces().getPolicies("prop-xyz/ns1"), policies);

        assertEquals(admin.namespaces().getPersistence("prop-xyz/ns1"), new PersistencePolicies(1, 1, 1, 0.0));
        admin.namespaces().setPersistence("prop-xyz/ns1", new PersistencePolicies(3, 2, 1, 10.0));
        assertEquals(admin.namespaces().getPersistence("prop-xyz/ns1"), new PersistencePolicies(3, 2, 1, 10.0));

        // Force topic creation and namespace being loaded
<<<<<<< HEAD
        Producer<byte[]> producer = pulsarClient.newProducer()
            .topic("persistent://prop-xyz/use/ns1/my-topic")
            .enableBatching(false)
            .messageRoutingMode(MessageRoutingMode.SinglePartition)
            .create();
=======
        Producer<byte[]> producer = pulsarClient.newProducer().topic("persistent://prop-xyz/ns1/my-topic").create();
>>>>>>> afd43823
        producer.close();
        admin.persistentTopics().delete("persistent://prop-xyz/ns1/my-topic");

        admin.namespaces().unloadNamespaceBundle("prop-xyz/ns1", "0x00000000_0xffffffff");
        NamespaceName ns = NamespaceName.get("prop-xyz/ns1");
        // Now, w/ bundle policies, we will use default bundle
        NamespaceBundle defaultBundle = bundleFactory.getFullBundle(ns);
        int i = 0;
        for (; i < 10; i++) {
            Optional<NamespaceEphemeralData> data1 = pulsar.getNamespaceService().getOwnershipCache()
                    .getOwnerAsync(defaultBundle).get();
            if (!data1.isPresent()) {
                // Already unloaded
                break;
            }
            LOG.info("Waiting for unload namespace {} to complete. Current service unit isDisabled: {}", defaultBundle,
                    data1.get().isDisabled());
            Thread.sleep(1000);
        }
        assertTrue(i < 10);

        admin.namespaces().deleteNamespace("prop-xyz/ns1");
        assertEquals(admin.namespaces().getNamespaces("prop-xyz"), Lists.newArrayList("prop-xyz/ns2"));

        try {
            admin.namespaces().unload("prop-xyz/ns1");
            fail("should have raised exception");
        } catch (Exception e) {
            // OK excepted
        }

        // Force topic creation and namespace being loaded
        producer = pulsarClient.newProducer().topic("persistent://prop-xyz/use/ns2/my-topic").create();
        producer.close();
        admin.persistentTopics().delete("persistent://prop-xyz/use/ns2/my-topic");

        // both unload and delete should succeed for ns2 on other broker with a redirect
        // otheradmin.namespaces().unload("prop-xyz/use/ns2");
    }

    @Test(dataProvider = "topicName")
    public void persistentTopics(String topicName) throws Exception {
        assertEquals(admin.persistentTopics().getList("prop-xyz/ns1"), Lists.newArrayList());

        final String persistentTopicName = "persistent://prop-xyz/ns1/" + topicName;
        // Force to create a topic
        publishMessagesOnPersistentTopic("persistent://prop-xyz/ns1/" + topicName, 0);
        assertEquals(admin.persistentTopics().getList("prop-xyz/ns1"),
                Lists.newArrayList("persistent://prop-xyz/ns1/" + topicName));

        // create consumer and subscription
        URL pulsarUrl = new URL("http://127.0.0.1" + ":" + BROKER_WEBSERVICE_PORT);
        PulsarClient client = PulsarClient.builder().serviceUrl(pulsarUrl.toString()).statsInterval(0, TimeUnit.SECONDS)
                .build();
        Consumer<byte[]> consumer = client.newConsumer().topic(persistentTopicName).subscriptionName("my-sub")
                .subscriptionType(SubscriptionType.Exclusive).subscribe();

        assertEquals(admin.persistentTopics().getSubscriptions(persistentTopicName), Lists.newArrayList("my-sub"));

        publishMessagesOnPersistentTopic("persistent://prop-xyz/ns1/" + topicName, 10);

        PersistentTopicStats topicStats = admin.persistentTopics().getStats(persistentTopicName);
        assertEquals(topicStats.subscriptions.keySet(), Sets.newTreeSet(Lists.newArrayList("my-sub")));
        assertEquals(topicStats.subscriptions.get("my-sub").consumers.size(), 1);
        assertEquals(topicStats.subscriptions.get("my-sub").msgBacklog, 10);
        assertEquals(topicStats.publishers.size(), 0);

        PersistentTopicInternalStats internalStats = admin.persistentTopics().getInternalStats(persistentTopicName);
        assertEquals(internalStats.cursors.keySet(), Sets.newTreeSet(Lists.newArrayList("my-sub")));

        List<Message<byte[]>> messages = admin.persistentTopics().peekMessages(persistentTopicName, "my-sub", 3);
        assertEquals(messages.size(), 3);
        for (int i = 0; i < 3; i++) {
            String expectedMessage = "message-" + i;
            assertEquals(messages.get(i).getData(), expectedMessage.getBytes());
        }

        messages = admin.persistentTopics().peekMessages(persistentTopicName, "my-sub", 15);
        assertEquals(messages.size(), 10);
        for (int i = 0; i < 10; i++) {
            String expectedMessage = "message-" + i;
            assertEquals(messages.get(i).getData(), expectedMessage.getBytes());
        }

        admin.persistentTopics().skipMessages(persistentTopicName, "my-sub", 5);
        topicStats = admin.persistentTopics().getStats(persistentTopicName);
        assertEquals(topicStats.subscriptions.get("my-sub").msgBacklog, 5);

        admin.persistentTopics().skipAllMessages(persistentTopicName, "my-sub");
        topicStats = admin.persistentTopics().getStats(persistentTopicName);
        assertEquals(topicStats.subscriptions.get("my-sub").msgBacklog, 0);

        consumer.close();
        client.close();

        admin.persistentTopics().deleteSubscription(persistentTopicName, "my-sub");

        assertEquals(admin.persistentTopics().getSubscriptions(persistentTopicName), Lists.newArrayList());
        topicStats = admin.persistentTopics().getStats(persistentTopicName);
        assertEquals(topicStats.subscriptions.keySet(), Sets.newTreeSet());
        assertEquals(topicStats.publishers.size(), 0);

        try {
            admin.persistentTopics().skipAllMessages(persistentTopicName, "my-sub");
        } catch (NotFoundException e) {
        }

        admin.persistentTopics().delete(persistentTopicName);

        try {
            admin.persistentTopics().delete(persistentTopicName);
            fail("Should have received 404");
        } catch (NotFoundException e) {
        }

        assertEquals(admin.persistentTopics().getList("prop-xyz/ns1"), Lists.newArrayList());
    }

    @Test(dataProvider = "topicName")
    public void partitionedTopics(String topicName) throws Exception {
        assertEquals(admin.persistentTopics().getPartitionedTopicList("prop-xyz/ns1"), Lists.newArrayList());
        final String partitionedTopicName = "persistent://prop-xyz/ns1/" + topicName;
        admin.persistentTopics().createPartitionedTopic(partitionedTopicName, 4);
        assertEquals(admin.persistentTopics().getPartitionedTopicList("prop-xyz/ns1"),
                Lists.newArrayList(partitionedTopicName));

        assertEquals(admin.persistentTopics().getPartitionedTopicMetadata(partitionedTopicName).partitions, 4);

        // check if the virtual topic doesn't get created
        List<String> topics = admin.persistentTopics().getList("prop-xyz/ns1");
        assertEquals(topics.size(), 0);

        assertEquals(admin.persistentTopics().getPartitionedTopicMetadata("persistent://prop-xyz/ns1/ds2").partitions,
                0);

        // create consumer and subscription
        URL pulsarUrl = new URL("http://127.0.0.1" + ":" + BROKER_WEBSERVICE_PORT);
        PulsarClient client = PulsarClient.builder().serviceUrl(pulsarUrl.toString()).statsInterval(0, TimeUnit.SECONDS)
                .build();
        Consumer<byte[]> consumer = client.newConsumer().topic(partitionedTopicName).subscriptionName("my-sub")
                .subscriptionType(SubscriptionType.Exclusive).subscribe();

        assertEquals(admin.persistentTopics().getSubscriptions(partitionedTopicName), Lists.newArrayList("my-sub"));

        try {
            admin.persistentTopics().deleteSubscription(partitionedTopicName, "my-sub");
            fail("should have failed");
        } catch (PulsarAdminException.PreconditionFailedException e) {
            // ok
        } catch (Exception e) {
            fail(e.getMessage());
        }

        Consumer<byte[]> consumer1 = client.newConsumer().topic(partitionedTopicName).subscriptionName("my-sub-1")
                .subscribe();

        assertEquals(Sets.newHashSet(admin.persistentTopics().getSubscriptions(partitionedTopicName)),
                Sets.newHashSet("my-sub", "my-sub-1"));

        consumer1.close();
        admin.persistentTopics().deleteSubscription(partitionedTopicName, "my-sub-1");
        assertEquals(admin.persistentTopics().getSubscriptions(partitionedTopicName), Lists.newArrayList("my-sub"));

        Producer<byte[]> producer = client.newProducer()
            .topic(partitionedTopicName)
            .enableBatching(false)
            .messageRoutingMode(MessageRoutingMode.RoundRobinPartition)
            .create();

        for (int i = 0; i < 10; i++) {
            String message = "message-" + i;
            producer.send(message.getBytes());
        }

        assertEquals(Sets.newHashSet(admin.persistentTopics().getList("prop-xyz/ns1")),
                Sets.newHashSet(partitionedTopicName + "-partition-0", partitionedTopicName + "-partition-1",
                        partitionedTopicName + "-partition-2", partitionedTopicName + "-partition-3"));

        // test cumulative stats for partitioned topic
        PartitionedTopicStats topicStats = admin.persistentTopics().getPartitionedStats(partitionedTopicName, false);
        assertEquals(topicStats.subscriptions.keySet(), Sets.newTreeSet(Lists.newArrayList("my-sub")));
        assertEquals(topicStats.subscriptions.get("my-sub").consumers.size(), 1);
        assertEquals(topicStats.subscriptions.get("my-sub").msgBacklog, 10);
        assertEquals(topicStats.publishers.size(), 1);
        assertEquals(topicStats.partitions, Maps.newHashMap());

        // test per partition stats for partitioned topic
        topicStats = admin.persistentTopics().getPartitionedStats(partitionedTopicName, true);
        assertEquals(topicStats.metadata.partitions, 4);
        assertEquals(topicStats.partitions.keySet(),
                Sets.newHashSet(partitionedTopicName + "-partition-0", partitionedTopicName + "-partition-1",
                        partitionedTopicName + "-partition-2", partitionedTopicName + "-partition-3"));
        PersistentTopicStats partitionStats = topicStats.partitions.get(partitionedTopicName + "-partition-0");
        assertEquals(partitionStats.publishers.size(), 1);
        assertEquals(partitionStats.subscriptions.get("my-sub").consumers.size(), 1);
        assertEquals(partitionStats.subscriptions.get("my-sub").msgBacklog, 3, 1);

        try {
            admin.persistentTopics().skipMessages(partitionedTopicName, "my-sub", 5);
            fail("skip messages for partitioned topics should fail");
        } catch (Exception e) {
            // ok
        }

        admin.persistentTopics().skipAllMessages(partitionedTopicName, "my-sub");
        topicStats = admin.persistentTopics().getPartitionedStats(partitionedTopicName, false);
        assertEquals(topicStats.subscriptions.get("my-sub").msgBacklog, 0);

        producer.close();
        consumer.close();

        admin.persistentTopics().deleteSubscription(partitionedTopicName, "my-sub");

        assertEquals(admin.persistentTopics().getSubscriptions(partitionedTopicName), Lists.newArrayList());

        try {
            admin.persistentTopics().createPartitionedTopic(partitionedTopicName, 32);
            fail("Should have failed as the partitioned topic already exists");
        } catch (ConflictException ce) {
        }

        producer = client.newProducer()
            .topic(partitionedTopicName)
            .enableBatching(false)
            .messageRoutingMode(MessageRoutingMode.SinglePartition)
            .create();

        topics = admin.persistentTopics().getList("prop-xyz/ns1");
        assertEquals(topics.size(), 4);

        try {
            admin.persistentTopics().deletePartitionedTopic(partitionedTopicName);
            fail("The topic is busy");
        } catch (PreconditionFailedException pfe) {
            // ok
        }

        producer.close();
        client.close();

        admin.persistentTopics().deletePartitionedTopic(partitionedTopicName);

        assertEquals(admin.persistentTopics().getPartitionedTopicMetadata(partitionedTopicName).partitions, 0);

        admin.persistentTopics().createPartitionedTopic(partitionedTopicName, 32);

        assertEquals(admin.persistentTopics().getPartitionedTopicMetadata(partitionedTopicName).partitions, 32);

        try {
            admin.persistentTopics().deletePartitionedTopic("persistent://prop-xyz/ns1/ds2");
            fail("Should have failed as the partitioned topic was not created");
        } catch (NotFoundException nfe) {
        }

        admin.persistentTopics().deletePartitionedTopic(partitionedTopicName);

        // delete a partitioned topic in a global namespace
        admin.persistentTopics().createPartitionedTopic(partitionedTopicName, 4);
        admin.persistentTopics().deletePartitionedTopic(partitionedTopicName);
    }

    @Test(dataProvider = "numBundles")
    public void testDeleteNamespaceBundle(Integer numBundles) throws Exception {
        admin.namespaces().deleteNamespace("prop-xyz/ns1");
        admin.namespaces().createNamespace("prop-xyz/ns1-bundles", numBundles);
        admin.namespaces().setNamespaceReplicationClusters("prop-xyz/ns1-bundles", Sets.newHashSet("test"));

        // since we have 2 brokers running, we try to let both of them acquire bundle ownership
        admin.lookups().lookupTopic("persistent://prop-xyz/ns1-bundles/ds1");
        admin.lookups().lookupTopic("persistent://prop-xyz/ns1-bundles/ds2");
        admin.lookups().lookupTopic("persistent://prop-xyz/ns1-bundles/ds3");
        admin.lookups().lookupTopic("persistent://prop-xyz/ns1-bundles/ds4");

        assertEquals(admin.namespaces().getTopics("prop-xyz/ns1-bundles"), Lists.newArrayList());

        admin.namespaces().deleteNamespace("prop-xyz/ns1-bundles");
        assertEquals(admin.namespaces().getNamespaces("prop-xyz", "test"), Lists.newArrayList());
    }

    @Test
    public void testNamespaceSplitBundle() throws Exception {
        // Force to create a topic
        final String namespace = "prop-xyz/ns1";
        final String topicName = (new StringBuilder("persistent://")).append(namespace).append("/ds2").toString();
        Producer<byte[]> producer = pulsarClient.newProducer()
            .topic(topicName)
            .enableBatching(false)
            .messageRoutingMode(MessageRoutingMode.SinglePartition)
            .create();
        producer.send("message".getBytes());
        publishMessagesOnPersistentTopic(topicName, 0);
        assertEquals(admin.persistentTopics().getList(namespace), Lists.newArrayList(topicName));

        try {
            admin.namespaces().splitNamespaceBundle(namespace, "0x00000000_0xffffffff", true);
        } catch (Exception e) {
            fail("split bundle shouldn't have thrown exception");
        }

        // bundle-factory cache must have updated split bundles
        NamespaceBundles bundles = bundleFactory.getBundles(NamespaceName.get(namespace));
        String[] splitRange = { namespace + "/0x00000000_0x7fffffff", namespace + "/0x7fffffff_0xffffffff" };
        for (int i = 0; i < bundles.getBundles().size(); i++) {
            assertEquals(bundles.getBundles().get(i).toString(), splitRange[i]);
        }

        producer.close();
    }

    @Test
    public void testNamespaceSplitBundleConcurrent() throws Exception {
        // Force to create a topic
        final String namespace = "prop-xyz/ns1";
        final String topicName = (new StringBuilder("persistent://")).append(namespace).append("/ds2").toString();
        Producer<byte[]> producer = pulsarClient.newProducer()
            .topic(topicName)
            .enableBatching(false)
            .messageRoutingMode(MessageRoutingMode.SinglePartition)
            .create();
        producer.send("message".getBytes());
        publishMessagesOnPersistentTopic(topicName, 0);
        assertEquals(admin.persistentTopics().getList(namespace), Lists.newArrayList(topicName));

        try {
            admin.namespaces().splitNamespaceBundle(namespace, "0x00000000_0xffffffff", false);
        } catch (Exception e) {
            fail("split bundle shouldn't have thrown exception");
        }

        // bundle-factory cache must have updated split bundles
        NamespaceBundles bundles = bundleFactory.getBundles(NamespaceName.get(namespace));
        String[] splitRange = { namespace + "/0x00000000_0x7fffffff", namespace + "/0x7fffffff_0xffffffff" };
        for (int i = 0; i < bundles.getBundles().size(); i++) {
            assertEquals(bundles.getBundles().get(i).toString(), splitRange[i]);
        }

        ExecutorService executorService = Executors.newCachedThreadPool();

        try {
            executorService.invokeAll(Arrays.asList(() -> {
                log.info("split 2 bundles at the same time. spilt: 0x00000000_0x7fffffff ");
                admin.namespaces().splitNamespaceBundle(namespace, "0x00000000_0x7fffffff", false);
                return null;
            }, () -> {
                log.info("split 2 bundles at the same time. spilt: 0x7fffffff_0xffffffff ");
                admin.namespaces().splitNamespaceBundle(namespace, "0x7fffffff_0xffffffff", false);
                return null;
            }));
        } catch (Exception e) {
            fail("split bundle shouldn't have thrown exception");
        }

        String[] splitRange4 = { namespace + "/0x00000000_0x3fffffff", namespace + "/0x3fffffff_0x7fffffff",
                namespace + "/0x7fffffff_0xbfffffff", namespace + "/0xbfffffff_0xffffffff" };
        bundles = bundleFactory.getBundles(NamespaceName.get(namespace));
        assertEquals(bundles.getBundles().size(), 4);
        for (int i = 0; i < bundles.getBundles().size(); i++) {
            assertEquals(bundles.getBundles().get(i).toString(), splitRange4[i]);
        }

        try {
            executorService.invokeAll(Arrays.asList(() -> {
                log.info("split 4 bundles at the same time. spilt: 0x00000000_0x3fffffff ");
                admin.namespaces().splitNamespaceBundle(namespace, "0x00000000_0x3fffffff", false);
                return null;
            }, () -> {
                log.info("split 4 bundles at the same time. spilt: 0x3fffffff_0x7fffffff ");
                admin.namespaces().splitNamespaceBundle(namespace, "0x3fffffff_0x7fffffff", false);
                return null;
            }, () -> {
                log.info("split 4 bundles at the same time. spilt: 0x7fffffff_0xbfffffff ");
                admin.namespaces().splitNamespaceBundle(namespace, "0x7fffffff_0xbfffffff", false);
                return null;
            }, () -> {
                log.info("split 4 bundles at the same time. spilt: 0xbfffffff_0xffffffff ");
                admin.namespaces().splitNamespaceBundle(namespace, "0xbfffffff_0xffffffff", false);
                return null;
            }));
        } catch (Exception e) {
            fail("split bundle shouldn't have thrown exception");
        }

        String[] splitRange8 = { namespace + "/0x00000000_0x1fffffff", namespace + "/0x1fffffff_0x3fffffff",
                namespace + "/0x3fffffff_0x5fffffff", namespace + "/0x5fffffff_0x7fffffff",
                namespace + "/0x7fffffff_0x9fffffff", namespace + "/0x9fffffff_0xbfffffff",
                namespace + "/0xbfffffff_0xdfffffff", namespace + "/0xdfffffff_0xffffffff" };
        bundles = bundleFactory.getBundles(NamespaceName.get(namespace));
        assertEquals(bundles.getBundles().size(), 8);
        for (int i = 0; i < bundles.getBundles().size(); i++) {
            assertEquals(bundles.getBundles().get(i).toString(), splitRange8[i]);
        }

        producer.close();
    }

    @Test
    public void testNamespaceUnloadBundle() throws Exception {
        assertEquals(admin.persistentTopics().getList("prop-xyz/ns1"), Lists.newArrayList());

        // Force to create a topic
        publishMessagesOnPersistentTopic("persistent://prop-xyz/ns1/ds2", 0);
        assertEquals(admin.persistentTopics().getList("prop-xyz/ns1"),
                Lists.newArrayList("persistent://prop-xyz/ns1/ds2"));

        // create consumer and subscription
        Consumer<byte[]> consumer = pulsarClient.newConsumer().topic("persistent://prop-xyz/ns1/ds2")
                .subscriptionName("my-sub").subscribe();
        assertEquals(admin.persistentTopics().getSubscriptions("persistent://prop-xyz/ns1/ds2"),
                Lists.newArrayList("my-sub"));

        // Create producer
<<<<<<< HEAD
        Producer<byte[]> producer = pulsarClient.newProducer()
            .topic("persistent://prop-xyz/use/ns1/ds2")
            .enableBatching(false)
            .messageRoutingMode(MessageRoutingMode.SinglePartition)
            .create();
=======
        Producer<byte[]> producer = pulsarClient.newProducer().topic("persistent://prop-xyz/ns1/ds2").create();
>>>>>>> afd43823
        for (int i = 0; i < 10; i++) {
            String message = "message-" + i;
            producer.send(message.getBytes());
        }

        consumer.close();
        producer.close();

        try {
            admin.namespaces().unloadNamespaceBundle("prop-xyz/ns1", "0x00000000_0xffffffff");
        } catch (Exception e) {
            fail("Unload shouldn't have throw exception");
        }

        // check that no one owns the namespace
        NamespaceBundle bundle = bundleFactory.getBundle(NamespaceName.get("prop-xyz/ns1"),
                Range.range(0L, BoundType.CLOSED, 0xffffffffL, BoundType.CLOSED));
        assertFalse(pulsar.getNamespaceService().isServiceUnitOwned(bundle));
        assertFalse(otherPulsar.getNamespaceService().isServiceUnitOwned(bundle));
        pulsarClient.shutdown();

        LOG.info("--- RELOAD ---");

        // Force reload of namespace and wait for topic to be ready
        for (int i = 0; i < 30; i++) {
            try {
                admin.persistentTopics().getStats("persistent://prop-xyz/ns1/ds2");
                break;
            } catch (PulsarAdminException e) {
                LOG.warn("Failed to get topic stats.. {}", e.getMessage());
                Thread.sleep(1000);
            }
        }

        admin.persistentTopics().deleteSubscription("persistent://prop-xyz/ns1/ds2", "my-sub");
        admin.persistentTopics().delete("persistent://prop-xyz/ns1/ds2");
    }

    @Test(dataProvider = "numBundles")
    public void testNamespaceBundleUnload(Integer numBundles) throws Exception {
        admin.namespaces().createNamespace("prop-xyz/ns1-bundles", numBundles);
        admin.namespaces().setNamespaceReplicationClusters("prop-xyz/ns1-bundles", Sets.newHashSet("test"));

        assertEquals(admin.persistentTopics().getList("prop-xyz/ns1-bundles"), Lists.newArrayList());

        // Force to create a topic
        publishMessagesOnPersistentTopic("persistent://prop-xyz/ns1-bundles/ds2", 0);
        assertEquals(admin.persistentTopics().getList("prop-xyz/ns1-bundles"),
                Lists.newArrayList("persistent://prop-xyz/ns1-bundles/ds2"));

        // create consumer and subscription
        Consumer<byte[]> consumer = pulsarClient.newConsumer().topic("persistent://prop-xyz/ns1-bundles/ds2")
                .subscriptionName("my-sub").subscribe();
        assertEquals(admin.persistentTopics().getSubscriptions("persistent://prop-xyz/ns1-bundles/ds2"),
                Lists.newArrayList("my-sub"));

        // Create producer
<<<<<<< HEAD
        Producer<byte[]> producer = pulsarClient.newProducer()
            .topic("persistent://prop-xyz/use/ns1-bundles/ds2")
            .enableBatching(false)
            .messageRoutingMode(MessageRoutingMode.SinglePartition)
            .create();
=======
        Producer<byte[]> producer = pulsarClient.newProducer().topic("persistent://prop-xyz/ns1-bundles/ds2").create();
>>>>>>> afd43823
        for (int i = 0; i < 10; i++) {
            String message = "message-" + i;
            producer.send(message.getBytes());
        }

        NamespaceBundle bundle = (NamespaceBundle) pulsar.getNamespaceService()
                .getBundle(TopicName.get("persistent://prop-xyz/ns1-bundles/ds2"));

        consumer.close();
        producer.close();

        admin.namespaces().unloadNamespaceBundle("prop-xyz/ns1-bundles", bundle.getBundleRange());

        // check that no one owns the namespace bundle
        assertFalse(pulsar.getNamespaceService().isServiceUnitOwned(bundle));
        assertFalse(otherPulsar.getNamespaceService().isServiceUnitOwned(bundle));

        LOG.info("--- RELOAD ---");

        // Force reload of namespace and wait for topic to be ready
        for (int i = 0; i < 30; i++) {
            try {
                admin.persistentTopics().getStats("persistent://prop-xyz/ns1-bundles/ds2");
                break;
            } catch (PulsarAdminException e) {
                LOG.warn("Failed to get topic stats.. {}", e.getMessage());
                Thread.sleep(1000);
            }
        }

        admin.persistentTopics().deleteSubscription("persistent://prop-xyz/ns1-bundles/ds2", "my-sub");
        admin.persistentTopics().delete("persistent://prop-xyz/ns1-bundles/ds2");
    }

    @Test(dataProvider = "bundling")
    public void testClearBacklogOnNamespace(Integer numBundles) throws Exception {
        admin.namespaces().createNamespace("prop-xyz/ns1-bundles", numBundles);
        admin.namespaces().setNamespaceReplicationClusters("prop-xyz/ns1-bundles", Sets.newHashSet("test"));

        // create consumer and subscription
        pulsarClient.newConsumer().topic("persistent://prop-xyz/ns1-bundles/ds2").subscriptionName("my-sub")
                .subscribe();
        pulsarClient.newConsumer().topic("persistent://prop-xyz/ns1-bundles/ds2").subscriptionName("my-sub-1")
                .subscribe();
        pulsarClient.newConsumer().topic("persistent://prop-xyz/ns1-bundles/ds2").subscriptionName("my-sub-2")
                .subscribe();
        pulsarClient.newConsumer().topic("persistent://prop-xyz/ns1-bundles/ds1").subscriptionName("my-sub")
                .subscribe();
        pulsarClient.newConsumer().topic("persistent://prop-xyz/ns1-bundles/ds1").subscriptionName("my-sub-1")
                .subscribe();

        // Create producer
<<<<<<< HEAD
        Producer<byte[]> producer = pulsarClient.newProducer()
            .topic("persistent://prop-xyz/use/ns1-bundles/ds2")
            .enableBatching(false)
            .messageRoutingMode(MessageRoutingMode.SinglePartition)
            .create();
=======
        Producer<byte[]> producer = pulsarClient.newProducer().topic("persistent://prop-xyz/ns1-bundles/ds2").create();
>>>>>>> afd43823
        for (int i = 0; i < 10; i++) {
            String message = "message-" + i;
            producer.send(message.getBytes());
        }

        producer.close();

        // Create producer
<<<<<<< HEAD
        Producer<byte[]> producer1 = pulsarClient.newProducer()
            .topic("persistent://prop-xyz/use/ns1-bundles/ds1")
            .enableBatching(false)
            .messageRoutingMode(MessageRoutingMode.SinglePartition)
            .create();
=======
        Producer<byte[]> producer1 = pulsarClient.newProducer().topic("persistent://prop-xyz/ns1-bundles/ds1").create();
>>>>>>> afd43823
        for (int i = 0; i < 10; i++) {
            String message = "message-" + i;
            producer1.send(message.getBytes());
        }

        producer1.close();

        admin.namespaces().clearNamespaceBacklogForSubscription("prop-xyz/ns1-bundles", "my-sub");

        long backlog = admin.persistentTopics().getStats("persistent://prop-xyz/ns1-bundles/ds2").subscriptions
                .get("my-sub").msgBacklog;
        assertEquals(backlog, 0);
        backlog = admin.persistentTopics().getStats("persistent://prop-xyz/ns1-bundles/ds1").subscriptions
                .get("my-sub").msgBacklog;
        assertEquals(backlog, 0);
        backlog = admin.persistentTopics().getStats("persistent://prop-xyz/ns1-bundles/ds1").subscriptions
                .get("my-sub-1").msgBacklog;
        assertEquals(backlog, 10);

        admin.namespaces().clearNamespaceBacklog("prop-xyz/ns1-bundles");

        backlog = admin.persistentTopics().getStats("persistent://prop-xyz/ns1-bundles/ds1").subscriptions
                .get("my-sub-1").msgBacklog;
        assertEquals(backlog, 0);
        backlog = admin.persistentTopics().getStats("persistent://prop-xyz/ns1-bundles/ds2").subscriptions
                .get("my-sub-1").msgBacklog;
        assertEquals(backlog, 0);
        backlog = admin.persistentTopics().getStats("persistent://prop-xyz/ns1-bundles/ds2").subscriptions
                .get("my-sub-2").msgBacklog;
        assertEquals(backlog, 0);
    }

    @Test(dataProvider = "bundling")
    public void testUnsubscribeOnNamespace(Integer numBundles) throws Exception {
        admin.namespaces().createNamespace("prop-xyz/ns1-bundles", numBundles);
        admin.namespaces().setNamespaceReplicationClusters("prop-xyz/ns1-bundles", Sets.newHashSet("test"));

        // create consumer and subscription
        Consumer<byte[]> consumer1 = pulsarClient.newConsumer().topic("persistent://prop-xyz/ns1-bundles/ds2")
                .subscriptionName("my-sub").subscribe();
        Consumer<byte[]> consumer2 = pulsarClient.newConsumer().topic("persistent://prop-xyz/ns1-bundles/ds2")
                .subscriptionName("my-sub-1").subscribe();
        /* Consumer consumer3 = */ pulsarClient.newConsumer().topic("persistent://prop-xyz/ns1-bundles/ds2")
                .subscriptionName("my-sub-2").subscribe();
        Consumer<byte[]> consumer4 = pulsarClient.newConsumer().topic("persistent://prop-xyz/ns1-bundles/ds1")
                .subscriptionName("my-sub").subscribe();
        Consumer<byte[]> consumer5 = pulsarClient.newConsumer().topic("persistent://prop-xyz/ns1-bundles/ds1")
                .subscriptionName("my-sub-1").subscribe();

        try {
            admin.namespaces().unsubscribeNamespace("prop-xyz/ns1-bundles", "my-sub");
            fail("should have failed");
        } catch (PulsarAdminException.PreconditionFailedException e) {
            // ok
        }

        consumer1.close();

        try {
            admin.namespaces().unsubscribeNamespace("prop-xyz/ns1-bundles", "my-sub");
            fail("should have failed");
        } catch (PulsarAdminException.PreconditionFailedException e) {
            // ok
        }

        consumer4.close();

        admin.namespaces().unsubscribeNamespace("prop-xyz/ns1-bundles", "my-sub");

        assertEquals(admin.persistentTopics().getSubscriptions("persistent://prop-xyz/ns1-bundles/ds2"),
                Lists.newArrayList("my-sub-1", "my-sub-2"));
        assertEquals(admin.persistentTopics().getSubscriptions("persistent://prop-xyz/ns1-bundles/ds1"),
                Lists.newArrayList("my-sub-1"));

        consumer2.close();
        consumer5.close();

        admin.namespaces().unsubscribeNamespace("prop-xyz/ns1-bundles", "my-sub-1");

        assertEquals(admin.persistentTopics().getSubscriptions("persistent://prop-xyz/ns1-bundles/ds2"),
                Lists.newArrayList("my-sub-2"));
        assertEquals(admin.persistentTopics().getSubscriptions("persistent://prop-xyz/ns1-bundles/ds1"),
                Lists.newArrayList());
    }

    long messageTimestamp = System.currentTimeMillis();
    long secondTimestamp = System.currentTimeMillis();

    private void publishMessagesOnPersistentTopic(String topicName, int messages) throws Exception {
        publishMessagesOnPersistentTopic(topicName, messages, 0);
    }

    private void publishMessagesOnPersistentTopic(String topicName, int messages, int startIdx) throws Exception {
        Producer<byte[]> producer = pulsarClient.newProducer()
            .topic(topicName)
            .enableBatching(false)
            .messageRoutingMode(MessageRoutingMode.SinglePartition)
            .create();

        for (int i = startIdx; i < (messages + startIdx); i++) {
            String message = "message-" + i;
            producer.send(message.getBytes());
        }

        producer.close();
    }

    @Test
    public void backlogQuotas() throws Exception {
        assertEquals(admin.namespaces().getBacklogQuotaMap("prop-xyz/ns1"), Maps.newTreeMap());

        Map<BacklogQuotaType, BacklogQuota> quotaMap = admin.namespaces().getBacklogQuotaMap("prop-xyz/ns1");
        assertEquals(quotaMap.size(), 0);
        assertEquals(quotaMap.get(BacklogQuotaType.destination_storage), null);

        admin.namespaces().setBacklogQuota("prop-xyz/ns1",
                new BacklogQuota(1 * 1024 * 1024 * 1024, RetentionPolicy.producer_exception));
        quotaMap = admin.namespaces().getBacklogQuotaMap("prop-xyz/ns1");
        assertEquals(quotaMap.size(), 1);
        assertEquals(quotaMap.get(BacklogQuotaType.destination_storage),
                new BacklogQuota(1 * 1024 * 1024 * 1024, RetentionPolicy.producer_exception));

        admin.namespaces().removeBacklogQuota("prop-xyz/ns1");

        quotaMap = admin.namespaces().getBacklogQuotaMap("prop-xyz/ns1");
        assertEquals(quotaMap.size(), 0);
        assertEquals(quotaMap.get(BacklogQuotaType.destination_storage), null);
    }

    @Test
    public void statsOnNonExistingTopics() throws Exception {
        try {
            admin.persistentTopics().getStats("persistent://prop-xyz/ns1/ghostTopic");
            fail("The topic doesn't exist");
        } catch (NotFoundException e) {
            // OK
        }
    }

    @Test
    public void testDeleteFailedReturnCode() throws Exception {
<<<<<<< HEAD
        String topicName = "persistent://prop-xyz/use/ns1/my-topic";
        Producer<byte[]> producer = pulsarClient.newProducer()
            .topic(topicName)
            .enableBatching(false)
            .messageRoutingMode(MessageRoutingMode.SinglePartition)
            .create();
=======
        String topicName = "persistent://prop-xyz/ns1/my-topic";
        Producer<byte[]> producer = pulsarClient.newProducer().topic(topicName).create();
>>>>>>> afd43823

        try {
            admin.persistentTopics().delete(topicName);
            fail("The topic is busy");
        } catch (PreconditionFailedException e) {
            // OK
        }

        producer.close();

        Consumer<byte[]> consumer = pulsarClient.newConsumer().topic(topicName).subscriptionName("sub").subscribe();

        try {
            admin.persistentTopics().delete(topicName);
            fail("The topic is busy");
        } catch (PreconditionFailedException e) {
            // OK
        }

        try {
            admin.persistentTopics().deleteSubscription(topicName, "sub");
            fail("The topic is busy");
        } catch (PreconditionFailedException e) {
            // Ok
        }

        consumer.close();

        // Now should succeed
        admin.persistentTopics().delete(topicName);
    }

    private static class IncompatiblePropertyAdmin {
        public Set<String> allowedClusters;
        public int someNewIntField;
        public String someNewString;
    }

    @Test
    public void testJacksonWithTypeDifferencies() throws Exception {
        String expectedJson = "{\"adminRoles\":[\"role1\",\"role2\"],\"allowedClusters\":[\"usw\",\"test\"]}";
        IncompatiblePropertyAdmin r1 = ObjectMapperFactory.getThreadLocal().readerFor(IncompatiblePropertyAdmin.class)
                .readValue(expectedJson);
        assertEquals(r1.allowedClusters, Sets.newHashSet("test", "usw"));
        assertEquals(r1.someNewIntField, 0);
        assertEquals(r1.someNewString, null);
    }

    @Test
    public void testBackwardCompatiblity() throws Exception {
        assertEquals(admin.properties().getProperties(), Lists.newArrayList("prop-xyz"));
        assertEquals(admin.properties().getPropertyAdmin("prop-xyz").getAdminRoles(),
                Lists.newArrayList("role1", "role2"));
        assertEquals(admin.properties().getPropertyAdmin("prop-xyz").getAllowedClusters(), Sets.newHashSet("test"));

        // Try to deserialize property JSON with IncompatiblePropertyAdmin format
        // it should succeed ignoring missing fields
        PropertiesImpl properties = (PropertiesImpl) admin.properties();
        IncompatiblePropertyAdmin result = properties.request(properties.getWebTarget().path("prop-xyz"))
                .get(IncompatiblePropertyAdmin.class);

        assertEquals(result.allowedClusters, Sets.newHashSet("test"));
        assertEquals(result.someNewIntField, 0);
        assertEquals(result.someNewString, null);

        admin.namespaces().deleteNamespace("prop-xyz/ns1");
        admin.properties().deleteProperty("prop-xyz");
        assertEquals(admin.properties().getProperties(), Lists.newArrayList());
    }

    @Test(dataProvider = "topicName")
    public void persistentTopicsCursorReset(String topicName) throws Exception {
        admin.namespaces().setRetention("prop-xyz/ns1", new RetentionPolicies(10, 10));

        assertEquals(admin.persistentTopics().getList("prop-xyz/ns1"), Lists.newArrayList());

        topicName = "persistent://prop-xyz/ns1/" + topicName;

        // create consumer and subscription
        Consumer<byte[]> consumer = pulsarClient.newConsumer().topic(topicName).subscriptionName("my-sub")
                .subscriptionType(SubscriptionType.Exclusive).acknowledmentGroupTime(0, TimeUnit.SECONDS).subscribe();

        assertEquals(admin.persistentTopics().getSubscriptions(topicName), Lists.newArrayList("my-sub"));

        publishMessagesOnPersistentTopic(topicName, 5, 0);

        // Allow at least 1ms for messages to have different timestamps
        Thread.sleep(1);
        long messageTimestamp = System.currentTimeMillis();

        publishMessagesOnPersistentTopic(topicName, 5, 5);

        List<Message<byte[]>> messages = admin.persistentTopics().peekMessages(topicName, "my-sub", 10);
        assertEquals(messages.size(), 10);

        for (int i = 0; i < 10; i++) {
            Message<byte[]> message = consumer.receive();
            consumer.acknowledge(message);
        }
        // messages should still be available due to retention

        admin.persistentTopics().resetCursor(topicName, "my-sub", messageTimestamp);

        int receivedAfterReset = 0;

        for (int i = 4; i < 10; i++) {
            Message<byte[]> message = consumer.receive();
            consumer.acknowledge(message);
            ++receivedAfterReset;
            String expected = "message-" + i;
            assertEquals(message.getData(), expected.getBytes());
        }
        assertEquals(receivedAfterReset, 6);

        consumer.close();

        admin.persistentTopics().deleteSubscription(topicName, "my-sub");

        assertEquals(admin.persistentTopics().getSubscriptions(topicName), Lists.newArrayList());
        admin.persistentTopics().delete(topicName);
    }

    @Test(dataProvider = "topicName")
    public void persistentTopicsCursorResetAfterReset(String topicName) throws Exception {
        admin.namespaces().setRetention("prop-xyz/ns1", new RetentionPolicies(10, 10));
        assertEquals(admin.persistentTopics().getList("prop-xyz/ns1"), Lists.newArrayList());

        topicName = "persistent://prop-xyz/ns1/" + topicName;

        // create consumer and subscription
        Consumer<byte[]> consumer = pulsarClient.newConsumer().topic(topicName).subscriptionName("my-sub")
                .subscriptionType(SubscriptionType.Exclusive).acknowledmentGroupTime(0, TimeUnit.SECONDS).subscribe();

        assertEquals(admin.persistentTopics().getSubscriptions(topicName), Lists.newArrayList("my-sub"));

        publishMessagesOnPersistentTopic(topicName, 5, 0);

        // Allow at least 1ms for messages to have different timestamps
        Thread.sleep(1);
        long firstTimestamp = System.currentTimeMillis();
        publishMessagesOnPersistentTopic(topicName, 3, 5);

        Thread.sleep(1);
        long secondTimestamp = System.currentTimeMillis();

        publishMessagesOnPersistentTopic(topicName, 2, 8);

        List<Message<byte[]>> messages = admin.persistentTopics().peekMessages(topicName, "my-sub", 10);
        assertEquals(messages.size(), 10);
        messages.forEach(message -> {
            LOG.info("Peeked message: {}", new String(message.getData()));
        });

        for (int i = 0; i < 10; i++) {
            Message<byte[]> message = consumer.receive();
            consumer.acknowledge(message);
        }

        admin.persistentTopics().resetCursor(topicName, "my-sub", firstTimestamp);

        int receivedAfterReset = 0;

        // Should received messages from 4-9
        for (int i = 4; i < 10; i++) {
            Message<byte[]> message = consumer.receive();
            consumer.acknowledge(message);
            ++receivedAfterReset;
            String expected = "message-" + i;
            assertEquals(new String(message.getData()), expected);
        }
        assertEquals(receivedAfterReset, 6);

        // Reset at 2nd timestamp
        receivedAfterReset = 0;
        admin.persistentTopics().resetCursor(topicName, "my-sub", secondTimestamp);

        // Should received messages from 7-9
        for (int i = 7; i < 10; i++) {
            Message<byte[]> message = consumer.receive();
            consumer.acknowledge(message);
            ++receivedAfterReset;
            String expected = "message-" + i;
            assertEquals(new String(message.getData()), expected);
        }
        assertEquals(receivedAfterReset, 3);

        consumer.close();
        admin.persistentTopics().deleteSubscription(topicName, "my-sub");

        assertEquals(admin.persistentTopics().getSubscriptions(topicName), Lists.newArrayList());
        admin.persistentTopics().delete(topicName);
    }

    @Test(dataProvider = "topicName")
    public void partitionedTopicsCursorReset(String topicName) throws Exception {
        admin.namespaces().setRetention("prop-xyz/ns1", new RetentionPolicies(10, 10));
        topicName = "persistent://prop-xyz/ns1/" + topicName;

        admin.persistentTopics().createPartitionedTopic(topicName, 4);

        // create consumer and subscription
        Consumer<byte[]> consumer = pulsarClient.newConsumer().topic(topicName).subscriptionName("my-sub")
                .subscriptionType(SubscriptionType.Exclusive).acknowledmentGroupTime(0, TimeUnit.SECONDS).subscribe();

        List<String> topics = admin.persistentTopics().getList("prop-xyz/ns1");
        assertEquals(topics.size(), 4);

        assertEquals(admin.persistentTopics().getSubscriptions(topicName), Lists.newArrayList("my-sub"));

        publishMessagesOnPersistentTopic(topicName, 5, 0);
        Thread.sleep(1);

        long timestamp = System.currentTimeMillis();
        publishMessagesOnPersistentTopic(topicName, 5, 5);

        for (int i = 0; i < 10; i++) {
            Message<byte[]> message = consumer.receive();
            consumer.acknowledge(message);
        }
        // messages should still be available due to retention

        admin.persistentTopics().resetCursor(topicName, "my-sub", timestamp);

        Set<String> expectedMessages = Sets.newHashSet();
        Set<String> receivedMessages = Sets.newHashSet();
        for (int i = 4; i < 10; i++) {
            Message<byte[]> message = consumer.receive();
            consumer.acknowledge(message);
            expectedMessages.add("message-" + i);
            receivedMessages.add(new String(message.getData()));
        }

        receivedMessages.removeAll(expectedMessages);
        assertEquals(receivedMessages.size(), 0);

        consumer.close();
        admin.persistentTopics().deleteSubscription(topicName, "my-sub");
        admin.persistentTopics().deletePartitionedTopic(topicName);
    }

    @Test
    public void persistentTopicsInvalidCursorReset() throws Exception {
        admin.namespaces().setRetention("prop-xyz/ns1", new RetentionPolicies(10, 10));

        assertEquals(admin.persistentTopics().getList("prop-xyz/ns1"), Lists.newArrayList());

        String topicName = "persistent://prop-xyz/ns1/invalidcursorreset";
        // Force to create a topic
        publishMessagesOnPersistentTopic(topicName, 0);
        assertEquals(admin.persistentTopics().getList("prop-xyz/ns1"), Lists.newArrayList(topicName));

        // create consumer and subscription
        URL pulsarUrl = new URL("http://127.0.0.1" + ":" + BROKER_WEBSERVICE_PORT);
        PulsarClient client = PulsarClient.builder().serviceUrl(pulsarUrl.toString()).statsInterval(0, TimeUnit.SECONDS)
                .build();
        Consumer<byte[]> consumer = client.newConsumer().topic(topicName).subscriptionName("my-sub")
                .subscriptionType(SubscriptionType.Exclusive).subscribe();

        assertEquals(admin.persistentTopics().getSubscriptions(topicName), Lists.newArrayList("my-sub"));

        publishMessagesOnPersistentTopic(topicName, 10);

        List<Message<byte[]>> messages = admin.persistentTopics().peekMessages(topicName, "my-sub", 10);
        assertEquals(messages.size(), 10);

        for (int i = 0; i < 10; i++) {
            Message<byte[]> message = consumer.receive();
            consumer.acknowledge(message);
        }
        // use invalid timestamp
        try {
            admin.persistentTopics().resetCursor(topicName, "my-sub", System.currentTimeMillis() - 190000);
        } catch (Exception e) {
            // fail the test
            throw e;
        }

        admin.persistentTopics().resetCursor(topicName, "my-sub", System.currentTimeMillis() + 90000);
        consumer = client.newConsumer().topic(topicName).subscriptionName("my-sub").subscribe();
        consumer.close();
        client.close();

        admin.persistentTopics().deleteSubscription(topicName, "my-sub");

        assertEquals(admin.persistentTopics().getSubscriptions(topicName), Lists.newArrayList());
        admin.persistentTopics().delete(topicName);
    }

    @Test
    public void testObjectWithUnknowProperties() {

        class CustomPropertyAdmin extends PropertyAdmin {
            @SuppressWarnings("unused")
            public int newProperty;
        }

        PropertyAdmin pa = new PropertyAdmin(Sets.newHashSet("test_appid1", "test_appid2"), Sets.newHashSet("test"));
        CustomPropertyAdmin cpa = new CustomPropertyAdmin();
        cpa.setAdminRoles(pa.getAdminRoles());
        cpa.setAllowedClusters(pa.getAllowedClusters());
        cpa.newProperty = 100;

        try {
            admin.properties().createProperty("test-property", cpa);
        } catch (Exception e) {
            fail("Should not happen : ", e);
        }
    }

    /**
     * <pre>
     * Verify: PersistentTopicsBase.expireMessages()/expireMessagesForAllSubscriptions()
     * 1. Created multiple shared subscriptions and publisher on topic
     * 2. Publish messages on the topic
     * 3. expire message on sub-1 : backlog for sub-1 must be 0
     * 4. expire message on all subscriptions: backlog for all subscription must be 0
     * </pre>
     *
     * @throws Exception
     */
    @Test
    public void testPersistentTopicsExpireMessages() throws Exception {

        // Force to create a topic
        publishMessagesOnPersistentTopic("persistent://prop-xyz/ns1/ds2", 0);
        assertEquals(admin.persistentTopics().getList("prop-xyz/ns1"),
                Lists.newArrayList("persistent://prop-xyz/ns1/ds2"));

        // create consumer and subscription
        URL pulsarUrl = new URL("http://127.0.0.1" + ":" + BROKER_WEBSERVICE_PORT);
        PulsarClient client = PulsarClient.builder().serviceUrl(pulsarUrl.toString()).statsInterval(0, TimeUnit.SECONDS)
                .build();
        ConsumerBuilder<byte[]> consumerBuilder = client.newConsumer().topic("persistent://prop-xyz/ns1/ds2")
                .subscriptionType(SubscriptionType.Shared);
        Consumer<byte[]> consumer1 = consumerBuilder.clone().subscriptionName("my-sub1").subscribe();
        Consumer<byte[]> consumer2 = consumerBuilder.clone().subscriptionName("my-sub2").subscribe();
        Consumer<byte[]> consumer3 = consumerBuilder.clone().subscriptionName("my-sub3").subscribe();

        assertEquals(admin.persistentTopics().getSubscriptions("persistent://prop-xyz/ns1/ds2").size(), 3);

        publishMessagesOnPersistentTopic("persistent://prop-xyz/ns1/ds2", 10);

        PersistentTopicStats topicStats = admin.persistentTopics().getStats("persistent://prop-xyz/ns1/ds2");
        assertEquals(topicStats.subscriptions.get("my-sub1").msgBacklog, 10);
        assertEquals(topicStats.subscriptions.get("my-sub2").msgBacklog, 10);
        assertEquals(topicStats.subscriptions.get("my-sub3").msgBacklog, 10);

        Thread.sleep(1000); // wait for 1 seconds to expire message
        admin.persistentTopics().expireMessages("persistent://prop-xyz/ns1/ds2", "my-sub1", 1);
        Thread.sleep(1000); // wait for 1 seconds to execute expire message as it is async

        topicStats = admin.persistentTopics().getStats("persistent://prop-xyz/ns1/ds2");
        assertEquals(topicStats.subscriptions.get("my-sub1").msgBacklog, 0);
        assertEquals(topicStats.subscriptions.get("my-sub2").msgBacklog, 10);
        assertEquals(topicStats.subscriptions.get("my-sub3").msgBacklog, 10);

        admin.persistentTopics().expireMessagesForAllSubscriptions("persistent://prop-xyz/ns1/ds2", 1);
        Thread.sleep(1000); // wait for 1 seconds to execute expire message as it is async

        topicStats = admin.persistentTopics().getStats("persistent://prop-xyz/ns1/ds2");
        assertEquals(topicStats.subscriptions.get("my-sub1").msgBacklog, 0);
        assertEquals(topicStats.subscriptions.get("my-sub2").msgBacklog, 0);
        assertEquals(topicStats.subscriptions.get("my-sub3").msgBacklog, 0);

        consumer1.close();
        consumer2.close();
        consumer3.close();

    }

    /**
     * Verify: PersistentTopicsBase.expireMessages()/expireMessagesForAllSubscriptions() for PartitionTopic
     *
     * @throws Exception
     */
    @Test
    public void testPersistentTopicExpireMessageOnParitionTopic() throws Exception {

        admin.persistentTopics().createPartitionedTopic("persistent://prop-xyz/ns1/ds1", 4);

        // create consumer and subscription
        URL pulsarUrl = new URL("http://127.0.0.1" + ":" + BROKER_WEBSERVICE_PORT);
        PulsarClient client = PulsarClient.builder().serviceUrl(pulsarUrl.toString()).statsInterval(0, TimeUnit.SECONDS)
                .build();
        Consumer<byte[]> consumer = client.newConsumer().topic("persistent://prop-xyz/ns1/ds1")
                .subscriptionName("my-sub").subscribe();

<<<<<<< HEAD
        Producer<byte[]> producer = client.newProducer()
            .topic("persistent://prop-xyz/use/ns1/ds1")
            .enableBatching(false)
            .messageRoutingMode(MessageRoutingMode.RoundRobinPartition)
            .create();
=======
        Producer<byte[]> producer = client.newProducer().topic("persistent://prop-xyz/ns1/ds1")
                .messageRoutingMode(MessageRoutingMode.RoundRobinPartition).create();
>>>>>>> afd43823
        for (int i = 0; i < 10; i++) {
            String message = "message-" + i;
            producer.send(message.getBytes());
        }

        PartitionedTopicStats topicStats = admin.persistentTopics().getPartitionedStats("persistent://prop-xyz/ns1/ds1",
                true);
        assertEquals(topicStats.subscriptions.get("my-sub").msgBacklog, 10);

        PersistentTopicStats partitionStatsPartition0 = topicStats.partitions
                .get("persistent://prop-xyz/ns1/ds1-partition-0");
        PersistentTopicStats partitionStatsPartition1 = topicStats.partitions
                .get("persistent://prop-xyz/ns1/ds1-partition-1");
        assertEquals(partitionStatsPartition0.subscriptions.get("my-sub").msgBacklog, 3, 1);
        assertEquals(partitionStatsPartition1.subscriptions.get("my-sub").msgBacklog, 3, 1);

        Thread.sleep(1000);
        admin.persistentTopics().expireMessagesForAllSubscriptions("persistent://prop-xyz/ns1/ds1", 1);
        Thread.sleep(1000);

        topicStats = admin.persistentTopics().getPartitionedStats("persistent://prop-xyz/ns1/ds1", true);
        partitionStatsPartition0 = topicStats.partitions.get("persistent://prop-xyz/ns1/ds1-partition-0");
        partitionStatsPartition1 = topicStats.partitions.get("persistent://prop-xyz/ns1/ds1-partition-1");
        assertEquals(partitionStatsPartition0.subscriptions.get("my-sub").msgBacklog, 0);
        assertEquals(partitionStatsPartition1.subscriptions.get("my-sub").msgBacklog, 0);

        producer.close();
        consumer.close();
        client.close();

    }

    /**
     * This test-case verifies that broker should support both url/uri encoding for topic-name. It calls below api with
     * url-encoded and also uri-encoded topic-name in http request: a. PartitionedMetadataLookup b. TopicLookupBase c.
     * Topic Stats
     *
     * @param topicName
     * @throws Exception
     */
    @Test(dataProvider = "topicName")
    public void testPulsarAdminForUriAndUrlEncoding(String topicName) throws Exception {
        final String ns1 = "prop-xyz/ns1";
        final String topic1 = "persistent://" + ns1 + "/" + topicName;
        final String urlEncodedTopic = Codec.encode(topicName);
        final String uriEncodedTopic = urlEncodedTopic.replaceAll("\\+", "%20");
        final int numOfPartitions = 4;
        admin.persistentTopics().createPartitionedTopic(topic1, numOfPartitions);
        // Create a consumer to get stats on this topic
        pulsarClient.newConsumer().topic(topic1).subscriptionName("my-subscriber-name").subscribe();

        PersistentTopicsImpl persistent = (PersistentTopicsImpl) admin.persistentTopics();
        Field field = PersistentTopicsImpl.class.getDeclaredField("adminV2PersistentTopics");
        field.setAccessible(true);
        WebTarget persistentTopics = (WebTarget) field.get(persistent);

        // (1) Get PartitionedMetadata : with Url and Uri encoding
        final CompletableFuture<PartitionedTopicMetadata> urlEncodedPartitionedMetadata = new CompletableFuture<>();
        // (a) Url encoding
        persistent.asyncGetRequest(persistentTopics.path(ns1).path(urlEncodedTopic).path("partitions"),
                new InvocationCallback<PartitionedTopicMetadata>() {
                    @Override
                    public void completed(PartitionedTopicMetadata response) {
                        urlEncodedPartitionedMetadata.complete(response);
                    }

                    @Override
                    public void failed(Throwable e) {
                        e.printStackTrace();
                        Assert.fail(e.getMessage());
                    }
                });
        final CompletableFuture<PartitionedTopicMetadata> uriEncodedPartitionedMetadata = new CompletableFuture<>();
        // (b) Uri encoding
        persistent.asyncGetRequest(persistentTopics.path(ns1).path(uriEncodedTopic).path("partitions"),
                new InvocationCallback<PartitionedTopicMetadata>() {
                    @Override
                    public void completed(PartitionedTopicMetadata response) {
                        uriEncodedPartitionedMetadata.complete(response);
                    }

                    @Override
                    public void failed(Throwable e) {
                        uriEncodedPartitionedMetadata.completeExceptionally(e);
                    }
                });
        assertEquals(urlEncodedPartitionedMetadata.get().partitions, numOfPartitions);
        assertEquals(urlEncodedPartitionedMetadata.get().partitions, (uriEncodedPartitionedMetadata.get().partitions));

        // (2) Get Topic Lookup
        LookupImpl lookup = (LookupImpl) admin.lookups();
        Field field2 = LookupImpl.class.getDeclaredField("v2lookup");
        field2.setAccessible(true);
        WebTarget target2 = (WebTarget) field2.get(lookup);
        // (a) Url encoding
        LookupData urlEncodedLookupData = lookup
                .request(target2.path("/topic/persistent").path(ns1 + "/" + urlEncodedTopic))
                .get(LookupData.class);
        // (b) Uri encoding
        LookupData uriEncodedLookupData = lookup
                .request(target2.path("/topic/persistent").path(ns1 + "/" + uriEncodedTopic))
                .get(LookupData.class);
        Assert.assertNotNull(urlEncodedLookupData.getBrokerUrl());
        assertEquals(urlEncodedLookupData.getBrokerUrl(), uriEncodedLookupData.getBrokerUrl());

        // (3) Get Topic Stats
        final CompletableFuture<PersistentTopicStats> urlStats = new CompletableFuture<>();
        // (a) Url encoding
        persistent.asyncGetRequest(persistentTopics.path(ns1).path(urlEncodedTopic + "-partition-1").path("stats"),
                new InvocationCallback<PersistentTopicStats>() {
                    @Override
                    public void completed(PersistentTopicStats response) {
                        urlStats.complete(response);
                    }

                    @Override
                    public void failed(Throwable e) {
                        urlStats.completeExceptionally(e);
                    }
                });
        // (b) Uri encoding
        final CompletableFuture<PersistentTopicStats> uriStats = new CompletableFuture<>();
        persistent.asyncGetRequest(persistentTopics.path(ns1).path(uriEncodedTopic + "-partition-1").path("stats"),
                new InvocationCallback<PersistentTopicStats>() {
                    @Override
                    public void completed(PersistentTopicStats response) {
                        uriStats.complete(response);
                    }

                    @Override
                    public void failed(Throwable e) {
                        uriStats.completeExceptionally(e);
                    }
                });
        assertEquals(urlStats.get().subscriptions.size(), 1);
        assertEquals(uriStats.get().subscriptions.size(), 1);
    }

    static class MockedPulsarService extends MockedPulsarServiceBaseTest {

        private ServiceConfiguration conf;

        public MockedPulsarService(ServiceConfiguration conf) {
            super();
            this.conf = conf;
        }

        @Override
        protected void setup() throws Exception {
            super.conf.setLoadManagerClassName(conf.getLoadManagerClassName());
            super.internalSetup();
        }

        @Override
        protected void cleanup() throws Exception {
            super.internalCleanup();
        }

        public PulsarService getPulsar() {
            return pulsar;
        }

        public PulsarAdmin getAdmin() {
            return admin;
        }
    }

    @Test
    public void testTopicBundleRangeLookup() throws PulsarAdminException, PulsarServerException, Exception {
        admin.clusters().createCluster("usw", new ClusterData());
        PropertyAdmin propertyAdmin = new PropertyAdmin(Sets.newHashSet("role1", "role2"),
                Sets.newHashSet("test", "usw"));
        admin.properties().updateProperty("prop-xyz", propertyAdmin);
        admin.namespaces().createNamespace("prop-xyz/getBundleNs", 100);
        assertEquals(admin.namespaces().getPolicies("prop-xyz/getBundleNs").bundles.numBundles, 100);

        // (1) create a topic
        final String topicName = "persistent://prop-xyz/getBundleNs/topic1";
        String bundleRange = admin.lookups().getBundleRange(topicName);
        assertEquals(bundleRange, pulsar.getNamespaceService().getBundle(TopicName.get(topicName)).getBundleRange());
    }

    @Test
    public void testTriggerCompaction() throws Exception {
        String topicName = "persistent://prop-xyz/ns1/topic1";

        // create a topic by creating a producer
        pulsarClient.newProducer().topic(topicName).create().close();
        assertNotNull(pulsar.getBrokerService().getTopicReference(topicName));

        // mock actual compaction, we don't need to really run it
        CompletableFuture<Long> promise = new CompletableFuture<Long>();
        Compactor compactor = pulsar.getCompactor();
        doReturn(promise).when(compactor).compact(topicName);
        admin.persistentTopics().triggerCompaction(topicName);

        // verify compact called once
        verify(compactor).compact(topicName);
        try {
            admin.persistentTopics().triggerCompaction(topicName);

            fail("Shouldn't be able to run while already running");
        } catch (ConflictException e) {
            // expected
        }
        // compact shouldn't have been called again
        verify(compactor).compact(topicName);

        // complete first compaction, and trigger again
        promise.complete(1L);
        admin.persistentTopics().triggerCompaction(topicName);

        // verify compact was called again
        verify(compactor, times(2)).compact(topicName);
    }

    @Test
    public void testCompactionStatus() throws Exception {
        String topicName = "persistent://prop-xyz/ns1/topic1";

        // create a topic by creating a producer
        pulsarClient.newProducer().topic(topicName).create().close();
        assertNotNull(pulsar.getBrokerService().getTopicReference(topicName));

        assertEquals(admin.persistentTopics().compactionStatus(topicName).status, CompactionStatus.Status.NOT_RUN);

        // mock actual compaction, we don't need to really run it
        CompletableFuture<Long> promise = new CompletableFuture<Long>();
        Compactor compactor = pulsar.getCompactor();
        doReturn(promise).when(compactor).compact(topicName);
        admin.persistentTopics().triggerCompaction(topicName);

        assertEquals(admin.persistentTopics().compactionStatus(topicName).status, CompactionStatus.Status.RUNNING);

        promise.complete(1L);

        assertEquals(admin.persistentTopics().compactionStatus(topicName).status, CompactionStatus.Status.SUCCESS);

        CompletableFuture<Long> errorPromise = new CompletableFuture<Long>();
        doReturn(errorPromise).when(compactor).compact(topicName);
        admin.persistentTopics().triggerCompaction(topicName);
        errorPromise.completeExceptionally(new Exception("Failed at something"));

        assertEquals(admin.persistentTopics().compactionStatus(topicName).status, CompactionStatus.Status.ERROR);
        assertTrue(admin.persistentTopics().compactionStatus(topicName).lastError.contains("Failed at something"));
    }
}<|MERGE_RESOLUTION|>--- conflicted
+++ resolved
@@ -640,15 +640,11 @@
         assertEquals(admin.namespaces().getPersistence("prop-xyz/ns1"), new PersistencePolicies(3, 2, 1, 10.0));
 
         // Force topic creation and namespace being loaded
-<<<<<<< HEAD
         Producer<byte[]> producer = pulsarClient.newProducer()
-            .topic("persistent://prop-xyz/use/ns1/my-topic")
+            .topic("persistent://prop-xyz/ns1/my-topic")
             .enableBatching(false)
             .messageRoutingMode(MessageRoutingMode.SinglePartition)
             .create();
-=======
-        Producer<byte[]> producer = pulsarClient.newProducer().topic("persistent://prop-xyz/ns1/my-topic").create();
->>>>>>> afd43823
         producer.close();
         admin.persistentTopics().delete("persistent://prop-xyz/ns1/my-topic");
 
@@ -1060,15 +1056,11 @@
                 Lists.newArrayList("my-sub"));
 
         // Create producer
-<<<<<<< HEAD
         Producer<byte[]> producer = pulsarClient.newProducer()
-            .topic("persistent://prop-xyz/use/ns1/ds2")
+            .topic("persistent://prop-xyz/ns1/ds2")
             .enableBatching(false)
             .messageRoutingMode(MessageRoutingMode.SinglePartition)
             .create();
-=======
-        Producer<byte[]> producer = pulsarClient.newProducer().topic("persistent://prop-xyz/ns1/ds2").create();
->>>>>>> afd43823
         for (int i = 0; i < 10; i++) {
             String message = "message-" + i;
             producer.send(message.getBytes());
@@ -1126,15 +1118,11 @@
                 Lists.newArrayList("my-sub"));
 
         // Create producer
-<<<<<<< HEAD
         Producer<byte[]> producer = pulsarClient.newProducer()
-            .topic("persistent://prop-xyz/use/ns1-bundles/ds2")
+            .topic("persistent://prop-xyz/ns1-bundles/ds2")
             .enableBatching(false)
             .messageRoutingMode(MessageRoutingMode.SinglePartition)
             .create();
-=======
-        Producer<byte[]> producer = pulsarClient.newProducer().topic("persistent://prop-xyz/ns1-bundles/ds2").create();
->>>>>>> afd43823
         for (int i = 0; i < 10; i++) {
             String message = "message-" + i;
             producer.send(message.getBytes());
@@ -1187,15 +1175,11 @@
                 .subscribe();
 
         // Create producer
-<<<<<<< HEAD
         Producer<byte[]> producer = pulsarClient.newProducer()
-            .topic("persistent://prop-xyz/use/ns1-bundles/ds2")
+            .topic("persistent://prop-xyz/ns1-bundles/ds2")
             .enableBatching(false)
             .messageRoutingMode(MessageRoutingMode.SinglePartition)
             .create();
-=======
-        Producer<byte[]> producer = pulsarClient.newProducer().topic("persistent://prop-xyz/ns1-bundles/ds2").create();
->>>>>>> afd43823
         for (int i = 0; i < 10; i++) {
             String message = "message-" + i;
             producer.send(message.getBytes());
@@ -1204,15 +1188,11 @@
         producer.close();
 
         // Create producer
-<<<<<<< HEAD
         Producer<byte[]> producer1 = pulsarClient.newProducer()
-            .topic("persistent://prop-xyz/use/ns1-bundles/ds1")
+            .topic("persistent://prop-xyz/ns1-bundles/ds1")
             .enableBatching(false)
             .messageRoutingMode(MessageRoutingMode.SinglePartition)
             .create();
-=======
-        Producer<byte[]> producer1 = pulsarClient.newProducer().topic("persistent://prop-xyz/ns1-bundles/ds1").create();
->>>>>>> afd43823
         for (int i = 0; i < 10; i++) {
             String message = "message-" + i;
             producer1.send(message.getBytes());
@@ -1354,17 +1334,12 @@
 
     @Test
     public void testDeleteFailedReturnCode() throws Exception {
-<<<<<<< HEAD
-        String topicName = "persistent://prop-xyz/use/ns1/my-topic";
+        String topicName = "persistent://prop-xyz/ns1/my-topic";
         Producer<byte[]> producer = pulsarClient.newProducer()
             .topic(topicName)
             .enableBatching(false)
             .messageRoutingMode(MessageRoutingMode.SinglePartition)
             .create();
-=======
-        String topicName = "persistent://prop-xyz/ns1/my-topic";
-        Producer<byte[]> producer = pulsarClient.newProducer().topic(topicName).create();
->>>>>>> afd43823
 
         try {
             admin.persistentTopics().delete(topicName);
@@ -1752,16 +1727,11 @@
         Consumer<byte[]> consumer = client.newConsumer().topic("persistent://prop-xyz/ns1/ds1")
                 .subscriptionName("my-sub").subscribe();
 
-<<<<<<< HEAD
         Producer<byte[]> producer = client.newProducer()
-            .topic("persistent://prop-xyz/use/ns1/ds1")
+            .topic("persistent://prop-xyz/ns1/ds1")
             .enableBatching(false)
             .messageRoutingMode(MessageRoutingMode.RoundRobinPartition)
             .create();
-=======
-        Producer<byte[]> producer = client.newProducer().topic("persistent://prop-xyz/ns1/ds1")
-                .messageRoutingMode(MessageRoutingMode.RoundRobinPartition).create();
->>>>>>> afd43823
         for (int i = 0; i < 10; i++) {
             String message = "message-" + i;
             producer.send(message.getBytes());
