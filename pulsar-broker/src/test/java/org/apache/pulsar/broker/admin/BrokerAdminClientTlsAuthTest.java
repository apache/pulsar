/*
 * Licensed to the Apache Software Foundation (ASF) under one
 * or more contributor license agreements.  See the NOTICE file
 * distributed with this work for additional information
 * regarding copyright ownership.  The ASF licenses this file
 * to you under the Apache License, Version 2.0 (the
 * "License"); you may not use this file except in compliance
 * with the License.  You may obtain a copy of the License at
 *
 *   http://www.apache.org/licenses/LICENSE-2.0
 *
 * Unless required by applicable law or agreed to in writing,
 * software distributed under the License is distributed on an
 * "AS IS" BASIS, WITHOUT WARRANTIES OR CONDITIONS OF ANY
 * KIND, either express or implied.  See the License for the
 * specific language governing permissions and limitations
 * under the License.
 */
package org.apache.pulsar.broker.admin;

import static org.testng.Assert.fail;
import java.lang.reflect.Method;
import java.util.Optional;
import java.util.Set;
import lombok.Cleanup;
import lombok.extern.slf4j.Slf4j;
import org.apache.pulsar.broker.PulsarService;
import org.apache.pulsar.broker.ServiceConfiguration;
import org.apache.pulsar.broker.auth.MockedPulsarServiceBaseTest;
import org.apache.pulsar.broker.testcontext.PulsarTestContext;
import org.apache.pulsar.client.admin.PulsarAdmin;
import org.apache.pulsar.client.admin.PulsarAdminException;
import org.apache.pulsar.common.policies.data.BundlesData;
import org.apache.pulsar.common.policies.data.ClusterData;
import org.apache.pulsar.common.policies.data.Policies;
import org.apache.pulsar.common.policies.data.TenantInfoImpl;
import org.testng.annotations.AfterMethod;
import org.testng.annotations.BeforeMethod;
import org.testng.annotations.Test;

@Slf4j
@Test(groups = "broker-admin")
public class BrokerAdminClientTlsAuthTest extends MockedPulsarServiceBaseTest {
    protected String methodName;

    @BeforeMethod
    public void beforeMethod(Method m) throws Exception {
        methodName = m.getName();
    }

    @BeforeMethod
    @Override
    public void setup() throws Exception {
        conf.setBrokerServicePortTls(Optional.of(0));
        conf.setWebServicePortTls(Optional.of(0));
        buildConf(conf);
        super.internalSetup();
    }

    private void buildConf(ServiceConfiguration conf) {
        conf.setLoadBalancerEnabled(true);
        conf.setTlsCertificateFilePath(BROKER_CERT_FILE_PATH);
        conf.setTlsKeyFilePath(BROKER_KEY_FILE_PATH);
<<<<<<< HEAD
        conf.setTlsTrustCertsFilePath(getTLSFile("ca.cert"));
=======
        conf.setTlsTrustCertsFilePath(CA_CERT_FILE_PATH);
>>>>>>> 78d5f504
        conf.setAuthenticationEnabled(true);
        conf.setSuperUserRoles(Set.of("superproxy", "broker.pulsar.apache.org"));
        conf.setAuthenticationProviders(
                Set.of("org.apache.pulsar.broker.authentication.AuthenticationProviderTls"));
        conf.setAuthorizationEnabled(true);
        conf.setBrokerClientTlsEnabled(true);
        String str = String.format("tlsCertFile:%s,tlsKeyFile:%s", BROKER_CERT_FILE_PATH, BROKER_KEY_FILE_PATH);
        conf.setBrokerClientAuthenticationParameters(str);
        conf.setBrokerClientAuthenticationPlugin("org.apache.pulsar.client.impl.auth.AuthenticationTls");
        conf.setBrokerClientTrustCertsFilePath(CA_CERT_FILE_PATH);
        conf.setTlsAllowInsecureConnection(true);
        conf.setNumExecutorThreadPoolSize(5);
    }

    @AfterMethod(alwaysRun = true)
    @Override
    public void cleanup() throws Exception {
        super.internalCleanup();
    }

    PulsarAdmin buildAdminClient(String user) throws Exception {
        return PulsarAdmin.builder()
            .allowTlsInsecureConnection(false)
            .enableTlsHostnameVerification(false)
            .serviceHttpUrl(brokerUrlTls.toString())
            .authentication("org.apache.pulsar.client.impl.auth.AuthenticationTls",
                            String.format("tlsCertFile:%s,tlsKeyFile:%s",
                                          getTlsFileForClient(user + ".cert"), getTlsFileForClient(user + ".key-pk8")))
            .tlsTrustCertsFilePath(CA_CERT_FILE_PATH).build();
    }

    /**
     * Test case => Use Multiple Brokers
     *           => Create a namespace with bundles distributed among these brokers.
     *           => Use Tls as authPlugin for everything.
     *           => Run list topics command
     * @throws Exception
     */
    @Test
    public void testPersistentList() throws Exception {
        log.info("-- Starting {} test --", methodName);

        /***** Start Broker 2 ******/
        ServiceConfiguration conf = new ServiceConfiguration();
        conf.setBrokerShutdownTimeoutMs(0L);
        conf.setLoadBalancerOverrideBrokerNicSpeedGbps(Optional.of(1.0d));
        conf.setBrokerServicePort(Optional.of(0));
        conf.setBrokerServicePortTls(Optional.of(0));
        conf.setWebServicePort(Optional.of(0));
        conf.setWebServicePortTls(Optional.of(0));
        conf.setAdvertisedAddress("localhost");
        conf.setClusterName(this.conf.getClusterName());
        conf.setMetadataStoreUrl("zk:localhost:2181");
        conf.setConfigurationMetadataStoreUrl("zk:localhost:3181");
        buildConf(conf);

        @Cleanup
        PulsarTestContext pulsarTestContext2 = createAdditionalPulsarTestContext(conf);
        PulsarService pulsar2 = pulsarTestContext2.getPulsarService();

        /***** Broker 2 Started *****/
        try (PulsarAdmin admin = buildAdminClient("superproxy")) {
            admin.clusters().createCluster("test", ClusterData.builder().serviceUrl(brokerUrl.toString()).build());
            admin.tenants().createTenant("tenant",
                                         new TenantInfoImpl(Set.of("admin"),
                                                 Set.of("test")));
        }
        try (PulsarAdmin admin = buildAdminClient("admin")) {
            Policies policies = new Policies();
            policies.bundles = BundlesData.builder().numBundles(4).build();
            policies.replication_clusters = Set.of("test");
            admin.namespaces().createNamespace("tenant/ns", policies);
            try {
                admin.topics().getList("tenant/ns");
            } catch (PulsarAdminException ex) {
                ex.printStackTrace();
                fail("Should not have thrown an exception");
            }
            String topicName = String.format("persistent://%s/t1", "tenant/ns");
            admin.lookups().lookupTopic(topicName);
        }

    }
}<|MERGE_RESOLUTION|>--- conflicted
+++ resolved
@@ -61,11 +61,7 @@
         conf.setLoadBalancerEnabled(true);
         conf.setTlsCertificateFilePath(BROKER_CERT_FILE_PATH);
         conf.setTlsKeyFilePath(BROKER_KEY_FILE_PATH);
-<<<<<<< HEAD
-        conf.setTlsTrustCertsFilePath(getTLSFile("ca.cert"));
-=======
         conf.setTlsTrustCertsFilePath(CA_CERT_FILE_PATH);
->>>>>>> 78d5f504
         conf.setAuthenticationEnabled(true);
         conf.setSuperUserRoles(Set.of("superproxy", "broker.pulsar.apache.org"));
         conf.setAuthenticationProviders(
