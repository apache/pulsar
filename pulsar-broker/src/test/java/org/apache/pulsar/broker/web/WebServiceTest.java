/**
 * Licensed to the Apache Software Foundation (ASF) under one
 * or more contributor license agreements.  See the NOTICE file
 * distributed with this work for additional information
 * regarding copyright ownership.  The ASF licenses this file
 * to you under the Apache License, Version 2.0 (the
 * "License"); you may not use this file except in compliance
 * with the License.  You may obtain a copy of the License at
 *
 *   http://www.apache.org/licenses/LICENSE-2.0
 *
 * Unless required by applicable law or agreed to in writing,
 * software distributed under the License is distributed on an
 * "AS IS" BASIS, WITHOUT WARRANTIES OR CONDITIONS OF ANY
 * KIND, either express or implied.  See the License for the
 * specific language governing permissions and limitations
 * under the License.
 */
package org.apache.pulsar.broker.web;

import static org.apache.pulsar.broker.BrokerTestUtil.spyWithClassAndConstructorArgs;
import static org.mockito.Mockito.doReturn;
import static org.testng.Assert.assertEquals;
import static org.testng.Assert.assertTrue;
import static org.testng.Assert.fail;
import com.google.common.collect.Multimap;
import com.google.common.collect.Sets;
import com.google.common.io.CharStreams;
import com.google.common.io.Closeables;
import io.netty.handler.ssl.util.InsecureTrustManagerFactory;
import java.io.ByteArrayOutputStream;
import java.io.IOException;
import java.io.InputStream;
import java.io.InputStreamReader;
import java.net.URL;
import java.security.KeyStore;
import java.security.PrivateKey;
import java.security.SecureRandom;
import java.security.cert.Certificate;
import java.util.Collection;
import java.util.Collections;
import java.util.HashMap;
import java.util.HashSet;
import java.util.Map;
import java.util.Optional;
import java.util.Set;
import javax.net.ssl.HttpsURLConnection;
import javax.net.ssl.KeyManager;
import javax.net.ssl.KeyManagerFactory;
import javax.net.ssl.SSLContext;
import javax.net.ssl.TrustManager;
import lombok.Cleanup;
import org.apache.commons.lang3.StringUtils;
import org.apache.pulsar.broker.MockedBookKeeperClientFactory;
import org.apache.pulsar.broker.PulsarService;
import org.apache.pulsar.broker.ServiceConfiguration;
import org.apache.pulsar.broker.auth.MockedPulsarServiceBaseTest;
import org.apache.pulsar.broker.stats.PrometheusMetricsTest;
import org.apache.pulsar.broker.stats.prometheus.PrometheusMetricsGenerator;
import org.apache.pulsar.client.admin.PulsarAdmin;
import org.apache.pulsar.client.admin.PulsarAdminBuilder;
import org.apache.pulsar.client.admin.PulsarAdminException.ConflictException;
import org.apache.pulsar.client.impl.auth.AuthenticationTls;
import org.apache.pulsar.common.policies.data.ClusterData;
import org.apache.pulsar.common.policies.data.ClusterDataImpl;
import org.apache.pulsar.common.policies.data.TenantInfo;
import org.apache.pulsar.common.util.ObjectMapperFactory;
import org.apache.pulsar.common.util.SecurityUtility;
import org.apache.pulsar.metadata.impl.ZKMetadataStore;
import org.apache.zookeeper.MockZooKeeper;
import org.asynchttpclient.AsyncHttpClient;
import org.asynchttpclient.BoundRequestBuilder;
import org.asynchttpclient.DefaultAsyncHttpClient;
import org.asynchttpclient.Response;
import org.slf4j.Logger;
import org.slf4j.LoggerFactory;
import org.testng.Assert;
import org.testng.annotations.AfterMethod;
import org.testng.annotations.Test;

/**
 * Tests for the {@code WebService} class. Note that this test only covers the newly added ApiVersionFilter related
 * tests for now as this test class was added quite a bit after the class was written.
 */
@Test(groups = "broker")
public class WebServiceTest {

    private PulsarService pulsar;
    private String BROKER_LOOKUP_URL;
    private String BROKER_LOOKUP_URL_TLS;
<<<<<<< HEAD
    private boolean compressOutputMetricsInPrometheus;
=======
    private Boolean compressOutputMetricsInPrometheus;
>>>>>>> da7282a6
    private static final String TLS_SERVER_CERT_FILE_PATH = "./src/test/resources/certificate/server.crt";
    private static final String TLS_SERVER_KEY_FILE_PATH = "./src/test/resources/certificate/server.key";
    private static final String TLS_CLIENT_CERT_FILE_PATH = "./src/test/resources/certificate/client.crt";
    private static final String TLS_CLIENT_KEY_FILE_PATH = "./src/test/resources/certificate/client.key";


    @Test
    public void testWebExecutorMetrics() throws Exception {
        setupEnv(true, "1.0", true, false, false, false, -1, false);
        ByteArrayOutputStream statsOut = new ByteArrayOutputStream();
        PrometheusMetricsGenerator.generate(pulsar, false, false, false, statsOut);
        String metricsStr = statsOut.toString();
        Multimap<String, PrometheusMetricsTest.Metric> metrics = PrometheusMetricsTest.parseMetrics(metricsStr);

        Collection<PrometheusMetricsTest.Metric> maxThreads = metrics.get("pulsar_web_executor_max_threads");
        Collection<PrometheusMetricsTest.Metric> minThreads = metrics.get("pulsar_web_executor_min_threads");
        Collection<PrometheusMetricsTest.Metric> activeThreads = metrics.get("pulsar_web_executor_active_threads");
        Collection<PrometheusMetricsTest.Metric> idleThreads = metrics.get("pulsar_web_executor_idle_threads");
        Collection<PrometheusMetricsTest.Metric> currentThreads = metrics.get("pulsar_web_executor_current_threads");

        for (PrometheusMetricsTest.Metric metric : maxThreads) {
            Assert.assertNotNull(metric.tags.get("cluster"));
            Assert.assertTrue(metric.value > 0);
        }
        for (PrometheusMetricsTest.Metric metric : minThreads) {
            Assert.assertNotNull(metric.tags.get("cluster"));
            Assert.assertTrue(metric.value > 0);
        }
        for (PrometheusMetricsTest.Metric metric : activeThreads) {
            Assert.assertNotNull(metric.tags.get("cluster"));
            Assert.assertTrue(metric.value >= 0);
        }
        for (PrometheusMetricsTest.Metric metric : idleThreads) {
            Assert.assertNotNull(metric.tags.get("cluster"));
            Assert.assertTrue(metric.value >= 0);
        }
        for (PrometheusMetricsTest.Metric metric : currentThreads) {
            Assert.assertNotNull(metric.tags.get("cluster"));
            Assert.assertTrue(metric.value > 0);
        }
    }

    /**
     * Test that the {@WebService} class properly passes the allowUnversionedClients value. We do this by setting
     * allowUnversionedClients to true, then making a request with no version, which should go through.
     *
     */
    @Test
    public void testDefaultClientVersion() throws Exception {
        setupEnv(true, "1.0", true, false, false, false, -1, false);
      
        try {
            // Make an HTTP request to lookup a namespace. The request should
            // succeed
            makeHttpRequest(false, false);
        } catch (Exception e) {
            Assert.fail("HTTP request to lookup a namespace shouldn't fail ", e);
        }
    }

    /**
     * Test that if enableTls option is enabled, WebServcie is available both on HTTP and HTTPS.
     *
     * @throws Exception
     */
    @Test
    public void testTlsEnabled() throws Exception {
        setupEnv(false, "1.0", false, true, false, false, -1, false);

        // Make requests both HTTP and HTTPS. The requests should succeed
        try {
            makeHttpRequest(false, false);
        } catch (Exception e) {
            Assert.fail("HTTP request shouldn't fail ", e);
        }
        try {
            makeHttpRequest(true, false);
        } catch (Exception e) {
            Assert.fail("HTTPS request shouldn't fail ", e);
        }
    }

    /**
     * Test that if enableTls option is disabled, WebServcie is available only on HTTP.
     *
     * @throws Exception
     */
    @Test
    public void testTlsDisabled() throws Exception {
        setupEnv(false, "1.0", false, false, false, false, -1, false);

        // Make requests both HTTP and HTTPS. Only the HTTP request should succeed
        try {
            makeHttpRequest(false, false);
        } catch (Exception e) {
            Assert.fail("HTTP request shouldn't fail ", e);
        }
        try {
            makeHttpRequest(true, false);
            Assert.fail("HTTPS request should fail ");
        } catch (Exception e) {
            // Expected
        }
    }

    /**
     * Test that if enableAuth option and allowInsecure option are enabled, WebServcie requires trusted/untrusted client
     * certificate.
     *
     * @throws Exception
     */
    @Test
    public void testTlsAuthAllowInsecure() throws Exception {
        setupEnv(false, "1.0", false, true, true, true, -1, false);

        // Only the request with client certificate should succeed
        try {
            makeHttpRequest(true, false);
            Assert.fail("Request without client certficate should fail");
        } catch (Exception e) {
            Assert.assertTrue(e.getMessage().contains("HTTP response code: 401"));
        }
        try {
            makeHttpRequest(true, true);
        } catch (Exception e) {
            Assert.fail("Request with client certificate shouldn't fail", e);
        }
    }

    /**
     * Test that if enableAuth option is enabled, WebServcie requires trusted client certificate.
     *
     * @throws Exception
     */
    @Test
    public void testTlsAuthDisallowInsecure() throws Exception {
        setupEnv(false, "1.0", false, true, true, false, -1, false);

        // Only the request with trusted client certificate should succeed
        try {
            makeHttpRequest(true, false);
            Assert.fail("Request without client certficate should fail");
        } catch (Exception e) {
            Assert.assertTrue(e.getMessage().contains("HTTP response code: 401"));
        }
        try {
            makeHttpRequest(true, true);
        } catch (Exception e) {
            Assert.fail("Request with client certificate shouldn't fail", e);
        }
    }

    @Test
    public void testRateLimiting() throws Exception {
        setupEnv(false, "1.0", false, false, false, false, 10.0, false);

        // Make requests without exceeding the max rate
        for (int i = 0; i < 5; i++) {
            makeHttpRequest(false, false);
            Thread.sleep(200);
        }

        try {
            for (int i = 0; i < 500; i++) {
                makeHttpRequest(false, false);
            }

            fail("Some request should have failed");
        } catch (IOException e) {
            assertTrue(e.getMessage().contains("429"));
        }
    }

    @Test
    public void testSplitPath() {
        String result = PulsarWebResource.splitPath("prop/cluster/ns/topic1", 4);
        Assert.assertEquals(result, "topic1");
    }

    @Test
    public void testDisableHttpTraceAndTrackMethods() throws Exception {
        setupEnv(true, "1.0", true, false, false, false, -1, true);

        String url = pulsar.getWebServiceAddress() + "/admin/v2/tenants/my-tenant" + System.currentTimeMillis();

        @Cleanup
        AsyncHttpClient client = new DefaultAsyncHttpClient();

        BoundRequestBuilder builder = client.prepare("TRACE", url);

        Response res = builder.execute().get();

        // This should have failed
        assertEquals(res.getStatusCode(), 405);
        
        builder = client.prepare("TRACK", url);

        res = builder.execute().get();

        // This should have failed
        assertEquals(res.getStatusCode(), 405);
    }

    @Test
    public void testMaxRequestSize() throws Exception {
        setupEnv(true, "1.0", true, false, false, false, -1, false);

        String url = pulsar.getWebServiceAddress() + "/admin/v2/tenants/my-tenant" + System.currentTimeMillis();

        @Cleanup
        AsyncHttpClient client = new DefaultAsyncHttpClient();

        BoundRequestBuilder builder = client.preparePut(url)
                .setHeader("Accept", "application/json")
                .setHeader("Content-Type", "application/json");

        // HTTP server is configured to reject everything > 10K
        TenantInfo info1 = TenantInfo.builder()
                .adminRoles(Collections.singleton(StringUtils.repeat("*", 20 * 1024)))
                .build();
        builder.setBody(ObjectMapperFactory.getThreadLocal().writeValueAsBytes(info1));
        Response res = builder.execute().get();

        // This should have failed
        assertEquals(res.getStatusCode(), 400);

        // Create local cluster
        String localCluster = "test";
        pulsar.getPulsarResources().getClusterResources().createCluster(localCluster, ClusterDataImpl.builder().build());
        TenantInfo info2 = TenantInfo.builder()
                .adminRoles(Collections.singleton(StringUtils.repeat("*", 1 * 1024)))
                .allowedClusters(Sets.newHashSet(localCluster))
                .build();
        builder.setBody(ObjectMapperFactory.getThreadLocal().writeValueAsBytes(info2));

        Response res2 = builder.execute().get();
        assertEquals(res2.getStatusCode(), 204);

        // Simple GET without content size should go through
        Response res3 = client.prepareGet(url)
            .setHeader("Accept", "application/json")
            .setHeader("Content-Type", "application/json")
            .execute()
            .get();
        assertEquals(res3.getStatusCode(), 200);
    }

    @Test
    public void testBrokerReady() throws Exception {
        setupEnv(true, "1.0", true, false, false, false, -1, false);

        String url = pulsar.getWebServiceAddress() + "/admin/v2/brokers/ready";

        @Cleanup
        AsyncHttpClient client = new DefaultAsyncHttpClient();

        Response res = client.prepareGet(url).execute().get();
        assertEquals(res.getStatusCode(), 200);
        assertEquals(res.getResponseBody(), "ok");
    }

    @Test
    public void testCompressOutputMetricsInPrometheus() throws Exception {
        compressOutputMetricsInPrometheus = true;
        setupEnv(true, "1.0", true, false, false, false, -1, false);

        String metricsUrl = pulsar.getWebServiceAddress() + "/metrics";

        @Cleanup
        AsyncHttpClient metricsClient = new DefaultAsyncHttpClient();
        Response metricsRes = metricsClient.prepareGet(metricsUrl).execute().get();
        assertEquals(metricsRes.getStatusCode(), 200);
        assertEquals(metricsRes.getHeader("Vary"), "Accept-Encoding");
        assertEquals(metricsRes.getHeader("Transfer-Encoding"), "chunked");
    }

    @Test
    public void testWithoutCompressOutputMetricsInPrometheus() throws Exception {
        compressOutputMetricsInPrometheus = false;
        setupEnv(true, "1.0", true, false, false, false, -1, false);

        String metricsUrl = pulsar.getWebServiceAddress() + "/metrics";

        @Cleanup
        AsyncHttpClient metricsClient = new DefaultAsyncHttpClient();
        Response metricsRes = metricsClient.prepareGet(metricsUrl).execute().get();
        assertEquals(metricsRes.getStatusCode(), 200);
        assertEquals(metricsRes.getHeader("Vary"), null);
        assertEquals(metricsRes.getHeader("Transfer-Encoding"), null);
    }

    private String makeHttpRequest(boolean useTls, boolean useAuth) throws Exception {
        InputStream response = null;
        try {
            if (useTls) {
                KeyManager[] keyManagers = null;
                if (useAuth) {
                    Certificate[] tlsCert = SecurityUtility.loadCertificatesFromPemFile(TLS_CLIENT_CERT_FILE_PATH);
                    PrivateKey tlsKey = SecurityUtility.loadPrivateKeyFromPemFile(TLS_CLIENT_KEY_FILE_PATH);

                    KeyStore ks = KeyStore.getInstance(KeyStore.getDefaultType());
                    ks.load(null, null);
                    ks.setKeyEntry("private", tlsKey, "".toCharArray(), tlsCert);

                    KeyManagerFactory kmf = KeyManagerFactory.getInstance(KeyManagerFactory.getDefaultAlgorithm());
                    kmf.init(ks, "".toCharArray());
                    keyManagers = kmf.getKeyManagers();
                }
                TrustManager[] trustManagers = InsecureTrustManagerFactory.INSTANCE.getTrustManagers();
                SSLContext sslCtx = SSLContext.getInstance("TLS");
                sslCtx.init(keyManagers, trustManagers, new SecureRandom());
                HttpsURLConnection.setDefaultSSLSocketFactory(sslCtx.getSocketFactory());
                response = new URL(BROKER_LOOKUP_URL_TLS).openStream();
            } else {
                response = new URL(BROKER_LOOKUP_URL).openStream();
            }
            String resp = CharStreams.toString(new InputStreamReader(response));
            log.info("Response: {}", resp);
            return resp;
        } finally {
            Closeables.close(response, false);
        }
    }

    private void setupEnv(boolean enableFilter, String minApiVersion, boolean allowUnversionedClients,
            boolean enableTls, boolean enableAuth, boolean allowInsecure, double rateLimit, 
            boolean disableTrace) throws Exception {
        if (pulsar != null) {
            throw new Exception("broker already started");
        }
        Set<String> providers = new HashSet<>();
        providers.add("org.apache.pulsar.broker.authentication.AuthenticationProviderTls");

        Set<String> roles = new HashSet<>();
        roles.add("client");

        ServiceConfiguration config = new ServiceConfiguration();
        config.setAdvertisedAddress("localhost");
        config.setBrokerShutdownTimeoutMs(0L);
        config.setLoadBalancerOverrideBrokerNicSpeedGbps(Optional.of(1.0d));
        config.setBrokerServicePort(Optional.of(0));
        config.setWebServicePort(Optional.of(0));
        if (enableTls) {
            config.setWebServicePortTls(Optional.of(0));
        }
        config.setClientLibraryVersionCheckEnabled(enableFilter);
        config.setAuthenticationEnabled(enableAuth);
        config.setAuthenticationProviders(providers);
        config.setAuthorizationEnabled(false);
        config.setSuperUserRoles(roles);
        config.setTlsCertificateFilePath(TLS_SERVER_CERT_FILE_PATH);
        config.setTlsKeyFilePath(TLS_SERVER_KEY_FILE_PATH);
        config.setTlsAllowInsecureConnection(allowInsecure);
        config.setTlsTrustCertsFilePath(allowInsecure ? "" : TLS_CLIENT_CERT_FILE_PATH);
        config.setClusterName("local");
        config.setAdvertisedAddress("localhost"); // TLS certificate expects localhost
        config.setMetadataStoreUrl("zk:localhost:2181");
        config.setHttpMaxRequestSize(10 * 1024);
        if (compressOutputMetricsInPrometheus) {
            config.setCompressOutputMetricsInPrometheus(true);
        }
        config.setDisableHttpDebugMethods(disableTrace);
        if (rateLimit > 0) {
            config.setHttpRequestsLimitEnabled(true);
            config.setHttpRequestsMaxPerSecond(rateLimit);
        }
        pulsar = spyWithClassAndConstructorArgs(PulsarService.class, config);
     // mock zk
        MockZooKeeper mockZooKeeper = MockedPulsarServiceBaseTest.createMockZooKeeper();
        doReturn(new ZKMetadataStore(mockZooKeeper)).when(pulsar).createConfigurationMetadataStore(null);
        doReturn(new ZKMetadataStore(mockZooKeeper)).when(pulsar).createLocalMetadataStore(null);
        doReturn(new MockedBookKeeperClientFactory()).when(pulsar).newBookKeeperClientFactory();
        pulsar.start();

        try {
            pulsar.getLocalMetadataStore().delete("/minApiVersion", Optional.empty()).join();
        } catch (Exception ex) {
        }
        pulsar.getLocalMetadataStore().put("/minApiVersion", minApiVersion.getBytes(), Optional.of(-1L)).join();

        String BROKER_URL_BASE = "http://localhost:" + pulsar.getListenPortHTTP().get();
        String BROKER_URL_BASE_TLS = "https://localhost:" + pulsar.getListenPortHTTPS().orElse(-1);
        String serviceUrl = BROKER_URL_BASE;

        PulsarAdminBuilder adminBuilder = PulsarAdmin.builder();
        if (enableTls && enableAuth) {
            serviceUrl = BROKER_URL_BASE_TLS;

            Map<String, String> authParams = new HashMap<>();
            authParams.put("tlsCertFile", TLS_CLIENT_CERT_FILE_PATH);
            authParams.put("tlsKeyFile", TLS_CLIENT_KEY_FILE_PATH);

            adminBuilder.authentication(AuthenticationTls.class.getName(), authParams).allowTlsInsecureConnection(true);
        }

        BROKER_LOOKUP_URL = BROKER_URL_BASE
                + "/lookup/v2/destination/persistent/my-property/local/my-namespace/my-topic";
        BROKER_LOOKUP_URL_TLS = BROKER_URL_BASE_TLS
                + "/lookup/v2/destination/persistent/my-property/local/my-namespace/my-topic";

        PulsarAdmin pulsarAdmin = adminBuilder.serviceHttpUrl(serviceUrl).build();

        try {
            pulsarAdmin.clusters().createCluster(config.getClusterName(),
                    ClusterData.builder().serviceUrl(pulsar.getWebServiceAddress()).build());
        } catch (ConflictException ce) {
            // This is OK.
        } finally {
            pulsarAdmin.close();
        }
    }

    @AfterMethod(alwaysRun = true)
    void teardown() {
        if (pulsar != null) {
            try {
                pulsar.close();
                pulsar = null;
            } catch (Exception e) {
                Assert.fail("Got exception while closing the pulsar instance ", e);
            }
        }
    }

    private static final Logger log = LoggerFactory.getLogger(WebServiceTest.class);
}<|MERGE_RESOLUTION|>--- conflicted
+++ resolved
@@ -88,11 +88,7 @@
     private PulsarService pulsar;
     private String BROKER_LOOKUP_URL;
     private String BROKER_LOOKUP_URL_TLS;
-<<<<<<< HEAD
     private boolean compressOutputMetricsInPrometheus;
-=======
-    private Boolean compressOutputMetricsInPrometheus;
->>>>>>> da7282a6
     private static final String TLS_SERVER_CERT_FILE_PATH = "./src/test/resources/certificate/server.crt";
     private static final String TLS_SERVER_KEY_FILE_PATH = "./src/test/resources/certificate/server.key";
     private static final String TLS_CLIENT_CERT_FILE_PATH = "./src/test/resources/certificate/client.crt";
