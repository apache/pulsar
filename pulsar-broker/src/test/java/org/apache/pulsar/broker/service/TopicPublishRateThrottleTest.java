/*
 * Licensed to the Apache Software Foundation (ASF) under one
 * or more contributor license agreements.  See the NOTICE file
 * distributed with this work for additional information
 * regarding copyright ownership.  The ASF licenses this file
 * to you under the Apache License, Version 2.0 (the
 * "License"); you may not use this file except in compliance
 * with the License.  You may obtain a copy of the License at
 *
 *   http://www.apache.org/licenses/LICENSE-2.0
 *
 * Unless required by applicable law or agreed to in writing,
 * software distributed under the License is distributed on an
 * "AS IS" BASIS, WITHOUT WARRANTIES OR CONDITIONS OF ANY
 * KIND, either express or implied.  See the License for the
 * specific language governing permissions and limitations
 * under the License.
 */
package org.apache.pulsar.broker.service;

import java.util.concurrent.TimeUnit;
import java.util.concurrent.TimeoutException;
import org.apache.pulsar.broker.BrokerTestUtil;
import org.apache.pulsar.client.admin.PulsarAdmin;
import org.apache.pulsar.client.api.MessageId;
import org.apache.pulsar.common.policies.data.PublishRate;
import org.awaitility.Awaitility;
import org.testng.Assert;
import org.testng.annotations.AfterMethod;
import org.testng.annotations.BeforeMethod;
import org.testng.annotations.Test;

@Test(groups = "broker")
public class TopicPublishRateThrottleTest extends BrokerTestBase{
    @BeforeMethod(alwaysRun = true)
    @Override
    protected void setup() throws Exception {
        // no-op, each test will call baseSetup
    }

    @AfterMethod(alwaysRun = true)
    @Override
    protected void cleanup() throws Exception {
        super.internalCleanup();
    }

    @Test
    public void testProducerBlockedByPrecisTopicPublishRateLimiting() throws Exception {
<<<<<<< HEAD
        PublishRate publishRate = new PublishRate(1, 10);
        conf.setPreciseTopicPublishRateLimiterEnable(true);
=======
        PublishRate publishRate = new PublishRate(1,10);
>>>>>>> 8d1ec6d1
        conf.setMaxPendingPublishRequestsPerConnection(0);
        super.baseSetup();
        admin.namespaces().setPublishRate("prop/ns-abc", publishRate);
        final String topic = "persistent://prop/ns-abc/testPrecisTopicPublishRateLimiting";
        org.apache.pulsar.client.api.Producer<byte[]> producer = pulsarClient.newProducer()
                .topic(topic)
                .producerName("producer-name")
                .create();

        Topic topicRef = pulsar.getBrokerService().getTopicReference(topic).get();
        Assert.assertNotNull(topicRef);
        MessageId messageId = null;
        try {
            // first will be success, and will set auto read to false
            messageId = producer.sendAsync(new byte[10]).get(500, TimeUnit.MILLISECONDS);
            Assert.assertNotNull(messageId);
            // second will be blocked
            producer.sendAsync(new byte[10]).get(500, TimeUnit.MILLISECONDS);
            Assert.fail("should failed, because producer blocked by topic publish rate limiting");
        } catch (TimeoutException e) {
            // No-op
        }
        // Close the PulsarClient gracefully to avoid ByteBuf leak
        pulsarClient.close();
    }

    @Test
    public void testSystemTopicPublishNonBlock() throws Exception {
        super.baseSetup();
        PublishRate publishRate = new PublishRate(1, 10);
        admin.namespaces().setPublishRate("prop/ns-abc", publishRate);
        final String topic = BrokerTestUtil.newUniqueName("persistent://prop/ns-abc/tp");
        PulsarAdmin admin1 = PulsarAdmin.builder().serviceHttpUrl(brokerUrl != null
            ? brokerUrl.toString() : brokerUrlTls.toString()).readTimeout(5, TimeUnit.SECONDS).build();
        admin1.topics().createNonPartitionedTopic(topic);
        admin1.topicPolicies().setDeduplicationStatus(topic, true);
        admin1.topicPolicies().setDeduplicationStatus(topic, false);
        // cleanup.
        admin.namespaces().removePublishRate("prop/ns-abc");
        admin1.close();
    }

    @Test
    public void testPrecisTopicPublishRateLimitingProduceRefresh() throws Exception {
<<<<<<< HEAD
        PublishRate publishRate = new PublishRate(1, 10);
        conf.setPreciseTopicPublishRateLimiterEnable(true);
=======
        PublishRate publishRate = new PublishRate(1,10);
>>>>>>> 8d1ec6d1
        conf.setMaxPendingPublishRequestsPerConnection(0);
        super.baseSetup();
        admin.namespaces().setPublishRate("prop/ns-abc", publishRate);
        final String topic = "persistent://prop/ns-abc/testPrecisTopicPublishRateLimiting";
        org.apache.pulsar.client.api.Producer<byte[]> producer = pulsarClient.newProducer()
                .topic(topic)
                .producerName("producer-name")
                .create();

        Topic topicRef = pulsar.getBrokerService().getTopicReference(topic).get();
        Assert.assertNotNull(topicRef);
        MessageId messageId = null;
        try {
            // first will be success, and will set auto read to false
            messageId = producer.sendAsync(new byte[10]).get(500, TimeUnit.MILLISECONDS);
            Assert.assertNotNull(messageId);
            // second will be blocked
            producer.sendAsync(new byte[10]).get(500, TimeUnit.MILLISECONDS);
            Assert.fail("should failed, because producer blocked by topic publish rate limiting");
        } catch (TimeoutException e) {
            // No-op
        }
        Thread.sleep(1000);
        try {
            messageId = producer.sendAsync(new byte[10]).get(1, TimeUnit.SECONDS);
        } catch (TimeoutException e) {
            // No-op
        }
        Assert.assertNotNull(messageId);
        // Close the PulsarClient gracefully to avoid ByteBuf leak
        pulsarClient.close();
    }

    @Test
    public void testBrokerLevelPublishRateDynamicUpdate() throws Exception{
        conf.setMaxPendingPublishRequestsPerConnection(0);
        super.baseSetup();
        final String topic = "persistent://prop/ns-abc/testMultiLevelPublishRate";
        org.apache.pulsar.client.api.Producer<byte[]> producer = pulsarClient.newProducer()
            .topic(topic)
            .producerName("producer-name")
            .create();

        final int rateInMsg = 10;
        final long rateInByte = 20;

        // maxPublishRatePerTopicInMessages
        admin.brokers().updateDynamicConfiguration("maxPublishRatePerTopicInMessages", "" + rateInMsg);
        Awaitility.await()
            .untilAsserted(() ->
                Assert.assertEquals(admin.brokers()
                                .getAllDynamicConfigurations().get("maxPublishRatePerTopicInMessages"),
                    "" + rateInMsg));
        Topic topicRef = pulsar.getBrokerService().getTopicReference(topic).get();
        Assert.assertNotNull(topicRef);
        PublishRateLimiterImpl limiter = ((PublishRateLimiterImpl) ((AbstractTopic) topicRef).topicPublishRateLimiter);
        Awaitility.await()
                .untilAsserted(() -> Assert.assertEquals(limiter.getTokenBucketOnMessage().getRate(), rateInMsg));
        Assert.assertNull(limiter.getTokenBucketOnByte());

        // maxPublishRatePerTopicInBytes
        admin.brokers().updateDynamicConfiguration("maxPublishRatePerTopicInBytes", "" + rateInByte);
        Awaitility.await()
            .untilAsserted(() ->
                Assert.assertEquals(admin.brokers().getAllDynamicConfigurations().get("maxPublishRatePerTopicInBytes"),
                    "" + rateInByte));
        Awaitility.await()
                .untilAsserted(() -> Assert.assertEquals(limiter.getTokenBucketOnByte().getRate(), rateInByte));
        Assert.assertEquals(limiter.getTokenBucketOnMessage().getRate(), rateInMsg);

        producer.close();
    }
}<|MERGE_RESOLUTION|>--- conflicted
+++ resolved
@@ -46,12 +46,7 @@
 
     @Test
     public void testProducerBlockedByPrecisTopicPublishRateLimiting() throws Exception {
-<<<<<<< HEAD
         PublishRate publishRate = new PublishRate(1, 10);
-        conf.setPreciseTopicPublishRateLimiterEnable(true);
-=======
-        PublishRate publishRate = new PublishRate(1,10);
->>>>>>> 8d1ec6d1
         conf.setMaxPendingPublishRequestsPerConnection(0);
         super.baseSetup();
         admin.namespaces().setPublishRate("prop/ns-abc", publishRate);
@@ -96,12 +91,7 @@
 
     @Test
     public void testPrecisTopicPublishRateLimitingProduceRefresh() throws Exception {
-<<<<<<< HEAD
         PublishRate publishRate = new PublishRate(1, 10);
-        conf.setPreciseTopicPublishRateLimiterEnable(true);
-=======
-        PublishRate publishRate = new PublishRate(1,10);
->>>>>>> 8d1ec6d1
         conf.setMaxPendingPublishRequestsPerConnection(0);
         super.baseSetup();
         admin.namespaces().setPublishRate("prop/ns-abc", publishRate);
