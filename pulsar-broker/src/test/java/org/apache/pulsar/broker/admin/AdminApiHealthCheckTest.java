--- conflicted
+++ resolved
@@ -101,80 +101,6 @@
         );
     }
 
-<<<<<<< HEAD
-
-=======
-    @Test(expectedExceptions= PulsarAdminException.class, expectedExceptionsMessageRegExp = ".*Deadlocked threads detected.*")
-    public void testHealthCheckupDetectsDeadlock() throws Exception {
-        // simulate a deadlock in the Test JVM
-        // the broker used in unit tests runs in the test JVM and the
-        // healthcheck implementation should detect this deadlock
-        Lock lock1 = new ReentrantReadWriteLock().writeLock();
-        Lock lock2 = new ReentrantReadWriteLock().writeLock();
-        final Phaser phaser = new Phaser(3);
-        Thread thread1=new Thread(() -> {
-            phaser.arriveAndAwaitAdvance();
-            try {
-                deadlock(lock1, lock2, 1000L);
-            } finally {
-                phaser.arriveAndDeregister();
-            }
-        }, "deadlockthread-1");
-        Thread thread2=new Thread(() -> {
-            phaser.arriveAndAwaitAdvance();
-            try {
-                deadlock(lock2, lock1, 2000L);
-            } finally {
-                phaser.arriveAndDeregister();
-            }
-        }, "deadlockthread-2");
-        thread1.start();
-        thread2.start();
-        phaser.arriveAndAwaitAdvance();
-        Thread.sleep(5000L);
-
-        try {
-            admin.brokers().healthcheck(TopicVersion.V2);
-        } finally {
-            // unlock the deadlock
-            thread1.interrupt();
-            thread2.interrupt();
-            // wait for deadlock threads to finish
-            phaser.arriveAndAwaitAdvance();
-            // wait for deadlocked status to clear before continuing
-            Awaitility.await().atMost(Duration.ofSeconds(10))
-                    .until(() -> threadBean.findDeadlockedThreads() == null);
-        }
-    }
-
-    private void deadlock(Lock lock1, Lock lock2, long millis) {
-        try {
-            lock1.lockInterruptibly();
-            try {
-                Thread.sleep(millis);
-                lock2.lockInterruptibly();
-                lock2.unlock();
-            } catch (InterruptedException e) {
-                Thread.currentThread().interrupt();
-            } finally {
-                lock1.unlock();
-            }
-        } catch (InterruptedException e) {
-            Thread.currentThread().interrupt();
-        }
-    }
-
-    @Test(timeOut = 5000L)
-    public void testDeadlockDetectionOverhead() {
-        for (int i=0; i < 1000; i++) {
-            long[] threadIds = threadBean.findDeadlockedThreads();
-            // assert that there's no deadlock
-            Assert.assertNull(threadIds);
-        }
-    }
-
-    @Test
->>>>>>> d8b99485
     public void testHealthCheckupV1() throws Exception {
         final int times = 30;
         CompletableFuture<Void> future = new CompletableFuture<>();
