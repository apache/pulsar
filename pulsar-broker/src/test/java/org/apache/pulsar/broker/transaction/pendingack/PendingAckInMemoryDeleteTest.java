--- conflicted
+++ resolved
@@ -45,13 +45,10 @@
 import org.apache.pulsar.common.policies.data.TenantInfo;
 import org.apache.pulsar.common.util.collections.BitSetRecyclable;
 import org.apache.pulsar.common.util.collections.ConcurrentOpenHashMap;
-<<<<<<< HEAD
-=======
 import org.apache.pulsar.transaction.coordinator.TransactionCoordinatorID;
 import org.apache.pulsar.transaction.coordinator.TransactionMetadataStore;
 import org.apache.pulsar.transaction.coordinator.TransactionMetadataStoreState;
 import org.apache.pulsar.transaction.coordinator.impl.MLTransactionMetadataStore;
->>>>>>> 5d85a2f2
 import org.awaitility.Awaitility;
 import org.testng.Assert;
 import org.testng.annotations.AfterMethod;
@@ -216,12 +213,6 @@
                 .subscriptionName(subscriptionName)
                 .enableBatchIndexAcknowledgment(true)
                 .subscriptionType(SubscriptionType.Shared)
-<<<<<<< HEAD
-=======
-                .isAckReceiptEnabled(true)
-                .ackTimeout(2, TimeUnit.SECONDS)
-                .acknowledgmentGroupTime(0, TimeUnit.MICROSECONDS)
->>>>>>> 5d85a2f2
                 .subscribe();
 
         @Cleanup
@@ -231,19 +222,12 @@
                 .batchingMaxMessages(200)
                 .create();
 
-        PersistentSubscription persistentSubscription = null;
         PendingAckHandleImpl pendingAckHandle = null;
 
         LinkedMap<TxnID, HashMap<PositionImpl, PositionImpl>> individualAckOfTransaction = null;
         ManagedCursorImpl managedCursor = null;
 
-        ConcurrentSkipListMap<PositionImpl, BitSetRecyclable> batchDeletedIndexes = null;
-
-<<<<<<< HEAD
         MessageId[] messageIds = new MessageId[2];
-=======
-        Message<byte[]>[] messages = new Message[2];
->>>>>>> 5d85a2f2
         for (int retryCnt = 0; retryCnt < 2; retryCnt++) {
 
             int messageCnt = 1000;
@@ -286,7 +270,7 @@
                 if (completableFuture != null) {
                     Optional<Topic> topic = completableFuture.get();
                     if (topic.isPresent()) {
-                        final PersistentSubscription testPersistentSubscription =
+                        PersistentSubscription testPersistentSubscription =
                                 (PersistentSubscription) topic.get().getSubscription(subscriptionName);
                         field = PersistentSubscription.class.getDeclaredField("pendingAckHandle");
                         field.setAccessible(true);
@@ -299,14 +283,16 @@
                         managedCursor = (ManagedCursorImpl) testPersistentSubscription.getCursor();
                         field = ManagedCursorImpl.class.getDeclaredField("batchDeletedIndexes");
                         field.setAccessible(true);
-                        batchDeletedIndexes =
+                        final ConcurrentSkipListMap<PositionImpl, BitSetRecyclable> batchDeletedIndexes =
                                 (ConcurrentSkipListMap<PositionImpl, BitSetRecyclable>) field.get(managedCursor);
                         if (retryCnt == 0) {
                             //one message are not ack
-<<<<<<< HEAD
                             Awaitility.await().atMost(2000, TimeUnit.MILLISECONDS).until(() -> {
                                 return testPersistentSubscription.getConsumers().get(0).getPendingAcks().size() == 1;
                             });
+
+                            assertEquals(batchDeletedIndexes.size(), 1);
+                            assertEquals(testPersistentSubscription.getConsumers().get(0).getPendingAcks().size(), 1);
                         } else {
                             //two message are not ack
                             Awaitility.await().atMost(2000, TimeUnit.MILLISECONDS).until(() -> {
@@ -315,34 +301,23 @@
 
                             Transaction commitTwice = getTxn();
 
+                            //this message is in one batch point
                             consumer.acknowledge(messageIds[0]);
-                            assertEquals(batchDeletedIndexes.size(), 2);
                             Awaitility.await().atMost(2000, TimeUnit.MILLISECONDS).until(() -> {
-                                return testPersistentSubscription.getConsumers().get(0).getPendingAcks().size() == 1;
+                                return batchDeletedIndexes.size() == 1;
                             });
+                            assertEquals(testPersistentSubscription.getConsumers().get(0).getPendingAcks().size(), 1);
 
                             // this test is for the last message has been cleared in this consumer pending acks
                             // and it won't clear the last message in cursor batch index ack set
                             consumer.acknowledgeAsync(messageIds[1], commitTwice).get();
                             assertEquals(batchDeletedIndexes.size(), 1);
-                            Awaitility.await().atMost(2000, TimeUnit.MILLISECONDS).until(() -> {
-                                return testPersistentSubscription.getConsumers().get(0).getPendingAcks().size() == 0;
-                            });
+                            assertEquals(testPersistentSubscription.getConsumers().get(0).getPendingAcks().size(), 0);
 
                             // the messages has been produced were all acked, the memory in broker for the messages has been cleared.
                             commitTwice.commit().get();
                             assertEquals(batchDeletedIndexes.size(), 0);
                             assertEquals(testPersistentSubscription.getConsumers().get(0).getPendingAcks().size(), 0);
-=======
-                            assertEquals(batchDeletedIndexes.size(), 1);
-                            assertEquals(persistentSubscription.getConsumers().get(0).getPendingAcks().size(), 1);
-                            messages[0] = consumer.receive();
-                        } else {
-                            //two message are not ack
-                            assertEquals(batchDeletedIndexes.size(), 2);
-                            assertEquals(persistentSubscription.getConsumers().get(0).getPendingAcks().size(), 2);
-                            messages[1] = consumer.receive();
->>>>>>> 5d85a2f2
                         }
                         count++;
                     }
@@ -350,27 +325,6 @@
             }
             assertEquals(count, 1);
         }
-<<<<<<< HEAD
-=======
-
-        Transaction commitTwice = getTxn();
-
-        //this message is in one batch point
-        consumer.acknowledge(messages[0].getMessageId());
-        assertEquals(batchDeletedIndexes.size(), 1);
-        assertEquals(persistentSubscription.getConsumers().get(0).getPendingAcks().size(), 1);
-
-        // this test is for the last message has been cleared in this consumer pending acks
-        // and it won't clear the last message in cursor batch index ack set
-        consumer.acknowledgeAsync(messages[1].getMessageId(), commitTwice).get();
-        assertEquals(batchDeletedIndexes.size(), 1);
-        assertEquals(persistentSubscription.getConsumers().get(0).getPendingAcks().size(), 0);
-
-        // the messages has been produced were all acked, the memory in broker for the messages has been cleared.
-        commitTwice.commit().get();
-        assertEquals(batchDeletedIndexes.size(), 0);
-        assertEquals(persistentSubscription.getConsumers().get(0).getPendingAcks().size(), 0);
->>>>>>> 5d85a2f2
     }
 
     private Transaction getTxn() throws Exception {
