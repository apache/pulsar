--- conflicted
+++ resolved
@@ -517,7 +517,11 @@
         waitUntilNewOwner(channel1, bundle, null);
         waitUntilNewOwner(channel2, bundle, null);
 
-<<<<<<< HEAD
+        // TODO: assert child bundle ownerships in the channels.
+        validateHandlerCounters(channel1, 1, 0, 1, 0, 0, 0, 1, 0, 1, 0);
+        validateHandlerCounters(channel2, 1, 0, 1, 0, 0, 0, 1, 0, 1, 0);
+        validateEventCounters(channel1, 1, 0, 1, 0, 0, 0);
+        validateEventCounters(channel2, 0, 0, 0, 0, 0, 0);
         // Verify the retry count
         verify(((ServiceUnitStateChannelImpl) channel1), times(badVersionExceptionCount + 1))
                 .splitServiceUnitOnceAndRetry(any(), any(), any(), any(), any(), any(), anyLong(), any());
@@ -539,13 +543,6 @@
         cleanTableView(channel2, childBundle1);
         cleanTableView(channel1, childBundle2);
         cleanTableView(channel2, childBundle2);
-=======
-        // TODO: assert child bundle ownerships in the channels.
-        validateHandlerCounters(channel1, 1, 0, 1, 0, 0, 0, 1, 0, 1, 0);
-        validateHandlerCounters(channel2, 1, 0, 1, 0, 0, 0, 1, 0, 1, 0);
-        validateEventCounters(channel1, 1, 0, 1, 0, 0, 0);
-        validateEventCounters(channel2, 0, 0, 0, 0, 0, 0);
->>>>>>> 70750751
     }
 
     @Test(priority = 7)
