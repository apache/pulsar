/**
 * Licensed to the Apache Software Foundation (ASF) under one
 * or more contributor license agreements.  See the NOTICE file
 * distributed with this work for additional information
 * regarding copyright ownership.  The ASF licenses this file
 * to you under the Apache License, Version 2.0 (the
 * "License"); you may not use this file except in compliance
 * with the License.  You may obtain a copy of the License at
 *
 *   http://www.apache.org/licenses/LICENSE-2.0
 *
 * Unless required by applicable law or agreed to in writing,
 * software distributed under the License is distributed on an
 * "AS IS" BASIS, WITHOUT WARRANTIES OR CONDITIONS OF ANY
 * KIND, either express or implied.  See the License for the
 * specific language governing permissions and limitations
 * under the License.
 */
package org.apache.pulsar.broker.service;

import org.apache.pulsar.broker.service.schema.SchemaRegistryService;
import org.apache.pulsar.common.schema.Schema;

import java.io.IOException;
import java.util.concurrent.CompletableFuture;

import static java.util.concurrent.CompletableFuture.completedFuture;

public class MockSchemaRegistryService implements SchemaRegistryService {
    @Override
    public CompletableFuture<SchemaAndMetadata> getSchema(String schemaId) {
        return completedFuture(null);
    }

    @Override
    public CompletableFuture<SchemaAndMetadata> getSchema(String schemaId, long version) {
        return completedFuture(null);
    }

    @Override
    public CompletableFuture<Long> putSchema(String schemaId, Schema schema) {
        return completedFuture(null);
    }

    @Override
    public CompletableFuture<Long> deleteSchema(String schemaId, String user) {
<<<<<<< HEAD
        return completedFuture(null);
=======
        return completedFuture(-1L);
>>>>>>> 3be5e711
    }

    @Override
    public void start() throws IOException {

    }

    @Override
    public void close() throws Exception {

    }
}<|MERGE_RESOLUTION|>--- conflicted
+++ resolved
@@ -44,11 +44,7 @@
 
     @Override
     public CompletableFuture<Long> deleteSchema(String schemaId, String user) {
-<<<<<<< HEAD
-        return completedFuture(null);
-=======
         return completedFuture(-1L);
->>>>>>> 3be5e711
     }
 
     @Override
