/**
 * Licensed to the Apache Software Foundation (ASF) under one
 * or more contributor license agreements.  See the NOTICE file
 * distributed with this work for additional information
 * regarding copyright ownership.  The ASF licenses this file
 * to you under the Apache License, Version 2.0 (the
 * "License"); you may not use this file except in compliance
 * with the License.  You may obtain a copy of the License at
 *
 *   http://www.apache.org/licenses/LICENSE-2.0
 *
 * Unless required by applicable law or agreed to in writing,
 * software distributed under the License is distributed on an
 * "AS IS" BASIS, WITHOUT WARRANTIES OR CONDITIONS OF ANY
 * KIND, either express or implied.  See the License for the
 * specific language governing permissions and limitations
 * under the License.
 */
package org.apache.pulsar.broker.service;

import static org.testng.Assert.assertEquals;
import static org.testng.Assert.assertNotNull;
import static org.testng.Assert.assertNull;
import static org.testng.Assert.assertTrue;
import com.google.common.collect.Sets;
import java.util.Collections;
import java.util.HashSet;
import java.util.Set;
import java.util.UUID;
import org.apache.pulsar.broker.PulsarServerException;
import org.apache.pulsar.client.admin.PulsarAdminException;
import org.apache.pulsar.client.api.PulsarClientException;
<<<<<<< HEAD
import org.apache.pulsar.client.api.SubscriptionType;
=======
>>>>>>> 021409b6
import org.apache.pulsar.common.naming.TopicName;
import org.apache.pulsar.common.policies.data.RetentionPolicies;
import org.apache.pulsar.common.policies.data.impl.BacklogQuotaImpl;
import org.awaitility.Awaitility;
import org.testng.annotations.AfterClass;
import org.testng.annotations.BeforeClass;
import org.testng.annotations.Test;

/**
 * Starts 3 brokers that are in 3 different clusters
 */
@Test(groups = "broker")
public class ReplicatorTopicPoliciesTest extends ReplicatorTestBase {

    @Override
    @BeforeClass(alwaysRun = true, timeOut = 300000)
    public void setup() throws Exception {
        config1.setSystemTopicEnabled(true);
        config1.setDefaultNumberOfNamespaceBundles(1);
        config1.setTopicLevelPoliciesEnabled(true);
        config2.setSystemTopicEnabled(true);
        config2.setTopicLevelPoliciesEnabled(true);
        config2.setDefaultNumberOfNamespaceBundles(1);
        config3.setSystemTopicEnabled(true);
        config3.setTopicLevelPoliciesEnabled(true);
        config3.setDefaultNumberOfNamespaceBundles(1);
        super.setup();
    }

    @Override
    @AfterClass(alwaysRun = true, timeOut = 300000)
    public void cleanup() throws Exception {
        super.cleanup();
    }

    @Test
    public void testReplicateQuotaTopicPolicies() throws Exception {
        final String namespace = "pulsar/partitionedNs-" + UUID.randomUUID();
        final String topic = "persistent://" + namespace + "/topic" + UUID.randomUUID();
        init(namespace, topic);
        // set BacklogQuota
        BacklogQuotaImpl backlogQuota = new BacklogQuotaImpl();
        backlogQuota.setLimitSize(1);
        backlogQuota.setLimitTime(2);
        admin1.topicPolicies(true).setBacklogQuota(topic, backlogQuota);

        Awaitility.await().untilAsserted(() ->
                assertTrue(admin2.topicPolicies(true).getBacklogQuotaMap(topic).containsValue(backlogQuota)));
        Awaitility.await().untilAsserted(() ->
                assertTrue(admin3.topicPolicies(true).getBacklogQuotaMap(topic).containsValue(backlogQuota)));
        //remove BacklogQuota
        admin1.topicPolicies(true).removeBacklogQuota(topic);
        Awaitility.await().untilAsserted(() ->
                assertEquals(admin2.topicPolicies(true).getBacklogQuotaMap(topic).size(), 0));
        Awaitility.await().untilAsserted(() ->
                assertEquals(admin3.topicPolicies(true).getBacklogQuotaMap(topic).size(), 0));
    }

    @Test
    public void testReplicatorTopicPolicies() throws Exception {
        final String namespace = "pulsar/partitionedNs-" + UUID.randomUUID();
        final String persistentTopicName = "persistent://" + namespace + "/topic" + UUID.randomUUID();

        init(namespace, persistentTopicName);
        // set retention
        RetentionPolicies retentionPolicies = new RetentionPolicies(1, 1);
        admin1.topicPolicies(true).setRetention(persistentTopicName, retentionPolicies);

        Awaitility.await().untilAsserted(() ->
                assertEquals(admin2.topicPolicies(true).getRetention(persistentTopicName), retentionPolicies));
        Awaitility.await().untilAsserted(() ->
                assertEquals(admin3.topicPolicies(true).getRetention(persistentTopicName), retentionPolicies));

        Awaitility.await().untilAsserted(() -> {
            assertEquals(admin1.topicPolicies(true).getRetention(persistentTopicName), retentionPolicies);
            assertNull(admin1.topicPolicies().getRetention(persistentTopicName));
        });

        //remove retention
        admin1.topicPolicies(true).removeRetention(persistentTopicName);
        Awaitility.await().untilAsserted(() ->
                assertNull(admin2.topicPolicies(true).getRetention(persistentTopicName)));
        Awaitility.await().untilAsserted(() ->
                assertNull(admin3.topicPolicies(true).getRetention(persistentTopicName)));
    }
    @Test
    public void testReplicateSubscriptionTypesPolicies() throws Exception {
        final String namespace = "pulsar/partitionedNs-" + UUID.randomUUID();
        final String topic = "persistent://" + namespace + "/topic" + UUID.randomUUID();
        init(namespace, topic);
        Set<SubscriptionType> subscriptionTypes = new HashSet<>();
        subscriptionTypes.add(SubscriptionType.Shared);
        // set
        admin1.topicPolicies(true).setSubscriptionTypesEnabled(topic, subscriptionTypes);
        Awaitility.await().untilAsserted(() ->
                assertEquals(admin2.topicPolicies(true).getSubscriptionTypesEnabled(topic), subscriptionTypes));
        Awaitility.await().untilAsserted(() ->
                assertEquals(admin3.topicPolicies(true).getSubscriptionTypesEnabled(topic), subscriptionTypes));
        // remove
        admin1.topicPolicies(true).removeSubscriptionTypesEnabled(topic);
        Awaitility.await().untilAsserted(() ->
                assertEquals(admin2.topicPolicies(true).getSubscriptionTypesEnabled(topic), Collections.emptySet()));
        Awaitility.await().untilAsserted(() ->
                assertEquals(admin3.topicPolicies(true).getSubscriptionTypesEnabled(topic), Collections.emptySet()));

    }

    private void init(String namespace, String topic)
            throws PulsarAdminException, PulsarClientException, PulsarServerException {
        final String cluster2 = pulsar2.getConfig().getClusterName();
        final String cluster1 = pulsar1.getConfig().getClusterName();
        final String cluster3 = pulsar3.getConfig().getClusterName();

        admin1.namespaces().createNamespace(namespace, Sets.newHashSet(cluster1, cluster2, cluster3));
        admin1.namespaces().setNamespaceReplicationClusters(namespace, Sets.newHashSet("r1", "r2", "r3"));
        // Create partitioned-topic from R1
        admin1.topics().createPartitionedTopic(topic, 3);
        // List partitioned topics from R2
        Awaitility.await().untilAsserted(() -> assertNotNull(admin2.topics().getPartitionedTopicList(namespace)));
        Awaitility.await().untilAsserted(() -> assertEquals(
                admin2.topics().getPartitionedTopicList(namespace).get(0), topic));
        assertEquals(admin1.topics().getList(namespace).size(), 3);
        // List partitioned topics from R3
        Awaitility.await().untilAsserted(() -> assertNotNull(admin3.topics().getPartitionedTopicList(namespace)));
        Awaitility.await().untilAsserted(() -> assertEquals(
                admin3.topics().getPartitionedTopicList(namespace).get(0), topic));

        pulsar1.getClient().newProducer().topic(topic).create().close();
        pulsar2.getClient().newProducer().topic(topic).create().close();
        pulsar3.getClient().newProducer().topic(topic).create().close();

        //init topic policies server
        Awaitility.await().ignoreExceptions().untilAsserted(() -> {
            assertNull(pulsar1.getTopicPoliciesService().getTopicPolicies(TopicName.get(topic)));
            assertNull(pulsar2.getTopicPoliciesService().getTopicPolicies(TopicName.get(topic)));
            assertNull(pulsar3.getTopicPoliciesService().getTopicPolicies(TopicName.get(topic)));
        });
    }

    private void init(String namespace, String topic)
            throws PulsarAdminException, PulsarClientException, PulsarServerException {
        final String cluster2 = pulsar2.getConfig().getClusterName();
        final String cluster1 = pulsar1.getConfig().getClusterName();
        final String cluster3 = pulsar3.getConfig().getClusterName();

        admin1.namespaces().createNamespace(namespace, Sets.newHashSet(cluster1, cluster2, cluster3));
        admin1.namespaces().setNamespaceReplicationClusters(namespace, Sets.newHashSet("r1", "r2", "r3"));
        // Create partitioned-topic from R1
        admin1.topics().createPartitionedTopic(topic, 3);
        // List partitioned topics from R2
        Awaitility.await().untilAsserted(() -> assertNotNull(admin2.topics().getPartitionedTopicList(namespace)));
        Awaitility.await().untilAsserted(() -> assertEquals(
                admin2.topics().getPartitionedTopicList(namespace).get(0), topic));
        assertEquals(admin1.topics().getList(namespace).size(), 3);
        // List partitioned topics from R3
        Awaitility.await().untilAsserted(() -> assertNotNull(admin3.topics().getPartitionedTopicList(namespace)));
        Awaitility.await().untilAsserted(() -> assertEquals(
                admin3.topics().getPartitionedTopicList(namespace).get(0), topic));

        pulsar1.getClient().newProducer().topic(topic).create().close();
        pulsar2.getClient().newProducer().topic(topic).create().close();
        pulsar3.getClient().newProducer().topic(topic).create().close();

        //init topic policies server
        Awaitility.await().ignoreExceptions().untilAsserted(() -> {
            assertNull(pulsar1.getTopicPoliciesService().getTopicPolicies(TopicName.get(topic)));
            assertNull(pulsar2.getTopicPoliciesService().getTopicPolicies(TopicName.get(topic)));
            assertNull(pulsar3.getTopicPoliciesService().getTopicPolicies(TopicName.get(topic)));
        });
    }

}<|MERGE_RESOLUTION|>--- conflicted
+++ resolved
@@ -30,10 +30,7 @@
 import org.apache.pulsar.broker.PulsarServerException;
 import org.apache.pulsar.client.admin.PulsarAdminException;
 import org.apache.pulsar.client.api.PulsarClientException;
-<<<<<<< HEAD
 import org.apache.pulsar.client.api.SubscriptionType;
-=======
->>>>>>> 021409b6
 import org.apache.pulsar.common.naming.TopicName;
 import org.apache.pulsar.common.policies.data.RetentionPolicies;
 import org.apache.pulsar.common.policies.data.impl.BacklogQuotaImpl;
@@ -126,13 +123,13 @@
         init(namespace, topic);
         Set<SubscriptionType> subscriptionTypes = new HashSet<>();
         subscriptionTypes.add(SubscriptionType.Shared);
-        // set
+        // set subscription types policies
         admin1.topicPolicies(true).setSubscriptionTypesEnabled(topic, subscriptionTypes);
         Awaitility.await().untilAsserted(() ->
                 assertEquals(admin2.topicPolicies(true).getSubscriptionTypesEnabled(topic), subscriptionTypes));
         Awaitility.await().untilAsserted(() ->
                 assertEquals(admin3.topicPolicies(true).getSubscriptionTypesEnabled(topic), subscriptionTypes));
-        // remove
+        // remove subscription types policies
         admin1.topicPolicies(true).removeSubscriptionTypesEnabled(topic);
         Awaitility.await().untilAsserted(() ->
                 assertEquals(admin2.topicPolicies(true).getSubscriptionTypesEnabled(topic), Collections.emptySet()));
@@ -173,36 +170,4 @@
         });
     }
 
-    private void init(String namespace, String topic)
-            throws PulsarAdminException, PulsarClientException, PulsarServerException {
-        final String cluster2 = pulsar2.getConfig().getClusterName();
-        final String cluster1 = pulsar1.getConfig().getClusterName();
-        final String cluster3 = pulsar3.getConfig().getClusterName();
-
-        admin1.namespaces().createNamespace(namespace, Sets.newHashSet(cluster1, cluster2, cluster3));
-        admin1.namespaces().setNamespaceReplicationClusters(namespace, Sets.newHashSet("r1", "r2", "r3"));
-        // Create partitioned-topic from R1
-        admin1.topics().createPartitionedTopic(topic, 3);
-        // List partitioned topics from R2
-        Awaitility.await().untilAsserted(() -> assertNotNull(admin2.topics().getPartitionedTopicList(namespace)));
-        Awaitility.await().untilAsserted(() -> assertEquals(
-                admin2.topics().getPartitionedTopicList(namespace).get(0), topic));
-        assertEquals(admin1.topics().getList(namespace).size(), 3);
-        // List partitioned topics from R3
-        Awaitility.await().untilAsserted(() -> assertNotNull(admin3.topics().getPartitionedTopicList(namespace)));
-        Awaitility.await().untilAsserted(() -> assertEquals(
-                admin3.topics().getPartitionedTopicList(namespace).get(0), topic));
-
-        pulsar1.getClient().newProducer().topic(topic).create().close();
-        pulsar2.getClient().newProducer().topic(topic).create().close();
-        pulsar3.getClient().newProducer().topic(topic).create().close();
-
-        //init topic policies server
-        Awaitility.await().ignoreExceptions().untilAsserted(() -> {
-            assertNull(pulsar1.getTopicPoliciesService().getTopicPolicies(TopicName.get(topic)));
-            assertNull(pulsar2.getTopicPoliciesService().getTopicPolicies(TopicName.get(topic)));
-            assertNull(pulsar3.getTopicPoliciesService().getTopicPolicies(TopicName.get(topic)));
-        });
-    }
-
 }