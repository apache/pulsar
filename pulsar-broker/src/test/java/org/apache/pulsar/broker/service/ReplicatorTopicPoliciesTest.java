/**
 * Licensed to the Apache Software Foundation (ASF) under one
 * or more contributor license agreements.  See the NOTICE file
 * distributed with this work for additional information
 * regarding copyright ownership.  The ASF licenses this file
 * to you under the Apache License, Version 2.0 (the
 * "License"); you may not use this file except in compliance
 * with the License.  You may obtain a copy of the License at
 *
 *   http://www.apache.org/licenses/LICENSE-2.0
 *
 * Unless required by applicable law or agreed to in writing,
 * software distributed under the License is distributed on an
 * "AS IS" BASIS, WITHOUT WARRANTIES OR CONDITIONS OF ANY
 * KIND, either express or implied.  See the License for the
 * specific language governing permissions and limitations
 * under the License.
 */
package org.apache.pulsar.broker.service;

import static org.testng.Assert.assertEquals;
import static org.testng.Assert.assertNotNull;
import static org.testng.Assert.assertNull;
import static org.testng.Assert.assertTrue;
import com.google.common.collect.Sets;
import java.util.Collections;
import java.util.HashSet;
import java.util.Set;
import java.util.UUID;
import org.apache.pulsar.broker.PulsarServerException;
import org.apache.pulsar.client.admin.PulsarAdminException;
import org.apache.pulsar.client.api.PulsarClientException;
import org.apache.pulsar.client.api.SubscriptionType;
import org.apache.pulsar.common.naming.TopicName;
import org.apache.pulsar.common.policies.data.DispatchRate;
import org.apache.pulsar.common.policies.data.PersistencePolicies;
import org.apache.pulsar.common.policies.data.RetentionPolicies;
import org.apache.pulsar.common.policies.data.impl.BacklogQuotaImpl;
import org.awaitility.Awaitility;
import org.testng.annotations.AfterClass;
import org.testng.annotations.BeforeClass;
import org.testng.annotations.Test;

/**
 * Starts 3 brokers that are in 3 different clusters
 */
@Test(groups = "broker")
public class ReplicatorTopicPoliciesTest extends ReplicatorTestBase {

    @Override
    @BeforeClass(alwaysRun = true, timeOut = 300000)
    public void setup() throws Exception {
        config1.setSystemTopicEnabled(true);
        config1.setDefaultNumberOfNamespaceBundles(1);
        config1.setTopicLevelPoliciesEnabled(true);
        config2.setSystemTopicEnabled(true);
        config2.setTopicLevelPoliciesEnabled(true);
        config2.setDefaultNumberOfNamespaceBundles(1);
        config3.setSystemTopicEnabled(true);
        config3.setTopicLevelPoliciesEnabled(true);
        config3.setDefaultNumberOfNamespaceBundles(1);
        super.setup();
    }

    @Override
    @AfterClass(alwaysRun = true, timeOut = 300000)
    public void cleanup() throws Exception {
        super.cleanup();
    }

    @Test
    public void testReplicateQuotaTopicPolicies() throws Exception {
        final String namespace = "pulsar/partitionedNs-" + UUID.randomUUID();
        final String topic = "persistent://" + namespace + "/topic" + UUID.randomUUID();
        init(namespace, topic);
        // set BacklogQuota
        BacklogQuotaImpl backlogQuota = new BacklogQuotaImpl();
        backlogQuota.setLimitSize(1);
        backlogQuota.setLimitTime(2);
        admin1.topicPolicies(true).setBacklogQuota(topic, backlogQuota);

        Awaitility.await().untilAsserted(() ->
                assertTrue(admin2.topicPolicies(true).getBacklogQuotaMap(topic).containsValue(backlogQuota)));
        Awaitility.await().untilAsserted(() ->
                assertTrue(admin3.topicPolicies(true).getBacklogQuotaMap(topic).containsValue(backlogQuota)));
        //remove BacklogQuota
        admin1.topicPolicies(true).removeBacklogQuota(topic);
        Awaitility.await().untilAsserted(() ->
                assertEquals(admin2.topicPolicies(true).getBacklogQuotaMap(topic).size(), 0));
        Awaitility.await().untilAsserted(() ->
                assertEquals(admin3.topicPolicies(true).getBacklogQuotaMap(topic).size(), 0));
    }

    @Test
    public void testReplicateMessageTTLPolicies() throws Exception {
        final String namespace = "pulsar/partitionedNs-" + UUID.randomUUID();
        final String topic = "persistent://" + namespace + "/topic" + UUID.randomUUID();
        init(namespace, topic);
        // set message ttl
        admin1.topicPolicies(true).setMessageTTL(topic, 10);
        Awaitility.await().ignoreExceptions().untilAsserted(() ->
                assertEquals(admin2.topicPolicies(true).getMessageTTL(topic).intValue(), 10));
        Awaitility.await().ignoreExceptions().untilAsserted(() ->
                assertEquals(admin3.topicPolicies(true).getMessageTTL(topic).intValue(), 10));
        //remove message ttl
        admin1.topicPolicies(true).removeMessageTTL(topic);
        Awaitility.await().untilAsserted(() ->
                assertNull(admin2.topicPolicies(true).getMessageTTL(topic)));
        Awaitility.await().untilAsserted(() ->
                assertNull(admin3.topicPolicies(true).getMessageTTL(topic)));
    }

    @Test
    public void testReplicatePersistentPolicies() throws Exception {
        final String namespace = "pulsar/partitionedNs-" + UUID.randomUUID();
        final String topic = "persistent://" + namespace + "/topic" + UUID.randomUUID();
        init(namespace, topic);
        // set PersistencePolicies
        PersistencePolicies policies = new PersistencePolicies(5, 3, 2, 1000);
        admin1.topicPolicies(true).setPersistence(topic, policies);

        Awaitility.await().untilAsserted(() ->
                assertEquals(admin2.topicPolicies(true).getPersistence(topic), policies));
        Awaitility.await().untilAsserted(() ->
                assertEquals(admin3.topicPolicies(true).getPersistence(topic), policies));
        //remove PersistencePolicies
        admin1.topicPolicies(true).removePersistence(topic);
        Awaitility.await().untilAsserted(() ->
                assertNull(admin2.topicPolicies(true).getPersistence(topic)));
        Awaitility.await().untilAsserted(() ->
                assertNull(admin3.topicPolicies(true).getPersistence(topic)));
    }

    @Test
    public void testReplicateDeduplicationStatusPolicies() throws Exception {
        final String namespace = "pulsar/partitionedNs-" + UUID.randomUUID();
        final String topic = "persistent://" + namespace + "/topic" + UUID.randomUUID();
        init(namespace, topic);
        // set subscription types policies
        admin1.topicPolicies(true).setDeduplicationStatus(topic, true);
        Awaitility.await().ignoreExceptions().untilAsserted(() ->
                assertTrue(admin2.topicPolicies(true).getDeduplicationStatus(topic)));
        Awaitility.await().ignoreExceptions().untilAsserted(() ->
                assertTrue(admin3.topicPolicies(true).getDeduplicationStatus(topic)));
        // remove subscription types policies
        admin1.topicPolicies(true).removeDeduplicationStatus(topic);
        Awaitility.await().untilAsserted(() ->
                assertNull(admin2.topicPolicies(true).getDeduplicationStatus(topic)));
        Awaitility.await().untilAsserted(() ->
                assertNull(admin3.topicPolicies(true).getDeduplicationStatus(topic)));

    }

    @Test
<<<<<<< HEAD
    public void testReplicatorMaxConsumerPerSubPolicies() throws Exception {
        final String namespace = "pulsar/partitionedNs-" + UUID.randomUUID();
        final String topic = "persistent://" + namespace + "/topic" + UUID.randomUUID();

        init(namespace, topic);
        // set max consumer per sub
        admin1.topicPolicies(true).setMaxConsumersPerSubscription(topic, 100);
        Awaitility.await().ignoreExceptions().untilAsserted(() ->
                assertEquals(admin2.topicPolicies(true).getMaxConsumersPerSubscription(topic).intValue(), 100));
        Awaitility.await().ignoreExceptions().untilAsserted(() ->
                assertEquals(admin3.topicPolicies(true).getMaxConsumersPerSubscription(topic).intValue(), 100));

        Awaitility.await().untilAsserted(() -> {
            assertEquals(admin1.topicPolicies(true).getMaxConsumersPerSubscription(topic).intValue(), 100);
            assertNull(admin1.topicPolicies().getMaxConsumersPerSubscription(topic));
        });

        //remove max consumer per sub
        admin1.topicPolicies(true).removeMaxConsumersPerSubscription(topic);
        Awaitility.await().untilAsserted(() ->
                assertNull(admin2.topicPolicies(true).getMaxConsumersPerSubscription(topic)));
        Awaitility.await().untilAsserted(() ->
                assertNull(admin3.topicPolicies(true).getMaxConsumersPerSubscription(topic)));
=======
    public void testReplicatorMaxProducer() throws Exception {
        final String namespace = "pulsar/partitionedNs-" + UUID.randomUUID();
        final String topic = "persistent://" + namespace + "/topic" + UUID.randomUUID();
        init(namespace, topic);

        // set max producer policies
        admin1.topicPolicies(true).setMaxProducers(topic, 100);
        Awaitility.await().ignoreExceptions().untilAsserted(() ->
                assertEquals(admin2.topicPolicies(true).getMaxProducers(topic).intValue(), 100));
        Awaitility.await().ignoreExceptions().untilAsserted(() ->
                assertEquals(admin3.topicPolicies(true).getMaxProducers(topic).intValue(), 100));

        // remove max producer policies
        admin1.topicPolicies(true).removeMaxProducers(topic);
        Awaitility.await().untilAsserted(() ->
                assertNull(admin2.topicPolicies(true).getMaxProducers(topic)));
        Awaitility.await().untilAsserted(() ->
                assertNull(admin3.topicPolicies(true).getMaxProducers(topic)));
>>>>>>> 84fadf39
    }

    @Test
    public void testReplicatorTopicPolicies() throws Exception {
        final String namespace = "pulsar/partitionedNs-" + UUID.randomUUID();
        final String persistentTopicName = "persistent://" + namespace + "/topic" + UUID.randomUUID();

        init(namespace, persistentTopicName);
        // set retention
        RetentionPolicies retentionPolicies = new RetentionPolicies(1, 1);
        admin1.topicPolicies(true).setRetention(persistentTopicName, retentionPolicies);

        Awaitility.await().untilAsserted(() ->
                assertEquals(admin2.topicPolicies(true).getRetention(persistentTopicName), retentionPolicies));
        Awaitility.await().untilAsserted(() ->
                assertEquals(admin3.topicPolicies(true).getRetention(persistentTopicName), retentionPolicies));

        Awaitility.await().untilAsserted(() -> {
            assertEquals(admin1.topicPolicies(true).getRetention(persistentTopicName), retentionPolicies);
            assertNull(admin1.topicPolicies().getRetention(persistentTopicName));
        });

        //remove retention
        admin1.topicPolicies(true).removeRetention(persistentTopicName);
        Awaitility.await().untilAsserted(() ->
                assertNull(admin2.topicPolicies(true).getRetention(persistentTopicName)));
        Awaitility.await().untilAsserted(() ->
                assertNull(admin3.topicPolicies(true).getRetention(persistentTopicName)));
    }
    @Test
    public void testReplicateSubscriptionTypesPolicies() throws Exception {
        final String namespace = "pulsar/partitionedNs-" + UUID.randomUUID();
        final String topic = "persistent://" + namespace + "/topic" + UUID.randomUUID();
        init(namespace, topic);
        Set<SubscriptionType> subscriptionTypes = new HashSet<>();
        subscriptionTypes.add(SubscriptionType.Shared);
        // set subscription types policies
        admin1.topicPolicies(true).setSubscriptionTypesEnabled(topic, subscriptionTypes);
        Awaitility.await().untilAsserted(() ->
                assertEquals(admin2.topicPolicies(true).getSubscriptionTypesEnabled(topic), subscriptionTypes));
        Awaitility.await().untilAsserted(() ->
                assertEquals(admin3.topicPolicies(true).getSubscriptionTypesEnabled(topic), subscriptionTypes));
        // remove subscription types policies
        admin1.topicPolicies(true).removeSubscriptionTypesEnabled(topic);
        Awaitility.await().untilAsserted(() ->
                assertEquals(admin2.topicPolicies(true).getSubscriptionTypesEnabled(topic), Collections.emptySet()));
        Awaitility.await().untilAsserted(() ->
                assertEquals(admin3.topicPolicies(true).getSubscriptionTypesEnabled(topic), Collections.emptySet()));

    }

    @Test
    public void testReplicatorMessageDispatchRatePolicies() throws Exception {
        final String namespace = "pulsar/partitionedNs-" + UUID.randomUUID();
        final String persistentTopicName = "persistent://" + namespace + "/topic" + UUID.randomUUID();

        init(namespace, persistentTopicName);
        // set dispatchRate
        DispatchRate dispatchRate = DispatchRate.builder()
                .dispatchThrottlingRateInMsg(1)
                .dispatchThrottlingRateInMsg(2)
                .ratePeriodInSecond(3)
                .relativeToPublishRate(true)
                .build();
        admin1.topicPolicies(true).setDispatchRate(persistentTopicName, dispatchRate);

        // get dispatchRate
        Awaitility.await().untilAsserted(() ->
                assertEquals(admin2.topicPolicies(true).getDispatchRate(persistentTopicName), dispatchRate));
        Awaitility.await().untilAsserted(() ->
                assertEquals(admin3.topicPolicies(true).getDispatchRate(persistentTopicName), dispatchRate));

        //remove dispatchRate
        admin1.topicPolicies(true).removeDispatchRate(persistentTopicName);
        Awaitility.await().untilAsserted(() ->
                assertNull(admin2.topicPolicies(true).getDispatchRate(persistentTopicName)));
        Awaitility.await().untilAsserted(() ->
                assertNull(admin3.topicPolicies(true).getDispatchRate(persistentTopicName)));
    }

    private void init(String namespace, String topic)
            throws PulsarAdminException, PulsarClientException, PulsarServerException {
        final String cluster2 = pulsar2.getConfig().getClusterName();
        final String cluster1 = pulsar1.getConfig().getClusterName();
        final String cluster3 = pulsar3.getConfig().getClusterName();

        admin1.namespaces().createNamespace(namespace, Sets.newHashSet(cluster1, cluster2, cluster3));
        admin1.namespaces().setNamespaceReplicationClusters(namespace, Sets.newHashSet("r1", "r2", "r3"));
        // Create partitioned-topic from R1
        admin1.topics().createPartitionedTopic(topic, 3);
        // List partitioned topics from R2
        Awaitility.await().untilAsserted(() -> assertNotNull(admin2.topics().getPartitionedTopicList(namespace)));
        Awaitility.await().untilAsserted(() -> assertEquals(
                admin2.topics().getPartitionedTopicList(namespace).get(0), topic));
        assertEquals(admin1.topics().getList(namespace).size(), 3);
        // List partitioned topics from R3
        Awaitility.await().untilAsserted(() -> assertNotNull(admin3.topics().getPartitionedTopicList(namespace)));
        Awaitility.await().untilAsserted(() -> assertEquals(
                admin3.topics().getPartitionedTopicList(namespace).get(0), topic));

        pulsar1.getClient().newProducer().topic(topic).create().close();
        pulsar2.getClient().newProducer().topic(topic).create().close();
        pulsar3.getClient().newProducer().topic(topic).create().close();

        //init topic policies server
        Awaitility.await().ignoreExceptions().untilAsserted(() -> {
            assertNull(pulsar1.getTopicPoliciesService().getTopicPolicies(TopicName.get(topic)));
            assertNull(pulsar2.getTopicPoliciesService().getTopicPolicies(TopicName.get(topic)));
            assertNull(pulsar3.getTopicPoliciesService().getTopicPolicies(TopicName.get(topic)));
        });
    }

}<|MERGE_RESOLUTION|>--- conflicted
+++ resolved
@@ -152,7 +152,27 @@
     }
 
     @Test
-<<<<<<< HEAD
+    public void testReplicatorMaxProducer() throws Exception {
+        final String namespace = "pulsar/partitionedNs-" + UUID.randomUUID();
+        final String topic = "persistent://" + namespace + "/topic" + UUID.randomUUID();
+        init(namespace, topic);
+
+        // set max producer policies
+        admin1.topicPolicies(true).setMaxProducers(topic, 100);
+        Awaitility.await().ignoreExceptions().untilAsserted(() ->
+                assertEquals(admin2.topicPolicies(true).getMaxProducers(topic).intValue(), 100));
+        Awaitility.await().ignoreExceptions().untilAsserted(() ->
+                assertEquals(admin3.topicPolicies(true).getMaxProducers(topic).intValue(), 100));
+
+        // remove max producer policies
+        admin1.topicPolicies(true).removeMaxProducers(topic);
+        Awaitility.await().untilAsserted(() ->
+                assertNull(admin2.topicPolicies(true).getMaxProducers(topic)));
+        Awaitility.await().untilAsserted(() ->
+                assertNull(admin3.topicPolicies(true).getMaxProducers(topic)));
+    }
+
+    @Test
     public void testReplicatorMaxConsumerPerSubPolicies() throws Exception {
         final String namespace = "pulsar/partitionedNs-" + UUID.randomUUID();
         final String topic = "persistent://" + namespace + "/topic" + UUID.randomUUID();
@@ -176,26 +196,6 @@
                 assertNull(admin2.topicPolicies(true).getMaxConsumersPerSubscription(topic)));
         Awaitility.await().untilAsserted(() ->
                 assertNull(admin3.topicPolicies(true).getMaxConsumersPerSubscription(topic)));
-=======
-    public void testReplicatorMaxProducer() throws Exception {
-        final String namespace = "pulsar/partitionedNs-" + UUID.randomUUID();
-        final String topic = "persistent://" + namespace + "/topic" + UUID.randomUUID();
-        init(namespace, topic);
-
-        // set max producer policies
-        admin1.topicPolicies(true).setMaxProducers(topic, 100);
-        Awaitility.await().ignoreExceptions().untilAsserted(() ->
-                assertEquals(admin2.topicPolicies(true).getMaxProducers(topic).intValue(), 100));
-        Awaitility.await().ignoreExceptions().untilAsserted(() ->
-                assertEquals(admin3.topicPolicies(true).getMaxProducers(topic).intValue(), 100));
-
-        // remove max producer policies
-        admin1.topicPolicies(true).removeMaxProducers(topic);
-        Awaitility.await().untilAsserted(() ->
-                assertNull(admin2.topicPolicies(true).getMaxProducers(topic)));
-        Awaitility.await().untilAsserted(() ->
-                assertNull(admin3.topicPolicies(true).getMaxProducers(topic)));
->>>>>>> 84fadf39
     }
 
     @Test
