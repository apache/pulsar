/**
 * Licensed to the Apache Software Foundation (ASF) under one
 * or more contributor license agreements.  See the NOTICE file
 * distributed with this work for additional information
 * regarding copyright ownership.  The ASF licenses this file
 * to you under the Apache License, Version 2.0 (the
 * "License"); you may not use this file except in compliance
 * with the License.  You may obtain a copy of the License at
 *
 *   http://www.apache.org/licenses/LICENSE-2.0
 *
 * Unless required by applicable law or agreed to in writing,
 * software distributed under the License is distributed on an
 * "AS IS" BASIS, WITHOUT WARRANTIES OR CONDITIONS OF ANY
 * KIND, either express or implied.  See the License for the
 * specific language governing permissions and limitations
 * under the License.
 */
package org.apache.pulsar.broker.service.persistent;

import java.util.Optional;
import java.util.UUID;
import java.util.concurrent.CompletableFuture;
import java.util.concurrent.CountDownLatch;
import java.util.concurrent.TimeUnit;

import lombok.Cleanup;
import org.apache.bookkeeper.mledger.ManagedCursor;
import org.apache.bookkeeper.mledger.impl.PositionImpl;
import org.apache.pulsar.broker.service.Topic;
import org.apache.pulsar.client.api.Producer;
import org.apache.pulsar.client.api.ProducerConsumerBase;
import org.apache.pulsar.client.api.Schema;
import org.apache.pulsar.common.naming.TopicName;
import org.junit.Assert;
import org.testng.annotations.AfterMethod;
import org.testng.annotations.BeforeMethod;
import org.testng.annotations.Test;
import org.awaitility.Awaitility;

import static org.junit.Assert.assertNull;
import static org.junit.Assert.fail;
import static org.testng.Assert.assertEquals;
import static org.testng.Assert.assertNotEquals;
import static org.testng.Assert.assertNotNull;

public class TopicDuplicationTest extends ProducerConsumerBase {
    private final String testTenant = "my-property";
    private final String testNamespace = "my-ns";
    private final String myNamespace = testTenant + "/" + testNamespace;
    private final String testTopic = "persistent://" + myNamespace + "/max-unacked-";

    @BeforeMethod
    @Override
    protected void setup() throws Exception {
        resetConfig();
        this.conf.setSystemTopicEnabled(true);
        this.conf.setTopicLevelPoliciesEnabled(true);
        this.conf.setBrokerDeduplicationEnabled(true);
        super.internalSetup();
        super.producerBaseSetup();
    }

    @AfterMethod(alwaysRun = true)
    @Override
    protected void cleanup() throws Exception {
        super.internalCleanup();
    }

    @Test(timeOut = 10000)
    public void testDuplicationApi() throws Exception {
        final String topicName = testTopic + UUID.randomUUID().toString();
        admin.topics().createPartitionedTopic(topicName, 3);
        waitCacheInit(topicName);
        Boolean enabled = admin.topics().getDeduplicationEnabled(topicName);
        assertNull(enabled);

        admin.topics().enableDeduplication(topicName, true);
        Awaitility.await().atMost(5, TimeUnit.SECONDS)
                .until(()-> admin.topics().getDeduplicationEnabled(topicName) != null);
        Assert.assertEquals(admin.topics().getDeduplicationEnabled(topicName), true);

        admin.topics().disableDeduplication(topicName);
        Awaitility.await().atMost(5, TimeUnit.SECONDS)
                .until(()-> admin.topics().getMaxUnackedMessagesOnSubscription(topicName) == null);
        assertNull(admin.topics().getDeduplicationEnabled(topicName));
    }

    @Test(timeOut = 10000)
    public void testDuplicationSnapshotApi() throws Exception {
        final String topicName = testTopic + UUID.randomUUID().toString();
        admin.topics().createPartitionedTopic(topicName, 3);
        waitCacheInit(topicName);
        Integer interval = admin.topics().getDeduplicationSnapshotInterval(topicName);
        assertNull(interval);

        admin.topics().setDeduplicationSnapshotInterval(topicName, 1024);
        Awaitility.await().atMost(5, TimeUnit.SECONDS)
                .until(()-> admin.topics().getDeduplicationSnapshotInterval(topicName) != null);
        Assert.assertEquals(admin.topics().getDeduplicationSnapshotInterval(topicName).intValue(), 1024);

        admin.topics().removeDeduplicationSnapshotInterval(topicName);
        Awaitility.await().atMost(5, TimeUnit.SECONDS)
                .until(()-> admin.topics().getDeduplicationSnapshotInterval(topicName) == null);
        assertNull(admin.topics().getDeduplicationSnapshotInterval(topicName));
    }

    @Test(timeOut = 30000)
    public void testTopicPolicyTakeSnapshot() throws Exception {
        resetConfig();
        conf.setSystemTopicEnabled(true);
        conf.setTopicLevelPoliciesEnabled(true);
        conf.setBrokerDeduplicationEnabled(true);
        conf.setBrokerDeduplicationSnapshotFrequencyInSeconds(1);
        conf.setBrokerDeduplicationSnapshotIntervalSeconds(7);
        conf.setBrokerDeduplicationEntriesInterval(20000);
        super.internalCleanup();
        super.internalSetup();
        super.producerBaseSetup();

        final String topicName = testTopic + UUID.randomUUID().toString();
        final String producerName = "my-producer";
        @Cleanup
        Producer<String> producer = pulsarClient
                .newProducer(Schema.STRING).topic(topicName).enableBatching(false).producerName(producerName).create();
        waitCacheInit(topicName);
        admin.topics().setDeduplicationSnapshotInterval(topicName, 3);
        admin.namespaces().setDeduplicationSnapshotInterval(myNamespace, 5);

        int msgNum = 10;
        CountDownLatch countDownLatch = new CountDownLatch(msgNum);
        for (int i = 0; i < msgNum; i++) {
            producer.newMessage().value("msg" + i).sendAsync().whenComplete((res, e) -> countDownLatch.countDown());
        }
        countDownLatch.await();
        PersistentTopic persistentTopic = (PersistentTopic) pulsar.getBrokerService().getTopicIfExists(topicName).get().get();
        long seqId = persistentTopic.getMessageDeduplication().highestSequencedPersisted.get(producerName);
        PositionImpl position = (PositionImpl) persistentTopic.getMessageDeduplication().getManagedCursor()
                .getManagedLedger().getLastConfirmedEntry();
        assertEquals(seqId, msgNum - 1);
        assertEquals(position.getEntryId(), msgNum - 1);
<<<<<<< HEAD
        //The first time, use topic-leve policies, 1 second delay + 1 second interval
        Awaitility.await()
=======
        //The first time, use topic-leve policies, 1 second delay + 3 second interval
        Awaitility.await().atMost(5000, TimeUnit.MILLISECONDS)
>>>>>>> 0fb9c52c
                .until(() -> ((PositionImpl) persistentTopic.getMessageDeduplication().getManagedCursor()
                        .getMarkDeletedPosition()).getEntryId() == msgNum - 1);
        ManagedCursor managedCursor = persistentTopic.getMessageDeduplication().getManagedCursor();
        PositionImpl markDeletedPosition = (PositionImpl) managedCursor.getMarkDeletedPosition();
        assertEquals(position, markDeletedPosition);

        //remove topic-level policies, namespace-level should be used, interval becomes 5 seconds
        admin.topics().removeDeduplicationSnapshotInterval(topicName);
        producer.newMessage().value("msg").send();
<<<<<<< HEAD
        //zk update time + interval time
        Awaitility.await()
=======
        //zk update time + 5 second interval time
        Awaitility.await().atMost( 7, TimeUnit.SECONDS)
>>>>>>> 0fb9c52c
                .until(() -> ((PositionImpl) persistentTopic.getMessageDeduplication().getManagedCursor()
                        .getMarkDeletedPosition()).getEntryId() == msgNum);
        markDeletedPosition = (PositionImpl) managedCursor.getMarkDeletedPosition();
        position = (PositionImpl) persistentTopic.getMessageDeduplication().getManagedCursor().getManagedLedger().getLastConfirmedEntry();
        assertEquals(msgNum, markDeletedPosition.getEntryId());
        assertEquals(position, markDeletedPosition);

        //4 remove namespace-level policies, broker-level should be used, interval becomes 3 seconds
        admin.namespaces().removeDeduplicationSnapshotInterval(myNamespace);
<<<<<<< HEAD
        Awaitility.await()
=======
        Awaitility.await().atMost(4, TimeUnit.SECONDS)
>>>>>>> 0fb9c52c
                .until(() -> (admin.namespaces().getDeduplicationSnapshotInterval(myNamespace) == null));
        producer.newMessage().value("msg").send();
        //ensure that the time exceeds the scheduling interval of ns and topic, but no snapshot is generated
        Thread.sleep(3000);
        markDeletedPosition = (PositionImpl) managedCursor.getMarkDeletedPosition();
        position = (PositionImpl) persistentTopic.getMessageDeduplication().getManagedCursor().getManagedLedger().getLastConfirmedEntry();
        // broker-level interval is 7 seconds, so 3 seconds will not take a snapshot
        assertNotEquals(msgNum + 1, markDeletedPosition.getEntryId());
        assertNotEquals(position, markDeletedPosition);
        // wait for scheduler
<<<<<<< HEAD
        Awaitility.await()
=======
        Awaitility.await().atMost(5, TimeUnit.SECONDS)
>>>>>>> 0fb9c52c
                .until(() -> ((PositionImpl) persistentTopic.getMessageDeduplication().getManagedCursor()
                        .getMarkDeletedPosition()).getEntryId() == msgNum + 1);
        markDeletedPosition = (PositionImpl) managedCursor.getMarkDeletedPosition();
        position = (PositionImpl) persistentTopic.getMessageDeduplication().getManagedCursor().getManagedLedger().getLastConfirmedEntry();
        assertEquals(msgNum + 1, markDeletedPosition.getEntryId());
        assertEquals(position, markDeletedPosition);
    }

    @Test(timeOut = 20000)
    public void testDuplicationMethod() throws Exception {
        final String topicName = testTopic + UUID.randomUUID().toString();
        final String producerName = "my-producer";
        final int maxMsgNum = 100;
        admin.topics().createPartitionedTopic(testTopic, 3);
        waitCacheInit(topicName);
        //1) Start up producer and send msg.We specified the max sequenceId
        @Cleanup
        Producer<String> producer = pulsarClient.newProducer(Schema.STRING).topic(topicName)
                .producerName(producerName).create();
        long seq = System.currentTimeMillis();
        for (int i = 0; i <= maxMsgNum; i++) {
            producer.newMessage().value("msg-" + i).sequenceId(seq + i).send();
        }
        long maxSeq = seq + maxMsgNum;
        //2) Max sequenceId should be recorded correctly
        CompletableFuture<Optional<Topic>> completableFuture = pulsar.getBrokerService().getTopics().get(topicName);
        Topic topic = completableFuture.get(1, TimeUnit.SECONDS).get();
        PersistentTopic persistentTopic = (PersistentTopic) topic;
        MessageDeduplication messageDeduplication = persistentTopic.getMessageDeduplication();
        messageDeduplication.checkStatus().whenComplete((res, ex) -> {
            if (ex != null) {
                fail("should not fail");
            }
            assertNotNull(messageDeduplication.highestSequencedPersisted);
            assertNotNull(messageDeduplication.highestSequencedPushed);
            long seqId = messageDeduplication.getLastPublishedSequenceId(producerName);
            assertEquals(seqId, maxSeq);
            assertEquals(messageDeduplication.highestSequencedPersisted.get(producerName).longValue(), maxSeq);
            assertEquals(messageDeduplication.highestSequencedPushed.get(producerName).longValue(), maxSeq);
        }).get();
        //3) disable the deduplication check
        admin.topics().enableDeduplication(topicName, false);
        Awaitility.await().atMost(5, TimeUnit.SECONDS)
                .until(() -> admin.topics().getDeduplicationEnabled(topicName) != null);
        for (int i = 0; i < 100; i++) {
            producer.newMessage().value("msg-" + i).sequenceId(maxSeq + i).send();
        }
        //4) Max sequenceId record should be clear
        messageDeduplication.checkStatus().whenComplete((res, ex) -> {
            if (ex != null) {
                fail("should not fail");
            }
            assertEquals(messageDeduplication.getLastPublishedSequenceId(producerName), -1);
            assertEquals(messageDeduplication.highestSequencedPersisted.size(), 0);
            assertEquals(messageDeduplication.highestSequencedPushed.size(), 0);
        }).get();

    }

    @Test(timeOut = 40000)
    public void testDuplicationSnapshot() throws Exception {
        testTakeSnapshot(true);
        testTakeSnapshot(false);
    }

    private void testTakeSnapshot(boolean enabledSnapshot) throws Exception {
        resetConfig();
        conf.setBrokerDeduplicationEnabled(true);
        conf.setBrokerDeduplicationSnapshotFrequencyInSeconds(enabledSnapshot ? 1 : 0);
        conf.setBrokerDeduplicationSnapshotIntervalSeconds(1);
        conf.setBrokerDeduplicationEntriesInterval(20000);
        super.internalCleanup();
        super.internalSetup();
        super.producerBaseSetup();

        final String topicName = testTopic + UUID.randomUUID().toString();
        final String producerName = "my-producer";
        @Cleanup
        Producer<String> producer = pulsarClient
                .newProducer(Schema.STRING).topic(topicName).enableBatching(false).producerName(producerName).create();
        int msgNum = 50;
        CountDownLatch countDownLatch = new CountDownLatch(msgNum);
        for (int i = 0; i < msgNum; i++) {
            producer.newMessage().value("msg" + i).sendAsync().whenComplete((res, e) -> countDownLatch.countDown());
        }
        countDownLatch.await();
        PersistentTopic persistentTopic = (PersistentTopic) pulsar.getBrokerService().getTopicIfExists(topicName).get().get();
        long seqId = persistentTopic.getMessageDeduplication().highestSequencedPersisted.get(producerName);
        PositionImpl position = (PositionImpl) persistentTopic.getMessageDeduplication().getManagedCursor().getManagedLedger().getLastConfirmedEntry();
        assertEquals(seqId, msgNum - 1);
        assertEquals(position.getEntryId(), msgNum - 1);

        Thread.sleep(2000);
        ManagedCursor managedCursor = persistentTopic.getMessageDeduplication().getManagedCursor();
        PositionImpl markDeletedPosition = (PositionImpl) managedCursor.getMarkDeletedPosition();
        if (enabledSnapshot) {
            assertEquals(position, markDeletedPosition);
        } else {
            assertNotEquals(position, markDeletedPosition);
            assertNotEquals(markDeletedPosition.getEntryId(), -1);
        }

        producer.newMessage().value("msg").send();
        markDeletedPosition = (PositionImpl) managedCursor.getMarkDeletedPosition();
        position = (PositionImpl) persistentTopic.getMessageDeduplication().getManagedCursor().getManagedLedger().getLastConfirmedEntry();
        assertNotEquals(msgNum, markDeletedPosition.getEntryId());
        assertNotNull(position);

        Thread.sleep(2000);
        markDeletedPosition = (PositionImpl) managedCursor.getMarkDeletedPosition();
        position = (PositionImpl) persistentTopic.getMessageDeduplication().getManagedCursor().getManagedLedger().getLastConfirmedEntry();
        if (enabledSnapshot) {
            assertEquals(msgNum, markDeletedPosition.getEntryId());
            assertEquals(position, markDeletedPosition);
        } else {
            assertNotEquals(msgNum, markDeletedPosition.getEntryId());
            assertNotEquals(position, markDeletedPosition);
        }

    }

    @Test(timeOut = 30000)
    public void testNamespacePolicyApi() throws Exception {
        Integer interval = admin.namespaces().getDeduplicationSnapshotInterval(myNamespace);
        assertNull(interval);
        admin.namespaces().setDeduplicationSnapshotInterval(myNamespace, 100);
        interval = admin.namespaces().getDeduplicationSnapshotInterval(myNamespace);
        assertEquals(interval.intValue(), 100);
        admin.namespaces().removeDeduplicationSnapshotInterval(myNamespace);
        interval = admin.namespaces().getDeduplicationSnapshotInterval(myNamespace);
        assertNull(interval);

        admin.namespaces().setDeduplicationSnapshotIntervalAsync(myNamespace, 200).get();
        interval = admin.namespaces().getDeduplicationSnapshotIntervalAsync(myNamespace).get();
        assertEquals(interval.intValue(), 200);
        admin.namespaces().removeDeduplicationSnapshotIntervalAsync(myNamespace).get();
        interval = admin.namespaces().getDeduplicationSnapshotIntervalAsync(myNamespace).get();
        assertNull(interval);

    }

    @Test(timeOut = 30000)
    private void testNamespacePolicyTakeSnapshot() throws Exception {
        resetConfig();
        conf.setBrokerDeduplicationEnabled(true);
        conf.setBrokerDeduplicationSnapshotFrequencyInSeconds(1);
        conf.setBrokerDeduplicationSnapshotIntervalSeconds(3);
        conf.setBrokerDeduplicationEntriesInterval(20000);
        super.internalCleanup();
        super.internalSetup();
        super.producerBaseSetup();

        final String topicName = testTopic + UUID.randomUUID().toString();
        final String producerName = "my-producer";
        @Cleanup
        Producer<String> producer = pulsarClient
                .newProducer(Schema.STRING).topic(topicName).enableBatching(false).producerName(producerName).create();
        admin.namespaces().setDeduplicationSnapshotInterval(myNamespace, 1);

        int msgNum = 50;
        CountDownLatch countDownLatch = new CountDownLatch(msgNum);
        for (int i = 0; i < msgNum; i++) {
            producer.newMessage().value("msg" + i).sendAsync().whenComplete((res, e) -> countDownLatch.countDown());
        }
        countDownLatch.await();
        PersistentTopic persistentTopic = (PersistentTopic) pulsar.getBrokerService().getTopicIfExists(topicName).get().get();
        long seqId = persistentTopic.getMessageDeduplication().highestSequencedPersisted.get(producerName);
        PositionImpl position = (PositionImpl) persistentTopic.getMessageDeduplication().getManagedCursor()
                .getManagedLedger().getLastConfirmedEntry();
        assertEquals(seqId, msgNum - 1);
        assertEquals(position.getEntryId(), msgNum - 1);
        //The first time, 1 second delay + 1 second interval
        Awaitility.await().atMost(2500,TimeUnit.MILLISECONDS).until(()-> ((PositionImpl) persistentTopic
                .getMessageDeduplication().getManagedCursor().getMarkDeletedPosition()).getEntryId() == msgNum -1);
        ManagedCursor managedCursor = persistentTopic.getMessageDeduplication().getManagedCursor();
        PositionImpl markDeletedPosition = (PositionImpl) managedCursor.getMarkDeletedPosition();
        assertEquals(position, markDeletedPosition);
        //remove namespace-level policies, broker-level should be used
        admin.namespaces().removeDeduplicationSnapshotInterval(myNamespace);
        Thread.sleep(2000);
        markDeletedPosition = (PositionImpl) managedCursor.getMarkDeletedPosition();
        position = (PositionImpl) persistentTopic.getMessageDeduplication().getManagedCursor().getManagedLedger().getLastConfirmedEntry();
        assertNotEquals(msgNum - 1, markDeletedPosition.getEntryId());
        assertNotEquals(position, markDeletedPosition.getEntryId());
        //3 seconds total
        Thread.sleep(1000);
        markDeletedPosition = (PositionImpl) managedCursor.getMarkDeletedPosition();
        position = (PositionImpl) persistentTopic.getMessageDeduplication().getManagedCursor().getManagedLedger().getLastConfirmedEntry();
        assertEquals(msgNum - 1, markDeletedPosition.getEntryId());
        assertEquals(position, markDeletedPosition);

    }

    @Test(timeOut = 30000)
    private void testDisableNamespacePolicyTakeSnapshot() throws Exception {
        resetConfig();
        conf.setBrokerDeduplicationEnabled(true);
        conf.setBrokerDeduplicationSnapshotFrequencyInSeconds(1);
        conf.setBrokerDeduplicationSnapshotIntervalSeconds(1);
        conf.setBrokerDeduplicationEntriesInterval(20000);
        super.internalCleanup();
        super.internalSetup();
        super.producerBaseSetup();

        final String topicName = testTopic + UUID.randomUUID().toString();
        final String producerName = "my-producer";
        @Cleanup
        Producer<String> producer = pulsarClient
                .newProducer(Schema.STRING).topic(topicName).enableBatching(false).producerName(producerName).create();
        //set value to 0
        admin.namespaces().setDeduplicationSnapshotInterval(myNamespace, 0);

        int msgNum = 50;
        CountDownLatch countDownLatch = new CountDownLatch(msgNum);
        for (int i = 0; i < msgNum; i++) {
            producer.newMessage().value("msg" + i).sendAsync().whenComplete((res, e) -> countDownLatch.countDown());
        }
        countDownLatch.await();
        PersistentTopic persistentTopic = (PersistentTopic) pulsar.getBrokerService().getTopicIfExists(topicName).get().get();
        ManagedCursor managedCursor = persistentTopic.getMessageDeduplication().getManagedCursor();
        PositionImpl markDeletedPosition = (PositionImpl) managedCursor.getMarkDeletedPosition();

        long seqId = persistentTopic.getMessageDeduplication().highestSequencedPersisted.get(producerName);
        PositionImpl position = (PositionImpl) persistentTopic.getMessageDeduplication().getManagedCursor()
                .getManagedLedger().getLastConfirmedEntry();
        assertEquals(seqId, msgNum - 1);
        assertEquals(position.getEntryId(), msgNum - 1);
        Awaitility.await().atMost(2,TimeUnit.SECONDS).until(()-> ((PositionImpl) persistentTopic
                .getMessageDeduplication().getManagedCursor().getMarkDeletedPosition()).getEntryId() == -1);

        // take snapshot is disabled, so markDeletedPosition should not change
        assertEquals(markDeletedPosition, managedCursor.getMarkDeletedPosition());
        assertEquals(markDeletedPosition.getEntryId(), -1);
        assertNotEquals(position, markDeletedPosition);

    }

    private void waitCacheInit(String topicName) throws Exception {
        pulsarClient.newConsumer().topic(topicName).subscriptionName("my-sub").subscribe().close();
        TopicName topic = TopicName.get(topicName);
        Awaitility.await().atMost(10, TimeUnit.SECONDS)
                .until(()-> pulsar.getTopicPoliciesService().cacheIsInitialized(topic));
    }

}<|MERGE_RESOLUTION|>--- conflicted
+++ resolved
@@ -139,13 +139,8 @@
                 .getManagedLedger().getLastConfirmedEntry();
         assertEquals(seqId, msgNum - 1);
         assertEquals(position.getEntryId(), msgNum - 1);
-<<<<<<< HEAD
         //The first time, use topic-leve policies, 1 second delay + 1 second interval
         Awaitility.await()
-=======
-        //The first time, use topic-leve policies, 1 second delay + 3 second interval
-        Awaitility.await().atMost(5000, TimeUnit.MILLISECONDS)
->>>>>>> 0fb9c52c
                 .until(() -> ((PositionImpl) persistentTopic.getMessageDeduplication().getManagedCursor()
                         .getMarkDeletedPosition()).getEntryId() == msgNum - 1);
         ManagedCursor managedCursor = persistentTopic.getMessageDeduplication().getManagedCursor();
@@ -155,13 +150,8 @@
         //remove topic-level policies, namespace-level should be used, interval becomes 5 seconds
         admin.topics().removeDeduplicationSnapshotInterval(topicName);
         producer.newMessage().value("msg").send();
-<<<<<<< HEAD
         //zk update time + interval time
         Awaitility.await()
-=======
-        //zk update time + 5 second interval time
-        Awaitility.await().atMost( 7, TimeUnit.SECONDS)
->>>>>>> 0fb9c52c
                 .until(() -> ((PositionImpl) persistentTopic.getMessageDeduplication().getManagedCursor()
                         .getMarkDeletedPosition()).getEntryId() == msgNum);
         markDeletedPosition = (PositionImpl) managedCursor.getMarkDeletedPosition();
@@ -171,11 +161,7 @@
 
         //4 remove namespace-level policies, broker-level should be used, interval becomes 3 seconds
         admin.namespaces().removeDeduplicationSnapshotInterval(myNamespace);
-<<<<<<< HEAD
         Awaitility.await()
-=======
-        Awaitility.await().atMost(4, TimeUnit.SECONDS)
->>>>>>> 0fb9c52c
                 .until(() -> (admin.namespaces().getDeduplicationSnapshotInterval(myNamespace) == null));
         producer.newMessage().value("msg").send();
         //ensure that the time exceeds the scheduling interval of ns and topic, but no snapshot is generated
@@ -186,11 +172,7 @@
         assertNotEquals(msgNum + 1, markDeletedPosition.getEntryId());
         assertNotEquals(position, markDeletedPosition);
         // wait for scheduler
-<<<<<<< HEAD
         Awaitility.await()
-=======
-        Awaitility.await().atMost(5, TimeUnit.SECONDS)
->>>>>>> 0fb9c52c
                 .until(() -> ((PositionImpl) persistentTopic.getMessageDeduplication().getManagedCursor()
                         .getMarkDeletedPosition()).getEntryId() == msgNum + 1);
         markDeletedPosition = (PositionImpl) managedCursor.getMarkDeletedPosition();
