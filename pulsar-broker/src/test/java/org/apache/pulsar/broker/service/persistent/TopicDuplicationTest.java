--- conflicted
+++ resolved
@@ -28,11 +28,7 @@
 import static org.testng.Assert.assertNull;
 import static org.testng.Assert.assertTrue;
 import static org.testng.Assert.fail;
-<<<<<<< HEAD
-
 import java.util.List;
-=======
->>>>>>> 13e0a7b8
 import java.util.Optional;
 import java.util.UUID;
 import java.util.concurrent.CompletableFuture;
@@ -615,7 +611,6 @@
 
         // Mock message deduplication recovery speed topicLoadTimeoutSeconds
         pulsar.getConfiguration().setTopicLoadTimeoutSeconds(1);
-<<<<<<< HEAD
 
         final var readCount = new AtomicInteger(0);
         BrokerTestInterceptor.INSTANCE.applyCursorSpyDecorator(cursor -> {
@@ -631,13 +626,6 @@
                     }
                     return null;
                 }).when(cursor).asyncReadEntries(anyInt(), any(), any(), any());
-=======
-        String mlPath = BrokerService.MANAGED_LEDGER_PATH_ZNODE + "/"
-                + TopicName.get(topic).getPersistenceNamingEncoding() + "/" + DEDUPLICATION_CURSOR_NAME;
-        mockZooKeeper.delay(2 * 1000, (op, path) -> {
-            if (mlPath.equals(path)) {
-                return true;
->>>>>>> 13e0a7b8
             }
         });
 
