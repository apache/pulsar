/**
 * Licensed to the Apache Software Foundation (ASF) under one
 * or more contributor license agreements.  See the NOTICE file
 * distributed with this work for additional information
 * regarding copyright ownership.  The ASF licenses this file
 * to you under the Apache License, Version 2.0 (the
 * "License"); you may not use this file except in compliance
 * with the License.  You may obtain a copy of the License at
 *
 *   http://www.apache.org/licenses/LICENSE-2.0
 *
 * Unless required by applicable law or agreed to in writing,
 * software distributed under the License is distributed on an
 * "AS IS" BASIS, WITHOUT WARRANTIES OR CONDITIONS OF ANY
 * KIND, either express or implied.  See the License for the
 * specific language governing permissions and limitations
 * under the License.
 */
package org.apache.pulsar.broker.service;

import static org.testng.Assert.assertEquals;
import static org.testng.Assert.assertFalse;
import static org.testng.Assert.assertTrue;
import static org.testng.Assert.fail;
import com.beust.jcommander.internal.Maps;
import com.google.common.collect.Sets;
import java.net.URL;
import java.time.Duration;
import java.util.ArrayList;
import java.util.List;
import java.util.Optional;
import java.util.UUID;
import java.util.concurrent.CountDownLatch;
import java.util.concurrent.CyclicBarrier;
import java.util.concurrent.TimeUnit;
import java.util.concurrent.atomic.AtomicBoolean;
import lombok.Cleanup;
import org.apache.bookkeeper.mledger.impl.ManagedLedgerImpl;
import org.apache.pulsar.broker.PulsarService;
import org.apache.pulsar.broker.ServiceConfiguration;
import org.apache.pulsar.broker.service.persistent.PersistentTopic;
import org.apache.pulsar.client.admin.GetStatsOptions;
import org.apache.pulsar.client.admin.PulsarAdmin;
import org.apache.pulsar.client.admin.PulsarAdminException;
import org.apache.pulsar.client.api.Consumer;
import org.apache.pulsar.client.api.Message;
import org.apache.pulsar.client.api.MessageId;
import org.apache.pulsar.client.api.Producer;
import org.apache.pulsar.client.api.PulsarClient;
import org.apache.pulsar.client.api.PulsarClientException;
import org.apache.pulsar.client.api.Reader;
import org.apache.pulsar.common.policies.data.BacklogQuota;
import org.apache.pulsar.common.policies.data.ClusterData;
import org.apache.pulsar.common.policies.data.PersistentTopicInternalStats;
import org.apache.pulsar.common.policies.data.TenantInfoImpl;
import org.apache.pulsar.common.policies.data.TopicStats;
import org.apache.pulsar.common.policies.data.impl.BacklogQuotaImpl;
import org.apache.pulsar.zookeeper.LocalBookkeeperEnsemble;
import org.awaitility.Awaitility;
import org.slf4j.Logger;
import org.slf4j.LoggerFactory;
import org.testng.annotations.AfterMethod;
import org.testng.annotations.BeforeMethod;
import org.testng.annotations.DataProvider;
import org.testng.annotations.Test;


public class BacklogQuotaManagerTest {
    PulsarService pulsar;
    ServiceConfiguration config;

    URL adminUrl;
    PulsarAdmin admin;

    LocalBookkeeperEnsemble bkEnsemble;

    private static final int TIME_TO_CHECK_BACKLOG_QUOTA = 3;
    private static final int MAX_ENTRIES_PER_LEDGER = 5;

    @DataProvider(name = "backlogQuotaSizeGB")
    public Object[][] backlogQuotaSizeGB() {
        return new Object[][] { { true }, { false } };
    }

    @BeforeMethod
    void setup() throws Exception {
        try {
            // start local bookie and zookeeper
            bkEnsemble = new LocalBookkeeperEnsemble(3, 0, () -> 0);
            bkEnsemble.start();

            // start pulsar service
            config = new ServiceConfiguration();
            config.setMetadataStoreUrl("zk:127.0.0.1" + ":" + bkEnsemble.getZookeeperPort());
            config.setAdvertisedAddress("localhost");
            config.setWebServicePort(Optional.of(0));
            config.setClusterName("usc");
            config.setBrokerShutdownTimeoutMs(0L);
            config.setLoadBalancerOverrideBrokerNicSpeedGbps(Optional.of(1.0d));
            config.setBrokerServicePort(Optional.of(0));
            config.setAuthorizationEnabled(false);
            config.setAuthenticationEnabled(false);
            config.setBacklogQuotaCheckIntervalInSeconds(TIME_TO_CHECK_BACKLOG_QUOTA);
            config.setManagedLedgerMaxEntriesPerLedger(MAX_ENTRIES_PER_LEDGER);
            config.setManagedLedgerMinLedgerRolloverTimeMinutes(0);
            config.setAllowAutoTopicCreationType("non-partitioned");

            pulsar = new PulsarService(config);
            pulsar.start();

            adminUrl = new URL("http://127.0.0.1" + ":" + pulsar.getListenPortHTTP().get());
            admin = PulsarAdmin.builder().serviceHttpUrl(adminUrl.toString()).build();

            admin.clusters().createCluster("usc", ClusterData.builder().serviceUrl(adminUrl.toString()).build());
            admin.tenants().createTenant("prop",
                    new TenantInfoImpl(Sets.newHashSet("appid1"), Sets.newHashSet("usc")));
            admin.namespaces().createNamespace("prop/ns-quota");
            admin.namespaces().setNamespaceReplicationClusters("prop/ns-quota", Sets.newHashSet("usc"));
            admin.namespaces().createNamespace("prop/quotahold");
            admin.namespaces().setNamespaceReplicationClusters("prop/quotahold", Sets.newHashSet("usc"));
            admin.namespaces().createNamespace("prop/quotaholdasync");
            admin.namespaces().setNamespaceReplicationClusters("prop/quotaholdasync", Sets.newHashSet("usc"));
        } catch (Throwable t) {
            LOG.error("Error setting up broker test", t);
            fail("Broker test setup failed");
        }
    }

    @AfterMethod(alwaysRun = true)
    void shutdown() throws Exception {
        try {
            if (admin != null) {
                admin.close();
                admin = null;
            }
            if (pulsar != null) {
                pulsar.close();
                pulsar = null;
            }
            if (bkEnsemble != null) {
                bkEnsemble.stop();
                bkEnsemble = null;
            }
        } catch (Throwable t) {
            LOG.error("Error cleaning up broker test setup state", t);
            fail("Broker test cleanup failed");
        }
    }

    private void rolloverStats() {
        pulsar.getBrokerService().updateRates();
    }

    /**
     * Readers should not effect backlog quota
     */

    public void testBacklogQuotaWithReader() throws Exception {
        assertEquals(admin.namespaces().getBacklogQuotaMap("prop/ns-quota"),
                Maps.newHashMap());
        admin.namespaces().setBacklogQuota("prop/ns-quota",
                BacklogQuota.builder()
                        .limitSize(10 * 1024)
                        .limitTime(TIME_TO_CHECK_BACKLOG_QUOTA)
                        .retentionPolicy(BacklogQuota.RetentionPolicy.producer_exception)
                        .build());
        try (PulsarClient client = PulsarClient.builder().serviceUrl(adminUrl.toString()).statsInterval(0, TimeUnit.SECONDS).build();) {
            final String topic1 = "persistent://prop/ns-quota/topic1";
            final int numMsgs = 20;

            Reader<byte[]> reader = client.newReader().topic(topic1).receiverQueueSize(1).startMessageId(MessageId.latest).create();

            org.apache.pulsar.client.api.Producer<byte[]> producer = createProducer(client, topic1);

            byte[] content = new byte[1024];
            for (int i = 0; i < numMsgs; i++) {
                content[0] = (byte) (content[0] + 1);
                MessageId msgId = producer.send(content);
            }

            Thread.sleep((TIME_TO_CHECK_BACKLOG_QUOTA + 1) * 1000);

            rolloverStats();

            TopicStats stats = getTopicStats(topic1);

            // overall backlogSize should be zero because we only have readers
            assertEquals(stats.getBacklogSize(), 0, "backlog size is [" + stats.getBacklogSize() + "]");

            // non-durable mes should still
            assertEquals(stats.getSubscriptions().size(), 1);
            long nonDurableSubscriptionBacklog = stats.getSubscriptions().values().iterator().next().getMsgBacklog();
            assertEquals(nonDurableSubscriptionBacklog, MAX_ENTRIES_PER_LEDGER,
              "non-durable subscription backlog is [" + nonDurableSubscriptionBacklog + "]");

            try {
                // try to send over backlog quota and make sure it fails
                for (int i = 0; i < numMsgs; i++) {
                    content[0] = (byte) (content[0] + 1);
                    MessageId msgId = producer.send(content);
                }
            } catch (PulsarClientException ce) {
                fail("Should not have gotten exception: " + ce.getMessage());
            }

            // TODO in theory there shouldn't be any ledgers left if we are using readers.
            //  However, trimming of ledgers are piggy packed onto ledger operations.
            //  So if there isn't new data coming in, trimming never occurs.
            //  We need to trigger trimming on a schedule to actually delete all remaining ledgers
            Awaitility.await().untilAsserted(() -> {
                // make sure ledgers are trimmed
                PersistentTopicInternalStats internalStats =
                        admin.topics().getInternalStats(topic1, false);

                // check there is only one ledger left
                assertEquals(internalStats.ledgers.size(), 1);

                // check if its the expected ledger id given MAX_ENTRIES_PER_LEDGER
                assertEquals(internalStats.ledgers.get(0).ledgerId, (2 * numMsgs / MAX_ENTRIES_PER_LEDGER) - 1);
            });

            // check reader can still read with out error

            while (true) {
                Message<byte[]> msg = reader.readNext(5, TimeUnit.SECONDS);
                if (msg == null) {
                    break;
                }
                LOG.info("msg read: {} - {}", msg.getMessageId(), msg.getData()[0]);
            }
        }
    }

<<<<<<< HEAD

=======
    private TopicStats getTopicStats(String topic1) throws PulsarAdminException {
        TopicStats stats =
                admin.topics().getStats(topic1, GetStatsOptions.builder().getPreciseBacklog(true).build());
        return stats;
    }

    @Test
>>>>>>> d8b99485
    public void testTriggerBacklogQuotaSizeWithReader() throws Exception {
        assertEquals(admin.namespaces().getBacklogQuotaMap("prop/ns-quota"),
                Maps.newHashMap());
        admin.namespaces().setBacklogQuota("prop/ns-quota",
                BacklogQuota.builder()
                        .limitSize(10 * 1024)
                        .limitTime(TIME_TO_CHECK_BACKLOG_QUOTA)
                        .retentionPolicy(BacklogQuota.RetentionPolicy.producer_exception)
                        .build());
        try (PulsarClient client = PulsarClient.builder().serviceUrl(adminUrl.toString()).statsInterval(0, TimeUnit.SECONDS).build();) {
            final String topic1 = "persistent://prop/ns-quota/topic1" + UUID.randomUUID();
            final int numMsgs = 20;
            Reader<byte[]> reader = client.newReader().topic(topic1).receiverQueueSize(1).startMessageId(MessageId.latest).create();
            Producer<byte[]> producer = createProducer(client, topic1);
            byte[] content = new byte[1024];
            for (int i = 0; i < numMsgs; i++) {
                content[0] = (byte) (content[0] + 1);
                producer.send(content);
            }
            Thread.sleep(TIME_TO_CHECK_BACKLOG_QUOTA * 1000);
            admin.brokers().backlogQuotaCheck();
            rolloverStats();
            TopicStats stats = getTopicStats(topic1);
            // overall backlogSize should be zero because we only have readers
            assertEquals(stats.getBacklogSize(), 0, "backlog size is [" + stats.getBacklogSize() + "]");
            // non-durable mes should still
            assertEquals(stats.getSubscriptions().size(), 1);
            long nonDurableSubscriptionBacklog = stats.getSubscriptions().values().iterator().next().getMsgBacklog();
            assertEquals(nonDurableSubscriptionBacklog, MAX_ENTRIES_PER_LEDGER,
              "non-durable subscription backlog is [" + nonDurableSubscriptionBacklog + "]"); ;
            try {
                // try to send over backlog quota and make sure it fails
                for (int i = 0; i < numMsgs; i++) {
                    content[0] = (byte) (content[0] + 1);
                    producer.send(content);
                }
            } catch (PulsarClientException ce) {
                fail("Should not have gotten exception: " + ce.getMessage());
            }

            Awaitility.await().untilAsserted(() -> {
                // make sure ledgers are trimmed
                PersistentTopicInternalStats internalStats = admin.topics().getInternalStats(topic1, false);

                // check there is only one ledger left
                assertEquals(internalStats.ledgers.size(), 1);

                // check if its the expected ledger id given MAX_ENTRIES_PER_LEDGER
                assertEquals(internalStats.ledgers.get(0).ledgerId, (2 * numMsgs / MAX_ENTRIES_PER_LEDGER) - 1);
            });
            // check reader can still read with out error

            while (true) {
                Message<byte[]> msg = reader.readNext(5, TimeUnit.SECONDS);
                if (msg == null) {
                    break;
                }
                LOG.info("msg read: {} - {}", msg.getMessageId(), msg.getData()[0]);
            }
            producer.close();
            reader.close();
        }
    }

    /**
     * Time based backlog quota won't affect reader since broker doesn't keep track of consuming position for reader
     * and can't do message age check against the quota.
     * @throws Exception
     */

    public void testTriggerBacklogTimeQuotaWithReader() throws Exception {
        assertEquals(admin.namespaces().getBacklogQuotaMap("prop/ns-quota"),
                Maps.newHashMap());
        admin.namespaces().setBacklogQuota("prop/ns-quota",
                BacklogQuota.builder()
                        .limitSize(10 * 1024)
                        .limitTime(TIME_TO_CHECK_BACKLOG_QUOTA)
                        .retentionPolicy(BacklogQuota.RetentionPolicy.producer_exception)
                        .build());
        try (PulsarClient client = PulsarClient.builder().serviceUrl(adminUrl.toString()).statsInterval(0, TimeUnit.SECONDS).build();) {
            final String topic1 = "persistent://prop/ns-quota/topic2" + UUID.randomUUID();
            final int numMsgs = 9;
            Reader<byte[]> reader = client.newReader().topic(topic1).receiverQueueSize(1).startMessageId(MessageId.latest).create();
            Producer<byte[]> producer = createProducer(client, topic1);
            byte[] content = new byte[1024];
            for (int i = 0; i < numMsgs; i++) {
                content[0] = (byte) (content[0] + 1);
                producer.send(content);
            }
            Thread.sleep(TIME_TO_CHECK_BACKLOG_QUOTA * 1000);
            admin.brokers().backlogQuotaCheck();
            rolloverStats();
            TopicStats stats = getTopicStats(topic1);
            // overall backlogSize should be zero because we only have readers
            assertEquals(stats.getBacklogSize(), 0, "backlog size is [" + stats.getBacklogSize() + "]");
            // non-durable mes should still
            assertEquals(stats.getSubscriptions().size(), 1);
            long nonDurableSubscriptionBacklog = stats.getSubscriptions().values().iterator().next().getMsgBacklog();
            // non-durable subscription won't trigger the check for time based backlog quota
            // and cause back pressure action to be token. Since broker don't keep track consuming position for reader.
            assertEquals(nonDurableSubscriptionBacklog, numMsgs,
                    "non-durable subscription backlog is [" + nonDurableSubscriptionBacklog + "]");

            Awaitility.await()
                    .pollDelay(Duration.ofSeconds(TIME_TO_CHECK_BACKLOG_QUOTA))
                    .pollInterval(Duration.ofSeconds(1)).untilAsserted(() -> {
                // make sure ledgers are trimmed
                PersistentTopicInternalStats internalStats = admin.topics().getInternalStats(topic1, false);

                // check that there are 2 ledgers
                assertEquals(internalStats.ledgers.size(), 2);
            });

            try {
                // try to send over backlog quota and make sure it fails
                for (int i = 0; i < numMsgs; i++) {
                    content[0] = (byte) (content[0] + 1);
                    producer.send(content);
                }
            } catch (PulsarClientException ce) {
                fail("Should not have gotten exception: " + ce.getMessage());
            }

            // check reader can still read without error
            while (true) {
                Message<byte[]> msg = reader.readNext(5, TimeUnit.SECONDS);
                if (msg == null) {
                    break;
                }
                LOG.info("msg read: {} - {}", msg.getMessageId(), msg.getData()[0]);
            }
            producer.close();
            reader.close();
        }
    }


    public void testConsumerBacklogEvictionSizeQuota() throws Exception {
        assertEquals(admin.namespaces().getBacklogQuotaMap("prop/ns-quota"),
                Maps.newHashMap());
        admin.namespaces().setBacklogQuota("prop/ns-quota",
                BacklogQuota.builder()
                        .limitSize(10 * 1024)
                        .retentionPolicy(BacklogQuota.RetentionPolicy.consumer_backlog_eviction)
                        .build());
        @Cleanup
        PulsarClient client = PulsarClient.builder().serviceUrl(adminUrl.toString()).statsInterval(0, TimeUnit.SECONDS)
                .build();

        final String topic1 = "persistent://prop/ns-quota/topic2";
        final String subName1 = "c1";
        final String subName2 = "c2";
        final int numMsgs = 20;

        Consumer<byte[]> consumer1 = client.newConsumer().topic(topic1).subscriptionName(subName1).subscribe();
        Consumer<byte[]> consumer2 = client.newConsumer().topic(topic1).subscriptionName(subName2).subscribe();
        org.apache.pulsar.client.api.Producer<byte[]> producer = createProducer(client, topic1);
        byte[] content = new byte[1024];
        for (int i = 0; i < numMsgs; i++) {
            producer.send(content);
            consumer1.receive();
            consumer2.receive();
        }

        Thread.sleep((TIME_TO_CHECK_BACKLOG_QUOTA + 1) * 1000);
        rolloverStats();

        TopicStats stats = getTopicStats(topic1);
        assertTrue(stats.getBacklogSize() < 10 * 1024, "Storage size is [" + stats.getStorageSize() + "]");
    }


    public void testConsumerBacklogEvictionTimeQuotaPrecise() throws Exception {
        assertEquals(admin.namespaces().getBacklogQuotaMap("prop/ns-quota"),
                Maps.newHashMap());
        admin.namespaces().setBacklogQuota("prop/ns-quota",
                BacklogQuota.builder()
                        .limitTime(TIME_TO_CHECK_BACKLOG_QUOTA)
                        .retentionPolicy(BacklogQuota.RetentionPolicy.consumer_backlog_eviction)
                        .build(), BacklogQuota.BacklogQuotaType.message_age);
        config.setPreciseTimeBasedBacklogQuotaCheck(true);
        PulsarClient client = PulsarClient.builder().serviceUrl(adminUrl.toString()).statsInterval(0, TimeUnit.SECONDS)
                .build();

        final String topic1 = "persistent://prop/ns-quota/topic3";
        final String subName1 = "c1";
        final String subName2 = "c2";
        final int numMsgs = 9;

        Consumer<byte[]> consumer1 = client.newConsumer().topic(topic1).subscriptionName(subName1).subscribe();
        Consumer<byte[]> consumer2 = client.newConsumer().topic(topic1).subscriptionName(subName2).subscribe();
        org.apache.pulsar.client.api.Producer<byte[]> producer = createProducer(client, topic1);
        byte[] content = new byte[1024];
        for (int i = 0; i < numMsgs; i++) {
            producer.send(content);
            consumer1.receive();
            consumer2.receive();
        }

        TopicStats stats = getTopicStats(topic1);
        assertEquals(stats.getSubscriptions().get(subName1).getMsgBacklog(), 9);
        assertEquals(stats.getSubscriptions().get(subName2).getMsgBacklog(), 9);

        Thread.sleep((TIME_TO_CHECK_BACKLOG_QUOTA * 2) * 1000);
        rolloverStats();

        stats = getTopicStats(topic1);
        // All messages for both subscription should be cleaned up from backlog by backlog monitor task.
        assertEquals(stats.getSubscriptions().get(subName1).getMsgBacklog(), 0);
        assertEquals(stats.getSubscriptions().get(subName2).getMsgBacklog(), 0);
        client.close();
    }


    public void testConsumerBacklogEvictionTimeQuota() throws Exception {
        assertEquals(admin.namespaces().getBacklogQuotaMap("prop/ns-quota"),
                Maps.newHashMap());
        admin.namespaces().setBacklogQuota("prop/ns-quota",
                BacklogQuota.builder()
                        .limitTime(TIME_TO_CHECK_BACKLOG_QUOTA)
                        .retentionPolicy(BacklogQuota.RetentionPolicy.consumer_backlog_eviction)
                        .build(), BacklogQuota.BacklogQuotaType.message_age);
        PulsarClient client = PulsarClient.builder().serviceUrl(adminUrl.toString()).statsInterval(0, TimeUnit.SECONDS)
                .build();

        final String topic1 = "persistent://prop/ns-quota/topic3";
        final String subName1 = "c1";
        final String subName2 = "c2";
        final int numMsgs = 14;

        Consumer<byte[]> consumer1 = client.newConsumer().topic(topic1).subscriptionName(subName1).subscribe();
        Consumer<byte[]> consumer2 = client.newConsumer().topic(topic1).subscriptionName(subName2).subscribe();
        org.apache.pulsar.client.api.Producer<byte[]> producer = createProducer(client, topic1);
        byte[] content = new byte[1024];
        for (int i = 0; i < numMsgs; i++) {
            producer.send(content);
            consumer1.receive();
            consumer2.receive();
        }

        TopicStats stats = getTopicStats(topic1);
        assertEquals(stats.getSubscriptions().get(subName1).getMsgBacklog(), 14);
        assertEquals(stats.getSubscriptions().get(subName2).getMsgBacklog(), 14);

        Thread.sleep((TIME_TO_CHECK_BACKLOG_QUOTA * 2) * 1000);
        rolloverStats();

        stats = getTopicStats(topic1);
        PersistentTopic topic1Reference = (PersistentTopic) pulsar.getBrokerService().getTopicReference(topic1).get();
        ManagedLedgerImpl ml = (ManagedLedgerImpl) topic1Reference.getManagedLedger();
        // Messages on first 2 ledgers should be expired, backlog is number of
        // message in current ledger.
        assertEquals(stats.getSubscriptions().get(subName1).getMsgBacklog(), ml.getCurrentLedgerEntries());
        assertEquals(stats.getSubscriptions().get(subName2).getMsgBacklog(), ml.getCurrentLedgerEntries());
        client.close();
    }


    public void testConsumerBacklogEvictionTimeQuotaWithEmptyLedger() throws Exception {
        assertEquals(admin.namespaces().getBacklogQuotaMap("prop/ns-quota"),
                Maps.newHashMap());
        admin.namespaces().setBacklogQuota("prop/ns-quota",
                BacklogQuota.builder()
                        .limitTime(TIME_TO_CHECK_BACKLOG_QUOTA)
                        .retentionPolicy(BacklogQuota.RetentionPolicy.consumer_backlog_eviction)
                        .build(), BacklogQuota.BacklogQuotaType.message_age);
        PulsarClient client = PulsarClient.builder().serviceUrl(adminUrl.toString()).statsInterval(0, TimeUnit.SECONDS)
                .build();

        final String topic = "persistent://prop/ns-quota/topic4";
        final String subName = "c1";

        Consumer<byte[]> consumer = client.newConsumer().topic(topic).subscriptionName(subName).subscribe();
        org.apache.pulsar.client.api.Producer<byte[]> producer = createProducer(client, topic);
        producer.send(new byte[1024]);
        consumer.receive();

        admin.topics().unload(topic);
        Awaitility.await().until(consumer::isConnected);
        PersistentTopicInternalStats internalStats = admin.topics().getInternalStats(topic);
        assertEquals(internalStats.ledgers.size(), 2);
        assertEquals(internalStats.ledgers.get(1).entries, 0);

        TopicStats stats = getTopicStats(topic);
        assertEquals(stats.getSubscriptions().get(subName).getMsgBacklog(), 1);

        TimeUnit.SECONDS.sleep(TIME_TO_CHECK_BACKLOG_QUOTA);

        Awaitility.await()
                .pollInterval(Duration.ofSeconds(1))
                .atMost(Duration.ofSeconds(TIME_TO_CHECK_BACKLOG_QUOTA))
                .untilAsserted(() -> {
                    rolloverStats();

                    // Cause the last ledger is empty, it is not possible to skip first ledger,
                    // so the number of ledgers will keep unchanged, and backlog is clear
                    PersistentTopicInternalStats latestInternalStats = admin.topics().getInternalStats(topic);
                    assertEquals(latestInternalStats.ledgers.size(), 2);
                    assertEquals(latestInternalStats.ledgers.get(1).entries, 0);
                    TopicStats latestStats = getTopicStats(topic);
                    assertEquals(latestStats.getSubscriptions().get(subName).getMsgBacklog(), 0);
                });

        client.close();
    }


    public void testConsumerBacklogEvictionWithAckSizeQuota() throws Exception {
        assertEquals(admin.namespaces().getBacklogQuotaMap("prop/ns-quota"),
                Maps.newHashMap());
        admin.namespaces().setBacklogQuota("prop/ns-quota",
                BacklogQuota.builder()
                        .limitSize(10 * 1024)
                        .limitTime(TIME_TO_CHECK_BACKLOG_QUOTA)
                        .retentionPolicy(BacklogQuota.RetentionPolicy.consumer_backlog_eviction)
                        .build());
        PulsarClient client = PulsarClient.builder().serviceUrl(adminUrl.toString()).build();

        final String topic1 = "persistent://prop/ns-quota/topic11";
        final String subName1 = "c11";
        final String subName2 = "c21";
        final int numMsgs = 20;

        Consumer<byte[]> consumer1 = client.newConsumer().topic(topic1).subscriptionName(subName1).subscribe();
        Consumer<byte[]> consumer2 = client.newConsumer().topic(topic1).subscriptionName(subName2).subscribe();
        org.apache.pulsar.client.api.Producer<byte[]> producer = createProducer(client, topic1);
        byte[] content = new byte[1024];
        for (int i = 0; i < numMsgs; i++) {
            producer.send(content);
            // only one consumer acknowledges the message
            consumer1.acknowledge(consumer1.receive());
            consumer2.receive();
        }

        Thread.sleep((TIME_TO_CHECK_BACKLOG_QUOTA + 1) * 1000);
        rolloverStats();

        TopicStats stats = getTopicStats(topic1);
        assertTrue(stats.getBacklogSize() <= 10 * 1024, "Storage size is [" + stats.getStorageSize() + "]");
    }


    public void testConsumerBacklogEvictionWithAckTimeQuotaPrecise() throws Exception {
        assertEquals(admin.namespaces().getBacklogQuotaMap("prop/ns-quota"),
                Maps.newHashMap());
        admin.namespaces().setBacklogQuota("prop/ns-quota",
                BacklogQuota.builder()
                        .limitTime(TIME_TO_CHECK_BACKLOG_QUOTA)
                        .retentionPolicy(BacklogQuota.RetentionPolicy.consumer_backlog_eviction)
                        .build(), BacklogQuota.BacklogQuotaType.message_age);
        config.setPreciseTimeBasedBacklogQuotaCheck(true);
        PulsarClient client = PulsarClient.builder().serviceUrl(adminUrl.toString()).build();

        final String topic1 = "persistent://prop/ns-quota/topic12";
        final String subName1 = "c11";
        final String subName2 = "c21";
        final int numMsgs = 9;

        Consumer<byte[]> consumer1 = client.newConsumer().topic(topic1).subscriptionName(subName1).subscribe();
        Consumer<byte[]> consumer2 = client.newConsumer().topic(topic1).subscriptionName(subName2).subscribe();
        org.apache.pulsar.client.api.Producer<byte[]> producer = createProducer(client, topic1);
        byte[] content = new byte[1024];

        for (int i = 0; i < numMsgs; i++) {
            producer.send(content);
            consumer1.receive();
            consumer2.receive();
        }

        TopicStats stats = getTopicStats(topic1);
        assertEquals(stats.getSubscriptions().get(subName1).getMsgBacklog(), 9);
        assertEquals(stats.getSubscriptions().get(subName2).getMsgBacklog(), 9);

        consumer1.redeliverUnacknowledgedMessages();
        for (int i = 0; i < numMsgs; i++) {
            // only one consumer acknowledges the message
            consumer1.acknowledge(consumer1.receive());
        }

        Thread.sleep(1000);
        rolloverStats();
        stats = getTopicStats(topic1);
        // sub1 has empty backlog as it acked all messages
        assertEquals(stats.getSubscriptions().get(subName1).getMsgBacklog(), 0);
        assertEquals(stats.getSubscriptions().get(subName2).getMsgBacklog(), 9);

        Thread.sleep((TIME_TO_CHECK_BACKLOG_QUOTA * 2) * 1000);
        rolloverStats();

        stats = getTopicStats(topic1);
        // sub2 has empty backlog because it's backlog get cleaned up by backlog quota monitor task
        assertEquals(stats.getSubscriptions().get(subName2).getMsgBacklog(), 0);
        client.close();
    }

    private Producer<byte[]> createProducer(PulsarClient client, String topic)
            throws PulsarClientException {
        return client.newProducer()
                .enableBatching(false)
                .sendTimeout(2, TimeUnit.SECONDS)
                .topic(topic)
                .create();
    }


    public void testConsumerBacklogEvictionWithAckTimeQuota() throws Exception {
        assertEquals(admin.namespaces().getBacklogQuotaMap("prop/ns-quota"),
                Maps.newHashMap());
        admin.namespaces().setBacklogQuota("prop/ns-quota",
                BacklogQuota.builder()
                        .limitTime(2 * TIME_TO_CHECK_BACKLOG_QUOTA)
                        .retentionPolicy(BacklogQuota.RetentionPolicy.consumer_backlog_eviction)
                        .build(), BacklogQuota.BacklogQuotaType.message_age);
        @Cleanup
        PulsarClient client = PulsarClient.builder().serviceUrl(adminUrl.toString()).build();

        final String topic1 = "persistent://prop/ns-quota/topic12";
        final String subName1 = "c11";
        final String subName2 = "c21";
        final int numMsgs = 14;

        Consumer<byte[]> consumer1 = client.newConsumer().topic(topic1).subscriptionName(subName1).subscribe();
        Consumer<byte[]> consumer2 = client.newConsumer().topic(topic1).subscriptionName(subName2).subscribe();
        org.apache.pulsar.client.api.Producer<byte[]> producer = createProducer(client, topic1);
        byte[] content = new byte[1024];

        List<Message<byte[]>> messagesToAcknowledge = new ArrayList<>();

        for (int i = 0; i < numMsgs; i++) {
            producer.send(content);
            messagesToAcknowledge.add(consumer1.receive());
            consumer2.receive();
        }

        {
            TopicStats stats = getTopicStats(topic1);
            assertEquals(stats.getSubscriptions().get(subName1).getMsgBacklog(), 14);
            assertEquals(stats.getSubscriptions().get(subName2).getMsgBacklog(), 14);
        }

        for (int i = 0; i < numMsgs; i++) {
            // pause before acknowledging the 11. message so that 2 first ledgers (5 msgs/ledger) will expire before the
            // last ledger
            if (i == 10) {
                Thread.sleep(TIME_TO_CHECK_BACKLOG_QUOTA * 1000L);
            }
            // only one consumer acknowledges the message
            consumer1.acknowledge(messagesToAcknowledge.get(i));
        }

        Awaitility.await()
                .pollInterval(Duration.ofSeconds(1))
                .untilAsserted(() -> {
                    rolloverStats();
                    TopicStats stats = getTopicStats(topic1);
                    // sub1 has empty backlog as it acked all messages
                    assertEquals(stats.getSubscriptions().get(subName1).getMsgBacklog(), 0);
                    assertEquals(stats.getSubscriptions().get(subName2).getMsgBacklog(), 14);
                });

        Awaitility.await()
                .pollInterval(Duration.ofSeconds(1))
                .atMost(Duration.ofSeconds(4 * TIME_TO_CHECK_BACKLOG_QUOTA))
                .untilAsserted(() -> {
                    // Messages on first 2 ledgers should be expired, backlog is number of
                    // message in current ledger which should be 4.
                    long msgBacklog =
                            getTopicStats(topic1)
                                    .getSubscriptions().get(subName2).getMsgBacklog();
                    assertEquals(msgBacklog, 4, 1);
                });
    }


    public void testConcurrentAckAndEviction() throws Exception {
        assertEquals(admin.namespaces().getBacklogQuotaMap("prop/ns-quota"),
                Maps.newHashMap());
        admin.namespaces().setBacklogQuota("prop/ns-quota",
                BacklogQuota.builder()
                        .limitSize(10 * 1024)
                        .retentionPolicy(BacklogQuota.RetentionPolicy.consumer_backlog_eviction)
                        .build());

        final String topic1 = "persistent://prop/ns-quota/topic12";
        final String subName1 = "c12";
        final String subName2 = "c22";
        final int numMsgs = 20;

        final CyclicBarrier barrier = new CyclicBarrier(2);
        final CountDownLatch counter = new CountDownLatch(2);
        final AtomicBoolean gotException = new AtomicBoolean(false);
        @Cleanup
        PulsarClient client = PulsarClient.builder().serviceUrl(adminUrl.toString()).statsInterval(0, TimeUnit.SECONDS)
                .build();
        @Cleanup
        PulsarClient client2 = PulsarClient.builder().serviceUrl(adminUrl.toString()).statsInterval(0, TimeUnit.SECONDS)
                .build();
        Consumer<byte[]> consumer1 = client2.newConsumer().topic(topic1).subscriptionName(subName1).subscribe();
        Consumer<byte[]> consumer2 = client2.newConsumer().topic(topic1).subscriptionName(subName2).subscribe();

        Thread producerThread = new Thread(() -> {
            try {
                barrier.await();
                Producer<byte[]> producer = createProducer(client, topic1);
                byte[] content = new byte[1024];
                for (int i = 0; i < numMsgs; i++) {
                    producer.send(content);
                }
                producer.close();
            } catch (Exception e) {
                gotException.set(true);
            } finally {
                counter.countDown();
            }
        });

        Thread consumerThread = new Thread(() -> {
            try {
                barrier.await();
                for (int i = 0; i < numMsgs; i++) {
                    // only one consumer acknowledges the message
                    consumer1.acknowledge(consumer1.receive());
                    consumer2.receive();
                }
            } catch (Exception e) {
                gotException.set(true);
            } finally {
                counter.countDown();
            }
        });

        producerThread.start();
        consumerThread.start();

        // test hangs without timeout since there is nothing to consume due to eviction
        counter.await(20, TimeUnit.SECONDS);
        assertFalse(gotException.get());
        Thread.sleep((TIME_TO_CHECK_BACKLOG_QUOTA + 1) * 1000);
        rolloverStats();

        TopicStats stats = getTopicStats(topic1);
        assertTrue(stats.getBacklogSize() <= 10 * 1024, "Storage size is [" + stats.getStorageSize() + "]");
    }


    public void testNoEviction() throws Exception {
        assertEquals(admin.namespaces().getBacklogQuotaMap("prop/ns-quota"),
                Maps.newHashMap());
        admin.namespaces().setBacklogQuota("prop/ns-quota",
                BacklogQuota.builder()
                        .limitSize(10 * 1024)
                        .retentionPolicy(BacklogQuota.RetentionPolicy.consumer_backlog_eviction)
                        .build());

        final String topic1 = "persistent://prop/ns-quota/topic13";
        final String subName1 = "c13";
        final String subName2 = "c23";
        final int numMsgs = 10;

        final CyclicBarrier barrier = new CyclicBarrier(2);
        final CountDownLatch counter = new CountDownLatch(2);
        final AtomicBoolean gotException = new AtomicBoolean(false);
        @Cleanup
        final PulsarClient client = PulsarClient.builder().serviceUrl(adminUrl.toString())
                .statsInterval(0, TimeUnit.SECONDS).build();

        final Consumer<byte[]> consumer1 = client.newConsumer().topic(topic1).subscriptionName(subName1).subscribe();
        final Consumer<byte[]> consumer2 = client.newConsumer().topic(topic1).subscriptionName(subName2).subscribe();
        @Cleanup
        final PulsarClient client2 = PulsarClient.builder().serviceUrl(adminUrl.toString())
                .statsInterval(0, TimeUnit.SECONDS).build();

        Thread producerThread = new Thread(() -> {
            try {
                barrier.await();
                Producer<byte[]> producer = createProducer(client2, topic1);
                byte[] content = new byte[1024];
                for (int i = 0; i < numMsgs; i++) {
                    producer.send(content);
                }
                producer.close();
            } catch (Exception e) {
                gotException.set(true);
            } finally {
                counter.countDown();
            }
        });

        Thread consumerThread = new Thread(() -> {
            try {
                barrier.await();
                for (int i = 0; i < numMsgs; i++) {
                    consumer1.acknowledge(consumer1.receive());
                    consumer2.acknowledge(consumer2.receive());
                }
            } catch (Exception e) {
                gotException.set(true);
            } finally {
                counter.countDown();
            }
        });

        producerThread.start();
        consumerThread.start();
        counter.await();
        assertFalse(gotException.get());
    }


    public void testEvictionMulti() throws Exception {
        assertEquals(admin.namespaces().getBacklogQuotaMap("prop/ns-quota"),
                Maps.newHashMap());
        admin.namespaces().setBacklogQuota("prop/ns-quota",
                BacklogQuota.builder()
                        .limitSize(15 * 1024)
                        .retentionPolicy(BacklogQuota.RetentionPolicy.consumer_backlog_eviction)
                        .build());

        final String topic1 = "persistent://prop/ns-quota/topic14";
        final String subName1 = "c14";
        final String subName2 = "c24";
        final int numMsgs = 10;

        final CyclicBarrier barrier = new CyclicBarrier(4);
        final CountDownLatch counter = new CountDownLatch(4);
        final AtomicBoolean gotException = new AtomicBoolean(false);
        @Cleanup
        final PulsarClient client = PulsarClient.builder().serviceUrl(adminUrl.toString())
                .statsInterval(0, TimeUnit.SECONDS).build();

        final Consumer<byte[]> consumer1 = client.newConsumer().topic(topic1).subscriptionName(subName1).subscribe();
        final Consumer<byte[]> consumer2 = client.newConsumer().topic(topic1).subscriptionName(subName2).subscribe();
        @Cleanup
        final PulsarClient client3 = PulsarClient.builder().serviceUrl(adminUrl.toString())
                .statsInterval(0, TimeUnit.SECONDS).build();
        @Cleanup
        final PulsarClient client2 = PulsarClient.builder().serviceUrl(adminUrl.toString())
                .statsInterval(0, TimeUnit.SECONDS).build();

        Thread producerThread1 = new Thread(() -> {
            try {
                barrier.await();
                Producer<byte[]> producer = createProducer(client2, topic1);
                byte[] content = new byte[1024];
                for (int i = 0; i < numMsgs; i++) {
                    producer.send(content);
                }
                producer.close();
            } catch (Exception e) {
                gotException.set(true);
            } finally {
                counter.countDown();
            }
        });

        Thread producerThread2 = new Thread(() -> {
            try {
                barrier.await();
                Producer<byte[]> producer = createProducer(client3, topic1);
                byte[] content = new byte[1024];
                for (int i = 0; i < numMsgs; i++) {
                    producer.send(content);
                }
                producer.close();
            } catch (Exception e) {
                gotException.set(true);
            } finally {
                counter.countDown();
            }
        });

        Thread consumerThread1 = new Thread(() -> {
            try {
                barrier.await();
                for (int i = 0; i < numMsgs * 2; i++) {
                    consumer1.acknowledge(consumer1.receive());
                }
            } catch (Exception e) {
                gotException.set(true);
            } finally {
                counter.countDown();
            }
        });

        Thread consumerThread2 = new Thread(() -> {
            try {
                barrier.await();
                for (int i = 0; i < numMsgs * 2; i++) {
                    consumer2.acknowledge(consumer2.receive());
                }
            } catch (Exception e) {
                gotException.set(true);
            } finally {
                counter.countDown();
            }
        });

        producerThread1.start();
        producerThread2.start();
        consumerThread1.start();
        consumerThread2.start();
        counter.await(20, TimeUnit.SECONDS);
        assertFalse(gotException.get());
        Thread.sleep((TIME_TO_CHECK_BACKLOG_QUOTA + 1) * 1000);
        rolloverStats();

        TopicStats stats = getTopicStats(topic1);
        assertTrue(stats.getBacklogSize() <= 15 * 1024, "Storage size is [" + stats.getStorageSize() + "]");
    }


    public void testAheadProducerOnHold() throws Exception {
        assertEquals(admin.namespaces().getBacklogQuotaMap("prop/quotahold"),
                Maps.newHashMap());
        admin.namespaces().setBacklogQuota("prop/quotahold",
                BacklogQuota.builder()
                        .limitSize(10 * 1024)
                        .retentionPolicy(BacklogQuota.RetentionPolicy.producer_request_hold)
                        .build());
        @Cleanup
        final PulsarClient client = PulsarClient.builder().serviceUrl(adminUrl.toString())
                .statsInterval(0, TimeUnit.SECONDS).build();
        final String topic1 = "persistent://prop/quotahold/hold";
        final String subName1 = "c1hold";
        final int numMsgs = 10;

        Consumer<byte[]> consumer = client.newConsumer().topic(topic1).subscriptionName(subName1).subscribe();

        byte[] content = new byte[1024];
        Producer<byte[]> producer = createProducer(client, topic1);
        for (int i = 0; i <= numMsgs; i++) {
            try {
                producer.send(content);
                LOG.info("sent [{}]", i);
            } catch (PulsarClientException.TimeoutException cte) {
                // producer close may cause a timeout on send
                LOG.info("timeout on [{}]", i);
            }
        }

        for (int i = 0; i < numMsgs; i++) {
            consumer.receive();
            LOG.info("received [{}]", i);
        }

        Thread.sleep((TIME_TO_CHECK_BACKLOG_QUOTA + 1) * 1000);
        rolloverStats();
        TopicStats stats = getTopicStats(topic1);
        assertEquals(stats.getPublishers().size(), 0,
                "Number of producers on topic " + topic1 + " are [" + stats.getPublishers().size() + "]");
    }


    public void testAheadProducerOnHoldTimeout() throws Exception {
        assertEquals(admin.namespaces().getBacklogQuotaMap("prop/quotahold"),
                Maps.newHashMap());
        admin.namespaces().setBacklogQuota("prop/quotahold",
                BacklogQuota.builder()
                        .limitSize(10 * 1024)
                        .retentionPolicy(BacklogQuota.RetentionPolicy.producer_request_hold)
                        .build());
        @Cleanup
        final PulsarClient client = PulsarClient.builder().serviceUrl(adminUrl.toString())
                .statsInterval(0, TimeUnit.SECONDS).build();
        final String topic1 = "persistent://prop/quotahold/holdtimeout";
        final String subName1 = "c1holdtimeout";
        boolean gotException = false;

        client.newConsumer().topic(topic1).subscriptionName(subName1).subscribe();

        byte[] content = new byte[1024];
        Producer<byte[]> producer = createProducer(client, topic1);
        for (int i = 0; i < 10; i++) {
            producer.send(content);
        }

        Thread.sleep((TIME_TO_CHECK_BACKLOG_QUOTA + 1) * 1000);

        try {
            // try to send over backlog quota and make sure it fails
            producer.send(content);
            producer.send(content);
            fail("backlog quota did not exceed");
        } catch (PulsarClientException.TimeoutException te) {
            gotException = true;
        }

        assertTrue(gotException, "timeout did not occur");
    }


    public void testProducerException() throws Exception {
        assertEquals(admin.namespaces().getBacklogQuotaMap("prop/quotahold"),
                Maps.newHashMap());
        admin.namespaces().setBacklogQuota("prop/quotahold",
                BacklogQuota.builder()
                        .limitSize(10 * 1024)
                        .retentionPolicy(BacklogQuota.RetentionPolicy.producer_exception)
                        .build());
        @Cleanup
        final PulsarClient client = PulsarClient.builder().serviceUrl(adminUrl.toString())
                .statsInterval(0, TimeUnit.SECONDS).build();
        final String topic1 = "persistent://prop/quotahold/except";
        final String subName1 = "c1except";
        boolean gotException = false;

        client.newConsumer().topic(topic1).subscriptionName(subName1).subscribe();

        byte[] content = new byte[1024];
        Producer<byte[]> producer = createProducer(client, topic1);
        for (int i = 0; i < 10; i++) {
            producer.send(content);
        }

        Thread.sleep((TIME_TO_CHECK_BACKLOG_QUOTA + 1) * 1000);

        try {
            // try to send over backlog quota and make sure it fails
            producer.send(content);
            producer.send(content);
            fail("backlog quota did not exceed");
        } catch (PulsarClientException ce) {
            assertTrue(ce instanceof PulsarClientException.ProducerBlockedQuotaExceededException
                    || ce instanceof PulsarClientException.TimeoutException, ce.getMessage());
            gotException = true;
        }

        assertTrue(gotException, "backlog exceeded exception did not occur");
    }


    public void testProducerExceptionAndThenUnblockSizeQuota() throws Exception {
        assertEquals(admin.namespaces().getBacklogQuotaMap("prop/quotahold"),
                Maps.newHashMap());
        admin.namespaces().setBacklogQuota("prop/quotahold",
                BacklogQuota.builder()
                        .limitSize(10 * 1024)
                        .retentionPolicy(BacklogQuota.RetentionPolicy.producer_exception)
                        .build());
        @Cleanup
        final PulsarClient client = PulsarClient.builder().serviceUrl(adminUrl.toString())
                .statsInterval(0, TimeUnit.SECONDS).build();
        final String topic1 = "persistent://prop/quotahold/exceptandunblock";
        final String subName1 = "c1except";
        boolean gotException = false;

        Consumer<byte[]> consumer = client.newConsumer().topic(topic1).subscriptionName(subName1).subscribe();

        byte[] content = new byte[1024];
        Producer<byte[]> producer = createProducer(client, topic1);
        for (int i = 0; i < 10; i++) {
            producer.send(content);
        }

        Thread.sleep((TIME_TO_CHECK_BACKLOG_QUOTA + 1) * 1000);

        try {
            // try to send over backlog quota and make sure it fails
            producer.send(content);
            producer.send(content);
            fail("backlog quota did not exceed");
        } catch (PulsarClientException ce) {
            assertTrue(ce instanceof PulsarClientException.ProducerBlockedQuotaExceededException
                    || ce instanceof PulsarClientException.TimeoutException, ce.getMessage());
            gotException = true;
        }

        assertTrue(gotException, "backlog exceeded exception did not occur");
        // now remove backlog and ensure that producer is unblocked;

        TopicStats stats = getTopicStats(topic1);
        int backlog = (int) stats.getSubscriptions().get(subName1).getMsgBacklog();

        for (int i = 0; i < backlog; i++) {
            Message<?> msg = consumer.receive();
            consumer.acknowledge(msg);
        }
        Thread.sleep((TIME_TO_CHECK_BACKLOG_QUOTA + 1) * 1000);
        // publish should work now
        producer.close();
        producer = createProducer(client, topic1);
        Exception sendException = null;
        gotException = false;
        try {
            for (int i = 0; i < 5; i++) {
                producer.send(content);
            }
        } catch (Exception e) {
            gotException = true;
            sendException = e;
        }
        assertFalse(gotException, "unable to publish due to " + sendException);
    }


    public void testProducerExceptionAndThenUnblockTimeQuotaPrecise() throws Exception {
        assertEquals(admin.namespaces().getBacklogQuotaMap("prop/quotahold"),
                Maps.newHashMap());
        admin.namespaces().setBacklogQuota("prop/quotahold",
                BacklogQuota.builder()
                        .limitTime(TIME_TO_CHECK_BACKLOG_QUOTA)
                        .retentionPolicy(BacklogQuota.RetentionPolicy.producer_exception)
                        .build(), BacklogQuota.BacklogQuotaType.message_age);
        config.setPreciseTimeBasedBacklogQuotaCheck(true);
        final PulsarClient client = PulsarClient.builder().serviceUrl(adminUrl.toString())
                .statsInterval(0, TimeUnit.SECONDS).build();
        final String topic1 = "persistent://prop/quotahold/exceptandunblock2";
        final String subName1 = "c1except";
        boolean gotException = false;
        int numMsgs = 9;

        Consumer<byte[]> consumer = client.newConsumer().topic(topic1).subscriptionName(subName1).subscribe();

        byte[] content = new byte[1024];
        Producer<byte[]> producer = createProducer(client, topic1);
        for (int i = 0; i < numMsgs; i++) {
            producer.send(content);
        }

        Thread.sleep((TIME_TO_CHECK_BACKLOG_QUOTA * 2) * 1000);

        try {
            // try to send over backlog quota and make sure it fails
            producer.send(content);
            fail("backlog quota did not exceed");
        } catch (PulsarClientException ce) {
            assertTrue(ce instanceof PulsarClientException.ProducerBlockedQuotaExceededException
                    || ce instanceof PulsarClientException.TimeoutException, ce.getMessage());
            gotException = true;
        }

        assertTrue(gotException, "backlog exceeded exception did not occur");

        // now remove backlog and ensure that producer is unblocked;
        TopicStats stats = getTopicStats(topic1);
        assertEquals(stats.getSubscriptions().get(subName1).getMsgBacklog(), numMsgs);

        for (int i = 0; i < numMsgs; i++) {
            consumer.acknowledge(consumer.receive());
        }

        Thread.sleep((TIME_TO_CHECK_BACKLOG_QUOTA * 2) * 1000);
        rolloverStats();
        stats = getTopicStats(topic1);
        assertEquals(stats.getSubscriptions().get(subName1).getMsgBacklog(), 0);
        // publish should work now
        Exception sendException = null;
        gotException = false;
        try {
            for (int i = 0; i < 5; i++) {
                producer.send(content);
            }
        } catch (Exception e) {
            gotException = true;
            sendException = e;
        }
        assertFalse(gotException, "unable to publish due to " + sendException);
        client.close();
    }


    public void testProducerExceptionAndThenUnblockTimeQuota() throws Exception {
        assertEquals(admin.namespaces().getBacklogQuotaMap("prop/quotahold"),
                Maps.newHashMap());
        admin.namespaces().setBacklogQuota("prop/quotahold",
                BacklogQuota.builder()
                        .limitTime(TIME_TO_CHECK_BACKLOG_QUOTA)
                        .retentionPolicy(BacklogQuota.RetentionPolicy.producer_exception)
                        .build(), BacklogQuota.BacklogQuotaType.message_age);
        final PulsarClient client = PulsarClient.builder().serviceUrl(adminUrl.toString())
                .statsInterval(0, TimeUnit.SECONDS).build();
        final String topic1 = "persistent://prop/quotahold/exceptandunblock2";
        final String subName1 = "c1except";
        boolean gotException = false;
        int numMsgs = 14;

        Consumer<byte[]> consumer = client.newConsumer().topic(topic1).subscriptionName(subName1).subscribe();

        byte[] content = new byte[1024];
        Producer<byte[]> producer = createProducer(client, topic1);
        for (int i = 0; i < numMsgs; i++) {
            producer.send(content);
        }

        Thread.sleep((TIME_TO_CHECK_BACKLOG_QUOTA * 2) * 1000);

        try {
            // try to send over backlog quota and make sure it fails
            producer.send(content);
            fail("backlog quota did not exceed");
        } catch (PulsarClientException ce) {
            assertTrue(ce instanceof PulsarClientException.ProducerBlockedQuotaExceededException
                    || ce instanceof PulsarClientException.TimeoutException, ce.getMessage());
            gotException = true;
        }

        assertTrue(gotException, "backlog exceeded exception did not occur");

        // now remove backlog and ensure that producer is unblocked;
        TopicStats stats = getTopicStats(topic1);
        assertEquals(stats.getSubscriptions().get(subName1).getMsgBacklog(), numMsgs);

        for (int i = 0; i < numMsgs; i++) {
            consumer.acknowledge(consumer.receive());
        }

        Thread.sleep((TIME_TO_CHECK_BACKLOG_QUOTA * 2) * 1000);
        rolloverStats();
        stats = getTopicStats(topic1);
        assertEquals(stats.getSubscriptions().get(subName1).getMsgBacklog(), 0);
        // publish should work now
        Exception sendException = null;
        gotException = false;
        try {
            for (int i = 0; i < 5; i++) {
                producer.send(content);
            }
        } catch (Exception e) {
            gotException = true;
            sendException = e;
        }
        assertFalse(gotException, "unable to publish due to " + sendException);
        client.close();
    }

    public void testBacklogQuotaInGB(boolean backlogQuotaSizeGB) throws Exception {

        pulsar.close();
        long backlogQuotaByte = 10 * 1024;
        if (backlogQuotaSizeGB) {
            config.setBacklogQuotaDefaultLimitGB(((double) backlogQuotaByte) / BacklogQuotaImpl.BYTES_IN_GIGABYTE);
        } else {
            config.setBacklogQuotaDefaultLimitBytes(backlogQuotaByte);
        }
        config.setBacklogQuotaDefaultRetentionPolicy(BacklogQuota.RetentionPolicy.consumer_backlog_eviction);
        pulsar = new PulsarService(config);
        pulsar.start();

        @Cleanup
        PulsarClient client = PulsarClient.builder().serviceUrl(pulsar.getBrokerServiceUrl()).statsInterval(0, TimeUnit.SECONDS)
                .build();

        final String topic1 = "persistent://prop/ns-quota/topic2";
        final String subName1 = "c1";
        final String subName2 = "c2";
        final int numMsgs = 20;

        Consumer<byte[]> consumer1 = client.newConsumer().topic(topic1).subscriptionName(subName1).subscribe();
        Consumer<byte[]> consumer2 = client.newConsumer().topic(topic1).subscriptionName(subName2).subscribe();
        org.apache.pulsar.client.api.Producer<byte[]> producer = createProducer(client, topic1);
        byte[] content = new byte[1024];
        for (int i = 0; i < numMsgs; i++) {
            producer.send(content);
            consumer1.receive();
            consumer2.receive();
        }

        Thread.sleep((TIME_TO_CHECK_BACKLOG_QUOTA + 1) * 1000);
        rolloverStats();

        TopicStats stats = getTopicStats(topic1);
        assertTrue(stats.getBacklogSize() < 10 * 1024, "Storage size is [" + stats.getStorageSize() + "]");
    }
    private static final Logger LOG = LoggerFactory.getLogger(BacklogQuotaManagerTest.class);
}<|MERGE_RESOLUTION|>--- conflicted
+++ resolved
@@ -231,17 +231,13 @@
         }
     }
 
-<<<<<<< HEAD
-
-=======
+
     private TopicStats getTopicStats(String topic1) throws PulsarAdminException {
         TopicStats stats =
                 admin.topics().getStats(topic1, GetStatsOptions.builder().getPreciseBacklog(true).build());
         return stats;
     }
 
-    @Test
->>>>>>> d8b99485
     public void testTriggerBacklogQuotaSizeWithReader() throws Exception {
         assertEquals(admin.namespaces().getBacklogQuotaMap("prop/ns-quota"),
                 Maps.newHashMap());
