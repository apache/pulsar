--- conflicted
+++ resolved
@@ -682,7 +682,7 @@
     /**
      * Test namespace level persistence policies and verify that the internal managed ledger
      * has applied the correct managedLedgerMaxMarkDeleteRate.
-     * 
+     *
      * This test verifies:
      * 1. Setting namespace persistence policies with managedLedgerMaxMarkDeleteRate
      * 2. Creating a topic and verifying the managed ledger config is applied correctly
@@ -697,26 +697,26 @@
     public void testNamespacePersistencePoliciesWithManagedLedgerMaxMarkDeleteRate() throws Exception {
         final String namespace = newUniqueName(defaultTenant + "/ns-persistence-test");
         final String topicName = "persistent://" + namespace + "/test-topic";
-        
+
         // Create namespace
         admin.namespaces().createNamespace(namespace, Set.of("test"));
-        
+
         // Test 1: Set initial persistence policies with managedLedgerMaxMarkDeleteRate
         final double initialMarkDeleteRate = 25.0;
         final int initialEnsembleSize = 3;
         final int initialWriteQuorum = 2;
         final int initialAckQuorum = 1;
-        
+
         PersistencePolicies initialPolicies = new PersistencePolicies(
             initialEnsembleSize, initialWriteQuorum, initialAckQuorum, initialMarkDeleteRate);
-        
+
         admin.namespaces().setPersistence(namespace, initialPolicies);
-        
+
         // Verify the policies are set correctly
         PersistencePolicies retrievedPolicies = admin.namespaces().getPersistence(namespace);
         assertEquals(retrievedPolicies, initialPolicies);
         assertEquals(retrievedPolicies.getManagedLedgerMaxMarkDeleteRate(), initialMarkDeleteRate);
-        
+
         // Test 2: Create a topic and verify managed ledger config is applied
         @Cleanup
         Producer<byte[]> producer = pulsarClient.newProducer()
@@ -729,55 +729,55 @@
             .topic(topicName)
             .subscriptionName("test-sub")
             .subscribe();
-        
+
         // Get the topic and managed ledger
         PersistentTopic topic = (PersistentTopic) pulsar.getBrokerService().getOrCreateTopic(topicName).get();
         ManagedLedgerImpl managedLedger = (ManagedLedgerImpl) topic.getManagedLedger();
-        
+
         // Verify managed ledger config has the correct settings
         assertEquals(managedLedger.getConfig().getEnsembleSize(), initialEnsembleSize);
         assertEquals(managedLedger.getConfig().getWriteQuorumSize(), initialWriteQuorum);
         assertEquals(managedLedger.getConfig().getAckQuorumSize(), initialAckQuorum);
         assertEquals(managedLedger.getConfig().getThrottleMarkDelete(), initialMarkDeleteRate);
-        
+
         // Test 3: Verify cursor has the correct throttle mark delete rate
         ManagedCursorImpl cursor = (ManagedCursorImpl) managedLedger.getCursors().iterator().next();
         assertEquals(cursor.getThrottleMarkDelete(), initialMarkDeleteRate);
-        
+
         // Test 4: Update persistence policies and verify they are applied
         final double updatedMarkDeleteRate = 75.0;
         final int updatedEnsembleSize = 5;
         final int updatedWriteQuorum = 3;
         final int updatedAckQuorum = 2;
-        
+
         PersistencePolicies updatedPolicies = new PersistencePolicies(
             updatedEnsembleSize, updatedWriteQuorum, updatedAckQuorum, updatedMarkDeleteRate);
-        
+
         admin.namespaces().setPersistence(namespace, updatedPolicies);
 
         // Verify the policies are updated correctly
         retrievedPolicies = admin.namespaces().getPersistence(namespace);
         assertEquals(retrievedPolicies, updatedPolicies);
         assertEquals(retrievedPolicies.getManagedLedgerMaxMarkDeleteRate(), updatedMarkDeleteRate);
-        
+
         // Wait for the managed ledger config to be updated
-        retryStrategically((test) -> 
-            managedLedger.getConfig().getEnsembleSize() == updatedEnsembleSize &&
-            managedLedger.getConfig().getWriteQuorumSize() == updatedWriteQuorum &&
-            managedLedger.getConfig().getAckQuorumSize() == updatedAckQuorum &&
-            managedLedger.getConfig().getThrottleMarkDelete() == updatedMarkDeleteRate &&
-            cursor.getThrottleMarkDelete() == updatedMarkDeleteRate, 
+        retryStrategically((test) ->
+            managedLedger.getConfig().getEnsembleSize() == updatedEnsembleSize
+            && managedLedger.getConfig().getWriteQuorumSize() == updatedWriteQuorum
+            && managedLedger.getConfig().getAckQuorumSize() == updatedAckQuorum
+            && managedLedger.getConfig().getThrottleMarkDelete() == updatedMarkDeleteRate
+            && cursor.getThrottleMarkDelete() == updatedMarkDeleteRate,
             10, 200);
-        
+
         // Verify managed ledger config has been updated
         assertEquals(managedLedger.getConfig().getEnsembleSize(), updatedEnsembleSize);
         assertEquals(managedLedger.getConfig().getWriteQuorumSize(), updatedWriteQuorum);
         assertEquals(managedLedger.getConfig().getAckQuorumSize(), updatedAckQuorum);
         assertEquals(managedLedger.getConfig().getThrottleMarkDelete(), updatedMarkDeleteRate);
-        
+
         // Verify cursor throttle mark delete rate has been updated
         assertEquals(cursor.getThrottleMarkDelete(), updatedMarkDeleteRate);
-        
+
         // Test 5: Create a new topic and verify it uses the updated policies
         final String newTopicName = "persistent://" + namespace + "/new-test-topic";
         @Cleanup
@@ -791,34 +791,34 @@
             .topic(newTopicName)
             .subscriptionName("new-test-sub")
             .subscribe();
-        
+
         PersistentTopic newTopic = (PersistentTopic) pulsar.getBrokerService().getOrCreateTopic(newTopicName).get();
         ManagedLedgerImpl newManagedLedger = (ManagedLedgerImpl) newTopic.getManagedLedger();
         ManagedCursorImpl newCursor = (ManagedCursorImpl) newManagedLedger.getCursors().iterator().next();
-        
+
         // Verify new topic uses updated policies
         assertEquals(newManagedLedger.getConfig().getEnsembleSize(), updatedEnsembleSize);
         assertEquals(newManagedLedger.getConfig().getWriteQuorumSize(), updatedWriteQuorum);
         assertEquals(newManagedLedger.getConfig().getAckQuorumSize(), updatedAckQuorum);
         assertEquals(newManagedLedger.getConfig().getThrottleMarkDelete(), updatedMarkDeleteRate);
         assertEquals(newCursor.getThrottleMarkDelete(), updatedMarkDeleteRate);
-        
+
         // Test 6: Test managedLedgerMaxMarkDeleteRate=-1 which should fall back to broker defaults
         final double fallbackMarkDeleteRate = -1.0;
         final int fallbackEnsembleSize = 4;
         final int fallbackWriteQuorum = 2;
         final int fallbackAckQuorum = 1;
-        
+
         PersistencePolicies fallbackPolicies = new PersistencePolicies(
             fallbackEnsembleSize, fallbackWriteQuorum, fallbackAckQuorum, fallbackMarkDeleteRate);
-        
+
         admin.namespaces().setPersistence(namespace, fallbackPolicies);
-        
+
         // Verify the policies are set correctly
         retrievedPolicies = admin.namespaces().getPersistence(namespace);
         assertEquals(retrievedPolicies, fallbackPolicies);
         assertEquals(retrievedPolicies.getManagedLedgerMaxMarkDeleteRate(), fallbackMarkDeleteRate);
-        
+
         // Create a topic to verify it uses broker defaults for mark delete rate
         final String fallbackTopicName = "persistent://" + namespace + "/fallback-test-topic";
         @Cleanup
@@ -832,26 +832,27 @@
             .topic(fallbackTopicName)
             .subscriptionName("fallback-test-sub")
             .subscribe();
-        
-        PersistentTopic fallbackTopic = (PersistentTopic) pulsar.getBrokerService().getOrCreateTopic(fallbackTopicName).get();
+
+        PersistentTopic fallbackTopic =
+                (PersistentTopic) pulsar.getBrokerService().getOrCreateTopic(fallbackTopicName).get();
         ManagedLedgerImpl fallbackManagedLedger = (ManagedLedgerImpl) fallbackTopic.getManagedLedger();
         ManagedCursorImpl fallbackCursor = (ManagedCursorImpl) fallbackManagedLedger.getCursors().iterator().next();
-        
+
         // Verify new topic uses fallback policies (broker defaults for mark delete rate)
         assertEquals(fallbackManagedLedger.getConfig().getEnsembleSize(), fallbackEnsembleSize);
         assertEquals(fallbackManagedLedger.getConfig().getWriteQuorumSize(), fallbackWriteQuorum);
         assertEquals(fallbackManagedLedger.getConfig().getAckQuorumSize(), fallbackAckQuorum);
-        assertEquals(fallbackManagedLedger.getConfig().getThrottleMarkDelete(), 
+        assertEquals(fallbackManagedLedger.getConfig().getThrottleMarkDelete(),
             pulsar.getConfiguration().getManagedLedgerDefaultMarkDeleteRateLimit());
-        assertEquals(fallbackCursor.getThrottleMarkDelete(), 
+        assertEquals(fallbackCursor.getThrottleMarkDelete(),
             pulsar.getConfiguration().getManagedLedgerDefaultMarkDeleteRateLimit());
-        
+
         // Test 7: Remove namespace persistence policies and verify fallback to broker defaults
         admin.namespaces().removePersistence(namespace);
-        
+
         // Verify policies are removed
         assertNull(admin.namespaces().getPersistence(namespace));
-        
+
         // Create another topic to verify it uses broker defaults
         final String defaultTopicName = "persistent://" + namespace + "/default-test-topic";
         @Cleanup
@@ -865,23 +866,24 @@
             .topic(defaultTopicName)
             .subscriptionName("default-test-sub")
             .subscribe();
-        
-        PersistentTopic defaultTopic = (PersistentTopic) pulsar.getBrokerService().getOrCreateTopic(defaultTopicName).get();
+
+        PersistentTopic defaultTopic =
+                (PersistentTopic) pulsar.getBrokerService().getOrCreateTopic(defaultTopicName).get();
         ManagedLedgerImpl defaultManagedLedger = (ManagedLedgerImpl) defaultTopic.getManagedLedger();
         ManagedCursorImpl defaultCursor = (ManagedCursorImpl) defaultManagedLedger.getCursors().iterator().next();
-        
+
         // Verify new topic uses broker defaults
-        assertEquals(defaultManagedLedger.getConfig().getEnsembleSize(), 
+        assertEquals(defaultManagedLedger.getConfig().getEnsembleSize(),
             pulsar.getConfiguration().getManagedLedgerDefaultEnsembleSize());
-        assertEquals(defaultManagedLedger.getConfig().getWriteQuorumSize(), 
+        assertEquals(defaultManagedLedger.getConfig().getWriteQuorumSize(),
             pulsar.getConfiguration().getManagedLedgerDefaultWriteQuorum());
-        assertEquals(defaultManagedLedger.getConfig().getAckQuorumSize(), 
+        assertEquals(defaultManagedLedger.getConfig().getAckQuorumSize(),
             pulsar.getConfiguration().getManagedLedgerDefaultAckQuorum());
-        assertEquals(defaultManagedLedger.getConfig().getThrottleMarkDelete(), 
+        assertEquals(defaultManagedLedger.getConfig().getThrottleMarkDelete(),
             pulsar.getConfiguration().getManagedLedgerDefaultMarkDeleteRateLimit());
-        assertEquals(defaultCursor.getThrottleMarkDelete(), 
+        assertEquals(defaultCursor.getThrottleMarkDelete(),
             pulsar.getConfiguration().getManagedLedgerDefaultMarkDeleteRateLimit());
-        
+
         // Test 8: Verify that existing topic uses broker defaults
         assertEquals(managedLedger.getConfig().getThrottleMarkDelete(),
             pulsar.getConfiguration().getManagedLedgerDefaultMarkDeleteRateLimit());
@@ -1683,12 +1685,8 @@
     }
 
     @Test(timeOut = 30000)
-<<<<<<< HEAD
     public void testConsumerStatsLastTimestamp() throws PulsarClientException, PulsarAdminException,
             InterruptedException {
-=======
-    public void testConsumerStatsTimestamps() throws PulsarClientException, PulsarAdminException, InterruptedException {
->>>>>>> 8d1ec6d1
         long timestamp = System.currentTimeMillis();
         final String topicName = "consumer-stats-" + timestamp;
         final String subscribeName = topicName + "-test-stats-sub";
@@ -4066,7 +4064,7 @@
 
         @Cleanup
         PulsarClient client = PulsarClient.builder().serviceUrl(pulsar.getWebServiceAddress()).build();
-        
+
         @Cleanup
         Producer<byte[]> producer = client.newProducer()
             .topic(topic)
@@ -4087,7 +4085,7 @@
         admin.topics().createPartitionedTopic(partitionedTopic, 3);
         admin.topicPolicies().setRetention(partitionedTopic,
                 new RetentionPolicies(-1, 10));
-        
+
         @Cleanup
         Producer<byte[]> partitionedProducer = client.newProducer()
             .topic(partitionedTopic)
