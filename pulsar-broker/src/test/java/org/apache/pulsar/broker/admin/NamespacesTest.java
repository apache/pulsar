--- conflicted
+++ resolved
@@ -197,11 +197,6 @@
                 .validateNamespacePolicyOperation(NamespaceName.get("other-tenant/use/test-namespace-1"),
                         PolicyName.RETENTION, PolicyOperation.WRITE);
 
-<<<<<<< HEAD
-        doThrow(new RestException(Status.UNAUTHORIZED, "unauthorized")).when(namespaces)
-                .validateNamespacePolicyOperationAsync(NamespaceName.get("other-tenant/use/test-namespace-1"),
-                        PolicyName.RETENTION, PolicyOperation.WRITE);
-=======
         doReturn(FutureUtil.failedFuture(new RestException(Status.UNAUTHORIZED, "unauthorized"))).when(namespaces)
                 .validateNamespacePolicyOperationAsync(NamespaceName.get("other-tenant/use/test-namespace-1"),
                         PolicyName.PERSISTENCE, PolicyOperation.WRITE);
@@ -209,8 +204,7 @@
         doReturn(FutureUtil.failedFuture(new RestException(Status.UNAUTHORIZED, "unauthorized"))).when(namespaces)
                 .validateNamespacePolicyOperationAsync(NamespaceName.get("other-tenant/use/test-namespace-1"),
                         PolicyName.RETENTION, PolicyOperation.WRITE);
-
->>>>>>> af19f0e6
+                        
         nsSvc = pulsar.getNamespaceService();
     }
 
