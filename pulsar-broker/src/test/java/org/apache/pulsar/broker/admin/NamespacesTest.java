/*
 * Licensed to the Apache Software Foundation (ASF) under one
 * or more contributor license agreements.  See the NOTICE file
 * distributed with this work for additional information
 * regarding copyright ownership.  The ASF licenses this file
 * to you under the Apache License, Version 2.0 (the
 * "License"); you may not use this file except in compliance
 * with the License.  You may obtain a copy of the License at
 *
 *   http://www.apache.org/licenses/LICENSE-2.0
 *
 * Unless required by applicable law or agreed to in writing,
 * software distributed under the License is distributed on an
 * "AS IS" BASIS, WITHOUT WARRANTIES OR CONDITIONS OF ANY
 * KIND, either express or implied.  See the License for the
 * specific language governing permissions and limitations
 * under the License.
 */
package org.apache.pulsar.broker.admin;

import static org.mockito.ArgumentMatchers.any;
import static org.mockito.Mockito.doNothing;
import static org.mockito.Mockito.doReturn;
import static org.mockito.Mockito.doThrow;
import static org.mockito.Mockito.mock;
import static org.mockito.Mockito.spy;
import static org.mockito.Mockito.timeout;
import static org.mockito.Mockito.verify;
import static org.testng.Assert.assertEquals;
import static org.testng.Assert.assertFalse;
import static org.testng.Assert.assertNotEquals;
import static org.testng.Assert.assertNotNull;
import static org.testng.Assert.assertNull;
import static org.testng.Assert.assertTrue;
import static org.testng.Assert.fail;
import java.lang.reflect.Field;
import java.net.URI;
import java.net.URL;
import java.time.Duration;
import java.util.ArrayList;
import java.util.Arrays;
import java.util.Collection;
import java.util.EnumSet;
import java.util.HashSet;
import java.util.List;
import java.util.Map;
import java.util.Objects;
import java.util.Optional;
import java.util.Set;
import java.util.UUID;
import java.util.concurrent.CompletableFuture;
import java.util.concurrent.ConcurrentHashMap;
import java.util.concurrent.TimeUnit;
import java.util.function.Predicate;
import java.util.function.Supplier;
import java.util.stream.Collectors;
import java.util.stream.Stream;
import javax.ws.rs.BadRequestException;
import javax.ws.rs.ClientErrorException;
import javax.ws.rs.WebApplicationException;
import javax.ws.rs.container.AsyncResponse;
import javax.ws.rs.core.Response;
import javax.ws.rs.core.Response.Status;
import javax.ws.rs.core.UriBuilder;
import javax.ws.rs.core.UriInfo;
import org.apache.bookkeeper.client.api.ReadHandle;
import org.apache.bookkeeper.mledger.LedgerOffloader;
import org.apache.bookkeeper.mledger.ManagedLedgerConfig;
import org.apache.bookkeeper.util.ZkUtils;
import org.apache.commons.lang3.StringUtils;
import org.apache.pulsar.broker.BrokerTestUtil;
import org.apache.pulsar.broker.admin.v1.Namespaces;
import org.apache.pulsar.broker.admin.v1.PersistentTopics;
import org.apache.pulsar.broker.auth.MockedPulsarServiceBaseTest;
import org.apache.pulsar.broker.namespace.LookupOptions;
import org.apache.pulsar.broker.namespace.NamespaceEphemeralData;
import org.apache.pulsar.broker.namespace.NamespaceService;
import org.apache.pulsar.broker.namespace.OwnershipCache;
import org.apache.pulsar.broker.service.AbstractTopic;
import org.apache.pulsar.broker.service.SystemTopicBasedTopicPoliciesService;
import org.apache.pulsar.broker.service.Topic;
import org.apache.pulsar.broker.web.PulsarWebResource;
import org.apache.pulsar.broker.web.RestException;
import org.apache.pulsar.client.admin.PulsarAdminException;
import org.apache.pulsar.client.admin.PulsarAdminException.NotFoundException;
import org.apache.pulsar.client.admin.internal.BaseResource;
import org.apache.pulsar.client.api.ClientBuilder;
import org.apache.pulsar.client.api.Consumer;
import org.apache.pulsar.client.api.ConsumerBuilder;
import org.apache.pulsar.client.api.Producer;
import org.apache.pulsar.client.api.PulsarClientException;
import org.apache.pulsar.client.api.SubscriptionType;
import org.apache.pulsar.common.api.proto.CommandSubscribe;
import org.apache.pulsar.common.naming.NamespaceBundle;
import org.apache.pulsar.common.naming.NamespaceBundles;
import org.apache.pulsar.common.naming.NamespaceName;
import org.apache.pulsar.common.naming.SystemTopicNames;
import org.apache.pulsar.common.naming.TopicDomain;
import org.apache.pulsar.common.naming.TopicName;
import org.apache.pulsar.common.policies.data.AuthAction;
import org.apache.pulsar.common.policies.data.AutoTopicCreationOverride;
import org.apache.pulsar.common.policies.data.BundlesData;
import org.apache.pulsar.common.policies.data.ClusterData;
import org.apache.pulsar.common.policies.data.DispatchRate;
import org.apache.pulsar.common.policies.data.OffloadPoliciesImpl;
import org.apache.pulsar.common.policies.data.PersistencePolicies;
import org.apache.pulsar.common.policies.data.Policies;
import org.apache.pulsar.common.policies.data.PolicyName;
import org.apache.pulsar.common.policies.data.PolicyOperation;
import org.apache.pulsar.common.policies.data.RetentionPolicies;
import org.apache.pulsar.common.policies.data.SubscribeRate;
import org.apache.pulsar.common.policies.data.TenantInfo;
import org.apache.pulsar.common.policies.data.TenantInfoImpl;
import org.apache.pulsar.common.policies.data.impl.DispatchRateImpl;
import org.apache.pulsar.common.util.FutureUtil;
import org.apache.pulsar.metadata.cache.impl.MetadataCacheImpl;
import org.apache.pulsar.metadata.impl.AbstractMetadataStore;
import org.apache.zookeeper.KeeperException.Code;
import org.apache.zookeeper.MockZooKeeper;
import org.awaitility.Awaitility;
import org.mockito.ArgumentCaptor;
import org.mockito.ArgumentMatcher;
import org.mockito.Mockito;
import org.slf4j.Logger;
import org.slf4j.LoggerFactory;
import org.testng.Assert;
import org.testng.annotations.AfterClass;
import org.testng.annotations.AfterMethod;
import org.testng.annotations.BeforeClass;
import org.testng.annotations.Test;

@Test(groups = "broker-admin")
public class NamespacesTest extends MockedPulsarServiceBaseTest {
    private static final Logger log = LoggerFactory.getLogger(NamespacesTest.class);
    private Namespaces namespaces;

    private List<NamespaceName> testLocalNamespaces;
    private List<NamespaceName> testGlobalNamespaces;
    private final String testTenant = "my-tenant";
    private final String testOtherTenant = "other-tenant";
    private final String testLocalCluster = "use";
    private final String testOtherCluster = "usc";

    public static final long THREE_MINUTE_MILLIS = 180000;

    protected NamespaceService nsSvc;
    protected Field uriField;
    protected UriInfo uriInfo;

    public NamespacesTest() {
        super();
    }

    @Override
    @BeforeClass
    public void setup() throws Exception {
        testLocalNamespaces = new ArrayList<>();
        testGlobalNamespaces = new ArrayList<>();

        testLocalNamespaces.add(NamespaceName.get(this.testTenant, this.testLocalCluster, "test-namespace-1"));
        testLocalNamespaces.add(NamespaceName.get(this.testTenant, this.testLocalCluster, "test-namespace-2"));
        testLocalNamespaces.add(NamespaceName.get(this.testTenant, this.testOtherCluster, "test-other-namespace-1"));
        testLocalNamespaces.add(NamespaceName.get(this.testOtherTenant, this.testLocalCluster, "test-namespace-1"));

        testGlobalNamespaces.add(NamespaceName.get(this.testTenant, "global", "test-global-ns1"));

        uriField = PulsarWebResource.class.getDeclaredField("uri");
        uriField.setAccessible(true);
        uriInfo = mock(UriInfo.class);

        initAndStartBroker();
    }

    @Override
    @AfterClass(alwaysRun = true)
    public void cleanup() throws Exception {
        super.internalCleanup();
        conf.setClusterName(testLocalCluster);
    }

    @AfterMethod(alwaysRun = true)
    public void cleanupAfterMethod() throws Exception{
        // cleanup.
        Set<String> existsNsSetAferSetup = Stream.concat(testLocalNamespaces.stream(), testGlobalNamespaces.stream())
                .map(Objects::toString).collect(Collectors.toSet());
        cleanupNamespaceByPredicate(this.testTenant, v -> !existsNsSetAferSetup.contains(v));
        cleanupNamespaceByPredicate(this.testOtherTenant, v -> !existsNsSetAferSetup.contains(v));
    }

    protected void customizeNewPulsarClientBuilder(ClientBuilder clientBuilder) {
        // Make method "testMaxTopicsPerNamespace" run faster.
        clientBuilder.operationTimeout(1, TimeUnit.SECONDS);
    }

    private void resetBroker() throws Exception {
        cleanup();
        initAndStartBroker();
    }

    private void initAndStartBroker() throws Exception {
        conf.setTopicLevelPoliciesEnabled(false);
        conf.setSystemTopicEnabled(false);
        conf.setClusterName(testLocalCluster);
        super.internalSetup();

        namespaces = spy(Namespaces.class);
        namespaces.setServletContext(new MockServletContext());
        namespaces.setPulsar(pulsar);
        doReturn(false).when(namespaces).isRequestHttps();
        doReturn("test").when(namespaces).clientAppId();
        doReturn(null).when(namespaces).originalPrincipal();
        doReturn(null).when(namespaces).clientAuthData();
        doReturn(Set.of("use", "usw", "usc", "global")).when(namespaces).clusters();

        admin.clusters().createCluster("use", ClusterData.builder().serviceUrl("http://broker-use.com:8080").build());
        admin.clusters().createCluster("usw", ClusterData.builder().serviceUrl("http://broker-usw.com:8080").build());
        admin.clusters().createCluster("usc", ClusterData.builder().serviceUrl("http://broker-usc.com:8080").build());
        admin.tenants().createTenant(this.testTenant,
                new TenantInfoImpl(Set.of("role1", "role2"), Set.of("use", "usc", "usw")));
        admin.tenants().createTenant(this.testOtherTenant,
                new TenantInfoImpl(Set.of("role3", "role4"), Set.of("use", "usc", "usw")));

        createTestNamespaces(this.testLocalNamespaces, BundlesData.builder().build());
        createGlobalTestNamespaces(this.testTenant, this.testGlobalNamespaces.get(0).getLocalName(),
                BundlesData.builder().build());

        doThrow(new RestException(Status.UNAUTHORIZED, "unauthorized")).when(namespaces)
                .validateTenantOperation(this.testOtherTenant, null);

        doThrow(new RestException(Status.UNAUTHORIZED, "unauthorized")).when(namespaces)
                .validateNamespacePolicyOperation(NamespaceName.get("other-tenant/use/test-namespace-1"),
                        PolicyName.PERSISTENCE, PolicyOperation.WRITE);

        doThrow(new RestException(Status.UNAUTHORIZED, "unauthorized")).when(namespaces)
                .validateNamespacePolicyOperation(NamespaceName.get("other-tenant/use/test-namespace-1"),
                        PolicyName.RETENTION, PolicyOperation.WRITE);

        doReturn(FutureUtil.failedFuture(new RestException(Status.UNAUTHORIZED, "unauthorized"))).when(namespaces)
                .validateNamespacePolicyOperationAsync(NamespaceName.get("other-tenant/use/test-namespace-1"),
                        PolicyName.PERSISTENCE, PolicyOperation.WRITE);

        doReturn(FutureUtil.failedFuture(new RestException(Status.UNAUTHORIZED, "unauthorized"))).when(namespaces)
                .validateNamespacePolicyOperationAsync(NamespaceName.get("other-tenant/use/test-namespace-1"),
                        PolicyName.RETENTION, PolicyOperation.WRITE);

        nsSvc = pulsar.getNamespaceService();
    }

    @Test
    public void testCreateNamespaces() throws Exception {
        try {
            asyncRequests(response -> namespaces.createNamespace(response, this.testTenant, "other-colo", "my-namespace",
                    BundlesData.builder().build()));
            fail("should have failed");
        } catch (RestException e) {
            // Ok, cluster doesn't exist
        }

        List<NamespaceName> nsnames = new ArrayList<>();
        nsnames.add(NamespaceName.get(this.testTenant, "use", "create-namespace-1"));
        nsnames.add(NamespaceName.get(this.testTenant, "use", "create-namespace-2"));
        nsnames.add(NamespaceName.get(this.testTenant, "usc", "create-other-namespace-1"));
        createTestNamespaces(nsnames, BundlesData.builder().build());

        try {
            asyncRequests(response -> namespaces.createNamespace(response, this.testTenant, "use", "create-namespace-1",
                    BundlesData.builder().build()));
            fail("should have failed");
        } catch (RestException e) {
            // Ok, namespace already exists
        }

        try {
            asyncRequests(response -> namespaces.createNamespace(response,"non-existing-tenant", "use", "create-namespace-1",
                    BundlesData.builder().build()));
            fail("should have failed");
        } catch (RestException e) {
            // Ok, tenant doesn't exist
        }

        try {
            asyncRequests(response -> namespaces.createNamespace(response, this.testTenant, "use", "create-namespace-#",
                    BundlesData.builder().build()));
            fail("should have failed");
        } catch (RestException e) {
            // Ok, invalid namespace name
            assertEquals(e.getResponse().getStatus(), Status.PRECONDITION_FAILED.getStatusCode());
        }

        mockZooKeeperGlobal.failConditional(Code.SESSIONEXPIRED, (op, path) -> {
                return op == MockZooKeeper.Op.CREATE
                    && path.equals("/admin/policies/my-tenant/use/my-namespace-3");
            });
        try {
            asyncRequests(response -> namespaces.createNamespace(response, this.testTenant, "use", "my-namespace-3", BundlesData.builder().build()));
            fail("should have failed");
        } catch (RestException e) {
            // Ok
        }
    }

    @Test
    public void testGetNamespaces() throws Exception {
        List<String> expectedList = Arrays.asList(this.testLocalNamespaces.get(0).toString(),
                this.testLocalNamespaces.get(1).toString());
        expectedList.sort(null);
        assertEquals(namespaces.getNamespacesForCluster(this.testTenant, this.testLocalCluster), expectedList);
        expectedList = Arrays.asList(
                this.testLocalNamespaces.get(0).toString(),
                this.testLocalNamespaces.get(1).toString(),
                this.testLocalNamespaces.get(2).toString(),
                this.testGlobalNamespaces.get(0).toString()
        );
        expectedList.sort(null);
        AsyncResponse response = mock(AsyncResponse.class);
        namespaces.getTenantNamespaces(response, this.testTenant);
        ArgumentCaptor<Response> captor = ArgumentCaptor.forClass(Response.class);
        verify(response, timeout(5000).times(1)).resume(captor.capture());
        List<String> namespacesList = (List<String>) captor.getValue();
        namespacesList.sort(null);
        assertEquals(namespacesList, expectedList);

        try {
            // check the tenant name is valid
            asyncRequests(ctx -> namespaces.getTenantNamespaces(ctx, this.testTenant + "/default"));
            fail("should have failed");
        } catch (RestException e) {
            assertEquals(e.getResponse().getStatus(), Status.PRECONDITION_FAILED.getStatusCode());
        }

        try {
            asyncRequests(ctx -> namespaces.getTenantNamespaces(ctx, "non-existing-tenant"));
            fail("should have failed");
        } catch (RestException e) {
            // Ok, does not exist
        }

        try {
            namespaces.getNamespacesForCluster(this.testTenant, "other-cluster");
            fail("should have failed");
        } catch (RestException e) {
            // Ok, does not exist
        }

        // ZK Errors
        mockZooKeeperGlobal.failConditional(Code.SESSIONEXPIRED, (op, path) -> {
                return op == MockZooKeeper.Op.GET_CHILDREN
                    && path.equals("/admin/policies/my-tenant");
            });
        // clear caches to load data from metadata-store again
        MetadataCacheImpl<TenantInfo> tenantCache = (MetadataCacheImpl<TenantInfo>) pulsar.getPulsarResources()
                .getTenantResources().getCache();
        AbstractMetadataStore store = (AbstractMetadataStore) tenantCache.getStore();
        tenantCache.invalidateAll();
        store.invalidateAll();
        try {
            asyncRequests(ctx -> namespaces.getTenantNamespaces(ctx, this.testTenant));
            fail("should have failed");
        } catch (RestException e) {
            // Ok
        }

        mockZooKeeperGlobal.failConditional(Code.SESSIONEXPIRED, (op, path) -> {
                return op == MockZooKeeper.Op.GET_CHILDREN
                    && path.equals("/admin/policies/my-tenant/use");
            });
        try {
            namespaces.getNamespacesForCluster(this.testTenant, this.testLocalCluster);
            fail("should have failed");
        } catch (RestException e) {
            // Ok
        }

    }

    @Test(enabled = false)
    public void testGrantAndRevokePermissions() throws Exception {
        Policies expectedPolicies = new Policies();
        assertEquals(asyncRequests(ctx -> namespaces.getPolicies(ctx, this.testTenant, this.testLocalCluster,
                this.testLocalNamespaces.get(0).getLocalName())), expectedPolicies);
        assertEquals(asyncRequests(ctx -> namespaces.getPermissions(ctx, this.testTenant, this.testLocalCluster,
                this.testLocalNamespaces.get(0).getLocalName())), expectedPolicies.auth_policies.getNamespaceAuthentication());

        asyncRequests(ctx -> namespaces.grantPermissionOnNamespace(ctx, this.testTenant, this.testLocalCluster,
                this.testLocalNamespaces.get(0).getLocalName(), "my-role", EnumSet.of(AuthAction.produce)));

        expectedPolicies.auth_policies.getNamespaceAuthentication().put("my-role", EnumSet.of(AuthAction.produce));
        assertEquals(asyncRequests(ctx -> namespaces.getPolicies(ctx, this.testTenant, this.testLocalCluster,
                this.testLocalNamespaces.get(0).getLocalName())), expectedPolicies);
        assertEquals(asyncRequests(ctx -> namespaces.getPermissions(ctx, this.testTenant, this.testLocalCluster,
                this.testLocalNamespaces.get(0).getLocalName())), expectedPolicies.auth_policies.getNamespaceAuthentication());

        asyncRequests(ctx -> namespaces.grantPermissionOnNamespace(ctx, this.testTenant, this.testLocalCluster,
                this.testLocalNamespaces.get(0).getLocalName(), "other-role", EnumSet.of(AuthAction.consume)));
        expectedPolicies.auth_policies.getNamespaceAuthentication().put("other-role", EnumSet.of(AuthAction.consume));
        assertEquals(asyncRequests(ctx -> namespaces.getPolicies(ctx, this.testTenant, this.testLocalCluster,
                this.testLocalNamespaces.get(0).getLocalName())), expectedPolicies);
        assertEquals(asyncRequests(ctx -> namespaces.getPermissions(ctx, this.testTenant, this.testLocalCluster,
                this.testLocalNamespaces.get(0).getLocalName())), expectedPolicies.auth_policies.getNamespaceAuthentication());

        asyncRequests(ctx -> namespaces.revokePermissionsOnNamespace(ctx, this.testTenant, this.testLocalCluster,
                this.testLocalNamespaces.get(0).getLocalName(), "my-role"));
        expectedPolicies.auth_policies.getNamespaceAuthentication().remove("my-role");
        assertEquals(asyncRequests(ctx -> namespaces.getPolicies(ctx, this.testTenant, this.testLocalCluster,
                this.testLocalNamespaces.get(0).getLocalName())), expectedPolicies);
        assertEquals(asyncRequests(ctx -> namespaces.getPermissions(ctx, this.testTenant, this.testLocalCluster,
                this.testLocalNamespaces.get(0).getLocalName())), expectedPolicies.auth_policies.getNamespaceAuthentication());

        // Non-existing namespaces
        try {
            asyncRequests(ctx -> namespaces.getPolicies(ctx, this.testTenant, this.testLocalCluster, "non-existing-namespace-1"));
            fail("should have failed");
        } catch (RestException e) {
            assertEquals(e.getResponse().getStatus(), Status.NOT_FOUND.getStatusCode());
        }

        try {
            asyncRequests(ctx -> namespaces.getPermissions(ctx, this.testTenant, this.testLocalCluster, "non-existing-namespace-1"));
            fail("should have failed");
        } catch (RestException e) {
            assertEquals(e.getResponse().getStatus(), Status.NOT_FOUND.getStatusCode());
        }

        try {
            asyncRequests(ctx -> namespaces.grantPermissionOnNamespace(ctx, this.testTenant, this.testLocalCluster,
                    "non-existing-namespace-1",
                    "my-role", EnumSet.of(AuthAction.produce)));
            fail("should have failed");
        } catch (RestException e) {
            assertEquals(e.getResponse().getStatus(), Status.NOT_FOUND.getStatusCode());
        }

        try {
            asyncRequests(ctx -> namespaces.revokePermissionsOnNamespace(ctx, this.testTenant, this.testLocalCluster,
                    "non-existing-namespace-1", "my-role"));
            fail("should have failed");
        } catch (RestException e) {
            assertEquals(e.getResponse().getStatus(), Status.NOT_FOUND.getStatusCode());
        }

        NamespaceName testNs = this.testLocalNamespaces.get(1);

        mockZooKeeper.failConditional(Code.SESSIONEXPIRED, (op, path) -> {
                // test is disabled and failing so I can't see what paths are needed here
                // if it ever gets enabled and fixed, first check what is expected and update these
                // paths
                log.info("Condition1: {} {}", op, path);
                return true;
            });

        try {
            asyncRequests(ctx -> namespaces.getPolicies(ctx, testNs.getTenant(), testNs.getCluster(), testNs.getLocalName()));
            fail("should have failed");
        } catch (RestException e) {
            // Ok
        }

        mockZooKeeper.failConditional(Code.SESSIONEXPIRED, (op, path) -> {
                // test is disabled and failing so I can't see what paths are needed here
                // if it ever gets enabled and fixed, first check what is expected and update these
                // paths
                log.info("Condition2: {} {}", op, path);
                return true;
            });
        try {
            asyncRequests(ctx -> namespaces.getPermissions(ctx, testNs.getTenant(), testNs.getCluster(), testNs.getLocalName()));
            fail("should have failed");
        } catch (RestException e) {
            // Ok
        }

        mockZooKeeper.failConditional(Code.SESSIONEXPIRED, (op, path) -> {
                // test is disabled and failing so I can't see what paths are needed here
                // if it ever gets enabled and fixed, first check what is expected and update these
                // paths
                log.info("Condition3: {} {}", op, path);
                return true;
            });
        try {
            asyncRequests(ctx -> namespaces.grantPermissionOnNamespace(ctx, testNs.getTenant(), testNs.getCluster(),
                    testNs.getLocalName(),
                    "other-role", EnumSet.of(AuthAction.consume)));
            fail("should have failed");
        } catch (RestException e) {
            // Ok
        }

        mockZooKeeper.failConditional(Code.BADVERSION, (op, path) -> {
                // test is disabled and failing so I can't see what paths are needed here
                // if it ever gets enabled and fixed, first check what is expected and update these
                // paths
                log.info("Condition4: {} {}", op, path);
                return true;
            });
        try {
            asyncRequests(ctx -> namespaces.grantPermissionOnNamespace(ctx, testNs.getTenant(), testNs.getCluster(),
                    testNs.getLocalName(),
                    "other-role", EnumSet.of(AuthAction.consume)));
            fail("should have failed");
        } catch (RestException e) {
            assertEquals(e.getResponse().getStatus(), Status.CONFLICT.getStatusCode());
        }

        mockZooKeeper.failConditional(Code.BADVERSION, (op, path) -> {
                // test is disabled and failing so I can't see what paths are needed here
                // if it ever gets enabled and fixed, first check what is expected and update these
                // paths
                log.info("Condition5: {} {}", op, path);
                return true;
            });
        try {
            asyncRequests(ctx -> namespaces.revokePermissionsOnNamespace(ctx, testNs.getTenant(), testNs.getCluster(),
                    testNs.getLocalName(),
                    "other-role"));
            fail("should have failed");
        } catch (RestException e) {
            assertEquals(e.getResponse().getStatus(), Status.CONFLICT.getStatusCode());
        }

        mockZooKeeper.failConditional(Code.SESSIONEXPIRED, (op, path) -> {
                // test is disabled and failing so I can't see what paths are needed here
                // if it ever gets enabled and fixed, first check what is expected and update these
                // paths
                log.info("Condition6: {} {}", op, path);
                return true;
            });
        try {
            asyncRequests(ctx -> namespaces.revokePermissionsOnNamespace(ctx, testNs.getTenant(), testNs.getCluster(),
                    testNs.getLocalName(),
                    "other-role"));
            fail("should have failed");
        } catch (RestException e) {
            // Ok
        }
    }

    @Test
    public void testGlobalNamespaceReplicationConfiguration() throws Exception {

        Set<String> repCluster = (Set<String>) asyncRequests(rsp -> namespaces.getNamespaceReplicationClusters(rsp,
                this.testGlobalNamespaces.get(0).getTenant(), this.testGlobalNamespaces.get(0).getCluster(),
                this.testGlobalNamespaces.get(0).getLocalName()));
        assertEquals(repCluster, new HashSet<>());

        asyncRequests(rsp -> namespaces.setNamespaceReplicationClusters(rsp,
                this.testGlobalNamespaces.get(0).getTenant(), this.testGlobalNamespaces.get(0).getCluster(),
                this.testGlobalNamespaces.get(0).getLocalName(),
                List.of("use", "usw")));

        repCluster = (Set<String>) asyncRequests(rsp -> namespaces.getNamespaceReplicationClusters(rsp,
                this.testGlobalNamespaces.get(0).getTenant(), this.testGlobalNamespaces.get(0).getCluster(),
                this.testGlobalNamespaces.get(0).getLocalName()));
        assertEquals(repCluster, List.of("use", "usw"));

        try {
            asyncRequests(rsp -> namespaces.setNamespaceReplicationClusters(rsp,
                    this.testGlobalNamespaces.get(0).getTenant(), this.testGlobalNamespaces.get(0).getCluster(),
                    this.testGlobalNamespaces.get(0).getLocalName(),
                    List.of("use", "invalid-cluster")));
            fail("should have failed");
        } catch (RestException e) {
            assertEquals(e.getResponse().getStatus(), Status.FORBIDDEN.getStatusCode());
        }

        try {
            asyncRequests(rsp -> namespaces.setNamespaceReplicationClusters(rsp,
                    this.testGlobalNamespaces.get(0).getTenant(), this.testGlobalNamespaces.get(0).getCluster(),
                    this.testGlobalNamespaces.get(0).getLocalName(),
                    List.of("use", "global")));
            fail("should have failed");
        } catch (RestException e) {
            // Ok, global should not be allowed in the list of replication clusters
            assertEquals(e.getResponse().getStatus(), Status.PRECONDITION_FAILED.getStatusCode());
        }

        try {
            asyncRequests(rsp -> namespaces.setNamespaceReplicationClusters(rsp, this.testTenant, "global",
                    this.testGlobalNamespaces.get(0).getLocalName(),
                    List.of("use", "invalid-cluster")));
            fail("should have failed");
        } catch (RestException e) {
            // Ok, invalid-cluster is an invalid cluster id
            assertEquals(e.getResponse().getStatus(), Status.FORBIDDEN.getStatusCode());
        }

        admin.tenants().updateTenant(testTenant,
                new TenantInfoImpl(Set.of("role1", "role2"), Set.of("use", "usc")));

        try {
            asyncRequests(rsp -> namespaces.setNamespaceReplicationClusters(rsp, this.testTenant, "global",
                    this.testGlobalNamespaces.get(0).getLocalName(), List.of("use", "usw")));
            fail("should have failed");
        } catch (RestException e) {
            // Ok, usw was not configured in the list of allowed clusters
            assertEquals(e.getResponse().getStatus(), Status.FORBIDDEN.getStatusCode());
        }

        // Sometimes watcher event consumes scheduled exception, so set to always fail to ensure exception is
        // thrown for api call.
        mockZooKeeperGlobal.setAlwaysFail(Code.SESSIONEXPIRED);

        try {
            asyncRequests(rsp -> namespaces.setNamespaceReplicationClusters(rsp, this.testTenant, "global",
                    this.testGlobalNamespaces.get(0).getLocalName(), List.of("use")));
            fail("should have failed");
        } catch (RestException e) {
            assertEquals(e.getResponse().getStatus(), Status.INTERNAL_SERVER_ERROR.getStatusCode());
        } finally {
            mockZooKeeperGlobal.unsetAlwaysFail();
        }

        // clear caches to load data from metadata-store again
        MetadataCacheImpl<Policies> policiesCache = (MetadataCacheImpl<Policies>) pulsar.getPulsarResources()
                .getNamespaceResources().getCache();
        AbstractMetadataStore store = (AbstractMetadataStore) policiesCache.getStore();

        mockZooKeeperGlobal.failConditional(Code.SESSIONEXPIRED, (op, path) -> {
                return op == MockZooKeeper.Op.SET
                    && path.equals("/admin/policies/my-tenant/global/test-global-ns1");
            });

        policiesCache.invalidateAll();
        store.invalidateAll();
        try {
            asyncRequests(rsp -> namespaces.setNamespaceReplicationClusters(rsp, this.testTenant, "global",
                    this.testGlobalNamespaces.get(0).getLocalName(), List.of("use")));
            fail("should have failed");
        } catch (RestException e) {
            assertEquals(e.getResponse().getStatus(), 500);
        }

        try {
            asyncRequests(rsp -> namespaces.getNamespaceReplicationClusters(rsp, this.testTenant,
                                                                     "global", "non-existing-ns"));
            fail("should have failed");
        } catch (RestException e) {
            assertEquals(e.getResponse().getStatus(), Status.NOT_FOUND.getStatusCode());
        }

        try {
            asyncRequests(rsp -> namespaces.setNamespaceReplicationClusters(rsp, this.testTenant,
                    "global", "non-existing-ns", List.of("use")));
            fail("should have failed");
        } catch (RestException e) {
            assertEquals(e.getResponse().getStatus(), Status.NOT_FOUND.getStatusCode());
        }

        mockZooKeeperGlobal.failConditional(Code.SESSIONEXPIRED, (op, path) -> {
                return op == MockZooKeeper.Op.GET
                    && path.equals("/admin/policies/my-tenant/global/test-global-ns1");
            });

        policiesCache.invalidateAll();
        store.invalidateAll();
        // ensure the ZooKeeper read happens, bypassing the cache
        try {
            asyncRequests(rsp -> namespaces.getNamespaceReplicationClusters(rsp,
                    this.testGlobalNamespaces.get(0).getTenant(), this.testGlobalNamespaces.get(0).getCluster(),
                    this.testGlobalNamespaces.get(0).getLocalName()));
            fail("should have failed");
        } catch (RestException e) {
            assertEquals(e.getResponse().getStatus(), 500);
        }

        try {
            asyncRequests(rsp -> namespaces.getNamespaceReplicationClusters(rsp, this.testTenant,
                    this.testLocalCluster, this.testLocalNamespaces.get(0).getLocalName()));
            fail("should have failed");
        } catch (RestException e) {
            assertEquals(e.getResponse().getStatus(), Status.PRECONDITION_FAILED.getStatusCode());
        }

        try {
            asyncRequests(rsp -> namespaces.setNamespaceReplicationClusters(rsp, this.testTenant, this.testLocalCluster,
                    this.testLocalNamespaces.get(0).getLocalName(), List.of("use")));
            fail("should have failed");
        } catch (RestException e) {
            assertEquals(e.getResponse().getStatus(), Status.PRECONDITION_FAILED.getStatusCode());
        }

        // cleanup
        resetBroker();
    }

    @Test
    public void testGetBundles() throws Exception {
        List<String> boundaries = List.of("0x00000000", "0x80000000", "0xffffffff");
        BundlesData bundle = BundlesData.builder()
                .boundaries(boundaries)
                .numBundles(boundaries.size() - 1)
                .build();
        createBundledTestNamespaces(this.testTenant, this.testLocalCluster, "test-bundled-namespace-1", bundle);
        assertEquals(asyncRequests(ctx -> namespaces.getBundlesData(ctx, testTenant, this.testLocalCluster,
                "test-bundled-namespace-1")), bundle);
    }

    @Test
    public void testNamespacesApiRedirects() throws Exception {
        // Redirect cases
        uriField.set(namespaces, uriInfo);
        doReturn(false).when(namespaces).isLeaderBroker();

        URI uri = URI.create(pulsar.getWebServiceAddress() + "/admin/namespace/"
                + this.testLocalNamespaces.get(2).toString());
        doReturn(uri).when(uriInfo).getRequestUri();

        // Trick to force redirection
        conf.setAuthorizationEnabled(true);

        AsyncResponse response = mock(AsyncResponse.class);
        namespaces.deleteNamespace(response, this.testTenant, this.testOtherCluster,
                this.testLocalNamespaces.get(2).getLocalName(), false, false);
        ArgumentCaptor<WebApplicationException> captor = ArgumentCaptor.forClass(WebApplicationException.class);
        verify(response, timeout(5000).times(1)).resume(captor.capture());
        assertEquals(captor.getValue().getResponse().getStatus(), Status.TEMPORARY_REDIRECT.getStatusCode());
        assertEquals(captor.getValue().getResponse().getLocation().toString(),
                UriBuilder.fromUri(uri).host("broker-usc.com").port(8080).toString());

        uri = URI.create(pulsar.getWebServiceAddress() + "/admin/namespace/"
                + this.testLocalNamespaces.get(2).toString() + "/unload");
        doReturn(uri).when(uriInfo).getRequestUri();

        namespaces.unloadNamespaceBundle(response, this.testTenant, this.testOtherCluster,
                this.testLocalNamespaces.get(2).getLocalName(), "0x00000000_0xffffffff", false);
        captor = ArgumentCaptor.forClass(WebApplicationException.class);
        verify(response, timeout(5000).atLeast(1)).resume(captor.capture());
        assertEquals(captor.getValue().getResponse().getStatus(), Status.TEMPORARY_REDIRECT.getStatusCode());
        assertEquals(captor.getValue().getResponse().getLocation().toString(),
                UriBuilder.fromUri(uri).host("broker-usc.com").port(8080).toString());

        uri = URI.create(pulsar.getWebServiceAddress() + "/admin/namespace/"
                + this.testGlobalNamespaces.get(0).toString() + "/configversion");
        doReturn(uri).when(uriInfo).getRequestUri();

        // setup to redirect to another broker in the same cluster
        doReturn(Optional.of(new URL("http://otherhost" + ":" + 8080))).when(nsSvc)
                .getWebServiceUrl(Mockito.argThat(new ArgumentMatcher<NamespaceName>() {
                    @Override
                    public boolean matches(NamespaceName nsname) {
                        return nsname.equals(NamespacesTest.this.testGlobalNamespaces.get(0));
                    }
                }), Mockito.any());

        admin.namespaces().setNamespaceReplicationClusters(testGlobalNamespaces.get(0).toString(),
                Set.of("usw"));

        uri = URI.create(pulsar.getWebServiceAddress() + "/admin/namespace/"
                + this.testLocalNamespaces.get(2).toString() + "?authoritative=false");
        doReturn(uri).when(uriInfo).getRequestUri();
        doReturn(true).when(namespaces).isLeaderBroker();

        response = mock(AsyncResponse.class);
        namespaces.deleteNamespace(response, this.testLocalNamespaces.get(2).getTenant(),
                this.testLocalNamespaces.get(2).getCluster(), this.testLocalNamespaces.get(2).getLocalName(), false, false);
        captor = ArgumentCaptor.forClass(WebApplicationException.class);
        verify(response, timeout(5000).times(1)).resume(captor.capture());
        assertEquals(captor.getValue().getResponse().getStatus(), Status.TEMPORARY_REDIRECT.getStatusCode());
        assertEquals(captor.getValue().getResponse().getLocation().toString(),
                UriBuilder.fromUri(uri).host("broker-usc.com").port(8080).toString());

        // cleanup
        resetBroker();
    }

    @Test
    public void testDeleteNamespaces() throws Exception {
        AsyncResponse response = mock(AsyncResponse.class);
        namespaces.deleteNamespace(response, this.testTenant, this.testLocalCluster, "non-existing-namespace-1", false, false);
        ArgumentCaptor<RestException> errorCaptor = ArgumentCaptor.forClass(RestException.class);
        verify(response, timeout(5000).times(1)).resume(errorCaptor.capture());
        assertEquals(errorCaptor.getValue().getResponse().getStatus(), Status.NOT_FOUND.getStatusCode());

        NamespaceName testNs = this.testLocalNamespaces.get(1);
        TopicName topicName = TopicName.get(testNs.getPersistentTopicName("my-topic"));
        ZkUtils.createFullPathOptimistic(mockZooKeeper, "/managed-ledgers/" + topicName.getPersistenceNamingEncoding(),
                new byte[0], null, null);

        // setup ownership to localhost
        URL localWebServiceUrl = new URL(pulsar.getSafeWebServiceAddress());
        LookupOptions options = LookupOptions.builder().authoritative(false).readOnly(false).requestHttps(false).build();
        doReturn(Optional.of(localWebServiceUrl)).when(nsSvc).getWebServiceUrl(testNs, options);
        doReturn(true).when(nsSvc).isServiceUnitOwned(testNs);

        response = mock(AsyncResponse.class);
        namespaces.deleteNamespace(response, testNs.getTenant(), testNs.getCluster(), testNs.getLocalName(), false, false);
        errorCaptor = ArgumentCaptor.forClass(RestException.class);
        // Ok, namespace not empty
        verify(response, timeout(5000).times(1)).resume(errorCaptor.capture());
        assertEquals(errorCaptor.getValue().getResponse().getStatus(), Status.CONFLICT.getStatusCode());

        // delete the topic from ZK
        mockZooKeeper.delete("/managed-ledgers/" + topicName.getPersistenceNamingEncoding(), -1);

        ZkUtils.createFullPathOptimistic(mockZooKeeperGlobal,
                "/admin/partitioned-topics/" + topicName.getPersistenceNamingEncoding(),
                new byte[0], null, null);

        response = mock(AsyncResponse.class);
        namespaces.deleteNamespace(response, testNs.getTenant(), testNs.getCluster(), testNs.getLocalName(), false, false);
        errorCaptor = ArgumentCaptor.forClass(RestException.class);
        // Ok, namespace not empty
        verify(response, timeout(5000).times(1)).resume(errorCaptor.capture());
        assertEquals(errorCaptor.getValue().getResponse().getStatus(), Status.CONFLICT.getStatusCode());

        mockZooKeeperGlobal.delete("/admin/partitioned-topics/" + topicName.getPersistenceNamingEncoding(), -1);

        testNs = this.testGlobalNamespaces.get(0);
        // setup ownership to localhost
        doReturn(Optional.of(localWebServiceUrl)).when(nsSvc).getWebServiceUrl(testNs, options);
        doReturn(true).when(nsSvc).isServiceUnitOwned(testNs);
        response = mock(AsyncResponse.class);
        namespaces.deleteNamespace(response, testNs.getTenant(), testNs.getCluster(), testNs.getLocalName(), false, false);
        ArgumentCaptor<Response> responseCaptor = ArgumentCaptor.forClass(Response.class);
        verify(response, timeout(5000).times(1)).resume(responseCaptor.capture());
        assertEquals(responseCaptor.getValue().getStatus(), Status.NO_CONTENT.getStatusCode());

        testNs = this.testLocalNamespaces.get(0);
        // setup ownership to localhost
        doReturn(Optional.of(localWebServiceUrl)).when(nsSvc).getWebServiceUrl(testNs, options);
        doReturn(true).when(nsSvc).isServiceUnitOwned(testNs);
        response = mock(AsyncResponse.class);
        namespaces.deleteNamespace(response, testNs.getTenant(), testNs.getCluster(), testNs.getLocalName(), false, false);
        responseCaptor = ArgumentCaptor.forClass(Response.class);
        verify(response, timeout(5000).times(1)).resume(responseCaptor.capture());
        assertEquals(responseCaptor.getValue().getStatus(), Status.NO_CONTENT.getStatusCode());
        List<String> nsList = Arrays.asList(
                this.testLocalNamespaces.get(1).toString(),
                this.testLocalNamespaces.get(2).toString()
        );
        nsList.sort(null);
        assertEquals(asyncRequests(ctx -> namespaces.getTenantNamespaces(ctx, this.testTenant)), nsList);

        testNs = this.testLocalNamespaces.get(1);
        // setup ownership to localhost
        doReturn(Optional.of(localWebServiceUrl)).when(nsSvc).getWebServiceUrl(testNs, options);
        doReturn(true).when(nsSvc).isServiceUnitOwned(testNs);
        response = mock(AsyncResponse.class);
        namespaces.deleteNamespace(response, testNs.getTenant(), testNs.getCluster(), testNs.getLocalName(), false, false);
        responseCaptor = ArgumentCaptor.forClass(Response.class);
        verify(response, timeout(5000).times(1)).resume(responseCaptor.capture());
        assertEquals(responseCaptor.getValue().getStatus(), Status.NO_CONTENT.getStatusCode());

        // cleanup
        resetBroker();
    }

    @Test
    public void testDeleteNamespaceWithBundles() throws Exception {
        URL localWebServiceUrl = new URL(pulsar.getSafeWebServiceAddress());
        String bundledNsLocal = "test-delete-namespace-with-bundles";
        List<String> boundaries = List.of("0x00000000", "0x80000000", "0xffffffff");
        BundlesData bundleData = BundlesData.builder()
                .boundaries(boundaries)
                .numBundles(boundaries.size() - 1)
                .build();
        createBundledTestNamespaces(this.testTenant, this.testLocalCluster, bundledNsLocal, bundleData);
        final NamespaceName testNs = NamespaceName.get(this.testTenant, this.testLocalCluster, bundledNsLocal);

        org.apache.pulsar.client.admin.Namespaces namespacesAdmin = mock(
                org.apache.pulsar.client.admin.Namespaces.class);
        doReturn(namespacesAdmin).when(admin).namespaces();

        doReturn(null).when(nsSvc).getWebServiceUrl(Mockito.argThat(new ArgumentMatcher<NamespaceBundle>() {
            @Override
            public boolean matches(NamespaceBundle bundle) {
                return bundle.getNamespaceObject().equals(testNs);
            }
        }), Mockito.any());
        doReturn(false).when(nsSvc).isServiceUnitOwned(Mockito.argThat(new ArgumentMatcher<NamespaceBundle>() {
            @Override
            public boolean matches(NamespaceBundle bundle) {
                return bundle.getNamespaceObject().equals(testNs);
            }
        }));
        doReturn(CompletableFuture.completedFuture(Optional.of(mock(NamespaceEphemeralData.class)))).when(nsSvc)
                .getOwnerAsync(Mockito.argThat(new ArgumentMatcher<NamespaceBundle>() {
                    @Override
                    public boolean matches(NamespaceBundle bundle) {
                        return bundle.getNamespaceObject().equals(testNs);
                    }
                }));

        CompletableFuture<Void> preconditionFailed = new CompletableFuture<>();
        ClientErrorException cee = new ClientErrorException(Status.PRECONDITION_FAILED);
        int statusCode = cee.getResponse().getStatus();
        String httpError = BaseResource.getReasonFromServer(cee);
        preconditionFailed.completeExceptionally(new PulsarAdminException.PreconditionFailedException(cee,
                httpError, statusCode));
        doReturn(preconditionFailed).when(namespacesAdmin)
                .deleteNamespaceBundleAsync(Mockito.anyString(), Mockito.anyString(), Mockito.anyBoolean());

        AsyncResponse response = mock(AsyncResponse.class);
        ArgumentCaptor<RestException> captor = ArgumentCaptor.forClass(RestException.class);
        namespaces.deleteNamespaceBundle(response, testTenant, testLocalCluster, bundledNsLocal,
                "0x00000000_0x80000000", false, false);
        verify(response, timeout(5000).times(1)).resume(captor.capture());
        assertEquals(captor.getValue().getResponse().getStatus(), Status.PRECONDITION_FAILED.getStatusCode());
        NamespaceBundles nsBundles = nsSvc.getNamespaceBundleFactory().getBundles(testNs, bundleData);
        doReturn(Optional.empty()).when(nsSvc).getWebServiceUrl(any(NamespaceBundle.class), any(LookupOptions.class));
        response = mock(AsyncResponse.class);
        namespaces.deleteNamespace(response, testTenant, testLocalCluster, bundledNsLocal, false, false);
        verify(response, timeout(5000).times(1)).resume(captor.capture());
        assertEquals(captor.getValue().getResponse().getStatus(), Status.PRECONDITION_FAILED.getStatusCode());
        // make one bundle owned
        LookupOptions optionsHttps = LookupOptions.builder().authoritative(false).requestHttps(true).readOnly(false).build();
        doReturn(Optional.of(localWebServiceUrl)).when(nsSvc).getWebServiceUrl(nsBundles.getBundles().get(0), optionsHttps);
        doReturn(true).when(nsSvc).isServiceUnitOwned(nsBundles.getBundles().get(0));
        doReturn(CompletableFuture.completedFuture(null)).when(namespacesAdmin).deleteNamespaceBundleAsync(
                testTenant + "/" + testLocalCluster + "/" + bundledNsLocal, "0x00000000_0x80000000",
                false);
        response = mock(AsyncResponse.class);
        namespaces.deleteNamespaceBundle(response, testTenant, testLocalCluster, bundledNsLocal,
                "0x80000000_0xffffffff",  false, false);
        verify(response, timeout(5000).times(1)).resume(captor.capture());
        assertEquals(captor.getValue().getResponse().getStatus(), Status.PRECONDITION_FAILED.getStatusCode());
        response = mock(AsyncResponse.class);
        doReturn(Optional.of(localWebServiceUrl)).when(nsSvc).getWebServiceUrl(any(NamespaceBundle.class), any(LookupOptions.class));
        for (NamespaceBundle bundle : nsBundles.getBundles()) {
            doReturn(true).when(nsSvc).isServiceUnitOwned(bundle);
        }
        namespaces.deleteNamespace(response, testTenant, testLocalCluster, bundledNsLocal, false, false);
        ArgumentCaptor<Response> captor2 = ArgumentCaptor.forClass(Response.class);
        verify(response, timeout(5000).times(1)).resume(captor2.capture());
        assertEquals(captor2.getValue().getStatus(), Status.NO_CONTENT.getStatusCode());

        // cleanup
        resetBroker();
    }

    @Test
    public void testUnloadNamespaces() throws Exception {
        final NamespaceName testNs = this.testLocalNamespaces.get(1);
        URL localWebServiceUrl = new URL(pulsar.getSafeWebServiceAddress());
        doReturn(Optional.of(localWebServiceUrl)).when(nsSvc)
                .getWebServiceUrl(Mockito.argThat(ns -> ns.equals(testNs)), Mockito.any());
        doReturn(true).when(nsSvc).isServiceUnitOwned(Mockito.argThat(ns -> ns.equals(testNs)));

        NamespaceBundle bundle = nsSvc.getNamespaceBundleFactory().getFullBundle(testNs);
        doNothing().when(namespaces).validateBundleOwnership(bundle, false, true);

        // The namespace unload should succeed on all the bundles
        AsyncResponse response = mock(AsyncResponse.class);
        namespaces.unloadNamespace(response, testNs.getTenant(), testNs.getCluster(), testNs.getLocalName());
        ArgumentCaptor<Response> captor = ArgumentCaptor.forClass(Response.class);
        verify(response, timeout(5000).times(1)).resume(captor.capture());
        assertEquals(captor.getValue().getStatus(), Status.NO_CONTENT.getStatusCode());

        // cleanup
        resetBroker();
    }

    @Test
    public void testSplitBundles() throws Exception {
        URL localWebServiceUrl = new URL(pulsar.getSafeWebServiceAddress());
        String bundledNsLocal = "test-bundled-namespace-1";
        List<String> boundaries = List.of("0x00000000", "0xffffffff");
        BundlesData bundleData = BundlesData.builder()
                .boundaries(boundaries)
                .numBundles(boundaries.size() - 1)
                .build();
        createBundledTestNamespaces(this.testTenant, this.testLocalCluster, bundledNsLocal, bundleData);
        final NamespaceName testNs = NamespaceName.get(this.testTenant, this.testLocalCluster, bundledNsLocal);

        OwnershipCache MockOwnershipCache = spy(pulsar.getNamespaceService().getOwnershipCache());
        doReturn(CompletableFuture.completedFuture(null)).when(MockOwnershipCache).disableOwnership(any(NamespaceBundle.class));
        Field ownership = NamespaceService.class.getDeclaredField("ownershipCache");
        ownership.setAccessible(true);
        ownership.set(pulsar.getNamespaceService(), MockOwnershipCache);
        mockWebUrl(localWebServiceUrl, testNs);

        // split bundles
        try {
            AsyncResponse response = mock(AsyncResponse.class);
            namespaces.splitNamespaceBundle(response, testTenant, testLocalCluster, bundledNsLocal, "0x00000000_0xffffffff",
                    false, true, null);
            ArgumentCaptor<Response> captor = ArgumentCaptor.forClass(Response.class);
            verify(response, timeout(5000).times(1)).resume(captor.capture());
            // verify split bundles
            BundlesData bundlesData = (BundlesData) asyncRequests(ctx -> namespaces.getBundlesData(ctx, testTenant,
                    testLocalCluster, bundledNsLocal));
            assertNotNull(bundlesData);
            assertEquals(bundlesData.getBoundaries().size(), 3);
            assertEquals(bundlesData.getBoundaries().get(0), "0x00000000");
            assertEquals(bundlesData.getBoundaries().get(1), "0x7fffffff");
            assertEquals(bundlesData.getBoundaries().get(2), "0xffffffff");
        } catch (RestException re) {
            assertEquals(re.getResponse().getStatus(), Status.PRECONDITION_FAILED.getStatusCode());
        }

        // cleanup
        resetBroker();
    }

    @Test
    public void testSplitBundleWithUnDividedRange() throws Exception {
        URL localWebServiceUrl = new URL(pulsar.getSafeWebServiceAddress());
        String bundledNsLocal = "test-bundled-namespace-1";
        List<String> boundaries = List.of("0x00000000", "0x08375b1a", "0x08375b1b", "0xffffffff");
        BundlesData bundleData = BundlesData.builder()
                .boundaries(boundaries)
                .numBundles(boundaries.size() - 1)
                .build();
        createBundledTestNamespaces(this.testTenant, this.testLocalCluster, bundledNsLocal, bundleData);
        final NamespaceName testNs = NamespaceName.get(this.testTenant, this.testLocalCluster, bundledNsLocal);

        OwnershipCache MockOwnershipCache = spy(pulsar.getNamespaceService().getOwnershipCache());
        doReturn(CompletableFuture.completedFuture(null)).when(MockOwnershipCache).disableOwnership(any(NamespaceBundle.class));
        Field ownership = NamespaceService.class.getDeclaredField("ownershipCache");
        ownership.setAccessible(true);
        ownership.set(pulsar.getNamespaceService(), MockOwnershipCache);
        mockWebUrl(localWebServiceUrl, testNs);

        // split bundles
        AsyncResponse response = mock(AsyncResponse.class);
        namespaces.splitNamespaceBundle(response, testTenant, testLocalCluster, bundledNsLocal,
                "0x08375b1a_0x08375b1b", false, false, null);
        ArgumentCaptor<Response> captor = ArgumentCaptor.forClass(Response.class);
        verify(response, timeout(5000).times(1)).resume(any(RestException.class));

        // cleanup
        resetBroker();
    }

    @Test
    public void testUnloadNamespaceWithBundles() throws Exception {
        URL localWebServiceUrl = new URL(pulsar.getSafeWebServiceAddress());
        String bundledNsLocal = "test-bundled-namespace-1";
        List<String> boundaries = List.of("0x00000000", "0x80000000", "0xffffffff");
        BundlesData bundleData = BundlesData.builder()
                .boundaries(boundaries)
                .numBundles(boundaries.size() - 1)
                .build();
        createBundledTestNamespaces(this.testTenant, this.testLocalCluster, bundledNsLocal, bundleData);
        final NamespaceName testNs = NamespaceName.get(this.testTenant, this.testLocalCluster, bundledNsLocal);

        doReturn(CompletableFuture.completedFuture(Optional.of(localWebServiceUrl))).when(nsSvc)
                .getWebServiceUrlAsync(Mockito.argThat(bundle -> bundle.getNamespaceObject().equals(testNs)),
                        Mockito.any());
        doReturn(true).when(nsSvc)
                .isServiceUnitOwned(Mockito.argThat(bundle -> bundle.getNamespaceObject().equals(testNs)));

        NamespaceBundles nsBundles = nsSvc.getNamespaceBundleFactory().getBundles(testNs, bundleData);
        NamespaceBundle testBundle = nsBundles.getBundles().get(0);
        // make one bundle owned
        LookupOptions optionsHttps = LookupOptions.builder().authoritative(false).requestHttps(true).readOnly(false).build();
        doReturn(CompletableFuture.completedFuture(Optional.of(localWebServiceUrl))).when(nsSvc).getWebServiceUrlAsync(testBundle, optionsHttps);
        doReturn(true).when(nsSvc).isServiceUnitOwned(testBundle);
        doReturn(CompletableFuture.completedFuture(null)).when(nsSvc).unloadNamespaceBundle(testBundle);
        AsyncResponse response = mock(AsyncResponse.class);
        namespaces.unloadNamespaceBundle(response, testTenant, testLocalCluster, bundledNsLocal, "0x00000000_0x80000000",
                false);
        verify(response, timeout(5000).times(1)).resume(any(RestException.class));

        // cleanup
        resetBroker();
    }

    private void createBundledTestNamespaces(String property, String cluster, String namespace, BundlesData bundle)
            throws Exception {
        asyncRequests(ctx -> namespaces.createNamespace(ctx, property, cluster, namespace, bundle));
    }

    private void createGlobalTestNamespaces(String property, String namespace, BundlesData bundle) throws Exception {
        asyncRequests(ctx -> namespaces.createNamespace(ctx, property, "global", namespace, bundle));
    }

    private void createTestNamespaces(List<NamespaceName> nsnames, BundlesData bundle) throws Exception {
        for (NamespaceName nsName : nsnames) {
            asyncRequests(ctx -> namespaces.createNamespace(ctx, nsName.getTenant(), nsName.getCluster(), nsName.getLocalName(), bundle));
        }
    }

    @Test
    public void testValidateAdminAccessOnTenant() throws Exception {
        try {
            final String tenant = "prop";
            pulsar.getConfiguration().setAuthenticationEnabled(true);
            pulsar.getConfiguration().setAuthorizationEnabled(true);
            pulsar.getPulsarResources().getTenantResources().createTenant(tenant,
                    new TenantInfoImpl(Set.of(namespaces.clientAppId()), Set.of("use")));

            namespaces.validateTenantOperation(tenant, null);
        } finally {
            pulsar.getConfiguration().setAuthenticationEnabled(false);
            pulsar.getConfiguration().setAuthorizationEnabled(false);
        }
    }

    @Test
    public void testRetention() throws Exception {
        try {
            URL localWebServiceUrl = new URL(pulsar.getSafeWebServiceAddress());
            String bundledNsLocal = "test-bundled-namespace-1";
            List<String> boundaries = List.of("0x00000000", "0xffffffff");
            BundlesData bundleData = BundlesData.builder()
                    .boundaries(boundaries)
                    .numBundles(boundaries.size() - 1)
                    .build();
            createBundledTestNamespaces(this.testTenant, this.testLocalCluster, bundledNsLocal, bundleData);
            final NamespaceName testNs = NamespaceName.get(this.testTenant, this.testLocalCluster, bundledNsLocal);
            mockWebUrl(localWebServiceUrl, testNs);

            OwnershipCache MockOwnershipCache = spy(pulsar.getNamespaceService().getOwnershipCache());
            doReturn(CompletableFuture.completedFuture(null)).when(MockOwnershipCache).disableOwnership(any(NamespaceBundle.class));
            Field ownership = NamespaceService.class.getDeclaredField("ownershipCache");
            ownership.setAccessible(true);
            ownership.set(pulsar.getNamespaceService(), MockOwnershipCache);
            RetentionPolicies retention = new RetentionPolicies(10, 10);
            namespaces.setRetention(this.testTenant, this.testLocalCluster, bundledNsLocal, retention);
            AsyncResponse response = mock(AsyncResponse.class);
            namespaces.getRetention(response, this.testTenant, this.testLocalCluster, bundledNsLocal);
            ArgumentCaptor<RetentionPolicies> captor = ArgumentCaptor.forClass(RetentionPolicies.class);
            verify(response, timeout(5000).times(1)).resume(captor.capture());
            RetentionPolicies retention2 = captor.getValue();
            assertEquals(retention, retention2);
        } catch (RestException e) {
            fail("ValidateNamespaceOwnershipWithBundles failed");
        }

        // cleanup
        resetBroker();
    }

    @Test
    public void testRetentionUnauthorized() throws Exception {
        try {
            NamespaceName testNs = this.testLocalNamespaces.get(3);
            RetentionPolicies retention = new RetentionPolicies(10, 10);
            namespaces.setRetention(testNs.getTenant(), testNs.getCluster(), testNs.getLocalName(), retention);
            fail("Should fail");
        } catch (RestException e) {
            assertEquals(e.getResponse().getStatus(), Status.UNAUTHORIZED.getStatusCode());
        }
    }

    @Test
    public void testPersistence() throws Exception {
        NamespaceName testNs = this.testLocalNamespaces.get(0);
        PersistencePolicies persistence1 = new PersistencePolicies(3, 2, 1, 0.0);
        AsyncResponse response = mock(AsyncResponse.class);
        namespaces.setPersistence(response, testNs.getTenant(), testNs.getCluster(), testNs.getLocalName(), persistence1);
        ArgumentCaptor<Response> responseCaptor = ArgumentCaptor.forClass(Response.class);
        verify(response, timeout(5000).times(1)).resume(responseCaptor.capture());
        assertEquals(responseCaptor.getValue().getStatus(), Response.Status.NO_CONTENT.getStatusCode());
        response = mock(AsyncResponse.class);
        namespaces.getPersistence(response, testNs.getTenant(), testNs.getCluster(), testNs.getLocalName());
        ArgumentCaptor<PersistencePolicies> captor = ArgumentCaptor.forClass(PersistencePolicies.class);
        verify(response, timeout(5000).times(1)).resume(captor.capture());
        PersistencePolicies persistence2 =  captor.getValue();
        assertEquals(persistence2, persistence1);
    }

    @Test
    public void testPersistenceUnauthorized() throws Exception {
        NamespaceName testNs = this.testLocalNamespaces.get(3);
        PersistencePolicies persistence = new PersistencePolicies(3, 2, 1, 0.0);
        AsyncResponse response = mock(AsyncResponse.class);
        namespaces.setPersistence(response, testNs.getTenant(), testNs.getCluster(), testNs.getLocalName(), persistence);
        ArgumentCaptor<RestException> errorCaptor = ArgumentCaptor.forClass(RestException.class);
        verify(response, timeout(5000).times(1)).resume(errorCaptor.capture());
        assertEquals(errorCaptor.getValue().getResponse().getStatus(), Response.Status.UNAUTHORIZED.getStatusCode());
    }

    @Test
    public void testValidateTopicOwnership() throws Exception {
        URL localWebServiceUrl = new URL(pulsar.getSafeWebServiceAddress());
        String bundledNsLocal = "test-bundled-namespace-1";
        List<String> boundaries = List.of("0x00000000", "0xffffffff");
        BundlesData bundleData = BundlesData.builder()
                .boundaries(boundaries)
                .numBundles(boundaries.size() - 1)
                .build();
        createBundledTestNamespaces(this.testTenant, this.testLocalCluster, bundledNsLocal, bundleData);
        final NamespaceName testNs = NamespaceName.get(this.testTenant, this.testLocalCluster, bundledNsLocal);
        OwnershipCache MockOwnershipCache = spy(pulsar.getNamespaceService().getOwnershipCache());
        doReturn(CompletableFuture.completedFuture(null)).when(MockOwnershipCache).disableOwnership(any(NamespaceBundle.class));
        Field ownership = NamespaceService.class.getDeclaredField("ownershipCache");
        ownership.setAccessible(true);
        ownership.set(pulsar.getNamespaceService(), MockOwnershipCache);
        TopicName topicName = TopicName.get(testNs.getPersistentTopicName("my-topic"));
        PersistentTopics topics = spy(PersistentTopics.class);
        topics.setServletContext(new MockServletContext());
        topics.setPulsar(pulsar);
        doReturn(false).when(topics).isRequestHttps();
        doReturn("test").when(topics).clientAppId();
        doReturn(null).when(topics).originalPrincipal();
        doReturn(null).when(topics).clientAuthData();
        mockWebUrl(localWebServiceUrl, testNs);
        doReturn("persistent").when(topics).domain();

        topics.validateTopicName(topicName.getTenant(), topicName.getCluster(),
                topicName.getNamespacePortion(), topicName.getEncodedLocalName());
        topics.validateAdminOperationOnTopic(false);

        // cleanup
        resetBroker();
    }

    @Test
    public void testIsLeader() throws Exception {
        assertTrue(namespaces.isLeaderBroker());
    }

    /**
     * Verifies that deleteNamespace cleans up policies(global,local), bundle cache and bundle ownership

     * @throws Exception
     */
    @Test
    public void testDeleteNamespace() throws Exception {

        final String namespace = this.testTenant + "/use/deleteNs";
        admin.namespaces().createNamespace(namespace, 100);
        assertEquals(admin.namespaces().getPolicies(namespace).bundles.getNumBundles(), 100);

        // (1) Force topic creation and namespace being loaded
        final String topicName = "persistent://" + namespace + "/my-topic";
        TopicName topic = TopicName.get(topicName);

        Producer<byte[]> producer = pulsarClient.newProducer().topic(topicName).create();
        producer.close();
        NamespaceBundle bundle1 = pulsar.getNamespaceService().getBundle(topic);
        // (2) Delete topic
        admin.topics().delete(topicName);
        // (3) Delete ns
        admin.namespaces().deleteNamespace(namespace);
        // (4) check bundle
        NamespaceBundle bundle2 = pulsar.getNamespaceService().getBundle(topic);
        assertNotEquals(bundle1.getBundleRange(), bundle2.getBundleRange());
        // returns full bundle if policies not present
        assertEquals("0x00000000_0xffffffff", bundle2.getBundleRange());

    }

    /**
     * Verifies that force deleteNamespace delete all topics in the namespace
     * @throws Exception
     */
    @Test
    public void testForceDeleteNamespace() throws Exception {
        // allow forced deletion of namespaces
        pulsar.getConfiguration().setForceDeleteNamespaceAllowed(true);

        String namespace = BrokerTestUtil.newUniqueName(this.testTenant + "/namespace");
        String topic = namespace + "/topic";
        String non_persistent_topic = "non-persistent://" + topic;

        admin.namespaces().createNamespace(namespace, 100);

        admin.topics().createPartitionedTopic(topic, 10);

        admin.topics().createNonPartitionedTopic(non_persistent_topic);

        List<String> topicList = admin.topics().getList(namespace);
        assertFalse(topicList.isEmpty());

        try {
            admin.namespaces().deleteNamespace(namespace, false);
            fail("should have failed");
        } catch (PulsarAdminException e) {
            // Expected: Cannot delete non empty namespace
        }

        admin.namespaces().deleteNamespace(namespace, true);
        admin.namespaces().createNamespace(namespace, 100);
        topicList = admin.topics().getList(namespace);
        assertTrue(topicList.isEmpty());

        // simulate a partially deleted namespace, we should be able to recover
        pulsar.getPulsarResources().getNamespaceResources()
                .setPolicies(NamespaceName.get(namespace), old -> {
            old.deleted = true;
            return old;
        });
        admin.namespaces().deleteNamespace(namespace, true);

        admin.namespaces().createNamespace(namespace, 100);
        topicList = admin.topics().getList(namespace);
        assertTrue(topicList.isEmpty());

        // reset back to false
        pulsar.getConfiguration().setForceDeleteNamespaceAllowed(false);
    }

    @Test
    public void testForceDeleteNamespaceNotAllowed() throws Exception {
        assertFalse(pulsar.getConfiguration().isForceDeleteNamespaceAllowed());

        String namespace = BrokerTestUtil.newUniqueName(this.testTenant + "/namespace");
        String topic = namespace + "/topic";
        String non_persistent_topic = "non-persistent://" + topic;

        admin.namespaces().createNamespace(namespace, 100);

        admin.topics().createPartitionedTopic(topic, 10);

        admin.topics().createNonPartitionedTopic(non_persistent_topic);

        List<String> topicList = admin.topics().getList(namespace);
        assertFalse(topicList.isEmpty());

        try {
            admin.namespaces().deleteNamespace(namespace, false);
            fail("should have failed");
        } catch (PulsarAdminException e) {
            // Expected: Cannot delete non empty namespace
        }

        try {
            admin.namespaces().deleteNamespace(namespace, true);
            fail("should have failed");
        } catch (PulsarAdminException e) {
            // Expected: Cannot delete due to broker is not allowed
        }

        assertTrue(admin.namespaces().getNamespaces(this.testTenant).contains(namespace));
    }

    @Test
    public void testSubscribeRate() throws Exception {
        SubscribeRate subscribeRate = new SubscribeRate(1, 5);
        String namespace = "my-tenants/my-namespace";
        admin.tenants().createTenant("my-tenants",
                new TenantInfoImpl(new HashSet<>(), Set.of(testLocalCluster)));
        admin.namespaces().createNamespace(namespace, Set.of(testLocalCluster));
        admin.namespaces().setSubscribeRate(namespace, subscribeRate);
        assertEquals(subscribeRate, admin.namespaces().getSubscribeRate(namespace));
        String topicName = "persistent://" + namespace + "/" + "subscribe-rate";

        admin.topics().createPartitionedTopic(topicName, 2);
        pulsar.getConfiguration().setAuthorizationEnabled(false);
        Consumer<?> consumer = pulsarClient.newConsumer()
                .topic(topicName)
                .subscriptionType(SubscriptionType.Shared)
                .subscriptionName("subscribe-rate")
                .subscribe();
        assertTrue(consumer.isConnected());

        // Subscribe Rate Limiter is enabled, will limited by broker
        pulsarClient.updateServiceUrl(lookupUrl.toString());
        Awaitility.await().untilAsserted(() -> assertFalse(consumer.isConnected()));

        // Out of limit period
        pulsarClient.updateServiceUrl(lookupUrl.toString());
        Awaitility.await()
                .pollDelay(Duration.ofSeconds(6))
                .untilAsserted(() -> assertTrue(consumer.isConnected()));

        // Disable Subscribe Rate Limiter
        subscribeRate = new SubscribeRate(0, 10);
        admin.namespaces().setSubscribeRate(namespace, subscribeRate);
        pulsarClient.updateServiceUrl(lookupUrl.toString());
        Awaitility.await().untilAsserted(() -> assertTrue(consumer.isConnected()));
        pulsar.getConfiguration().setAuthorizationEnabled(true);
        consumer.close();
        admin.topics().deletePartitionedTopic(topicName, true);
        admin.namespaces().deleteNamespace(namespace);
        admin.tenants().deleteTenant("my-tenants");
    }

    public static class MockLedgerOffloader implements LedgerOffloader {
        ConcurrentHashMap<Long, UUID> offloads = new ConcurrentHashMap<Long, UUID>();
        ConcurrentHashMap<Long, UUID> deletes = new ConcurrentHashMap<Long, UUID>();

        Set<Long> offloadedLedgers() {
            return offloads.keySet();
        }

        Set<Long> deletedOffloads() {
            return deletes.keySet();
        }

        OffloadPoliciesImpl offloadPolicies;

        public MockLedgerOffloader(OffloadPoliciesImpl offloadPolicies) {
            this.offloadPolicies = offloadPolicies;
        }

        @Override
        public String getOffloadDriverName() {
            return "mock";
        }

        @Override
        public CompletableFuture<Void> offload(ReadHandle ledger,
                                               UUID uuid,
                                               Map<String, String> extraMetadata) {
            CompletableFuture<Void> promise = new CompletableFuture<>();
            if (offloads.putIfAbsent(ledger.getId(), uuid) == null) {
                promise.complete(null);
            } else {
                promise.completeExceptionally(new Exception("Already exists exception"));
            }
            return promise;
        }

        @Override
        public CompletableFuture<ReadHandle> readOffloaded(long ledgerId, UUID uuid,
                                                           Map<String, String> offloadDriverMetadata) {
            CompletableFuture<ReadHandle> promise = new CompletableFuture<>();
            promise.completeExceptionally(new UnsupportedOperationException());
            return promise;
        }

        @Override
        public CompletableFuture<Void> deleteOffloaded(long ledgerId, UUID uuid,
                                                       Map<String, String> offloadDriverMetadata) {
            CompletableFuture<Void> promise = new CompletableFuture<>();
            if (offloads.remove(ledgerId, uuid)) {
                deletes.put(ledgerId, uuid);
                promise.complete(null);
            } else {
                promise.completeExceptionally(new Exception("Not found"));
            }
            return promise;
        };

        @Override
        public OffloadPoliciesImpl getOffloadPolicies() {
            return offloadPolicies;
        }

        @Override
        public void close() {

        }
    }

    @Test
    public void testOperationNamespaceMessageTTL() throws Exception {
        String namespace = "ttlnamespace";

        asyncRequests(response -> namespaces.createNamespace(response, this.testTenant, this.testLocalCluster,
                namespace, BundlesData.builder().build()));

        asyncRequests(response -> namespaces.setNamespaceMessageTTL(response, this.testTenant, this.testLocalCluster,
                namespace, 100));

        int namespaceMessageTTL = (Integer) asyncRequests(response -> namespaces.getNamespaceMessageTTL(response, this.testTenant, this.testLocalCluster,
                namespace));
        assertEquals(100, namespaceMessageTTL);

        asyncRequests(response -> namespaces.removeNamespaceMessageTTL(response, this.testTenant, this.testLocalCluster, namespace));
        assertNull(asyncRequests(response -> namespaces.getNamespaceMessageTTL(response, this.testTenant, this.testLocalCluster,
                namespace)));

        try {
            asyncRequests(response -> namespaces.setNamespaceMessageTTL(response, this.testTenant, this.testLocalCluster,
                    namespace, -1));
            fail("should have failed");
        } catch (RestException e) {
            assertEquals(e.getResponse().getStatus(), Status.PRECONDITION_FAILED.getStatusCode());
        }
    }

    @Test
    public void testSetOffloadThreshold() throws Exception {
        TopicName topicName = TopicName.get("persistent", this.testTenant, "offload", "offload-topic");
        String namespace =  topicName.getNamespaceObject().toString();
        System.out.println(namespace);
        // create the namespace
        admin.namespaces().createNamespace(namespace, Set.of(testLocalCluster));
        admin.topics().createNonPartitionedTopic(topicName.toString());

        admin.namespaces().setOffloadDeleteLag(namespace, 10000, TimeUnit.SECONDS);
        // assert we get -1 which indicates it will fall back to default
        assertEquals(admin.namespaces().getOffloadThreshold(namespace), -1);
        assertEquals(admin.namespaces().getOffloadThresholdInSeconds(namespace), -1);

        // set an override for the namespace
        admin.namespaces().setOffloadThreshold(namespace, 100);
        admin.namespaces().setOffloadThresholdInSeconds(namespace, 100);
<<<<<<< HEAD

        assertEqualsWithRetry(() -> {
            try {
                return admin.namespaces().getOffloadThreshold(namespace);
            } catch (PulsarAdminException e) {
                throw new RuntimeException(e);
            }
        }, 100);
        assertEqualsWithRetry(() -> {
            try {
                return admin.namespaces().getOffloadThresholdInSeconds(namespace);
            } catch (PulsarAdminException e) {
                throw new RuntimeException(e);
            }
        }, 100);

        ledgerConf = pulsar.getBrokerService().getManagedLedgerConfig(topicName).get();
=======
        Awaitility.await().untilAsserted(() -> {
                    assertEquals(admin.namespaces().getOffloadThreshold(namespace), 100);
                    assertEquals(admin.namespaces().getOffloadThresholdInSeconds(namespace), 100);
                });
        ManagedLedgerConfig ledgerConf = pulsar.getBrokerService().getManagedLedgerConfig(topicName).get();
>>>>>>> 5c34e846
        admin.namespaces().getOffloadPolicies(namespace);
        MockLedgerOffloader offloader = new MockLedgerOffloader(OffloadPoliciesImpl.create("S3", "", "", "",
                null, null,
                null, null,
                OffloadPoliciesImpl.DEFAULT_MAX_BLOCK_SIZE_IN_BYTES,
                OffloadPoliciesImpl.DEFAULT_READ_BUFFER_SIZE_IN_BYTES,
                admin.namespaces().getOffloadThreshold(namespace),
                admin.namespaces().getOffloadThresholdInSeconds(namespace),
                pulsar.getConfiguration().getManagedLedgerOffloadDeletionLagMs(),
                OffloadPoliciesImpl.DEFAULT_OFFLOADED_READ_PRIORITY));
        ledgerConf.setLedgerOffloader(offloader);
        assertEquals(ledgerConf.getLedgerOffloader().getOffloadPolicies().getManagedLedgerOffloadThresholdInBytes(),
                Long.valueOf(100));
        assertEquals(ledgerConf.getLedgerOffloader().getOffloadPolicies().getManagedLedgerOffloadThresholdInSeconds(),
                Long.valueOf(100));

        // set another negative value to disable
        admin.namespaces().setOffloadThreshold(namespace, -2);
        admin.namespaces().setOffloadThresholdInSeconds(namespace, -2);
        Awaitility.await().untilAsserted(() -> {
                    assertEquals(admin.namespaces().getOffloadThreshold(namespace), -2);
                    assertEquals(admin.namespaces().getOffloadThresholdInSeconds(namespace), -2);
                });
        ledgerConf = pulsar.getBrokerService().getManagedLedgerConfig(topicName).get();
        offloader = new MockLedgerOffloader(OffloadPoliciesImpl.create("S3", "", "", "",
                null, null,
                null, null,
                OffloadPoliciesImpl.DEFAULT_MAX_BLOCK_SIZE_IN_BYTES,
                OffloadPoliciesImpl.DEFAULT_READ_BUFFER_SIZE_IN_BYTES,
                admin.namespaces().getOffloadThreshold(namespace),
                admin.namespaces().getOffloadThresholdInSeconds(namespace),
                pulsar.getConfiguration().getManagedLedgerOffloadDeletionLagMs(),
                OffloadPoliciesImpl.DEFAULT_OFFLOADED_READ_PRIORITY));
        ledgerConf.setLedgerOffloader(offloader);
        assertEquals(ledgerConf.getLedgerOffloader().getOffloadPolicies().getManagedLedgerOffloadThresholdInBytes(),
                Long.valueOf(-2));
        assertEquals(ledgerConf.getLedgerOffloader().getOffloadPolicies().getManagedLedgerOffloadThresholdInSeconds(),
                Long.valueOf(-2));

        // set back to -1 and fall back to default
        admin.namespaces().setOffloadThreshold(namespace, -1);
        admin.namespaces().setOffloadThresholdInSeconds(namespace, -1);
        Awaitility.await().untilAsserted(() -> {
                    assertEquals(admin.namespaces().getOffloadThreshold(namespace), -1);
                    assertEquals(admin.namespaces().getOffloadThresholdInSeconds(namespace), -1);
                });
        ledgerConf = pulsar.getBrokerService().getManagedLedgerConfig(topicName).get();
        offloader = new MockLedgerOffloader(OffloadPoliciesImpl.create("S3", "", "", "",
                null, null,
                null, null,
                OffloadPoliciesImpl.DEFAULT_MAX_BLOCK_SIZE_IN_BYTES,
                OffloadPoliciesImpl.DEFAULT_READ_BUFFER_SIZE_IN_BYTES,
                admin.namespaces().getOffloadThreshold(namespace),
                admin.namespaces().getOffloadThresholdInSeconds(namespace),
                pulsar.getConfiguration().getManagedLedgerOffloadDeletionLagMs(),
                OffloadPoliciesImpl.DEFAULT_OFFLOADED_READ_PRIORITY));
        ledgerConf.setLedgerOffloader(offloader);
        assertEquals(ledgerConf.getLedgerOffloader().getOffloadPolicies().getManagedLedgerOffloadThresholdInBytes(),
                Long.valueOf(-1));
        assertEquals(ledgerConf.getLedgerOffloader().getOffloadPolicies().getManagedLedgerOffloadThresholdInSeconds(),
                Long.valueOf(-1));

        // cleanup
        admin.topics().delete(topicName.toString(), true);
        admin.namespaces().deleteNamespace(namespace);
    }

    private void mockWebUrl(URL localWebServiceUrl, NamespaceName namespace) throws Exception {
        doReturn(Optional.of(localWebServiceUrl)).when(nsSvc)
                .getWebServiceUrl(Mockito.argThat(bundle -> bundle.getNamespaceObject().equals(namespace)),
                        Mockito.any());
        doReturn(true).when(nsSvc)
                .isServiceUnitOwned(Mockito.argThat(bundle -> bundle.getNamespaceObject().equals(namespace)));
    }

    @Test
    public void testDeleteNonPartitionedTopicMultipleTimes() throws Exception {
        String namespace = BrokerTestUtil.newUniqueName(this.testTenant + "/namespace");
        String topic = namespace + "/topic";

        admin.namespaces().createNamespace(namespace, Set.of(testLocalCluster));

        admin.topics().createNonPartitionedTopic(topic);
        admin.topics().delete(topic);

        try {
            admin.topics().delete(topic);
            fail("should have failed");
        } catch (NotFoundException e) {
            // Expected
        }

        admin.namespaces().deleteNamespace(namespace);

        try {
            admin.topics().delete(topic);
            fail("should have failed");
        } catch (NotFoundException e) {
            // Expected
        }
    }

    @Test
    public void testDeletePartitionedTopicMultipleTimes() throws Exception {
        String namespace = BrokerTestUtil.newUniqueName(this.testTenant + "/namespace");
        String topic = namespace + "/topic";

        admin.namespaces().createNamespace(namespace, Set.of(testLocalCluster));

        admin.topics().createPartitionedTopic(topic, 3);
        assertEquals(admin.topics().getPartitionedTopicMetadata(topic).partitions, 3);

        admin.topics().deletePartitionedTopic(topic);

        try {
            admin.topics().deletePartitionedTopic(topic);
            fail("should have failed");
        } catch (NotFoundException e) {
            // Expected
        }

        admin.namespaces().deleteNamespace(namespace);

        try {
            admin.topics().deletePartitionedTopic(topic);
            fail("should have failed");
        } catch (NotFoundException e) {
            // Expected
        }
    }

    @Test
    public void testRetentionPolicyValidation() throws Exception {
        String namespace = BrokerTestUtil.newUniqueName(this.testTenant + "/namespace");

        admin.namespaces().createNamespace(namespace, Set.of(testLocalCluster));

        // should pass
        admin.namespaces().setRetention(namespace, new RetentionPolicies());
        admin.namespaces().setRetention(namespace, new RetentionPolicies(-1, -1));
        admin.namespaces().setRetention(namespace, new RetentionPolicies(1, 1));

        // should not pass validation
        assertInvalidRetentionPolicy(namespace, 1, 0);
        assertInvalidRetentionPolicy(namespace, 0, 1);
        assertInvalidRetentionPolicy(namespace, -1, 0);
        assertInvalidRetentionPolicy(namespace, 0, -1);
        assertInvalidRetentionPolicy(namespace, -2, 1);
        assertInvalidRetentionPolicy(namespace, 1, -2);

        admin.namespaces().deleteNamespace(namespace);
    }

    @Test(timeOut = THREE_MINUTE_MILLIS)
    public void testMaxTopicsPerNamespace() throws Exception {
        cleanup();
        conf.setMaxTopicsPerNamespace(15);
        initAndStartBroker();

        String namespace = BrokerTestUtil.newUniqueName("testTenant/ns1");
        TenantInfoImpl tenantInfo = new TenantInfoImpl(Set.of("role1", "role2"),
                Set.of("use"));
        admin.tenants().createTenant("testTenant", tenantInfo);
        admin.namespaces().createNamespace(namespace, Set.of("use"));

        assertEquals(0, admin.namespaces().getMaxTopicsPerNamespace(namespace));

        admin.namespaces().setMaxTopicsPerNamespace(namespace, 10);
        assertEquals(10, admin.namespaces().getMaxTopicsPerNamespace(namespace));

        // check create partitioned/non-partitioned topics using namespace policy
        String topic = "persistent://" + namespace + "/test_create_topic_v";
        admin.topics().createPartitionedTopic(topic + "1", 2);
        admin.topics().createPartitionedTopic(topic + "2", 3);
        admin.topics().createPartitionedTopic(topic + "3", 4);
        admin.topics().createNonPartitionedTopic(topic + "4");

        try {
            admin.topics().createPartitionedTopic(topic + "5", 2);
            fail();
        } catch (PulsarAdminException e) {
            assertEquals(e.getStatusCode(), 412);
            assertEquals(e.getHttpError(), "Exceed maximum number of topics in namespace.");
        }

        // remove namespace policy limit, use broker configuration instead.
        admin.namespaces().removeMaxTopicsPerNamespace(namespace);
        admin.topics().createPartitionedTopic(topic + "6", 4);
        try {
            admin.topics().createPartitionedTopic(topic + "7", 3);
            fail();
        } catch (PulsarAdminException e) {
            assertEquals(e.getStatusCode(), 412);
            assertEquals(e.getHttpError(), "Exceed maximum number of topics in namespace.");
        }

        admin.namespaces().setMaxTopicsPerNamespace(namespace, 0);
        // set namespace policy to no limit
        for (int i = 0; i< 10; ++i) {
            admin.topics().createPartitionedTopic(topic + "_v" + i, 2);
            admin.topics().createNonPartitionedTopic(topic + "_vn" + i);
        }


        // check producer/consumer auto create partitioned topic
        cleanup();
        conf.setMaxTopicsPerNamespace(0);
        conf.setDefaultNumPartitions(3);
        conf.setAllowAutoTopicCreationType("partitioned");
        initAndStartBroker();

        admin.tenants().createTenant("testTenant", tenantInfo);
        admin.namespaces().createNamespace(namespace, Set.of("use"));
        admin.namespaces().setMaxTopicsPerNamespace(namespace, 10);

        pulsarClient.newProducer().topic(topic + "1").create().close();
        pulsarClient.newProducer().topic(topic + "2").create().close();
        pulsarClient.newConsumer().topic(topic + "3").subscriptionName("test_sub").subscribe().close();

        try {
            pulsarClient.newConsumer().topic(topic + "4").subscriptionName("test_sub").subscribe().close();
            fail();
        } catch (PulsarClientException e) {
            log.info("Exception: ", e);
        }

        // remove namespace limit
        admin.namespaces().removeMaxTopicsPerNamespace(namespace);
        for (int i = 0; i < 10; ++i) {
            pulsarClient.newProducer().topic(topic + "_p" + i).create().close();
            pulsarClient.newConsumer().topic(topic + "_c" + i).subscriptionName("test_sub").subscribe().close();
        }

        // check producer/consumer auto create non-partitioned topic
        cleanup();
        conf.setMaxTopicsPerNamespace(0);
        conf.setDefaultNumPartitions(1);
        conf.setAllowAutoTopicCreationType("non-partitioned");
        initAndStartBroker();

        admin.tenants().createTenant("testTenant", tenantInfo);
        admin.namespaces().createNamespace(namespace, Set.of("use"));
        admin.namespaces().setMaxTopicsPerNamespace(namespace, 3);

        pulsarClient.newProducer().topic(topic + "1").create().close();
        pulsarClient.newProducer().topic(topic + "2").create().close();
        pulsarClient.newConsumer().topic(topic + "3").subscriptionName("test_sub").subscribe().close();

        try {
            pulsarClient.newConsumer().topic(topic + "4").subscriptionName("test_sub").subscribe().close();
            fail();
        } catch (PulsarClientException e) {
            log.info("Exception: ", e);
        }

        // set namespace limit to 5
        admin.namespaces().setMaxTopicsPerNamespace(namespace, 5);
        pulsarClient.newProducer().topic(topic + "4").create().close();
        pulsarClient.newProducer().topic(topic + "5").create().close();
        try {
            pulsarClient.newConsumer().topic(topic + "6").subscriptionName("test_sub").subscribe().close();
            fail();
        } catch (PulsarClientException e) {
            log.info("Exception: ", e);
        }

        // remove namespace limit
        admin.namespaces().removeMaxTopicsPerNamespace(namespace);
        for (int i = 0; i< 10; ++i) {
            pulsarClient.newProducer().topic(topic + "_p" + i).create().close();
            pulsarClient.newConsumer().topic(topic + "_c" + i).subscriptionName("test_sub").subscribe().close();
        }

        // cleanup
        resetBroker();
    }

    private void assertInvalidRetentionPolicy(String namespace, int retentionTimeInMinutes, int retentionSizeInMB) {
        try {
            RetentionPolicies retention = new RetentionPolicies(retentionTimeInMinutes, retentionSizeInMB);
            admin.namespaces().setRetention(namespace, retention);
            fail("Validation should have failed for " + retention);
        } catch (PulsarAdminException e) {
            assertTrue(e.getCause() instanceof BadRequestException);
            assertTrue(e.getMessage().startsWith("Invalid retention policy"));
        }
    }

    @Test
    public void testRetentionPolicyValidationAsPartOfAllPolicies() throws Exception {
        Policies policies = new Policies();
        policies.replication_clusters = Set.of(testLocalCluster);

        assertValidRetentionPolicyAsPartOfAllPolicies(policies, 0, 0);
        assertValidRetentionPolicyAsPartOfAllPolicies(policies, -1, -1);
        assertValidRetentionPolicyAsPartOfAllPolicies(policies, 1, 1);

        // should not pass validation
        assertInvalidRetentionPolicyAsPartOfAllPolicies(policies, 1, 0);
        assertInvalidRetentionPolicyAsPartOfAllPolicies(policies, 0, 1);
        assertInvalidRetentionPolicyAsPartOfAllPolicies(policies, -1, 0);
        assertInvalidRetentionPolicyAsPartOfAllPolicies(policies, 0, -1);
        assertInvalidRetentionPolicyAsPartOfAllPolicies(policies, -2, 1);
        assertInvalidRetentionPolicyAsPartOfAllPolicies(policies, 1, -2);
    }

    @Test
    public void testOptionsAutoTopicCreation() throws Exception {
        String namespace = "auto_topic_namespace";
        AutoTopicCreationOverride autoTopicCreationOverride =
                AutoTopicCreationOverride.builder().allowAutoTopicCreation(true).topicType("partitioned")
                        .defaultNumPartitions(4).build();
        try {
            asyncRequests(response -> namespaces.setAutoTopicCreation(response, this.testTenant, this.testLocalCluster,
                    namespace, autoTopicCreationOverride));
            fail("should have failed");
        } catch (RestException e) {
            assertEquals(e.getResponse().getStatus(), Status.NOT_FOUND.getStatusCode());
        }

        asyncRequests(response -> namespaces.createNamespace(response, this.testTenant, this.testLocalCluster,
                namespace, BundlesData.builder().build()));

        // 1. set auto topic creation
        asyncRequests(response -> namespaces.setAutoTopicCreation(response, this.testTenant, this.testLocalCluster,
                namespace, autoTopicCreationOverride));

        // 2. assert get auto topic creation
        AutoTopicCreationOverride autoTopicCreationOverrideRsp = (AutoTopicCreationOverride) asyncRequests(
                response -> namespaces.getAutoTopicCreation(response, this.testTenant, this.testLocalCluster,
                        namespace));
        assertEquals(autoTopicCreationOverride.getTopicType(), autoTopicCreationOverrideRsp.getTopicType());
        assertEquals(autoTopicCreationOverride.getDefaultNumPartitions(),
                                          autoTopicCreationOverrideRsp.getDefaultNumPartitions());
        assertEquals(autoTopicCreationOverride.isAllowAutoTopicCreation(),
                                          autoTopicCreationOverrideRsp.isAllowAutoTopicCreation());
        // 2. remove auto topic creation and assert get null
        asyncRequests(response -> namespaces.removeAutoTopicCreation(response, this.testTenant,
                this.testLocalCluster, namespace));
        assertNull(asyncRequests(
                response -> namespaces.getAutoTopicCreation(response, this.testTenant, this.testLocalCluster,
                        namespace)));
    }

    @Test
    public void testSubscriptionTypesEnabled() throws PulsarAdminException, PulsarClientException {
        pulsar.getConfiguration().setAuthorizationEnabled(false);
        pulsar.getConfiguration().setTopicLevelPoliciesEnabled(false);
        String namespace = BrokerTestUtil.newUniqueName(this.testTenant + "/namespace");
        String topic = namespace + "/test-subscription-enabled";
        admin.namespaces().createNamespace(namespace);
        Set<SubscriptionType> subscriptionTypes = new HashSet<>();
        subscriptionTypes.add(SubscriptionType.Shared);
        subscriptionTypes.add(SubscriptionType.Exclusive);
        subscriptionTypes.add(SubscriptionType.Failover);
        subscriptionTypes.add(SubscriptionType.Key_Shared);
        admin.namespaces().setSubscriptionTypesEnabled(namespace, subscriptionTypes);

        ConsumerBuilder<byte[]> consumerBuilder = pulsarClient.newConsumer().topic(topic)
                .subscriptionType(SubscriptionType.Shared).subscriptionName("share");

        consumerBuilder.subscribe().close();
        subscriptionTypes = admin.namespaces().getSubscriptionTypesEnabled(namespace);
        assertEquals(SubscriptionType.values().length, subscriptionTypes.size());
        // All subType this namespace support
        for (SubscriptionType value : SubscriptionType.values()) {
            assertTrue(subscriptionTypes.contains(value));
        }

        // Remove shared subType for this namespace and sub with shared subscription type fail
        subscriptionTypes.remove(SubscriptionType.Shared);
        admin.namespaces().setSubscriptionTypesEnabled(namespace, subscriptionTypes);
        assertFalse(admin.namespaces().getSubscriptionTypesEnabled(namespace).contains(SubscriptionType.Shared));

        try {
            consumerBuilder.subscribe().close();
            fail();
        } catch (PulsarClientException pulsarClientException) {
            assertTrue(pulsarClientException instanceof PulsarClientException.NotAllowedException);
        }
        // Add shared SubType for this namespace and sub with shared subscription type success
        subscriptionTypes.add(SubscriptionType.Shared);
        admin.namespaces().setSubscriptionTypesEnabled(namespace, subscriptionTypes);
        consumerBuilder.subscribe().close();

        // remove failover SubType for this namespace and sub with failover subscription type fail
        subscriptionTypes.remove(SubscriptionType.Failover);
        admin.namespaces().setSubscriptionTypesEnabled(namespace, subscriptionTypes);
        consumerBuilder.subscriptionType(SubscriptionType.Failover);
        try {
            consumerBuilder.subscribe().close();
            fail();
        } catch (PulsarClientException pulsarClientException) {
            assertTrue(pulsarClientException instanceof PulsarClientException.NotAllowedException);
        }

        // clear all namespace subType enabled, add failover to broker.conf and sub with shared will fail
        admin.namespaces().removeSubscriptionTypesEnabled(namespace);
        assertEquals(admin.namespaces().getSubscriptionTypesEnabled(namespace), new HashSet<>());
        consumerBuilder.subscriptionType(SubscriptionType.Shared);
        admin.brokers().updateDynamicConfiguration("subscriptionTypesEnabled", "Failover");
        Awaitility.await().untilAsserted(()->{
            Topic t = pulsar.getBrokerService().getTopicIfExists(topic).get().get();
            assertTrue(((AbstractTopic) t).getHierarchyTopicPolicies().getSubscriptionTypesEnabled().getBrokerValue()
                    .contains(CommandSubscribe.SubType.Failover));
        });
        try {
            consumerBuilder.subscribe().close();
            fail();
        } catch (PulsarClientException pulsarClientException) {
            assertTrue(pulsarClientException instanceof PulsarClientException.NotAllowedException);
        }

        // add shared to broker.conf and sub with shared will success
        admin.brokers().updateDynamicConfiguration("subscriptionTypesEnabled", "Failover,Shared");
        Awaitility.await().untilAsserted(()->{
            Topic t = pulsar.getBrokerService().getTopicIfExists(topic).get().get();
            assertTrue(((AbstractTopic) t).getHierarchyTopicPolicies().getSubscriptionTypesEnabled().getBrokerValue()
                    .contains(CommandSubscribe.SubType.Failover));
        });
        consumerBuilder.subscribe().close();
    }

    private void assertValidRetentionPolicyAsPartOfAllPolicies(Policies policies, int retentionTimeInMinutes,
                                                               int retentionSizeInMB) throws PulsarAdminException {
        String namespace = BrokerTestUtil.newUniqueName(this.testTenant + "/namespace");
        policies.retention_policies = new RetentionPolicies(retentionTimeInMinutes, retentionSizeInMB);
        admin.namespaces().createNamespace(namespace, policies);
        admin.namespaces().deleteNamespace(namespace);
    }

    private void assertInvalidRetentionPolicyAsPartOfAllPolicies(Policies policies, int retentionTimeInMinutes,
                                                                 int retentionSizeInMB) {
        String namespace = BrokerTestUtil.newUniqueName(this.testTenant + "/namespace");
        try {
            RetentionPolicies retention = new RetentionPolicies(retentionTimeInMinutes, retentionSizeInMB);
            policies.retention_policies = retention;
            admin.namespaces().createNamespace(namespace, policies);
            fail("Validation should have failed for " + retention);
        } catch (PulsarAdminException e) {
            assertTrue(e.getCause() instanceof BadRequestException);
            assertTrue(e.getMessage().startsWith("Invalid retention policy"));
        }
    }

    @Test
    public void testSplitBundleForMultiTimes() throws Exception{
        String namespace = BrokerTestUtil.newUniqueName(this.testTenant + "/namespace");
        int initBundleCount = 4;
        BundlesData data = BundlesData.builder().numBundles(initBundleCount).build();
        admin.namespaces().createNamespace(namespace, data);
        URL localWebServiceUrl = new URL(pulsar.getSafeWebServiceAddress());
        final NamespaceName testNs = NamespaceName.get(namespace);
        mockWebUrl(localWebServiceUrl, testNs);
        for (int i = 0; i < 10; i ++) {
            final BundlesData bundles = admin.namespaces().getBundles(namespace);
            final String bundle = bundles.getBoundaries().get(0) + "_" + bundles.getBoundaries().get(1);
            admin.namespaces().splitNamespaceBundle(namespace, bundle, true, null);
            final int loop = i + 1;
            Awaitility.await().pollInterval(1, TimeUnit.SECONDS).untilAsserted(() -> {
                BundlesData currentBundles = admin.namespaces().getBundles(namespace);
                assertEquals(currentBundles.getNumBundles(), initBundleCount + loop);
            });
        }
        BundlesData bundles = admin.namespaces().getBundles(namespace);
        assertEquals(bundles.getNumBundles(), 14);

        // cleanup
        resetBroker();
    }

    @Test
    public void testOperationSubscriptionDispatchRate() throws Exception {
        String namespace = "sub-dispatchrate-namespace";

        // 0. create subscription dispatch rate test namespace
        asyncRequests(response -> namespaces.createNamespace(response, this.testTenant, this.testLocalCluster,
                namespace, BundlesData.builder().build()));

        // 1. set subscription dispatch
        asyncRequests(response -> namespaces.setSubscriptionDispatchRate(response, this.testTenant, this.testLocalCluster,
                namespace, DispatchRateImpl.builder().build()));

        // 2. check subscription dispatch
        DispatchRate dispatchRate = (DispatchRate) asyncRequests(
                response -> namespaces.getSubscriptionDispatchRate(response,
                        this.testTenant, this.testLocalCluster, namespace));
        assertNotNull(dispatchRate);
        assertEquals(-1, dispatchRate.getDispatchThrottlingRateInMsg());

        // 3. delete & check subscription dispatch
        asyncRequests(response -> namespaces.deleteSubscriptionDispatchRate(response,
                this.testTenant, this.testLocalCluster, namespace));
        assertNull(asyncRequests(response -> namespaces.getSubscriptionDispatchRate(response,
                this.testTenant, this.testLocalCluster,
                namespace)));

        // 4. exception check
        try {
            asyncRequests(response -> namespaces.setSubscriptionDispatchRate(response,
                    this.testTenant, this.testLocalCluster, "testNamespace", null));
            fail("should have failed");
        } catch (RestException e) {
            assertEquals(e.getResponse().getStatus(), Status.NOT_FOUND.getStatusCode());
        }
    }
    /**
     * see {@link #cleanupNamespaceByNsCollection(Collection)}
     */
    private void cleanupNamespaceByPredicate(String tenant, Predicate<String> predicate) throws Exception{
        cleanupNamespaceByNsCollection(admin.namespaces().getNamespaces(tenant).stream()
                .filter(predicate).collect(Collectors.toSet()));
    }

    /**
     * Remove namespaces.
     */
    private void cleanupNamespaceByNsCollection(Collection<String> namespaces)
            throws Exception{
        if (namespaces == null){
            return;
        }
        boolean forceDeleteNamespaceAllowedOriginalValue = pulsar.getConfiguration().isForceDeleteNamespaceAllowed();
        pulsar.getConfiguration().setForceDeleteNamespaceAllowed(true);
        for (String ns : namespaces){
            if (StringUtils.isEmpty(ns)){
                continue;
            }
            deleteNamespaceWithRetry(ns, true);
        }
        pulsar.getConfiguration().setForceDeleteNamespaceAllowed(forceDeleteNamespaceAllowedOriginalValue);
    }

    @Test
    public void testFinallyDeleteSystemTopicWhenDeleteNamespace() throws Exception {
        String namespace = this.testTenant + "/delete-namespace";
        String topic = TopicName.get(TopicDomain.persistent.toString(), this.testTenant, "delete-namespace",
                "testFinallyDeleteSystemTopicWhenDeleteNamespace").toString();

        // 0. enable topic level polices and system topic
        pulsar.getConfig().setTopicLevelPoliciesEnabled(true);
        pulsar.getConfig().setSystemTopicEnabled(true);
        pulsar.getConfig().setForceDeleteNamespaceAllowed(true);
        Field policesService = pulsar.getClass().getDeclaredField("topicPoliciesService");
        policesService.setAccessible(true);
        policesService.set(pulsar, new SystemTopicBasedTopicPoliciesService(pulsar));

        // 1. create a test namespace.
        admin.namespaces().createNamespace(namespace);
        // 2. create a test topic.
        admin.topics().createNonPartitionedTopic(topic);
        // 3. change policy of the topic.
        admin.topicPolicies().setMaxConsumers(topic, 5);
        // 4. change the order of the topics in this namespace.
        List<String> topics = pulsar.getNamespaceService().getFullListOfTopics(NamespaceName.get(namespace)).get();
        Assert.assertTrue(topics.size() >= 2);
        for (int i = 0; i < topics.size(); i++) {
            if (topics.get(i).contains(SystemTopicNames.NAMESPACE_EVENTS_LOCAL_NAME)) {
                String systemTopic = topics.get(i);
                topics.set(i, topics.get(0));
                topics.set(0, systemTopic);
            }
        }
        NamespaceService mockNamespaceService = spy(pulsar.getNamespaceService());
        Field namespaceServiceField = pulsar.getClass().getDeclaredField("nsService");
        namespaceServiceField.setAccessible(true);
        namespaceServiceField.set(pulsar, mockNamespaceService);
        doReturn(CompletableFuture.completedFuture(topics)).when(mockNamespaceService).getFullListOfTopics(any());
        // 5. delete the namespace
        admin.namespaces().deleteNamespace(namespace, true);
        // cleanup
        resetBroker();
    }

    @Test
    public void testNotClearTopicPolicesWhenDeleteSystemTopic() throws Exception {
        String namespace = this.testTenant + "/delete-systemTopic";
        String topic = TopicName.get(TopicDomain.persistent.toString(), this.testTenant, "delete-systemTopic",
                "testNotClearTopicPolicesWhenDeleteSystemTopic").toString();

        // 0. enable topic level polices and system topic
        pulsar.getConfig().setTopicLevelPoliciesEnabled(true);
        pulsar.getConfig().setSystemTopicEnabled(true);
        Field policesService = pulsar.getClass().getDeclaredField("topicPoliciesService");
        policesService.setAccessible(true);
        policesService.set(pulsar, new SystemTopicBasedTopicPoliciesService(pulsar));
        // 1. create a test namespace.
        admin.namespaces().createNamespace(namespace);
        // 2. create a test topic.
        admin.topics().createNonPartitionedTopic(topic);
        // 3. change policy of the topic.
        admin.topicPolicies().setMaxConsumers(topic, 5);
        // 4. delete the policies topic and the topic wil not to clear topic polices
        admin.topics().delete(namespace + "/" + SystemTopicNames.NAMESPACE_EVENTS_LOCAL_NAME, true);
    }


    private static void assertEqualsWithRetry(Supplier<Long> actual, long expect) throws Exception {
        for (int i = 1; i <= 5; i++) {
            try {
                Assert.assertEquals(actual.get(), expect);
            } catch (Exception ex) {
                if (i == 5) {
                    throw ex;
                }
                Thread.sleep(500);
            }
        }
    }
}<|MERGE_RESOLUTION|>--- conflicted
+++ resolved
@@ -52,7 +52,6 @@
 import java.util.concurrent.ConcurrentHashMap;
 import java.util.concurrent.TimeUnit;
 import java.util.function.Predicate;
-import java.util.function.Supplier;
 import java.util.stream.Collectors;
 import java.util.stream.Stream;
 import javax.ws.rs.BadRequestException;
@@ -1470,31 +1469,11 @@
         // set an override for the namespace
         admin.namespaces().setOffloadThreshold(namespace, 100);
         admin.namespaces().setOffloadThresholdInSeconds(namespace, 100);
-<<<<<<< HEAD
-
-        assertEqualsWithRetry(() -> {
-            try {
-                return admin.namespaces().getOffloadThreshold(namespace);
-            } catch (PulsarAdminException e) {
-                throw new RuntimeException(e);
-            }
-        }, 100);
-        assertEqualsWithRetry(() -> {
-            try {
-                return admin.namespaces().getOffloadThresholdInSeconds(namespace);
-            } catch (PulsarAdminException e) {
-                throw new RuntimeException(e);
-            }
-        }, 100);
-
-        ledgerConf = pulsar.getBrokerService().getManagedLedgerConfig(topicName).get();
-=======
         Awaitility.await().untilAsserted(() -> {
                     assertEquals(admin.namespaces().getOffloadThreshold(namespace), 100);
                     assertEquals(admin.namespaces().getOffloadThresholdInSeconds(namespace), 100);
                 });
         ManagedLedgerConfig ledgerConf = pulsar.getBrokerService().getManagedLedgerConfig(topicName).get();
->>>>>>> 5c34e846
         admin.namespaces().getOffloadPolicies(namespace);
         MockLedgerOffloader offloader = new MockLedgerOffloader(OffloadPoliciesImpl.create("S3", "", "", "",
                 null, null,
@@ -2090,18 +2069,4 @@
         // 4. delete the policies topic and the topic wil not to clear topic polices
         admin.topics().delete(namespace + "/" + SystemTopicNames.NAMESPACE_EVENTS_LOCAL_NAME, true);
     }
-
-
-    private static void assertEqualsWithRetry(Supplier<Long> actual, long expect) throws Exception {
-        for (int i = 1; i <= 5; i++) {
-            try {
-                Assert.assertEquals(actual.get(), expect);
-            } catch (Exception ex) {
-                if (i == 5) {
-                    throw ex;
-                }
-                Thread.sleep(500);
-            }
-        }
-    }
 }