/**
 * Licensed to the Apache Software Foundation (ASF) under one
 * or more contributor license agreements.  See the NOTICE file
 * distributed with this work for additional information
 * regarding copyright ownership.  The ASF licenses this file
 * to you under the Apache License, Version 2.0 (the
 * "License"); you may not use this file except in compliance
 * with the License.  You may obtain a copy of the License at
 *
 *   http://www.apache.org/licenses/LICENSE-2.0
 *
 * Unless required by applicable law or agreed to in writing,
 * software distributed under the License is distributed on an
 * "AS IS" BASIS, WITHOUT WARRANTIES OR CONDITIONS OF ANY
 * KIND, either express or implied.  See the License for the
 * specific language governing permissions and limitations
 * under the License.
 */
package org.apache.pulsar.broker.transaction;

import static java.nio.charset.StandardCharsets.UTF_8;
import static org.apache.pulsar.broker.transaction.pendingack.impl.MLPendingAckStore.PENDING_ACK_STORE_SUFFIX;
import static org.apache.pulsar.transaction.coordinator.impl.MLTransactionLogImpl.TRANSACTION_LOG_PREFIX;
import static org.mockito.ArgumentMatchers.any;
import static org.mockito.ArgumentMatchers.anyInt;
import static org.mockito.Mockito.doAnswer;
import static org.mockito.Mockito.doNothing;
import static org.mockito.Mockito.doReturn;
import static org.mockito.Mockito.mock;
import static org.mockito.Mockito.spy;
import static org.testng.Assert.assertEquals;
import static org.testng.Assert.assertFalse;
import static org.testng.Assert.assertTrue;
import static org.testng.Assert.fail;

import io.netty.buffer.Unpooled;
import io.netty.util.Timeout;
import java.lang.reflect.Field;
import java.lang.reflect.Method;
import java.util.HashMap;
import java.util.Map;
import java.util.List;
import java.util.Optional;
import java.util.UUID;
import java.util.concurrent.CompletableFuture;
import java.util.concurrent.ConcurrentHashMap;
import java.util.concurrent.CountDownLatch;
import java.util.concurrent.ExecutionException;
import java.util.concurrent.TimeUnit;
import java.util.concurrent.TimeoutException;
<<<<<<< HEAD
import java.util.concurrent.atomic.AtomicBoolean;
=======
import java.util.concurrent.atomic.AtomicLong;
>>>>>>> aef5f6d5
import lombok.Cleanup;
import lombok.extern.slf4j.Slf4j;
import org.apache.bookkeeper.mledger.AsyncCallbacks;
import org.apache.bookkeeper.mledger.ManagedCursor;
import org.apache.bookkeeper.mledger.ManagedLedgerException;
import org.apache.bookkeeper.mledger.ManagedLedgerFactory;
import org.apache.bookkeeper.mledger.impl.ManagedCursorContainer;
import org.apache.bookkeeper.mledger.impl.ManagedCursorImpl;
import org.apache.bookkeeper.mledger.impl.ManagedLedgerFactoryImpl;
import org.apache.bookkeeper.mledger.impl.ManagedLedgerImpl;
import org.apache.bookkeeper.mledger.impl.PositionImpl;
import org.apache.pulsar.broker.PulsarService;
import org.apache.pulsar.broker.intercept.BrokerInterceptor;
import org.apache.pulsar.broker.intercept.CounterBrokerInterceptor;
import org.apache.pulsar.broker.service.Topic;
import org.apache.pulsar.broker.service.persistent.PersistentSubscription;
import org.apache.pulsar.broker.service.persistent.PersistentTopic;
import org.apache.pulsar.broker.systopic.NamespaceEventsSystemTopicFactory;
import org.apache.pulsar.broker.transaction.buffer.TransactionBuffer;
import org.apache.pulsar.broker.transaction.buffer.impl.TopicTransactionBuffer;
import org.apache.pulsar.broker.transaction.buffer.impl.TopicTransactionBufferState;
import org.apache.pulsar.broker.transaction.pendingack.PendingAckStore;
import org.apache.pulsar.broker.transaction.buffer.matadata.TransactionBufferSnapshot;
import org.apache.pulsar.broker.transaction.pendingack.TransactionPendingAckStoreProvider;
import org.apache.pulsar.broker.transaction.pendingack.impl.MLPendingAckStore;
import org.apache.pulsar.broker.transaction.pendingack.impl.MLPendingAckStoreProvider;
import org.apache.pulsar.broker.transaction.pendingack.impl.PendingAckHandleImpl;
import org.apache.pulsar.client.admin.PulsarAdminException;
import org.apache.pulsar.client.api.Consumer;
import org.apache.pulsar.client.api.Message;
import org.apache.pulsar.client.api.MessageId;
import org.apache.pulsar.client.api.Producer;
import org.apache.pulsar.client.api.PulsarClient;
import org.apache.pulsar.client.api.PulsarClientException;
import org.apache.pulsar.client.api.Reader;
import org.apache.pulsar.client.api.ReaderBuilder;
import org.apache.pulsar.client.api.Schema;
import org.apache.pulsar.client.api.SubscriptionType;
import org.apache.pulsar.client.api.transaction.Transaction;
import org.apache.pulsar.client.api.transaction.TxnID;
import org.apache.pulsar.client.impl.MessageIdImpl;
import org.apache.pulsar.common.api.proto.CommandSubscribe;
import org.apache.pulsar.client.impl.transaction.TransactionImpl;
import org.apache.pulsar.common.events.EventType;
import org.apache.pulsar.common.events.EventsTopicNames;
import org.apache.pulsar.common.naming.NamespaceName;
import org.apache.pulsar.common.naming.TopicDomain;
import org.apache.pulsar.common.naming.TopicName;
import org.apache.pulsar.common.policies.data.RetentionPolicies;
import org.apache.pulsar.common.policies.data.TopicPolicies;
import org.apache.pulsar.common.schema.SchemaInfo;
import org.apache.pulsar.common.util.collections.ConcurrentOpenHashMap;
import org.apache.pulsar.transaction.coordinator.TransactionCoordinatorID;
import org.apache.pulsar.transaction.coordinator.TransactionMetadataStoreState;
import org.apache.pulsar.transaction.coordinator.TransactionRecoverTracker;
import org.apache.pulsar.transaction.coordinator.TransactionTimeoutTracker;
import org.apache.pulsar.transaction.coordinator.impl.MLTransactionLogImpl;
import org.apache.pulsar.transaction.coordinator.impl.MLTransactionSequenceIdGenerator;
import org.apache.pulsar.transaction.coordinator.impl.MLTransactionMetadataStore;
import org.awaitility.Awaitility;
import org.testng.Assert;
import org.testng.annotations.AfterMethod;
import org.testng.annotations.BeforeMethod;
import org.testng.annotations.Test;

/**
 * Pulsar client transaction test.
 */
@Slf4j
@Test(groups = "broker")
public class TransactionTest extends TransactionTestBase {

    private static final int NUM_BROKERS = 1;
    private static final int NUM_PARTITIONS = 1;

    @BeforeMethod
    protected void setup() throws Exception {
       setUpBase(NUM_BROKERS, NUM_PARTITIONS, NAMESPACE1 + "/test", 0);
    }

    @Test
    public void testCreateTransactionSystemTopic() throws Exception {
        String subName = "test";
        String topicName = TopicName.get(NAMESPACE1 + "/" + "testCreateTransactionSystemTopic").toString();

        try {
            // init pending ack
            @Cleanup
            Consumer<byte[]> consumer = getConsumer(topicName, subName);
            Transaction transaction = pulsarClient.newTransaction()
                    .withTransactionTimeout(10, TimeUnit.SECONDS).build().get();

            consumer.acknowledgeAsync(new MessageIdImpl(10, 10, 10), transaction).get();
        } catch (ExecutionException e) {
            assertTrue(e.getCause() instanceof PulsarClientException.TransactionConflictException);
        }
        topicName = MLPendingAckStore.getTransactionPendingAckStoreSuffix(topicName, subName);

        // getList does not include transaction system topic
        List<String> list = admin.topics().getList(NAMESPACE1);
        assertEquals(list.size(), 4);
        list.forEach(topic -> assertFalse(topic.contains(PENDING_ACK_STORE_SUFFIX)));

        try {
            // can't create transaction system topic
            @Cleanup
            Consumer<byte[]> consumer = getConsumer(topicName, subName);
            fail();
        } catch (PulsarClientException.NotAllowedException e) {
            assertTrue(e.getMessage().contains("Can not create transaction system topic"));
        }

        // can't create transaction system topic
        try {
            admin.topics().getSubscriptions(topicName);
            fail();
        } catch (PulsarAdminException e) {
            assertEquals(e.getMessage(), "Can not create transaction system topic " + topicName);
        }

        // can't create transaction system topic
        try {
            admin.topics().createPartitionedTopic(topicName, 3);
            fail();
        } catch (PulsarAdminException e) {
            assertEquals(e.getMessage(), "Cannot create topic in system topic format!");
        }

        // can't create transaction system topic
        try {
            admin.topics().createNonPartitionedTopic(topicName);
            fail();
        } catch (PulsarAdminException e) {
            assertEquals(e.getMessage(), "Cannot create topic in system topic format!");
        }
    }

    @Test
    public void brokerNotInitTxnManagedLedgerTopic() throws Exception {
        String subName = "test";

        String topicName = TopicName.get(NAMESPACE1 + "/test").toString();


        @Cleanup
        Consumer<byte[]> consumer = getConsumer(topicName, subName);

        consumer.close();

        Awaitility.await().until(() -> {
            try {
                pulsarClient.newTransaction()
                        .withTransactionTimeout(30, TimeUnit.SECONDS).build().get();
            } catch (Exception e) {
                return false;
            }
            return true;
        });

        admin.namespaces().unload(NamespaceName.SYSTEM_NAMESPACE.toString());
        admin.namespaces().unload(NAMESPACE1);

        @Cleanup
        Consumer<byte[]> consumer1 = getConsumer(topicName, subName);

        Awaitility.await().until(() -> {
            try {
                pulsarClient.newTransaction()
                        .withTransactionTimeout(30, TimeUnit.SECONDS).build().get();
            } catch (Exception e) {
                return false;
            }
            return true;
        });

        ConcurrentOpenHashMap<String, CompletableFuture<Optional<Topic>>> topics =
                getPulsarServiceList().get(0).getBrokerService().getTopics();

        Assert.assertNull(topics.get(TopicName.get(TopicDomain.persistent.value(),
                NamespaceName.SYSTEM_NAMESPACE, TRANSACTION_LOG_PREFIX).toString() + 0));
        Assert.assertNull(topics.get(TopicName.TRANSACTION_COORDINATOR_ASSIGN.getPartition(0).toString()));
        Assert.assertNull(topics.get(MLPendingAckStore.getTransactionPendingAckStoreSuffix(topicName, subName)));
    }


    @AfterMethod(alwaysRun = true)
    protected void cleanup() throws Exception {
        super.internalCleanup();
    }

    public Consumer<byte[]> getConsumer(String topicName, String subName) throws PulsarClientException {
        return pulsarClient.newConsumer()
                .topic(topicName)
                .subscriptionName(subName)
                .subscriptionType(SubscriptionType.Shared)
                .enableBatchIndexAcknowledgment(true)
                .subscribe();
    }

    @Test
    public void testGetTxnID() throws Exception {
        Transaction transaction = pulsarClient.newTransaction()
                .build().get();
        TxnID txnID = transaction.getTxnID();
        Assert.assertEquals(txnID.getLeastSigBits(), 0);
        Assert.assertEquals(txnID.getMostSigBits(), 0);
        transaction.abort();
        transaction = pulsarClient.newTransaction()
                .build().get();
        txnID = transaction.getTxnID();
        Assert.assertEquals(txnID.getLeastSigBits(), 1);
        Assert.assertEquals(txnID.getMostSigBits(), 0);
    }

    @Test
    public void testSubscriptionRecreateTopic()
            throws PulsarAdminException, NoSuchFieldException, IllegalAccessException, PulsarClientException {
        String topic = "persistent://pulsar/system/testReCreateTopic";
        String subName = "sub_testReCreateTopic";
        int retentionSizeInMbSetTo = 5;
        int retentionSizeInMbSetTopic = 6;
        int retentionSizeInMinutesSetTo = 5;
        int retentionSizeInMinutesSetTopic = 6;
        admin.topics().createNonPartitionedTopic(topic);
        PulsarService pulsarService = super.getPulsarServiceList().get(0);
        pulsarService.getBrokerService().getTopics().clear();
        ManagedLedgerFactory managedLedgerFactory = pulsarService.getBrokerService().getManagedLedgerFactory();
        Field field = ManagedLedgerFactoryImpl.class.getDeclaredField("ledgers");
        field.setAccessible(true);
        ConcurrentHashMap<String, CompletableFuture<ManagedLedgerImpl>> ledgers =
                (ConcurrentHashMap<String, CompletableFuture<ManagedLedgerImpl>>) field.get(managedLedgerFactory);
        ledgers.remove(TopicName.get(topic).getPersistenceNamingEncoding());
        try {
            admin.topics().createNonPartitionedTopic(topic);
            Assert.fail();
        } catch (PulsarAdminException.ConflictException e) {
            log.info("Cann`t create topic again");
        }
        admin.topics().setRetention(topic,
                new RetentionPolicies(retentionSizeInMinutesSetTopic, retentionSizeInMbSetTopic));
        pulsarClient.newConsumer().topic(topic)
                .subscriptionName(subName)
                .subscribe();
        pulsarService.getBrokerService().getTopicIfExists(topic).thenAccept(option -> {
            if (!option.isPresent()) {
                log.error("Failed o get Topic named: {}", topic);
                Assert.fail();
            }
            PersistentTopic originPersistentTopic = (PersistentTopic) option.get();
            String pendingAckTopicName = MLPendingAckStore
                    .getTransactionPendingAckStoreSuffix(originPersistentTopic.getName(), subName);

            try {
                admin.topics().setRetention(pendingAckTopicName,
                        new RetentionPolicies(retentionSizeInMinutesSetTo, retentionSizeInMbSetTo));
            } catch (PulsarAdminException e) {
                log.error("Failed to get./setRetention of topic with Exception:" + e);
                Assert.fail();
            }
            PersistentSubscription subscription = originPersistentTopic
                    .getSubscription(subName);
            subscription.getPendingAckManageLedger().thenAccept(managedLedger -> {
                long retentionSize = managedLedger.getConfig().getRetentionSizeInMB();
                if (!originPersistentTopic.getTopicPolicies().isPresent()) {
                    log.error("Failed to getTopicPolicies of :" + originPersistentTopic);
                    Assert.fail();
                }
                TopicPolicies topicPolicies = originPersistentTopic.getTopicPolicies().get();
                Assert.assertEquals(retentionSizeInMbSetTopic, retentionSize);
                MLPendingAckStoreProvider mlPendingAckStoreProvider = new MLPendingAckStoreProvider();
                CompletableFuture<PendingAckStore> future = mlPendingAckStoreProvider.newPendingAckStore(subscription);
                future.thenAccept(pendingAckStore -> {
                            ((MLPendingAckStore) pendingAckStore).getManagedLedger().thenAccept(managedLedger1 -> {
                                Assert.assertEquals(managedLedger1.getConfig().getRetentionSizeInMB(),
                                        retentionSizeInMbSetTo);
                            });
                        }
                );
            });


        });


    }

    @Test
    public void testTakeSnapshotBeforeBuildTxnProducer() throws Exception {
        String topic = "persistent://" + NAMESPACE1 + "/testSnapShot";
        admin.topics().createNonPartitionedTopic(topic);
        PersistentTopic persistentTopic = (PersistentTopic) getPulsarServiceList().get(0)
                .getBrokerService().getTopic(topic, false)
                .get().get();

        ReaderBuilder<TransactionBufferSnapshot> readerBuilder = pulsarClient
                .newReader(Schema.AVRO(TransactionBufferSnapshot.class))
                .startMessageId(MessageId.earliest)
                .topic(NAMESPACE1 + "/" + EventsTopicNames.TRANSACTION_BUFFER_SNAPSHOT);
        Reader<TransactionBufferSnapshot> reader = readerBuilder.create();

        long waitSnapShotTime = getPulsarServiceList().get(0).getConfiguration()
                .getTransactionBufferSnapshotMinTimeInMillis();
        Awaitility.await().atMost(waitSnapShotTime * 2, TimeUnit.MILLISECONDS)
                .untilAsserted(() -> Assert.assertFalse(reader.hasMessageAvailable()));

        //test take snapshot by build producer by the transactionEnable client
        Producer<String> producer = pulsarClient.newProducer(Schema.STRING)
                .producerName("testSnapshot").sendTimeout(0, TimeUnit.SECONDS)
                .topic(topic).enableBatching(true)
                .create();

        Awaitility.await().untilAsserted(() -> {
            Message<TransactionBufferSnapshot> message1 = reader.readNext();
            TransactionBufferSnapshot snapshot1 = message1.getValue();
            Assert.assertEquals(snapshot1.getMaxReadPositionEntryId(), -1);
        });

        // test snapshot by publish  normal messages.
        producer.newMessage(Schema.STRING).value("common message send").send();
        producer.newMessage(Schema.STRING).value("common message send").send();

        Awaitility.await().untilAsserted(() -> {
            Message<TransactionBufferSnapshot> message1 = reader.readNext();
            TransactionBufferSnapshot snapshot1 = message1.getValue();
            Assert.assertEquals(snapshot1.getMaxReadPositionEntryId(), 1);
        });
    }


    @Test
    public void testAppendBufferWithNotManageLedgerExceptionCanCastToMLE()
            throws Exception {
        String topic = "persistent://pulsar/system/testReCreateTopic";
        admin.topics().createNonPartitionedTopic(topic);

        PersistentTopic persistentTopic =
                (PersistentTopic) pulsarServiceList.get(0).getBrokerService()
                        .getTopic(topic, false)
                        .get().get();
        CountDownLatch countDownLatch = new CountDownLatch(1);
        Topic.PublishContext publishContext = new Topic.PublishContext() {

            @Override
            public String getProducerName() {
                return "test";
            }

            public long getSequenceId() {
                return  30;
            }
            /**
             * Return the producer name for the original producer.
             *
             * For messages published locally, this will return the same local producer name, though in case of
             * replicated messages, the original producer name will differ
             */
            public String getOriginalProducerName() {
                return "test";
            }

            public long getOriginalSequenceId() {
                return  30;
            }

            public long getHighestSequenceId() {
                return  30;
            }

            public long getOriginalHighestSequenceId() {
                return  30;
            }

            public long getNumberOfMessages() {
                return  30;
            }

            @Override
            public void completed(Exception e, long ledgerId, long entryId) {
                Assert.assertTrue(e.getCause() instanceof ManagedLedgerException.ManagedLedgerAlreadyClosedException);
                countDownLatch.countDown();
            }
        };

        //Close topic manageLedger.
        persistentTopic.getManagedLedger().close();

        //Publish to a closed managerLedger to test ManagerLedgerException.
        persistentTopic.publishTxnMessage(new TxnID(123L, 321L),
                Unpooled.copiedBuffer("message", UTF_8), publishContext);

        //If it times out, it means that the assertTrue in publishContext.completed is failed.
        Awaitility.await().until(() -> {
            countDownLatch.await();
            return true;
        });
    }

    @Test
    public void testMaxReadPositionForNormalPublish() throws Exception {
        String topic = "persistent://" + NAMESPACE1 + "/NormalPublish";
        admin.topics().createNonPartitionedTopic(topic);
        PersistentTopic persistentTopic = (PersistentTopic) getPulsarServiceList().get(0).getBrokerService()
                .getTopic(topic, false).get().get();

        TopicTransactionBuffer topicTransactionBuffer = (TopicTransactionBuffer) persistentTopic.getTransactionBuffer();
        PulsarClient noTxnClient = PulsarClient.builder().enableTransaction(false)
                .serviceUrl(getPulsarServiceList().get(0).getBrokerServiceUrl()).build();

        //test the state of TransactionBuffer is NoSnapshot
        //before build Producer by pulsarClient that enables transaction.
        Producer<String> normalProducer = noTxnClient.newProducer(Schema.STRING)
                .producerName("testNormalPublish")
                .topic(topic)
                .sendTimeout(0, TimeUnit.SECONDS)
                .create();
        Awaitility.await().untilAsserted(() -> Assert.assertTrue(topicTransactionBuffer.checkIfNoSnapshot()));

        //test publishing normal messages will change maxReadPosition in the state of NoSnapshot.
        MessageIdImpl messageId = (MessageIdImpl) normalProducer.newMessage().value("normal message").send();
        PositionImpl position = topicTransactionBuffer.getMaxReadPosition();
        Assert.assertEquals(position.getLedgerId(), messageId.getLedgerId());
        Assert.assertEquals(position.getEntryId(), messageId.getEntryId());

        //test the state of TransactionBuffer is Ready after build Producer by pulsarClient that enables transaction.
        Producer<String> txnProducer = pulsarClient.newProducer(Schema.STRING)
                .producerName("testTransactionPublish")
                .topic(topic)
                .sendTimeout(0, TimeUnit.SECONDS)
                .create();

        Awaitility.await().untilAsserted(() -> Assert.assertTrue(topicTransactionBuffer.checkIfReady()));
        //test publishing txn messages will not change maxReadPosition if don`t commit or abort.
        Transaction transaction = pulsarClient.newTransaction()
                .withTransactionTimeout(5, TimeUnit.SECONDS).build().get();
        MessageIdImpl messageId1 = (MessageIdImpl) txnProducer.newMessage(transaction).value("txn message").send();
        PositionImpl position1 = topicTransactionBuffer.getMaxReadPosition();
        Assert.assertEquals(position1.getLedgerId(), messageId.getLedgerId());
        Assert.assertEquals(position1.getEntryId(), messageId.getEntryId());

        MessageIdImpl messageId2 = (MessageIdImpl) normalProducer.newMessage().value("normal message").send();
        PositionImpl position2 = topicTransactionBuffer.getMaxReadPosition();
        Assert.assertEquals(position2.getLedgerId(), messageId.getLedgerId());
        Assert.assertEquals(position2.getEntryId(), messageId.getEntryId());
        transaction.commit().get();
        PositionImpl position3 = topicTransactionBuffer.getMaxReadPosition();

        Assert.assertEquals(position3.getLedgerId(), messageId2.getLedgerId());
        Assert.assertEquals(position3.getEntryId(), messageId2.getEntryId() + 1);

        //test publishing normal messages will change maxReadPosition if the state of TB
        //is Ready and ongoingTxns is empty.
        MessageIdImpl messageId4 = (MessageIdImpl) normalProducer.newMessage().value("normal message").send();
        PositionImpl position4 = topicTransactionBuffer.getMaxReadPosition();
        Assert.assertEquals(position4.getLedgerId(), messageId4.getLedgerId());
        Assert.assertEquals(position4.getEntryId(), messageId4.getEntryId());

        //test publishing normal messages will not change maxReadPosition if the state o TB is Initializing.
        Class<TopicTransactionBufferState> transactionBufferStateClass =
                (Class<TopicTransactionBufferState>) topicTransactionBuffer.getClass().getSuperclass();
        Field field = transactionBufferStateClass.getDeclaredField("state");
        field.setAccessible(true);
        Class<TopicTransactionBuffer> topicTransactionBufferClass = TopicTransactionBuffer.class;
        Field maxReadPositionField = topicTransactionBufferClass.getDeclaredField("maxReadPosition");
        maxReadPositionField.setAccessible(true);
        field.set(topicTransactionBuffer, TopicTransactionBufferState.State.Initializing);
        MessageIdImpl messageId5 = (MessageIdImpl) normalProducer.newMessage().value("normal message").send();
        PositionImpl position5 = (PositionImpl) maxReadPositionField.get(topicTransactionBuffer);
        Assert.assertEquals(position5.getLedgerId(), messageId4.getLedgerId());
        Assert.assertEquals(position5.getEntryId(), messageId4.getEntryId());
    }

    @Test
    public void testEndTBRecoveringWhenManagerLedgerDisReadable() throws Exception{
        String topic = NAMESPACE1 + "/testEndTBRecoveringWhenManagerLedgerDisReadable";
        admin.topics().createNonPartitionedTopic(topic);
        @Cleanup
        Producer<String> producer = pulsarClient.newProducer(Schema.STRING)
                .producerName("test")
                .enableBatching(false)
                .sendTimeout(0, TimeUnit.SECONDS)
                .topic(topic)
                .create();
        Transaction txn = pulsarClient.newTransaction()
                .withTransactionTimeout(10, TimeUnit.SECONDS).build().get();

        producer.newMessage(txn).value("test").send();

        PersistentTopic persistentTopic = (PersistentTopic) getPulsarServiceList().get(0).getBrokerService()
                .getTopic("persistent://" + topic, false).get().get();
        persistentTopic.getManagedLedger().getConfig().setAutoSkipNonRecoverableData(true);

        ManagedCursor managedCursor = mock(ManagedCursor.class);
        doReturn("transaction-buffer-sub").when(managedCursor).getName();
        doReturn(true).when(managedCursor).hasMoreEntries();
        doAnswer(invocation -> {
            AsyncCallbacks.ReadEntriesCallback callback = invocation.getArgument(1);
            callback.readEntriesFailed(new ManagedLedgerException.NonRecoverableLedgerException("No ledger exist"),
                    null);
            return null;
        }).when(managedCursor).asyncReadEntries(anyInt(), any(), any(), any());
        Class<ManagedLedgerImpl> managedLedgerClass = ManagedLedgerImpl.class;
        Field field = managedLedgerClass.getDeclaredField("cursors");
        field.setAccessible(true);
        ManagedCursorContainer managedCursors = (ManagedCursorContainer) field.get(persistentTopic.getManagedLedger());
        managedCursors.removeCursor("transaction-buffer-sub");
        managedCursors.add(managedCursor);

        doAnswer(invocation -> {
            AsyncCallbacks.ReadEntriesCallback callback = invocation.getArgument(1);
            callback.readEntriesFailed(new ManagedLedgerException.ManagedLedgerFencedException(), null);
            return null;
        }).when(managedCursor).asyncReadEntries(anyInt(), any(), any(), any());

        TransactionBuffer buffer2 = new TopicTransactionBuffer(persistentTopic);
        Awaitility.await().atMost(30, TimeUnit.SECONDS).untilAsserted(() ->
                assertEquals(buffer2.getStats().state, "Ready"));
        managedCursors.removeCursor("transaction-buffer-sub");

        doAnswer(invocation -> {
            AsyncCallbacks.ReadEntriesCallback callback = invocation.getArgument(1);
            callback.readEntriesFailed(new ManagedLedgerException.CursorAlreadyClosedException("test"), null);
            return null;
        }).when(managedCursor).asyncReadEntries(anyInt(), any(), any(), any());

        managedCursors.add(managedCursor);
        TransactionBuffer buffer3 = new TopicTransactionBuffer(persistentTopic);
        Awaitility.await().atMost(30, TimeUnit.SECONDS).untilAsserted(() ->
                assertEquals(buffer3.getStats().state, "Ready"));
        managedCursors.removeCursor("transaction-buffer-sub");
    }

    @Test
    public void testEndTPRecoveringWhenManagerLedgerDisReadable() throws Exception{
        String topic = NAMESPACE1 + "/testEndTPRecoveringWhenManagerLedgerDisReadable";
        admin.topics().createNonPartitionedTopic(topic);
        @Cleanup
        Producer<String> producer = pulsarClient.newProducer(Schema.STRING)
                .producerName("test")
                .enableBatching(false)
                .sendTimeout(0, TimeUnit.SECONDS)
                .topic(topic)
                .create();
        producer.newMessage().send();

        PersistentTopic persistentTopic = (PersistentTopic) getPulsarServiceList().get(0).getBrokerService()
                .getTopic(topic, false).get().get();
        persistentTopic.getManagedLedger().getConfig().setAutoSkipNonRecoverableData(true);
        PersistentSubscription persistentSubscription = (PersistentSubscription) persistentTopic
                .createSubscription("test",
                CommandSubscribe.InitialPosition.Earliest, false).get();

        ManagedCursorImpl managedCursor = mock(ManagedCursorImpl.class);
        doReturn(true).when(managedCursor).hasMoreEntries();
        doReturn(false).when(managedCursor).isClosed();
        doReturn(new PositionImpl(-1, -1)).when(managedCursor).getMarkDeletedPosition();
        doAnswer(invocation -> {
            AsyncCallbacks.ReadEntriesCallback callback = invocation.getArgument(1);
            callback.readEntriesFailed(new ManagedLedgerException.NonRecoverableLedgerException("No ledger exist"),
                    null);
            return null;
        }).when(managedCursor).asyncReadEntries(anyInt(), any(), any(), any());

        TransactionPendingAckStoreProvider pendingAckStoreProvider = mock(TransactionPendingAckStoreProvider.class);
        doReturn(CompletableFuture.completedFuture(
                new MLPendingAckStore(persistentTopic.getManagedLedger(), managedCursor, null)))
                .when(pendingAckStoreProvider).newPendingAckStore(any());
        doReturn(CompletableFuture.completedFuture(true)).when(pendingAckStoreProvider).checkInitializedBefore(any());

        Class<PulsarService> pulsarServiceClass = PulsarService.class;
        Field field = pulsarServiceClass.getDeclaredField("transactionPendingAckStoreProvider");
        field.setAccessible(true);
        field.set(getPulsarServiceList().get(0), pendingAckStoreProvider);

        PendingAckHandleImpl pendingAckHandle1 = new PendingAckHandleImpl(persistentSubscription);
        Awaitility.await().untilAsserted(() ->
                assertEquals(pendingAckHandle1.getStats().state, "Ready"));

        doAnswer(invocation -> {
            AsyncCallbacks.ReadEntriesCallback callback = invocation.getArgument(1);
            callback.readEntriesFailed(new ManagedLedgerException.ManagedLedgerFencedException(), null);
            return null;
        }).when(managedCursor).asyncReadEntries(anyInt(), any(), any(), any());

        PendingAckHandleImpl pendingAckHandle2 = new PendingAckHandleImpl(persistentSubscription);
        Awaitility.await().untilAsserted(() ->
                assertEquals(pendingAckHandle2.getStats().state, "Ready"));

        doAnswer(invocation -> {
            AsyncCallbacks.ReadEntriesCallback callback = invocation.getArgument(1);
            callback.readEntriesFailed(new ManagedLedgerException.CursorAlreadyClosedException("test"), null);
            return null;
        }).when(managedCursor).asyncReadEntries(anyInt(), any(), any(), any());

        PendingAckHandleImpl pendingAckHandle3 = new PendingAckHandleImpl(persistentSubscription);

        Awaitility.await().untilAsserted(() ->
                assertEquals(pendingAckHandle3.getStats().state, "Ready"));
    }

    @Test
    public void testEndTCRecoveringWhenManagerLedgerDisReadable() throws Exception{
        String topic = NAMESPACE1 + "/testEndTBRecoveringWhenManagerLedgerDisReadable";
        admin.topics().createNonPartitionedTopic(topic);

        PersistentTopic persistentTopic = (PersistentTopic) getPulsarServiceList().get(0).getBrokerService()
                .getTopic(topic, false).get().get();
        persistentTopic.getManagedLedger().getConfig().setAutoSkipNonRecoverableData(true);
        Map<String, String> map = new HashMap<>();
        map.put(MLTransactionSequenceIdGenerator.MAX_LOCAL_TXN_ID, "1");
        persistentTopic.getManagedLedger().setProperties(map);

        ManagedCursor managedCursor = mock(ManagedCursor.class);
        doReturn(true).when(managedCursor).hasMoreEntries();
        doAnswer(invocation -> {
            AsyncCallbacks.ReadEntriesCallback callback = invocation.getArgument(1);
            callback.readEntriesFailed(new ManagedLedgerException.NonRecoverableLedgerException("No ledger exist"),
                    null);
            return null;
        }).when(managedCursor).asyncReadEntries(anyInt(), any(), any(), any());
        MLTransactionSequenceIdGenerator mlTransactionSequenceIdGenerator = new MLTransactionSequenceIdGenerator();
        persistentTopic.getManagedLedger().getConfig().setManagedLedgerInterceptor(mlTransactionSequenceIdGenerator);
        MLTransactionLogImpl mlTransactionLog =
                new MLTransactionLogImpl(new TransactionCoordinatorID(1), null,
                        persistentTopic.getManagedLedger().getConfig());
        Class<MLTransactionLogImpl> mlTransactionLogClass = MLTransactionLogImpl.class;
        Field field = mlTransactionLogClass.getDeclaredField("cursor");
        field.setAccessible(true);
        field.set(mlTransactionLog, managedCursor);
        field = mlTransactionLogClass.getDeclaredField("managedLedger");
        field.setAccessible(true);
        field.set(mlTransactionLog, persistentTopic.getManagedLedger());

        TransactionRecoverTracker transactionRecoverTracker = mock(TransactionRecoverTracker.class);
        doNothing().when(transactionRecoverTracker).appendOpenTransactionToTimeoutTracker();
        doNothing().when(transactionRecoverTracker).handleCommittingAndAbortingTransaction();
        TransactionTimeoutTracker timeoutTracker = mock(TransactionTimeoutTracker.class);
        doNothing().when(timeoutTracker).start();
        MLTransactionMetadataStore metadataStore1 =
                new MLTransactionMetadataStore(new TransactionCoordinatorID(1),
                        mlTransactionLog, timeoutTracker, transactionRecoverTracker,
                        mlTransactionSequenceIdGenerator);

        Awaitility.await().untilAsserted(() ->
                assertEquals(metadataStore1.getCoordinatorStats().state, "Ready"));

        doAnswer(invocation -> {
            AsyncCallbacks.ReadEntriesCallback callback = invocation.getArgument(1);
            callback.readEntriesFailed(new ManagedLedgerException.ManagedLedgerFencedException(), null);
            return null;
        }).when(managedCursor).asyncReadEntries(anyInt(), any(), any(), any());

        MLTransactionMetadataStore metadataStore2 =
                new MLTransactionMetadataStore(new TransactionCoordinatorID(1),
                        mlTransactionLog, timeoutTracker, transactionRecoverTracker,
                        mlTransactionSequenceIdGenerator);
        Awaitility.await().untilAsserted(() ->
                assertEquals(metadataStore2.getCoordinatorStats().state, "Ready"));

        doAnswer(invocation -> {
            AsyncCallbacks.ReadEntriesCallback callback = invocation.getArgument(1);
            callback.readEntriesFailed(new ManagedLedgerException.CursorAlreadyClosedException("test"), null);
            return null;
        }).when(managedCursor).asyncReadEntries(anyInt(), any(), any(), any());

        MLTransactionMetadataStore metadataStore3 =
                new MLTransactionMetadataStore(new TransactionCoordinatorID(1),
                        mlTransactionLog, timeoutTracker, transactionRecoverTracker,
                        mlTransactionSequenceIdGenerator);
        Awaitility.await().untilAsserted(() ->
                assertEquals(metadataStore3.getCoordinatorStats().state, "Ready"));
    }

    @Test
    public void testEndTxnWhenCommittingOrAborting() throws Exception {
        Transaction commitTxn = pulsarClient
                .newTransaction()
                .withTransactionTimeout(5, TimeUnit.SECONDS)
                .build()
                .get();
        Transaction abortTxn = pulsarClient
                .newTransaction()
                .withTransactionTimeout(5, TimeUnit.SECONDS)
                .build()
                .get();

        Class<TransactionImpl> transactionClass = TransactionImpl.class;
        Field field = transactionClass.getDeclaredField("state");
        field.setAccessible(true);

        field.set(commitTxn, TransactionImpl.State.COMMITTING);
        field.set(abortTxn, TransactionImpl.State.ABORTING);

        BrokerInterceptor listener = getPulsarServiceList().get(0).getBrokerInterceptor();
        assertEquals(((CounterBrokerInterceptor)listener).getTxnCount(),2);
        abortTxn.abort().get();
        assertEquals(((CounterBrokerInterceptor)listener).getAbortedTxnCount(),1);
        commitTxn.commit().get();
        assertEquals(((CounterBrokerInterceptor)listener).getCommittedTxnCount(),1);
    }

    @Test
    public void testNoEntryCanBeReadWhenRecovery() throws Exception {
        String topic = NAMESPACE1 + "/test";
        PersistentTopic persistentTopic =
                (PersistentTopic) pulsarServiceList.get(0).getBrokerService()
                        .getTopic(TopicName.get(topic).toString(), true)
                        .get()
                        .get();

        Class<PersistentTopic> persistentTopicClass = PersistentTopic.class;
        Field filed1 = persistentTopicClass.getDeclaredField("ledger");
        Field field2 = persistentTopicClass.getDeclaredField("transactionBuffer");
        filed1.setAccessible(true);
        field2.setAccessible(true);
        ManagedLedgerImpl managedLedger = (ManagedLedgerImpl) spy(filed1.get(persistentTopic));
        filed1.set(persistentTopic, managedLedger);

        TopicTransactionBuffer topicTransactionBuffer = (TopicTransactionBuffer) field2.get(persistentTopic);
        Method method = TopicTransactionBuffer.class.getDeclaredMethod("takeSnapshot");
        method.setAccessible(true);
        CompletableFuture<Void> completableFuture = (CompletableFuture<Void>) method.invoke(topicTransactionBuffer);
        completableFuture.get();

        doReturn(PositionImpl.LATEST).when(managedLedger).getLastConfirmedEntry();
        ManagedCursorImpl managedCursor = mock(ManagedCursorImpl.class);
        doReturn(false).when(managedCursor).hasMoreEntries();
        doReturn(managedCursor).when(managedLedger).newNonDurableCursor(any(), any());

        TopicTransactionBuffer transactionBuffer = new TopicTransactionBuffer(persistentTopic);
        Awaitility.await().untilAsserted(() -> Assert.assertTrue(transactionBuffer.checkIfReady()));
    }

    @Test
    public void testRetryExceptionOfEndTxn() throws Exception{
        Transaction transaction = pulsarClient.newTransaction()
                .withTransactionTimeout(10, TimeUnit.SECONDS)
                .build()
                .get();
        Class<TransactionMetadataStoreState> transactionMetadataStoreStateClass = TransactionMetadataStoreState.class;
        getPulsarServiceList().get(0).getTransactionMetadataStoreService().getStores()
                .values()
                .forEach((transactionMetadataStore -> {
                    try {
                        Field field = transactionMetadataStoreStateClass.getDeclaredField("state");
                        field.setAccessible(true);
                        field.set(transactionMetadataStore, TransactionMetadataStoreState.State.Initializing);
                    } catch (Exception e) {
                        e.printStackTrace();
                    }
                }));
        CompletableFuture<Void> completableFuture =  transaction.commit();
        try {
            completableFuture.get(5, TimeUnit.SECONDS);
            fail();
        } catch (TimeoutException ignored) {
        }
        getPulsarServiceList().get(0).getTransactionMetadataStoreService().getStores()
                .values()
                .stream()
                .forEach((transactionMetadataStore -> {
                    try {
                        Field field = transactionMetadataStoreStateClass.getDeclaredField("state");
                        field.setAccessible(true);
                        field.set(transactionMetadataStore, TransactionMetadataStoreState.State.Ready);
                    } catch (Exception e) {
                        e.printStackTrace();
                    }
                }));
        completableFuture.get(5, TimeUnit.SECONDS);
    }

    @Test
    public void testCancelTxnTimeout() throws Exception{
        Transaction transaction = pulsarClient.newTransaction()
                .withTransactionTimeout(10, TimeUnit.SECONDS)
                .build()
                .get();

        transaction.commit().get();

        Field field = TransactionImpl.class.getDeclaredField("timeout");
        field.setAccessible(true);
        Timeout timeout = (Timeout) field.get(transaction);
        Assert.assertTrue(timeout.isCancelled());

        transaction = pulsarClient.newTransaction()
                .withTransactionTimeout(10, TimeUnit.SECONDS)
                .build()
                .get();

        transaction.abort().get();
        timeout = (Timeout) field.get(transaction);
        Assert.assertTrue(timeout.isCancelled());
    }

    @Test
<<<<<<< HEAD
    public void testExternalThreadToAcquireSemaphore() throws Exception {
        long st = System.currentTimeMillis();
        String topic = NAMESPACE1 + "/test";
        int numOfTransaction = 1000;
        int transactionTimeoutInSec = 30;
        int numOfMessagesPerTransaction = 20;

        Producer<Long> producer = pulsarClient.newProducer(Schema.INT64)
                .producerName("transaction-send-test")
                .sendTimeout(0, TimeUnit.SECONDS)
                .topic(topic)
                .enableBatching(false)
                .create();
        CountDownLatch waitSendCompletely = new CountDownLatch(numOfTransaction);
        AtomicBoolean exitByException = new AtomicBoolean(false);

        for (int i = 0; i < numOfTransaction; i++) {
            pulsarClient.newTransaction()
                    .withTransactionTimeout(transactionTimeoutInSec, TimeUnit.SECONDS)
                    .build().whenComplete((transaction, throwable) -> {
                        if (throwable != null) {
                            log.error("Failed to open transaction", throwable);
                            exitByException.set(true);
                        } else {
                            for (long j = 0; j < numOfMessagesPerTransaction; j++) {
                                producer.newMessage(transaction)
                                        .value(j)
                                        .sendAsync()
                                        .whenComplete((messageId, exception) -> {
                                            if (exception != null) {
                                                log.error("Failed to send messages", exception);
                                                exitByException.set(true);
                                            }
                                        });
                            }
                            transaction.commit().thenRun(waitSendCompletely::countDown).exceptionally(throwable1 -> {
                                log.error("Failed to commit the transaction [{}]", transaction, throwable1);
                                waitSendCompletely.countDown();
                                exitByException.set(true);
                                return null;
                            });
                        }
                    });
        }
        new Thread(() -> {
            try {
                Thread.sleep(30000);
                exitByException.set(true);
                log.error("Failed to complete the test in 30 sec");
                waitSendCompletely.countDown();
            } catch (InterruptedException e) {
                e.printStackTrace();
            }
        }).start();
        waitSendCompletely.await();
        assertFalse(exitByException.get());
        log.info("test completely in [{}] secs", (System.currentTimeMillis() - st) / 1000);
=======
    public void testNotChangeMaxReadPositionAndAddAbortTimesWhenCheckIfNoSnapshot() throws Exception {
        PersistentTopic persistentTopic = (PersistentTopic) getPulsarServiceList().get(0)
                .getBrokerService()
                .getTopic(NAMESPACE1 + "/changeMaxReadPositionAndAddAbortTimes" + UUID.randomUUID(), true)
                .get().get();
        TransactionBuffer buffer = persistentTopic.getTransactionBuffer();
        Field field = TopicTransactionBuffer.class.getDeclaredField("changeMaxReadPositionAndAddAbortTimes");
        field.setAccessible(true);
        AtomicLong changeMaxReadPositionAndAddAbortTimes = (AtomicLong) field.get(buffer);
        Field field1 = TopicTransactionBufferState.class.getDeclaredField("state");
        field1.setAccessible(true);

        Awaitility.await().untilAsserted(() -> {
                    TopicTransactionBufferState.State state = (TopicTransactionBufferState.State) field1.get(buffer);
                    Assert.assertEquals(state, TopicTransactionBufferState.State.NoSnapshot);
        });
        Assert.assertEquals(changeMaxReadPositionAndAddAbortTimes.get(), 0L);

        buffer.syncMaxReadPositionForNormalPublish(new PositionImpl(1, 1));
        Assert.assertEquals(changeMaxReadPositionAndAddAbortTimes.get(), 0L);

    }

    @Test
    public void testAutoCreateSchemaForTransactionSnapshot() throws Exception {
        String namespace = TENANT + "/ns2";
        String topic = namespace + "/test";
        pulsarServiceList.forEach((pulsarService ->
                pulsarService.getConfiguration().setAllowAutoUpdateSchemaEnabled(false)));
        admin.namespaces().createNamespace(namespace);
        admin.topics().createNonPartitionedTopic(topic);
        TopicName transactionBufferTopicName =
                NamespaceEventsSystemTopicFactory.getSystemTopicName(
                        TopicName.get(topic).getNamespaceObject(), EventType.TRANSACTION_BUFFER_SNAPSHOT);
        TopicName transactionBufferTopicName1 =
                NamespaceEventsSystemTopicFactory.getSystemTopicName(
                        TopicName.get(topic).getNamespaceObject(), EventType.TOPIC_POLICY);
        Awaitility.await().untilAsserted(() -> {
            SchemaInfo schemaInfo = admin
                    .schemas()
                    .getSchemaInfo(transactionBufferTopicName.toString());
            Assert.assertNotNull(schemaInfo);
            SchemaInfo schemaInfo1 = admin
                    .schemas()
                    .getSchemaInfo(transactionBufferTopicName1.toString());
            Assert.assertNotNull(schemaInfo1);
        });
        pulsarServiceList.forEach((pulsarService ->
                pulsarService.getConfiguration().setAllowAutoUpdateSchemaEnabled(true)));
>>>>>>> aef5f6d5
    }
}<|MERGE_RESOLUTION|>--- conflicted
+++ resolved
@@ -48,11 +48,8 @@
 import java.util.concurrent.ExecutionException;
 import java.util.concurrent.TimeUnit;
 import java.util.concurrent.TimeoutException;
-<<<<<<< HEAD
 import java.util.concurrent.atomic.AtomicBoolean;
-=======
 import java.util.concurrent.atomic.AtomicLong;
->>>>>>> aef5f6d5
 import lombok.Cleanup;
 import lombok.extern.slf4j.Slf4j;
 import org.apache.bookkeeper.mledger.AsyncCallbacks;
@@ -849,7 +846,6 @@
     }
 
     @Test
-<<<<<<< HEAD
     public void testExternalThreadToAcquireSemaphore() throws Exception {
         long st = System.currentTimeMillis();
         String topic = NAMESPACE1 + "/test";
@@ -907,7 +903,9 @@
         waitSendCompletely.await();
         assertFalse(exitByException.get());
         log.info("test completely in [{}] secs", (System.currentTimeMillis() - st) / 1000);
-=======
+    }
+
+    @Test
     public void testNotChangeMaxReadPositionAndAddAbortTimesWhenCheckIfNoSnapshot() throws Exception {
         PersistentTopic persistentTopic = (PersistentTopic) getPulsarServiceList().get(0)
                 .getBrokerService()
@@ -957,6 +955,5 @@
         });
         pulsarServiceList.forEach((pulsarService ->
                 pulsarService.getConfiguration().setAllowAutoUpdateSchemaEnabled(true)));
->>>>>>> aef5f6d5
     }
 }