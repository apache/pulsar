--- conflicted
+++ resolved
@@ -38,11 +38,8 @@
 import io.netty.util.Timeout;
 import java.lang.reflect.Field;
 import java.lang.reflect.Method;
-<<<<<<< HEAD
+import java.util.ArrayList;
 import java.nio.charset.StandardCharsets;
-=======
-import java.util.ArrayList;
->>>>>>> 630c7589
 import java.util.Collections;
 import java.util.HashMap;
 import java.util.Map;
@@ -159,7 +156,11 @@
        setUpBase(NUM_BROKERS, NUM_PARTITIONS, NAMESPACE1 + "/test", 0);
     }
 
-<<<<<<< HEAD
+    @AfterClass(alwaysRun = true)
+    protected void cleanup() throws Exception {
+        super.internalCleanup();
+    }
+
 
     @Test
     public void testTopicTransactionMetrics() throws Exception {
@@ -197,11 +198,6 @@
         assertEquals(stats.committedTxnCount, 1);
         assertEquals(stats.abortedTxnCount, 1);
         assertEquals(stats.ongoingTxnCount, 1);
-=======
-    @AfterClass(alwaysRun = true)
-    protected void cleanup() throws Exception {
-        super.internalCleanup();
->>>>>>> 630c7589
     }
 
     @Test
