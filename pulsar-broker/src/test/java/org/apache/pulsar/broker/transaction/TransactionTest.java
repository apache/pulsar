--- conflicted
+++ resolved
@@ -1552,14 +1552,9 @@
         when(topic.getBrokerService()).thenReturn(brokerService);
         when(topic.getName()).thenReturn("topic-a");
         // Mock cursor for subscription.
-<<<<<<< HEAD
         ManagedCursor cursorSubscription = mock(ManagedCursor.class);
+        doReturn(Codec.encode("sub-a")).when(cursorSubscription).getName();
         doThrow(new RuntimeException("1")).when(cursorSubscription).updateLastActive();
-=======
-        ManagedCursor cursor_subscription = mock(ManagedCursor.class);
-        doReturn(Codec.encode("sub-a")).when(cursor_subscription).getName();
-        doThrow(new RuntimeException("1")).when(cursor_subscription).updateLastActive();
->>>>>>> 8d1ec6d1
         // Create subscription.
         String subscriptionName = "sub-a";
         boolean replicated = false;
