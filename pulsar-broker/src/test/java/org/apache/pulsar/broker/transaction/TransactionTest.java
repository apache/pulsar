--- conflicted
+++ resolved
@@ -90,11 +90,8 @@
 import org.apache.pulsar.client.api.SubscriptionType;
 import org.apache.pulsar.client.api.transaction.Transaction;
 import org.apache.pulsar.client.api.transaction.TxnID;
-<<<<<<< HEAD
+import org.apache.pulsar.client.impl.ClientCnx;
 import org.apache.pulsar.client.impl.ConsumerBase;
-=======
-import org.apache.pulsar.client.impl.ClientCnx;
->>>>>>> 936bbbcc
 import org.apache.pulsar.client.impl.MessageIdImpl;
 import org.apache.pulsar.client.impl.MessagesImpl;
 import org.apache.pulsar.common.api.proto.CommandSubscribe;
@@ -1007,7 +1004,6 @@
         transaction.commit().get();
     }
 
-<<<<<<< HEAD
     @Test(timeOut = 30000)
     public void testTransactionAckMessageList() throws Exception {
         String topic = "persistent://" + NAMESPACE1 +"/test";
@@ -1147,7 +1143,8 @@
         Message<byte[]> message = consumer.receive(5, TimeUnit.SECONDS);
         Assert.assertNull(message);
         consumer.close();
-=======
+    }
+
     @Test
     public void testGetConnectExceptionForAckMsgWhenCnxIsNull() throws Exception {
         String topic = NAMESPACE1 + "/testGetConnectExceptionForAckMsgWhenCnxIsNull";
@@ -1237,6 +1234,5 @@
                 .withTransactionTimeout(10, TimeUnit.MINUTES).build().get();
         // repeat ack the second message, can ack successful
         consumer.acknowledgeAsync(messageId, txn3).get();
->>>>>>> 936bbbcc
     }
 }