--- conflicted
+++ resolved
@@ -1119,13 +1119,8 @@
         });
         Assert.assertEquals(changeMaxReadPositionCount.get(), 0L);
 
-<<<<<<< HEAD
-        buffer.syncMaxReadPositionForNormalPublish(new PositionImpl(1, 1), false);
-        Assert.assertEquals(changeMaxReadPositionAndAddAbortTimes.get(), 0L);
-=======
         buffer.syncMaxReadPositionForNormalPublish(new PositionImpl(1, 1));
         Assert.assertEquals(changeMaxReadPositionCount.get(), 0L);
->>>>>>> 5ab05129
 
     }
 
