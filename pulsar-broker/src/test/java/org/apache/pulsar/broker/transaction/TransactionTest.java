--- conflicted
+++ resolved
@@ -975,7 +975,6 @@
     }
 
     @Test
-<<<<<<< HEAD
     public void testTBLowWaterMark() throws Exception {
         PersistentTopic persistentTopic = (PersistentTopic) getPulsarServiceList().get(0)
                 .getBrokerService()
@@ -990,7 +989,9 @@
         } catch (Exception e) {
             Assert.assertTrue(e.getCause() instanceof TransactionBufferException.TransactionNotFoundException);
         }
-=======
+    }
+
+    @Test
     public void testConsistencyOfTransactionStatsAtEndTxn() throws Exception {
         TransactionMetadataStore transactionMetadataStore = getPulsarServiceList().get(0)
                 .getTransactionMetadataStoreService()
@@ -1011,6 +1012,5 @@
                 .get();
 
         transaction.commit().get();
->>>>>>> 4f53e8ee
     }
 }