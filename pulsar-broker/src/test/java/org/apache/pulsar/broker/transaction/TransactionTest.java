--- conflicted
+++ resolved
@@ -48,8 +48,8 @@
 import java.util.Collections;
 import java.util.HashMap;
 import java.util.HashSet;
+import java.util.List;
 import java.util.Map;
-import java.util.List;
 import java.util.Optional;
 import java.util.UUID;
 import java.util.concurrent.CompletableFuture;
@@ -1787,7 +1787,61 @@
                 });
     }
 
-<<<<<<< HEAD
+    @Test
+    public void testReadCommittedWithReadCompacted() throws Exception{
+        final String namespace = "tnx/ns-prechecks";
+        final String topic = "persistent://" + namespace + "/test_transaction_topic";
+        admin.namespaces().createNamespace(namespace);
+        admin.topics().createNonPartitionedTopic(topic);
+
+        admin.topicPolicies().setCompactionThreshold(topic, 100 * 1024 * 1024);
+
+        @Cleanup
+        Consumer<String> consumer = this.pulsarClient.newConsumer(Schema.STRING)
+                .topic(topic)
+                .subscriptionName("sub")
+                .subscriptionType(SubscriptionType.Exclusive)
+                .readCompacted(true)
+                .subscribe();
+
+        @Cleanup
+        Producer<String> producer = this.pulsarClient.newProducer(Schema.STRING)
+                .topic(topic)
+                .create();
+
+        producer.newMessage().key("K1").value("V1").send();
+
+        Transaction txn = pulsarClient.newTransaction()
+                .withTransactionTimeout(1, TimeUnit.MINUTES).build().get();
+        producer.newMessage(txn).key("K2").value("V2").send();
+        producer.newMessage(txn).key("K3").value("V3").send();
+
+        List<String> messages = new ArrayList<>();
+        while (true) {
+            Message<String> message = consumer.receive(5, TimeUnit.SECONDS);
+            if (message == null) {
+                break;
+            }
+            messages.add(message.getValue());
+        }
+
+        Assert.assertEquals(messages, List.of("V1"));
+
+        txn.commit();
+
+        messages.clear();
+
+        while (true) {
+            Message<String> message = consumer.receive(5, TimeUnit.SECONDS);
+            if (message == null) {
+                break;
+            }
+            messages.add(message.getValue());
+        }
+
+        Assert.assertEquals(messages, List.of("V2", "V3"));
+    }
+
     @DataProvider(name = "BlockTransactionsIfReplicationEnabledValues")
     public static Object[][] packageNamesProvider() {
         return new Object[][]{
@@ -1871,61 +1925,6 @@
             admin.clusters().deleteCluster("r1");
         }
         consumer.acknowledgeAsync(msgNoTxn).get();
-=======
-    @Test
-    public void testReadCommittedWithReadCompacted() throws Exception{
-        final String namespace = "tnx/ns-prechecks";
-        final String topic = "persistent://" + namespace + "/test_transaction_topic";
-        admin.namespaces().createNamespace(namespace);
-        admin.topics().createNonPartitionedTopic(topic);
-
-        admin.topicPolicies().setCompactionThreshold(topic, 100 * 1024 * 1024);
-
-        @Cleanup
-        Consumer<String> consumer = this.pulsarClient.newConsumer(Schema.STRING)
-                .topic(topic)
-                .subscriptionName("sub")
-                .subscriptionType(SubscriptionType.Exclusive)
-                .readCompacted(true)
-                .subscribe();
-
-        @Cleanup
-        Producer<String> producer = this.pulsarClient.newProducer(Schema.STRING)
-                .topic(topic)
-                .create();
-
-        producer.newMessage().key("K1").value("V1").send();
-
-        Transaction txn = pulsarClient.newTransaction()
-                .withTransactionTimeout(1, TimeUnit.MINUTES).build().get();
-        producer.newMessage(txn).key("K2").value("V2").send();
-        producer.newMessage(txn).key("K3").value("V3").send();
-
-        List<String> messages = new ArrayList<>();
-        while (true) {
-            Message<String> message = consumer.receive(5, TimeUnit.SECONDS);
-            if (message == null) {
-                break;
-            }
-            messages.add(message.getValue());
-        }
-
-        Assert.assertEquals(messages, List.of("V1"));
-
-        txn.commit();
-
-        messages.clear();
-
-        while (true) {
-            Message<String> message = consumer.receive(5, TimeUnit.SECONDS);
-            if (message == null) {
-                break;
-            }
-            messages.add(message.getValue());
-        }
-
-        Assert.assertEquals(messages, List.of("V2", "V3"));
->>>>>>> 23bf51a7
     }
 
 }