--- conflicted
+++ resolved
@@ -1001,42 +1001,22 @@
     }
 
     @Test
-<<<<<<< HEAD
     public void testGetConnectExceptionForAckMsgWhenCnxIsNull() throws Exception {
         String topic = NAMESPACE1 + "/testGetConnectExceptionForAckMsgWhenCnxIsNull";
-=======
-    public void testPendingAckBatchMessageCommit() throws Exception {
-        String topic = NAMESPACE1 + "/testPendingAckBatchMessageCommit";
-
-        // enable batch index ack
-        conf.setAcknowledgmentAtBatchIndexLevelEnabled(true);
-
->>>>>>> 8730c226
         @Cleanup
         Producer<byte[]> producer = pulsarClient
                 .newProducer(Schema.BYTES)
                 .topic(topic)
-<<<<<<< HEAD
-=======
-                .enableBatching(true)
-                // ensure that batch message is sent
-                .batchingMaxPublishDelay(3, TimeUnit.SECONDS)
->>>>>>> 8730c226
                 .sendTimeout(0, TimeUnit.SECONDS)
                 .create();
 
         @Cleanup
         Consumer<byte[]> consumer = pulsarClient
                 .newConsumer()
-<<<<<<< HEAD
-=======
-                .subscriptionType(SubscriptionType.Shared)
->>>>>>> 8730c226
                 .topic(topic)
                 .subscriptionName("sub")
                 .subscribe();
 
-<<<<<<< HEAD
         for (int i = 0; i < 10; i++) {
             producer.newMessage().value(Bytes.toBytes(i)).send();
         }
@@ -1061,7 +1041,32 @@
         }
     }
 
-=======
+
+    @Test
+    public void testPendingAckBatchMessageCommit() throws Exception {
+        String topic = NAMESPACE1 + "/testPendingAckBatchMessageCommit";
+
+        // enable batch index ack
+        conf.setAcknowledgmentAtBatchIndexLevelEnabled(true);
+
+        @Cleanup
+        Producer<byte[]> producer = pulsarClient
+                .newProducer(Schema.BYTES)
+                .topic(topic)
+                .enableBatching(true)
+                // ensure that batch message is sent
+                .batchingMaxPublishDelay(3, TimeUnit.SECONDS)
+                .sendTimeout(0, TimeUnit.SECONDS)
+                .create();
+
+        @Cleanup
+        Consumer<byte[]> consumer = pulsarClient
+                .newConsumer()
+                .subscriptionType(SubscriptionType.Shared)
+                .topic(topic)
+                .subscriptionName("sub")
+                .subscribe();
+
         // send batch message, the size is 5
         for (int i = 0; i < 5; i++) {
             producer.sendAsync(("test" + i).getBytes());
@@ -1089,5 +1094,4 @@
         // repeat ack the second message, can ack successful
         consumer.acknowledgeAsync(messageId, txn3).get();
     }
->>>>>>> 8730c226
 }