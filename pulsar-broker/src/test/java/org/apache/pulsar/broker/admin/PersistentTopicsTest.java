/*
 * Licensed to the Apache Software Foundation (ASF) under one
 * or more contributor license agreements.  See the NOTICE file
 * distributed with this work for additional information
 * regarding copyright ownership.  The ASF licenses this file
 * to you under the Apache License, Version 2.0 (the
 * "License"); you may not use this file except in compliance
 * with the License.  You may obtain a copy of the License at
 *
 *   http://www.apache.org/licenses/LICENSE-2.0
 *
 * Unless required by applicable law or agreed to in writing,
 * software distributed under the License is distributed on an
 * "AS IS" BASIS, WITHOUT WARRANTIES OR CONDITIONS OF ANY
 * KIND, either express or implied.  See the License for the
 * specific language governing permissions and limitations
 * under the License.
 */

package org.apache.pulsar.broker.admin;

import static org.mockito.ArgumentMatchers.any;
import static org.mockito.ArgumentMatchers.anyBoolean;
import static org.mockito.ArgumentMatchers.anyString;
import static org.mockito.Mockito.doAnswer;
import static org.mockito.Mockito.doNothing;
import static org.mockito.Mockito.doReturn;
import static org.mockito.Mockito.mock;
import static org.mockito.Mockito.spy;
import static org.mockito.Mockito.timeout;
import static org.mockito.Mockito.times;
import static org.mockito.Mockito.verify;
import static org.mockito.Mockito.when;
import static org.testng.Assert.assertEquals;
import static org.testng.Assert.assertNotNull;
import static org.testng.Assert.assertSame;
import static org.testng.Assert.assertThrows;
import static org.testng.Assert.assertTrue;
import java.lang.reflect.Field;
import java.util.ArrayList;
import java.util.HashMap;
import java.util.HashSet;
import java.util.List;
import java.util.Map;
import java.util.Optional;
import java.util.Set;
import java.util.concurrent.CompletableFuture;
import java.util.concurrent.ConcurrentHashMap;
import java.util.concurrent.TimeUnit;
import java.util.concurrent.atomic.AtomicLong;
import javax.ws.rs.InternalServerErrorException;
import javax.ws.rs.WebApplicationException;
import javax.ws.rs.container.AsyncResponse;
import javax.ws.rs.core.Response;
import javax.ws.rs.core.UriInfo;
import lombok.Cleanup;
import lombok.extern.slf4j.Slf4j;
import org.apache.bookkeeper.mledger.ManagedCursor;
import org.apache.commons.collections4.MapUtils;
import org.apache.pulsar.broker.BrokerTestUtil;
import org.apache.pulsar.broker.admin.v2.ExtPersistentTopics;
import org.apache.pulsar.broker.admin.v2.NonPersistentTopics;
import org.apache.pulsar.broker.admin.v2.PersistentTopics;
import org.apache.pulsar.broker.auth.MockedPulsarServiceBaseTest;
import org.apache.pulsar.broker.authentication.AuthenticationDataHttps;
import org.apache.pulsar.broker.namespace.NamespaceService;
import org.apache.pulsar.broker.resources.NamespaceResources;
import org.apache.pulsar.broker.resources.PulsarResources;
import org.apache.pulsar.broker.resources.TopicResources;
import org.apache.pulsar.broker.service.BrokerService;
import org.apache.pulsar.broker.service.Topic;
import org.apache.pulsar.broker.service.persistent.PersistentSubscription;
import org.apache.pulsar.broker.service.persistent.PersistentTopic;
import org.apache.pulsar.broker.web.PulsarWebResource;
import org.apache.pulsar.broker.web.RestException;
import org.apache.pulsar.client.admin.LongRunningProcessStatus;
import org.apache.pulsar.client.admin.PulsarAdmin;
import org.apache.pulsar.client.admin.PulsarAdminException;
import org.apache.pulsar.client.admin.Topics;
import org.apache.pulsar.client.admin.internal.TopicsImpl;
import org.apache.pulsar.client.api.CompressionType;
import org.apache.pulsar.client.api.Consumer;
import org.apache.pulsar.client.api.Message;
import org.apache.pulsar.client.api.MessageId;
import org.apache.pulsar.client.api.Producer;
import org.apache.pulsar.client.api.Reader;
import org.apache.pulsar.client.api.Schema;
import org.apache.pulsar.client.api.SubscriptionType;
import org.apache.pulsar.client.api.interceptor.ProducerInterceptor;
import org.apache.pulsar.client.impl.BatchMessageIdImpl;
import org.apache.pulsar.client.impl.MessageIdImpl;
import org.apache.pulsar.client.impl.MessageImpl;
import org.apache.pulsar.client.impl.ProducerBase;
import org.apache.pulsar.client.impl.ProducerImpl;
import org.apache.pulsar.client.impl.ResetCursorData;
import org.apache.pulsar.common.naming.NamespaceName;
import org.apache.pulsar.common.naming.TopicDomain;
import org.apache.pulsar.common.naming.TopicName;
import org.apache.pulsar.common.partition.PartitionedTopicMetadata;
import org.apache.pulsar.common.policies.data.AuthAction;
import org.apache.pulsar.common.policies.data.ClusterData;
import org.apache.pulsar.common.policies.data.PersistentTopicInternalStats;
import org.apache.pulsar.common.policies.data.Policies;
import org.apache.pulsar.common.policies.data.RetentionPolicies;
import org.apache.pulsar.common.policies.data.TenantInfoImpl;
import org.apache.pulsar.common.policies.data.TopicStats;
import org.apache.pulsar.metadata.api.MetadataStoreException;
import org.apache.zookeeper.KeeperException;
import org.awaitility.Awaitility;
import org.mockito.ArgumentCaptor;
import org.mockito.internal.util.MockUtil;
import org.testng.Assert;
import org.testng.annotations.AfterMethod;
import org.testng.annotations.BeforeClass;
import org.testng.annotations.BeforeMethod;
import org.testng.annotations.Test;

@Slf4j
@Test(groups = "broker-admin")
public class PersistentTopicsTest extends MockedPulsarServiceBaseTest {

    private PersistentTopics persistentTopics;
    private ExtPersistentTopics extPersistentTopics;
    private final String testTenant = "my-tenant";
    private final String testLocalCluster = "use";
    private final String testNamespace = "my-namespace";
    private final String testNamespaceLocal = "my-namespace-local";
    protected Field uriField;
    protected UriInfo uriInfo;
    private NonPersistentTopics nonPersistentTopic;
    private NamespaceResources namespaceResources;

    @BeforeClass
    public void initPersistentTopics() throws Exception {
        uriField = PulsarWebResource.class.getDeclaredField("uri");
        uriField.setAccessible(true);
        uriInfo = mock(UriInfo.class);
    }

    @Override
    @BeforeMethod
    protected void setup() throws Exception {
        conf.setTopicLevelPoliciesEnabled(false);
        super.internalSetup();
        persistentTopics = spy(PersistentTopics.class);
        persistentTopics.setServletContext(new MockServletContext());
        persistentTopics.setPulsar(pulsar);
        doReturn(false).when(persistentTopics).isRequestHttps();
        doReturn(null).when(persistentTopics).originalPrincipal();
        doReturn("test").when(persistentTopics).clientAppId();
        doReturn(TopicDomain.persistent.value()).when(persistentTopics).domain();
        doNothing().when(persistentTopics).validateAdminAccessForTenant(this.testTenant);
        doReturn(mock(AuthenticationDataHttps.class)).when(persistentTopics).clientAuthData();

        extPersistentTopics = spy(ExtPersistentTopics.class);
        extPersistentTopics.setServletContext(new MockServletContext());
        extPersistentTopics.setPulsar(pulsar);
        doReturn(false).when(extPersistentTopics).isRequestHttps();
        doReturn(null).when(extPersistentTopics).originalPrincipal();
        doReturn("test").when(extPersistentTopics).clientAppId();
        doReturn(TopicDomain.persistent.value()).when(extPersistentTopics).domain();
        doNothing().when(extPersistentTopics).validateAdminAccessForTenant(this.testTenant);
        doReturn(mock(AuthenticationDataHttps.class)).when(extPersistentTopics).clientAuthData();

        nonPersistentTopic = spy(NonPersistentTopics.class);
        nonPersistentTopic.setServletContext(new MockServletContext());
        nonPersistentTopic.setPulsar(pulsar);
        namespaceResources = mock(NamespaceResources.class);
        doReturn(false).when(nonPersistentTopic).isRequestHttps();
        doReturn(null).when(nonPersistentTopic).originalPrincipal();
        doReturn("test").when(nonPersistentTopic).clientAppId();
        doReturn(TopicDomain.non_persistent.value()).when(nonPersistentTopic).domain();
        doNothing().when(nonPersistentTopic).validateAdminAccessForTenant(this.testTenant);
        doReturn(mock(AuthenticationDataHttps.class)).when(nonPersistentTopic).clientAuthData();

        PulsarResources resources =
                spy(new PulsarResources(pulsar.getLocalMetadataStore(), pulsar.getConfigurationMetadataStore()));
        doReturn(spy(new TopicResources(pulsar.getLocalMetadataStore()))).when(resources).getTopicResources();
        doReturn(resources).when(pulsar).getPulsarResources();

        admin.clusters().createCluster("use", ClusterData.builder().serviceUrl("http://127.0.0.3:8082").build());
        admin.clusters().createCluster("test", ClusterData.builder().serviceUrl(pulsar.getWebServiceAddress()).build());
        admin.tenants().createTenant(this.testTenant,
                new TenantInfoImpl(Set.of("role1", "role2"), Set.of(testLocalCluster, "test")));
        admin.tenants().createTenant("pulsar",
                new TenantInfoImpl(Set.of("role1", "role2"), Set.of(testLocalCluster, "test")));
        admin.namespaces().createNamespace(testTenant + "/" + testNamespace, Set.of(testLocalCluster, "test"));
        admin.namespaces().createNamespace("pulsar/system", 4);
        admin.namespaces().createNamespace(testTenant + "/" + testNamespaceLocal);
    }

    @Override
    @AfterMethod(alwaysRun = true)
    protected void cleanup() throws Exception {
        super.internalCleanup();
    }

    @Test
    public void testGetSubscriptions() {
        String testLocalTopicName = "topic-not-found";

        // 1) Confirm that the topic does not exist
        AsyncResponse response = mock(AsyncResponse.class);
        persistentTopics.getSubscriptions(response, testTenant, testNamespace, testLocalTopicName, true);
        ArgumentCaptor<RestException> errorCaptor = ArgumentCaptor.forClass(RestException.class);
        verify(response, timeout(5000).times(1)).resume(errorCaptor.capture());
        Assert.assertEquals(errorCaptor.getValue().getResponse().getStatus(),
                Response.Status.NOT_FOUND.getStatusCode());
        Assert.assertEquals(errorCaptor.getValue().getMessage(), String.format("Topic %s not found",
                "persistent://my-tenant/my-namespace/topic-not-found"));

        // 2) Confirm that the partitioned topic does not exist
        response = mock(AsyncResponse.class);
        persistentTopics.getSubscriptions(response, testTenant, testNamespace, testLocalTopicName + "-partition-0",
                true);
        errorCaptor = ArgumentCaptor.forClass(RestException.class);
        verify(response, timeout(5000).times(1)).resume(errorCaptor.capture());
        Assert.assertEquals(errorCaptor.getValue().getResponse().getStatus(),
                Response.Status.NOT_FOUND.getStatusCode());
        Assert.assertEquals(errorCaptor.getValue().getMessage(),
                "Partitioned Topic not found: persistent://my-tenant/my-namespace/topic-not-found-partition-0 has "
                        + "zero partitions");

        // Confirm that the namespace does not exist
        String notExistNamespace = "not-exist-namespace";
        response = mock(AsyncResponse.class);
        persistentTopics.getSubscriptions(response, testTenant, notExistNamespace, testLocalTopicName,
                true);
        errorCaptor = ArgumentCaptor.forClass(RestException.class);
        verify(response, timeout(5000).times(1)).resume(errorCaptor.capture());
        Assert.assertEquals(errorCaptor.getValue().getResponse().getStatus(),
                Response.Status.NOT_FOUND.getStatusCode());
        Assert.assertEquals(errorCaptor.getValue().getMessage(), "Namespace not found");

        // 3) Create the partitioned topic
        response = mock(AsyncResponse.class);
        ArgumentCaptor<Response> responseCaptor = ArgumentCaptor.forClass(Response.class);
        persistentTopics.createPartitionedTopic(response, testTenant, testNamespace, testLocalTopicName, 3, true);
        verify(response, timeout(5000).times(1)).resume(responseCaptor.capture());
        Assert.assertEquals(responseCaptor.getValue().getStatus(), Response.Status.NO_CONTENT.getStatusCode());

        // 4) Create a subscription
        response = mock(AsyncResponse.class);
        persistentTopics.createSubscription(response, testTenant, testNamespace, testLocalTopicName, "test", true,
                new ResetCursorData(MessageId.earliest), false);
        responseCaptor = ArgumentCaptor.forClass(Response.class);
        verify(response, timeout(5000).times(1)).resume(responseCaptor.capture());
        Assert.assertEquals(responseCaptor.getValue().getStatus(), Response.Status.NO_CONTENT.getStatusCode());

        // 5) Confirm that the subscription exists
        response = mock(AsyncResponse.class);
        persistentTopics.getSubscriptions(response, testTenant, testNamespace, testLocalTopicName + "-partition-0",
                true);
        verify(response, timeout(5000).times(1)).resume(List.of("test"));

        // 6) Delete the subscription
        response = mock(AsyncResponse.class);
        persistentTopics.deleteSubscription(response, testTenant, testNamespace, testLocalTopicName, "test", false,
                true);
        responseCaptor = ArgumentCaptor.forClass(Response.class);
        verify(response, timeout(5000).times(1)).resume(responseCaptor.capture());
        Assert.assertEquals(responseCaptor.getValue().getStatus(), Response.Status.NO_CONTENT.getStatusCode());

        // 7) Confirm that the subscription does not exist
        response = mock(AsyncResponse.class);
        persistentTopics.getSubscriptions(response, testTenant, testNamespace, testLocalTopicName + "-partition-0",
                true);
        verify(response, timeout(5000).times(1)).resume(new ArrayList<>());

        // 8) Create a sub of partitioned-topic
        response = mock(AsyncResponse.class);
        persistentTopics.createSubscription(response, testTenant, testNamespace, testLocalTopicName + "-partition-1",
                "test", true,
                new ResetCursorData(MessageId.earliest), false);
        responseCaptor = ArgumentCaptor.forClass(Response.class);
        verify(response, timeout(5000).times(1)).resume(responseCaptor.capture());
        Assert.assertEquals(responseCaptor.getValue().getStatus(), Response.Status.NO_CONTENT.getStatusCode());
        //
        response = mock(AsyncResponse.class);
        persistentTopics.getSubscriptions(response, testTenant, testNamespace, testLocalTopicName + "-partition-1",
                true);
        verify(response, timeout(5000).times(1)).resume(List.of("test"));
        //
        response = mock(AsyncResponse.class);
        persistentTopics.getSubscriptions(response, testTenant, testNamespace, testLocalTopicName + "-partition-0",
                true);
        verify(response, timeout(5000).times(1)).resume(new ArrayList<>());
        //
        response = mock(AsyncResponse.class);
        persistentTopics.getSubscriptions(response, testTenant, testNamespace, testLocalTopicName, true);
        verify(response, timeout(5000).times(1)).resume(List.of("test"));

        // 9) Delete the partitioned topic
        response = mock(AsyncResponse.class);
        persistentTopics.deletePartitionedTopic(response, testTenant, testNamespace, testLocalTopicName, true, true);
        responseCaptor = ArgumentCaptor.forClass(Response.class);
        verify(response, timeout(5000).times(1)).resume(responseCaptor.capture());
        Assert.assertEquals(responseCaptor.getValue().getStatus(), Response.Status.NO_CONTENT.getStatusCode());
    }


    @Test
    public void testCreateSubscriptions() throws Exception {
        final int numberOfMessages = 5;
        final String SUB_EARLIEST = "sub-earliest";
        final String SUB_LATEST = "sub-latest";
        final String SUB_NONE_MESSAGE_ID = "sub-none-message-id";

        String testLocalTopicName = "subWithPositionOrNot";
        final String topicName = "persistent://" + testTenant + "/" + testNamespace + "/" + testLocalTopicName;
        admin.topics().createNonPartitionedTopic(topicName);

        ProducerImpl<byte[]> producer = (ProducerImpl<byte[]>) pulsarClient.newProducer().topic(topicName)
                .maxPendingMessages(30000).create();

        // 1) produce numberOfMessages message to pulsar
        for (int i = 0; i < numberOfMessages; i++) {
            log.info("Produce messages: " + producer.send(new byte[10]).toString());
        }

        // 2) Create a subscription from earliest position

        AsyncResponse response = mock(AsyncResponse.class);
        persistentTopics.createSubscription(response, testTenant, testNamespace, testLocalTopicName, SUB_EARLIEST, true,
                new ResetCursorData(MessageId.earliest), false);
        ArgumentCaptor<Response> responseCaptor = ArgumentCaptor.forClass(Response.class);
        verify(response, timeout(5000).times(1)).resume(responseCaptor.capture());
        Assert.assertEquals(responseCaptor.getValue().getStatus(), Response.Status.NO_CONTENT.getStatusCode());

        response = mock(AsyncResponse.class);
        persistentTopics.getStats(response, testTenant, testNamespace, testLocalTopicName, true, true, false, false, false, false);
        ArgumentCaptor<TopicStats> statCaptor = ArgumentCaptor.forClass(TopicStats.class);
        verify(response, timeout(5000).times(1)).resume(statCaptor.capture());
        TopicStats topicStats = statCaptor.getValue();
        long msgBacklog = topicStats.getSubscriptions().get(SUB_EARLIEST).getMsgBacklog();
        log.info("Message back log for " + SUB_EARLIEST + " is :" + msgBacklog);
        Assert.assertEquals(msgBacklog, numberOfMessages);

        // 3) Create a subscription with form latest position

        response = mock(AsyncResponse.class);
        persistentTopics.createSubscription(response, testTenant, testNamespace, testLocalTopicName, SUB_LATEST, true,
                new ResetCursorData(MessageId.latest), false);
        responseCaptor = ArgumentCaptor.forClass(Response.class);
        verify(response, timeout(5000).times(1)).resume(responseCaptor.capture());
        Assert.assertEquals(responseCaptor.getValue().getStatus(), Response.Status.NO_CONTENT.getStatusCode());

        response = mock(AsyncResponse.class);
        persistentTopics.getStats(response, testTenant, testNamespace, testLocalTopicName, true, true, false, false, false, false);
        statCaptor = ArgumentCaptor.forClass(TopicStats.class);
        verify(response, timeout(5000).times(1)).resume(statCaptor.capture());
        topicStats = statCaptor.getValue();
        msgBacklog = topicStats.getSubscriptions().get(SUB_LATEST).getMsgBacklog();
        log.info("Message back log for " + SUB_LATEST + " is :" + msgBacklog);
        Assert.assertEquals(msgBacklog, 0);

        // 4) Create a subscription without position

        response = mock(AsyncResponse.class);
        persistentTopics.createSubscription(response, testTenant, testNamespace, testLocalTopicName,
                SUB_NONE_MESSAGE_ID, true,
                null, false);
        responseCaptor = ArgumentCaptor.forClass(Response.class);
        verify(response, timeout(5000).times(1)).resume(responseCaptor.capture());
        Assert.assertEquals(responseCaptor.getValue().getStatus(), Response.Status.NO_CONTENT.getStatusCode());

        response = mock(AsyncResponse.class);
        persistentTopics.getStats(response, testTenant, testNamespace, testLocalTopicName, true, true, false, false, false, false);
        statCaptor = ArgumentCaptor.forClass(TopicStats.class);
        verify(response, timeout(5000).times(1)).resume(statCaptor.capture());
        topicStats = statCaptor.getValue();
        msgBacklog = topicStats.getSubscriptions().get(SUB_NONE_MESSAGE_ID).getMsgBacklog();
        log.info("Message back log for " + SUB_NONE_MESSAGE_ID + " is :" + msgBacklog);
        Assert.assertEquals(msgBacklog, 0);

        // 5) Create replicated subscription
        response = mock(AsyncResponse.class);
        String replicateSubName = "sub-none-message-id-replicated-sub";
        persistentTopics.createSubscription(response, testTenant, testNamespace, testLocalTopicName, replicateSubName,
                true,
                null, true);
        responseCaptor = ArgumentCaptor.forClass(Response.class);
        verify(response, timeout(5000).times(1)).resume(responseCaptor.capture());
        Assert.assertEquals(responseCaptor.getValue().getStatus(), Response.Status.NO_CONTENT.getStatusCode());

        response = mock(AsyncResponse.class);
        persistentTopics.getStats(response, testTenant, testNamespace, testLocalTopicName, true, true, false, false, false, false);
        statCaptor = ArgumentCaptor.forClass(TopicStats.class);
        verify(response, timeout(5000).times(1)).resume(statCaptor.capture());
        topicStats = statCaptor.getValue();
        Assert.assertNotNull(topicStats.getSubscriptions().get(replicateSubName));
        Assert.assertTrue(topicStats.getSubscriptions().get(replicateSubName).isReplicated());
        producer.close();
    }

    @Test
    public void testCreateSubscriptionForNonPersistentTopic() throws InterruptedException {
        doReturn(TopicDomain.non_persistent.value()).when(persistentTopics).domain();
        AsyncResponse response = mock(AsyncResponse.class);
        ArgumentCaptor<WebApplicationException> responseCaptor = ArgumentCaptor.forClass(RestException.class);
        persistentTopics.createSubscription(response, testTenant, testNamespace,
                "testCreateSubscriptionForNonPersistentTopic", "sub",
                true, new ResetCursorData(MessageId.earliest), false);
        verify(response, timeout(5000).times(1)).resume(responseCaptor.capture());
        Assert.assertEquals(responseCaptor.getValue().getResponse().getStatus(),
                Response.Status.BAD_REQUEST.getStatusCode());
    }

    @Test
    public void testTerminatePartitionedTopic() {
        String testLocalTopicName = "topic-not-found";

        // 3) Create the partitioned topic
        AsyncResponse response = mock(AsyncResponse.class);
        persistentTopics.createPartitionedTopic(response, testTenant, testNamespace, testLocalTopicName, 1, true);
        ArgumentCaptor<Response> responseCaptor = ArgumentCaptor.forClass(Response.class);
        verify(response, timeout(5000).times(1)).resume(responseCaptor.capture());
        Assert.assertEquals(responseCaptor.getValue().getStatus(), Response.Status.NO_CONTENT.getStatusCode());

        // 5) Create a subscription
        response = mock(AsyncResponse.class);
        persistentTopics.createSubscription(response, testTenant, testNamespace, testLocalTopicName, "test", true,
                new ResetCursorData(MessageId.earliest), false);
        responseCaptor = ArgumentCaptor.forClass(Response.class);
        verify(response, timeout(5000).times(1)).resume(responseCaptor.capture());
        Assert.assertEquals(responseCaptor.getValue().getStatus(), Response.Status.NO_CONTENT.getStatusCode());

        // 9) terminate partitioned topic
        response = mock(AsyncResponse.class);
        persistentTopics.terminatePartitionedTopic(response, testTenant, testNamespace, testLocalTopicName, true);
        Map<Integer, MessageId> messageIds = new ConcurrentHashMap<>();
        messageIds.put(0, new MessageIdImpl(3, -1, -1));
        verify(response, timeout(5000).times(1)).resume(messageIds);
    }

    @Test
    public void testTerminate() {
        String testLocalTopicName = "topic-not-found";

        // 1) Create the nonPartitionTopic topic
        AsyncResponse response = mock(AsyncResponse.class);
        persistentTopics.createNonPartitionedTopic(response, testTenant, testNamespace, testLocalTopicName, true, null);

        // 2) Create a subscription
        response = mock(AsyncResponse.class);
        persistentTopics.createSubscription(response, testTenant, testNamespace, testLocalTopicName, "test", true,
                new ResetCursorData(MessageId.earliest), false);
        ArgumentCaptor<Response> responseCaptor = ArgumentCaptor.forClass(Response.class);
        verify(response, timeout(5000).times(1)).resume(responseCaptor.capture());
        Assert.assertEquals(responseCaptor.getValue().getStatus(), Response.Status.NO_CONTENT.getStatusCode());

        // 3) Assert terminate persistent topic
        response = mock(AsyncResponse.class);
        persistentTopics.terminate(response, testTenant, testNamespace, testLocalTopicName, true);
        MessageId messageId = new MessageIdImpl(3, -1, -1);
        verify(response, timeout(5000).times(1)).resume(messageId);

        // 4) Assert terminate non-persistent topic
        String nonPersistentTopicName = "non-persistent-topic";
        try {
            nonPersistentTopic.terminate(response, testTenant, testNamespace, nonPersistentTopicName, true);
            Assert.fail("Should fail validation on non-persistent topic");
        } catch (RestException e) {
            Assert.assertEquals(Response.Status.NOT_ACCEPTABLE.getStatusCode(), e.getResponse().getStatus());
        }
    }

    @Test
    public void testNonPartitionedTopics() {
        final String nonPartitionTopic = BrokerTestUtil.newUniqueName("non-partitioned-topic");
        AsyncResponse response = mock(AsyncResponse.class);
        persistentTopics.createSubscription(response, testTenant, testNamespace, nonPartitionTopic, "test", true,
                new ResetCursorData(MessageId.latest), false);
        ArgumentCaptor<Response> responseCaptor = ArgumentCaptor.forClass(Response.class);
        verify(response, timeout(5000).times(1)).resume(responseCaptor.capture());
        Assert.assertEquals(responseCaptor.getValue().getStatus(), Response.Status.NO_CONTENT.getStatusCode());

        response = mock(AsyncResponse.class);
        ArgumentCaptor<RestException> errorCaptor = ArgumentCaptor.forClass(RestException.class);
        persistentTopics.getSubscriptions(response, testTenant, testNamespace, nonPartitionTopic + "-partition-0",
                true);
        verify(response, timeout(5000).times(1)).resume(errorCaptor.capture());
        Assert.assertTrue(errorCaptor.getValue().getMessage().contains("zero partitions"));
        response = mock(AsyncResponse.class);
        final String nonPartitionTopic2 = BrokerTestUtil.newUniqueName("secondary-non-partitioned-topic");
        persistentTopics.createNonPartitionedTopic(response, testTenant, testNamespace, nonPartitionTopic2, true, null);
        Awaitility.await().untilAsserted(() -> {
            Assert.assertTrue(admin.topics().getList(testTenant + "/" + testNamespace)
                    .contains("persistent://" + testTenant + "/" + testNamespace + "/" + nonPartitionTopic2));
        });

        AsyncResponse metaResponse = mock(AsyncResponse.class);
        ArgumentCaptor<PartitionedTopicMetadata> metaResponseCaptor =
                ArgumentCaptor.forClass(PartitionedTopicMetadata.class);
        persistentTopics.getPartitionedMetadata(metaResponse, testTenant, testNamespace, nonPartitionTopic, true,
                false);
        verify(metaResponse, timeout(5000).times(1)).resume(metaResponseCaptor.capture());
        Assert.assertEquals(metaResponseCaptor.getValue().partitions, 0);

        metaResponse = mock(AsyncResponse.class);
        metaResponseCaptor = ArgumentCaptor.forClass(PartitionedTopicMetadata.class);
        persistentTopics.getPartitionedMetadata(metaResponse, testTenant, testNamespace, nonPartitionTopic, true, true);
        verify(metaResponse, timeout(5000).times(1)).resume(metaResponseCaptor.capture());
        Assert.assertEquals(metaResponseCaptor.getValue().partitions, 0);
    }

    @Test
    public void testCreateNonPartitionedTopic() {
        final String topic = "testCreateNonPartitionedTopic-a";
        TopicName topicName = TopicName.get(TopicDomain.persistent.value(), testTenant, testNamespace, topic);
        AsyncResponse response = mock(AsyncResponse.class);
        persistentTopics.createNonPartitionedTopic(response, testTenant, testNamespace, topic, true, null);
        Awaitility.await().untilAsserted(() -> {
            Assert.assertTrue(admin.topics().getList(testTenant + "/" + testNamespace).contains(topicName.toString()));
        });
        AsyncResponse metaResponse = mock(AsyncResponse.class);
        ArgumentCaptor<PartitionedTopicMetadata> metaResponseCaptor =
                ArgumentCaptor.forClass(PartitionedTopicMetadata.class);
        persistentTopics.getPartitionedMetadata(metaResponse, testTenant, testNamespace, topic, true, false);
        verify(metaResponse, timeout(5000).times(1)).resume(metaResponseCaptor.capture());
        Assert.assertEquals(metaResponseCaptor.getValue().partitions, 0);

        metaResponse = mock(AsyncResponse.class);
        metaResponseCaptor = ArgumentCaptor.forClass(PartitionedTopicMetadata.class);
        persistentTopics.getPartitionedMetadata(metaResponse,
                testTenant, testNamespace, topic, true, true);
        verify(metaResponse, timeout(5000).times(1)).resume(metaResponseCaptor.capture());
        Assert.assertEquals(metaResponseCaptor.getValue().partitions, 0);

        response = mock(AsyncResponse.class);
        metaResponse = mock(AsyncResponse.class);
        metaResponseCaptor = ArgumentCaptor.forClass(PartitionedTopicMetadata.class);
        final String topic2 = "testCreateNonPartitionedTopic-b";
        TopicName topicName2 = TopicName.get(TopicDomain.persistent.value(), testTenant, testNamespace, topic2);
        Map<String, String> topicMetadata = new HashMap<>();
        topicMetadata.put("key1", "value1");
        persistentTopics.createNonPartitionedTopic(response, testTenant, testNamespace, topic2, true, topicMetadata);
        Awaitility.await().untilAsserted(() -> {
            Assert.assertTrue(admin.topics().getList(testTenant + "/" + testNamespace).contains(topicName2.toString()));
        });
        persistentTopics.getPartitionedMetadata(metaResponse,
                testTenant, testNamespace, topic2, true, false);
        verify(metaResponse, timeout(5000).times(1)).resume(metaResponseCaptor.capture());
        Assert.assertNull(metaResponseCaptor.getValue().properties);
        metaResponse = mock(AsyncResponse.class);
        ArgumentCaptor<Map> metaResponseCaptor2 = ArgumentCaptor.forClass(Map.class);
        persistentTopics.getProperties(metaResponse,
                testTenant, testNamespace, topic2, true);
        verify(metaResponse, timeout(5000).times(1)).resume(metaResponseCaptor2.capture());
        Assert.assertNotNull(metaResponseCaptor2.getValue());
        Assert.assertEquals(metaResponseCaptor2.getValue().get("key1"), "value1");
    }

    @Test
    public void testCreatePartitionedTopic() {
        final String topicName = "standard-partitioned-topic-a";
        persistentTopics.createPartitionedTopic(mock(AsyncResponse.class), testTenant, testNamespace, topicName, 2,
                true);
        Awaitility.await().untilAsserted(() -> {
            ArgumentCaptor<PartitionedTopicMetadata> responseCaptor =
                    ArgumentCaptor.forClass(PartitionedTopicMetadata.class);
            AsyncResponse response = mock(AsyncResponse.class);
            persistentTopics.getPartitionedMetadata(response,
                    testTenant, testNamespace, topicName, true, false);
            verify(response, timeout(5000).atLeast(1)).resume(responseCaptor.capture());
            Assert.assertNull(responseCaptor.getValue().properties);
        });
        AsyncResponse response2 = mock(AsyncResponse.class);
        ArgumentCaptor<PartitionedTopicMetadata> responseCaptor2 =
                ArgumentCaptor.forClass(PartitionedTopicMetadata.class);
        final String topicName2 = "standard-partitioned-topic-b";
        Map<String, String> topicMetadata = new HashMap<>();
        topicMetadata.put("key1", "value1");
        PartitionedTopicMetadata metadata = new PartitionedTopicMetadata(2, topicMetadata);
        extPersistentTopics.createPartitionedTopic(response2, testTenant, testNamespace, topicName2, metadata, true);
        Awaitility.await().untilAsserted(() -> {
            persistentTopics.getPartitionedMetadata(response2,
                    testTenant, testNamespace, topicName2, true, false);
            verify(response2, timeout(5000).atLeast(1)).resume(responseCaptor2.capture());
            Assert.assertEquals(responseCaptor2.getValue().properties.size(), 1);
            Assert.assertEquals(responseCaptor2.getValue().properties, topicMetadata);
        });
        AsyncResponse response3 = mock(AsyncResponse.class);
        ArgumentCaptor<Map> metaResponseCaptor2 = ArgumentCaptor.forClass(Map.class);
        persistentTopics.getProperties(response3, testTenant, testNamespace, topicName2, true);
        verify(response3, timeout(5000).times(1)).resume(metaResponseCaptor2.capture());
        Assert.assertNotNull(metaResponseCaptor2.getValue());
        Assert.assertEquals(metaResponseCaptor2.getValue().get("key1"), "value1");
    }

    @Test
    public void testCreateTopicWithReplicationCluster() {
        final String topicName = "test-topic-ownership";
        NamespaceName namespaceName = NamespaceName.get(testTenant, testNamespace);
        CompletableFuture<Optional<Policies>> policyFuture = new CompletableFuture<>();
        Policies policies = new Policies();
        policyFuture.complete(Optional.of(policies));
        when(pulsar.getPulsarResources().getNamespaceResources()).thenReturn(namespaceResources);
        doReturn(policyFuture).when(namespaceResources).getPoliciesAsync(namespaceName);
        AsyncResponse response = mock(AsyncResponse.class);
        ArgumentCaptor<RestException> errCaptor = ArgumentCaptor.forClass(RestException.class);
        persistentTopics.createPartitionedTopic(response, testTenant, testNamespace, topicName, 2, true);
        verify(response, timeout(5000).times(1)).resume(errCaptor.capture());
        Assert.assertEquals(errCaptor.getValue().getResponse().getStatus(),
                Response.Status.PRECONDITION_FAILED.getStatusCode());
        Assert.assertTrue(
                errCaptor.getValue().getMessage().contains("Namespace does not have any clusters configured"));
        // Test policy not exist and return 'Namespace not found'
        CompletableFuture<Optional<Policies>> policyFuture2 = new CompletableFuture<>();
        policyFuture2.complete(Optional.empty());
        doReturn(policyFuture2).when(namespaceResources).getPoliciesAsync(namespaceName);
        response = mock(AsyncResponse.class);
        errCaptor = ArgumentCaptor.forClass(RestException.class);
        persistentTopics.createPartitionedTopic(response, testTenant, testNamespace, topicName, 2, true);
        verify(response, timeout(5000).times(1)).resume(errCaptor.capture());
        Assert.assertEquals(errCaptor.getValue().getResponse().getStatus(), Response.Status.NOT_FOUND.getStatusCode());
        Assert.assertTrue(errCaptor.getValue().getMessage().contains("Namespace not found"));
    }

    @Test
    public void testCreateNonPartitionedTopicWithInvalidName() {
        final String topicName = "standard-topic-partition-10";
        doAnswer(invocation -> {
            TopicName partitionedTopicName = invocation.getArgument(0, TopicName.class);
            assert (partitionedTopicName.getLocalName().equals("standard-topic"));
            return new PartitionedTopicMetadata(10);
        }).when(persistentTopics).getPartitionedTopicMetadata(any(), anyBoolean(), anyBoolean());
        final AsyncResponse response = mock(AsyncResponse.class);
        ArgumentCaptor<RestException> responseCaptor = ArgumentCaptor.forClass(RestException.class);
        persistentTopics.createNonPartitionedTopic(response, testTenant, testNamespace, topicName, true, null);
        verify(response, timeout(5000).times(1)).resume(responseCaptor.capture());
        Assert.assertEquals(responseCaptor.getValue().getResponse().getStatus(),
                Response.Status.PRECONDITION_FAILED.getStatusCode());
    }

    @Test
    public void testCreatePartitionedTopicHavingNonPartitionTopicWithPartitionSuffix()
            throws KeeperException, InterruptedException {
        // Test the case in which user already has topic like topic-name-partition-123 created before we enforce the
        // validation.
        final String nonPartitionTopicName1 = "standard-topic";
        final String nonPartitionTopicName2 = "special-topic-partition-123";
        final String partitionedTopicName = "special-topic";

        when(pulsar.getPulsarResources().getTopicResources()
                .listPersistentTopicsAsync(NamespaceName.get("my-tenant/my-namespace")))
                .thenReturn(CompletableFuture.completedFuture(List.of(
                        "persistent://my-tenant/my-namespace/" + nonPartitionTopicName1,
                        "persistent://my-tenant/my-namespace/" + nonPartitionTopicName2
                )));
//        doReturn(ImmutableSet.of(nonPartitionTopicName1, nonPartitionTopicName2)).when(mockZooKeeperChildrenCache)
//        .get(anyString());
//        doReturn(CompletableFuture.completedFuture(ImmutableSet.of(nonPartitionTopicName1, nonPartitionTopicName2))
//        ).when(mockZooKeeperChildrenCache).getAsync(anyString());
        doReturn(new Policies()).when(persistentTopics).getNamespacePolicies(any());
        AsyncResponse response = mock(AsyncResponse.class);
        ArgumentCaptor<RestException> errCaptor = ArgumentCaptor.forClass(RestException.class);
        persistentTopics.createPartitionedTopic(response, testTenant, testNamespace, partitionedTopicName, 5, true);
        verify(response, timeout(5000).times(1)).resume(errCaptor.capture());
        Assert.assertEquals(errCaptor.getValue().getResponse().getStatus(), Response.Status.CONFLICT.getStatusCode());
    }

    @Test
    public void testUpdatePartitionedTopicHavingProperties() throws Exception {
        final String tenant = "tenant-testUpdatePartitionedTopicHavingProperties";
        final String namespace = "ns-testUpdatePartitionedTopicHavingProperties";
        final String topic = "topic-testUpdatePartitionedTopicHavingProperties";
        Map<String, String> topicMetadata = new HashMap<>();
        topicMetadata.put("key1", "value1");

        TenantInfoImpl tenantInfo = new TenantInfoImpl(Set.of("role1", "role2"), Set.of("test"));
        admin.tenants().createTenant(tenant, tenantInfo);
        admin.namespaces().createNamespace(tenant + "/" + namespace, Set.of("test"));

        // create a 2 partition topic with properties key1->value1
        AsyncResponse response = mock(AsyncResponse.class);
        ArgumentCaptor<PartitionedTopicMetadata> responseCaptor =
            ArgumentCaptor.forClass(PartitionedTopicMetadata.class);
        PartitionedTopicMetadata metadata = new PartitionedTopicMetadata(2, topicMetadata);
        extPersistentTopics.createPartitionedTopic(response, tenant, namespace, topic, metadata, true);
        Awaitility.await().untilAsserted(() -> {
            persistentTopics.getPartitionedMetadata(response,
                tenant, namespace, topic, true, false);
            verify(response, timeout(5000).atLeast(1)).resume(responseCaptor.capture());
            Assert.assertEquals(responseCaptor.getValue().properties.size(), 1);
            Assert.assertEquals(responseCaptor.getValue().properties, topicMetadata);
        });

        // update partition to 5
        final int updatedPartition = 5;
        AsyncResponse response2 = mock(AsyncResponse.class);
        ArgumentCaptor<PartitionedTopicMetadata> responseCaptor2 =
            ArgumentCaptor.forClass(PartitionedTopicMetadata.class);
        persistentTopics.updatePartitionedTopic(response2, tenant, namespace, topic, false, false, false, updatedPartition);
        Awaitility.await().untilAsserted(() -> {
            persistentTopics.getPartitionedMetadata(response2,
                tenant, namespace, topic, true, false);
            verify(response2, timeout(5000).atLeast(1)).resume(responseCaptor2.capture());
            Assert.assertEquals(responseCaptor2.getValue().partitions, updatedPartition);
            Assert.assertEquals(responseCaptor2.getValue().properties.size(), 1);
            Assert.assertEquals(responseCaptor2.getValue().properties, topicMetadata);
        });
    }

    @Test
    public void testUpdatePartitionedTopicHavingNonPartitionTopicWithPartitionSuffix() throws Exception {
        // Already have non partition topic special-topic-partition-10, shouldn't able to update number of
        // partitioned topic to more than 10.
        final String nonPartitionTopicName2 = "special-topic-partition-10";
        final String partitionedTopicName = "special-topic";
        pulsar.getBrokerService().getManagedLedgerFactory()
                .open(TopicName.get(nonPartitionTopicName2).getPersistenceNamingEncoding());
        doAnswer(invocation -> {
            persistentTopics.namespaceName = NamespaceName.get("tenant", "namespace");
            persistentTopics.topicName = TopicName.get("persistent", "tenant", "cluster", "namespace", "topicname");
            return null;
        }).when(persistentTopics).validatePartitionedTopicName(any(), any(), any());

        doNothing().when(persistentTopics).validateAdminAccessForTenant(anyString());
        AsyncResponse response = mock(AsyncResponse.class);
        ArgumentCaptor<Response> responseCaptor = ArgumentCaptor.forClass(Response.class);
        persistentTopics.createPartitionedTopic(response, testTenant, testNamespace, partitionedTopicName, 5, true);
        verify(response, timeout(5000).times(1)).resume(responseCaptor.capture());
        Assert.assertEquals(responseCaptor.getValue().getStatus(), Response.Status.NO_CONTENT.getStatusCode());
        response = mock(AsyncResponse.class);
        ArgumentCaptor<RestException> errorCaptor = ArgumentCaptor.forClass(RestException.class);
        persistentTopics.updatePartitionedTopic(response, testTenant, testNamespace, partitionedTopicName, false, false,
                false,
                10);
        verify(response, timeout(5000).times(1)).resume(errorCaptor.capture());
        Assert.assertEquals(responseCaptor.getValue().getStatus(), Response.Status.NO_CONTENT.getStatusCode());
    }

    @Test(timeOut = 10_000)
    public void testUnloadTopic() {
        final String topicName = "standard-topic-to-be-unload";
        final String partitionTopicName = "partition-topic-to-be-unload";

        // 1) not exist topic
        AsyncResponse response = mock(AsyncResponse.class);
        persistentTopics.unloadTopic(response, testTenant, testNamespace, "topic-not-exist", true);
        ArgumentCaptor<RestException> errCaptor = ArgumentCaptor.forClass(RestException.class);
        verify(response, timeout(45_000).times(1)).resume(errCaptor.capture());
        Assert.assertEquals(errCaptor.getValue().getResponse().getStatus(), Response.Status.NOT_FOUND.getStatusCode());

        // 2) create non partitioned topic and unload
        response = mock(AsyncResponse.class);
        persistentTopics.createNonPartitionedTopic(response, testTenant, testNamespace, topicName, true, null);
        ArgumentCaptor<Response> responseCaptor = ArgumentCaptor.forClass(Response.class);
        verify(response, timeout(5000).times(1)).resume(responseCaptor.capture());
        Assert.assertEquals(responseCaptor.getValue().getStatus(), Response.Status.NO_CONTENT.getStatusCode());
        response = mock(AsyncResponse.class);
        persistentTopics.unloadTopic(response, testTenant, testNamespace, topicName, true);
        responseCaptor = ArgumentCaptor.forClass(Response.class);
        verify(response, timeout(5000).times(1)).resume(responseCaptor.capture());
        Assert.assertEquals(responseCaptor.getValue().getStatus(), Response.Status.NO_CONTENT.getStatusCode());

        // 3) create partitioned topic and unload
        response = mock(AsyncResponse.class);
        responseCaptor = ArgumentCaptor.forClass(Response.class);
        persistentTopics.createPartitionedTopic(response, testTenant, testNamespace, partitionTopicName, 6, true);
        verify(response, timeout(5000).times(1)).resume(responseCaptor.capture());
        Assert.assertEquals(responseCaptor.getValue().getStatus(), Response.Status.NO_CONTENT.getStatusCode());
        response = mock(AsyncResponse.class);
        persistentTopics.unloadTopic(response, testTenant, testNamespace, partitionTopicName, true);
        responseCaptor = ArgumentCaptor.forClass(Response.class);
        verify(response, timeout(5000).times(1)).resume(responseCaptor.capture());
        Assert.assertEquals(responseCaptor.getValue().getStatus(), Response.Status.NO_CONTENT.getStatusCode());

        // 4) delete partitioned topic
        response = mock(AsyncResponse.class);
        persistentTopics.deletePartitionedTopic(response, testTenant, testNamespace, partitionTopicName, true, true);
        responseCaptor = ArgumentCaptor.forClass(Response.class);
        verify(response, timeout(5000).times(1)).resume(responseCaptor.capture());
        Assert.assertEquals(responseCaptor.getValue().getStatus(), Response.Status.NO_CONTENT.getStatusCode());
    }

    @Test(timeOut = 10_000)
    public void testUnloadTopicShallThrowNotFoundWhenTopicNotExist() {
        AsyncResponse response = mock(AsyncResponse.class);
        persistentTopics.unloadTopic(response, testTenant, testNamespace, "non-existent-topic", true);
        ArgumentCaptor<RestException> responseCaptor = ArgumentCaptor.forClass(RestException.class);
        verify(response, timeout(45_000).times(1)).resume(responseCaptor.capture());
        Assert.assertEquals(responseCaptor.getValue().getResponse().getStatus(),
                Response.Status.NOT_FOUND.getStatusCode());
    }

    @Test
    public void testGetPartitionedTopicsList() throws KeeperException, InterruptedException, PulsarAdminException {
        AsyncResponse response = mock(AsyncResponse.class);
        ArgumentCaptor<Response> responseCaptor = ArgumentCaptor.forClass(Response.class);
        persistentTopics.createPartitionedTopic(response, testTenant, testNamespace, "test-topic1", 3, true);
        verify(response, timeout(5000).times(1)).resume(responseCaptor.capture());
        Assert.assertEquals(responseCaptor.getValue().getStatus(), Response.Status.NO_CONTENT.getStatusCode());

        response = mock(AsyncResponse.class);
        responseCaptor = ArgumentCaptor.forClass(Response.class);
        nonPersistentTopic.createPartitionedTopic(response, testTenant, testNamespace, "test-topic2", 3, true);
        verify(response, timeout(5000).times(1)).resume(responseCaptor.capture());
        Assert.assertEquals(responseCaptor.getValue().getStatus(), Response.Status.NO_CONTENT.getStatusCode());

        response = mock(AsyncResponse.class);
        responseCaptor = ArgumentCaptor.forClass(Response.class);
        persistentTopics.createPartitionedTopic(response, testTenant, testNamespace, "__change_events", 3, true);
        verify(response, timeout(5000).times(1)).resume(responseCaptor.capture());
        Assert.assertEquals(responseCaptor.getValue().getStatus(), Response.Status.NO_CONTENT.getStatusCode());

        response = mock(AsyncResponse.class);
        ArgumentCaptor<List<String>> listOfStringsCaptor = ArgumentCaptor.forClass(List.class);
        persistentTopics.getPartitionedTopicList(response, testTenant, testNamespace, false);
        verify(response, timeout(5000).times(1)).resume(listOfStringsCaptor.capture());
        List<String> persistentPartitionedTopics = listOfStringsCaptor.getValue();
        Assert.assertEquals(persistentPartitionedTopics.size(), 1);
        Assert.assertEquals(TopicName.get(persistentPartitionedTopics.get(0)).getDomain().value(),
                TopicDomain.persistent.value());

        response = mock(AsyncResponse.class);
        listOfStringsCaptor = ArgumentCaptor.forClass(List.class);
        persistentTopics.getPartitionedTopicList(response, testTenant, testNamespace, true);
        verify(response, timeout(5000).times(1)).resume(listOfStringsCaptor.capture());
        persistentPartitionedTopics = listOfStringsCaptor.getValue();
        Assert.assertEquals(persistentPartitionedTopics.size(), 2);

        response = mock(AsyncResponse.class);
        listOfStringsCaptor = ArgumentCaptor.forClass(List.class);
        nonPersistentTopic.getPartitionedTopicList(response, testTenant, testNamespace, false);
        verify(response, timeout(5000).times(1)).resume(listOfStringsCaptor.capture());
        List<String> nonPersistentPartitionedTopics = listOfStringsCaptor.getValue();
        Assert.assertEquals(nonPersistentPartitionedTopics.size(), 1);
        Assert.assertEquals(TopicName.get(nonPersistentPartitionedTopics.get(0)).getDomain().value(),
                TopicDomain.non_persistent.value());
    }

    @Test
    public void testGetList() throws Exception {
        AsyncResponse response = mock(AsyncResponse.class);
        ArgumentCaptor<Response> responseCaptor = ArgumentCaptor.forClass(Response.class);
        persistentTopics.createPartitionedTopic(response, testTenant, testNamespace, "test-topic-1", 1, true);
        verify(response, timeout(5000).times(1)).resume(responseCaptor.capture());
        Assert.assertEquals(responseCaptor.getValue().getStatus(), Response.Status.NO_CONTENT.getStatusCode());

        response = mock(AsyncResponse.class);
        responseCaptor = ArgumentCaptor.forClass(Response.class);
        persistentTopics.createPartitionedTopic(response, testTenant, testNamespace, "__change_events", 1, true);
        verify(response, timeout(5000).times(1)).resume(responseCaptor.capture());
        Assert.assertEquals(responseCaptor.getValue().getStatus(), Response.Status.NO_CONTENT.getStatusCode());

        response = mock(AsyncResponse.class);
        ArgumentCaptor<List<String>> listOfStringsCaptor = ArgumentCaptor.forClass(List.class);
        persistentTopics.getList(response, testTenant, testNamespace, null, false);
        verify(response, timeout(5000).times(1)).resume(listOfStringsCaptor.capture());
        List<String> topics = listOfStringsCaptor.getValue();
        Assert.assertEquals(topics.size(), 1);

        response = mock(AsyncResponse.class);
        listOfStringsCaptor = ArgumentCaptor.forClass(List.class);
        persistentTopics.getList(response, testTenant, testNamespace, null, true);
        verify(response, timeout(5000).times(1)).resume(listOfStringsCaptor.capture());
        topics = listOfStringsCaptor.getValue();
        Assert.assertEquals(topics.size(), 2);

        response = mock(AsyncResponse.class);
        responseCaptor = ArgumentCaptor.forClass(Response.class);
        nonPersistentTopic.createNonPartitionedTopic(response, testTenant, testNamespace, "test-topic-2", false, null);
        verify(response, timeout(5000).times(1)).resume(responseCaptor.capture());
        Assert.assertEquals(responseCaptor.getValue().getStatus(), Response.Status.NO_CONTENT.getStatusCode());
        response = mock(AsyncResponse.class);
        responseCaptor = ArgumentCaptor.forClass(Response.class);
        nonPersistentTopic.createNonPartitionedTopic(response, testTenant, testNamespace, "__change_events", false,
                null);
        verify(response, timeout(5000).times(1)).resume(responseCaptor.capture());
        Assert.assertEquals(responseCaptor.getValue().getStatus(), Response.Status.NO_CONTENT.getStatusCode());

        response = mock(AsyncResponse.class);
        listOfStringsCaptor = ArgumentCaptor.forClass(List.class);
        nonPersistentTopic.getList(response, testTenant, testNamespace, null, false);
        verify(response, timeout(5000).times(1)).resume(listOfStringsCaptor.capture());
        topics = listOfStringsCaptor.getValue();
        Assert.assertEquals(topics.size(), 1);

        response = mock(AsyncResponse.class);
        listOfStringsCaptor = ArgumentCaptor.forClass(List.class);
        nonPersistentTopic.getList(response, testTenant, testNamespace, null, true);
        verify(response, timeout(5000).times(1)).resume(listOfStringsCaptor.capture());
        topics = listOfStringsCaptor.getValue();
        Assert.assertEquals(topics.size(), 2);
    }

    @Test
    public void testGrantNonPartitionedTopic() {
        final String topicName = "non-partitioned-topic";
        AsyncResponse response = mock(AsyncResponse.class);
        persistentTopics.createNonPartitionedTopic(response, testTenant, testNamespace, topicName, true, null);
        String role = "role";
        Set<AuthAction> expectActions = new HashSet<>();
        expectActions.add(AuthAction.produce);
        response = mock(AsyncResponse.class);
        ArgumentCaptor<Response> responseCaptor = ArgumentCaptor.forClass(Response.class);
        persistentTopics.grantPermissionsOnTopic(response, testTenant, testNamespace, topicName, role, expectActions);
        verify(response, timeout(5000).times(1)).resume(responseCaptor.capture());
        Assert.assertEquals(responseCaptor.getValue().getStatus(), Response.Status.NO_CONTENT.getStatusCode());
        response = mock(AsyncResponse.class);
        ArgumentCaptor<Map<String, Set<AuthAction>>> permissionsCaptor = ArgumentCaptor.forClass(Map.class);
        persistentTopics.getPermissionsOnTopic(response, testTenant, testNamespace, topicName);
        verify(response, timeout(5000).times(1)).resume(permissionsCaptor.capture());
        Map<String, Set<AuthAction>> permissions = permissionsCaptor.getValue();
        Assert.assertEquals(permissions.get(role), expectActions);
    }

    @Test
    public void testCreateExistedPartition() throws InterruptedException {
        AsyncResponse response = mock(AsyncResponse.class);
        ArgumentCaptor<Response> responseCaptor = ArgumentCaptor.forClass(Response.class);
        final String topicName = "testcreateexisted";
        persistentTopics.createPartitionedTopic(response, testTenant, testNamespace, topicName, 3, true);
        verify(response, timeout(5000).times(1)).resume(responseCaptor.capture());
        Assert.assertEquals(responseCaptor.getValue().getStatus(), Response.Status.NO_CONTENT.getStatusCode());

        final String partitionName = TopicName.get(topicName).getPartition(0).getLocalName();
        response = mock(AsyncResponse.class);
        ArgumentCaptor<RestException> restExceptionCaptor = ArgumentCaptor.forClass(RestException.class);
        persistentTopics.createNonPartitionedTopic(response, testTenant, testNamespace, partitionName, true, null);
        verify(response, timeout(5000).times(1)).resume(restExceptionCaptor.capture());
        Assert.assertEquals(restExceptionCaptor.getValue().getResponse().getStatus(),
                Response.Status.CONFLICT.getStatusCode());
    }

    @Test
    public void testGrantPartitionedTopic() {
        final String partitionedTopicName = "partitioned-topic";
        final int numPartitions = 5;
        AsyncResponse response = mock(AsyncResponse.class);
        ArgumentCaptor<Response> responseCaptor = ArgumentCaptor.forClass(Response.class);
        persistentTopics.createPartitionedTopic(
                response, testTenant, testNamespace, partitionedTopicName, numPartitions, true);
        verify(response, timeout(5000).times(1)).resume(responseCaptor.capture());
        Assert.assertEquals(responseCaptor.getValue().getStatus(), Response.Status.NO_CONTENT.getStatusCode());

        String role = "role";
        Set<AuthAction> expectActions = new HashSet<>();
        expectActions.add(AuthAction.produce);
        response = mock(AsyncResponse.class);
        responseCaptor = ArgumentCaptor.forClass(Response.class);
        persistentTopics.grantPermissionsOnTopic(response, testTenant, testNamespace, partitionedTopicName, role,
                expectActions);
        verify(response, timeout(5000).times(1)).resume(responseCaptor.capture());
        Assert.assertEquals(responseCaptor.getValue().getStatus(), Response.Status.NO_CONTENT.getStatusCode());
        response = mock(AsyncResponse.class);
        ArgumentCaptor<Map<String, Set<AuthAction>>> permissionsCaptor = ArgumentCaptor.forClass(Map.class);
        persistentTopics.getPermissionsOnTopic(response, testTenant, testNamespace, partitionedTopicName);
        verify(response, timeout(5000).times(1)).resume(permissionsCaptor.capture());
        Map<String, Set<AuthAction>> permissions = permissionsCaptor.getValue();
        Assert.assertEquals(permissions.get(role), expectActions);
    }

    @Test
    public void testRevokeNonPartitionedTopic() {
        final String topicName = "non-partitioned-topic";
        AsyncResponse response = mock(AsyncResponse.class);
        persistentTopics.createNonPartitionedTopic(response, testTenant, testNamespace, topicName, true, null);
        String role = "role";
        Set<AuthAction> expectActions = new HashSet<>();
        expectActions.add(AuthAction.produce);
        response = mock(AsyncResponse.class);
        ArgumentCaptor<Response> responseCaptor = ArgumentCaptor.forClass(Response.class);
        persistentTopics.grantPermissionsOnTopic(response, testTenant, testNamespace, topicName, role, expectActions);
        verify(response, timeout(5000).times(1)).resume(responseCaptor.capture());
        Assert.assertEquals(responseCaptor.getValue().getStatus(), Response.Status.NO_CONTENT.getStatusCode());
        response = mock(AsyncResponse.class);
        responseCaptor = ArgumentCaptor.forClass(Response.class);
        persistentTopics.revokePermissionsOnTopic(response, testTenant, testNamespace, topicName, role);
        verify(response, timeout(5000).times(1)).resume(responseCaptor.capture());
        Assert.assertEquals(responseCaptor.getValue().getStatus(), Response.Status.NO_CONTENT.getStatusCode());
        response = mock(AsyncResponse.class);
        ArgumentCaptor<Map<String, Set<AuthAction>>> permissionsCaptor = ArgumentCaptor.forClass(Map.class);
        persistentTopics.getPermissionsOnTopic(response, testTenant, testNamespace, topicName);
        verify(response, timeout(5000).times(1)).resume(permissionsCaptor.capture());
        Map<String, Set<AuthAction>> permissions = permissionsCaptor.getValue();
        Assert.assertEquals(permissions.get(role), null);
    }

    @Test
    public void testRevokePartitionedTopic() {
        final String partitionedTopicName = "partitioned-topic";
        final int numPartitions = 5;
        AsyncResponse response = mock(AsyncResponse.class);
        ArgumentCaptor<Response> responseCaptor = ArgumentCaptor.forClass(Response.class);
        persistentTopics.createPartitionedTopic(
                response, testTenant, testNamespace, partitionedTopicName, numPartitions, true);
        verify(response, timeout(5000).times(1)).resume(responseCaptor.capture());
        Assert.assertEquals(responseCaptor.getValue().getStatus(), Response.Status.NO_CONTENT.getStatusCode());
        String role = "role";
        Set<AuthAction> expectActions = new HashSet<>();
        expectActions.add(AuthAction.produce);
        response = mock(AsyncResponse.class);
        responseCaptor = ArgumentCaptor.forClass(Response.class);
        persistentTopics.grantPermissionsOnTopic(response, testTenant, testNamespace, partitionedTopicName, role,
                expectActions);
        verify(response, timeout(5000).times(1)).resume(responseCaptor.capture());
        Assert.assertEquals(responseCaptor.getValue().getStatus(), Response.Status.NO_CONTENT.getStatusCode());
        response = mock(AsyncResponse.class);
        persistentTopics.revokePermissionsOnTopic(response, testTenant, testNamespace, partitionedTopicName, role);
        responseCaptor = ArgumentCaptor.forClass(Response.class);
        verify(response, timeout(5000).times(1)).resume(responseCaptor.capture());
        Assert.assertEquals(responseCaptor.getValue().getStatus(), Response.Status.NO_CONTENT.getStatusCode());
        response = mock(AsyncResponse.class);
        ArgumentCaptor<Map<String, Set<AuthAction>>> permissionsCaptor = ArgumentCaptor.forClass(Map.class);
        persistentTopics.getPermissionsOnTopic(response, testTenant, testNamespace, partitionedTopicName);
        verify(response, timeout(5000).times(1)).resume(permissionsCaptor.capture());
        Map<String, Set<AuthAction>> permissions = permissionsCaptor.getValue();
        Assert.assertEquals(permissions.get(role), null);
        TopicName topicName = TopicName.get(TopicDomain.persistent.value(), testTenant, testNamespace,
                partitionedTopicName);
        for (int i = 0; i < numPartitions; i++) {
            TopicName partition = topicName.getPartition(i);
            response = mock(AsyncResponse.class);
            permissionsCaptor = ArgumentCaptor.forClass(Map.class);
            persistentTopics.getPermissionsOnTopic(response, testTenant, testNamespace,
                    partition.getEncodedLocalName());
            verify(response, timeout(5000).times(1)).resume(permissionsCaptor.capture());
            Map<String, Set<AuthAction>> partitionPermissions =
                    permissionsCaptor.getValue();
            Assert.assertEquals(partitionPermissions.get(role), null);
        }
    }

    @Test
    public void testTriggerCompactionTopic() {
        final String partitionTopicName = "test-part";
        final String nonPartitionTopicName = "test-non-part";

        // trigger compaction on non-existing topic
        AsyncResponse response = mock(AsyncResponse.class);
        persistentTopics.compact(response, testTenant, testNamespace, "non-existing-topic", true);
        ArgumentCaptor<RestException> errCaptor = ArgumentCaptor.forClass(RestException.class);
        verify(response, timeout(5000).times(1)).resume(errCaptor.capture());
        Assert.assertEquals(errCaptor.getValue().getResponse().getStatus(), Response.Status.NOT_FOUND.getStatusCode());

        // create non partitioned topic and compaction on it
        response = mock(AsyncResponse.class);
        ArgumentCaptor<Response> responseCaptor = ArgumentCaptor.forClass(Response.class);
        persistentTopics.createNonPartitionedTopic(response, testTenant, testNamespace, nonPartitionTopicName, true,
                null);
        verify(response, timeout(5000).times(1)).resume(responseCaptor.capture());
        Assert.assertEquals(responseCaptor.getValue().getStatus(), Response.Status.NO_CONTENT.getStatusCode());
        response = mock(AsyncResponse.class);
        responseCaptor = ArgumentCaptor.forClass(Response.class);
        persistentTopics.compact(response, testTenant, testNamespace, nonPartitionTopicName, true);
        verify(response, timeout(5000).times(1)).resume(responseCaptor.capture());
        Assert.assertEquals(responseCaptor.getValue().getStatus(), Response.Status.NO_CONTENT.getStatusCode());

        // create partitioned topic and compaction on it
        response = mock(AsyncResponse.class);
        persistentTopics.createPartitionedTopic(response, testTenant, testNamespace, partitionTopicName, 2, true);
        persistentTopics.compact(response, testTenant, testNamespace, partitionTopicName, true);
        responseCaptor = ArgumentCaptor.forClass(Response.class);
        verify(response, timeout(5000).times(1)).resume(responseCaptor.capture());
        Assert.assertEquals(responseCaptor.getValue().getStatus(), Response.Status.NO_CONTENT.getStatusCode());
    }

    @Test
    public void testPeekWithSubscriptionNameNotExist() throws Exception {
        TenantInfoImpl tenantInfo = new TenantInfoImpl(Set.of("role1", "role2"), Set.of("test"));
        admin.tenants().createTenant("tenant-xyz", tenantInfo);
        admin.namespaces().createNamespace("tenant-xyz/ns-abc", Set.of("test"));
        RetentionPolicies retention = new RetentionPolicies(10, 10);
        admin.namespaces().setRetention("tenant-xyz/ns-abc", retention);
        final String topic = "persistent://tenant-xyz/ns-abc/topic-testPeekWithSubscriptionNameNotExist";
        final String subscriptionName = "sub";
        ((TopicsImpl) admin.topics()).createPartitionedTopicAsync(topic, 3, true, null).get();

        final String partitionedTopic = topic + "-partition-0";

        Producer<String> producer = pulsarClient.newProducer(Schema.STRING).enableBatching(false).topic(topic).create();

        for (int i = 0; i < 10; ++i) {
            producer.send("test" + i);
        }

        List<Message<byte[]>> messages = admin.topics().peekMessages(partitionedTopic, subscriptionName, 3);

        Assert.assertEquals(messages.size(), 3);

        producer.close();
    }

    @Test
    public void testGetBacklogSizeByMessageId() throws Exception {
        TenantInfoImpl tenantInfo = new TenantInfoImpl(Set.of("role1", "role2"), Set.of("test"));
        admin.tenants().createTenant("prop-xyz", tenantInfo);
        admin.namespaces().createNamespace("prop-xyz/ns1", Set.of("test"));
        final String topicName = "persistent://prop-xyz/ns1/testGetBacklogSize";

        admin.topics().createPartitionedTopic(topicName, 1);
        @Cleanup
        Producer<byte[]> batchProducer = pulsarClient.newProducer().topic(topicName)
                .enableBatching(false)
                .create();
        CompletableFuture<MessageId> completableFuture = new CompletableFuture<>();
        for (int i = 0; i < 10; i++) {
            completableFuture = batchProducer.sendAsync("a".getBytes());
        }
        completableFuture.get();
        Assert.assertEquals(Optional.ofNullable(
                        admin.topics().getBacklogSizeByMessageId(topicName + "-partition-0", MessageId.earliest)),
                Optional.of(320L));
    }

    @Test
    public void testGetLastMessageId() throws Exception {
        TenantInfoImpl tenantInfo = new TenantInfoImpl(Set.of("role1", "role2"), Set.of("test"));
        admin.tenants().createTenant("prop-xyz", tenantInfo);
        admin.namespaces().createNamespace("prop-xyz/ns1", Set.of("test"));
        final String topicName = "persistent://prop-xyz/ns1/testGetLastMessageId";

        admin.topics().createNonPartitionedTopic(topicName);
        @Cleanup
        Producer<byte[]> batchProducer = pulsarClient.newProducer().topic(topicName)
                .enableBatching(true)
                .batchingMaxMessages(100)
                .batchingMaxPublishDelay(2, TimeUnit.SECONDS)
                .create();
        admin.topics().createSubscription(topicName, "test", MessageId.earliest);
        CompletableFuture<MessageId> completableFuture = new CompletableFuture<>();
        for (int i = 0; i < 10; i++) {
            completableFuture = batchProducer.sendAsync("test".getBytes());
        }
        completableFuture.get();
        Assert.assertEquals(((BatchMessageIdImpl) admin.topics().getLastMessageId(topicName)).getBatchIndex(), 9);

        @Cleanup
        Producer<byte[]> producer = pulsarClient.newProducer().topic(topicName)
                .enableBatching(false)
                .create();
        producer.send("test".getBytes());

        Assert.assertTrue(admin.topics().getLastMessageId(topicName) instanceof MessageIdImpl);

    }

    @Test
    public void testExamineMessage() throws Exception {
        TenantInfoImpl tenantInfo = new TenantInfoImpl(Set.of("role1", "role2"), Set.of("test"));
        admin.tenants().createTenant("tenant-xyz", tenantInfo);
        admin.namespaces().createNamespace("tenant-xyz/ns-abc", Set.of("test"));
        final String topicName = "persistent://tenant-xyz/ns-abc/topic-123";

        admin.topics().createPartitionedTopic(topicName, 2);
        @Cleanup
        Producer<String> producer = pulsarClient.newProducer(Schema.STRING).topic(topicName + "-partition-0").create();

        // Check examine message not allowed on partitioned topic.
        try {
            admin.topics().examineMessage(topicName, "earliest", 1);
            Assert.fail("fail to check examine message not allowed on partitioned topic");
        } catch (PulsarAdminException e) {
            Assert.assertEquals(e.getMessage(),
                    "Examine messages on a partitioned topic is not allowed, please try examine message on specific "
                            + "topic partition");
        }

        try {
            admin.topics().examineMessage(topicName + "-partition-0", "earliest", 1);
            Assert.fail();
        } catch (PulsarAdminException e) {
            Assert.assertEquals(e.getMessage(),
                    "Could not examine messages due to the total message is zero");
        }

        producer.send("message1");
        Assert.assertEquals(
                new String(admin.topics().examineMessage(topicName + "-partition-0", "earliest", 1).getData()),
                "message1");
        Assert.assertEquals(
                new String(admin.topics().examineMessage(topicName + "-partition-0", "latest", 1).getData()),
                "message1");

        producer.send("message2");
        producer.send("message3");
        producer.send("message4");
        producer.send("message5");
        Assert.assertEquals(
                new String(admin.topics().examineMessage(topicName + "-partition-0", "earliest", 1).getData()),
                "message1");
        Assert.assertEquals(
                new String(admin.topics().examineMessage(topicName + "-partition-0", "earliest", 2).getData()),
                "message2");
        Assert.assertEquals(
                new String(admin.topics().examineMessage(topicName + "-partition-0", "earliest", 3).getData()),
                "message3");
        Assert.assertEquals(
                new String(admin.topics().examineMessage(topicName + "-partition-0", "earliest", 4).getData()),
                "message4");
        Assert.assertEquals(
                new String(admin.topics().examineMessage(topicName + "-partition-0", "earliest", 5).getData()),
                "message5");

        Assert.assertEquals(
                new String(admin.topics().examineMessage(topicName + "-partition-0", "latest", 1).getData()),
                "message5");
        Assert.assertEquals(
                new String(admin.topics().examineMessage(topicName + "-partition-0", "latest", 2).getData()),
                "message4");
        Assert.assertEquals(
                new String(admin.topics().examineMessage(topicName + "-partition-0", "latest", 3).getData()),
                "message3");
        Assert.assertEquals(
                new String(admin.topics().examineMessage(topicName + "-partition-0", "latest", 4).getData()),
                "message2");
        Assert.assertEquals(
                new String(admin.topics().examineMessage(topicName + "-partition-0", "latest", 5).getData()),
                "message1");
    }

    @Test
    public void testExamineMessageMetadata() throws Exception {
        TenantInfoImpl tenantInfo = new TenantInfoImpl(Set.of("role1", "role2"), Set.of("test"));
        admin.tenants().createTenant("tenant-xyz", tenantInfo);
        admin.namespaces().createNamespace("tenant-xyz/ns-abc", Set.of("test"));
        final String topicName = "persistent://tenant-xyz/ns-abc/topic-testExamineMessageMetadata";

        admin.topics().createPartitionedTopic(topicName, 2);
        @Cleanup
        Producer<String> producer = pulsarClient.newProducer(Schema.STRING)
                .producerName("testExamineMessageMetadataProducer")
                .compressionType(CompressionType.LZ4)
                .topic(topicName + "-partition-0")
                .create();

        producer.newMessage()
                .keyBytes("partition123".getBytes())
                .orderingKey(new byte[]{0})
                .replicationClusters(List.of("a", "b"))
                .sequenceId(112233)
                .value("data")
                .send();

        MessageImpl<byte[]> message = (MessageImpl<byte[]>) admin.topics().examineMessage(
                topicName + "-partition-0", "earliest", 1);

        //test long
        Assert.assertEquals(112233, message.getSequenceId());
        //test byte[]
        Assert.assertEquals(new byte[]{0}, message.getOrderingKey());
        //test bool and byte[]
        Assert.assertEquals("partition123".getBytes(), message.getKeyBytes());
        Assert.assertTrue(message.hasBase64EncodedKey());
        //test arrays
        Assert.assertEquals(List.of("a", "b"), message.getReplicateTo());
        //test string
        Assert.assertEquals(producer.getProducerName(), message.getProducerName());
        //test enum
        Assert.assertEquals(CompressionType.LZ4.ordinal(), message.getMessageBuilder().getCompression().ordinal());

        Assert.assertEquals("data", new String(message.getData()));
    }

    @Test
    public void testOffloadWithNullMessageId() {
        final String topicName = "topic-123";
        AsyncResponse response = mock(AsyncResponse.class);
        persistentTopics.createNonPartitionedTopic(response, testTenant, testNamespace, topicName, true, null);
        response = mock(AsyncResponse.class);
        persistentTopics.triggerOffload(
                response, testTenant, testNamespace, topicName, true, null);
        ArgumentCaptor<RestException> errCaptor = ArgumentCaptor.forClass(RestException.class);
        verify(response, timeout(5000).times(1)).resume(errCaptor.capture());
        Assert.assertEquals(errCaptor.getValue().getResponse().getStatus(),
                Response.Status.BAD_REQUEST.getStatusCode());
    }

    @Test
    public void testSetReplicatedSubscriptionStatus() {
        final String topicName = "topic-with-repl-sub";
        final String partitionName = topicName + "-partition-0";
        final String subName = "sub";

        // 1) Return 404 if that the topic does not exist
        AsyncResponse response = mock(AsyncResponse.class);
        persistentTopics.setReplicatedSubscriptionStatus(response, testTenant, testNamespace, topicName, subName, true,
                true);
        ArgumentCaptor<RestException> errorCaptor = ArgumentCaptor.forClass(RestException.class);
        verify(response, timeout(10000).times(1)).resume(errorCaptor.capture());
        Assert.assertEquals(errorCaptor.getValue().getResponse().getStatus(),
                Response.Status.NOT_FOUND.getStatusCode());

        // 2) Return 404 if that the partitioned topic does not exist
        response = mock(AsyncResponse.class);
        persistentTopics.setReplicatedSubscriptionStatus(response, testTenant, testNamespace, partitionName, subName,
                true, true);
        errorCaptor = ArgumentCaptor.forClass(RestException.class);
        verify(response, timeout(10000).times(1)).resume(errorCaptor.capture());
        Assert.assertEquals(errorCaptor.getValue().getResponse().getStatus(),
                Response.Status.NOT_FOUND.getStatusCode());

        // 3) Create the partitioned topic
        response = mock(AsyncResponse.class);
        ArgumentCaptor<Response> responseCaptor = ArgumentCaptor.forClass(Response.class);
        persistentTopics.createPartitionedTopic(response, testTenant, testNamespace, topicName, 2, true);
        verify(response, timeout(10000).times(1)).resume(responseCaptor.capture());
        Assert.assertEquals(responseCaptor.getValue().getStatus(), Response.Status.NO_CONTENT.getStatusCode());

        // 4) Create a subscription
        response = mock(AsyncResponse.class);
        persistentTopics.createSubscription(response, testTenant, testNamespace, topicName, subName, true,
                new ResetCursorData(MessageId.latest), false);
        responseCaptor = ArgumentCaptor.forClass(Response.class);
        verify(response, timeout(10000).times(1)).resume(responseCaptor.capture());
        Assert.assertEquals(responseCaptor.getValue().getStatus(), Response.Status.NO_CONTENT.getStatusCode());

        // 5) Enable replicated subscription on the partitioned topic
        response = mock(AsyncResponse.class);
        persistentTopics.setReplicatedSubscriptionStatus(response, testTenant, testNamespace, topicName, subName, true,
                true);
        verify(response, timeout(10000).times(1)).resume(responseCaptor.capture());
        Assert.assertEquals(responseCaptor.getValue().getStatus(), Response.Status.NO_CONTENT.getStatusCode());

        // 6) Disable replicated subscription on the partitioned topic
        response = mock(AsyncResponse.class);
        persistentTopics.setReplicatedSubscriptionStatus(response, testTenant, testNamespace, topicName, subName, true,
                false);
        verify(response, timeout(10000).times(1)).resume(responseCaptor.capture());
        Assert.assertEquals(responseCaptor.getValue().getStatus(), Response.Status.NO_CONTENT.getStatusCode());

        // 7) Enable replicated subscription on the partition
        response = mock(AsyncResponse.class);
        persistentTopics.setReplicatedSubscriptionStatus(response, testTenant, testNamespace, partitionName, subName,
                true, true);
        verify(response, timeout(10000).times(1)).resume(responseCaptor.capture());
        Assert.assertEquals(responseCaptor.getValue().getStatus(), Response.Status.NO_CONTENT.getStatusCode());

        // 8) Disable replicated subscription on the partition
        response = mock(AsyncResponse.class);
        persistentTopics.setReplicatedSubscriptionStatus(response, testTenant, testNamespace, partitionName, subName,
                true, false);
        verify(response, timeout(10000).times(1)).resume(responseCaptor.capture());
        Assert.assertEquals(responseCaptor.getValue().getStatus(), Response.Status.NO_CONTENT.getStatusCode());

        // 9) Delete the subscription
        response = mock(AsyncResponse.class);
        persistentTopics.deleteSubscription(response, testTenant, testNamespace, topicName, subName, false, true);
        responseCaptor = ArgumentCaptor.forClass(Response.class);
        verify(response, timeout(10000).times(1)).resume(responseCaptor.capture());
        Assert.assertEquals(responseCaptor.getValue().getStatus(), Response.Status.NO_CONTENT.getStatusCode());

        // 10) Delete the partitioned topic
        response = mock(AsyncResponse.class);
        persistentTopics.deletePartitionedTopic(response, testTenant, testNamespace, topicName, true, true);
        responseCaptor = ArgumentCaptor.forClass(Response.class);
        verify(response, timeout(10000).times(1)).resume(responseCaptor.capture());
        Assert.assertEquals(responseCaptor.getValue().getStatus(), Response.Status.NO_CONTENT.getStatusCode());
    }

    @Test
    public void testGetMessageById() throws Exception {
        TenantInfoImpl tenantInfo = new TenantInfoImpl(Set.of("role1", "role2"), Set.of("test"));
        admin.tenants().createTenant("tenant-xyz", tenantInfo);
        admin.namespaces().createNamespace("tenant-xyz/ns-abc", Set.of("test"));
        final String topicName1 = "persistent://tenant-xyz/ns-abc/testGetMessageById1";
        final String topicName2 = "persistent://tenant-xyz/ns-abc/testGetMessageById2";
        admin.topics().createNonPartitionedTopic(topicName1);
        admin.topics().createNonPartitionedTopic(topicName2);
        @Cleanup
        ProducerBase<byte[]> producer1 = (ProducerBase<byte[]>) pulsarClient.newProducer().topic(topicName1)
                .enableBatching(false).create();
        String data1 = "test1";
        MessageIdImpl id1 = (MessageIdImpl) producer1.send(data1.getBytes());
        @Cleanup
        ProducerBase<byte[]> producer2 = (ProducerBase<byte[]>) pulsarClient.newProducer().topic(topicName2)
                .enableBatching(false).create();
        String data2 = "test2";
        MessageIdImpl id2 = (MessageIdImpl) producer2.send(data2.getBytes());

        Message<byte[]> message1 = admin.topics().getMessageById(topicName1, id1.getLedgerId(), id1.getEntryId());
        Assert.assertEquals(message1.getData(), data1.getBytes());

        Message<byte[]> message2 = admin.topics().getMessageById(topicName2, id2.getLedgerId(), id2.getEntryId());
        Assert.assertEquals(message2.getData(), data2.getBytes());

        Assert.expectThrows(PulsarAdminException.NotFoundException.class, () -> {
            admin.topics().getMessageById(topicName2, id1.getLedgerId(), id1.getEntryId());
        });
        Assert.expectThrows(PulsarAdminException.NotFoundException.class, () -> {
            admin.topics().getMessageById(topicName1, id2.getLedgerId(), id2.getEntryId());
        });
    }

    @Test
    public void testGetMessageById4SpecialPropsInMsg() throws Exception {
        TenantInfoImpl tenantInfo = new TenantInfoImpl(Set.of("role1", "role2"), Set.of("test"));
        admin.tenants().createTenant("tenant-xyz", tenantInfo);
        admin.namespaces().createNamespace("tenant-xyz/ns-abc", Set.of("test"));
        final String topicName1 = "persistent://tenant-xyz/ns-abc/testGetMessageById1";
        admin.topics().createNonPartitionedTopic(topicName1);
        Map<String, String> inSpecialProps = new HashMap<>();
        inSpecialProps.put("city=shanghai", "tag");
        inSpecialProps.put("city,beijing", "haidian");
        @Cleanup
        ProducerBase<byte[]> producer1 = (ProducerBase<byte[]>) pulsarClient.newProducer().topic(topicName1)
                .enableBatching(false).create();
        String data1 = "test1";
        MessageIdImpl id1 = (MessageIdImpl) producer1.newMessage().value(data1.getBytes()).properties(inSpecialProps)
                .send();

        Message<byte[]> message1 = admin.topics().getMessageById(topicName1, id1.getLedgerId(), id1.getEntryId());
        Assert.assertEquals(message1.getData(), data1.getBytes());
        Map<String, String> outSpecialProps = message1.getProperties();
        for (String k : inSpecialProps.keySet()) {
            Assert.assertEquals(inSpecialProps.get(k), outSpecialProps.get(k));
        }
    }

    @Test
    public void testGetMessageIdByTimestamp() throws Exception {
        TenantInfoImpl tenantInfo = new TenantInfoImpl(Set.of("role1", "role2"), Set.of("test"));
        admin.tenants().createTenant("tenant-xyz", tenantInfo);
        admin.namespaces().createNamespace("tenant-xyz/ns-abc", Set.of("test"));
        final String topicName = "persistent://tenant-xyz/ns-abc/testGetMessageIdByTimestamp";
        admin.topics().createNonPartitionedTopic(topicName);

        AtomicLong publishTime = new AtomicLong(0);
        @Cleanup
        ProducerBase<byte[]> producer = (ProducerBase<byte[]>) pulsarClient.newProducer().topic(topicName)
                .enableBatching(false)
                .intercept(new ProducerInterceptor() {
                    @Override
                    public void close() {

                    }

                    @Override
                    public boolean eligible(Message message) {
                        return true;
                    }

                    @Override
                    public Message beforeSend(Producer producer, Message message) {
                        return message;
                    }

                    @Override
                    public void onSendAcknowledgement(Producer producer, Message message, MessageId msgId,
                                                      Throwable exception) {
                        publishTime.set(message.getPublishTime());
                    }
                })
                .create();

        MessageId id1 = producer.send("test1".getBytes());
        long publish1 = publishTime.get();

        Thread.sleep(10);
        MessageId id2 = producer.send("test2".getBytes());
        long publish2 = publishTime.get();

        Assert.assertTrue(publish1 < publish2);

        Assert.assertEquals(admin.topics().getMessageIdByTimestamp(topicName, publish1 - 1), id1);
        Assert.assertEquals(admin.topics().getMessageIdByTimestamp(topicName, publish1), id1);
        Assert.assertEquals(admin.topics().getMessageIdByTimestamp(topicName, publish1 + 1), id2);
        Assert.assertEquals(admin.topics().getMessageIdByTimestamp(topicName, publish2), id2);
        Assert.assertTrue(admin.topics().getMessageIdByTimestamp(topicName, publish2 + 1)
                .compareTo(id2) > 0);
    }

    @Test
    public void testGetMessageIdByTimestampWithCompaction() throws Exception {
        TenantInfoImpl tenantInfo = new TenantInfoImpl(Set.of("role1", "role2"), Set.of("test"));
        admin.tenants().createTenant("tenant-xyz", tenantInfo);
        admin.namespaces().createNamespace("tenant-xyz/ns-abc", Set.of("test"));
        final String topicName = "persistent://tenant-xyz/ns-abc/testGetMessageIdByTimestampWithCompaction";
        admin.topics().createNonPartitionedTopic(topicName);

        Map<MessageId, Long> publishTimeMap = new ConcurrentHashMap<>();
        @Cleanup
        ProducerBase<byte[]> producer = (ProducerBase<byte[]>) pulsarClient.newProducer().topic(topicName)
                .enableBatching(false)
                .intercept(new ProducerInterceptor() {
                    @Override
                    public void close() {

                    }

                    @Override
                    public boolean eligible(Message message) {
                        return true;
                    }

                    @Override
                    public Message beforeSend(Producer producer, Message message) {
                        return message;
                    }

                    @Override
                    public void onSendAcknowledgement(Producer producer, Message message, MessageId msgId,
                                                      Throwable exception) {
                        publishTimeMap.put(message.getMessageId(), message.getPublishTime());
                    }
                })
                .create();

        MessageId id1 = producer.newMessage().key("K1").value("test1".getBytes()).send();
        MessageId id2 = producer.newMessage().key("K2").value("test2".getBytes()).send();

        long publish1 = publishTimeMap.get(id1);
        long publish2 = publishTimeMap.get(id2);
        Assert.assertTrue(publish1 < publish2);

        admin.topics().triggerCompaction(topicName);
        Awaitility.await().untilAsserted(() ->
            assertSame(admin.topics().compactionStatus(topicName).status,
                LongRunningProcessStatus.Status.SUCCESS));

        admin.topics().unload(topicName);
        Awaitility.await().untilAsserted(() -> {
                PersistentTopicInternalStats internalStats = admin.topics().getInternalStats(topicName, false);
                assertEquals(internalStats.ledgers.size(), 1);
                assertEquals(internalStats.ledgers.get(0).entries, 0);
        });

        Assert.assertEquals(admin.topics().getMessageIdByTimestamp(topicName, publish1 - 1), id1);
        Assert.assertEquals(admin.topics().getMessageIdByTimestamp(topicName, publish1), id1);
        Assert.assertEquals(admin.topics().getMessageIdByTimestamp(topicName, publish1 + 1), id2);
        Assert.assertEquals(admin.topics().getMessageIdByTimestamp(topicName, publish2), id2);
        Assert.assertTrue(admin.topics().getMessageIdByTimestamp(topicName, publish2 + 1)
                .compareTo(id2) > 0);
    }

    @Test
    public void testGetBatchMessageIdByTimestamp() throws Exception {
        TenantInfoImpl tenantInfo = new TenantInfoImpl(Set.of("role1", "role2"), Set.of("test"));
        admin.tenants().createTenant("tenant-xyz", tenantInfo);
        admin.namespaces().createNamespace("tenant-xyz/ns-abc", Set.of("test"));
        final String topicName = "persistent://tenant-xyz/ns-abc/testGetBatchMessageIdByTimestamp";
        admin.topics().createNonPartitionedTopic(topicName);

        Map<MessageId, Long> publishTimeMap = new ConcurrentHashMap<>();

        @Cleanup
        ProducerBase<byte[]> producer = (ProducerBase<byte[]>) pulsarClient.newProducer().topic(topicName)
                .enableBatching(true)
                .batchingMaxPublishDelay(1, TimeUnit.MINUTES)
                .batchingMaxMessages(2)
                .intercept(new ProducerInterceptor() {
                    @Override
                    public void close() {

                    }

                    @Override
                    public boolean eligible(Message message) {
                        return true;
                    }

                    @Override
                    public Message beforeSend(Producer producer, Message message) {
                        return message;
                    }

                    @Override
                    public void onSendAcknowledgement(Producer producer, Message message, MessageId msgId,
                                                      Throwable exception) {
                        log.info("onSendAcknowledgement, message={}, msgId={},publish_time={},exception={}",
                                message, msgId, message.getPublishTime(), exception);
                        publishTimeMap.put(msgId, message.getPublishTime());

                    }
                })
                .create();

        List<CompletableFuture<MessageId>> idFutureList = new ArrayList<>();
        for (int i = 0; i < 4; i++) {
            idFutureList.add(producer.sendAsync(new byte[]{(byte) i}));
            Thread.sleep(5);
        }

        List<MessageIdImpl> ids = new ArrayList<>();
        for (CompletableFuture<MessageId> future : idFutureList) {
            MessageId id = future.get();
            ids.add((MessageIdImpl) id);
        }

        for (MessageIdImpl messageId : ids) {
            Assert.assertTrue(publishTimeMap.containsKey(messageId));
            log.info("MessageId={},PublishTime={}", messageId, publishTimeMap.get(messageId));
        }

        //message 0, 1 are in the same batch, as batchingMaxMessages is set to 2.
        Assert.assertEquals(ids.get(0).getLedgerId(), ids.get(1).getLedgerId());
        MessageIdImpl id1 =
                new MessageIdImpl(ids.get(0).getLedgerId(), ids.get(0).getEntryId(), ids.get(0).getPartitionIndex());
        long publish1 = publishTimeMap.get(ids.get(0));

        Assert.assertEquals(ids.get(2).getLedgerId(), ids.get(3).getLedgerId());
        MessageIdImpl id2 =
                new MessageIdImpl(ids.get(2).getLedgerId(), ids.get(2).getEntryId(), ids.get(2).getPartitionIndex());
        long publish2 = publishTimeMap.get(ids.get(2));


        Assert.assertTrue(publish1 < publish2);

        Assert.assertEquals(admin.topics().getMessageIdByTimestamp(topicName, publish1 - 1), id1);
        Assert.assertEquals(admin.topics().getMessageIdByTimestamp(topicName, publish1), id1);
        Assert.assertEquals(admin.topics().getMessageIdByTimestamp(topicName, publish1 + 1), id2);
        Assert.assertEquals(admin.topics().getMessageIdByTimestamp(topicName, publish2), id2);
        Assert.assertTrue(admin.topics().getMessageIdByTimestamp(topicName, publish2 + 1)
                .compareTo(id2) > 0);
    }

    @Test
    public void testDeleteTopic() throws Exception {
        final String topicName = "topic-1";
        AsyncResponse response = mock(AsyncResponse.class);
        BrokerService brokerService = spy(pulsar.getBrokerService());
        doReturn(brokerService).when(pulsar).getBrokerService();
        persistentTopics.createNonPartitionedTopic(response, testTenant, testNamespace, topicName, false, null);
        CompletableFuture<Void> deleteTopicFuture = CompletableFuture.completedFuture(null);
        doReturn(deleteTopicFuture).when(brokerService).deleteTopic(anyString(), anyBoolean());

        response = mock(AsyncResponse.class);
        ArgumentCaptor<Response> responseCaptor = ArgumentCaptor.forClass(Response.class);
        persistentTopics.deleteTopic(response, testTenant, testNamespace, topicName, true, true);
        verify(response, timeout(5000).times(1)).resume(responseCaptor.capture());
        Assert.assertEquals(responseCaptor.getValue().getStatus(), Response.Status.NO_CONTENT.getStatusCode());

        MockUtil.resetMock(brokerService);

        CompletableFuture<Void> deleteTopicFuture2 = new CompletableFuture<>();
        ArgumentCaptor<RestException> errorCaptor = ArgumentCaptor.forClass(RestException.class);
        deleteTopicFuture2.completeExceptionally(new MetadataStoreException("test exception"));
        doReturn(deleteTopicFuture2).when(brokerService).deleteTopic(anyString(), anyBoolean());
        response = mock(AsyncResponse.class);
        persistentTopics.deleteTopic(response, testTenant, testNamespace, topicName, true, true);
        verify(response, timeout(5000).times(1)).resume(errorCaptor.capture());
        Assert.assertEquals(errorCaptor.getValue().getResponse().getStatus(),
                Response.Status.INTERNAL_SERVER_ERROR.getStatusCode());

        MockUtil.resetMock(brokerService);

        CompletableFuture<Void> deleteTopicFuture3 = new CompletableFuture<>();
        response = mock(AsyncResponse.class);
        deleteTopicFuture3.completeExceptionally(new MetadataStoreException.NotFoundException());
        doReturn(deleteTopicFuture3).when(brokerService).deleteTopic(anyString(), anyBoolean());
        persistentTopics.deleteTopic(response, testTenant, testNamespace, topicName, false, true);
        verify(response, timeout(5000).times(1)).resume(errorCaptor.capture());
        Assert.assertEquals(errorCaptor.getValue().getResponse().getStatus(),
                Response.Status.NOT_FOUND.getStatusCode());
    }

    public void testAdminTerminatePartitionedTopic() throws Exception {
        TenantInfoImpl tenantInfo = new TenantInfoImpl(Set.of("role1", "role2"), Set.of("test"));
        admin.tenants().createTenant("prop-xyz", tenantInfo);
        admin.namespaces().createNamespace("prop-xyz/ns12", Set.of("test"));
        final String topicName = "persistent://prop-xyz/ns12/testTerminatePartitionedTopic";

        admin.topics().createPartitionedTopic(topicName, 1);
        Map<Integer, MessageId> results = new HashMap<>();
        results.put(0, new MessageIdImpl(3, -1, -1));
        Assert.assertEquals(admin.topics().terminatePartitionedTopic(topicName), results);

        // Check examine message not allowed on non-partitioned topic.
        admin.topics().createNonPartitionedTopic("persistent://prop-xyz/ns12/test");
        try {
            admin.topics().terminatePartitionedTopic(topicName);
        } catch (PulsarAdminException e) {
            Assert.assertEquals(e.getMessage(),
                    "Termination of a non-partitioned topic is not allowed using partitioned-terminate, please use "
                            + "terminate commands.");
        }
    }

    @Test
    public void testResetCursorReturnTimeoutWhenZKTimeout() {
        String topic = "persistent://" + testTenant + "/" + testNamespace + "/" + "topic-2";
        BrokerService brokerService = spy(pulsar.getBrokerService());
        doReturn(brokerService).when(pulsar).getBrokerService();
        CompletableFuture<Optional<Topic>> completableFuture = new CompletableFuture<>();
        doReturn(completableFuture).when(brokerService).getTopicIfExists(topic);
        completableFuture.completeExceptionally(new RuntimeException("TimeoutException"));
        try {
            admin.topics().resetCursor(topic, "my-sub", System.currentTimeMillis());
            Assert.fail();
        } catch (PulsarAdminException e) {
            String errorMsg = ((InternalServerErrorException) e.getCause()).getResponse().readEntity(String.class);
            Assert.assertTrue(errorMsg.contains("TimeoutException"));
        }
    }

    @Test
    public void testUpdatePartitionedTopic()
            throws KeeperException, InterruptedException, PulsarAdminException {
        String topicName = "testUpdatePartitionedTopic";
        String groupName = "cg_testUpdatePartitionedTopic";
        AsyncResponse response = mock(AsyncResponse.class);
        ArgumentCaptor<Response> responseCaptor = ArgumentCaptor.forClass(Response.class);
        persistentTopics.createPartitionedTopic(response, testTenant, testNamespaceLocal, topicName, 2, true);
        verify(response, timeout(5000).times(1)).resume(responseCaptor.capture());
        Assert.assertEquals(responseCaptor.getValue().getStatus(), Response.Status.NO_CONTENT.getStatusCode());

        response = mock(AsyncResponse.class);
        persistentTopics.createSubscription(response, testTenant, testNamespaceLocal, topicName, groupName, true,
                new ResetCursorData(MessageId.latest), false);
        responseCaptor = ArgumentCaptor.forClass(Response.class);
        verify(response, timeout(5000).times(1)).resume(responseCaptor.capture());
        Assert.assertEquals(responseCaptor.getValue().getStatus(), Response.Status.NO_CONTENT.getStatusCode());

        response = mock(AsyncResponse.class);
        ArgumentCaptor<PartitionedTopicMetadata> metaCaptor = ArgumentCaptor.forClass(PartitionedTopicMetadata.class);
        persistentTopics.getPartitionedMetadata(response, testTenant, testNamespaceLocal, topicName, true, false);
        verify(response, timeout(5000).times(1)).resume(metaCaptor.capture());
        PartitionedTopicMetadata partitionedTopicMetadata = metaCaptor.getValue();
        Assert.assertEquals(partitionedTopicMetadata.partitions, 2);

        doNothing().when(persistentTopics).validatePartitionedTopicName(any(), any(), any());
        doReturn(CompletableFuture.completedFuture(null)).when(persistentTopics)
                .validatePartitionedTopicMetadataAsync();
        response = mock(AsyncResponse.class);
        responseCaptor = ArgumentCaptor.forClass(Response.class);
        persistentTopics.updatePartitionedTopic(response, testTenant, testNamespaceLocal, topicName, false, true,
                true, 4);
        verify(response, timeout(5000).times(1)).resume(responseCaptor.capture());

        response = mock(AsyncResponse.class);
        metaCaptor = ArgumentCaptor.forClass(PartitionedTopicMetadata.class);
        persistentTopics.getPartitionedMetadata(response, testTenant, testNamespaceLocal, topicName, true, false);
        verify(response, timeout(5000).times(1)).resume(metaCaptor.capture());
        partitionedTopicMetadata = metaCaptor.getValue();
        Assert.assertEquals(partitionedTopicMetadata.partitions, 4);

        // check number of new partitions must be greater than existing number of partitions
        response = mock(AsyncResponse.class);
        ArgumentCaptor<Throwable> throwableCaptor = ArgumentCaptor.forClass(Throwable.class);
        persistentTopics.updatePartitionedTopic(response, testTenant, testNamespaceLocal, topicName, false, true,
                true, 3);
        verify(response, timeout(5000).times(1)).resume(throwableCaptor.capture());
        Assert.assertEquals(throwableCaptor.getValue().getMessage(),
                "Desired partitions 3 can't be less than the current partitions 4.");

        response = mock(AsyncResponse.class);
        metaCaptor = ArgumentCaptor.forClass(PartitionedTopicMetadata.class);
        persistentTopics.getPartitionedMetadata(response, testTenant, testNamespaceLocal, topicName, true, false);
        verify(response, timeout(5000).times(1)).resume(metaCaptor.capture());
        partitionedTopicMetadata = metaCaptor.getValue();
        Assert.assertEquals(partitionedTopicMetadata.partitions, 4);
    }

    @Test
    public void testInternalGetReplicatedSubscriptionStatusFromLocal() throws Exception {
        String topicName = "persistent://" + testTenant + "/" + testNamespaceLocal
                + "/testInternalGetReplicatedSubscriptionStatusFromLocal";
        String subName = "sub_testInternalGetReplicatedSubscriptionStatusFromLocal";
        TopicName topic = TopicName.get(topicName);
        admin.topics().createPartitionedTopic(topicName, 2);
        admin.topics().createSubscription(topicName, subName, MessageId.latest);

        // partition-0 call from local and partition-1 call from admin.
        NamespaceService namespaceService = pulsar.getNamespaceService();
        doReturn(CompletableFuture.completedFuture(true))
                .when(namespaceService).isServiceUnitOwnedAsync(topic.getPartition(0));
        doReturn(CompletableFuture.completedFuture(false))
                .when(namespaceService).isServiceUnitOwnedAsync(topic.getPartition(1));

        doReturn(namespaceService).when(pulsar).getNamespaceService();

        PulsarAdmin adminFromPulsar = spy(pulsar.getAdminClient());
        doReturn(adminFromPulsar).when(pulsar).getAdminClient();
        Topics topics = spy(adminFromPulsar.topics());
        doReturn(topics).when(adminFromPulsar).topics();

        AsyncResponse response = mock(AsyncResponse.class);
        persistentTopics.getReplicatedSubscriptionStatus(response, testTenant, testNamespaceLocal, topic.getLocalName(),
                subName, false);
        verify(response, timeout(5000).times(1)).resume(any());

        // verify we only call getReplicatedSubscriptionStatusAsync once.
        verify(topics, times(1)).getReplicatedSubscriptionStatusAsync(any(), any());
    }

    @Test
    public void testNamespaceResources() throws Exception {
        String ns1V1 = "test/" + testNamespace + "v1";
        String ns1V2 = testNamespace + "v2";
        admin.namespaces().createNamespace(testTenant+"/"+ns1V1);
        admin.namespaces().createNamespace(testTenant+"/"+ns1V2);

        List<String> namespaces = pulsar.getPulsarResources().getNamespaceResources().listNamespacesAsync(testTenant)
                .get();
        assertTrue(namespaces.contains(ns1V2));
        assertTrue(namespaces.contains(ns1V1));
    }

    @Test
    public void testCreateMissingPartitions() throws Exception {
        String topicName = "persistent://" + testTenant + "/" + testNamespaceLocal + "/testCreateMissingPartitions";
        assertThrows(PulsarAdminException.NotFoundException.class, () -> admin.topics().createMissedPartitions(topicName));
    }

    @Test
<<<<<<< HEAD
    public void testUpdatePropertiesOnNonDurableSub() throws Exception {
        String topic = "persistent://" + testTenant + "/" + testNamespaceLocal + "/testUpdatePropertiesOnNonDurableSub";
        String subscription = "sub";
        admin.topics().createNonPartitionedTopic(topic);

        @Cleanup
        Reader<String> __ = pulsarClient.newReader(Schema.STRING)
                .startMessageId(MessageId.earliest)
                .subscriptionName(subscription)
                .topic(topic)
                .create();

        PersistentTopic persistentTopic =
                (PersistentTopic) pulsar.getBrokerService().getTopic(topic, false).get().get();
        PersistentSubscription subscription1 = persistentTopic.getSubscriptions().get(subscription);
        assertNotNull(subscription1);
        ManagedCursor cursor = subscription1.getCursor();

        Map<String, String> properties = admin.topics().getSubscriptionProperties(topic, subscription);
        assertEquals(properties.size(), 0);
        assertTrue(MapUtils.isEmpty(cursor.getCursorProperties()));

        admin.topics().updateSubscriptionProperties(topic, subscription, Map.of("foo", "bar"));
        properties = admin.topics().getSubscriptionProperties(topic, subscription);
        assertEquals(properties.size(), 1);
        assertEquals(properties.get("foo"), "bar");

        assertEquals(cursor.getCursorProperties().size(), 1);
        assertEquals(cursor.getCursorProperties().get("foo"), "bar");
=======
    public void testForceDeleteSubscription() throws Exception {
        try {
            pulsar.getConfiguration().setAllowAutoSubscriptionCreation(false);
            String topicName = "persistent://" + testTenant + "/" + testNamespaceLocal + "/testForceDeleteSubscription";
            String subName = "sub1";
            admin.topics().createNonPartitionedTopic(topicName);
            admin.topics().createSubscription(topicName, subName, MessageId.latest);

            @Cleanup
            Consumer<String> c0 = pulsarClient.newConsumer(Schema.STRING)
                    .topic(topicName)
                    .subscriptionName(subName)
                    .subscriptionType(SubscriptionType.Shared)
                    .subscribe();
            @Cleanup
            Consumer<String> c1 = pulsarClient.newConsumer(Schema.STRING)
                    .topic(topicName)
                    .subscriptionName(subName)
                    .subscriptionType(SubscriptionType.Shared)
                    .subscribe();

            admin.topics().deleteSubscription(topicName, subName, true);
        } finally {
            pulsar.getConfiguration().setAllowAutoSubscriptionCreation(true);
        }
>>>>>>> bdb3d692
    }
}<|MERGE_RESOLUTION|>--- conflicted
+++ resolved
@@ -1796,37 +1796,6 @@
     }
 
     @Test
-<<<<<<< HEAD
-    public void testUpdatePropertiesOnNonDurableSub() throws Exception {
-        String topic = "persistent://" + testTenant + "/" + testNamespaceLocal + "/testUpdatePropertiesOnNonDurableSub";
-        String subscription = "sub";
-        admin.topics().createNonPartitionedTopic(topic);
-
-        @Cleanup
-        Reader<String> __ = pulsarClient.newReader(Schema.STRING)
-                .startMessageId(MessageId.earliest)
-                .subscriptionName(subscription)
-                .topic(topic)
-                .create();
-
-        PersistentTopic persistentTopic =
-                (PersistentTopic) pulsar.getBrokerService().getTopic(topic, false).get().get();
-        PersistentSubscription subscription1 = persistentTopic.getSubscriptions().get(subscription);
-        assertNotNull(subscription1);
-        ManagedCursor cursor = subscription1.getCursor();
-
-        Map<String, String> properties = admin.topics().getSubscriptionProperties(topic, subscription);
-        assertEquals(properties.size(), 0);
-        assertTrue(MapUtils.isEmpty(cursor.getCursorProperties()));
-
-        admin.topics().updateSubscriptionProperties(topic, subscription, Map.of("foo", "bar"));
-        properties = admin.topics().getSubscriptionProperties(topic, subscription);
-        assertEquals(properties.size(), 1);
-        assertEquals(properties.get("foo"), "bar");
-
-        assertEquals(cursor.getCursorProperties().size(), 1);
-        assertEquals(cursor.getCursorProperties().get("foo"), "bar");
-=======
     public void testForceDeleteSubscription() throws Exception {
         try {
             pulsar.getConfiguration().setAllowAutoSubscriptionCreation(false);
@@ -1852,6 +1821,37 @@
         } finally {
             pulsar.getConfiguration().setAllowAutoSubscriptionCreation(true);
         }
->>>>>>> bdb3d692
+    }
+
+    @Test
+    public void testUpdatePropertiesOnNonDurableSub() throws Exception {
+        String topic = "persistent://" + testTenant + "/" + testNamespaceLocal + "/testUpdatePropertiesOnNonDurableSub";
+        String subscription = "sub";
+        admin.topics().createNonPartitionedTopic(topic);
+
+        @Cleanup
+        Reader<String> __ = pulsarClient.newReader(Schema.STRING)
+                .startMessageId(MessageId.earliest)
+                .subscriptionName(subscription)
+                .topic(topic)
+                .create();
+
+        PersistentTopic persistentTopic =
+                (PersistentTopic) pulsar.getBrokerService().getTopic(topic, false).get().get();
+        PersistentSubscription subscription1 = persistentTopic.getSubscriptions().get(subscription);
+        assertNotNull(subscription1);
+        ManagedCursor cursor = subscription1.getCursor();
+
+        Map<String, String> properties = admin.topics().getSubscriptionProperties(topic, subscription);
+        assertEquals(properties.size(), 0);
+        assertTrue(MapUtils.isEmpty(cursor.getCursorProperties()));
+
+        admin.topics().updateSubscriptionProperties(topic, subscription, Map.of("foo", "bar"));
+        properties = admin.topics().getSubscriptionProperties(topic, subscription);
+        assertEquals(properties.size(), 1);
+        assertEquals(properties.get("foo"), "bar");
+
+        assertEquals(cursor.getCursorProperties().size(), 1);
+        assertEquals(cursor.getCursorProperties().get("foo"), "bar");
     }
 }